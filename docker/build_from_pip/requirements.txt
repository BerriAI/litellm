litellm[proxy]==1.67.4.dev1 # Specify the litellm version you want to use
prometheus_client
langfuse
prisma
<<<<<<< HEAD
ddtrace==3.9.0 # for advanced DD tracing / profiling
=======
openai==1.99.9
ddtrace==2.19.0 # for advanced DD tracing / profiling
>>>>>>> 6b2039f4
<|MERGE_RESOLUTION|>--- conflicted
+++ resolved
@@ -2,9 +2,5 @@
 prometheus_client
 langfuse
 prisma
-<<<<<<< HEAD
-ddtrace==3.9.0 # for advanced DD tracing / profiling
-=======
 openai==1.99.9
-ddtrace==2.19.0 # for advanced DD tracing / profiling
->>>>>>> 6b2039f4
+ddtrace==3.12.2 # for advanced DD tracing / profiling