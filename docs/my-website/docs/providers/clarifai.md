<<<<<<< HEAD
=======
import Tabs from '@theme/Tabs';
import TabItem from '@theme/TabItem';

>>>>>>> 3ef9b201
# Clarifai
Anthropic, OpenAI, Qwen, xAI, Gemini and most of Open soured LLMs are Supported on Clarifai.

| Property | Details |
|-------|-------|
| Description | Clarifai is a powerful AI platform that provides access to a wide range of LLMs through a unified API. LiteLLM enables seamless integration with Clarifai's models using an OpenAI-compatible interface. |
| Provider Doc | [Clarifai ↗](https://docs.clarifai.com/) |
|OpenAI compatible Endpoint for Provider | `https://api.clarifai.com/v2/ext/openai/v1` |
| Supported Endpoints | `/chat/completions` |

## Pre-Requisites

```bash
pip install litellm
```

## Required Environment Variables
To obtain your Clarifai Personal access token follow this [link](https://docs.clarifai.com/clarifai-basics/authentication/personal-access-tokens/).

```python
os.environ["CLARIFAI_PAT"] = "CLARIFAI_API_KEY"  # CLARIFAI_PAT
```

## Usage

```python
import os
from litellm import completion

os.environ["CLARIFAI_API_KEY"] = ""

response = completion(
  model="clarifai/openai.chat-completion.gpt-oss-20b",
  messages=[{ "content": "Tell me a joke about physics?","role": "user"}]
)
```
## Streaming Support

LiteLLM supports streaming responses with Clarifai models:

```python
import litellm

for chunk in litellm.completion(
    model="clarifai/openai.chat-completion.gpt-oss-20b",
    api_key="CLARIFAI_API_KEY",
    messages=[
        {"role": "user", "content": "Tell me a fun fact about space."}
    ],
    stream=True,
):
    print(chunk.choices[0].delta)
```

## Tool Calling (Function Calling)

Clarifai models accessed via LiteLLM support function calling:

```python
import litellm

tools = [{
    "type": "function",
    "function": {
        "name": "get_weather",
        "description": "Get current temperature for a given location.",
        "parameters": {
            "type": "object",
            "properties": {
                "location": {
                    "type": "string",
                    "description": "City and country e.g. Tokyo, Japan"
                }
            },
            "required": ["location"],
            "additionalProperties": False
        },
    }
  }
}]

response = litellm.completion(
    model="clarifai/openai.chat-completion.gpt-oss-20b",
    api_key="CLARIFAI_API_KEY",
    messages=[{"role": "user", "content": "What is the weather in Paris today?"}],
    tools=tools,
)

print(response.choices[0].message.tool_calls)
```

## Clarifai models
liteLLM supports all models on [Clarifai community](https://clarifai.com/explore/models?filterData=%5B%7B%22field%22%3A%22use_cases%22%2C%22value%22%3A%5B%22llm%22%5D%7D%5D&page=1&perPage=24)

### 🧠 OpenAI Models
- [gpt-oss-20b](https://clarifai.com/openai/chat-completion/models/gpt-oss-20b)
- [gpt-oss-120b](https://clarifai.com/openai/chat-completion/models/gpt-oss-120b)
- [gpt-5-nano](https://clarifai.com/openai/chat-completion/models/gpt-5-nano)
- [gpt-5-mini](https://clarifai.com/openai/chat-completion/models/gpt-5-mini)
- [gpt-5](https://clarifai.com/openai/chat-completion/models/gpt-5)
- [gpt-4o](https://clarifai.com/openai/chat-completion/models/gpt-4o)
- [o3](https://clarifai.com/openai/chat-completion/models/o3)
- Many more...


### 🤖 Anthropic Models
- [claude-sonnet-4](https://clarifai.com/anthropic/completion/models/claude-sonnet-4)
- [claude-opus-4](https://clarifai.com/anthropic/completion/models/claude-opus-4)
- [claude-3_5-haiku](https://clarifai.com/anthropic/completion/models/claude-3_5-haiku)
- [claude-3_7-sonnet](https://clarifai.com/anthropic/completion/models/claude-3_7-sonnet)
- Many more...


### 🪄 xAI Models
- [grok-3](https://clarifai.com/xai/chat-completion/models/grok-3)
- [grok-2-vision-1212](https://clarifai.com/xai/chat-completion/models/grok-2-vision-1212)
- [grok-2-1212](https://clarifai.com/xai/chat-completion/models/grok-2-1212)
- [grok-code-fast-1](https://clarifai.com/xai/chat-completion/models/grok-code-fast-1)
- [grok-2-image-1212](https://clarifai.com/xai/image-generation/models/grok-2-image-1212)
- Many more...


### 🔷 Google Gemini Models
- [gemini-2_5-pro](https://clarifai.com/gcp/generate/models/gemini-2_5-pro)
- [gemini-2_5-flash-lite](https://clarifai.com/gcp/generate/models/gemini-2_5-flash-lite)
- [gemini-2_0-flash](https://clarifai.com/gcp/generate/models/gemini-2_0-flash)
- [gemini-2_0-flash-lite](https://clarifai.com/gcp/generate/models/gemini-2_0-flash-lite)
- Many more...


### 🧩 Qwen Models
- [Qwen3-30B-A3B-Instruct-2507](https://clarifai.com/qwen/qwenLM/models/Qwen3-30B-A3B-Instruct-2507)
- [Qwen3-30B-A3B-Thinking-2507](https://clarifai.com/qwen/qwenLM/models/Qwen3-30B-A3B-Thinking-2507)
- [Qwen3-14B](https://clarifai.com/qwen/qwenLM/models/Qwen3-14B)
- [QwQ-32B-AWQ](https://clarifai.com/qwen/qwenLM/models/QwQ-32B-AWQ)
- [Qwen2_5-VL-7B-Instruct](https://clarifai.com/qwen/qwen-VL/models/Qwen2_5-VL-7B-Instruct)
- [Qwen3-Coder-30B-A3B-Instruct](https://clarifai.com/qwen/qwenCoder/models/Qwen3-Coder-30B-A3B-Instruct)
- Many more...


### 💡 MiniCPM (OpenBMB) Models
- [MiniCPM-o-2_6-language](https://clarifai.com/openbmb/miniCPM/models/MiniCPM-o-2_6-language)
- [MiniCPM3-4B](https://clarifai.com/openbmb/miniCPM/models/MiniCPM3-4B)
- [MiniCPM4-8B](https://clarifai.com/openbmb/miniCPM/models/MiniCPM4-8B)
- Many more...


### 🧬 Microsoft Phi Models
- [Phi-4-reasoning-plus](https://clarifai.com/microsoft/text-generation/models/Phi-4-reasoning-plus)
- [phi-4](https://clarifai.com/microsoft/text-generation/models/phi-4)
- Many more...


### 🦙 Meta Llama Models
- [Llama-3_2-3B-Instruct](https://clarifai.com/meta/Llama-3/models/Llama-3_2-3B-Instruct)
- Many more...


### 🔍 DeepSeek Models
- [DeepSeek-R1-0528-Qwen3-8B](https://clarifai.com/deepseek-ai/deepseek-chat/models/DeepSeek-R1-0528-Qwen3-8B)
- Many more...

## Usage with LiteLLM Proxy

Here's how to call Clarifai with the LiteLLM Proxy Server

### 1. Save key in your environment

```bash
export CLARIFAI_PAT="CLARIFAI_API_KEY"
```

### 2. Start the proxy

<Tabs>
<TabItem value="config" label="config.yaml">

```yaml
model_list:
  - model_name: clarifai-model
    litellm_params:
      model: clarifai/openai.chat-completion.gpt-oss-20b
      api_key: os.environ/CLARIFAI_PAT
```

```bash
litellm --config /path/to/config.yaml

# Server running on http://0.0.0.0:4000
```
</TabItem>
</Tabs>

### 3. Test it

<Tabs>
<TabItem value="Curl" label="Curl Request">

```shell
curl --location 'http://0.0.0.0:4000/chat/completions' \
--header 'Content-Type: application/json' \
--data ' {
      "model": "clarifai-model",
      "messages": [
        {
          "role": "user",
          "content": "what llm are you"
        }
      ]
    }
'
```
</TabItem>
<TabItem value="openai" label="OpenAI v1.0.0+">

```python
import openai
client = openai.OpenAI(
    api_key="anything",
    base_url="http://0.0.0.0:4000"
)

response = client.chat.completions.create(
    model="clarifai-model",
    messages = [
        {
            "role": "user",
            "content": "this is a test request, write a short poem"
        }
    ]
)

print(response)
```
</TabItem>
</Tabs>

## Important Notes

- Always prefix Clarifai model IDs with `clarifai/` when specifying the model name
- Use your Clarifai Personal Access Token (PAT) as the API key
- Usage is tracked and billed through Clarifai
- API rate limits are subject to your Clarifai account settings
- Most OpenAI parameters are supported, but some advanced features may vary by model


## FAQs

| Question | Answer |
|----------|---------|
| Can I use all Clarifai models with LiteLLM? | Most chat-completion models are supported. Use the Clarifai model URL as the `model`. |
| Do I need a separate Clarifai PAT? | Yes, you must use a valid Clarifai Personal Access Token. |
| Is tool calling supported? | Yes, provided the underlying Clarifai model supports function/tool calling. |
| How is billing handled? | Clarifai usage is billed independently via Clarifai. |

## Additional Resources

- [Clarifai Documentation](https://docs.clarifai.com/)
- [LiteLLM GitHub](https://github.com/BerriAI/litellm)
- [Clarifai Runners Examples](https://github.com/Clarifai/runners-examples)<|MERGE_RESOLUTION|>--- conflicted
+++ resolved
@@ -1,9 +1,6 @@
-<<<<<<< HEAD
-=======
 import Tabs from '@theme/Tabs';
 import TabItem from '@theme/TabItem';
 
->>>>>>> 3ef9b201
 # Clarifai
 Anthropic, OpenAI, Qwen, xAI, Gemini and most of Open soured LLMs are Supported on Clarifai.
 
