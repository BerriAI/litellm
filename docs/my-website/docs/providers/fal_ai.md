--- conflicted
+++ resolved
@@ -31,11 +31,8 @@
 
 | Model Name | Description | Documentation |
 |------------|-------------|---------------|
-<<<<<<< HEAD
 | `fal_ai/fal-ai/flux-pro/v1.1` | FLUX Pro v1.1 - Balanced speed and quality | [Docs ↗](https://fal.ai/models/fal-ai/flux-pro/v1.1) |
-=======
 | `fal_ai/flux/schnell` | Flux Schnell - Low-latency generation with `image_size` support | [Docs ↗](https://fal.ai/models/fal-ai/flux/schnell) |
->>>>>>> 52a42e17
 | `fal_ai/fal-ai/flux-pro/v1.1-ultra` | FLUX Pro v1.1 Ultra - High-quality image generation | [Docs ↗](https://fal.ai/models/fal-ai/flux-pro/v1.1-ultra) |
 | `fal_ai/fal-ai/imagen4/preview` | Google's Imagen 4 - Highest quality model | [Docs ↗](https://fal.ai/models/fal-ai/imagen4/preview) |
 | `fal_ai/fal-ai/recraft/v3/text-to-image` | Recraft v3 - Multiple style options | [Docs ↗](https://fal.ai/models/fal-ai/recraft/v3/text-to-image) |
