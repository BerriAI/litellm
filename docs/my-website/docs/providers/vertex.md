--- conflicted
+++ resolved
@@ -3115,7 +3115,6 @@
 
 s/o @[Darien Kindlund](https://www.linkedin.com/in/kindlund/) for this tutorial
 
-<<<<<<< HEAD
 ## Batch Passthrough
 
 LiteLLM supports Vertex AI batch prediction jobs through passthrough endpoints, allowing you to create and manage batch jobs directly through the proxy server.
@@ -3189,7 +3188,7 @@
 ### Cost Tracking
 
 Cost tracking is enabled for Vertex AI usage in LiteLLM. 
-=======
+
 ## **Rerank API**
 
 Vertex AI supports reranking through the Discovery Engine API, providing semantic ranking capabilities for document retrieval.
@@ -3286,5 +3285,4 @@
     ],
     "top_n": 2
   }'
-```
->>>>>>> 9af054bb
+```