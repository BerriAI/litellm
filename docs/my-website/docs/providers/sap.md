--- conflicted
+++ resolved
@@ -84,20 +84,12 @@
     litellm_params:
       model: "sap/*"
 
-<<<<<<< HEAD
 environment_variables:
   AICORE_AUTH_URL: "https://<subdomain>.authentication.<region>.hana.ondemand.com/oauth/token"
   AICORE_CLIENT_ID: "sb-...."
   AICORE_CLIENT_SECRET: "...."
   AICORE_RESOURCE_GROUP: "default"
   AICORE_BASE_URL: "https://api.ai.<aicore-region>.aws.ml.hana.ondemand.com/"
-=======
-general_settings: 
-  master_key: your-proxy-api-key 
-
-environment_variables:
-  AICORE_SERVICE_KEY: '{"clientid": "...", "clientsecret": "...", ...}'
->>>>>>> 5e78ffd5
 ```
 
 ℹ️ For more information, please also refer to [this SAP documentation](https://sap-contributions.github.io/litellm-agentic-examples/_notebooks/proxy_set_up.html).
@@ -116,11 +108,7 @@
   -H "Content-Type: application/json" \
   -H "Authorization: Bearer your-proxy-api-key" \
   -d '{
-<<<<<<< HEAD
     "model": "sap/gpt-4o",
-=======
-    "model": "sap/gpt-4",
->>>>>>> 5e78ffd5
     "messages": [{"role": "user", "content": "Hello"}]
   }'
 ```
