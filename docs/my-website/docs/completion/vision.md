--- conflicted
+++ resolved
@@ -6,10 +6,8 @@
 ## Quick Start
 Example passing images to a model 
 
-
 <Tabs>
-
-<TabItem label="LiteLLMPython SDK" value="Python">
+<TabItem label="LiteLLM Python SDK" value="Python">
 
 ```python
 import os 
@@ -26,7 +24,7 @@
             "content": [
                             {
                                 "type": "text",
-                                "text": "What’s in this image?"
+                                "text": "What's in this image?"
                             },
                             {
                                 "type": "image_url",
@@ -38,14 +36,11 @@
         }
     ],
 )
-
-```
-
+```
 </TabItem>
 <TabItem label="LiteLLM Proxy Server" value="proxy">
 
 1. Define vision models on config.yaml
-
 ```yaml
 model_list:
   - model_name: gpt-4-vision-preview # OpenAI gpt-4-vision-preview
@@ -59,18 +54,14 @@
       api_key: fake-key
     model_info:
       supports_vision: True        # set supports_vision to True so /model/info returns this attribute as True
-
 ```
 
 2. Run proxy server
-
 ```bash
 litellm --config config.yaml
 ```
 
 3. Test it using the OpenAI Python SDK
-
-
 ```python
 import os 
 from openai import OpenAI
@@ -87,7 +78,7 @@
             "content": [
                             {
                                 "type": "text",
-                                "text": "What’s in this image?"
+                                "text": "What's in this image?"
                             },
                             {
                                 "type": "image_url",
@@ -99,23 +90,16 @@
         }
     ],
 )
-
-```
-
-
-
-
+```
 </TabItem>
 </Tabs>
-
-
 
 ## Checking if a model supports `vision`
 
 <Tabs>
 <TabItem label="LiteLLM Python SDK" value="Python">
 
-Use `litellm.supports_vision(model="")` -> returns `True` if model supports `vision` and `False` if not
+Use litellm.supports_vision(model="") -> returns True if model supports vision and False if not
 
 ```python
 assert litellm.supports_vision(model="openai/gpt-4-vision-preview") == True
@@ -125,12 +109,9 @@
 assert litellm.supports_vision(model="xai/grok-2-latest") == False
 ```
 </TabItem>
-
 <TabItem label="LiteLLM Proxy Server" value="proxy">
 
-
 1. Define vision models on config.yaml
-
 ```yaml
 model_list:
   - model_name: gpt-4-vision-preview # OpenAI gpt-4-vision-preview
@@ -147,13 +128,11 @@
 ```
 
 2. Run proxy server
-
 ```bash
 litellm --config config.yaml
 ```
 
-3. Call `/model_group/info` to check if your model supports `vision`
-
+3. Call /model_group/info to check if your model supports vision
 ```shell
 curl -X 'GET' \
   'http://localhost:4000/model_group/info' \
@@ -161,8 +140,7 @@
   -H 'x-api-key: sk-1234'
 ```
 
-Expected Response 
-
+Expected Response
 ```json
 {
   "data": [
@@ -187,16 +165,14 @@
   ]
 }
 ```
-
 </TabItem>
 </Tabs>
 
-<<<<<<< HEAD
 ## Image Analysis Using REST API
 
 This section showcases how to use REST API for image analysis tasks, such as image description or extracting structured data.
 
-Example: Describing an Image
+### Example: Describing an Image
 
 ```bash
 curl http://0.0.0.0:4000/v1/chat/completions \
@@ -226,12 +202,13 @@
       }
     ]
   }'
-  ```
-## Input Parameters
+```
+
+### Input Parameters
 
 - **model**: `string`  
   The model to use for image analysis.  
-  **Example**: `azure_ai/phi35-vision-instruct`.
+  Example: `azure_ai/phi35-vision-instruct`
 
 - **messages**: `array`  
   An array of message objects that form the conversation between the user and the assistant.
@@ -242,21 +219,21 @@
 
   - **content**: `array`  
     An array of content items. Each content item can be either a text instruction or an image URL.
-  
+
     - **type**: `string`  
       Specifies the type of content; either `"text"` or `"image_url"`.
 
-      - If type is `"text"`, the content item must include:
+      - If type is `"text"`:  
         - **text**: `string`  
           The text instruction or message content (e.g., "Describe the image", "Extract information from this receipt").
 
-      - If type is `"image_url"`, the content item must include:
+      - If type is `"image_url"`:  
         - **image_url**: `object`  
-          An object containing:
+          An object containing:  
           - **url**: `string`  
             The URL of the image to be analyzed.
 
-## Example: Structured Data Extraction
+### Example: Structured Data Extraction
 
 This example demonstrates how to use the API to extract structured data, such as fields from a receipt.
 
@@ -290,34 +267,32 @@
   }'
 ```
 
-## Required Fields
-
-When making a request to the API, the following fields are required:
-
-- **model**: _string_  
-    The identifier of the model used for image analysis (e.g., `azure_ai/phi35-vision-instruct`).
-    
-- **messages**: _array_  
-    The conversation messages, including the user's instructions and the image URL.
-    
-## Example Model for Image Analysis
-
-In this example, the **`Phi3.5 Vision Instruct`** model was used to demonstrate image analysis tasks. This model supports structured JSON output by default for tasks such as image description and data extraction.
+### Required Fields
+
+- **model**: `string`  
+  The identifier of the model used for image analysis.  
+  Example: `azure_ai/phi35-vision-instruct`
+
+- **messages**: `array`  
+  The conversation messages, including the user's instructions and the image URL.
+
+### Example Model for Image Analysis
+
+In this example, the `Phi3.5 Vision Instruct` model was used to demonstrate image analysis tasks. This model supports structured JSON output by default for tasks such as image description and data extraction.
 
 However, other vision models can also be used for image analysis tasks, with the possibility of requiring additional configuration for structured outputs.
 
 ### Supported Output Formats
 
-- **JSON**:  
-    Extracted structured data in JSON format (default support in `Phi3.5 Vision Instruct`).
-    
-- **Text Description**:  
-    A descriptive text of the image content.
-=======
-
-## Explicitly specify image type 
-
-If you have images without a mime-type, or if litellm is incorrectly inferring the mime type of your image (e.g. calling `gs://` url's with vertex ai), you can set this explicity via the `format` param. 
+- **`JSON`**:  
+  Extracted structured data in JSON format (default support in `Phi3.5 Vision Instruct`).
+
+- **`Text Description`**:  
+  A descriptive text of the image content.
+
+## Explicitly Specify Image Type
+
+If you have images without a mime-type, or if litellm is incorrectly inferring the mime type of your image (e.g. calling gs:// url's with vertex ai), you can set this explicitly via the format param.
 
 ```python
 "image_url": {
@@ -326,9 +301,9 @@
 }
 ```
 
-LiteLLM will use this for any API endpoint, which supports specifying mime-type (e.g. anthropic/bedrock/vertex ai). 
-
-For others (e.g. openai), it will be ignored. 
+LiteLLM will use this for any API endpoint which supports specifying mime-type (e.g. anthropic/bedrock/vertex ai).
+
+For others (e.g. openai), it will be ignored.
 
 <Tabs>
 <TabItem label="SDK" value="sdk">
@@ -348,7 +323,7 @@
             "content": [
                             {
                                 "type": "text",
-                                "text": "What’s in this image?"
+                                "text": "What's in this image?"
                             },
                             {
                                 "type": "image_url",
@@ -361,14 +336,11 @@
         }
     ],
 )
-
-```
-
+```
 </TabItem>
 <TabItem label="PROXY" value="proxy">
 
 1. Define vision models on config.yaml
-
 ```yaml
 model_list:
   - model_name: gpt-4-vision-preview # OpenAI gpt-4-vision-preview
@@ -382,18 +354,14 @@
       api_key: fake-key
     model_info:
       supports_vision: True        # set supports_vision to True so /model/info returns this attribute as True
-
 ```
 
 2. Run proxy server
-
 ```bash
 litellm --config config.yaml
 ```
 
 3. Test it using the OpenAI Python SDK
-
-
 ```python
 import os 
 from openai import OpenAI
@@ -410,7 +378,7 @@
             "content": [
                             {
                                 "type": "text",
-                                "text": "What’s in this image?"
+                                "text": "What's in this image?"
                             },
                             {
                                 "type": "image_url",
@@ -423,18 +391,11 @@
         }
     ],
 )
-
-```
-
-
-
-
+```
 </TabItem>
 </Tabs>
 
-
-
-## Spec 
+## Spec
 
 ```
 "image_url": str
@@ -445,6 +406,4 @@
   "url": "url OR base64 encoded str",
   "detail": "openai-only param", 
   "format": "specify mime-type of image"
-}
-```
->>>>>>> 93273723
+}