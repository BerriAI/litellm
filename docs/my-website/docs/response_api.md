--- conflicted
+++ resolved
@@ -519,13 +519,3 @@
 | `vertex_ai` | [See supported parameters here](https://github.com/BerriAI/litellm/blob/f39d9178868662746f159d5ef642c7f34f9bfe5f/litellm/responses/litellm_completion_transformation/transformation.py#L57) |
 | `azure_ai` | [See supported parameters here](https://github.com/BerriAI/litellm/blob/f39d9178868662746f159d5ef642c7f34f9bfe5f/litellm/responses/litellm_completion_transformation/transformation.py#L57) |
 | All other llm api providers | [See supported parameters here](https://github.com/BerriAI/litellm/blob/f39d9178868662746f159d5ef642c7f34f9bfe5f/litellm/responses/litellm_completion_transformation/transformation.py#L57) |
-
-
-
-<<<<<<< HEAD
-| Provider    | Link to Usage      |
-|-------------|--------------------|
-| OpenAI|   [Usage](#usage)                 |
-| Azure OpenAI|   [Usage](../docs/providers/azure#azure-responses-api)                 |  
-=======
->>>>>>> daf024ba
