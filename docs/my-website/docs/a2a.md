--- conflicted
+++ resolved
@@ -16,11 +16,7 @@
 
 | Feature | Supported | 
 |---------|-----------|
-<<<<<<< HEAD
-| Supported Agent Providers | A2A, Vertex AI Agent Engine, LangGraph, Azure AI Foundry, Bedrock AgentCore |
-=======
-| Supported Agent Providers | A2A, Pydantic AI, LangGraph, Azure AI Foundry, Bedrock AgentCore |
->>>>>>> cd9b7109
+| Supported Agent Providers | A2A, Vertex AI Agent Engine, LangGraph, Azure AI Foundry, Bedrock AgentCore, Pydantic AI |
 | Logging | ✅ |
 | Load Balancing | ✅ |
 | Streaming | ✅ |
@@ -62,16 +58,13 @@
 
 Follow [this guide, to add your bedrock agentcore agent to LiteLLM Agent Gateway](./providers/bedrock_agentcore#litellm-a2a-gateway)
 
-<<<<<<< HEAD
 ### Add LangGraph Agents
 
 Follow [this guide, to add your langgraph agent to LiteLLM Agent Gateway](./providers/langgraph#litellm-a2a-gateway)
 
-=======
 ### Add Pydantic AI Agents
 
 Follow [this guide, to add your pydantic ai agent to LiteLLM Agent Gateway](./providers/pydantic_ai_agent#litellm-a2a-gateway)
->>>>>>> cd9b7109
 
 ## Invoking your Agents
 
