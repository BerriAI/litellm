import Tabs from '@theme/Tabs';
import TabItem from '@theme/TabItem';

# LiteLLM - Getting Started

https://github.com/BerriAI/litellm

## **Call 100+ LLMs using the OpenAI Input/Output Format**

- Translate inputs to provider's `completion`, `embedding`, and `image_generation` endpoints
- [Consistent output](https://docs.litellm.ai/docs/completion/output), text responses will always be available at `['choices'][0]['message']['content']`
- Retry/fallback logic across multiple deployments (e.g. Azure/OpenAI) - [Router](https://docs.litellm.ai/docs/routing)
- Track spend & set budgets per project [LiteLLM Proxy Server](https://docs.litellm.ai/docs/simple_proxy)

## How to use LiteLLM
You can use litellm through either:
1. [LiteLLM Proxy Server](#litellm-proxy-server-llm-gateway) - Server (LLM Gateway) to call 100+ LLMs, load balance, cost tracking across projects
2. [LiteLLM python SDK](#basic-usage) - Python Client to call 100+ LLMs, load balance, cost tracking

### **When to use LiteLLM Proxy Server (LLM Gateway)**

:::tip

Use LiteLLM Proxy Server if you want a **central service (LLM Gateway) to access multiple LLMs**

Typically used by Gen AI Enablement /  ML PLatform Teams

:::

  - LiteLLM Proxy gives you a unified interface to access multiple LLMs (100+ LLMs)
  - Track LLM Usage and setup guardrails
  - Customize Logging, Guardrails, Caching per project

### **When to use LiteLLM Python SDK**

:::tip

  Use LiteLLM Python SDK if you want to use LiteLLM in your **python code**

Typically used by developers building llm projects

:::

  - LiteLLM SDK gives you a unified interface to access multiple LLMs (100+ LLMs) 
  - Retry/fallback logic across multiple deployments (e.g. Azure/OpenAI) - [Router](https://docs.litellm.ai/docs/routing)

## **LiteLLM Python SDK**

### Basic usage 

<a target="_blank" href="https://colab.research.google.com/github/BerriAI/litellm/blob/main/cookbook/liteLLM_Getting_Started.ipynb">
  <img src="https://colab.research.google.com/assets/colab-badge.svg" alt="Open In Colab"/>
</a>

```shell
pip install litellm
```

<Tabs>
<TabItem value="openai" label="OpenAI">

```python
from litellm import completion
import os

## set ENV variables
os.environ["OPENAI_API_KEY"] = "your-api-key"

response = completion(
  model="openai/gpt-4o",
  messages=[{ "content": "Hello, how are you?","role": "user"}]
)
```

</TabItem>
<TabItem value="anthropic" label="Anthropic">

```python
from litellm import completion
import os

## set ENV variables
os.environ["ANTHROPIC_API_KEY"] = "your-api-key"

response = completion(
  model="anthropic/claude-3-sonnet-20240229",
  messages=[{ "content": "Hello, how are you?","role": "user"}]
)
```

</TabItem>
<TabItem value="xai" label="xAI">

```python
from litellm import completion
import os

## set ENV variables
os.environ["XAI_API_KEY"] = "your-api-key"

response = completion(
  model="xai/grok-2-latest",
  messages=[{ "content": "Hello, how are you?","role": "user"}]
)
```
</TabItem>
<TabItem value="vertex" label="VertexAI">

```python
from litellm import completion
import os

# auth: run 'gcloud auth application-default'
os.environ["VERTEXAI_PROJECT"] = "hardy-device-386718"
os.environ["VERTEXAI_LOCATION"] = "us-central1"

response = completion(
  model="vertex_ai/gemini-1.5-pro",
  messages=[{ "content": "Hello, how are you?","role": "user"}]
)
```

</TabItem>

<TabItem value="nvidia" label="NVIDIA">

```python
from litellm import completion
import os

## set ENV variables
os.environ["NVIDIA_NIM_API_KEY"] = "nvidia_api_key"
os.environ["NVIDIA_NIM_API_BASE"] = "nvidia_nim_endpoint_url"

response = completion(
  model="nvidia_nim/<model_name>",
  messages=[{ "content": "Hello, how are you?","role": "user"}]
)
```

</TabItem>

<TabItem value="hugging" label="HuggingFace">

```python
from litellm import completion
import os

os.environ["HUGGINGFACE_API_KEY"] = "huggingface_api_key"

# e.g. Call 'WizardLM/WizardCoder-Python-34B-V1.0' hosted on HF Inference endpoints
response = completion(
  model="huggingface/WizardLM/WizardCoder-Python-34B-V1.0",
  messages=[{ "content": "Hello, how are you?","role": "user"}],
  api_base="https://my-endpoint.huggingface.cloud"
)

print(response)
```

</TabItem>

<TabItem value="azure" label="Azure OpenAI">

```python
from litellm import completion
import os

## set ENV variables
os.environ["AZURE_API_KEY"] = ""
os.environ["AZURE_API_BASE"] = ""
os.environ["AZURE_API_VERSION"] = ""

# azure call
response = completion(
  "azure/<your_deployment_name>",
  messages = [{ "content": "Hello, how are you?","role": "user"}]
)
```

</TabItem>

<TabItem value="ollama" label="Ollama">

```python
from litellm import completion

response = completion(
            model="ollama/llama2",
            messages = [{ "content": "Hello, how are you?","role": "user"}],
            api_base="http://localhost:11434"
)
```

</TabItem>
<TabItem value="or" label="Openrouter">

```python
from litellm import completion
import os

## set ENV variables
os.environ["OPENROUTER_API_KEY"] = "openrouter_api_key"

response = completion(
  model="openrouter/google/palm-2-chat-bison",
  messages = [{ "content": "Hello, how are you?","role": "user"}],
)
```

</TabItem>
<TabItem value="novita" label="Novita AI">

```python
from litellm import completion
import os

## set ENV variables. Visit https://novita.ai/settings/key-management to get your API key
os.environ["NOVITA_API_KEY"] = "novita-api-key"

response = completion(
  model="novita/deepseek/deepseek-r1",
  messages=[{ "content": "Hello, how are you?","role": "user"}]
)
```

</TabItem>

<<<<<<< HEAD
<TabItem value="parasail" label="Parasail">
=======
<TabItem value="vercel" label="Vercel AI Gateway">
>>>>>>> f34bbd1f

```python
from litellm import completion
import os

<<<<<<< HEAD
## set ENV variables
os.environ["PARASAIL_API_KEY"] = "your-api-key"

response = completion(
  model="parasail/your-model",
=======
## set ENV variables. Visit https://vercel.com/docs/ai-gateway#using-the-ai-gateway-with-an-api-key for insturctions on obtaining a key
os.environ["VERCEL_AI_GATEWAY_API_KEY"] = "your-vercel-api-key"

response = completion(
  model="vercel_ai_gateway/openai/gpt-4o",
>>>>>>> f34bbd1f
  messages=[{ "content": "Hello, how are you?","role": "user"}]
)
```

</TabItem>

</Tabs>

### Response Format (OpenAI Format)

```json
{
    "id": "chatcmpl-565d891b-a42e-4c39-8d14-82a1f5208885",
    "created": 1734366691,
    "model": "gpt-4o-2024-08-06",
    "object": "chat.completion",
    "system_fingerprint": null,
    "choices": [
        {
            "finish_reason": "stop",
            "index": 0,
            "message": {
                "content": "Hello! As an AI language model, I don't have feelings, but I'm operating properly and ready to assist you with any questions or tasks you may have. How can I help you today?",
                "role": "assistant",
                "tool_calls": null,
                "function_call": null
            }
        }
    ],
    "usage": {
        "completion_tokens": 43,
        "prompt_tokens": 13,
        "total_tokens": 56,
        "completion_tokens_details": null,
        "prompt_tokens_details": {
            "audio_tokens": null,
            "cached_tokens": 0
        },
        "cache_creation_input_tokens": 0,
        "cache_read_input_tokens": 0
    }
}
```

### Streaming
Set `stream=True` in the `completion` args. 

<Tabs>
<TabItem value="openai" label="OpenAI">

```python
from litellm import completion
import os

## set ENV variables
os.environ["OPENAI_API_KEY"] = "your-api-key"

response = completion(
  model="openai/gpt-4o",
  messages=[{ "content": "Hello, how are you?","role": "user"}],
  stream=True,
)
```

</TabItem>
<TabItem value="anthropic" label="Anthropic">

```python
from litellm import completion
import os

## set ENV variables
os.environ["ANTHROPIC_API_KEY"] = "your-api-key"

response = completion(
  model="anthropic/claude-3-sonnet-20240229",
  messages=[{ "content": "Hello, how are you?","role": "user"}],
  stream=True,
)
```

</TabItem>
<TabItem value="xai" label="xAI">

```python
from litellm import completion
import os

## set ENV variables
os.environ["XAI_API_KEY"] = "your-api-key"

response = completion(
  model="xai/grok-2-latest",
  messages=[{ "content": "Hello, how are you?","role": "user"}],
  stream=True,
)
```
</TabItem>
<TabItem value="vertex" label="VertexAI">

```python
from litellm import completion
import os

# auth: run 'gcloud auth application-default'
os.environ["VERTEX_PROJECT"] = "hardy-device-386718"
os.environ["VERTEX_LOCATION"] = "us-central1"

response = completion(
  model="vertex_ai/gemini-1.5-pro",
  messages=[{ "content": "Hello, how are you?","role": "user"}],
  stream=True,
)
```

</TabItem>

<TabItem value="nvidia" label="NVIDIA">

```python
from litellm import completion
import os

## set ENV variables
os.environ["NVIDIA_NIM_API_KEY"] = "nvidia_api_key"
os.environ["NVIDIA_NIM_API_BASE"] = "nvidia_nim_endpoint_url"

response = completion(
  model="nvidia_nim/<model_name>",
  messages=[{ "content": "Hello, how are you?","role": "user"}]
  stream=True,
)
```
</TabItem>

<TabItem value="hugging" label="HuggingFace">

```python
from litellm import completion
import os

os.environ["HUGGINGFACE_API_KEY"] = "huggingface_api_key"

# e.g. Call 'WizardLM/WizardCoder-Python-34B-V1.0' hosted on HF Inference endpoints
response = completion(
  model="huggingface/WizardLM/WizardCoder-Python-34B-V1.0",
  messages=[{ "content": "Hello, how are you?","role": "user"}],
  api_base="https://my-endpoint.huggingface.cloud",
  stream=True,
)

print(response)
```

</TabItem>

<TabItem value="azure" label="Azure OpenAI">

```python
from litellm import completion
import os

## set ENV variables
os.environ["AZURE_API_KEY"] = ""
os.environ["AZURE_API_BASE"] = ""
os.environ["AZURE_API_VERSION"] = ""

# azure call
response = completion(
  "azure/<your_deployment_name>",
  messages = [{ "content": "Hello, how are you?","role": "user"}],
  stream=True,
)
```

</TabItem>

<TabItem value="ollama" label="Ollama">

```python
from litellm import completion

response = completion(
            model="ollama/llama2",
            messages = [{ "content": "Hello, how are you?","role": "user"}],
            api_base="http://localhost:11434",
            stream=True,
)
```

</TabItem>
<TabItem value="or" label="Openrouter">

```python
from litellm import completion
import os

## set ENV variables
os.environ["OPENROUTER_API_KEY"] = "openrouter_api_key"

response = completion(
  model="openrouter/google/palm-2-chat-bison",
  messages = [{ "content": "Hello, how are you?","role": "user"}],
  stream=True,
)
```

</TabItem>
<TabItem value="novita" label="Novita AI">

```python
from litellm import completion
import os

## set ENV variables. Visit https://novita.ai/settings/key-management to get your API key
os.environ["NOVITA_API_KEY"] = "novita_api_key"

response = completion(
  model="novita/deepseek/deepseek-r1",
  messages = [{ "content": "Hello, how are you?","role": "user"}],
  stream=True,
)
```

</TabItem>

<TabItem value="vercel" label="Vercel AI Gateway">

```python
from litellm import completion
import os

## set ENV variables. Visit https://vercel.com/docs/ai-gateway#using-the-ai-gateway-with-an-api-key for insturctions on obtaining a key
os.environ["VERCEL_AI_GATEWAY_API_KEY"] = "your-vercel-api-key"

response = completion(
  model="vercel_ai_gateway/openai/gpt-4o",
  messages = [{ "content": "Hello, how are you?","role": "user"}],
  stream=True,
)
```

</TabItem>

</Tabs>

### Streaming Response Format (OpenAI Format)

```json
{
    "id": "chatcmpl-2be06597-eb60-4c70-9ec5-8cd2ab1b4697",
    "created": 1734366925,
    "model": "claude-3-sonnet-20240229",
    "object": "chat.completion.chunk",
    "system_fingerprint": null,
    "choices": [
        {
            "finish_reason": null,
            "index": 0,
            "delta": {
                "content": "Hello",
                "role": "assistant",
                "function_call": null,
                "tool_calls": null,
                "audio": null
            },
            "logprobs": null
        }
    ]
}
```

### Exception handling 

LiteLLM maps exceptions across all supported providers to the OpenAI exceptions. All our exceptions inherit from OpenAI's exception types, so any error-handling you have for that, should work out of the box with LiteLLM.

```python
from openai.error import OpenAIError
from litellm import completion

os.environ["ANTHROPIC_API_KEY"] = "bad-key"
try:
    # some code
    completion(model="claude-instant-1", messages=[{"role": "user", "content": "Hey, how's it going?"}])
except OpenAIError as e:
    print(e)
```

### Logging Observability - Log LLM Input/Output ([Docs](https://docs.litellm.ai/docs/observability/callbacks))
LiteLLM exposes pre defined callbacks to send data to Lunary, MLflow, Langfuse, Helicone, Promptlayer, Traceloop, Slack

```python
from litellm import completion

## set env variables for logging tools (API key set up is not required when using MLflow)
os.environ["LUNARY_PUBLIC_KEY"] = "your-lunary-public-key" # get your public key at https://app.lunary.ai/settings
os.environ["HELICONE_API_KEY"] = "your-helicone-key"
os.environ["LANGFUSE_PUBLIC_KEY"] = ""
os.environ["LANGFUSE_SECRET_KEY"] = ""

os.environ["OPENAI_API_KEY"]

# set callbacks
litellm.success_callback = ["lunary", "mlflow", "langfuse", "helicone"] # log input/output to lunary, mlflow, langfuse, helicone

#openai call
response = completion(model="gpt-3.5-turbo", messages=[{"role": "user", "content": "Hi 👋 - i'm openai"}])
```

### Track Costs, Usage, Latency for streaming
Use a callback function for this - more info on custom callbacks: https://docs.litellm.ai/docs/observability/custom_callback

```python
import litellm

# track_cost_callback
def track_cost_callback(
    kwargs,                 # kwargs to completion
    completion_response,    # response from completion
    start_time, end_time    # start/end time
):
    try:
      response_cost = kwargs.get("response_cost", 0)
      print("streaming response_cost", response_cost)
    except:
        pass
# set callback
litellm.success_callback = [track_cost_callback] # set custom callback function

# litellm.completion() call
response = completion(
    model="gpt-3.5-turbo",
    messages=[
        {
            "role": "user",
            "content": "Hi 👋 - i'm openai"
        }
    ],
    stream=True
)
```

## **LiteLLM Proxy Server (LLM Gateway)**

Track spend across multiple projects/people

![ui_3](https://github.com/BerriAI/litellm/assets/29436595/47c97d5e-b9be-4839-b28c-43d7f4f10033)

The proxy provides:

1. [Hooks for auth](https://docs.litellm.ai/docs/proxy/virtual_keys#custom-auth)
2. [Hooks for logging](https://docs.litellm.ai/docs/proxy/logging#step-1---create-your-custom-litellm-callback-class)
3. [Cost tracking](https://docs.litellm.ai/docs/proxy/virtual_keys#tracking-spend)
4. [Rate Limiting](https://docs.litellm.ai/docs/proxy/users#set-rate-limits)

### 📖 Proxy Endpoints - [Swagger Docs](https://litellm-api.up.railway.app/)

Go here for a complete tutorial with keys + rate limits - [**here**](./proxy/docker_quick_start.md)

### Quick Start Proxy - CLI

```shell
pip install 'litellm[proxy]'
```

#### Step 1: Start litellm proxy

<Tabs>

<TabItem label="pip package" value="pip">

```shell
$ litellm --model huggingface/bigcode/starcoder

#INFO: Proxy running on http://0.0.0.0:4000
```

</TabItem>

<TabItem label="Docker container" value="docker">


Step 1. CREATE config.yaml 

Example `litellm_config.yaml` 

```yaml
model_list:
  - model_name: gpt-3.5-turbo
    litellm_params:
      model: azure/<your-azure-model-deployment>
      api_base: os.environ/AZURE_API_BASE # runs os.getenv("AZURE_API_BASE")
      api_key: os.environ/AZURE_API_KEY # runs os.getenv("AZURE_API_KEY")
      api_version: "2023-07-01-preview"
```

Step 2. RUN Docker Image

```shell
docker run \
    -v $(pwd)/litellm_config.yaml:/app/config.yaml \
    -e AZURE_API_KEY=d6*********** \
    -e AZURE_API_BASE=https://openai-***********/ \
    -p 4000:4000 \
    ghcr.io/berriai/litellm:main-latest \
    --config /app/config.yaml --detailed_debug
```

</TabItem>

</Tabs>

#### Step 2: Make ChatCompletions Request to Proxy

```python
import openai # openai v1.0.0+
client = openai.OpenAI(api_key="anything",base_url="http://0.0.0.0:4000") # set proxy to base_url
# request sent to model set on litellm proxy, `litellm --model`
response = client.chat.completions.create(model="gpt-3.5-turbo", messages = [
    {
        "role": "user",
        "content": "this is a test request, write a short poem"
    }
])

print(response)
```

## More details

- [exception mapping](./exception_mapping.md)
- [retries + model fallbacks for completion()](./completion/reliable_completions.md)
- [proxy virtual keys & spend management](./proxy/virtual_keys.md)
- [E2E Tutorial for LiteLLM Proxy Server](./proxy/docker_quick_start.md)<|MERGE_RESOLUTION|>--- conflicted
+++ resolved
@@ -225,30 +225,33 @@
 ```
 
 </TabItem>
-
-<<<<<<< HEAD
-<TabItem value="parasail" label="Parasail">
-=======
 <TabItem value="vercel" label="Vercel AI Gateway">
->>>>>>> f34bbd1f
-
-```python
-from litellm import completion
-import os
-
-<<<<<<< HEAD
-## set ENV variables
-os.environ["PARASAIL_API_KEY"] = "your-api-key"
-
-response = completion(
-  model="parasail/your-model",
-=======
+
+```python
+from litellm import completion
+import os
+
 ## set ENV variables. Visit https://vercel.com/docs/ai-gateway#using-the-ai-gateway-with-an-api-key for insturctions on obtaining a key
 os.environ["VERCEL_AI_GATEWAY_API_KEY"] = "your-vercel-api-key"
 
 response = completion(
   model="vercel_ai_gateway/openai/gpt-4o",
->>>>>>> f34bbd1f
+  messages=[{ "content": "Hello, how are you?","role": "user"}]
+)
+```
+
+</TabItem>
+<TabItem value="parasail" label="Parasail">
+
+```python
+from litellm import completion
+import os
+
+## set ENV variables
+os.environ["PARASAIL_API_KEY"] = "your-api-key"
+
+response = completion(
+  model="parasail/your-model",
   messages=[{ "content": "Hello, how are you?","role": "user"}]
 )
 ```
