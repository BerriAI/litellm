# All settings

```yaml
environment_variables: {}

model_list:
  - model_name: string
    litellm_params: {}
    model_info:
      id: string
      mode: embedding
      input_cost_per_token: 0
      output_cost_per_token: 0
      max_tokens: 2048
      base_model: gpt-4-1106-preview
      additionalProp1: {}

litellm_settings:
  # Logging/Callback settings
  success_callback: ["langfuse"]  # list of success callbacks
  failure_callback: ["sentry"]  # list of failure callbacks
  callbacks: ["otel"]  # list of callbacks - runs on success and failure
  service_callbacks: ["datadog", "prometheus"]  # logs redis, postgres failures on datadog, prometheus
  turn_off_message_logging: boolean  # prevent the messages and responses from being logged to on your callbacks, but request metadata will still be logged.
  redact_user_api_key_info: boolean  # Redact information about the user api key (hashed token, user_id, team id, etc.), from logs. Currently supported for Langfuse, OpenTelemetry, Logfire, ArizeAI logging.
  langfuse_default_tags: ["cache_hit", "cache_key", "proxy_base_url", "user_api_key_alias", "user_api_key_user_id", "user_api_key_user_email", "user_api_key_team_alias", "semantic-similarity", "proxy_base_url"] # default tags for Langfuse Logging
  
  # Networking settings
  request_timeout: 10 # (int) llm requesttimeout in seconds. Raise Timeout error if call takes longer than 10s. Sets litellm.request_timeout 
  force_ipv4: boolean # If true, litellm will force ipv4 for all LLM requests. Some users have seen httpx ConnectionError when using ipv6 + Anthropic API
  
  set_verbose: boolean # sets litellm.set_verbose=True to view verbose debug logs. DO NOT LEAVE THIS ON IN PRODUCTION
  json_logs: boolean # if true, logs will be in json format

  # Fallbacks, reliability
  default_fallbacks: ["claude-opus"] # set default_fallbacks, in case a specific model group is misconfigured / bad.
  content_policy_fallbacks: [{"gpt-3.5-turbo-small": ["claude-opus"]}] # fallbacks for ContentPolicyErrors
  context_window_fallbacks: [{"gpt-3.5-turbo-small": ["gpt-3.5-turbo-large", "claude-opus"]}] # fallbacks for ContextWindowExceededErrors



  # Caching settings
  cache: true 
  cache_params:        # set cache params for redis
    type: redis        # type of cache to initialize

    # Optional - Redis Settings
    host: "localhost"  # The host address for the Redis cache. Required if type is "redis".
    port: 6379  # The port number for the Redis cache. Required if type is "redis".
    password: "your_password"  # The password for the Redis cache. Required if type is "redis".
    namespace: "litellm.caching.caching" # namespace for redis cache
  
    # Optional - Redis Cluster Settings
    redis_startup_nodes: [{"host": "127.0.0.1", "port": "7001"}] 

    # Optional - Redis Sentinel Settings
    service_name: "mymaster"
    sentinel_nodes: [["localhost", 26379]]

    # Optional - Qdrant Semantic Cache Settings
    qdrant_semantic_cache_embedding_model: openai-embedding # the model should be defined on the model_list
    qdrant_collection_name: test_collection
    qdrant_quantization_config: binary
    similarity_threshold: 0.8   # similarity threshold for semantic cache

    # Optional - S3 Cache Settings
    s3_bucket_name: cache-bucket-litellm   # AWS Bucket Name for S3
    s3_region_name: us-west-2              # AWS Region Name for S3
    s3_aws_access_key_id: os.environ/AWS_ACCESS_KEY_ID  # us os.environ/<variable name> to pass environment variables. This is AWS Access Key ID for S3
    s3_aws_secret_access_key: os.environ/AWS_SECRET_ACCESS_KEY  # AWS Secret Access Key for S3
    s3_endpoint_url: https://s3.amazonaws.com  # [OPTIONAL] S3 endpoint URL, if you want to use Backblaze/cloudflare s3 bucket

    # Common Cache settings
    # Optional - Supported call types for caching
    supported_call_types: ["acompletion", "atext_completion", "aembedding", "atranscription"]
                          # /chat/completions, /completions, /embeddings, /audio/transcriptions
    mode: default_off # if default_off, you need to opt in to caching on a per call basis
    ttl: 600 # ttl for caching


callback_settings:
  otel:
    message_logging: boolean  # OTEL logging callback specific settings

general_settings:
  completion_model: string
  disable_spend_logs: boolean  # turn off writing each transaction to the db
  disable_master_key_return: boolean  # turn off returning master key on UI (checked on '/user/info' endpoint)
  disable_retry_on_max_parallel_request_limit_error: boolean  # turn off retries when max parallel request limit is reached
  disable_reset_budget: boolean  # turn off reset budget scheduled task
  disable_adding_master_key_hash_to_db: boolean  # turn off storing master key hash in db, for spend tracking
  enable_jwt_auth: boolean  # allow proxy admin to auth in via jwt tokens with 'litellm_proxy_admin' in claims
  enforce_user_param: boolean  # requires all openai endpoint requests to have a 'user' param
  allowed_routes: ["route1", "route2"]  # list of allowed proxy API routes - a user can access. (currently JWT-Auth only)
  key_management_system: google_kms  # either google_kms or azure_kms
  master_key: string
  maximum_spend_logs_retention_period: 30d # The maximum time to retain spend logs before deletion.
  maximum_spend_logs_retention_interval: 1d # interval in which the spend log cleanup task should run in.

  # Database Settings
  database_url: string
  database_connection_pool_limit: 0  # default 100
  database_connection_timeout: 0  # default 60s
  allow_requests_on_db_unavailable: boolean  # if true, will allow requests that can not connect to the DB to verify Virtual Key to still work 

  custom_auth: string
  max_parallel_requests: 0  # the max parallel requests allowed per deployment 
  global_max_parallel_requests: 0  # the max parallel requests allowed on the proxy all up 
  infer_model_from_keys: true
  background_health_checks: true
  health_check_interval: 300
  alerting: ["slack", "email"]
  alerting_threshold: 0
  use_client_credentials_pass_through_routes: boolean  # use client credentials for all pass through routes like "/vertex-ai", /bedrock/. When this is True Virtual Key auth will not be applied on these endpoints
```

### litellm_settings - Reference

| Name | Type | Description |
|------|------|-------------|
| success_callback | array of strings | List of success callbacks. [Doc Proxy logging callbacks](logging), [Doc Metrics](prometheus) |
| failure_callback | array of strings | List of failure callbacks [Doc Proxy logging callbacks](logging), [Doc Metrics](prometheus) |
| callbacks | array of strings | List of callbacks - runs on success and failure [Doc Proxy logging callbacks](logging), [Doc Metrics](prometheus) |
| service_callbacks | array of strings | System health monitoring - Logs redis, postgres failures on specified services (e.g. datadog, prometheus) [Doc Metrics](prometheus) |
| turn_off_message_logging | boolean | If true, prevents messages and responses from being logged to callbacks, but request metadata will still be logged [Proxy Logging](logging) |
| modify_params | boolean | If true, allows modifying the parameters of the request before it is sent to the LLM provider |
| enable_preview_features | boolean | If true, enables preview features - e.g. Azure O1 Models with streaming support.|
| redact_user_api_key_info | boolean | If true, redacts information about the user api key from logs [Proxy Logging](logging#redacting-userapikeyinfo) |
| langfuse_default_tags | array of strings | Default tags for Langfuse Logging. Use this if you want to control which LiteLLM-specific fields are logged as tags by the LiteLLM proxy. By default LiteLLM Proxy logs no LiteLLM-specific fields as tags. [Further docs](./logging#litellm-specific-tags-on-langfuse---cache_hit-cache_key) |
| set_verbose | boolean | If true, sets litellm.set_verbose=True to view verbose debug logs. DO NOT LEAVE THIS ON IN PRODUCTION |
| json_logs | boolean | If true, logs will be in json format. If you need to store the logs as JSON, just set the `litellm.json_logs = True`. We currently just log the raw POST request from litellm as a JSON [Further docs](./debugging) |
| default_fallbacks | array of strings | List of fallback models to use if a specific model group is misconfigured / bad. [Further docs](./reliability#default-fallbacks) |
| request_timeout | integer | The timeout for requests in seconds. If not set, the default value is `6000 seconds`. [For reference OpenAI Python SDK defaults to `600 seconds`.](https://github.com/openai/openai-python/blob/main/src/openai/_constants.py) |
| force_ipv4 | boolean | If true, litellm will force ipv4 for all LLM requests. Some users have seen httpx ConnectionError when using ipv6 + Anthropic API |
| content_policy_fallbacks | array of objects | Fallbacks to use when a ContentPolicyViolationError is encountered. [Further docs](./reliability#content-policy-fallbacks) |
| context_window_fallbacks | array of objects | Fallbacks to use when a ContextWindowExceededError is encountered. [Further docs](./reliability#context-window-fallbacks) |
| cache | boolean | If true, enables caching. [Further docs](./caching) |
| cache_params | object | Parameters for the cache. [Further docs](./caching#supported-cache_params-on-proxy-configyaml) |
| disable_end_user_cost_tracking | boolean | If true, turns off end user cost tracking on prometheus metrics + litellm spend logs table on proxy. |
| disable_end_user_cost_tracking_prometheus_only | boolean | If true, turns off end user cost tracking on prometheus metrics only. |
| key_generation_settings | object | Restricts who can generate keys. [Further docs](./virtual_keys.md#restricting-key-generation) |
| disable_add_transform_inline_image_block | boolean | For Fireworks AI models - if true, turns off the auto-add of `#transform=inline` to the url of the image_url, if the model is not a vision model. |
| disable_hf_tokenizer_download | boolean | If true, it defaults to using the openai tokenizer for all models (including huggingface models). |

### general_settings - Reference

| Name | Type | Description |
|------|------|-------------|
| completion_model | string | The default model to use for completions when `model` is not specified in the request |
| disable_spend_logs | boolean | If true, turns off writing each transaction to the database |
| disable_spend_updates | boolean | If true, turns off all spend updates to the DB. Including key/user/team spend updates. |
| disable_master_key_return | boolean | If true, turns off returning master key on UI. (checked on '/user/info' endpoint) |
| disable_retry_on_max_parallel_request_limit_error | boolean | If true, turns off retries when max parallel request limit is reached |
| disable_reset_budget | boolean | If true, turns off reset budget scheduled task |
| disable_adding_master_key_hash_to_db | boolean | If true, turns off storing master key hash in db |
| enable_jwt_auth | boolean | allow proxy admin to auth in via jwt tokens with 'litellm_proxy_admin' in claims. [Doc on JWT Tokens](token_auth) |
| enforce_user_param | boolean | If true, requires all OpenAI endpoint requests to have a 'user' param. [Doc on call hooks](call_hooks)|
| allowed_routes | array of strings | List of allowed proxy API routes a user can access [Doc on controlling allowed routes](enterprise#control-available-public-private-routes)|
| key_management_system | string | Specifies the key management system. [Doc Secret Managers](../secret) |
| master_key | string | The master key for the proxy [Set up Virtual Keys](virtual_keys) |
| database_url | string | The URL for the database connection [Set up Virtual Keys](virtual_keys) |
| database_connection_pool_limit | integer | The limit for database connection pool [Setting DB Connection Pool limit](#configure-db-pool-limits--connection-timeouts) |
| database_connection_timeout | integer | The timeout for database connections in seconds [Setting DB Connection Pool limit, timeout](#configure-db-pool-limits--connection-timeouts) |
| allow_requests_on_db_unavailable | boolean | If true, allows requests to succeed even if DB is unreachable. **Only use this if running LiteLLM in your VPC** This will allow requests to work even when LiteLLM cannot connect to the DB to verify a Virtual Key [Doc on graceful db unavailability](prod#5-if-running-litellm-on-vpc-gracefully-handle-db-unavailability) |
| custom_auth | string | Write your own custom authentication logic [Doc Custom Auth](virtual_keys#custom-auth) |
| max_parallel_requests | integer | The max parallel requests allowed per deployment |
| global_max_parallel_requests | integer | The max parallel requests allowed on the proxy overall |
| infer_model_from_keys | boolean | If true, infers the model from the provided keys |
| background_health_checks | boolean | If true, enables background health checks. [Doc on health checks](health) |
| health_check_interval | integer | The interval for health checks in seconds [Doc on health checks](health) |
| alerting | array of strings | List of alerting methods [Doc on Slack Alerting](alerting) |
| alerting_threshold | integer | The threshold for triggering alerts [Doc on Slack Alerting](alerting) |
| use_client_credentials_pass_through_routes | boolean | If true, uses client credentials for all pass-through routes. [Doc on pass through routes](pass_through) |
| health_check_details | boolean | If false, hides health check details (e.g. remaining rate limit). [Doc on health checks](health) |
| public_routes | List[str] | (Enterprise Feature) Control list of public routes |
| alert_types | List[str] | Control list of alert types to send to slack (Doc on alert types)[./alerting.md] |
| enforced_params | List[str] | (Enterprise Feature) List of params that must be included in all requests to the proxy |
| enable_oauth2_auth | boolean | (Enterprise Feature) If true, enables oauth2.0 authentication |
| use_x_forwarded_for | str | If true, uses the X-Forwarded-For header to get the client IP address |
| service_account_settings | List[Dict[str, Any]] | Set `service_account_settings` if you want to create settings that only apply to service account keys (Doc on service accounts)[./service_accounts.md] | 
| image_generation_model | str | The default model to use for image generation - ignores model set in request |
| store_model_in_db | boolean | If true, enables storing model + credential information in the DB. |
| store_prompts_in_spend_logs | boolean | If true, allows prompts and responses to be stored in the spend logs table. |
| max_request_size_mb | int | The maximum size for requests in MB. Requests above this size will be rejected. |
| max_response_size_mb | int | The maximum size for responses in MB. LLM Responses above this size will not be sent. |
| proxy_budget_rescheduler_min_time | int | The minimum time (in seconds) to wait before checking db for budget resets. **Default is 597 seconds** |
| proxy_budget_rescheduler_max_time | int | The maximum time (in seconds) to wait before checking db for budget resets. **Default is 605 seconds** |
| proxy_batch_write_at | int | Time (in seconds) to wait before batch writing spend logs to the db. **Default is 10 seconds** |
| alerting_args | dict | Args for Slack Alerting [Doc on Slack Alerting](./alerting.md) |
| custom_key_generate | str | Custom function for key generation [Doc on custom key generation](./virtual_keys.md#custom--key-generate) |
| allowed_ips | List[str] | List of IPs allowed to access the proxy. If not set, all IPs are allowed. |
| embedding_model | str | The default model to use for embeddings - ignores model set in request |
| default_team_disabled | boolean | If true, users cannot create 'personal' keys (keys with no team_id). |
| alert_to_webhook_url | Dict[str] | [Specify a webhook url for each alert type.](./alerting.md#set-specific-slack-channels-per-alert-type) |
| key_management_settings | List[Dict[str, Any]] | Settings for key management system (e.g. AWS KMS, Azure Key Vault) [Doc on key management](../secret.md) |
| allow_user_auth | boolean | (Deprecated) old approach for user authentication. |
| user_api_key_cache_ttl | int | The time (in seconds) to cache user api keys in memory. |
| disable_prisma_schema_update | boolean | If true, turns off automatic schema updates to DB |
| litellm_key_header_name | str | If set, allows passing LiteLLM keys as a custom header. [Doc on custom headers](./virtual_keys.md#custom-headers) |
| moderation_model | str | The default model to use for moderation. |
| custom_sso | str | Path to a python file that implements custom SSO logic. [Doc on custom SSO](./custom_sso.md) |
| allow_client_side_credentials | boolean | If true, allows passing client side credentials to the proxy. (Useful when testing finetuning models) [Doc on client side credentials](./virtual_keys.md#client-side-credentials) |
| admin_only_routes | List[str] | (Enterprise Feature) List of routes that are only accessible to admin users. [Doc on admin only routes](./enterprise#control-available-public-private-routes) |
| use_azure_key_vault | boolean | If true, load keys from azure key vault | 
| use_google_kms | boolean | If true, load keys from google kms |
| spend_report_frequency | str | Specify how often you want a Spend Report to be sent (e.g. "1d", "2d", "30d") [More on this](./alerting.md#spend-report-frequency) |
| ui_access_mode | Literal["admin_only"] | If set, restricts access to the UI to admin users only. [Docs](./ui.md#restrict-ui-access) |
| litellm_jwtauth | Dict[str, Any] | Settings for JWT authentication. [Docs](./token_auth.md) |
| litellm_license | str | The license key for the proxy. [Docs](../enterprise.md#how-does-deployment-with-enterprise-license-work) |
| oauth2_config_mappings | Dict[str, str] | Define the OAuth2 config mappings | 
| pass_through_endpoints | List[Dict[str, Any]] | Define the pass through endpoints. [Docs](./pass_through) |
| enable_oauth2_proxy_auth | boolean | (Enterprise Feature) If true, enables oauth2.0 authentication |
| forward_openai_org_id | boolean | If true, forwards the OpenAI Organization ID to the backend LLM call (if it's OpenAI). |
| forward_client_headers_to_llm_api | boolean | If true, forwards the client headers (any `x-` headers) to the backend LLM call |
| maximum_spend_logs_retention_period               | str                   | Used to set the max retention time for spend logs in the db, after which they will be auto-purged                                                                                                                                                                                                                             |
| maximum_spend_logs_retention_interval | str | Used to set the interval in which the spend log cleanup task should run in.                                                                                                                                                                                                                                                   |
### router_settings - Reference

:::info

Most values can also be set via `litellm_settings`. If you see overlapping values, settings on `router_settings` will override those on `litellm_settings`.
:::

```yaml
router_settings:
  routing_strategy: usage-based-routing-v2 # Literal["simple-shuffle", "least-busy", "usage-based-routing","latency-based-routing"], default="simple-shuffle"
  redis_host: <your-redis-host>           # string
  redis_password: <your-redis-password>   # string
  redis_port: <your-redis-port>           # string
  enable_pre_call_checks: true            # bool - Before call is made check if a call is within model context window 
  allowed_fails: 3 # cooldown model if it fails > 1 call in a minute. 
  cooldown_time: 30 # (in seconds) how long to cooldown model if fails/min > allowed_fails
  disable_cooldowns: True                  # bool - Disable cooldowns for all models 
  enable_tag_filtering: True                # bool - Use tag based routing for requests
  retry_policy: {                          # Dict[str, int]: retry policy for different types of exceptions
    "AuthenticationErrorRetries": 3,
    "TimeoutErrorRetries": 3,
    "RateLimitErrorRetries": 3,
    "ContentPolicyViolationErrorRetries": 4,
    "InternalServerErrorRetries": 4
  }
  allowed_fails_policy: {
    "BadRequestErrorAllowedFails": 1000, # Allow 1000 BadRequestErrors before cooling down a deployment
    "AuthenticationErrorAllowedFails": 10, # int 
    "TimeoutErrorAllowedFails": 12, # int 
    "RateLimitErrorAllowedFails": 10000, # int 
    "ContentPolicyViolationErrorAllowedFails": 15, # int 
    "InternalServerErrorAllowedFails": 20, # int 
  }
  content_policy_fallbacks=[{"claude-2": ["my-fallback-model"]}] # List[Dict[str, List[str]]]: Fallback model for content policy violations
  fallbacks=[{"claude-2": ["my-fallback-model"]}] # List[Dict[str, List[str]]]: Fallback model for all errors
```

| Name | Type | Description |
|------|------|-------------|
| routing_strategy | string | The strategy used for routing requests. Options: "simple-shuffle", "least-busy", "usage-based-routing", "latency-based-routing". Default is "simple-shuffle". [More information here](../routing) |
| redis_host | string | The host address for the Redis server. **Only set this if you have multiple instances of LiteLLM Proxy and want current tpm/rpm tracking to be shared across them** |
| redis_password | string | The password for the Redis server. **Only set this if you have multiple instances of LiteLLM Proxy and want current tpm/rpm tracking to be shared across them** |
| redis_port | string | The port number for the Redis server. **Only set this if you have multiple instances of LiteLLM Proxy and want current tpm/rpm tracking to be shared across them**|
| enable_pre_call_check | boolean | If true, checks if a call is within the model's context window before making the call. [More information here](reliability) |
| content_policy_fallbacks | array of objects | Specifies fallback models for content policy violations. [More information here](reliability) |
| fallbacks | array of objects | Specifies fallback models for all types of errors. [More information here](reliability) |
| enable_tag_filtering | boolean | If true, uses tag based routing for requests [Tag Based Routing](tag_routing) |
| cooldown_time | integer | The duration (in seconds) to cooldown a model if it exceeds the allowed failures. |
| disable_cooldowns | boolean | If true, disables cooldowns for all models. [More information here](reliability) |
| retry_policy | object | Specifies the number of retries for different types of exceptions. [More information here](reliability) |
| allowed_fails | integer | The number of failures allowed before cooling down a model. [More information here](reliability) |
| allowed_fails_policy | object | Specifies the number of allowed failures for different error types before cooling down a deployment. [More information here](reliability) |
| default_max_parallel_requests | Optional[int] | The default maximum number of parallel requests for a deployment. |
| default_priority | (Optional[int]) | The default priority for a request. Only for '.scheduler_acompletion()'. Default is None. | 
| polling_interval | (Optional[float]) | frequency of polling queue. Only for '.scheduler_acompletion()'. Default is 3ms. |
| max_fallbacks | Optional[int] | The maximum number of fallbacks to try before exiting the call. Defaults to 5. |
| default_litellm_params | Optional[dict] | The default litellm parameters to add to all requests (e.g. `temperature`, `max_tokens`). |
| timeout | Optional[float] | The default timeout for a request. Default is 10 minutes. |
| stream_timeout | Optional[float] | The default timeout for a streaming request. If not set, the 'timeout' value is used. |
| debug_level | Literal["DEBUG", "INFO"] | The debug level for the logging library in the router. Defaults to "INFO". |
| client_ttl | int | Time-to-live for cached clients in seconds. Defaults to 3600. |
| cache_kwargs | dict | Additional keyword arguments for the cache initialization. |
| routing_strategy_args | dict | Additional keyword arguments for the routing strategy - e.g. lowest latency routing default ttl |
| model_group_alias | dict | Model group alias mapping. E.g. `{"claude-3-haiku": "claude-3-haiku-20240229"}` |
| num_retries | int | Number of retries for a request. Defaults to 3. |
| default_fallbacks | Optional[List[str]] | Fallbacks to try if no model group-specific fallbacks are defined. |
| caching_groups | Optional[List[tuple]] | List of model groups for caching across model groups. Defaults to None. - e.g. caching_groups=[("openai-gpt-3.5-turbo", "azure-gpt-3.5-turbo")]|
| alerting_config | AlertingConfig | [SDK-only arg] Slack alerting configuration. Defaults to None. [Further Docs](../routing.md#alerting-) |
| assistants_config | AssistantsConfig | Set on proxy via `assistant_settings`. [Further docs](../assistants.md) |
| set_verbose | boolean | [DEPRECATED PARAM - see debug docs](./debugging.md) If true, sets the logging level to verbose. |
| retry_after | int | Time to wait before retrying a request in seconds. Defaults to 0. If `x-retry-after` is received from LLM API, this value is overridden. |
| provider_budget_config | ProviderBudgetConfig | Provider budget configuration. Use this to set llm_provider budget limits. example $100/day to OpenAI, $100/day to Azure, etc. Defaults to None. [Further Docs](./provider_budget_routing.md) |
| enable_pre_call_checks | boolean | If true, checks if a call is within the model's context window before making the call. [More information here](reliability) |
| model_group_retry_policy | Dict[str, RetryPolicy] | [SDK-only arg] Set retry policy for model groups. |
| context_window_fallbacks | List[Dict[str, List[str]]] | Fallback models for context window violations. |
| redis_url | str | URL for Redis server. **Known performance issue with Redis URL.** |
| cache_responses | boolean | Flag to enable caching LLM Responses, if cache set under `router_settings`. If true, caches responses. Defaults to False. |
| router_general_settings | RouterGeneralSettings | [SDK-Only] Router general settings - contains optimizations like 'async_only_mode'. [Docs](../routing.md#router-general-settings) |
| optional_pre_call_checks | List[str] | List of pre-call checks to add to the router. Currently supported: 'router_budget_limiting', 'prompt_caching' |
| ignore_invalid_deployments | boolean | If true, ignores invalid deployments. Default for proxy is True - to prevent invalid models from blocking other models from being loaded. |


### environment variables - Reference

| Name | Description |
|------|-------------|
| ACTIONS_ID_TOKEN_REQUEST_TOKEN | Token for requesting ID in GitHub Actions
| ACTIONS_ID_TOKEN_REQUEST_URL | URL for requesting ID token in GitHub Actions
| AGENTOPS_ENVIRONMENT | Environment for AgentOps logging integration
| AGENTOPS_API_KEY | API Key for AgentOps logging integration
| AGENTOPS_SERVICE_NAME | Service Name for AgentOps logging integration
| AISPEND_ACCOUNT_ID | Account ID for AI Spend
| AISPEND_API_KEY | API Key for AI Spend
| ALLOWED_EMAIL_DOMAINS | List of email domains allowed for access
| ARIZE_API_KEY | API key for Arize platform integration
| ARIZE_SPACE_KEY | Space key for Arize platform
| ARGILLA_BATCH_SIZE | Batch size for Argilla logging
| ARGILLA_API_KEY | API key for Argilla platform
| ARGILLA_SAMPLING_RATE | Sampling rate for Argilla logging
| ARGILLA_DATASET_NAME | Dataset name for Argilla logging
| ARGILLA_BASE_URL | Base URL for Argilla service
| ATHINA_API_KEY | API key for Athina service
| ATHINA_BASE_URL | Base URL for Athina service (defaults to `https://log.athina.ai`)
| AUTH_STRATEGY | Strategy used for authentication (e.g., OAuth, API key)
| AWS_ACCESS_KEY_ID | Access Key ID for AWS services
| AWS_PROFILE_NAME | AWS CLI profile name to be used
| AWS_REGION_NAME | Default AWS region for service interactions
| AWS_ROLE_NAME | Role name for AWS IAM usage
| AWS_SECRET_ACCESS_KEY | Secret Access Key for AWS services
| AWS_SESSION_NAME | Name for AWS session
| AWS_WEB_IDENTITY_TOKEN | Web identity token for AWS
| AZURE_API_VERSION | Version of the Azure API being used
| AZURE_AUTHORITY_HOST | Azure authority host URL
| AZURE_CLIENT_ID | Client ID for Azure services
| AZURE_CLIENT_SECRET | Client secret for Azure services
| AZURE_TENANT_ID | Tenant ID for Azure Active Directory
| AZURE_USERNAME | Username for Azure services, use in conjunction with AZURE_PASSWORD for azure ad token with basic username/password workflow
| AZURE_PASSWORD | Password for Azure services, use in conjunction with AZURE_USERNAME for azure ad token with basic username/password workflow
| AZURE_FEDERATED_TOKEN_FILE | File path to Azure federated token
| AZURE_SCOPE | For EntraID Auth, Scope for Azure services, defaults to "https://cognitiveservices.azure.com/.default"
| AZURE_KEY_VAULT_URI | URI for Azure Key Vault
| AZURE_OPERATION_POLLING_TIMEOUT | Timeout in seconds for Azure operation polling
| AZURE_STORAGE_ACCOUNT_KEY | The Azure Storage Account Key to use for Authentication to Azure Blob Storage logging
| AZURE_STORAGE_ACCOUNT_NAME | Name of the Azure Storage Account to use for logging to Azure Blob Storage
| AZURE_STORAGE_FILE_SYSTEM | Name of the Azure Storage File System to use for logging to Azure Blob Storage.  (Typically the Container name)
| AZURE_STORAGE_TENANT_ID | The Application Tenant ID to use for Authentication to Azure Blob Storage logging
| AZURE_STORAGE_CLIENT_ID | The Application Client ID to use for Authentication to Azure Blob Storage logging
| AZURE_STORAGE_CLIENT_SECRET | The Application Client Secret to use for Authentication to Azure Blob Storage logging
| BATCH_STATUS_POLL_INTERVAL_SECONDS | Interval in seconds for polling batch status. Default is 3600 (1 hour)
| BATCH_STATUS_POLL_MAX_ATTEMPTS | Maximum number of attempts for polling batch status. Default is 24 (for 24 hours)
| BEDROCK_MAX_POLICY_SIZE | Maximum size for Bedrock policy. Default is 75
| BERRISPEND_ACCOUNT_ID | Account ID for BerriSpend service
| BRAINTRUST_API_KEY | API key for Braintrust integration
| CACHED_STREAMING_CHUNK_DELAY | Delay in seconds for cached streaming chunks. Default is 0.02
| CIRCLE_OIDC_TOKEN | OpenID Connect token for CircleCI
| CIRCLE_OIDC_TOKEN_V2 | Version 2 of the OpenID Connect token for CircleCI
| CONFIG_FILE_PATH | File path for configuration file
| CONFIDENT_API_KEY | API key for DeepEval integration
| CUSTOM_TIKTOKEN_CACHE_DIR | Custom directory for Tiktoken cache
| CONFIDENT_API_KEY | API key for Confident AI (Deepeval) Logging service
| DATABASE_HOST | Hostname for the database server
| DATABASE_NAME | Name of the database
| DATABASE_PASSWORD | Password for the database user
| DATABASE_PORT | Port number for database connection
| DATABASE_SCHEMA | Schema name used in the database
| DATABASE_URL | Connection URL for the database
| DATABASE_USER | Username for database connection
| DATABASE_USERNAME | Alias for database user
| DATABRICKS_API_BASE | Base URL for Databricks API
| DAYS_IN_A_MONTH | Days in a month for calculation purposes. Default is 28
| DAYS_IN_A_WEEK | Days in a week for calculation purposes. Default is 7
| DAYS_IN_A_YEAR | Days in a year for calculation purposes. Default is 365
| DD_BASE_URL | Base URL for Datadog integration
| DATADOG_BASE_URL | (Alternative to DD_BASE_URL) Base URL for Datadog integration
| _DATADOG_BASE_URL | (Alternative to DD_BASE_URL) Base URL for Datadog integration
| DD_API_KEY | API key for Datadog integration
| DD_SITE | Site URL for Datadog (e.g., datadoghq.com)
| DD_SOURCE | Source identifier for Datadog logs
| DD_TRACER_STREAMING_CHUNK_YIELD_RESOURCE | Resource name for Datadog tracing of streaming chunk yields. Default is "streaming.chunk.yield"
| DD_ENV | Environment identifier for Datadog logs. Only supported for `datadog_llm_observability` callback
| DD_SERVICE | Service identifier for Datadog logs. Defaults to "litellm-server"
| DD_VERSION | Version identifier for Datadog logs. Defaults to "unknown"
| DEBUG_OTEL | Enable debug mode for OpenTelemetry
| DEFAULT_ALLOWED_FAILS | Maximum failures allowed before cooling down a model. Default is 3
| DEFAULT_ANTHROPIC_CHAT_MAX_TOKENS | Default maximum tokens for Anthropic chat completions. Default is 4096
| DEFAULT_BATCH_SIZE | Default batch size for operations. Default is 512
| DEFAULT_COOLDOWN_TIME_SECONDS | Duration in seconds to cooldown a model after failures. Default is 5
| DEFAULT_CRON_JOB_LOCK_TTL_SECONDS | Time-to-live for cron job locks in seconds. Default is 60 (1 minute)
| DEFAULT_FAILURE_THRESHOLD_PERCENT | Threshold percentage of failures to cool down a deployment. Default is 0.5 (50%)
| DEFAULT_FLUSH_INTERVAL_SECONDS | Default interval in seconds for flushing operations. Default is 5
| DEFAULT_HEALTH_CHECK_INTERVAL | Default interval in seconds for health checks. Default is 300 (5 minutes)
| DEFAULT_IMAGE_HEIGHT | Default height for images. Default is 300
| DEFAULT_IMAGE_TOKEN_COUNT | Default token count for images. Default is 250
| DEFAULT_IMAGE_WIDTH | Default width for images. Default is 300
| DEFAULT_IN_MEMORY_TTL | Default time-to-live for in-memory cache in seconds. Default is 5
| DEFAULT_MANAGEMENT_OBJECT_IN_MEMORY_CACHE_TTL | Default time-to-live in seconds for management objects (User, Team, Key, Organization) in memory cache. Default is 60 seconds.
| DEFAULT_MAX_LRU_CACHE_SIZE | Default maximum size for LRU cache. Default is 16
| DEFAULT_MAX_RECURSE_DEPTH | Default maximum recursion depth. Default is 100
| DEFAULT_MAX_RECURSE_DEPTH_SENSITIVE_DATA_MASKER | Default maximum recursion depth for sensitive data masker. Default is 10
| DEFAULT_MAX_RETRIES | Default maximum retry attempts. Default is 2
| DEFAULT_MAX_TOKENS | Default maximum tokens for LLM calls. Default is 4096
| DEFAULT_MAX_TOKENS_FOR_TRITON | Default maximum tokens for Triton models. Default is 2000
| DEFAULT_MOCK_RESPONSE_COMPLETION_TOKEN_COUNT | Default token count for mock response completions. Default is 20
| DEFAULT_MOCK_RESPONSE_PROMPT_TOKEN_COUNT | Default token count for mock response prompts. Default is 10
| DEFAULT_MODEL_CREATED_AT_TIME | Default creation timestamp for models. Default is 1677610602
| DEFAULT_PROMPT_INJECTION_SIMILARITY_THRESHOLD | Default threshold for prompt injection similarity. Default is 0.7
| DEFAULT_POLLING_INTERVAL | Default polling interval for schedulers in seconds. Default is 0.03
| DEFAULT_REASONING_EFFORT_DISABLE_THINKING_BUDGET | Default reasoning effort disable thinking budget. Default is 0
| DEFAULT_REASONING_EFFORT_HIGH_THINKING_BUDGET | Default high reasoning effort thinking budget. Default is 4096
| DEFAULT_REASONING_EFFORT_LOW_THINKING_BUDGET | Default low reasoning effort thinking budget. Default is 1024
| DEFAULT_REASONING_EFFORT_MEDIUM_THINKING_BUDGET | Default medium reasoning effort thinking budget. Default is 2048
| DEFAULT_REDIS_SYNC_INTERVAL | Default Redis synchronization interval in seconds. Default is 1
| DEFAULT_REPLICATE_GPU_PRICE_PER_SECOND | Default price per second for Replicate GPU. Default is 0.001400
| DEFAULT_REPLICATE_POLLING_DELAY_SECONDS | Default delay in seconds for Replicate polling. Default is 1
| DEFAULT_REPLICATE_POLLING_RETRIES | Default number of retries for Replicate polling. Default is 5
| DEFAULT_S3_BATCH_SIZE | Default batch size for S3 logging. Default is 512
| DEFAULT_S3_FLUSH_INTERVAL_SECONDS | Default flush interval for S3 logging. Default is 10
| DEFAULT_SLACK_ALERTING_THRESHOLD | Default threshold for Slack alerting. Default is 300
| DEFAULT_SOFT_BUDGET | Default soft budget for LiteLLM proxy keys. Default is 50.0
| DEFAULT_TRIM_RATIO | Default ratio of tokens to trim from prompt end. Default is 0.75
| DIRECT_URL | Direct URL for service endpoint
| DISABLE_ADMIN_UI | Toggle to disable the admin UI
| DISABLE_AIOHTTP_TRANSPORT | Flag to disable aiohttp transport. When this is set to True, litellm will use httpx instead of aiohttp. **Default is False**
| DISABLE_AIOHTTP_TRUST_ENV | Flag to disable aiohttp trust environment. When this is set to True, litellm will not trust the environment for aiohttp eg. `HTTP_PROXY` and `HTTPS_PROXY` environment variables will not be used when this is set to True. **Default is False**
| DISABLE_SCHEMA_UPDATE | Toggle to disable schema updates
| DOCS_DESCRIPTION | Description text for documentation pages
| DOCS_FILTERED | Flag indicating filtered documentation
| DOCS_TITLE | Title of the documentation pages
| DOCS_URL | The path to the Swagger API documentation. **By default this is "/"**
| EMAIL_LOGO_URL | URL for the logo used in emails
| EMAIL_SUPPORT_CONTACT | Support contact email address
| EXPERIMENTAL_MULTI_INSTANCE_RATE_LIMITING | Flag to enable new multi-instance rate limiting. **Default is False**
| FIREWORKS_AI_4_B | Size parameter for Fireworks AI 4B model. Default is 4
| FIREWORKS_AI_16_B | Size parameter for Fireworks AI 16B model. Default is 16
| FIREWORKS_AI_56_B_MOE | Size parameter for Fireworks AI 56B MOE model. Default is 56
| FIREWORKS_AI_80_B | Size parameter for Fireworks AI 80B model. Default is 80
| FIREWORKS_AI_176_B_MOE | Size parameter for Fireworks AI 176B MOE model. Default is 176
| FUNCTION_DEFINITION_TOKEN_COUNT | Token count for function definitions. Default is 9
| GALILEO_BASE_URL | Base URL for Galileo platform
| GALILEO_PASSWORD | Password for Galileo authentication
| GALILEO_PROJECT_ID | Project ID for Galileo usage
| GALILEO_USERNAME | Username for Galileo authentication
| GOOGLE_SECRET_MANAGER_PROJECT_ID | Project ID for Google Secret Manager
| GCS_BUCKET_NAME | Name of the Google Cloud Storage bucket
| GCS_PATH_SERVICE_ACCOUNT | Path to the Google Cloud service account JSON file
| GCS_FLUSH_INTERVAL | Flush interval for GCS logging (in seconds). Specify how often you want a log to be sent to GCS. **Default is 20 seconds**
| GCS_BATCH_SIZE | Batch size for GCS logging. Specify after how many logs you want to flush to GCS. If `BATCH_SIZE` is set to 10, logs are flushed every 10 logs. **Default is 2048**
| GCS_PUBSUB_TOPIC_ID | PubSub Topic ID to send LiteLLM SpendLogs to.
| GCS_PUBSUB_PROJECT_ID | PubSub Project ID to send LiteLLM SpendLogs to.
| GENERIC_AUTHORIZATION_ENDPOINT | Authorization endpoint for generic OAuth providers
| GENERIC_CLIENT_ID | Client ID for generic OAuth providers
| GENERIC_CLIENT_SECRET | Client secret for generic OAuth providers
| GENERIC_CLIENT_STATE | State parameter for generic client authentication
| GENERIC_SSO_HEADERS | Comma-separated list of additional headers to add to the request - e.g. Authorization=Bearer `<token>`, Content-Type=application/json, etc.
| GENERIC_INCLUDE_CLIENT_ID | Include client ID in requests for OAuth
| GENERIC_SCOPE | Scope settings for generic OAuth providers
| GENERIC_TOKEN_ENDPOINT | Token endpoint for generic OAuth providers
| GENERIC_USER_DISPLAY_NAME_ATTRIBUTE | Attribute for user's display name in generic auth
| GENERIC_USER_EMAIL_ATTRIBUTE | Attribute for user's email in generic auth
| GENERIC_USER_FIRST_NAME_ATTRIBUTE | Attribute for user's first name in generic auth
| GENERIC_USER_ID_ATTRIBUTE | Attribute for user ID in generic auth
| GENERIC_USER_LAST_NAME_ATTRIBUTE | Attribute for user's last name in generic auth
| GENERIC_USER_PROVIDER_ATTRIBUTE | Attribute specifying the user's provider
| GENERIC_USER_ROLE_ATTRIBUTE | Attribute specifying the user's role
| GENERIC_USERINFO_ENDPOINT | Endpoint to fetch user information in generic OAuth
| GALILEO_BASE_URL | Base URL for Galileo platform
| GALILEO_PASSWORD | Password for Galileo authentication
| GALILEO_PROJECT_ID | Project ID for Galileo usage
| GALILEO_USERNAME | Username for Galileo authentication
| GREENSCALE_API_KEY | API key for Greenscale service
| GREENSCALE_ENDPOINT | Endpoint URL for Greenscale service
| GOOGLE_APPLICATION_CREDENTIALS | Path to Google Cloud credentials JSON file
| GOOGLE_CLIENT_ID | Client ID for Google OAuth
| GOOGLE_CLIENT_SECRET | Client secret for Google OAuth
| GOOGLE_KMS_RESOURCE_NAME | Name of the resource in Google KMS
| HEALTH_CHECK_TIMEOUT_SECONDS | Timeout in seconds for health checks. Default is 60
| HF_API_BASE | Base URL for Hugging Face API
| HCP_VAULT_ADDR | Address for [Hashicorp Vault Secret Manager](../secret.md#hashicorp-vault)
| HCP_VAULT_CLIENT_CERT | Path to client certificate for [Hashicorp Vault Secret Manager](../secret.md#hashicorp-vault)
| HCP_VAULT_CLIENT_KEY | Path to client key for [Hashicorp Vault Secret Manager](../secret.md#hashicorp-vault)
| HCP_VAULT_NAMESPACE | Namespace for [Hashicorp Vault Secret Manager](../secret.md#hashicorp-vault)
| HCP_VAULT_TOKEN | Token for [Hashicorp Vault Secret Manager](../secret.md#hashicorp-vault)
| HCP_VAULT_CERT_ROLE | Role for [Hashicorp Vault Secret Manager Auth](../secret.md#hashicorp-vault)
| HELICONE_API_KEY | API key for Helicone service
| HELICONE_API_BASE | Base URL for Helicone service, defaults to `https://api.helicone.ai`
| HOSTNAME | Hostname for the server, this will be [emitted to `datadog` logs](https://docs.litellm.ai/docs/proxy/logging#datadog)
| HOURS_IN_A_DAY | Hours in a day for calculation purposes. Default is 24
| HUGGINGFACE_API_BASE | Base URL for Hugging Face API
| HUGGINGFACE_API_KEY | API key for Hugging Face API
| HUMANLOOP_PROMPT_CACHE_TTL_SECONDS | Time-to-live in seconds for cached prompts in Humanloop. Default is 60
| IAM_TOKEN_DB_AUTH | IAM token for database authentication
| INITIAL_RETRY_DELAY | Initial delay in seconds for retrying requests. Default is 0.5
| JITTER | Jitter factor for retry delay calculations. Default is 0.75
| JSON_LOGS | Enable JSON formatted logging
| JWT_AUDIENCE | Expected audience for JWT tokens
| JWT_PUBLIC_KEY_URL | URL to fetch public key for JWT verification
| LAGO_API_BASE | Base URL for Lago API
| LAGO_API_CHARGE_BY | Parameter to determine charge basis in Lago
| LAGO_API_EVENT_CODE | Event code for Lago API events
| LAGO_API_KEY | API key for accessing Lago services
| LANGFUSE_DEBUG | Toggle debug mode for Langfuse
| LANGFUSE_FLUSH_INTERVAL | Interval for flushing Langfuse logs
| LANGFUSE_HOST | Host URL for Langfuse service
| LANGFUSE_PUBLIC_KEY | Public key for Langfuse authentication
| LANGFUSE_RELEASE | Release version of Langfuse integration
| LANGFUSE_SECRET_KEY | Secret key for Langfuse authentication
| LANGSMITH_API_KEY | API key for Langsmith platform
| LANGSMITH_BASE_URL | Base URL for Langsmith service
| LANGSMITH_BATCH_SIZE | Batch size for operations in Langsmith
| LANGSMITH_DEFAULT_RUN_NAME | Default name for Langsmith run
| LANGSMITH_PROJECT | Project name for Langsmith integration
| LANGSMITH_SAMPLING_RATE | Sampling rate for Langsmith logging
| LANGTRACE_API_KEY | API key for Langtrace service
| LENGTH_OF_LITELLM_GENERATED_KEY | Length of keys generated by LiteLLM. Default is 16
| LITERAL_API_KEY | API key for Literal integration
| LITERAL_API_URL | API URL for Literal service
| LITERAL_BATCH_SIZE | Batch size for Literal operations
| LITELLM_DONT_SHOW_FEEDBACK_BOX | Flag to hide feedback box in LiteLLM UI
| LITELLM_DROP_PARAMS | Parameters to drop in LiteLLM requests
| LITELLM_MODIFY_PARAMS | Parameters to modify in LiteLLM requests
| LITELLM_EMAIL | Email associated with LiteLLM account
| LITELLM_GLOBAL_MAX_PARALLEL_REQUEST_RETRIES | Maximum retries for parallel requests in LiteLLM
| LITELLM_GLOBAL_MAX_PARALLEL_REQUEST_RETRY_TIMEOUT | Timeout for retries of parallel requests in LiteLLM
| LITELLM_MIGRATION_DIR | Custom migrations directory for prisma migrations, used for baselining db in read-only file systems.
| LITELLM_HOSTED_UI | URL of the hosted UI for LiteLLM
| LITELM_ENVIRONMENT | Environment of LiteLLM Instance, used by logging services. Currently only used by DeepEval.
| LITELLM_LICENSE | License key for LiteLLM usage
| LITELLM_LOCAL_MODEL_COST_MAP | Local configuration for model cost mapping in LiteLLM
| LITELLM_LOG | Enable detailed logging for LiteLLM
| LITELLM_MODE | Operating mode for LiteLLM (e.g., production, development)
<<<<<<< HEAD
| LITELLM_PRICE_DIR | Where custom pricing file (model_prices_and_context_window_backup.json) is located, must be relative path to litellm root dir 
=======
| LITELLM_RATE_LIMIT_WINDOW_SIZE | Rate limit window size for LiteLLM. Default is 60
>>>>>>> bcdb5392
| LITELLM_SALT_KEY | Salt key for encryption in LiteLLM
| LITELLM_SECRET_AWS_KMS_LITELLM_LICENSE | AWS KMS encrypted license for LiteLLM
| LITELLM_TOKEN | Access token for LiteLLM integration
| LITELLM_PRINT_STANDARD_LOGGING_PAYLOAD | If true, prints the standard logging payload to the console - useful for debugging
| LITELM_ENVIRONMENT | Environment for LiteLLM Instance. This is currently only logged to DeepEval to determine the environment for DeepEval integration.
| LOGFIRE_TOKEN | Token for Logfire logging service
| MAX_EXCEPTION_MESSAGE_LENGTH | Maximum length for exception messages. Default is 2000
| MAX_IN_MEMORY_QUEUE_FLUSH_COUNT | Maximum count for in-memory queue flush operations. Default is 1000
| MAX_LONG_SIDE_FOR_IMAGE_HIGH_RES | Maximum length for the long side of high-resolution images. Default is 2000
| MAX_REDIS_BUFFER_DEQUEUE_COUNT | Maximum count for Redis buffer dequeue operations. Default is 100
| MAX_SHORT_SIDE_FOR_IMAGE_HIGH_RES | Maximum length for the short side of high-resolution images. Default is 768
| MAX_SIZE_IN_MEMORY_QUEUE | Maximum size for in-memory queue. Default is 10000
| MAX_SIZE_PER_ITEM_IN_MEMORY_CACHE_IN_KB | Maximum size in KB for each item in memory cache. Default is 512 or 1024
| MAX_SPENDLOG_ROWS_TO_QUERY | Maximum number of spend log rows to query. Default is 1,000,000
| MAX_TEAM_LIST_LIMIT | Maximum number of teams to list. Default is 20
| MAX_TILE_HEIGHT | Maximum height for image tiles. Default is 512
| MAX_TILE_WIDTH | Maximum width for image tiles. Default is 512
| MAX_TOKEN_TRIMMING_ATTEMPTS | Maximum number of attempts to trim a token message. Default is 10
| MAXIMUM_TRACEBACK_LINES_TO_LOG | Maximum number of lines to log in traceback in LiteLLM Logs UI. Default is 100
| MAX_RETRY_DELAY | Maximum delay in seconds for retrying requests. Default is 8.0
| MAX_LANGFUSE_INITIALIZED_CLIENTS | Maximum number of Langfuse clients to initialize on proxy. Default is 20. This is set since langfuse initializes 1 thread everytime a client is initialized. We've had an incident in the past where we reached 100% cpu utilization because Langfuse was initialized several times.
| MIN_NON_ZERO_TEMPERATURE | Minimum non-zero temperature value. Default is 0.0001
| MINIMUM_PROMPT_CACHE_TOKEN_COUNT | Minimum token count for caching a prompt. Default is 1024
| MISTRAL_API_BASE | Base URL for Mistral API
| MISTRAL_API_KEY | API key for Mistral API
| MICROSOFT_CLIENT_ID | Client ID for Microsoft services
| MICROSOFT_CLIENT_SECRET | Client secret for Microsoft services
| MICROSOFT_TENANT | Tenant ID for Microsoft Azure
| MICROSOFT_SERVICE_PRINCIPAL_ID | Service Principal ID for Microsoft Enterprise Application. (This is an advanced feature if you want litellm to auto-assign members to Litellm Teams based on their Microsoft Entra ID Groups)
| NO_DOCS | Flag to disable documentation generation
| NO_PROXY | List of addresses to bypass proxy
| NON_LLM_CONNECTION_TIMEOUT | Timeout in seconds for non-LLM service connections. Default is 15
| OAUTH_TOKEN_INFO_ENDPOINT | Endpoint for OAuth token info retrieval
| OPENAI_BASE_URL | Base URL for OpenAI API
| OPENAI_API_BASE | Base URL for OpenAI API
| OPENAI_API_KEY | API key for OpenAI services
| OPENAI_FILE_SEARCH_COST_PER_1K_CALLS | Cost per 1000 calls for OpenAI file search. Default is 0.0025
| OPENAI_ORGANIZATION | Organization identifier for OpenAI
| OPENID_BASE_URL | Base URL for OpenID Connect services
| OPENID_CLIENT_ID | Client ID for OpenID Connect authentication
| OPENID_CLIENT_SECRET | Client secret for OpenID Connect authentication
| OPENMETER_API_ENDPOINT | API endpoint for OpenMeter integration
| OPENMETER_API_KEY | API key for OpenMeter services
| OPENMETER_EVENT_TYPE | Type of events sent to OpenMeter
| OTEL_ENDPOINT | OpenTelemetry endpoint for traces
| OTEL_EXPORTER_OTLP_ENDPOINT | OpenTelemetry endpoint for traces
| OTEL_ENVIRONMENT_NAME | Environment name for OpenTelemetry
| OTEL_EXPORTER | Exporter type for OpenTelemetry
| OTEL_EXPORTER_OTLP_PROTOCOL | Exporter type for OpenTelemetry
| OTEL_HEADERS | Headers for OpenTelemetry requests
| OTEL_EXPORTER_OTLP_HEADERS | Headers for OpenTelemetry requests
| OTEL_SERVICE_NAME | Service name identifier for OpenTelemetry
| OTEL_TRACER_NAME | Tracer name for OpenTelemetry tracing
| PAGERDUTY_API_KEY | API key for PagerDuty Alerting
| PHOENIX_API_KEY | API key for Arize Phoenix
| PHOENIX_COLLECTOR_ENDPOINT | API endpoint for Arize Phoenix
| PHOENIX_COLLECTOR_HTTP_ENDPOINT | API http endpoint for Arize Phoenix
| POD_NAME | Pod name for the server, this will be [emitted to `datadog` logs](https://docs.litellm.ai/docs/proxy/logging#datadog) as `POD_NAME` 
| PREDIBASE_API_BASE | Base URL for Predibase API
| PRESIDIO_ANALYZER_API_BASE | Base URL for Presidio Analyzer service
| PRESIDIO_ANONYMIZER_API_BASE | Base URL for Presidio Anonymizer service
| PROMETHEUS_BUDGET_METRICS_REFRESH_INTERVAL_MINUTES | Refresh interval in minutes for Prometheus budget metrics. Default is 5
| PROMETHEUS_FALLBACK_STATS_SEND_TIME_HOURS | Fallback time in hours for sending stats to Prometheus. Default is 9
| PROMETHEUS_URL | URL for Prometheus service
| PROMPTLAYER_API_KEY | API key for PromptLayer integration
| PROXY_ADMIN_ID | Admin identifier for proxy server
| PROXY_BASE_URL | Base URL for proxy service
| PROXY_BATCH_WRITE_AT | Time in seconds to wait before batch writing spend logs to the database. Default is 10
| PROXY_BUDGET_RESCHEDULER_MAX_TIME | Maximum time in seconds to wait before checking database for budget resets. Default is 605
| PROXY_BUDGET_RESCHEDULER_MIN_TIME | Minimum time in seconds to wait before checking database for budget resets. Default is 597
| PROXY_LOGOUT_URL | URL for logging out of the proxy service
| LITELLM_MASTER_KEY | Master key for proxy authentication
| QDRANT_API_BASE | Base URL for Qdrant API
| QDRANT_API_KEY | API key for Qdrant service
| QDRANT_SCALAR_QUANTILE | Scalar quantile for Qdrant operations. Default is 0.99
| QDRANT_URL | Connection URL for Qdrant database
| QDRANT_VECTOR_SIZE | Vector size for Qdrant operations. Default is 1536
| REDIS_CONNECTION_POOL_TIMEOUT | Timeout in seconds for Redis connection pool. Default is 5
| REDIS_HOST | Hostname for Redis server
| REDIS_PASSWORD | Password for Redis service
| REDIS_PORT | Port number for Redis server
| REDIS_SOCKET_TIMEOUT | Timeout in seconds for Redis socket operations. Default is 0.1
| REDOC_URL | The path to the Redoc Fast API documentation. **By default this is "/redoc"**
| REPEATED_STREAMING_CHUNK_LIMIT | Limit for repeated streaming chunks to detect looping. Default is 100
| REPLICATE_MODEL_NAME_WITH_ID_LENGTH | Length of Replicate model names with ID. Default is 64
| REPLICATE_POLLING_DELAY_SECONDS | Delay in seconds for Replicate polling operations. Default is 0.5
| REQUEST_TIMEOUT | Timeout in seconds for requests. Default is 6000
| ROUTER_MAX_FALLBACKS | Maximum number of fallbacks for router. Default is 5
| SECRET_MANAGER_REFRESH_INTERVAL | Refresh interval in seconds for secret manager. Default is 86400 (24 hours)
| SERVER_ROOT_PATH | Root path for the server application
| SET_VERBOSE | Flag to enable verbose logging
| SINGLE_DEPLOYMENT_TRAFFIC_FAILURE_THRESHOLD | Minimum number of requests to consider "reasonable traffic" for single-deployment cooldown logic. Default is 1000
| SLACK_DAILY_REPORT_FREQUENCY | Frequency of daily Slack reports (e.g., daily, weekly)
| SLACK_WEBHOOK_URL | Webhook URL for Slack integration
| SMTP_HOST | Hostname for the SMTP server
| SMTP_PASSWORD | Password for SMTP authentication (do not set if SMTP does not require auth)
| SMTP_PORT | Port number for SMTP server
| SMTP_SENDER_EMAIL | Email address used as the sender in SMTP transactions
| SMTP_SENDER_LOGO | Logo used in emails sent via SMTP
| SMTP_TLS | Flag to enable or disable TLS for SMTP connections
| SMTP_USERNAME | Username for SMTP authentication (do not set if SMTP does not require auth)
| SPEND_LOGS_URL | URL for retrieving spend logs
| SPEND_LOG_CLEANUP_BATCH_SIZE | Number of logs deleted per batch during cleanup. Default is 1000
| SSL_CERTIFICATE | Path to the SSL certificate file
| SSL_SECURITY_LEVEL | [BETA] Security level for SSL/TLS connections. E.g. `DEFAULT@SECLEVEL=1`
| SSL_VERIFY | Flag to enable or disable SSL certificate verification
| SUPABASE_KEY | API key for Supabase service
| SUPABASE_URL | Base URL for Supabase instance
| STORE_MODEL_IN_DB | If true, enables storing model + credential information in the DB. 
| SYSTEM_MESSAGE_TOKEN_COUNT | Token count for system messages. Default is 4
| TEST_EMAIL_ADDRESS | Email address used for testing purposes
| TOGETHER_AI_4_B | Size parameter for Together AI 4B model. Default is 4
| TOGETHER_AI_8_B | Size parameter for Together AI 8B model. Default is 8
| TOGETHER_AI_21_B | Size parameter for Together AI 21B model. Default is 21
| TOGETHER_AI_41_B | Size parameter for Together AI 41B model. Default is 41
| TOGETHER_AI_80_B | Size parameter for Together AI 80B model. Default is 80
| TOGETHER_AI_110_B | Size parameter for Together AI 110B model. Default is 110
| TOGETHER_AI_EMBEDDING_150_M | Size parameter for Together AI 150M embedding model. Default is 150
| TOGETHER_AI_EMBEDDING_350_M | Size parameter for Together AI 350M embedding model. Default is 350
| TOOL_CHOICE_OBJECT_TOKEN_COUNT | Token count for tool choice objects. Default is 4
| UI_LOGO_PATH | Path to the logo image used in the UI
| UI_PASSWORD | Password for accessing the UI
| UI_USERNAME | Username for accessing the UI
| UPSTREAM_LANGFUSE_DEBUG | Flag to enable debugging for upstream Langfuse
| UPSTREAM_LANGFUSE_HOST | Host URL for upstream Langfuse service
| UPSTREAM_LANGFUSE_PUBLIC_KEY | Public key for upstream Langfuse authentication
| UPSTREAM_LANGFUSE_RELEASE | Release version identifier for upstream Langfuse
| UPSTREAM_LANGFUSE_SECRET_KEY | Secret key for upstream Langfuse authentication
| USE_AWS_KMS | Flag to enable AWS Key Management Service for encryption
| USE_PRISMA_MIGRATE | Flag to use prisma migrate instead of prisma db push. Recommended for production environments.
| WEBHOOK_URL | URL for receiving webhooks from external services
| SPEND_LOG_RUN_LOOPS | Constant for setting how many runs of 1000 batch deletes should spend_log_cleanup task run |
| SPEND_LOG_CLEANUP_BATCH_SIZE | Number of logs deleted per batch during cleanup. Default is 1000 |<|MERGE_RESOLUTION|>--- conflicted
+++ resolved
@@ -524,11 +524,8 @@
 | LITELLM_LOCAL_MODEL_COST_MAP | Local configuration for model cost mapping in LiteLLM
 | LITELLM_LOG | Enable detailed logging for LiteLLM
 | LITELLM_MODE | Operating mode for LiteLLM (e.g., production, development)
-<<<<<<< HEAD
 | LITELLM_PRICE_DIR | Where custom pricing file (model_prices_and_context_window_backup.json) is located, must be relative path to litellm root dir 
-=======
 | LITELLM_RATE_LIMIT_WINDOW_SIZE | Rate limit window size for LiteLLM. Default is 60
->>>>>>> bcdb5392
 | LITELLM_SALT_KEY | Salt key for encryption in LiteLLM
 | LITELLM_SECRET_AWS_KMS_LITELLM_LICENSE | AWS KMS encrypted license for LiteLLM
 | LITELLM_TOKEN | Access token for LiteLLM integration
