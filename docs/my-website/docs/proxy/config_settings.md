# All settings

```yaml
environment_variables: {}

model_list:
  - model_name: string
    litellm_params: {}
    model_info:
      id: string
      mode: embedding
      input_cost_per_token: 0
      output_cost_per_token: 0
      max_tokens: 2048
      base_model: gpt-4-1106-preview
      additionalProp1: {}

litellm_settings:
  # Logging/Callback settings
  success_callback: ["langfuse"]  # list of success callbacks
  failure_callback: ["sentry"]  # list of failure callbacks
  callbacks: ["otel"]  # list of callbacks - runs on success and failure
  service_callbacks: ["datadog", "prometheus"]  # logs redis, postgres failures on datadog, prometheus
  turn_off_message_logging: boolean  # prevent the messages and responses from being logged to on your callbacks, but request metadata will still be logged. Useful for privacy/compliance when handling sensitive data.
  redact_user_api_key_info: boolean  # Redact information about the user api key (hashed token, user_id, team id, etc.), from logs. Currently supported for Langfuse, OpenTelemetry, Logfire, ArizeAI logging.
  langfuse_default_tags: ["cache_hit", "cache_key", "proxy_base_url", "user_api_key_alias", "user_api_key_user_id", "user_api_key_user_email", "user_api_key_team_alias", "semantic-similarity", "proxy_base_url"] # default tags for Langfuse Logging
  
  # Networking settings
  request_timeout: 10 # (int) llm requesttimeout in seconds. Raise Timeout error if call takes longer than 10s. Sets litellm.request_timeout 
  force_ipv4: boolean # If true, litellm will force ipv4 for all LLM requests. Some users have seen httpx ConnectionError when using ipv6 + Anthropic API
  
  set_verbose: boolean # sets litellm.set_verbose=True to view verbose debug logs. DO NOT LEAVE THIS ON IN PRODUCTION
  json_logs: boolean # if true, logs will be in json format

  # Fallbacks, reliability
  default_fallbacks: ["claude-opus"] # set default_fallbacks, in case a specific model group is misconfigured / bad.
  content_policy_fallbacks: [{"gpt-3.5-turbo-small": ["claude-opus"]}] # fallbacks for ContentPolicyErrors
  context_window_fallbacks: [{"gpt-3.5-turbo-small": ["gpt-3.5-turbo-large", "claude-opus"]}] # fallbacks for ContextWindowExceededErrors

  # MCP Aliases - Map aliases to MCP server names for easier tool access
  mcp_aliases: { "github": "github_mcp_server", "zapier": "zapier_mcp_server", "deepwiki": "deepwiki_mcp_server" } # Maps friendly aliases to MCP server names. Only the first alias for each server is used

  # Caching settings
  cache: true 
  cache_params:        # set cache params for redis
    type: redis        # type of cache to initialize

    # Optional - Redis Settings
    host: "localhost"  # The host address for the Redis cache. Required if type is "redis".
    port: 6379  # The port number for the Redis cache. Required if type is "redis".
    password: "your_password"  # The password for the Redis cache. Required if type is "redis".
    namespace: "litellm.caching.caching" # namespace for redis cache
  
    # Optional - Redis Cluster Settings
    redis_startup_nodes: [{"host": "127.0.0.1", "port": "7001"}] 

    # Optional - Redis Sentinel Settings
    service_name: "mymaster"
    sentinel_nodes: [["localhost", 26379]]

    # Optional - GCP IAM Authentication for Redis
    gcp_service_account: "projects/-/serviceAccounts/your-sa@project.iam.gserviceaccount.com"  # GCP service account for IAM authentication
    gcp_ssl_ca_certs: "./server-ca.pem"  # Path to SSL CA certificate file for GCP Memorystore Redis
    ssl: true  # Enable SSL for secure connections
    ssl_cert_reqs: null  # Set to null for self-signed certificates
    ssl_check_hostname: false  # Set to false for self-signed certificates

    # Optional - Qdrant Semantic Cache Settings
    qdrant_semantic_cache_embedding_model: openai-embedding # the model should be defined on the model_list
    qdrant_collection_name: test_collection
    qdrant_quantization_config: binary
    similarity_threshold: 0.8   # similarity threshold for semantic cache

    # Optional - S3 Cache Settings
    s3_bucket_name: cache-bucket-litellm   # AWS Bucket Name for S3
    s3_region_name: us-west-2              # AWS Region Name for S3
    s3_aws_access_key_id: os.environ/AWS_ACCESS_KEY_ID  # us os.environ/<variable name> to pass environment variables. This is AWS Access Key ID for S3
    s3_aws_secret_access_key: os.environ/AWS_SECRET_ACCESS_KEY  # AWS Secret Access Key for S3
    s3_endpoint_url: https://s3.amazonaws.com  # [OPTIONAL] S3 endpoint URL, if you want to use Backblaze/cloudflare s3 bucket

    # Common Cache settings
    # Optional - Supported call types for caching
    supported_call_types: ["acompletion", "atext_completion", "aembedding", "atranscription"]
                          # /chat/completions, /completions, /embeddings, /audio/transcriptions
    mode: default_off # if default_off, you need to opt in to caching on a per call basis
    ttl: 600 # ttl for caching
    disable_copilot_system_to_assistant: False  # If false (default), converts all 'system' role messages to 'assistant' for GitHub Copilot compatibility. Set to true to disable this behavior.


callback_settings:
  otel:
    message_logging: boolean  # OTEL logging callback specific settings

general_settings:
  completion_model: string
  store_prompts_in_spend_logs: boolean
  forward_client_headers_to_llm_api: boolean
  disable_spend_logs: boolean  # turn off writing each transaction to the db
  disable_master_key_return: boolean  # turn off returning master key on UI (checked on '/user/info' endpoint)
  disable_retry_on_max_parallel_request_limit_error: boolean  # turn off retries when max parallel request limit is reached
  disable_reset_budget: boolean  # turn off reset budget scheduled task
  disable_adding_master_key_hash_to_db: boolean  # turn off storing master key hash in db, for spend tracking
  enable_jwt_auth: boolean  # allow proxy admin to auth in via jwt tokens with 'litellm_proxy_admin' in claims
  enforce_user_param: boolean  # requires all openai endpoint requests to have a 'user' param
  allowed_routes: ["route1", "route2"]  # list of allowed proxy API routes - a user can access. (currently JWT-Auth only)
  key_management_system: google_kms  # either google_kms or azure_kms
  master_key: string
  maximum_spend_logs_retention_period: 30d # The maximum time to retain spend logs before deletion.
  maximum_spend_logs_retention_interval: 1d # interval in which the spend log cleanup task should run in.

  # Database Settings
  database_url: string
  database_connection_pool_limit: 0  # default 100
  database_connection_timeout: 0  # default 60s
  allow_requests_on_db_unavailable: boolean  # if true, will allow requests that can not connect to the DB to verify Virtual Key to still work 

  custom_auth: string
  max_parallel_requests: 0  # the max parallel requests allowed per deployment 
  global_max_parallel_requests: 0  # the max parallel requests allowed on the proxy all up 
  infer_model_from_keys: true
  background_health_checks: true
  health_check_interval: 300
  alerting: ["slack", "email"]
  alerting_threshold: 0
  use_client_credentials_pass_through_routes: boolean  # use client credentials for all pass through routes like "/vertex-ai", /bedrock/. When this is True Virtual Key auth will not be applied on these endpoints

router_settings:
  routing_strategy: simple-shuffle # Literal["simple-shuffle", "least-busy", "usage-based-routing","latency-based-routing"], default="simple-shuffle" - RECOMMENDED for best performance
  redis_host: <your-redis-host>           # string
  redis_password: <your-redis-password>   # string
  redis_port: <your-redis-port>           # string
  enable_pre_call_checks: true            # bool - Before call is made check if a call is within model context window 
  allowed_fails: 3 # cooldown model if it fails > 1 call in a minute. 
  cooldown_time: 30 # (in seconds) how long to cooldown model if fails/min > allowed_fails
  disable_cooldowns: True                  # bool - Disable cooldowns for all models 
  enable_tag_filtering: True                # bool - Use tag based routing for requests
  retry_policy: {                          # Dict[str, int]: retry policy for different types of exceptions
    "AuthenticationErrorRetries": 3,
    "TimeoutErrorRetries": 3,
    "RateLimitErrorRetries": 3,
    "ContentPolicyViolationErrorRetries": 4,
    "InternalServerErrorRetries": 4
  }
  allowed_fails_policy: {
    "BadRequestErrorAllowedFails": 1000, # Allow 1000 BadRequestErrors before cooling down a deployment
    "AuthenticationErrorAllowedFails": 10, # int 
    "TimeoutErrorAllowedFails": 12, # int 
    "RateLimitErrorAllowedFails": 10000, # int 
    "ContentPolicyViolationErrorAllowedFails": 15, # int 
    "InternalServerErrorAllowedFails": 20, # int 
  }
  content_policy_fallbacks=[{"claude-2": ["my-fallback-model"]}] # List[Dict[str, List[str]]]: Fallback model for content policy violations
  fallbacks=[{"claude-2": ["my-fallback-model"]}] # List[Dict[str, List[str]]]: Fallback model for all errors

```

### litellm_settings - Reference

| Name | Type | Description |
|------|------|-------------|
| success_callback | array of strings | List of success callbacks. [Doc Proxy logging callbacks](logging), [Doc Metrics](prometheus) |
| failure_callback | array of strings | List of failure callbacks [Doc Proxy logging callbacks](logging), [Doc Metrics](prometheus) |
| callbacks | array of strings | List of callbacks - runs on success and failure [Doc Proxy logging callbacks](logging), [Doc Metrics](prometheus) |
| service_callbacks | array of strings | System health monitoring - Logs redis, postgres failures on specified services (e.g. datadog, prometheus) [Doc Metrics](prometheus) |
| turn_off_message_logging | boolean | If true, prevents messages and responses from being logged to callbacks, but request metadata will still be logged. Useful for privacy/compliance when handling sensitive data [Proxy Logging](logging) |
| modify_params | boolean | If true, allows modifying the parameters of the request before it is sent to the LLM provider |
| enable_preview_features | boolean | If true, enables preview features - e.g. Azure O1 Models with streaming support.|
| redact_user_api_key_info | boolean | If true, redacts information about the user api key from logs [Proxy Logging](logging#redacting-userapikeyinfo) |
| mcp_aliases | object | Maps friendly aliases to MCP server names for easier tool access. Only the first alias for each server is used. [MCP Aliases](../mcp#mcp-aliases) |
| langfuse_default_tags | array of strings | Default tags for Langfuse Logging. Use this if you want to control which LiteLLM-specific fields are logged as tags by the LiteLLM proxy. By default LiteLLM Proxy logs no LiteLLM-specific fields as tags. [Further docs](./logging#litellm-specific-tags-on-langfuse---cache_hit-cache_key) |
| set_verbose | boolean | If true, sets litellm.set_verbose=True to view verbose debug logs. DO NOT LEAVE THIS ON IN PRODUCTION |
| json_logs | boolean | If true, logs will be in json format. If you need to store the logs as JSON, just set the `litellm.json_logs = True`. We currently just log the raw POST request from litellm as a JSON [Further docs](./debugging) |
| default_fallbacks | array of strings | List of fallback models to use if a specific model group is misconfigured / bad. [Further docs](./reliability#default-fallbacks) |
| request_timeout | integer | The timeout for requests in seconds. If not set, the default value is `6000 seconds`. [For reference OpenAI Python SDK defaults to `600 seconds`.](https://github.com/openai/openai-python/blob/main/src/openai/_constants.py) |
| force_ipv4 | boolean | If true, litellm will force ipv4 for all LLM requests. Some users have seen httpx ConnectionError when using ipv6 + Anthropic API |
| content_policy_fallbacks | array of objects | Fallbacks to use when a ContentPolicyViolationError is encountered. [Further docs](./reliability#content-policy-fallbacks) |
| context_window_fallbacks | array of objects | Fallbacks to use when a ContextWindowExceededError is encountered. [Further docs](./reliability#context-window-fallbacks) |
| cache | boolean | If true, enables caching. [Further docs](./caching) |
| cache_params | object | Parameters for the cache. [Further docs](./caching#supported-cache_params-on-proxy-configyaml) |
| disable_end_user_cost_tracking | boolean | If true, turns off end user cost tracking on prometheus metrics + litellm spend logs table on proxy. |
| disable_end_user_cost_tracking_prometheus_only | boolean | If true, turns off end user cost tracking on prometheus metrics only. |
| key_generation_settings | object | Restricts who can generate keys. [Further docs](./virtual_keys.md#restricting-key-generation) |
| disable_add_transform_inline_image_block | boolean | For Fireworks AI models - if true, turns off the auto-add of `#transform=inline` to the url of the image_url, if the model is not a vision model. |
| disable_hf_tokenizer_download | boolean | If true, it defaults to using the openai tokenizer for all models (including huggingface models). |
| enable_json_schema_validation | boolean | If true, enables json schema validation for all requests. |
| disable_copilot_system_to_assistant | boolean | If false (default), converts all 'system' role messages to 'assistant' for GitHub Copilot compatibility. Set to true to disable this behavior. Useful for tools (like Claude Code) that send system messages, which Copilot does not support. |

### general_settings - Reference

| Name | Type | Description |
|------|------|-------------|
| completion_model | string | The default model to use for completions when `model` is not specified in the request |
| disable_spend_logs | boolean | If true, turns off writing each transaction to the database |
| disable_spend_updates | boolean | If true, turns off all spend updates to the DB. Including key/user/team spend updates. |
| disable_master_key_return | boolean | If true, turns off returning master key on UI. (checked on '/user/info' endpoint) |
| disable_retry_on_max_parallel_request_limit_error | boolean | If true, turns off retries when max parallel request limit is reached |
| disable_reset_budget | boolean | If true, turns off reset budget scheduled task |
| disable_adding_master_key_hash_to_db | boolean | If true, turns off storing master key hash in db |
| enable_jwt_auth | boolean | allow proxy admin to auth in via jwt tokens with 'litellm_proxy_admin' in claims. [Doc on JWT Tokens](token_auth) |
| enforce_user_param | boolean | If true, requires all OpenAI endpoint requests to have a 'user' param. [Doc on call hooks](call_hooks)|
| allowed_routes | array of strings | List of allowed proxy API routes a user can access [Doc on controlling allowed routes](enterprise#control-available-public-private-routes)|
| key_management_system | string | Specifies the key management system. [Doc Secret Managers](../secret) |
| master_key | string | The master key for the proxy [Set up Virtual Keys](virtual_keys) |
| database_url | string | The URL for the database connection [Set up Virtual Keys](virtual_keys) |
| database_connection_pool_limit | integer | The limit for database connection pool [Setting DB Connection Pool limit](#configure-db-pool-limits--connection-timeouts) |
| database_connection_timeout | integer | The timeout for database connections in seconds [Setting DB Connection Pool limit, timeout](#configure-db-pool-limits--connection-timeouts) |
| allow_requests_on_db_unavailable | boolean | If true, allows requests to succeed even if DB is unreachable. **Only use this if running LiteLLM in your VPC** This will allow requests to work even when LiteLLM cannot connect to the DB to verify a Virtual Key [Doc on graceful db unavailability](prod#5-if-running-litellm-on-vpc-gracefully-handle-db-unavailability) |
| custom_auth | string | Write your own custom authentication logic [Doc Custom Auth](virtual_keys#custom-auth) |
| max_parallel_requests | integer | The max parallel requests allowed per deployment |
| global_max_parallel_requests | integer | The max parallel requests allowed on the proxy overall |
| infer_model_from_keys | boolean | If true, infers the model from the provided keys |
| background_health_checks | boolean | If true, enables background health checks. [Doc on health checks](health) |
| health_check_interval | integer | The interval for health checks in seconds [Doc on health checks](health) |
| alerting | array of strings | List of alerting methods [Doc on Slack Alerting](alerting) |
| alerting_threshold | integer | The threshold for triggering alerts [Doc on Slack Alerting](alerting) |
| use_client_credentials_pass_through_routes | boolean | If true, uses client credentials for all pass-through routes. [Doc on pass through routes](pass_through) |
| health_check_details | boolean | If false, hides health check details (e.g. remaining rate limit). [Doc on health checks](health) |
| public_routes | List[str] | (Enterprise Feature) Control list of public routes |
| alert_types | List[str] | Control list of alert types to send to slack (Doc on alert types)[./alerting.md] |
| enforced_params | List[str] | (Enterprise Feature) List of params that must be included in all requests to the proxy |
| enable_oauth2_auth | boolean | (Enterprise Feature) If true, enables oauth2.0 authentication |
| use_x_forwarded_for | str | If true, uses the X-Forwarded-For header to get the client IP address |
| service_account_settings | List[Dict[str, Any]] | Set `service_account_settings` if you want to create settings that only apply to service account keys (Doc on service accounts)[./service_accounts.md] | 
| image_generation_model | str | The default model to use for image generation - ignores model set in request |
| store_model_in_db | boolean | If true, enables storing model + credential information in the DB. |
| store_prompts_in_spend_logs | boolean | If true, allows prompts and responses to be stored in the spend logs table. |
| max_request_size_mb | int | The maximum size for requests in MB. Requests above this size will be rejected. |
| max_response_size_mb | int | The maximum size for responses in MB. LLM Responses above this size will not be sent. |
| proxy_budget_rescheduler_min_time | int | The minimum time (in seconds) to wait before checking db for budget resets. **Default is 597 seconds** |
| proxy_budget_rescheduler_max_time | int | The maximum time (in seconds) to wait before checking db for budget resets. **Default is 605 seconds** |
| proxy_batch_write_at | int | Time (in seconds) to wait before batch writing spend logs to the db. **Default is 10 seconds** |
| proxy_batch_polling_interval | int | Time (in seconds) to wait before polling a batch, to check if it's completed. **Default is 6000 seconds (1 hour)** |
| alerting_args | dict | Args for Slack Alerting [Doc on Slack Alerting](./alerting.md) |
| custom_key_generate | str | Custom function for key generation [Doc on custom key generation](./virtual_keys.md#custom--key-generate) |
| allowed_ips | List[str] | List of IPs allowed to access the proxy. If not set, all IPs are allowed. |
| embedding_model | str | The default model to use for embeddings - ignores model set in request |
| default_team_disabled | boolean | If true, users cannot create 'personal' keys (keys with no team_id). |
| alert_to_webhook_url | Dict[str] | [Specify a webhook url for each alert type.](./alerting.md#set-specific-slack-channels-per-alert-type) |
| key_management_settings | List[Dict[str, Any]] | Settings for key management system (e.g. AWS KMS, Azure Key Vault) [Doc on key management](../secret.md) |
| allow_user_auth | boolean | (Deprecated) old approach for user authentication. |
| user_api_key_cache_ttl | int | The time (in seconds) to cache user api keys in memory. |
| disable_prisma_schema_update | boolean | If true, turns off automatic schema updates to DB |
| litellm_key_header_name | str | If set, allows passing LiteLLM keys as a custom header. [Doc on custom headers](./virtual_keys.md#custom-headers) |
| moderation_model | str | The default model to use for moderation. |
| custom_sso | str | Path to a python file that implements custom SSO logic. [Doc on custom SSO](./custom_sso.md) |
| allow_client_side_credentials | boolean | If true, allows passing client side credentials to the proxy. (Useful when testing finetuning models) [Doc on client side credentials](./virtual_keys.md#client-side-credentials) |
| admin_only_routes | List[str] | (Enterprise Feature) List of routes that are only accessible to admin users. [Doc on admin only routes](./enterprise#control-available-public-private-routes) |
| use_azure_key_vault | boolean | If true, load keys from azure key vault | 
| use_google_kms | boolean | If true, load keys from google kms |
| spend_report_frequency | str | Specify how often you want a Spend Report to be sent (e.g. "1d", "2d", "30d") [More on this](./alerting.md#spend-report-frequency) |
| ui_access_mode | Literal["admin_only"] | If set, restricts access to the UI to admin users only. [Docs](./ui.md#restrict-ui-access) |
| litellm_jwtauth | Dict[str, Any] | Settings for JWT authentication. [Docs](./token_auth.md) |
| litellm_license | str | The license key for the proxy. [Docs](../enterprise.md#how-does-deployment-with-enterprise-license-work) |
| oauth2_config_mappings | Dict[str, str] | Define the OAuth2 config mappings | 
| pass_through_endpoints | List[Dict[str, Any]] | Define the pass through endpoints. [Docs](./pass_through) |
| enable_oauth2_proxy_auth | boolean | (Enterprise Feature) If true, enables oauth2.0 authentication |
| forward_openai_org_id | boolean | If true, forwards the OpenAI Organization ID to the backend LLM call (if it's OpenAI). |
| forward_client_headers_to_llm_api | boolean | If true, forwards the client headers (any `x-` headers and `anthropic-beta` headers) to the backend LLM call |
| maximum_spend_logs_retention_period               | str                   | Used to set the max retention time for spend logs in the db, after which they will be auto-purged                                                                                                                                                                                                                             |
| maximum_spend_logs_retention_interval | str | Used to set the interval in which the spend log cleanup task should run in.                                                                                                                                                                                                                                                   |
### router_settings - Reference

:::info

Most values can also be set via `litellm_settings`. If you see overlapping values, settings on `router_settings` will override those on `litellm_settings`.
:::

```yaml
router_settings:
  routing_strategy: simple-shuffle # Literal["simple-shuffle", "least-busy", "usage-based-routing","latency-based-routing"], default="simple-shuffle" - RECOMMENDED for best performance
  redis_host: <your-redis-host>           # string
  redis_password: <your-redis-password>   # string
  redis_port: <your-redis-port>           # string
  enable_pre_call_checks: true            # bool - Before call is made check if a call is within model context window 
  allowed_fails: 3 # cooldown model if it fails > 1 call in a minute. 
  cooldown_time: 30 # (in seconds) how long to cooldown model if fails/min > allowed_fails
  disable_cooldowns: True                  # bool - Disable cooldowns for all models 
  enable_tag_filtering: True                # bool - Use tag based routing for requests
  retry_policy: {                          # Dict[str, int]: retry policy for different types of exceptions
    "AuthenticationErrorRetries": 3,
    "TimeoutErrorRetries": 3,
    "RateLimitErrorRetries": 3,
    "ContentPolicyViolationErrorRetries": 4,
    "InternalServerErrorRetries": 4
  }
  allowed_fails_policy: {
    "BadRequestErrorAllowedFails": 1000, # Allow 1000 BadRequestErrors before cooling down a deployment
    "AuthenticationErrorAllowedFails": 10, # int 
    "TimeoutErrorAllowedFails": 12, # int 
    "RateLimitErrorAllowedFails": 10000, # int 
    "ContentPolicyViolationErrorAllowedFails": 15, # int 
    "InternalServerErrorAllowedFails": 20, # int 
  }
  content_policy_fallbacks=[{"claude-2": ["my-fallback-model"]}] # List[Dict[str, List[str]]]: Fallback model for content policy violations
  fallbacks=[{"claude-2": ["my-fallback-model"]}] # List[Dict[str, List[str]]]: Fallback model for all errors
```

| Name | Type | Description |
|------|------|-------------|
| routing_strategy | string | The strategy used for routing requests. Options: "simple-shuffle", "least-busy", "usage-based-routing", "latency-based-routing". Default is "simple-shuffle". [More information here](../routing) |
| redis_host | string | The host address for the Redis server. **Only set this if you have multiple instances of LiteLLM Proxy and want current tpm/rpm tracking to be shared across them** |
| redis_password | string | The password for the Redis server. **Only set this if you have multiple instances of LiteLLM Proxy and want current tpm/rpm tracking to be shared across them** |
| redis_port | string | The port number for the Redis server. **Only set this if you have multiple instances of LiteLLM Proxy and want current tpm/rpm tracking to be shared across them**|
| enable_pre_call_check | boolean | If true, checks if a call is within the model's context window before making the call. [More information here](reliability) |
| content_policy_fallbacks | array of objects | Specifies fallback models for content policy violations. [More information here](reliability) |
| fallbacks | array of objects | Specifies fallback models for all types of errors. [More information here](reliability) |
| enable_tag_filtering | boolean | If true, uses tag based routing for requests [Tag Based Routing](tag_routing) |
| cooldown_time | integer | The duration (in seconds) to cooldown a model if it exceeds the allowed failures. |
| disable_cooldowns | boolean | If true, disables cooldowns for all models. [More information here](reliability) |
| retry_policy | object | Specifies the number of retries for different types of exceptions. [More information here](reliability) |
| allowed_fails | integer | The number of failures allowed before cooling down a model. [More information here](reliability) |
| allowed_fails_policy | object | Specifies the number of allowed failures for different error types before cooling down a deployment. [More information here](reliability) |
| default_max_parallel_requests | Optional[int] | The default maximum number of parallel requests for a deployment. |
| default_priority | (Optional[int]) | The default priority for a request. Only for '.scheduler_acompletion()'. Default is None. | 
| polling_interval | (Optional[float]) | frequency of polling queue. Only for '.scheduler_acompletion()'. Default is 3ms. |
| max_fallbacks | Optional[int] | The maximum number of fallbacks to try before exiting the call. Defaults to 5. |
| default_litellm_params | Optional[dict] | The default litellm parameters to add to all requests (e.g. `temperature`, `max_tokens`). |
| timeout | Optional[float] | The default timeout for a request. Default is 10 minutes. |
| stream_timeout | Optional[float] | The default timeout for a streaming request. If not set, the 'timeout' value is used. |
| debug_level | Literal["DEBUG", "INFO"] | The debug level for the logging library in the router. Defaults to "INFO". |
| client_ttl | int | Time-to-live for cached clients in seconds. Defaults to 3600. |
| cache_kwargs | dict | Additional keyword arguments for the cache initialization. |
| routing_strategy_args | dict | Additional keyword arguments for the routing strategy - e.g. lowest latency routing default ttl |
| model_group_alias | dict | Model group alias mapping. E.g. `{"claude-3-haiku": "claude-3-haiku-20240229"}` |
| num_retries | int | Number of retries for a request. Defaults to 3. |
| default_fallbacks | Optional[List[str]] | Fallbacks to try if no model group-specific fallbacks are defined. |
| caching_groups | Optional[List[tuple]] | List of model groups for caching across model groups. Defaults to None. - e.g. caching_groups=[("openai-gpt-3.5-turbo", "azure-gpt-3.5-turbo")]|
| alerting_config | AlertingConfig | [SDK-only arg] Slack alerting configuration. Defaults to None. [Further Docs](../routing.md#alerting-) |
| assistants_config | AssistantsConfig | Set on proxy via `assistant_settings`. [Further docs](../assistants.md) |
| set_verbose | boolean | [DEPRECATED PARAM - see debug docs](./debugging.md) If true, sets the logging level to verbose. |
| retry_after | int | Time to wait before retrying a request in seconds. Defaults to 0. If `x-retry-after` is received from LLM API, this value is overridden. |
| provider_budget_config | ProviderBudgetConfig | Provider budget configuration. Use this to set llm_provider budget limits. example $100/day to OpenAI, $100/day to Azure, etc. Defaults to None. [Further Docs](./provider_budget_routing.md) |
| enable_pre_call_checks | boolean | If true, checks if a call is within the model's context window before making the call. [More information here](reliability) |
| model_group_retry_policy | Dict[str, RetryPolicy] | [SDK-only arg] Set retry policy for model groups. |
| context_window_fallbacks | List[Dict[str, List[str]]] | Fallback models for context window violations. |
| redis_url | str | URL for Redis server. **Known performance issue with Redis URL.** |
| cache_responses | boolean | Flag to enable caching LLM Responses, if cache set under `router_settings`. If true, caches responses. Defaults to False. |
| router_general_settings | RouterGeneralSettings | [SDK-Only] Router general settings - contains optimizations like 'async_only_mode'. [Docs](../routing.md#router-general-settings) |
| optional_pre_call_checks | List[str] | List of pre-call checks to add to the router. Currently supported: 'router_budget_limiting', 'prompt_caching' |
| ignore_invalid_deployments | boolean | If true, ignores invalid deployments. Default for proxy is True - to prevent invalid models from blocking other models from being loaded. |


### environment variables - Reference

| Name | Description |
|------|-------------|
| ACTIONS_ID_TOKEN_REQUEST_TOKEN | Token for requesting ID in GitHub Actions
| ACTIONS_ID_TOKEN_REQUEST_URL | URL for requesting ID token in GitHub Actions
| AGENTOPS_ENVIRONMENT | Environment for AgentOps logging integration
| AGENTOPS_API_KEY | API Key for AgentOps logging integration
| AGENTOPS_SERVICE_NAME | Service Name for AgentOps logging integration
| AISPEND_ACCOUNT_ID | Account ID for AI Spend
| AISPEND_API_KEY | API Key for AI Spend
| AIOHTTP_TRUST_ENV | Flag to enable aiohttp trust environment. When this is set to True, aiohttp will respect HTTP(S)_PROXY env vars. **Default is False**
| ALLOWED_EMAIL_DOMAINS | List of email domains allowed for access
| ARIZE_API_KEY | API key for Arize platform integration
| ARIZE_SPACE_KEY | Space key for Arize platform
| ARGILLA_BATCH_SIZE | Batch size for Argilla logging
| ARGILLA_API_KEY | API key for Argilla platform
| ARGILLA_SAMPLING_RATE | Sampling rate for Argilla logging
| ARGILLA_DATASET_NAME | Dataset name for Argilla logging
| ARGILLA_BASE_URL | Base URL for Argilla service
| ATHINA_API_KEY | API key for Athina service
| ATHINA_BASE_URL | Base URL for Athina service (defaults to `https://log.athina.ai`)
| AUTH_STRATEGY | Strategy used for authentication (e.g., OAuth, API key)
| ANTHROPIC_API_KEY | API key for Anthropic service
| ANTHROPIC_API_BASE | Base URL for Anthropic API. Default is https://api.anthropic.com
| AWS_ACCESS_KEY_ID | Access Key ID for AWS services
| AWS_BATCH_ROLE_ARN | ARN of the AWS IAM role for batch operations
| AWS_DEFAULT_REGION | Default AWS region for service interactions when AWS_REGION is not set
| AWS_PROFILE_NAME | AWS CLI profile name to be used
| AWS_REGION | AWS region for service interactions (takes precedence over AWS_DEFAULT_REGION)
| AWS_REGION_NAME | Default AWS region for service interactions
| AWS_ROLE_ARN | ARN of the AWS IAM role to assume for authentication
| AWS_ROLE_NAME | Role name for AWS IAM usage
| AWS_S3_BUCKET_NAME | Name of the AWS S3 bucket for file operations
| AWS_S3_OUTPUT_BUCKET_NAME | Name of the AWS S3 output bucket for batch operations
| AWS_SECRET_ACCESS_KEY | Secret Access Key for AWS services
| AWS_SESSION_NAME | Name for AWS session
| AWS_WEB_IDENTITY_TOKEN | Web identity token for AWS
| AWS_WEB_IDENTITY_TOKEN_FILE | Path to file containing web identity token for AWS
| AZURE_API_VERSION | Version of the Azure API being used
| AZURE_AUTHORITY_HOST | Azure authority host URL
| AZURE_CERTIFICATE_PASSWORD | Password for Azure OpenAI certificate
| AZURE_CLIENT_ID | Client ID for Azure services
| AZURE_CLIENT_SECRET | Client secret for Azure services
| AZURE_CODE_INTERPRETER_COST_PER_SESSION | Cost per session for Azure Code Interpreter service
| AZURE_COMPUTER_USE_INPUT_COST_PER_1K_TOKENS | Input cost per 1K tokens for Azure Computer Use service
| AZURE_COMPUTER_USE_OUTPUT_COST_PER_1K_TOKENS | Output cost per 1K tokens for Azure Computer Use service
| AZURE_DEFAULT_RESPONSES_API_VERSION | Version of the Azure Default Responses API being used. Default is "preview"
| AZURE_TENANT_ID | Tenant ID for Azure Active Directory
| AZURE_USERNAME | Username for Azure services, use in conjunction with AZURE_PASSWORD for azure ad token with basic username/password workflow
| AZURE_PASSWORD | Password for Azure services, use in conjunction with AZURE_USERNAME for azure ad token with basic username/password workflow
| AZURE_FEDERATED_TOKEN_FILE | File path to Azure federated token
| AZURE_FILE_SEARCH_COST_PER_GB_PER_DAY | Cost per GB per day for Azure File Search service
| AZURE_SCOPE | For EntraID Auth, Scope for Azure services, defaults to "https://cognitiveservices.azure.com/.default"
| AZURE_KEY_VAULT_URI | URI for Azure Key Vault
| AZURE_OPERATION_POLLING_TIMEOUT | Timeout in seconds for Azure operation polling
| AZURE_STORAGE_ACCOUNT_KEY | The Azure Storage Account Key to use for Authentication to Azure Blob Storage logging
| AZURE_STORAGE_ACCOUNT_NAME | Name of the Azure Storage Account to use for logging to Azure Blob Storage
| AZURE_STORAGE_FILE_SYSTEM | Name of the Azure Storage File System to use for logging to Azure Blob Storage.  (Typically the Container name)
| AZURE_STORAGE_TENANT_ID | The Application Tenant ID to use for Authentication to Azure Blob Storage logging
| AZURE_STORAGE_CLIENT_ID | The Application Client ID to use for Authentication to Azure Blob Storage logging
| AZURE_STORAGE_CLIENT_SECRET | The Application Client Secret to use for Authentication to Azure Blob Storage logging
| AZURE_VECTOR_STORE_COST_PER_GB_PER_DAY | Cost per GB per day for Azure Vector Store service
| BATCH_STATUS_POLL_INTERVAL_SECONDS | Interval in seconds for polling batch status. Default is 3600 (1 hour)
| BATCH_STATUS_POLL_MAX_ATTEMPTS | Maximum number of attempts for polling batch status. Default is 24 (for 24 hours)
| BEDROCK_MAX_POLICY_SIZE | Maximum size for Bedrock policy. Default is 75
| BERRISPEND_ACCOUNT_ID | Account ID for BerriSpend service
| BRAINTRUST_API_KEY | API key for Braintrust integration
| BRAINTRUST_API_BASE | Base URL for Braintrust API. Default is https://api.braintrustdata.com/v1
| CACHED_STREAMING_CHUNK_DELAY | Delay in seconds for cached streaming chunks. Default is 0.02
| CIRCLE_OIDC_TOKEN | OpenID Connect token for CircleCI
| CIRCLE_OIDC_TOKEN_V2 | Version 2 of the OpenID Connect token for CircleCI
| CLOUDZERO_API_KEY | CloudZero API key for authentication
| CLOUDZERO_CONNECTION_ID | CloudZero connection ID for data submission
| CLOUDZERO_EXPORT_INTERVAL_MINUTES | Interval in minutes for CloudZero data export operations
| CLOUDZERO_MAX_FETCHED_DATA_RECORDS | Maximum number of data records to fetch from CloudZero
| CLOUDZERO_TIMEZONE | Timezone for date handling (default: UTC)
| CONFIG_FILE_PATH | File path for configuration file
| CONFIDENT_API_KEY | API key for DeepEval integration
| CUSTOM_TIKTOKEN_CACHE_DIR | Custom directory for Tiktoken cache
| CONFIDENT_API_KEY | API key for Confident AI (Deepeval) Logging service
| COHERE_API_BASE | Base URL for Cohere API. Default is https://api.cohere.com
| DATABASE_HOST | Hostname for the database server
| DATABASE_NAME | Name of the database
| DATABASE_PASSWORD | Password for the database user
| DATABASE_PORT | Port number for database connection
| DATABASE_SCHEMA | Schema name used in the database
| DATABASE_URL | Connection URL for the database
| DATABASE_USER | Username for database connection
| DATABASE_USERNAME | Alias for database user
| DATABRICKS_API_BASE | Base URL for Databricks API
| DAYS_IN_A_MONTH | Days in a month for calculation purposes. Default is 28
| DAYS_IN_A_WEEK | Days in a week for calculation purposes. Default is 7
| DAYS_IN_A_YEAR | Days in a year for calculation purposes. Default is 365
| DD_BASE_URL | Base URL for Datadog integration
| DATADOG_BASE_URL | (Alternative to DD_BASE_URL) Base URL for Datadog integration
| _DATADOG_BASE_URL | (Alternative to DD_BASE_URL) Base URL for Datadog integration
| DD_API_KEY | API key for Datadog integration
| DD_SITE | Site URL for Datadog (e.g., datadoghq.com)
| DD_SOURCE | Source identifier for Datadog logs
| DD_TRACER_STREAMING_CHUNK_YIELD_RESOURCE | Resource name for Datadog tracing of streaming chunk yields. Default is "streaming.chunk.yield"
| DD_ENV | Environment identifier for Datadog logs. Only supported for `datadog_llm_observability` callback
| DD_SERVICE | Service identifier for Datadog logs. Defaults to "litellm-server"
| DD_VERSION | Version identifier for Datadog logs. Defaults to "unknown"
| DEBUG_OTEL | Enable debug mode for OpenTelemetry
| DEFAULT_ALLOWED_FAILS | Maximum failures allowed before cooling down a model. Default is 3
| DEFAULT_ANTHROPIC_CHAT_MAX_TOKENS | Default maximum tokens for Anthropic chat completions. Default is 4096
| DEFAULT_BATCH_SIZE | Default batch size for operations. Default is 512
| DEFAULT_CLIENT_DISCONNECT_CHECK_TIMEOUT_SECONDS | Timeout in seconds for checking client disconnection. Default is 1
| DEFAULT_COOLDOWN_TIME_SECONDS | Duration in seconds to cooldown a model after failures. Default is 5
| DEFAULT_CRON_JOB_LOCK_TTL_SECONDS | Time-to-live for cron job locks in seconds. Default is 60 (1 minute)
| DEFAULT_FAILURE_THRESHOLD_PERCENT | Threshold percentage of failures to cool down a deployment. Default is 0.5 (50%)
| DEFAULT_FLUSH_INTERVAL_SECONDS | Default interval in seconds for flushing operations. Default is 5
| DEFAULT_HEALTH_CHECK_INTERVAL | Default interval in seconds for health checks. Default is 300 (5 minutes)
| DEFAULT_IMAGE_HEIGHT | Default height for images. Default is 300
| DEFAULT_IMAGE_TOKEN_COUNT | Default token count for images. Default is 250
| DEFAULT_IMAGE_WIDTH | Default width for images. Default is 300
| DEFAULT_IN_MEMORY_TTL | Default time-to-live for in-memory cache in seconds. Default is 5
| DEFAULT_MANAGEMENT_OBJECT_IN_MEMORY_CACHE_TTL | Default time-to-live in seconds for management objects (User, Team, Key, Organization) in memory cache. Default is 60 seconds.
| DEFAULT_MAX_LRU_CACHE_SIZE | Default maximum size for LRU cache. Default is 16
| DEFAULT_MAX_RECURSE_DEPTH | Default maximum recursion depth. Default is 100
| DEFAULT_MAX_RECURSE_DEPTH_SENSITIVE_DATA_MASKER | Default maximum recursion depth for sensitive data masker. Default is 10
| DEFAULT_MAX_RETRIES | Default maximum retry attempts. Default is 2
| DEFAULT_MAX_TOKENS | Default maximum tokens for LLM calls. Default is 4096
| DEFAULT_MAX_TOKENS_FOR_TRITON | Default maximum tokens for Triton models. Default is 2000
| DEFAULT_MOCK_RESPONSE_COMPLETION_TOKEN_COUNT | Default token count for mock response completions. Default is 20
| DEFAULT_MOCK_RESPONSE_PROMPT_TOKEN_COUNT | Default token count for mock response prompts. Default is 10
| DEFAULT_MODEL_CREATED_AT_TIME | Default creation timestamp for models. Default is 1677610602
| DEFAULT_NUM_WORKERS_LITELLM_PROXY | Default number of workers for LiteLLM proxy. Default is 4. **We strongly recommend setting NUM Workers to Number of vCPUs available**
| DEFAULT_PROMPT_INJECTION_SIMILARITY_THRESHOLD | Default threshold for prompt injection similarity. Default is 0.7
| DEFAULT_POLLING_INTERVAL | Default polling interval for schedulers in seconds. Default is 0.03
| DEFAULT_REASONING_EFFORT_DISABLE_THINKING_BUDGET | Default reasoning effort disable thinking budget. Default is 0
| DEFAULT_REASONING_EFFORT_HIGH_THINKING_BUDGET | Default high reasoning effort thinking budget. Default is 4096
| DEFAULT_REASONING_EFFORT_LOW_THINKING_BUDGET | Default low reasoning effort thinking budget. Default is 1024
| DEFAULT_REASONING_EFFORT_MEDIUM_THINKING_BUDGET | Default medium reasoning effort thinking budget. Default is 2048
| DEFAULT_REASONING_EFFORT_MINIMAL_THINKING_BUDGET | Default minimal reasoning effort thinking budget. Default is 512
| DEFAULT_REASONING_EFFORT_MINIMAL_THINKING_BUDGET_GEMINI_2_5_FLASH | Default minimal reasoning effort thinking budget for Gemini 2.5 Flash. Default is 512
| DEFAULT_REASONING_EFFORT_MINIMAL_THINKING_BUDGET_GEMINI_2_5_FLASH_LITE | Default minimal reasoning effort thinking budget for Gemini 2.5 Flash Lite. Default is 512
| DEFAULT_REASONING_EFFORT_MINIMAL_THINKING_BUDGET_GEMINI_2_5_PRO | Default minimal reasoning effort thinking budget for Gemini 2.5 Pro. Default is 512
| DEFAULT_REDIS_SYNC_INTERVAL | Default Redis synchronization interval in seconds. Default is 1
| DEFAULT_REPLICATE_GPU_PRICE_PER_SECOND | Default price per second for Replicate GPU. Default is 0.001400
| DEFAULT_REPLICATE_POLLING_DELAY_SECONDS | Default delay in seconds for Replicate polling. Default is 1
| DEFAULT_REPLICATE_POLLING_RETRIES | Default number of retries for Replicate polling. Default is 5
| DEFAULT_SQS_BATCH_SIZE | Default batch size for SQS logging. Default is 512
| DEFAULT_SQS_FLUSH_INTERVAL_SECONDS | Default flush interval for SQS logging. Default is 10
| DEFAULT_S3_BATCH_SIZE | Default batch size for S3 logging. Default is 512
| DEFAULT_S3_FLUSH_INTERVAL_SECONDS | Default flush interval for S3 logging. Default is 10
| DEFAULT_SLACK_ALERTING_THRESHOLD | Default threshold for Slack alerting. Default is 300
| DEFAULT_SOFT_BUDGET | Default soft budget for LiteLLM proxy keys. Default is 50.0
| DEFAULT_TRIM_RATIO | Default ratio of tokens to trim from prompt end. Default is 0.75
| DIRECT_URL | Direct URL for service endpoint
| DISABLE_ADMIN_UI | Toggle to disable the admin UI
| DISABLE_AIOHTTP_TRANSPORT | Flag to disable aiohttp transport. When this is set to True, litellm will use httpx instead of aiohttp. **Default is False**
| DISABLE_AIOHTTP_TRUST_ENV | Flag to disable aiohttp trust environment. When this is set to True, litellm will not trust the environment for aiohttp eg. `HTTP_PROXY` and `HTTPS_PROXY` environment variables will not be used when this is set to True. **Default is False**
| DISABLE_SCHEMA_UPDATE | Toggle to disable schema updates
| DOCS_DESCRIPTION | Description text for documentation pages
| DOCS_FILTERED | Flag indicating filtered documentation
| DOCS_TITLE | Title of the documentation pages
| DOCS_URL | The path to the Swagger API documentation. **By default this is "/"**
| EMAIL_LOGO_URL | URL for the logo used in emails
| EMAIL_SUPPORT_CONTACT | Support contact email address
| EMAIL_SIGNATURE | Custom HTML footer/signature for all emails. Can include HTML tags for formatting and links.
| EMAIL_SUBJECT_INVITATION | Custom subject template for invitation emails. 
| EMAIL_SUBJECT_KEY_CREATED | Custom subject template for key creation emails. 
| EXPERIMENTAL_MULTI_INSTANCE_RATE_LIMITING | Flag to enable new multi-instance rate limiting. **Default is False**
| FIREWORKS_AI_4_B | Size parameter for Fireworks AI 4B model. Default is 4
| FIREWORKS_AI_16_B | Size parameter for Fireworks AI 16B model. Default is 16
| FIREWORKS_AI_56_B_MOE | Size parameter for Fireworks AI 56B MOE model. Default is 56
| FIREWORKS_AI_80_B | Size parameter for Fireworks AI 80B model. Default is 80
| FIREWORKS_AI_176_B_MOE | Size parameter for Fireworks AI 176B MOE model. Default is 176
| FUNCTION_DEFINITION_TOKEN_COUNT | Token count for function definitions. Default is 9
| GALILEO_BASE_URL | Base URL for Galileo platform
| GALILEO_PASSWORD | Password for Galileo authentication
| GALILEO_PROJECT_ID | Project ID for Galileo usage
| GALILEO_USERNAME | Username for Galileo authentication
| GOOGLE_SECRET_MANAGER_PROJECT_ID | Project ID for Google Secret Manager
| GCS_BUCKET_NAME | Name of the Google Cloud Storage bucket
| GCS_PATH_SERVICE_ACCOUNT | Path to the Google Cloud service account JSON file
| GCS_FLUSH_INTERVAL | Flush interval for GCS logging (in seconds). Specify how often you want a log to be sent to GCS. **Default is 20 seconds**
| GCS_BATCH_SIZE | Batch size for GCS logging. Specify after how many logs you want to flush to GCS. If `BATCH_SIZE` is set to 10, logs are flushed every 10 logs. **Default is 2048**
| GCS_PUBSUB_TOPIC_ID | PubSub Topic ID to send LiteLLM SpendLogs to.
| GCS_PUBSUB_PROJECT_ID | PubSub Project ID to send LiteLLM SpendLogs to.
| GENERIC_AUTHORIZATION_ENDPOINT | Authorization endpoint for generic OAuth providers
| GENERIC_CLIENT_ID | Client ID for generic OAuth providers
| GENERIC_CLIENT_SECRET | Client secret for generic OAuth providers
| GENERIC_CLIENT_STATE | State parameter for generic client authentication
| GENERIC_SSO_HEADERS | Comma-separated list of additional headers to add to the request - e.g. Authorization=Bearer `<token>`, Content-Type=application/json, etc.
| GENERIC_INCLUDE_CLIENT_ID | Include client ID in requests for OAuth
| GENERIC_SCOPE | Scope settings for generic OAuth providers
| GENERIC_TOKEN_ENDPOINT | Token endpoint for generic OAuth providers
| GENERIC_USER_DISPLAY_NAME_ATTRIBUTE | Attribute for user's display name in generic auth
| GENERIC_USER_EMAIL_ATTRIBUTE | Attribute for user's email in generic auth
| GENERIC_USER_FIRST_NAME_ATTRIBUTE | Attribute for user's first name in generic auth
| GENERIC_USER_ID_ATTRIBUTE | Attribute for user ID in generic auth
| GENERIC_USER_LAST_NAME_ATTRIBUTE | Attribute for user's last name in generic auth
| GENERIC_USER_PROVIDER_ATTRIBUTE | Attribute specifying the user's provider
| GENERIC_USER_ROLE_ATTRIBUTE | Attribute specifying the user's role
| GENERIC_USERINFO_ENDPOINT | Endpoint to fetch user information in generic OAuth
| GEMINI_API_BASE | Base URL for Gemini API. Default is https://generativelanguage.googleapis.com
| GALILEO_BASE_URL | Base URL for Galileo platform
| GALILEO_PASSWORD | Password for Galileo authentication
| GALILEO_PROJECT_ID | Project ID for Galileo usage
| GALILEO_USERNAME | Username for Galileo authentication
| GITHUB_COPILOT_TOKEN_DIR | Directory to store GitHub Copilot token for `github_copilot` llm provider
| GITHUB_COPILOT_API_KEY_FILE | File to store GitHub Copilot API key for `github_copilot` llm provider
| GITHUB_COPILOT_ACCESS_TOKEN_FILE | File to store GitHub Copilot access token for `github_copilot` llm provider
| GREENSCALE_API_KEY | API key for Greenscale service
| GREENSCALE_ENDPOINT | Endpoint URL for Greenscale service
| GOOGLE_APPLICATION_CREDENTIALS | Path to Google Cloud credentials JSON file
| GOOGLE_CLIENT_ID | Client ID for Google OAuth
| GOOGLE_CLIENT_SECRET | Client secret for Google OAuth
| GOOGLE_KMS_RESOURCE_NAME | Name of the resource in Google KMS
| GUARDRAILS_AI_API_BASE | Base URL for Guardrails AI API
| HEALTH_CHECK_TIMEOUT_SECONDS | Timeout in seconds for health checks. Default is 60
| HEROKU_API_BASE | Base URL for Heroku API
| HEROKU_API_KEY | API key for Heroku services
| HF_API_BASE | Base URL for Hugging Face API
| HCP_VAULT_ADDR | Address for [Hashicorp Vault Secret Manager](../secret.md#hashicorp-vault)
| HCP_VAULT_CLIENT_CERT | Path to client certificate for [Hashicorp Vault Secret Manager](../secret.md#hashicorp-vault)
| HCP_VAULT_CLIENT_KEY | Path to client key for [Hashicorp Vault Secret Manager](../secret.md#hashicorp-vault)
| HCP_VAULT_NAMESPACE | Namespace for [Hashicorp Vault Secret Manager](../secret.md#hashicorp-vault)
| HCP_VAULT_TOKEN | Token for [Hashicorp Vault Secret Manager](../secret.md#hashicorp-vault)
| HCP_VAULT_CERT_ROLE | Role for [Hashicorp Vault Secret Manager Auth](../secret.md#hashicorp-vault)
| HELICONE_API_KEY | API key for Helicone service
| HELICONE_API_BASE | Base URL for Helicone service, defaults to `https://api.helicone.ai`
| HOSTNAME | Hostname for the server, this will be [emitted to `datadog` logs](https://docs.litellm.ai/docs/proxy/logging#datadog)
| HOURS_IN_A_DAY | Hours in a day for calculation purposes. Default is 24
| HUGGINGFACE_API_BASE | Base URL for Hugging Face API
| HUGGINGFACE_API_KEY | API key for Hugging Face API
| HUMANLOOP_PROMPT_CACHE_TTL_SECONDS | Time-to-live in seconds for cached prompts in Humanloop. Default is 60
| IAM_TOKEN_DB_AUTH | IAM token for database authentication
| INITIAL_RETRY_DELAY | Initial delay in seconds for retrying requests. Default is 0.5
| JITTER | Jitter factor for retry delay calculations. Default is 0.75
| JSON_LOGS | Enable JSON formatted logging
| JWT_AUDIENCE | Expected audience for JWT tokens
| JWT_PUBLIC_KEY_URL | URL to fetch public key for JWT verification
| LAGO_API_BASE | Base URL for Lago API
| LAGO_API_CHARGE_BY | Parameter to determine charge basis in Lago
| LAGO_API_EVENT_CODE | Event code for Lago API events
| LAGO_API_KEY | API key for accessing Lago services
| LANGFUSE_DEBUG | Toggle debug mode for Langfuse
| LANGFUSE_FLUSH_INTERVAL | Interval for flushing Langfuse logs
| LANGFUSE_TRACING_ENVIRONMENT | Environment for Langfuse tracing
| LANGFUSE_HOST | Host URL for Langfuse service
| LANGFUSE_PUBLIC_KEY | Public key for Langfuse authentication
| LANGFUSE_RELEASE | Release version of Langfuse integration
| LANGFUSE_SECRET_KEY | Secret key for Langfuse authentication
| LANGSMITH_API_KEY | API key for Langsmith platform
| LANGSMITH_BASE_URL | Base URL for Langsmith service
| LANGSMITH_BATCH_SIZE | Batch size for operations in Langsmith
| LANGSMITH_DEFAULT_RUN_NAME | Default name for Langsmith run
| LANGSMITH_PROJECT | Project name for Langsmith integration
| LANGSMITH_SAMPLING_RATE | Sampling rate for Langsmith logging
| LANGTRACE_API_KEY | API key for Langtrace service
| LASSO_API_BASE | Base URL for Lasso API
| LASSO_API_KEY | API key for Lasso service
| LASSO_USER_ID | User ID for Lasso service
| LASSO_CONVERSATION_ID | Conversation ID for Lasso service
| LENGTH_OF_LITELLM_GENERATED_KEY | Length of keys generated by LiteLLM. Default is 16
| LEGACY_MULTI_INSTANCE_RATE_LIMITING | Flag to enable legacy multi-instance rate limiting. **Default is False**
| LITERAL_API_KEY | API key for Literal integration
| LITERAL_API_URL | API URL for Literal service
| LITERAL_BATCH_SIZE | Batch size for Literal operations
| LITELLM_ANTHROPIC_DISABLE_URL_SUFFIX | Disable automatic URL suffix appending for Anthropic API base URLs. When set to `true`, prevents LiteLLM from automatically adding `/v1/messages` or `/v1/complete` to custom Anthropic API endpoints
| LITELLM_DONT_SHOW_FEEDBACK_BOX | Flag to hide feedback box in LiteLLM UI
| LITELLM_DROP_PARAMS | Parameters to drop in LiteLLM requests
| LITELLM_MODIFY_PARAMS | Parameters to modify in LiteLLM requests
| LITELLM_EMAIL | Email associated with LiteLLM account
| LITELLM_GLOBAL_MAX_PARALLEL_REQUEST_RETRIES | Maximum retries for parallel requests in LiteLLM
| LITELLM_GLOBAL_MAX_PARALLEL_REQUEST_RETRY_TIMEOUT | Timeout for retries of parallel requests in LiteLLM
| LITELLM_MIGRATION_DIR | Custom migrations directory for prisma migrations, used for baselining db in read-only file systems.
| LITELLM_HOSTED_UI | URL of the hosted UI for LiteLLM
| LITELM_ENVIRONMENT | Environment of LiteLLM Instance, used by logging services. Currently only used by DeepEval.
| LITELLM_LICENSE | License key for LiteLLM usage
| LITELLM_LOCAL_MODEL_COST_MAP | Local configuration for model cost mapping in LiteLLM
| LITELLM_LOG | Enable detailed logging for LiteLLM
| LITELLM_LOG_FILE | File path to write LiteLLM logs to. When set, logs will be written to both console and the specified file
| LITELLM_LOGGER_NAME | Name for OTEL logger 
| LITELLM_METER_NAME | Name for OTEL Meter 
| LITELLM_OTEL_INTEGRATION_ENABLE_EVENTS | Optionally enable semantic logs for OTEL
| LITELLM_OTEL_INTEGRATION_ENABLE_METRICS | Optionally enable emantic metrics for OTEL
| LITELLM_MASTER_KEY | Master key for proxy authentication
| LITELLM_MODE | Operating mode for LiteLLM (e.g., production, development)
| LITELLM_RATE_LIMIT_WINDOW_SIZE | Rate limit window size for LiteLLM. Default is 60
| LITELLM_SALT_KEY | Salt key for encryption in LiteLLM
| LITELLM_SECRET_AWS_KMS_LITELLM_LICENSE | AWS KMS encrypted license for LiteLLM
| LITELLM_TOKEN | Access token for LiteLLM integration
| LITELLM_PRINT_STANDARD_LOGGING_PAYLOAD | If true, prints the standard logging payload to the console - useful for debugging
| LITELM_ENVIRONMENT | Environment for LiteLLM Instance. This is currently only logged to DeepEval to determine the environment for DeepEval integration.
| LOGFIRE_TOKEN | Token for Logfire logging service
| MAX_EXCEPTION_MESSAGE_LENGTH | Maximum length for exception messages. Default is 2000
| MAX_STRING_LENGTH_PROMPT_IN_DB | Maximum length for strings in spend logs when sanitizing request bodies. Strings longer than this will be truncated. Default is 1000
| MAX_IN_MEMORY_QUEUE_FLUSH_COUNT | Maximum count for in-memory queue flush operations. Default is 1000
| MAX_LONG_SIDE_FOR_IMAGE_HIGH_RES | Maximum length for the long side of high-resolution images. Default is 2000
| MAX_REDIS_BUFFER_DEQUEUE_COUNT | Maximum count for Redis buffer dequeue operations. Default is 100
| MAX_SHORT_SIDE_FOR_IMAGE_HIGH_RES | Maximum length for the short side of high-resolution images. Default is 768
| MAX_SIZE_IN_MEMORY_QUEUE | Maximum size for in-memory queue. Default is 10000
| MAX_SIZE_PER_ITEM_IN_MEMORY_CACHE_IN_KB | Maximum size in KB for each item in memory cache. Default is 512 or 1024
| MAX_SPENDLOG_ROWS_TO_QUERY | Maximum number of spend log rows to query. Default is 1,000,000
| MAX_TEAM_LIST_LIMIT | Maximum number of teams to list. Default is 20
| MAX_TILE_HEIGHT | Maximum height for image tiles. Default is 512
| MAX_TILE_WIDTH | Maximum width for image tiles. Default is 512
| MAX_TOKEN_TRIMMING_ATTEMPTS | Maximum number of attempts to trim a token message. Default is 10
| MAXIMUM_TRACEBACK_LINES_TO_LOG | Maximum number of lines to log in traceback in LiteLLM Logs UI. Default is 100
| MAX_RETRY_DELAY | Maximum delay in seconds for retrying requests. Default is 8.0
| MAX_LANGFUSE_INITIALIZED_CLIENTS | Maximum number of Langfuse clients to initialize on proxy. Default is 20. This is set since langfuse initializes 1 thread everytime a client is initialized. We've had an incident in the past where we reached 100% cpu utilization because Langfuse was initialized several times.
| MIN_NON_ZERO_TEMPERATURE | Minimum non-zero temperature value. Default is 0.0001
| MINIMUM_PROMPT_CACHE_TOKEN_COUNT | Minimum token count for caching a prompt. Default is 1024
| MISTRAL_API_BASE | Base URL for Mistral API. Default is https://api.mistral.ai
| MISTRAL_API_KEY | API key for Mistral API
| MICROSOFT_CLIENT_ID | Client ID for Microsoft services
| MICROSOFT_CLIENT_SECRET | Client secret for Microsoft services
| MICROSOFT_TENANT | Tenant ID for Microsoft Azure
| MICROSOFT_SERVICE_PRINCIPAL_ID | Service Principal ID for Microsoft Enterprise Application. (This is an advanced feature if you want litellm to auto-assign members to Litellm Teams based on their Microsoft Entra ID Groups)
| NO_DOCS | Flag to disable Swagger UI documentation
| NO_REDOC | Flag to disable Redoc documentation
| NO_PROXY | List of addresses to bypass proxy
| NON_LLM_CONNECTION_TIMEOUT | Timeout in seconds for non-LLM service connections. Default is 15
| OAUTH_TOKEN_INFO_ENDPOINT | Endpoint for OAuth token info retrieval
| OPENAI_BASE_URL | Base URL for OpenAI API
| OPENAI_API_BASE | Base URL for OpenAI API. Default is https://api.openai.com/
| OPENAI_API_KEY | API key for OpenAI services
| OPENAI_FILE_SEARCH_COST_PER_1K_CALLS | Cost per 1000 calls for OpenAI file search. Default is 0.0025
| OPENAI_ORGANIZATION | Organization identifier for OpenAI
| OPENID_BASE_URL | Base URL for OpenID Connect services
| OPENID_CLIENT_ID | Client ID for OpenID Connect authentication
| OPENID_CLIENT_SECRET | Client secret for OpenID Connect authentication
| OPENMETER_API_ENDPOINT | API endpoint for OpenMeter integration
| OPENMETER_API_KEY | API key for OpenMeter services
| OPENMETER_EVENT_TYPE | Type of events sent to OpenMeter
| OTEL_ENDPOINT | OpenTelemetry endpoint for traces
| OTEL_EXPORTER_OTLP_ENDPOINT | OpenTelemetry endpoint for traces
| OTEL_ENVIRONMENT_NAME | Environment name for OpenTelemetry
| OTEL_EXPORTER | Exporter type for OpenTelemetry
| OTEL_EXPORTER_OTLP_PROTOCOL | Exporter type for OpenTelemetry
| OTEL_HEADERS | Headers for OpenTelemetry requests
| OTEL_MODEL_ID | Model ID for OpenTelemetry tracing
| OTEL_EXPORTER_OTLP_HEADERS | Headers for OpenTelemetry requests
| OTEL_SERVICE_NAME | Service name identifier for OpenTelemetry
| OTEL_TRACER_NAME | Tracer name for OpenTelemetry tracing
| PAGERDUTY_API_KEY | API key for PagerDuty Alerting
| PANW_PRISMA_AIRS_API_KEY | API key for PANW Prisma AIRS service
| PANW_PRISMA_AIRS_API_BASE | Base URL for PANW Prisma AIRS service
| PHOENIX_API_KEY | API key for Arize Phoenix
| PHOENIX_COLLECTOR_ENDPOINT | API endpoint for Arize Phoenix
| PHOENIX_COLLECTOR_HTTP_ENDPOINT | API http endpoint for Arize Phoenix
| PILLAR_API_BASE | Base URL for Pillar API Guardrails
| PILLAR_API_KEY | API key for Pillar API Guardrails
| PILLAR_ON_FLAGGED_ACTION | Action to take when content is flagged ('block' or 'monitor')
| POD_NAME | Pod name for the server, this will be [emitted to `datadog` logs](https://docs.litellm.ai/docs/proxy/logging#datadog) as `POD_NAME` 
| POSTHOG_API_KEY | API key for PostHog analytics integration
<<<<<<< HEAD
| POSTHOG_API_URL | API URL for PostHog service. Default is https://us.i.posthog.com
=======
| POSTHOG_API_URL | Base URL for PostHog API (defaults to https://us.i.posthog.com)
>>>>>>> e2be7e0b
| PREDIBASE_API_BASE | Base URL for Predibase API
| PRESIDIO_ANALYZER_API_BASE | Base URL for Presidio Analyzer service
| PRESIDIO_ANONYMIZER_API_BASE | Base URL for Presidio Anonymizer service
| PROMETHEUS_BUDGET_METRICS_REFRESH_INTERVAL_MINUTES | Refresh interval in minutes for Prometheus budget metrics. Default is 5
| PROMETHEUS_FALLBACK_STATS_SEND_TIME_HOURS | Fallback time in hours for sending stats to Prometheus. Default is 9
| PROMETHEUS_URL | URL for Prometheus service
| PROMPTLAYER_API_KEY | API key for PromptLayer integration
| PROXY_ADMIN_ID | Admin identifier for proxy server
| PROXY_BASE_URL | Base URL for proxy service
| PROXY_BATCH_WRITE_AT | Time in seconds to wait before batch writing spend logs to the database. Default is 10
| PROXY_BATCH_POLLING_INTERVAL | Time in seconds to wait before polling a batch, to check if it's completed. Default is 6000s (1 hour)
| PROXY_BUDGET_RESCHEDULER_MAX_TIME | Maximum time in seconds to wait before checking database for budget resets. Default is 605
| PROXY_BUDGET_RESCHEDULER_MIN_TIME | Minimum time in seconds to wait before checking database for budget resets. Default is 597
| PROXY_LOGOUT_URL | URL for logging out of the proxy service
| QDRANT_API_BASE | Base URL for Qdrant API
| QDRANT_API_KEY | API key for Qdrant service
| QDRANT_SCALAR_QUANTILE | Scalar quantile for Qdrant operations. Default is 0.99
| QDRANT_URL | Connection URL for Qdrant database
| QDRANT_VECTOR_SIZE | Vector size for Qdrant operations. Default is 1536
| REDIS_CONNECTION_POOL_TIMEOUT | Timeout in seconds for Redis connection pool. Default is 5
| REDIS_HOST | Hostname for Redis server
| REDIS_PASSWORD | Password for Redis service
| REDIS_PORT | Port number for Redis server
| REDIS_SOCKET_TIMEOUT | Timeout in seconds for Redis socket operations. Default is 0.1
| REDIS_GCP_SERVICE_ACCOUNT | GCP service account for IAM authentication with Redis. Format: "projects/-/serviceAccounts/name@project.iam.gserviceaccount.com"
| REDIS_GCP_SSL_CA_CERTS | Path to SSL CA certificate file for secure GCP Memorystore Redis connections
| REDOC_URL | The path to the Redoc Fast API documentation. **By default this is "/redoc"**
| REPEATED_STREAMING_CHUNK_LIMIT | Limit for repeated streaming chunks to detect looping. Default is 100
| REPLICATE_MODEL_NAME_WITH_ID_LENGTH | Length of Replicate model names with ID. Default is 64
| REPLICATE_POLLING_DELAY_SECONDS | Delay in seconds for Replicate polling operations. Default is 0.5
| REQUEST_TIMEOUT | Timeout in seconds for requests. Default is 6000
| ROUTER_MAX_FALLBACKS | Maximum number of fallbacks for router. Default is 5
| SECRET_MANAGER_REFRESH_INTERVAL | Refresh interval in seconds for secret manager. Default is 86400 (24 hours)
| SEPARATE_HEALTH_APP | If set to '1', runs health endpoints on a separate ASGI app and port. Default: '0'.
| SEPARATE_HEALTH_PORT | Port for the separate health endpoints app. Only used if SEPARATE_HEALTH_APP=1. Default: 4001.
| SERVER_ROOT_PATH | Root path for the server application
| SET_VERBOSE | Flag to enable verbose logging
| SINGLE_DEPLOYMENT_TRAFFIC_FAILURE_THRESHOLD | Minimum number of requests to consider "reasonable traffic" for single-deployment cooldown logic. Default is 1000
| SLACK_DAILY_REPORT_FREQUENCY | Frequency of daily Slack reports (e.g., daily, weekly)
| SLACK_WEBHOOK_URL | Webhook URL for Slack integration
| SMTP_HOST | Hostname for the SMTP server
| SMTP_PASSWORD | Password for SMTP authentication (do not set if SMTP does not require auth)
| SMTP_PORT | Port number for SMTP server
| SMTP_SENDER_EMAIL | Email address used as the sender in SMTP transactions
| SMTP_SENDER_LOGO | Logo used in emails sent via SMTP
| SMTP_TLS | Flag to enable or disable TLS for SMTP connections
| SMTP_USERNAME | Username for SMTP authentication (do not set if SMTP does not require auth)
| SPEND_LOGS_URL | URL for retrieving spend logs
| SPEND_LOG_CLEANUP_BATCH_SIZE | Number of logs deleted per batch during cleanup. Default is 1000
| SSL_CERTIFICATE | Path to the SSL certificate file
| SSL_SECURITY_LEVEL | [BETA] Security level for SSL/TLS connections. E.g. `DEFAULT@SECLEVEL=1`
| SSL_VERIFY | Flag to enable or disable SSL certificate verification
| SSL_CERT_FILE | Path to the SSL certificate file for custom CA bundle
| SUPABASE_KEY | API key for Supabase service
| SUPABASE_URL | Base URL for Supabase instance
| STORE_MODEL_IN_DB | If true, enables storing model + credential information in the DB. 
| SYSTEM_MESSAGE_TOKEN_COUNT | Token count for system messages. Default is 4
| TEST_EMAIL_ADDRESS | Email address used for testing purposes
| TOGETHER_AI_4_B | Size parameter for Together AI 4B model. Default is 4
| TOGETHER_AI_8_B | Size parameter for Together AI 8B model. Default is 8
| TOGETHER_AI_21_B | Size parameter for Together AI 21B model. Default is 21
| TOGETHER_AI_41_B | Size parameter for Together AI 41B model. Default is 41
| TOGETHER_AI_80_B | Size parameter for Together AI 80B model. Default is 80
| TOGETHER_AI_110_B | Size parameter for Together AI 110B model. Default is 110
| TOGETHER_AI_EMBEDDING_150_M | Size parameter for Together AI 150M embedding model. Default is 150
| TOGETHER_AI_EMBEDDING_350_M | Size parameter for Together AI 350M embedding model. Default is 350
| TOOL_CHOICE_OBJECT_TOKEN_COUNT | Token count for tool choice objects. Default is 4
| UI_LOGO_PATH | Path to the logo image used in the UI
| UI_PASSWORD | Password for accessing the UI
| UI_USERNAME | Username for accessing the UI
| UPSTREAM_LANGFUSE_DEBUG | Flag to enable debugging for upstream Langfuse
| UPSTREAM_LANGFUSE_HOST | Host URL for upstream Langfuse service
| UPSTREAM_LANGFUSE_PUBLIC_KEY | Public key for upstream Langfuse authentication
| UPSTREAM_LANGFUSE_RELEASE | Release version identifier for upstream Langfuse
| UPSTREAM_LANGFUSE_SECRET_KEY | Secret key for upstream Langfuse authentication
| USE_AWS_KMS | Flag to enable AWS Key Management Service for encryption
| USE_PRISMA_MIGRATE | Flag to use prisma migrate instead of prisma db push. Recommended for production environments.
| WEBHOOK_URL | URL for receiving webhooks from external services
| SPEND_LOG_RUN_LOOPS | Constant for setting how many runs of 1000 batch deletes should spend_log_cleanup task run |
| SPEND_LOG_CLEANUP_BATCH_SIZE | Number of logs deleted per batch during cleanup. Default is 1000 |<|MERGE_RESOLUTION|>--- conflicted
+++ resolved
@@ -691,11 +691,7 @@
 | PILLAR_ON_FLAGGED_ACTION | Action to take when content is flagged ('block' or 'monitor')
 | POD_NAME | Pod name for the server, this will be [emitted to `datadog` logs](https://docs.litellm.ai/docs/proxy/logging#datadog) as `POD_NAME` 
 | POSTHOG_API_KEY | API key for PostHog analytics integration
-<<<<<<< HEAD
-| POSTHOG_API_URL | API URL for PostHog service. Default is https://us.i.posthog.com
-=======
 | POSTHOG_API_URL | Base URL for PostHog API (defaults to https://us.i.posthog.com)
->>>>>>> e2be7e0b
 | PREDIBASE_API_BASE | Base URL for Predibase API
 | PRESIDIO_ANALYZER_API_BASE | Base URL for Presidio Analyzer service
 | PRESIDIO_ANONYMIZER_API_BASE | Base URL for Presidio Anonymizer service
