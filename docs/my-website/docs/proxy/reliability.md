--- conflicted
+++ resolved
@@ -283,10 +283,6 @@
 
 **Covers all errors (429, 500, etc.)**
 
-<<<<<<< HEAD
-
-=======
->>>>>>> f8131a06
 **Set via config**
 ```yaml
 model_list:
