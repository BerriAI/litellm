# Release Cycle

Litellm Proxy has the following release cycle:

- `v1.x.x-nightly`: These are releases which pass ci/cd.
- `v1.x.x.rc`: These are releases which pass ci/cd + [manual review](https://github.com/BerriAI/litellm/discussions/8495#discussioncomment-12180711).
- `v1.x.x` OR `v1.x.x-stable`: These are releases which pass ci/cd + manual review + 3 days of production testing.
<<<<<<< HEAD

In production, we recommend using the latest `v1.x.x` release.
=======
>>>>>>> 391b15f0

In production, we recommend using the latest `v1.x.x` release.

<<<<<<< HEAD
Follow our release notes [here](https://github.com/BerriAI/litellm/releases).
=======
Follow our release notes [here](https://github.com/BerriAI/litellm/releases).

## FAQ

### Is there a release schedule for LiteLLM stable release?

Stable releases come out every week (typically Sunday)

### What is considered a 'minor' bump vs. 'patch' bump?

- 'patch' bumps: extremely minor addition that doesn't affect any existing functionality or add any user-facing features. (e.g. a 'created_at' column in a database table)
- 'minor' bumps: add a new feature or a new database table that is backward compatible.
- 'major' bumps: break backward compatibility.
>>>>>>> b1e28a3bc4451addc512f0779babe57f32d52083<|MERGE_RESOLUTION|>--- conflicted
+++ resolved
@@ -5,17 +5,9 @@
 - `v1.x.x-nightly`: These are releases which pass ci/cd.
 - `v1.x.x.rc`: These are releases which pass ci/cd + [manual review](https://github.com/BerriAI/litellm/discussions/8495#discussioncomment-12180711).
 - `v1.x.x` OR `v1.x.x-stable`: These are releases which pass ci/cd + manual review + 3 days of production testing.
-<<<<<<< HEAD
-
-In production, we recommend using the latest `v1.x.x` release.
-=======
->>>>>>> 391b15f0
 
 In production, we recommend using the latest `v1.x.x` release.
 
-<<<<<<< HEAD
-Follow our release notes [here](https://github.com/BerriAI/litellm/releases).
-=======
 Follow our release notes [here](https://github.com/BerriAI/litellm/releases).
 
 ## FAQ
@@ -28,5 +20,4 @@
 
 - 'patch' bumps: extremely minor addition that doesn't affect any existing functionality or add any user-facing features. (e.g. a 'created_at' column in a database table)
 - 'minor' bumps: add a new feature or a new database table that is backward compatible.
-- 'major' bumps: break backward compatibility.
->>>>>>> b1e28a3bc4451addc512f0779babe57f32d52083+- 'major' bumps: break backward compatibility.