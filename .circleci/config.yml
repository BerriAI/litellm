--- conflicted
+++ resolved
@@ -811,12 +811,8 @@
       - run: python ./tests/code_coverage_tests/router_code_coverage.py
       - run: python ./tests/code_coverage_tests/test_router_strategy_async.py
       - run: python ./tests/code_coverage_tests/litellm_logging_code_coverage.py
-<<<<<<< HEAD
       - run: python ./tests/documentation_tests/test_env_keys.py
       - run: python ./tests/documentation_tests/test_router_settings.py
-=======
-      # - run: python ./tests/documentation_tests/test_env_keys.py
->>>>>>> a6da3dea
       - run: python ./tests/documentation_tests/test_api_docs.py
       - run: python ./tests/code_coverage_tests/ensure_async_clients_test.py
       - run: helm lint ./deploy/charts/litellm-helm
