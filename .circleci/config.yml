version: 2.1
orbs:
  codecov: codecov/codecov@4.0.1
  node: circleci/node@5.1.0 # Add this line to declare the node orb
  win: circleci/windows@5.0 # Add Windows orb

commands:
  setup_google_dns:
    steps:
      - run:
          name: "Configure Google DNS"
          command: |
            # Backup original resolv.conf
            sudo cp /etc/resolv.conf /etc/resolv.conf.backup
            # Add both local and Google DNS servers
            echo "nameserver 127.0.0.11" | sudo tee /etc/resolv.conf
            echo "nameserver 8.8.8.8" | sudo tee -a /etc/resolv.conf
            echo "nameserver 8.8.4.4" | sudo tee -a /etc/resolv.conf
  setup_litellm_enterprise_pip:
    steps:
      - run:
          name: "Install local version of litellm-enterprise"
          command: |
            cd enterprise
            python -m pip install -e .
            cd ..
  setup_litellm_test_deps:
    steps:
      - checkout
      - setup_google_dns
      - restore_cache:
          keys:
            - v2-litellm-deps-{{ checksum "requirements.txt" }}-{{ checksum ".circleci/config.yml" }}
            - v2-litellm-deps-
      - run:
          name: Install Dependencies
          command: |
            python -m pip install --upgrade pip
            python -m pip install -r requirements.txt
            pip install "pytest-mock==3.12.0"
            pip install "pytest==7.3.1"
            pip install "pytest-retry==1.6.3"
            pip install "pytest-cov==5.0.0"
            pip install "pytest-asyncio==0.21.1"
            pip install "respx==0.22.0"
            pip install "hypercorn==0.17.3"
            pip install "pydantic==2.10.2"
            pip install "mcp==1.10.1"
            pip install "requests-mock>=1.12.1"
            pip install "responses==0.25.7"
            pip install "pytest-xdist==3.6.1"
            pip install "pytest-timeout==2.2.0"
            pip install "semantic_router==0.1.10"
            pip install "fastapi-offline==1.7.3"
      - setup_litellm_enterprise_pip
      - save_cache:
          paths:
            - ~/.cache/pip
          key: v2-litellm-deps-{{ checksum "requirements.txt" }}-{{ checksum ".circleci/config.yml" }}

jobs:
  # Add Windows testing job
  using_litellm_on_windows:
    executor:
      name: win/default
      shell: powershell.exe
    working_directory: ~/project
    steps:
      - checkout
      - run:
          name: Install Python
          command: |
            choco install python --version=3.11.0 -y
            refreshenv
            python --version
      - run:
          name: Install Dependencies
          command: |
            python -m pip install --upgrade pip
            pip install pytest
            pip install .
      - run:
          name: Run Windows-specific test
          command: |
            python -m pytest tests/windows_tests/test_litellm_on_windows.py -v

  mypy_linting:
    docker:
      - image: cimg/python:3.12
        auth:
          username: ${DOCKERHUB_USERNAME}
          password: ${DOCKERHUB_PASSWORD}
    working_directory: ~/project
    resource_class: medium

    steps:
      - checkout
      - setup_google_dns
      - run:
          name: Install Dependencies
          command: |
            python -m pip install --upgrade pip
            python -m pip install -r requirements.txt
            pip uninstall fastuuid -y
            pip install "mypy==1.18.2"
      - run:
          name: MyPy Type Checking
          command: |
            cd litellm
            # Use the same approach as GitHub Actions, explicitly exclude fastuuid to avoid segfaults
            python -m mypy .
            cd ..
          no_output_timeout: 10m
  local_testing:
    docker:
      - image: cimg/python:3.12
        auth:
          username: ${DOCKERHUB_USERNAME}
          password: ${DOCKERHUB_PASSWORD}
    working_directory: ~/project

    steps:
      - checkout
      - setup_google_dns
      - run:
          name: Show git commit hash
          command: |
            echo "Git commit hash: $CIRCLE_SHA1"

      - restore_cache:
          keys:
            - v1-dependencies-{{ checksum ".circleci/requirements.txt" }}
      - run:
          name: Install Dependencies
          command: |
            python -m pip install --upgrade pip
            python -m pip install -r .circleci/requirements.txt
            pip install "pytest==7.3.1"
            pip install "pytest-retry==1.6.3"
            pip install "pytest-asyncio==0.21.1"
            pip install "pytest-cov==5.0.0"
            pip install "mypy==1.18.2"
            pip install "google-generativeai==0.3.2"
            pip install "google-cloud-aiplatform==1.43.0"
            pip install pyarrow
            pip install "boto3==1.36.0"
            pip install "aioboto3==13.4.0"
            pip install langchain
            pip install lunary==0.2.5
            pip install "azure-identity==1.16.1"
            pip install "langfuse==2.59.7"
            pip install "logfire==0.29.0"
            pip install numpydoc
            pip install traceloop-sdk==0.21.1
            pip install opentelemetry-api==1.25.0
            pip install opentelemetry-sdk==1.25.0
            pip install opentelemetry-exporter-otlp==1.25.0
            pip install openai==1.100.1
            pip install prisma==0.11.0
            pip install "detect_secrets==1.5.0"
            pip install "httpx==0.24.1"
            pip install "respx==0.22.0"
            pip install fastapi
            pip install "gunicorn==21.2.0"
            pip install "anyio==4.2.0"
            pip install "aiodynamo==23.10.1"
            pip install "asyncio==3.4.3"
            pip install "apscheduler==3.10.4"
            pip install "PyGithub==1.59.1"
            pip install argon2-cffi
            pip install "pytest-mock==3.12.0"
            pip install python-multipart
            pip install google-cloud-aiplatform
            pip install prometheus-client==0.20.0
            pip install "pydantic==2.10.2"
            pip install "diskcache==5.6.1"
            pip install "Pillow==10.3.0"
            pip install "jsonschema==4.22.0"
            pip install "pytest-xdist==3.6.1"
            pip install "websockets==13.1.0"
            pip install semantic_router --no-deps
            pip install aurelio_sdk --no-deps
            pip uninstall posthog -y
      - setup_litellm_enterprise_pip
      - save_cache:
          paths:
            - ./venv
          key: v1-dependencies-{{ checksum ".circleci/requirements.txt" }}
      - run:
          name: Run prisma ./docker/entrypoint.sh
          command: |
            set +e
            chmod +x docker/entrypoint.sh
            ./docker/entrypoint.sh
            set -e
      - run:
          name: Black Formatting
          command: |
            cd litellm
            python -m pip install black
            python -m black .
            cd ..

      # Run pytest and generate JUnit XML report
      - run:
          name: Run tests
          command: |
            pwd
            ls
            python -m pytest -vv tests/local_testing --cov=litellm --cov-report=xml --junitxml=test-results/junit.xml --durations=5 -k "not test_python_38.py and not test_basic_python_version.py and not router and not assistants and not langfuse and not caching and not cache" -n 4
          no_output_timeout: 120m
      - run:
          name: Rename the coverage files
          command: |
            mv coverage.xml local_testing_coverage.xml
            mv .coverage local_testing_coverage

      # Store test results
      - store_test_results:
          path: test-results
      - persist_to_workspace:
          root: .
          paths:
            - local_testing_coverage.xml
            - local_testing_coverage
  langfuse_logging_unit_tests:
    docker:
      - image: cimg/python:3.11
        auth:
          username: ${DOCKERHUB_USERNAME}
          password: ${DOCKERHUB_PASSWORD}
    working_directory: ~/project

    steps:
      - checkout
      - setup_google_dns
      - run:
          name: Show git commit hash
          command: |
            echo "Git commit hash: $CIRCLE_SHA1"

      - restore_cache:
          keys:
            - v1-dependencies-{{ checksum ".circleci/requirements.txt" }}
      - run:
          name: Install Dependencies
          command: |
            python -m pip install --upgrade pip
            python -m pip install -r .circleci/requirements.txt
            pip install "pytest==7.3.1"
            pip install "pytest-retry==1.6.3"
            pip install "pytest-asyncio==0.21.1"
            pip install "pytest-cov==5.0.0"
            pip install "mypy==1.18.2"
            pip install "google-generativeai==0.3.2"
            pip install "google-cloud-aiplatform==1.43.0"
            pip install pyarrow
            pip install "boto3==1.36.0"
            pip install "aioboto3==13.4.0"
            pip install langchain
            pip install lunary==0.2.5
            pip install "azure-identity==1.16.1"
            pip install "langfuse==2.59.7"
            pip install "logfire==0.29.0"
            pip install numpydoc
            pip install traceloop-sdk==0.21.1
            pip install opentelemetry-api==1.25.0
            pip install opentelemetry-sdk==1.25.0
            pip install opentelemetry-exporter-otlp==1.25.0
            pip install openai==1.100.1
            pip install prisma==0.11.0
            pip install "detect_secrets==1.5.0"
            pip install "httpx==0.24.1"
            pip install "respx==0.22.0"
            pip install fastapi
            pip install "gunicorn==21.2.0"
            pip install "anyio==4.2.0"
            pip install "aiodynamo==23.10.1"
            pip install "asyncio==3.4.3"
            pip install "apscheduler==3.10.4"
            pip install "PyGithub==1.59.1"
            pip install argon2-cffi
            pip install "pytest-mock==3.12.0"
            pip install python-multipart
            pip install google-cloud-aiplatform
            pip install prometheus-client==0.20.0
            pip install "pydantic==2.10.2"
            pip install "diskcache==5.6.1"
            pip install "Pillow==10.3.0"
            pip install "jsonschema==4.22.0"
            pip install "websockets==13.1.0"
      - setup_litellm_enterprise_pip
      - save_cache:
          paths:
            - ./venv
          key: v1-dependencies-{{ checksum ".circleci/requirements.txt" }}
      - run:
          name: Run prisma ./docker/entrypoint.sh
          command: |
            set +e
            chmod +x docker/entrypoint.sh
            ./docker/entrypoint.sh
            set -e

      # Run pytest and generate JUnit XML report
      - run:
          name: Run tests
          command: |
            pwd
            ls
            python -m pytest -vv tests/local_testing --cov=litellm --cov-report=xml -x --junitxml=test-results/junit.xml --durations=5 -k "langfuse"
          no_output_timeout: 120m
      - run:
          name: Rename the coverage files
          command: |
            mv coverage.xml langfuse_coverage.xml
            mv .coverage langfuse_coverage

      # Store test results
      - store_test_results:
          path: test-results
      - persist_to_workspace:
          root: .
          paths:
            - langfuse_coverage.xml
            - langfuse_coverage
  caching_unit_tests:
    docker:
      - image: cimg/python:3.11
        auth:
          username: ${DOCKERHUB_USERNAME}
          password: ${DOCKERHUB_PASSWORD}
    working_directory: ~/project

    steps:
      - checkout
      - setup_google_dns
      - run:
          name: DNS lookup for Redis host
          command: |
            sudo apt-get update
            sudo apt-get install -y dnsutils
            dig redis-19899.c239.us-east-1-2.ec2.redns.redis-cloud.com +short
      - run:
          name: Show git commit hash
          command: |
            echo "Git commit hash: $CIRCLE_SHA1"

      - restore_cache:
          keys:
            - v1-dependencies-{{ checksum ".circleci/requirements.txt" }}
      - run:
          name: Install Dependencies
          command: |
            python -m pip install --upgrade pip
            python -m pip install -r .circleci/requirements.txt
            pip install "pytest==7.3.1"
            pip install "pytest-retry==1.6.3"
            pip install "pytest-asyncio==0.21.1"
            pip install "pytest-cov==5.0.0"
            pip install "mypy==1.18.2"
            pip install "google-generativeai==0.3.2"
            pip install "google-cloud-aiplatform==1.43.0"
            pip install pyarrow
            pip install "boto3==1.36.0"
            pip install "aioboto3==13.4.0"
            pip install langchain
            pip install lunary==0.2.5
            pip install "azure-identity==1.16.1"
            pip install "langfuse==2.59.7"
            pip install "logfire==0.29.0"
            pip install numpydoc
            pip install traceloop-sdk==0.21.1
            pip install opentelemetry-api==1.25.0
            pip install opentelemetry-sdk==1.25.0
            pip install opentelemetry-exporter-otlp==1.25.0
            pip install openai==1.100.1
            pip install prisma==0.11.0
            pip install "detect_secrets==1.5.0"
            pip install "httpx==0.24.1"
            pip install "respx==0.22.0"
            pip install fastapi
            pip install "gunicorn==21.2.0"
            pip install "anyio==4.2.0"
            pip install "aiodynamo==23.10.1"
            pip install "asyncio==3.4.3"
            pip install "apscheduler==3.10.4"
            pip install "PyGithub==1.59.1"
            pip install argon2-cffi
            pip install "pytest-mock==3.12.0"
            pip install python-multipart
            pip install google-cloud-aiplatform
            pip install prometheus-client==0.20.0
            pip install "pydantic==2.10.2"
            pip install "diskcache==5.6.1"
            pip install "Pillow==10.3.0"
            pip install "jsonschema==4.22.0"
            pip install "websockets==13.1.0"
      - setup_litellm_enterprise_pip
      - save_cache:
          paths:
            - ./venv
          key: v1-dependencies-{{ checksum ".circleci/requirements.txt" }}
      - run:
          name: Run prisma ./docker/entrypoint.sh
          command: |
            set +e
            chmod +x docker/entrypoint.sh
            ./docker/entrypoint.sh
            set -e

      # Run pytest and generate JUnit XML report
      - run:
          name: Run tests
          command: |
            pwd
            ls
            python -m pytest -vv tests/local_testing --cov=litellm --cov-report=xml -x --junitxml=test-results/junit.xml --durations=5 -k "caching or cache"
          no_output_timeout: 120m
      - run:
          name: Rename the coverage files
          command: |
            mv coverage.xml caching_coverage.xml
            mv .coverage caching_coverage

      # Store test results
      - store_test_results:
          path: test-results
      - persist_to_workspace:
          root: .
          paths:
            - caching_coverage.xml
            - caching_coverage
  auth_ui_unit_tests:
    docker:
      - image: cimg/python:3.11
        auth:
          username: ${DOCKERHUB_USERNAME}
          password: ${DOCKERHUB_PASSWORD}
    working_directory: ~/project

    steps:
      - checkout
      - setup_google_dns
      - run:
          name: Install Dependencies
          command: |
            python -m pip install --upgrade pip
            python -m pip install -r requirements.txt
            pip install "pytest==7.3.1"
            pip install "pytest-retry==1.6.3"
            pip install "pytest-asyncio==0.21.1"
            pip install "pytest-cov==5.0.0"
      - save_cache:
          paths:
            - ./venv
          key: v1-dependencies-{{ checksum ".circleci/requirements.txt" }}
      - run:
          name: Run prisma ./docker/entrypoint.sh
          command: |
            set +e
            chmod +x docker/entrypoint.sh
            ./docker/entrypoint.sh
            set -e
      # Run pytest and generate JUnit XML report
      - run:
          name: Run tests
          command: |
            pwd
            ls
            python -m pytest -vv tests/proxy_admin_ui_tests -x --cov=litellm --cov-report=xml --junitxml=test-results/junit.xml --durations=5
          no_output_timeout: 120m

      - run:
          name: Rename the coverage files
          command: |
            mv coverage.xml auth_ui_unit_tests_coverage.xml
            mv .coverage auth_ui_unit_tests_coverage

      # Store test results
      - store_test_results:
          path: test-results

      - persist_to_workspace:
          root: .
          paths:
            - auth_ui_unit_tests_coverage.xml
            - auth_ui_unit_tests_coverage

  litellm_router_testing: # Runs all tests with the "router" keyword
    docker:
      - image: cimg/python:3.11
        auth:
          username: ${DOCKERHUB_USERNAME}
          password: ${DOCKERHUB_PASSWORD}
    working_directory: ~/project

    steps:
      - checkout
      - setup_google_dns
      - run:
          name: Install Dependencies
          command: |
            python -m pip install --upgrade pip
            python -m pip install -r requirements.txt
            pip install "pytest==7.3.1"
            pip install "respx==0.22.0"
            pip install "pytest-cov==5.0.0"
            pip install "pytest-retry==1.6.3"
            pip install "pytest-asyncio==0.21.1"
            pip install semantic_router --no-deps
            pip install aurelio_sdk --no-deps
      # Run pytest and generate JUnit XML report
      - setup_litellm_enterprise_pip
      - run:
          name: Run tests
          command: |
            pwd
            ls
            python -m pytest tests/local_testing --cov=litellm --cov-report=xml -vv -k "router" -v --junitxml=test-results/junit.xml --durations=5
          no_output_timeout: 120m
      - run:
          name: Rename the coverage files
          command: |
            mv coverage.xml litellm_router_coverage.xml
            mv .coverage litellm_router_coverage
      # Store test results
      - store_test_results:
          path: test-results

      - persist_to_workspace:
          root: .
          paths:
            - litellm_router_coverage.xml
            - litellm_router_coverage

  litellm_router_unit_testing: # Runs all tests with the "router" keyword
    docker:
      - image: cimg/python:3.11
        auth:
          username: ${DOCKERHUB_USERNAME}
          password: ${DOCKERHUB_PASSWORD}
    working_directory: ~/project

    steps:
      - checkout
      - setup_google_dns
      - run:
          name: Install Dependencies
          command: |
            python -m pip install --upgrade pip
            python -m pip install -r requirements.txt
            pip install "pytest==7.3.1"
            pip install "respx==0.22.0"
            pip install "pytest-cov==5.0.0"
            pip install "pytest-retry==1.6.3"
            pip install "pytest-asyncio==0.21.1"
            pip install semantic_router --no-deps
            pip install aurelio_sdk --no-deps
            pip install "pytest-xdist==3.6.1"
      # Run pytest and generate JUnit XML report
      - setup_litellm_enterprise_pip
      - run:
          name: Run tests
          command: |
            pwd
            ls
            python -m pytest -vv tests/router_unit_tests --cov=litellm --cov-report=xml -x -s --junitxml=test-results/junit.xml --durations=5
          no_output_timeout: 120m
      - run:
          name: Rename the coverage files
          command: |
            mv coverage.xml litellm_router_coverage.xml
            mv .coverage litellm_router_coverage
      # Store test results
      - store_test_results:
          path: test-results

      - persist_to_workspace:
          root: .
          paths:
            - litellm_router_coverage.xml
            - litellm_router_coverage
  litellm_security_tests:
    machine:
      image: ubuntu-2204:2023.10.1
    resource_class: xlarge
    working_directory: ~/project
    steps:
      - checkout
      - setup_google_dns
      - run:
          name: Show git commit hash
          command: |
            echo "Git commit hash: $CIRCLE_SHA1"
      - run:
          name: Install Docker CLI (In case it's not already installed)
          command: |
            curl -fsSL https://get.docker.com | sh
            sudo usermod -aG docker $USER
            docker version
      - run:
          name: Install Python 3.13
          command: |
            curl https://repo.anaconda.com/miniconda/Miniconda3-latest-Linux-x86_64.sh --output miniconda.sh
            bash miniconda.sh -b -p $HOME/miniconda
            export PATH="$HOME/miniconda/bin:$PATH"
            conda init bash
            source ~/.bashrc
            conda create -n myenv python=3.13 -y
            conda activate myenv
            python --version
      - run:
          name: Install Dependencies
          command: |
            pip install "pytest==7.3.1"
            pip install "pytest-asyncio==0.21.1"
            pip install aiohttp
            python -m pip install --upgrade pip
            python -m pip install -r requirements.txt
            pip install "pytest==7.3.1"
            pip install "pytest-retry==1.6.3"
            pip install "pytest-mock==3.12.0"
            pip install "pytest-asyncio==0.21.1"
            pip install "mypy==1.18.2"
            pip install "google-generativeai==0.3.2"
            pip install "google-cloud-aiplatform==1.43.0"
            pip install pyarrow
            pip install "boto3==1.36.0"
            pip install "aioboto3==13.4.0"
            pip install langchain
            pip install "langfuse>=2.0.0"
            pip install "logfire==0.29.0"
            pip install numpydoc
            pip install prisma
            pip install fastapi
            pip install jsonschema
            pip install "httpx==0.24.1"
            pip install "gunicorn==21.2.0"
            pip install "anyio==3.7.1"
            pip install "aiodynamo==23.10.1"
            pip install "asyncio==3.4.3"
            pip install "PyGithub==1.59.1"
            pip install "openai==1.100.1"
            pip install "pytest-cov==5.0.0"
            pip install "apscheduler"
      - run:
          name: Install dockerize
          command: |
            wget https://github.com/jwilder/dockerize/releases/download/v0.6.1/dockerize-linux-amd64-v0.6.1.tar.gz
            sudo tar -C /usr/local/bin -xzvf dockerize-linux-amd64-v0.6.1.tar.gz
            rm dockerize-linux-amd64-v0.6.1.tar.gz
      - run:
          name: Start PostgreSQL Database
          command: |
            docker run -d \
              --name postgres-db \
              -e POSTGRES_USER=postgres \
              -e POSTGRES_PASSWORD=postgres \
              -e POSTGRES_DB=circle_test \
              -p 5432:5432 \
              postgres:14
      - run:
          name: Wait for PostgreSQL to be ready
          command: dockerize -wait tcp://localhost:5432 -timeout 1m
      - run:
          name: Set DATABASE_URL environment variable
          command: |
            echo 'export DATABASE_URL="postgresql://postgres:postgres@localhost:5432/circle_test"' >> $BASH_ENV
            source $BASH_ENV
      - run:
          name: Run Security Scans
          command: |
            chmod +x ci_cd/security_scans.sh
            ./ci_cd/security_scans.sh
      - run:
          name: Run prisma ./docker/entrypoint.sh
          command: |
            set +e
            chmod +x docker/entrypoint.sh
            ./docker/entrypoint.sh
            set -e
      # Run pytest and generate JUnit XML report
      - run:
          name: Run tests
          command: |
            pwd
            ls
            python -m pytest tests/proxy_security_tests --cov=litellm --cov-report=xml -vv -x -v --junitxml=test-results/junit.xml --durations=5
          no_output_timeout: 120m
      - run:
          name: Rename the coverage files
          command: |
            mv coverage.xml litellm_security_tests_coverage.xml
            mv .coverage litellm_security_tests_coverage
      # Store test results
      - store_test_results:
          path: test-results
      - persist_to_workspace:
          root: .
          paths:
            - litellm_security_tests_coverage.xml
            - litellm_security_tests_coverage
  litellm_proxy_unit_testing: # Runs all tests with the "proxy", "key", "jwt" filenames
    docker:
      - image: cimg/python:3.11
        auth:
          username: ${DOCKERHUB_USERNAME}
          password: ${DOCKERHUB_PASSWORD}
    working_directory: ~/project
    steps:
      - checkout
      - setup_google_dns
      - run:
          name: Show git commit hash
          command: |
            echo "Git commit hash: $CIRCLE_SHA1"
      - run:
          name: Install PostgreSQL
          command: |
            sudo apt-get update
            sudo apt-get install -y postgresql-14 postgresql-contrib-14
      - restore_cache:
          keys:
            - v1-dependencies-{{ checksum ".circleci/requirements.txt" }}
      - run:
          name: Install Dependencies
          command: |
            python -m pip install --upgrade pip
            python -m pip install -r .circleci/requirements.txt
            pip install "pytest==7.3.1"
            pip install "pytest-retry==1.6.3"
            pip install "pytest-asyncio==0.21.1"
            pip install "pytest-cov==5.0.0"
            pip install "mypy==1.18.2"
            pip install "google-generativeai==0.3.2"
            pip install "google-cloud-aiplatform==1.43.0"
            pip install "google-genai==1.22.0"
            pip install pyarrow
            pip install "boto3==1.36.0"
            pip install "aioboto3==13.4.0"
            pip install langchain
            pip install lunary==0.2.5
            pip install "azure-identity==1.16.1"
            pip install "langfuse==2.59.7"
            pip install "logfire==0.29.0"
            pip install numpydoc
            pip install traceloop-sdk==0.21.1
            pip install opentelemetry-api==1.25.0
            pip install opentelemetry-sdk==1.25.0
            pip install opentelemetry-exporter-otlp==1.25.0
            pip install openai==1.100.1
            pip install prisma==0.11.0
            pip install "detect_secrets==1.5.0"
            pip install "httpx==0.24.1"
            pip install "respx==0.22.0"
            pip install fastapi
            pip install "gunicorn==21.2.0"
            pip install "anyio==4.2.0"
            pip install "aiodynamo==23.10.1"
            pip install "asyncio==3.4.3"
            pip install "apscheduler==3.10.4"
            pip install "PyGithub==1.59.1"
            pip install argon2-cffi
            pip install "pytest-mock==3.12.0"
            pip install python-multipart
            pip install google-cloud-aiplatform
            pip install prometheus-client==0.20.0
            pip install "pydantic==2.10.2"
            pip install "diskcache==5.6.1"
            pip install "Pillow==10.3.0"
            pip install "jsonschema==4.22.0"
            pip install "pytest-postgresql==7.0.1"
            pip install "fakeredis==2.28.1"
            pip install "pytest-xdist==3.6.1"
      - setup_litellm_enterprise_pip
      - save_cache:
          paths:
            - ./venv
          key: v1-dependencies-{{ checksum ".circleci/requirements.txt" }}
      - run:
          name: Run prisma ./docker/entrypoint.sh
          command: |
            set +e
            chmod +x docker/entrypoint.sh
            ./docker/entrypoint.sh
            set -e
      # Run pytest and generate JUnit XML report
      - run:
          name: Run tests
          command: |
            pwd
            ls
            python -m pytest tests/proxy_unit_tests --cov=litellm --cov-report=xml -vv -x -v --junitxml=test-results/junit.xml --durations=5 -n 4
          no_output_timeout: 120m
      - run:
          name: Rename the coverage files
          command: |
            mv coverage.xml litellm_proxy_unit_tests_coverage.xml
            mv .coverage litellm_proxy_unit_tests_coverage
      # Store test results
      - store_test_results:
          path: test-results

      - persist_to_workspace:
          root: .
          paths:
            - litellm_proxy_unit_tests_coverage.xml
            - litellm_proxy_unit_tests_coverage
  litellm_assistants_api_testing: # Runs all tests with the "assistants" keyword
    docker:
      - image: cimg/python:3.13.1
        auth:
          username: ${DOCKERHUB_USERNAME}
          password: ${DOCKERHUB_PASSWORD}
    working_directory: ~/project

    steps:
      - checkout
      - setup_google_dns
      - run:
          name: Install Dependencies
          command: |
            python -m pip install --upgrade pip
            pip install wheel
            pip install --upgrade pip wheel setuptools
            python -m pip install -r requirements.txt
            pip install "pytest==7.3.1"
            pip install "respx==0.22.0"
            pip install "pytest-retry==1.6.3"
            pip install "pytest-asyncio==0.21.1"
            pip install "pytest-cov==5.0.0"
      # Run pytest and generate JUnit XML report
      - setup_litellm_enterprise_pip
      - run:
          name: Run tests
          command: |
            pwd
            ls
            python -m pytest tests/local_testing/ -vv -k "assistants" --cov=litellm --cov-report=xml -x -s -v --junitxml=test-results/junit.xml --durations=5
          no_output_timeout: 120m
      - run:
          name: Rename the coverage files
          command: |
            mv coverage.xml litellm_assistants_api_coverage.xml
            mv .coverage litellm_assistants_api_coverage
      # Store test results
      - store_test_results:
          path: test-results
      - persist_to_workspace:
          root: .
          paths:
            - litellm_assistants_api_coverage.xml
            - litellm_assistants_api_coverage
  llm_translation_testing:
    docker:
      - image: cimg/python:3.11
        auth:
          username: ${DOCKERHUB_USERNAME}
          password: ${DOCKERHUB_PASSWORD}
    working_directory: ~/project

    steps:
      - checkout
      - setup_google_dns
      - run:
          name: Install Dependencies
          command: |
            python -m pip install --upgrade pip
            python -m pip install -r requirements.txt
            pip install "pytest==7.3.1"
            pip install "pytest-retry==1.6.3"
            pip install "pytest-cov==5.0.0"
            pip install "pytest-asyncio==0.21.1"
            pip install "respx==0.22.0"
            pip install "pytest-xdist==3.6.1"
      # Run pytest and generate JUnit XML report
      - run:
          name: Run tests
          command: |
            pwd
            ls
            python -m pytest -vv tests/llm_translation --cov=litellm --cov-report=xml -v --junitxml=test-results/junit.xml --durations=5 -n 4
          no_output_timeout: 120m
      - run:
          name: Rename the coverage files
          command: |
            mv coverage.xml llm_translation_coverage.xml
            mv .coverage llm_translation_coverage

      # Store test results
      - store_test_results:
          path: test-results
      - persist_to_workspace:
          root: .
          paths:
            - llm_translation_coverage.xml
            - llm_translation_coverage
  mcp_testing:
    docker:
      - image: cimg/python:3.11
        auth:
          username: ${DOCKERHUB_USERNAME}
          password: ${DOCKERHUB_PASSWORD}
    working_directory: ~/project

    steps:
      - checkout
      - setup_google_dns
      - run:
          name: Install Dependencies
          command: |
            python -m pip install --upgrade pip
            python -m pip install -r requirements.txt
            pip install "pytest==7.3.1"
            pip install "pytest-retry==1.6.3"
            pip install "pytest-cov==5.0.0"
            pip install "pytest-asyncio==0.21.1"
            pip install "respx==0.22.0"
            pip install "pydantic==2.10.2"
            pip install "mcp==1.10.1"
      # Run pytest and generate JUnit XML report
      - run:
          name: Run tests
          command: |
            pwd
            ls
            python -m pytest -vv tests/mcp_tests --cov=litellm --cov-report=xml -x -s -v --junitxml=test-results/junit.xml --durations=5
          no_output_timeout: 120m
      - run:
          name: Rename the coverage files
          command: |
            mv coverage.xml mcp_coverage.xml
            mv .coverage mcp_coverage

      # Store test results
      - store_test_results:
          path: test-results
      - persist_to_workspace:
          root: .
          paths:
            - mcp_coverage.xml
            - mcp_coverage
  guardrails_testing:
    docker:
      - image: cimg/python:3.11
        auth:
          username: ${DOCKERHUB_USERNAME}
          password: ${DOCKERHUB_PASSWORD}
    working_directory: ~/project

    steps:
      - checkout
      - setup_google_dns
      - run:
          name: Install Dependencies
          command: |
            python -m pip install --upgrade pip
            python -m pip install -r requirements.txt
            pip install "pytest==7.3.1"
            pip install "pytest-retry==1.6.3"
            pip install "pytest-cov==5.0.0"
            pip install "pytest-asyncio==0.21.1"
            pip install "respx==0.22.0"
            pip install "pydantic==2.10.2"
            pip install "boto3==1.36.0"
      # Run pytest and generate JUnit XML report
      - run:
          name: Run tests
          command: |
            pwd
            ls
            python -m pytest -vv tests/guardrails_tests --cov=litellm --cov-report=xml -x -s -v --junitxml=test-results/junit.xml --durations=5
          no_output_timeout: 120m
      - run:
          name: Rename the coverage files
          command: |
            mv coverage.xml guardrails_coverage.xml
            mv .coverage guardrails_coverage

      # Store test results
      - store_test_results:
          path: test-results
      - persist_to_workspace:
          root: .
          paths:
            - guardrails_coverage.xml
            - guardrails_coverage

  google_generate_content_endpoint_testing:
    docker:
      - image: cimg/python:3.11
        auth:
          username: ${DOCKERHUB_USERNAME}
          password: ${DOCKERHUB_PASSWORD}
    working_directory: ~/project

    steps:
      - checkout
      - setup_google_dns
      - run:
          name: Install Dependencies
          command: |
            python -m pip install --upgrade pip
            python -m pip install -r requirements.txt
            pip install "pytest==7.3.1"
            pip install "pytest-retry==1.6.3"
            pip install "pytest-cov==5.0.0"
            pip install "pytest-asyncio==0.21.1"
            pip install "respx==0.22.0"
            pip install "pydantic==2.10.2"
      # Run pytest and generate JUnit XML report
      - run:
          name: Run tests
          command: |
            pwd
            ls
            python -m pytest -vv tests/unified_google_tests --cov=litellm --cov-report=xml -x -s -v --junitxml=test-results/junit.xml --durations=5
          no_output_timeout: 120m
      - run:
          name: Rename the coverage files
          command: |
            mv coverage.xml google_generate_content_endpoint_coverage.xml
            mv .coverage google_generate_content_endpoint_coverage

      # Store test results
      - store_test_results:
          path: test-results
      - persist_to_workspace:
          root: .
          paths:
            - google_generate_content_endpoint_coverage.xml
            - google_generate_content_endpoint_coverage

  llm_responses_api_testing:
    docker:
      - image: cimg/python:3.11
        auth:
          username: ${DOCKERHUB_USERNAME}
          password: ${DOCKERHUB_PASSWORD}
    working_directory: ~/project

    steps:
      - checkout
      - setup_google_dns
      - run:
          name: Install Dependencies
          command: |
            python -m pip install --upgrade pip
            python -m pip install -r requirements.txt
            pip install "pytest==7.3.1"
            pip install "pytest-retry==1.6.3"
            pip install "pytest-cov==5.0.0"
            pip install "pytest-asyncio==0.21.1"
            pip install "respx==0.22.0"
      # Run pytest and generate JUnit XML report
      - run:
          name: Run tests
          command: |
            pwd
            ls
            python -m pytest -vv tests/llm_responses_api_testing --cov=litellm --cov-report=xml -x -s -v --junitxml=test-results/junit.xml --durations=5
          no_output_timeout: 120m
      - run:
          name: Rename the coverage files
          command: |
            mv coverage.xml llm_responses_api_coverage.xml
            mv .coverage llm_responses_api_coverage

      # Store test results
      - store_test_results:
          path: test-results
      - persist_to_workspace:
          root: .
          paths:
            - llm_responses_api_coverage.xml
            - llm_responses_api_coverage
  ocr_testing:
    docker:
      - image: cimg/python:3.11
        auth:
          username: ${DOCKERHUB_USERNAME}
          password: ${DOCKERHUB_PASSWORD}
    working_directory: ~/project

    steps:
      - checkout
      - setup_google_dns
      - run:
          name: Install Dependencies
          command: |
            python -m pip install --upgrade pip
            python -m pip install -r requirements.txt
            pip install "pytest==7.3.1"
            pip install "pytest-retry==1.6.3"
            pip install "pytest-cov==5.0.0"
            pip install "pytest-asyncio==0.21.1"
            pip install "respx==0.22.0"
      # Run pytest and generate JUnit XML report
      - run:
          name: Run tests
          command: |
            pwd
            ls
            python -m pytest -vv tests/ocr_tests --cov=litellm --cov-report=xml -x -s -v --junitxml=test-results/junit.xml --durations=5
          no_output_timeout: 120m
      - run:
          name: Rename the coverage files
          command: |
            mv coverage.xml ocr_coverage.xml
            mv .coverage ocr_coverage

      # Store test results
      - store_test_results:
          path: test-results
      - persist_to_workspace:
          root: .
          paths:
            - ocr_coverage.xml
            - ocr_coverage
  search_testing:
    docker:
      - image: cimg/python:3.11
        auth:
          username: ${DOCKERHUB_USERNAME}
          password: ${DOCKERHUB_PASSWORD}
    working_directory: ~/project

    steps:
      - checkout
      - setup_google_dns
      - run:
          name: Install Dependencies
          command: |
            python -m pip install --upgrade pip
            python -m pip install -r requirements.txt
            pip install "pytest==7.3.1"
            pip install "pytest-retry==1.6.3"
            pip install "pytest-cov==5.0.0"
            pip install "pytest-asyncio==0.21.1"
            pip install "respx==0.22.0"
      # Run pytest and generate JUnit XML report
      - run:
          name: Run tests
          command: |
            pwd
            ls
            python -m pytest -vv tests/search_tests --cov=litellm --cov-report=xml -x -s -v --junitxml=test-results/junit.xml --durations=5
          no_output_timeout: 120m
      - run:
          name: Rename the coverage files
          command: |
            mv coverage.xml search_coverage.xml
            mv .coverage search_coverage

      # Store test results
      - store_test_results:
          path: test-results
      - persist_to_workspace:
          root: .
          paths:
            - search_coverage.xml
            - search_coverage
  # Split litellm_mapped_tests into 3 parallel jobs for 3x faster execution
  litellm_mapped_tests_proxy:
    docker:
      - image: cimg/python:3.11
        auth:
          username: ${DOCKERHUB_USERNAME}
          password: ${DOCKERHUB_PASSWORD}
    working_directory: ~/project
    resource_class: xlarge
    steps:
      - setup_litellm_test_deps
      - run:
          name: Run proxy tests
          command: |
<<<<<<< HEAD
            python -m pytest tests/test_litellm/proxy --cov=litellm --cov-report=xml --junitxml=test-results/junit-proxy.xml --durations=10 -n 16 --maxfail=5 --timeout=300 -vv --log-cli-level=WARNING
          no_output_timeout: 120m
=======
            python -m pip install --upgrade pip
            python -m pip install -r requirements.txt
            pip install "pytest-mock==3.12.0"
            pip install "pytest==7.3.1"
            pip install "pytest-retry==1.6.3"
            pip install "pytest-cov==5.0.0"
            pip install "pytest-asyncio==0.21.1"
            pip install "respx==0.22.0"
            pip install "hypercorn==0.17.3"
            pip install "pydantic==2.10.2"
            pip install "mcp==1.10.1"
            pip install "requests-mock>=1.12.1"
            pip install "responses==0.25.7"
            pip install "pytest-xdist==3.6.1"
            pip install "pytest-forked==1.6.0"
            pip install "semantic_router==0.1.10"
            pip install "fastapi-offline==1.7.3"
      - setup_litellm_enterprise_pip
      # Run pytest and generate JUnit XML report
>>>>>>> 2bc12230
      - run:
          name: Rename the coverage files
          command: |
            mv coverage.xml litellm_proxy_tests_coverage.xml
            mv .coverage litellm_proxy_tests_coverage
      - store_test_results:
          path: test-results
      - persist_to_workspace:
          root: .
          paths:
            - litellm_proxy_tests_coverage.xml
            - litellm_proxy_tests_coverage
  litellm_mapped_tests_llms:
    docker:
      - image: cimg/python:3.11
        auth:
          username: ${DOCKERHUB_USERNAME}
          password: ${DOCKERHUB_PASSWORD}
    working_directory: ~/project
    resource_class: xlarge
    steps:
      - setup_litellm_test_deps
      - run:
          name: Run LLM provider tests
          command: |
            python -m pytest tests/test_litellm/llms --cov=litellm --cov-report=xml --junitxml=test-results/junit-llms.xml --durations=10 -n 16 --maxfail=5 --timeout=300 -vv --log-cli-level=WARNING
          no_output_timeout: 120m
      - run:
          name: Rename the coverage files
          command: |
            mv coverage.xml litellm_llms_tests_coverage.xml
            mv .coverage litellm_llms_tests_coverage
      - store_test_results:
          path: test-results
      - persist_to_workspace:
          root: .
          paths:
            - litellm_llms_tests_coverage.xml
            - litellm_llms_tests_coverage
  litellm_mapped_tests_core:
    docker:
      - image: cimg/python:3.11
        auth:
          username: ${DOCKERHUB_USERNAME}
          password: ${DOCKERHUB_PASSWORD}
    working_directory: ~/project
    resource_class: xlarge
    steps:
      - setup_litellm_test_deps
      - run:
          name: Run core tests
          command: |
            python -m pytest tests/test_litellm --ignore=tests/test_litellm/proxy --ignore=tests/test_litellm/llms --cov=litellm --cov-report=xml --junitxml=test-results/junit-core.xml --durations=10 -n 16 --maxfail=5 --timeout=300 -vv --log-cli-level=WARNING
          no_output_timeout: 120m
      - run:
          name: Rename the coverage files
          command: |
            mv coverage.xml litellm_core_tests_coverage.xml
            mv .coverage litellm_core_tests_coverage
      - store_test_results:
          path: test-results
      - persist_to_workspace:
          root: .
          paths:
            - litellm_core_tests_coverage.xml
            - litellm_core_tests_coverage
  litellm_mapped_enterprise_tests:
    docker:
      - image: cimg/python:3.11
        auth:
          username: ${DOCKERHUB_USERNAME}
          password: ${DOCKERHUB_PASSWORD}
    working_directory: ~/project

    steps:
      - checkout
      - setup_google_dns
      - run:
          name: Install Dependencies
          command: |
            python -m pip install --upgrade pip
            python -m pip install -r requirements.txt
            pip install "pytest-mock==3.12.0"
            pip install "pytest==7.3.1"
            pip install "pytest-retry==1.6.3"
            pip install "pytest-cov==5.0.0"
            pip install "pytest-asyncio==0.21.1"
            pip install "respx==0.22.0"
            pip install "hypercorn==0.17.3"
            pip install "pydantic==2.10.2"
            pip install "mcp==1.10.1"
            pip install "requests-mock>=1.12.1"
            pip install "responses==0.25.7"
            pip install "pytest-xdist==3.6.1"
            pip install "semantic_router==0.1.10"
            pip install "fastapi-offline==1.7.3"
      - setup_litellm_enterprise_pip
      - run:
          name: Run enterprise tests
          command: |
            pwd
            ls
            prisma generate
            python -m pytest -vv tests/enterprise --cov=litellm --cov-report=xml -x -s -v --junitxml=test-results/junit-enterprise.xml --durations=10 -n 8
          no_output_timeout: 120m
      - run:
          name: Rename the coverage files
          command: |
            mv coverage.xml litellm_mapped_tests_coverage.xml
            mv .coverage litellm_mapped_tests_coverage

      # Store test results
      - store_test_results:
          path: test-results
      - persist_to_workspace:
          root: .
          paths:
            - litellm_mapped_tests_coverage.xml
            - litellm_mapped_tests_coverage
  batches_testing:
    docker:
      - image: cimg/python:3.11
        auth:
          username: ${DOCKERHUB_USERNAME}
          password: ${DOCKERHUB_PASSWORD}
    working_directory: ~/project

    steps:
      - checkout
      - setup_google_dns
      - run:
          name: Install Dependencies
          command: |
            python -m pip install --upgrade pip
            python -m pip install -r requirements.txt
            pip install "respx==0.22.0"
            pip install "pytest==7.3.1"
            pip install "pytest-retry==1.6.3"
            pip install "pytest-asyncio==0.21.1"
            pip install "pytest-cov==5.0.0"
            pip install "google-generativeai==0.3.2"
            pip install "google-cloud-aiplatform==1.43.0"
      # Run pytest and generate JUnit XML report
      - run:
          name: Run tests
          command: |
            pwd
            ls
            python -m pytest -vv tests/batches_tests --cov=litellm --cov-report=xml -x -s -v --junitxml=test-results/junit.xml --durations=5
          no_output_timeout: 120m
      - run:
          name: Rename the coverage files
          command: |
            mv coverage.xml batches_coverage.xml
            mv .coverage batches_coverage

      # Store test results
      - store_test_results:
          path: test-results
      - persist_to_workspace:
          root: .
          paths:
            - batches_coverage.xml
            - batches_coverage
  litellm_utils_testing:
    docker:
      - image: cimg/python:3.11
        auth:
          username: ${DOCKERHUB_USERNAME}
          password: ${DOCKERHUB_PASSWORD}
    working_directory: ~/project

    steps:
      - checkout
      - setup_google_dns
      - run:
          name: Install Dependencies
          command: |
            python -m pip install --upgrade pip
            pip install numpydoc
            python -m pip install -r requirements.txt
            pip install "respx==0.22.0"
            pip install "pytest==7.3.1"
            pip install "pytest-retry==1.6.3"
            pip install "pytest-asyncio==0.21.1"
            pip install "pytest-cov==5.0.0"
            pip install "google-generativeai==0.3.2"
            pip install "google-cloud-aiplatform==1.43.0"
            pip install pytest-mock
      # Run pytest and generate JUnit XML report
      - run:
          name: Run tests
          command: |
            pwd
            ls
            python -m pytest -vv tests/litellm_utils_tests --cov=litellm --cov-report=xml -x -s -v --junitxml=test-results/junit.xml --durations=5
          no_output_timeout: 120m
      - run:
          name: Rename the coverage files
          command: |
            mv coverage.xml litellm_utils_coverage.xml
            mv .coverage litellm_utils_coverage

      # Store test results
      - store_test_results:
          path: test-results
      - persist_to_workspace:
          root: .
          paths:
            - litellm_utils_coverage.xml
            - litellm_utils_coverage

  pass_through_unit_testing:
    docker:
      - image: cimg/python:3.11
        auth:
          username: ${DOCKERHUB_USERNAME}
          password: ${DOCKERHUB_PASSWORD}
    working_directory: ~/project

    steps:
      - checkout
      - setup_google_dns
      - run:
          name: Install Dependencies
          command: |
            python -m pip install --upgrade pip
            python -m pip install -r requirements.txt
            pip install "pytest==7.3.1"
            pip install "pytest-retry==1.6.3"
            pip install "pytest-cov==5.0.0"
            pip install "pytest-asyncio==0.21.1"
            pip install "respx==0.22.0"
      # Run pytest and generate JUnit XML report
      - run:
          name: Run tests
          command: |
            pwd
            ls
            python -m pytest -vv tests/pass_through_unit_tests --cov=litellm --cov-report=xml -x -s -v --junitxml=test-results/junit.xml --durations=5
          no_output_timeout: 120m
      - run:
          name: Rename the coverage files
          command: |
            mv coverage.xml pass_through_unit_tests_coverage.xml
            mv .coverage pass_through_unit_tests_coverage

      # Store test results
      - store_test_results:
          path: test-results
      - persist_to_workspace:
          root: .
          paths:
            - pass_through_unit_tests_coverage.xml
            - pass_through_unit_tests_coverage
  image_gen_testing:
    docker:
      - image: cimg/python:3.11
        auth:
          username: ${DOCKERHUB_USERNAME}
          password: ${DOCKERHUB_PASSWORD}
    working_directory: ~/project

    steps:
      - checkout
      - setup_google_dns
      - run:
          name: Install Dependencies
          command: |
            python -m pip install --upgrade pip
            python -m pip install -r requirements.txt
            pip install "pytest==7.3.1"
            pip install "pytest-retry==1.6.3"
            pip install "pytest-cov==5.0.0"
            pip install "pytest-asyncio==0.21.1"
            pip install "respx==0.22.0"
      # Run pytest and generate JUnit XML report
      - run:
          name: Run tests
          command: |
            pwd
            ls
            python -m pytest -vv tests/image_gen_tests --cov=litellm --cov-report=xml -x -v --junitxml=test-results/junit.xml --durations=5
          no_output_timeout: 120m
      - run:
          name: Rename the coverage files
          command: |
            mv coverage.xml image_gen_coverage.xml
            mv .coverage image_gen_coverage

      # Store test results
      - store_test_results:
          path: test-results
      - persist_to_workspace:
          root: .
          paths:
            - image_gen_coverage.xml
            - image_gen_coverage
  logging_testing:
    docker:
      - image: cimg/python:3.11
        auth:
          username: ${DOCKERHUB_USERNAME}
          password: ${DOCKERHUB_PASSWORD}
    working_directory: ~/project

    steps:
      - checkout
      - setup_google_dns
      - run:
          name: Install Dependencies
          command: |
            python -m pip install --upgrade pip
            python -m pip install -r requirements.txt
            pip install "pytest==7.3.1"
            pip install "pytest-retry==1.6.3"
            pip install "pytest-cov==5.0.0"
            pip install "pytest-asyncio==0.21.1"
            pip install pytest-mock
            pip install "respx==0.22.0"
            pip install "google-generativeai==0.3.2"
            pip install "google-cloud-aiplatform==1.43.0"
            pip install "mlflow==2.17.2"
            pip install "anthropic==0.52.0"
            pip install "blockbuster==1.5.24"
      # Run pytest and generate JUnit XML report
      - setup_litellm_enterprise_pip
      - run:
          name: Run tests
          command: |
            pwd
            ls
            python -m pytest -vv tests/logging_callback_tests --cov=litellm --cov-report=xml -s -v --junitxml=test-results/junit.xml --durations=5
          no_output_timeout: 120m
      - run:
          name: Rename the coverage files
          command: |
            mv coverage.xml logging_coverage.xml
            mv .coverage logging_coverage

      # Store test results
      - store_test_results:
          path: test-results
      - persist_to_workspace:
          root: .
          paths:
            - logging_coverage.xml
            - logging_coverage
  audio_testing:
    docker:
      - image: cimg/python:3.11
        auth:
          username: ${DOCKERHUB_USERNAME}
          password: ${DOCKERHUB_PASSWORD}
    working_directory: ~/project

    steps:
      - checkout
      - setup_google_dns
      - run:
          name: Install Dependencies
          command: |
            python -m pip install --upgrade pip
            python -m pip install -r requirements.txt
            pip install "pytest==7.3.1"
            pip install "pytest-retry==1.6.3"
            pip install "pytest-cov==5.0.0"
            pip install "pytest-asyncio==0.21.1"
            pip install "respx==0.22.0"
      # Run pytest and generate JUnit XML report
      - run:
          name: Run tests
          command: |
            pwd
            ls
            python -m pytest -vv tests/audio_tests --cov=litellm --cov-report=xml -x -s -v --junitxml=test-results/junit.xml --durations=5
          no_output_timeout: 120m
      - run:
          name: Rename the coverage files
          command: |
            mv coverage.xml audio_coverage.xml
            mv .coverage audio_coverage

      # Store test results
      - store_test_results:
          path: test-results
      - persist_to_workspace:
          root: .
          paths:
            - audio_coverage.xml
            - audio_coverage
  installing_litellm_on_python:
    docker:
      - image: circleci/python:3.8
        auth:
          username: ${DOCKERHUB_USERNAME}
          password: ${DOCKERHUB_PASSWORD}
    working_directory: ~/project

    steps:
      - checkout
      - setup_google_dns
      - run:
          name: Install Dependencies
          command: |
            python -m pip install --upgrade pip
            pip install python-dotenv
            pip install pytest
            pip install tiktoken
            pip install aiohttp
            pip install openai
            pip install click
            pip install "boto3==1.36.0"
            pip install jinja2
            pip install "tokenizers==0.20.0"
            pip install "uvloop==0.21.0"
            pip install "fastuuid==0.12.0"
            pip install jsonschema
      - setup_litellm_enterprise_pip
      - run:
          name: Run tests
          command: |
            pwd
            ls
            python -m pytest -vv tests/local_testing/test_basic_python_version.py

  installing_litellm_on_python_3_13:
    docker:
      - image: cimg/python:3.13.1
        auth:
          username: ${DOCKERHUB_USERNAME}
          password: ${DOCKERHUB_PASSWORD}
    working_directory: ~/project

    steps:
      - checkout
      - setup_google_dns
      - run:
          name: Install Dependencies
          command: |
            python -m pip install --upgrade pip
            python -m pip install wheel setuptools
            python -m pip install -r requirements.txt
            pip install "pytest==7.3.1"
            pip install "pytest-retry==1.6.3"
            pip install "pytest-asyncio==0.21.1"
            pip install "pytest-cov==5.0.0"
            pip install "tomli==2.2.1"
            pip install "mcp==1.10.1"
      - run:
          name: Run tests
          command: |
            pwd
            ls
            python -m pytest -vv tests/local_testing/test_basic_python_version.py
  helm_chart_testing:
    machine:
      image: ubuntu-2204:2023.10.1 # Use machine executor instead of docker
    resource_class: medium
    working_directory: ~/project

    steps:
      - checkout
      - setup_google_dns
      # Install Helm
      - run:
          name: Install Helm
          command: |
            curl https://raw.githubusercontent.com/helm/helm/main/scripts/get-helm-3 | bash

      # Install kind
      - run:
          name: Install Kind
          command: |
            curl -Lo ./kind https://kind.sigs.k8s.io/dl/v0.20.0/kind-linux-amd64
            chmod +x ./kind
            sudo mv ./kind /usr/local/bin/kind

      # Install kubectl
      - run:
          name: Install kubectl
          command: |
            curl -LO "https://dl.k8s.io/release/$(curl -L -s https://dl.k8s.io/release/stable.txt)/bin/linux/amd64/kubectl"
            chmod +x kubectl
            sudo mv kubectl /usr/local/bin/

      # Create kind cluster
      - run:
          name: Create Kind Cluster
          command: |
            kind create cluster --name litellm-test

      # Run helm lint
      - run:
          name: Run helm lint
          command: |
            helm lint ./deploy/charts/litellm-helm

      # Run helm tests
      - run:
          name: Run helm tests
          command: |
            helm install litellm ./deploy/charts/litellm-helm -f ./deploy/charts/litellm-helm/ci/test-values.yaml
            # Wait for pod to be ready
            echo "Waiting 30 seconds for pod to be ready..."
            sleep 30

            # Print pod logs before running tests
            echo "Printing pod logs..."
            kubectl logs $(kubectl get pods -l app.kubernetes.io/name=litellm -o jsonpath="{.items[0].metadata.name}")

            # Run the helm tests
            helm test litellm --logs
            helm test litellm --logs

      # Cleanup
      - run:
          name: Cleanup
          command: |
            kind delete cluster --name litellm-test
          when: always # This ensures cleanup runs even if previous steps fail

  check_code_and_doc_quality:
    docker:
      - image: cimg/python:3.11
        auth:
          username: ${DOCKERHUB_USERNAME}
          password: ${DOCKERHUB_PASSWORD}
    working_directory: ~/project/litellm

    steps:
      - checkout
      - setup_google_dns
      - run:
          name: Install Dependencies
          command: |
            python -m pip install --upgrade pip
            pip install ruff
            pip install pylint
            pip install pyright
            pip install beautifulsoup4
            pip install .
            curl https://raw.githubusercontent.com/helm/helm/main/scripts/get-helm-3 | bash
      - run: python -c "from litellm import *" || (echo '🚨 import failed, this means you introduced unprotected imports! 🚨'; exit 1)
      - run: ruff check ./litellm
      # - run: python ./tests/documentation_tests/test_general_setting_keys.py
      - run: python ./tests/code_coverage_tests/check_licenses.py
      - run: python ./tests/code_coverage_tests/router_code_coverage.py
      - run: python ./tests/code_coverage_tests/test_chat_completion_imports.py
      - run: python ./tests/code_coverage_tests/info_log_check.py
      - run: python ./tests/code_coverage_tests/test_ban_set_verbose.py
      - run: python ./tests/code_coverage_tests/code_qa_check_tests.py
      - run: python ./tests/code_coverage_tests/test_proxy_types_import.py
      - run: python ./tests/code_coverage_tests/callback_manager_test.py
      - run: python ./tests/code_coverage_tests/recursive_detector.py
      - run: python ./tests/code_coverage_tests/test_router_strategy_async.py
      - run: python ./tests/code_coverage_tests/litellm_logging_code_coverage.py
      - run: python ./tests/documentation_tests/test_env_keys.py
      - run: python ./tests/documentation_tests/test_router_settings.py
      - run: python ./tests/documentation_tests/test_api_docs.py
      - run: python ./tests/code_coverage_tests/ensure_async_clients_test.py
      - run: python ./tests/code_coverage_tests/enforce_llms_folder_style.py
      - run: python ./tests/documentation_tests/test_circular_imports.py
      - run: python ./tests/code_coverage_tests/prevent_key_leaks_in_exceptions.py
      - run: python ./tests/code_coverage_tests/check_unsafe_enterprise_import.py
      - run: python ./tests/code_coverage_tests/ban_copy_deepcopy_kwargs.py
      - run: python ./tests/code_coverage_tests/check_fastuuid_usage.py
      - run: helm lint ./deploy/charts/litellm-helm

  db_migration_disable_update_check:
    machine:
      image: ubuntu-2204:2023.10.1
    resource_class: xlarge
    working_directory: ~/project
    steps:
      - checkout
      - setup_google_dns
      - run:
          name: Install Python 3.9
          command: |
            curl https://repo.anaconda.com/miniconda/Miniconda3-latest-Linux-x86_64.sh --output miniconda.sh
            bash miniconda.sh -b -p $HOME/miniconda
            export PATH="$HOME/miniconda/bin:$PATH"
            conda init bash
            source ~/.bashrc
            conda create -n myenv python=3.9 -y
            conda activate myenv
            python --version
      - run:
          name: Install Dependencies
          command: |
            pip install "pytest==7.3.1"
            pip install "pytest-asyncio==0.21.1"
            pip install aiohttp
            pip install apscheduler
      - run:
          name: Build Docker image
          command: |
            docker build -t myapp . -f ./docker/Dockerfile.database
      - run:
          name: Run Docker container
          command: |
            docker run -d \
              -p 4000:4000 \
              -e DATABASE_URL=$PROXY_DATABASE_URL \
              -e DEFAULT_NUM_WORKERS_LITELLM_PROXY=1 \
              -e DISABLE_SCHEMA_UPDATE="True" \
              -v $(pwd)/litellm/proxy/example_config_yaml/bad_schema.prisma:/app/schema.prisma \
              -v $(pwd)/litellm/proxy/example_config_yaml/bad_schema.prisma:/app/litellm/proxy/schema.prisma \
              -v $(pwd)/litellm/proxy/example_config_yaml/disable_schema_update.yaml:/app/config.yaml \
              --name my-app \
              myapp:latest \
              --config /app/config.yaml \
              --port 4000
      - run:
          name: Install curl and dockerize
          command: |
            sudo apt-get update
            sudo apt-get install -y curl
            sudo wget https://github.com/jwilder/dockerize/releases/download/v0.6.1/dockerize-linux-amd64-v0.6.1.tar.gz
            sudo tar -C /usr/local/bin -xzvf dockerize-linux-amd64-v0.6.1.tar.gz
            sudo rm dockerize-linux-amd64-v0.6.1.tar.gz

      - run:
          name: Wait for container to be ready
          command: dockerize -wait http://localhost:4000 -timeout 1m
      - run:
          name: Check container logs for expected message
          command: |
            echo "=== Printing Full Container Startup Logs ==="
            docker logs my-app
            echo "=== End of Full Container Startup Logs ==="

            if docker logs my-app 2>&1 | grep -q "prisma schema out of sync with db. Consider running these sql_commands to sync the two"; then
              echo "Expected message found in logs. Test passed."
            else
              echo "Expected message not found in logs. Test failed."
              exit 1
            fi
      - run:
          name: Run Basic Proxy Startup Tests (Health Readiness and Chat Completion)
          command: |
            python -m pytest -vv tests/basic_proxy_startup_tests -x --junitxml=test-results/junit-2.xml --durations=5
          no_output_timeout: 120m

  build_and_test:
    machine:
      image: ubuntu-2204:2023.10.1
    resource_class: xlarge
    working_directory: ~/project
    steps:
      - checkout
      - setup_google_dns
      - run:
          name: Install Docker CLI (In case it's not already installed)
          command: |
            curl -fsSL https://get.docker.com | sh
            sudo usermod -aG docker $USER
            docker version
      - run:
          name: Install Python 3.9
          command: |
            curl https://repo.anaconda.com/miniconda/Miniconda3-latest-Linux-x86_64.sh --output miniconda.sh
            bash miniconda.sh -b -p $HOME/miniconda
            export PATH="$HOME/miniconda/bin:$PATH"
            conda init bash
            source ~/.bashrc
            conda create -n myenv python=3.9 -y
            conda activate myenv
            python --version
      - run:
          name: Install Dependencies
          command: |
            pip install "pytest==7.3.1"
            pip install "pytest-asyncio==0.21.1"
            pip install aiohttp
            python -m pip install --upgrade pip
            python -m pip install -r .circleci/requirements.txt
            pip install "pytest==7.3.1"
            pip install "pytest-retry==1.6.3"
            pip install "pytest-mock==3.12.0"
            pip install "pytest-asyncio==0.21.1"
            pip install "mypy==1.18.2"
            pip install "google-generativeai==0.3.2"
            pip install "google-cloud-aiplatform==1.43.0"
            pip install pyarrow
            pip install "boto3==1.36.0"
            pip install "aioboto3==13.4.0"
            pip install langchain
            pip install "langfuse>=2.0.0"
            pip install "logfire==0.29.0"
            pip install numpydoc
            pip install prisma
            pip install fastapi
            pip install jsonschema
            pip install "httpx==0.24.1"
            pip install "gunicorn==21.2.0"
            pip install "anyio==3.7.1"
            pip install "aiodynamo==23.10.1"
            pip install "asyncio==3.4.3"
            pip install "PyGithub==1.59.1"
            pip install "openai==1.100.1"
      - run:
          name: Install dockerize
          command: |
            wget https://github.com/jwilder/dockerize/releases/download/v0.6.1/dockerize-linux-amd64-v0.6.1.tar.gz
            sudo tar -C /usr/local/bin -xzvf dockerize-linux-amd64-v0.6.1.tar.gz
            rm dockerize-linux-amd64-v0.6.1.tar.gz
      - run:
          name: Start PostgreSQL Database
          command: |
            docker run -d \
              --name postgres-db \
              -e POSTGRES_USER=postgres \
              -e POSTGRES_PASSWORD=postgres \
              -e POSTGRES_DB=circle_test \
              -p 5432:5432 \
              postgres:14
      - run:
          name: Wait for PostgreSQL to be ready
          command: dockerize -wait tcp://localhost:5432 -timeout 1m
      - run:
          name: Build Docker image
          command: docker build -t my-app:latest -f ./docker/Dockerfile.database .
      - run:
          name: Run Docker container
          command: |
            docker run -d \
              -p 4000:4000 \
              -e DATABASE_URL=postgresql://postgres:postgres@host.docker.internal:5432/circle_test \
              -e USE_PRISMA_MIGRATE=True \
              -e AZURE_API_KEY=$AZURE_API_KEY \
              -e REDIS_HOST=$REDIS_HOST \
              -e REDIS_PASSWORD=$REDIS_PASSWORD \
              -e REDIS_PORT=$REDIS_PORT \
              -e AZURE_FRANCE_API_KEY=$AZURE_FRANCE_API_KEY \
              -e AZURE_EUROPE_API_KEY=$AZURE_EUROPE_API_KEY \
              -e MISTRAL_API_KEY=$MISTRAL_API_KEY \
              -e AWS_ACCESS_KEY_ID=$AWS_ACCESS_KEY_ID \
              -e GROQ_API_KEY=$GROQ_API_KEY \
              -e ANTHROPIC_API_KEY=$ANTHROPIC_API_KEY \
              -e COHERE_API_KEY=$COHERE_API_KEY \
              -e AWS_SECRET_ACCESS_KEY=$AWS_SECRET_ACCESS_KEY \
              -e AWS_REGION_NAME=$AWS_REGION_NAME \
              -e AUTO_INFER_REGION=True \
              -e OPENAI_API_KEY=$OPENAI_API_KEY \
              -e USE_DDTRACE=True \
              -e DD_API_KEY=$DD_API_KEY \
              -e DD_SITE=$DD_SITE \
              -e LITELLM_LICENSE=$LITELLM_LICENSE \
              -e LANGFUSE_PROJECT1_PUBLIC=$LANGFUSE_PROJECT1_PUBLIC \
              -e LANGFUSE_PROJECT2_PUBLIC=$LANGFUSE_PROJECT2_PUBLIC \
              -e LANGFUSE_PROJECT1_SECRET=$LANGFUSE_PROJECT1_SECRET \
              -e LANGFUSE_PROJECT2_SECRET=$LANGFUSE_PROJECT2_SECRET \
              --add-host host.docker.internal:host-gateway \
              --name my-app \
              -v $(pwd)/proxy_server_config.yaml:/app/config.yaml \
              my-app:latest \
              --config /app/config.yaml \
              --port 4000 \
              --detailed_debug \
      - run:
          name: Install curl
          command: |
            sudo apt-get update
            sudo apt-get install -y curl
      - run:
          name: Start outputting logs
          command: docker logs -f my-app
          background: true
      - run:
          name: Wait for app to be ready
          command: dockerize -wait http://localhost:4000 -timeout 5m
      - run:
          name: Run tests
          command: |
            pwd
            ls
            python -m pytest -s -vv tests/*.py -x --junitxml=test-results/junit.xml --durations=5 --ignore=tests/otel_tests --ignore=tests/spend_tracking_tests --ignore=tests/pass_through_tests --ignore=tests/proxy_admin_ui_tests --ignore=tests/load_tests --ignore=tests/llm_translation --ignore=tests/llm_responses_api_testing --ignore=tests/mcp_tests --ignore=tests/guardrails_tests --ignore=tests/image_gen_tests --ignore=tests/pass_through_unit_tests
          no_output_timeout: 120m

      # Store test results
      - store_test_results:
          path: test-results
  e2e_openai_endpoints:
    machine:
      image: ubuntu-2204:2023.10.1
    resource_class: xlarge
    working_directory: ~/project
    steps:
      - checkout
      - setup_google_dns
      - run:
          name: Install Docker CLI (In case it's not already installed)
          command: |
            curl -fsSL https://get.docker.com | sh
            sudo usermod -aG docker $USER
            docker version
      - run:
          name: Install Python 3.9
          command: |
            curl https://repo.anaconda.com/miniconda/Miniconda3-latest-Linux-x86_64.sh --output miniconda.sh
            bash miniconda.sh -b -p $HOME/miniconda
            export PATH="$HOME/miniconda/bin:$PATH"
            conda init bash
            source ~/.bashrc
            conda create -n myenv python=3.9 -y
            conda activate myenv
            python --version
      - run:
          name: Install Dependencies
          command: |
            pip install "pytest==7.3.1"
            pip install "pytest-asyncio==0.21.1"
            pip install aiohttp
            python -m pip install --upgrade pip
            python -m pip install -r .circleci/requirements.txt
            pip install "pytest==7.3.1"
            pip install "pytest-retry==1.6.3"
            pip install "pytest-mock==3.12.0"
            pip install "pytest-asyncio==0.21.1"
            pip install "mypy==1.18.2"
            pip install "jsonlines==4.0.0"
            pip install "google-generativeai==0.3.2"
            pip install "google-cloud-aiplatform==1.43.0"
            pip install pyarrow
            pip install "boto3==1.36.0"
            pip install "aioboto3==13.4.0"
            pip install langchain
            pip install "langchain_mcp_adapters==0.0.5"
            pip install "langfuse>=2.0.0"
            pip install "logfire==0.29.0"
            pip install numpydoc
            pip install prisma
            pip install fastapi
            pip install jsonschema
            pip install "httpx==0.24.1"
            pip install "gunicorn==21.2.0"
            pip install "anyio==3.7.1"
            pip install "aiodynamo==23.10.1"
            pip install "asyncio==3.4.3"
            pip install "PyGithub==1.59.1"
            pip install "openai==1.100.1"
            # Run pytest and generate JUnit XML report
      - run:
          name: Install dockerize
          command: |
            wget https://github.com/jwilder/dockerize/releases/download/v0.6.1/dockerize-linux-amd64-v0.6.1.tar.gz
            sudo tar -C /usr/local/bin -xzvf dockerize-linux-amd64-v0.6.1.tar.gz
            rm dockerize-linux-amd64-v0.6.1.tar.gz
      - run:
          name: Start PostgreSQL Database
          command: |
            docker run -d \
              --name postgres-db \
              -e POSTGRES_USER=postgres \
              -e POSTGRES_PASSWORD=postgres \
              -e POSTGRES_DB=circle_test \
              -p 5432:5432 \
              postgres:14
      - run:
          name: Wait for PostgreSQL to be ready
          command: dockerize -wait tcp://localhost:5432 -timeout 1m
      - run:
          name: Build Docker image
          command: docker build -t my-app:latest -f ./docker/Dockerfile.database .
      - run:
          name: Run Docker container
          command: |
            docker run -d \
              -p 4000:4000 \
              -e DATABASE_URL=postgresql://postgres:postgres@host.docker.internal:5432/circle_test \
              -e AZURE_API_KEY=$AZURE_API_KEY \
              -e AZURE_API_BASE=$AZURE_API_BASE \
              -e AZURE_API_VERSION="2024-05-01-preview" \
              -e REDIS_HOST=$REDIS_HOST \
              -e REDIS_PASSWORD=$REDIS_PASSWORD \
              -e REDIS_PORT=$REDIS_PORT \
              -e AZURE_FRANCE_API_KEY=$AZURE_FRANCE_API_KEY \
              -e AZURE_EUROPE_API_KEY=$AZURE_EUROPE_API_KEY \
              -e MISTRAL_API_KEY=$MISTRAL_API_KEY \
              -e AWS_ACCESS_KEY_ID=$AWS_ACCESS_KEY_ID \
              -e GROQ_API_KEY=$GROQ_API_KEY \
              -e ANTHROPIC_API_KEY=$ANTHROPIC_API_KEY \
              -e COHERE_API_KEY=$COHERE_API_KEY \
              -e AWS_SECRET_ACCESS_KEY=$AWS_SECRET_ACCESS_KEY \
              -e AWS_REGION_NAME=$AWS_REGION_NAME \
              -e AUTO_INFER_REGION=True \
              -e USE_DDTRACE=True \
              -e DD_API_KEY=$DD_API_KEY \
              -e DD_SITE=$DD_SITE \
              -e OPENAI_API_KEY=$OPENAI_API_KEY \
              -e LITELLM_LICENSE=$LITELLM_LICENSE \
              -e LANGFUSE_PROJECT1_PUBLIC=$LANGFUSE_PROJECT1_PUBLIC \
              -e LANGFUSE_PROJECT2_PUBLIC=$LANGFUSE_PROJECT2_PUBLIC \
              -e LANGFUSE_PROJECT1_SECRET=$LANGFUSE_PROJECT1_SECRET \
              -e LANGFUSE_PROJECT2_SECRET=$LANGFUSE_PROJECT2_SECRET \
              --add-host host.docker.internal:host-gateway \
              --name my-app \
              -v $(pwd)/litellm/proxy/example_config_yaml/oai_misc_config.yaml:/app/config.yaml \
              my-app:latest \
              --config /app/config.yaml \
              --port 4000 \
              --detailed_debug \
      - run:
          name: Install curl
          command: |
            sudo apt-get update
            sudo apt-get install -y curl
      - run:
          name: Start outputting logs
          command: docker logs -f my-app
          background: true
      - run:
          name: Wait for app to be ready
          command: dockerize -wait http://localhost:4000 -timeout 5m
      - run:
          name: Run tests
          command: |
            pwd
            ls
            python -m pytest -s -vv tests/openai_endpoints_tests --junitxml=test-results/junit.xml --durations=5
          no_output_timeout: 120m

      # Store test results
      - store_test_results:
          path: test-results
  proxy_logging_guardrails_model_info_tests:
    machine:
      image: ubuntu-2204:2023.10.1
    resource_class: xlarge
    working_directory: ~/project
    steps:
      - checkout
      - setup_google_dns
      - run:
          name: Install Docker CLI (In case it's not already installed)
          command: |
            curl -fsSL https://get.docker.com | sh
            sudo usermod -aG docker $USER
            docker version
      - run:
          name: Install Python 3.9
          command: |
            curl https://repo.anaconda.com/miniconda/Miniconda3-latest-Linux-x86_64.sh --output miniconda.sh
            bash miniconda.sh -b -p $HOME/miniconda
            export PATH="$HOME/miniconda/bin:$PATH"
            conda init bash
            source ~/.bashrc
            conda create -n myenv python=3.9 -y
            conda activate myenv
            python --version
      - run:
          name: Install Dependencies
          command: |
            pip install "pytest==7.3.1"
            pip install "pytest-asyncio==0.21.1"
            pip install aiohttp
            python -m pip install --upgrade pip
            python -m pip install -r .circleci/requirements.txt
            pip install "pytest==7.3.1"
            pip install "pytest-retry==1.6.3"
            pip install "pytest-mock==3.12.0"
            pip install "pytest-asyncio==0.21.1"
            pip install "mypy==1.18.2"
            pip install "google-generativeai==0.3.2"
            pip install "google-cloud-aiplatform==1.43.0"
            pip install pyarrow
            pip install "boto3==1.36.0"
            pip install "aioboto3==13.4.0"
            pip install langchain
            pip install "langfuse>=2.0.0"
            pip install "logfire==0.29.0"
            pip install numpydoc
            pip install prisma
            pip install fastapi
            pip install jsonschema
            pip install "httpx==0.24.1"
            pip install "gunicorn==21.2.0"
            pip install "anyio==3.7.1"
            pip install "aiodynamo==23.10.1"
            pip install "asyncio==3.4.3"
            pip install "PyGithub==1.59.1"
            pip install "openai==1.100.1"
      - run:
          name: Install dockerize
          command: |
            wget https://github.com/jwilder/dockerize/releases/download/v0.6.1/dockerize-linux-amd64-v0.6.1.tar.gz
            sudo tar -C /usr/local/bin -xzvf dockerize-linux-amd64-v0.6.1.tar.gz
            rm dockerize-linux-amd64-v0.6.1.tar.gz
      - run:
          name: Start PostgreSQL Database
          command: |
            docker run -d \
              --name postgres-db \
              -e POSTGRES_USER=postgres \
              -e POSTGRES_PASSWORD=postgres \
              -e POSTGRES_DB=circle_test \
              -p 5432:5432 \
              postgres:14
      - run:
          name: Wait for PostgreSQL to be ready
          command: dockerize -wait tcp://localhost:5432 -timeout 1m
      - run:
          name: Build Docker image
          command: docker build -t my-app:latest -f ./docker/Dockerfile.database .
      - run:
          name: Run Docker container
          # intentionally give bad redis credentials here
          # the OTEL test - should get this as a trace
          command: |
            docker run -d \
              -p 4000:4000 \
              -e DATABASE_URL=postgresql://postgres:postgres@host.docker.internal:5432/circle_test \
              -e REDIS_HOST=$REDIS_HOST \
              -e REDIS_PASSWORD=$REDIS_PASSWORD \
              -e REDIS_PORT=$REDIS_PORT \
              -e LITELLM_MASTER_KEY="sk-1234" \
              -e OPENAI_API_KEY=$OPENAI_API_KEY \
              -e LITELLM_LICENSE=$LITELLM_LICENSE \
              -e OTEL_EXPORTER="in_memory" \
              -e APORIA_API_BASE_2=$APORIA_API_BASE_2 \
              -e APORIA_API_KEY_2=$APORIA_API_KEY_2 \
              -e APORIA_API_BASE_1=$APORIA_API_BASE_1 \
              -e AWS_ACCESS_KEY_ID=$AWS_ACCESS_KEY_ID \
              -e AWS_SECRET_ACCESS_KEY=$AWS_SECRET_ACCESS_KEY \
              -e DEFAULT_NUM_WORKERS_LITELLM_PROXY=1 \
              -e USE_DDTRACE=True \
              -e DD_API_KEY=$DD_API_KEY \
              -e DD_SITE=$DD_SITE \
              -e AWS_REGION_NAME=$AWS_REGION_NAME \
              -e APORIA_API_KEY_1=$APORIA_API_KEY_1 \
              -e COHERE_API_KEY=$COHERE_API_KEY \
              -e GCS_FLUSH_INTERVAL="1" \
              --add-host host.docker.internal:host-gateway \
              --name my-app \
              -v $(pwd)/litellm/proxy/example_config_yaml/otel_test_config.yaml:/app/config.yaml \
              -v $(pwd)/litellm/proxy/example_config_yaml/custom_guardrail.py:/app/custom_guardrail.py \
              my-app:latest \
              --config /app/config.yaml \
              --port 4000 \
              --detailed_debug \
      - run:
          name: Install curl and dockerize
          command: |
            sudo apt-get update
            sudo apt-get install -y curl
            sudo wget https://github.com/jwilder/dockerize/releases/download/v0.6.1/dockerize-linux-amd64-v0.6.1.tar.gz
            sudo tar -C /usr/local/bin -xzvf dockerize-linux-amd64-v0.6.1.tar.gz
            sudo rm dockerize-linux-amd64-v0.6.1.tar.gz
      - run:
          name: Start outputting logs
          command: docker logs -f my-app
          background: true
      - run:
          name: Wait for app to be ready
          command: dockerize -wait http://localhost:4000 -timeout 5m
      - run:
          name: Run tests
          command: |
            pwd
            ls
            python -m pytest -vv tests/otel_tests -x --junitxml=test-results/junit.xml --durations=5
          no_output_timeout:
            120m
            # Clean up first container
      - run:
          name: Stop and remove first container
          command: |
            docker stop my-app
            docker rm my-app

      # Second Docker Container Run with Different Config
      # NOTE: We intentionally pass a "bad" license here. We need to ensure proxy starts and serves request even with bad license
      - run:
          name: Run Second Docker container
          command: |
            docker run -d \
              -p 4000:4000 \
              -e DATABASE_URL=postgresql://postgres:postgres@host.docker.internal:5432/circle_test \
              -e REDIS_HOST=$REDIS_HOST \
              -e REDIS_PASSWORD=$REDIS_PASSWORD \
              -e REDIS_PORT=$REDIS_PORT \
              -e LITELLM_MASTER_KEY="sk-1234" \
              -e OPENAI_API_KEY=$OPENAI_API_KEY \
              -e LITELLM_LICENSE="bad-license" \
              --add-host host.docker.internal:host-gateway \
              --name my-app-3 \
              -v $(pwd)/litellm/proxy/example_config_yaml/enterprise_config.yaml:/app/config.yaml \
              my-app:latest \
              --config /app/config.yaml \
              --port 4000 \
              --detailed_debug

      - run:
          name: Start outputting logs for second container
          command: docker logs -f my-app-2
          background: true

      - run:
          name: Wait for second app to be ready
          command: dockerize -wait http://localhost:4000 -timeout 5m

      - run:
          name: Run second round of tests
          command: |
            python -m pytest -vv tests/basic_proxy_startup_tests -x --junitxml=test-results/junit-2.xml --durations=5
          no_output_timeout: 120m

      # Store test results
      - store_test_results:
          path: test-results
  proxy_spend_accuracy_tests:
    machine:
      image: ubuntu-2204:2023.10.1
    resource_class: xlarge
    working_directory: ~/project
    steps:
      - checkout
      - setup_google_dns
      - run:
          name: Install Docker CLI (In case it's not already installed)
          command: |
            curl -fsSL https://get.docker.com | sh
            sudo usermod -aG docker $USER
            docker version
      - run:
          name: Install Python 3.9
          command: |
            curl https://repo.anaconda.com/miniconda/Miniconda3-latest-Linux-x86_64.sh --output miniconda.sh
            bash miniconda.sh -b -p $HOME/miniconda
            export PATH="$HOME/miniconda/bin:$PATH"
            conda init bash
            source ~/.bashrc
            conda create -n myenv python=3.9 -y
            conda activate myenv
            python --version
      - run:
          name: Install Dependencies
          command: |
            pip install "pytest==7.3.1"
            pip install "pytest-asyncio==0.21.1"
            pip install aiohttp
            python -m pip install --upgrade pip
            python -m pip install -r requirements.txt
      - run:
          name: Install dockerize
          command: |
            wget https://github.com/jwilder/dockerize/releases/download/v0.6.1/dockerize-linux-amd64-v0.6.1.tar.gz
            sudo tar -C /usr/local/bin -xzvf dockerize-linux-amd64-v0.6.1.tar.gz
            rm dockerize-linux-amd64-v0.6.1.tar.gz
      - run:
          name: Start PostgreSQL Database
          command: |
            docker run -d \
              --name postgres-db \
              -e POSTGRES_USER=postgres \
              -e POSTGRES_PASSWORD=postgres \
              -e POSTGRES_DB=circle_test \
              -p 5432:5432 \
              postgres:14
      - run:
          name: Wait for PostgreSQL to be ready
          command: dockerize -wait tcp://localhost:5432 -timeout 1m
      - run:
          name: Build Docker image
          command: docker build -t my-app:latest -f ./docker/Dockerfile.database .
      - run:
          name: Run Docker container
          # intentionally give bad redis credentials here
          # the OTEL test - should get this as a trace
          command: |
            docker run -d \
              -p 4000:4000 \
              -e DATABASE_URL=postgresql://postgres:postgres@host.docker.internal:5432/circle_test \
              -e REDIS_HOST=$REDIS_HOST \
              -e REDIS_PASSWORD=$REDIS_PASSWORD \
              -e REDIS_PORT=$REDIS_PORT \
              -e LITELLM_MASTER_KEY="sk-1234" \
              -e OPENAI_API_KEY=$OPENAI_API_KEY \
              -e LITELLM_LICENSE=$LITELLM_LICENSE \
              -e AWS_ACCESS_KEY_ID=$AWS_ACCESS_KEY_ID \
              -e AWS_SECRET_ACCESS_KEY=$AWS_SECRET_ACCESS_KEY \
              -e USE_DDTRACE=True \
              -e DD_API_KEY=$DD_API_KEY \
              -e DD_SITE=$DD_SITE \
              -e AWS_REGION_NAME=$AWS_REGION_NAME \
              --add-host host.docker.internal:host-gateway \
              --name my-app \
              -v $(pwd)/litellm/proxy/example_config_yaml/spend_tracking_config.yaml:/app/config.yaml \
              my-app:latest \
              --config /app/config.yaml \
              --port 4000 \
              --detailed_debug \
      - run:
          name: Install curl
          command: |
            sudo apt-get update
            sudo apt-get install -y curl
      - run:
          name: Start outputting logs
          command: docker logs -f my-app
          background: true
      - run:
          name: Wait for app to be ready
          command: dockerize -wait http://localhost:4000 -timeout 5m
      - run:
          name: Run tests
          command: |
            pwd
            ls
            python -m pytest -vv tests/spend_tracking_tests -x --junitxml=test-results/junit.xml --durations=5
          no_output_timeout:
            120m
            # Clean up first container
      - run:
          name: Stop and remove first container
          command: |
            docker stop my-app
            docker rm my-app

  proxy_multi_instance_tests:
    machine:
      image: ubuntu-2204:2023.10.1
    resource_class: xlarge
    working_directory: ~/project
    steps:
      - checkout
      - setup_google_dns
      - run:
          name: Install Docker CLI (In case it's not already installed)
          command: |
            curl -fsSL https://get.docker.com | sh
            sudo usermod -aG docker $USER
            docker version
      - run:
          name: Install Python 3.9
          command: |
            curl https://repo.anaconda.com/miniconda/Miniconda3-latest-Linux-x86_64.sh --output miniconda.sh
            bash miniconda.sh -b -p $HOME/miniconda
            export PATH="$HOME/miniconda/bin:$PATH"
            conda init bash
            source ~/.bashrc
            conda create -n myenv python=3.9 -y
            conda activate myenv
            python --version
      - run:
          name: Install Dependencies
          command: |
            pip install "pytest==7.3.1"
            pip install "pytest-asyncio==0.21.1"
            pip install aiohttp
            python -m pip install --upgrade pip
            python -m pip install -r requirements.txt
            pip install "pytest==7.3.1"
            pip install "pytest-retry==1.6.3"
            pip install "pytest-mock==3.12.0"
            pip install "pytest-asyncio==0.21.1"
      - run:
          name: Install dockerize
          command: |
            wget https://github.com/jwilder/dockerize/releases/download/v0.6.1/dockerize-linux-amd64-v0.6.1.tar.gz
            sudo tar -C /usr/local/bin -xzvf dockerize-linux-amd64-v0.6.1.tar.gz
            rm dockerize-linux-amd64-v0.6.1.tar.gz
      - run:
          name: Start PostgreSQL Database
          command: |
            docker run -d \
              --name postgres-db \
              -e POSTGRES_USER=postgres \
              -e POSTGRES_PASSWORD=postgres \
              -e POSTGRES_DB=circle_test \
              -p 5432:5432 \
              postgres:14
      - run:
          name: Wait for PostgreSQL to be ready
          command: dockerize -wait tcp://localhost:5432 -timeout 1m
      - run:
          name: Build Docker image
          command: docker build -t my-app:latest -f ./docker/Dockerfile.database .
      - run:
          name: Run Docker container 1
          # intentionally give bad redis credentials here
          # the OTEL test - should get this as a trace
          command: |
            docker run -d \
              -p 4000:4000 \
              -e DATABASE_URL=postgresql://postgres:postgres@host.docker.internal:5432/circle_test \
              -e REDIS_HOST=$REDIS_HOST \
              -e REDIS_PASSWORD=$REDIS_PASSWORD \
              -e REDIS_PORT=$REDIS_PORT \
              -e LITELLM_MASTER_KEY="sk-1234" \
              -e LITELLM_LICENSE=$LITELLM_LICENSE \
              -e USE_DDTRACE=True \
              -e DD_API_KEY=$DD_API_KEY \
              -e DD_SITE=$DD_SITE \
              --add-host host.docker.internal:host-gateway \
              --name my-app \
              -v $(pwd)/litellm/proxy/example_config_yaml/multi_instance_simple_config.yaml:/app/config.yaml \
              my-app:latest \
              --config /app/config.yaml \
              --port 4000 \
              --detailed_debug \
      - run:
          name: Run Docker container 2
          command: |
            docker run -d \
              -p 4001:4001 \
              -e DATABASE_URL=postgresql://postgres:postgres@host.docker.internal:5432/circle_test \
              -e REDIS_HOST=$REDIS_HOST \
              -e REDIS_PASSWORD=$REDIS_PASSWORD \
              -e REDIS_PORT=$REDIS_PORT \
              -e LITELLM_MASTER_KEY="sk-1234" \
              -e LITELLM_LICENSE=$LITELLM_LICENSE \
              -e USE_DDTRACE=True \
              -e DD_API_KEY=$DD_API_KEY \
              -e DD_SITE=$DD_SITE \
              --add-host host.docker.internal:host-gateway \
              --name my-app-2 \
              -v $(pwd)/litellm/proxy/example_config_yaml/multi_instance_simple_config.yaml:/app/config.yaml \
              my-app:latest \
              --config /app/config.yaml \
              --port 4001 \
              --detailed_debug
      - run:
          name: Install curl and dockerize
          command: |
            sudo apt-get update
            sudo apt-get install -y curl
            sudo wget https://github.com/jwilder/dockerize/releases/download/v0.6.1/dockerize-linux-amd64-v0.6.1.tar.gz
            sudo tar -C /usr/local/bin -xzvf dockerize-linux-amd64-v0.6.1.tar.gz
            sudo rm dockerize-linux-amd64-v0.6.1.tar.gz
      - run:
          name: Start outputting logs
          command: docker logs -f my-app
          background: true
      - run:
          name: Wait for instance 1 to be ready
          command: dockerize -wait http://localhost:4000 -timeout 5m
      - run:
          name: Wait for instance 2 to be ready
          command: dockerize -wait http://localhost:4001 -timeout 5m
      - run:
          name: Run tests
          command: |
            pwd
            ls
            python -m pytest -vv tests/multi_instance_e2e_tests -x --junitxml=test-results/junit.xml --durations=5
          no_output_timeout:
            120m
            # Clean up first container
      # Store test results
      - store_test_results:
          path: test-results

  proxy_store_model_in_db_tests:
    machine:
      image: ubuntu-2204:2023.10.1
    resource_class: xlarge
    working_directory: ~/project
    steps:
      - checkout
      - setup_google_dns
      - run:
          name: Install Docker CLI (In case it's not already installed)
          command: |
            curl -fsSL https://get.docker.com | sh
            sudo usermod -aG docker $USER
            docker version
            sudo systemctl restart docker
      - run:
          name: Install Python 3.9
          command: |
            curl https://repo.anaconda.com/miniconda/Miniconda3-latest-Linux-x86_64.sh --output miniconda.sh
            bash miniconda.sh -b -p $HOME/miniconda
            export PATH="$HOME/miniconda/bin:$PATH"
            conda init bash
            source ~/.bashrc
            conda create -n myenv python=3.9 -y
            conda activate myenv
            python --version
      - run:
          name: Install Dependencies
          command: |
            pip install "pytest==7.3.1"
            pip install "pytest-asyncio==0.21.1"
            pip install aiohttp
            python -m pip install --upgrade pip
            python -m pip install -r requirements.txt
            pip install "pytest==7.3.1"
            pip install "pytest-retry==1.6.3"
            pip install "pytest-mock==3.12.0"
            pip install "pytest-asyncio==0.21.1"
            pip install "assemblyai==0.37.0"
      - run:
          name: Install dockerize
          command: |
            wget https://github.com/jwilder/dockerize/releases/download/v0.6.1/dockerize-linux-amd64-v0.6.1.tar.gz
            sudo tar -C /usr/local/bin -xzvf dockerize-linux-amd64-v0.6.1.tar.gz
            rm dockerize-linux-amd64-v0.6.1.tar.gz
      - run:
          name: Start PostgreSQL Database
          command: |
            docker run -d \
              --name postgres-db \
              -e POSTGRES_USER=postgres \
              -e POSTGRES_PASSWORD=postgres \
              -e POSTGRES_DB=circle_test \
              -p 5432:5432 \
              postgres:14
      - run:
          name: Wait for PostgreSQL to be ready
          command: dockerize -wait tcp://localhost:5432 -timeout 1m
      - run:
          name: Build Docker image
          command: docker build -t my-app:latest -f ./docker/Dockerfile.database .
      - run:
          name: Run Docker container
          # intentionally give bad redis credentials here
          # the OTEL test - should get this as a trace
          command: |
            docker run -d \
              -p 4000:4000 \
              -e DATABASE_URL=postgresql://postgres:postgres@host.docker.internal:5432/circle_test \
              -e STORE_MODEL_IN_DB="True" \
              -e LITELLM_MASTER_KEY="sk-1234" \
              -e LITELLM_LICENSE=$LITELLM_LICENSE \
              --add-host host.docker.internal:host-gateway \
              --name my-app \
              -v $(pwd)/litellm/proxy/example_config_yaml/store_model_db_config.yaml:/app/config.yaml \
              my-app:latest \
              --config /app/config.yaml \
              --port 4000 \
              --detailed_debug \
      - run:
          name: Install curl and dockerize
          command: |
            sudo apt-get update
            sudo apt-get install -y curl
            sudo wget https://github.com/jwilder/dockerize/releases/download/v0.6.1/dockerize-linux-amd64-v0.6.1.tar.gz
            sudo tar -C /usr/local/bin -xzvf dockerize-linux-amd64-v0.6.1.tar.gz
            sudo rm dockerize-linux-amd64-v0.6.1.tar.gz
      - run:
          name: Start outputting logs
          command: docker logs -f my-app
          background: true
      - run:
          name: Wait for app to be ready
          command: dockerize -wait http://localhost:4000 -timeout 5m
      - run:
          name: Run tests
          command: |
            pwd
            ls
            python -m pytest -vv tests/store_model_in_db_tests -x --junitxml=test-results/junit.xml --durations=5
          no_output_timeout: 120m
      - run:
          name: Stop and remove containers
          command: |
            docker stop my-app || true
            docker rm my-app || true
            docker stop postgres-db || true
            docker rm postgres-db || true
          when: always
      - store_test_results:
          path: test-results

  proxy_build_from_pip_tests:
    # Change from docker to machine executor
    machine:
      image: ubuntu-2204:2023.10.1
    resource_class: xlarge
    working_directory: ~/project
    steps:
      - checkout
      - setup_google_dns
      # Remove Docker CLI installation since it's already available in machine executor
      - run:
          name: Install Python 3.13
          command: |
            curl https://repo.anaconda.com/miniconda/Miniconda3-latest-Linux-x86_64.sh --output miniconda.sh
            bash miniconda.sh -b -p $HOME/miniconda
            export PATH="$HOME/miniconda/bin:$PATH"
            conda init bash
            source ~/.bashrc
            conda create -n myenv python=3.13 -y
            conda activate myenv
            python --version
      - run:
          name: Install Dependencies
          command: |
            pip install "pytest==7.3.1"
            pip install "pytest-asyncio==0.21.1"
            pip install aiohttp
            python -m pip install --upgrade pip
            pip install "pytest==7.3.1"
            pip install "pytest-retry==1.6.3"
            pip install "pytest-mock==3.12.0"
            pip install "pytest-asyncio==0.21.1"
            pip install "mypy==1.18.2"
            pip install apscheduler
      - run:
          name: Build Docker image
          command: |
            docker build -t my-app:latest -f docker/build_from_pip/Dockerfile.build_from_pip .
      - run:
          name: Run Docker container
          # intentionally give bad redis credentials here
          # the OTEL test - should get this as a trace
          command: |
            docker run -d \
              -p 4000:4000 \
              -e DATABASE_URL=$PROXY_DATABASE_URL \
              -e REDIS_HOST=$REDIS_HOST \
              -e REDIS_PASSWORD=$REDIS_PASSWORD \
              -e REDIS_PORT=$REDIS_PORT \
              -e LITELLM_MASTER_KEY="sk-1234" \
              -e OPENAI_API_KEY=$OPENAI_API_KEY \
              -e LITELLM_LICENSE=$LITELLM_LICENSE \
              -e OTEL_EXPORTER="in_memory" \
              -e APORIA_API_BASE_2=$APORIA_API_BASE_2 \
              -e APORIA_API_KEY_2=$APORIA_API_KEY_2 \
              -e APORIA_API_BASE_1=$APORIA_API_BASE_1 \
              -e AWS_ACCESS_KEY_ID=$AWS_ACCESS_KEY_ID \
              -e AWS_SECRET_ACCESS_KEY=$AWS_SECRET_ACCESS_KEY \
              -e AWS_REGION_NAME=$AWS_REGION_NAME \
              -e APORIA_API_KEY_1=$APORIA_API_KEY_1 \
              -e COHERE_API_KEY=$COHERE_API_KEY \
              -e USE_DDTRACE=True \
              -e DD_API_KEY=$DD_API_KEY \
              -e DD_SITE=$DD_SITE \
              -e GCS_FLUSH_INTERVAL="1" \
              --name my-app \
              -v $(pwd)/docker/build_from_pip/litellm_config.yaml:/app/config.yaml \
              my-app:latest \
              --config /app/config.yaml \
              --port 4000 \
              --detailed_debug \
      - run:
          name: Install curl and dockerize
          command: |
            sudo apt-get update
            sudo apt-get install -y curl
            sudo wget https://github.com/jwilder/dockerize/releases/download/v0.6.1/dockerize-linux-amd64-v0.6.1.tar.gz
            sudo tar -C /usr/local/bin -xzvf dockerize-linux-amd64-v0.6.1.tar.gz
            sudo rm dockerize-linux-amd64-v0.6.1.tar.gz
      - run:
          name: Start outputting logs
          command: docker logs -f my-app
          background: true
      - run:
          name: Wait for app to be ready
          command: dockerize -wait http://localhost:4000 -timeout 5m
      - run:
          name: Run tests
          command: |
            python -m pytest -vv tests/basic_proxy_startup_tests -x --junitxml=test-results/junit-2.xml --durations=5
          no_output_timeout:
            120m
            # Clean up first container
      - run:
          name: Stop and remove first container
          command: |
            docker stop my-app
            docker rm my-app
  proxy_pass_through_endpoint_tests:
    machine:
      image: ubuntu-2204:2023.10.1
    resource_class: xlarge
    working_directory: ~/project
    steps:
      - checkout
      - setup_google_dns
      - run:
          name: Install Docker CLI (In case it's not already installed)
          command: |
            curl -fsSL https://get.docker.com | sh
            sudo usermod -aG docker $USER
            docker version
      - run:
          name: Install Python 3.9
          command: |
            curl https://repo.anaconda.com/miniconda/Miniconda3-latest-Linux-x86_64.sh --output miniconda.sh
            bash miniconda.sh -b -p $HOME/miniconda
            export PATH="$HOME/miniconda/bin:$PATH"
            conda init bash
            source ~/.bashrc
            conda create -n myenv python=3.9 -y
            conda activate myenv
            python --version
      - run:
          name: Install Dependencies
          command: |
            export PATH="$HOME/miniconda/bin:$PATH"
            source $HOME/miniconda/etc/profile.d/conda.sh
            conda activate myenv
            pip install "pytest==7.3.1"
            pip install "pytest-retry==1.6.3"
            pip install "pytest-asyncio==0.21.1"
            pip install "google-cloud-aiplatform==1.43.0"
            pip install aiohttp
            pip install "openai==1.100.1"
            pip install "assemblyai==0.37.0"
            python -m pip install --upgrade pip
            pip install "pydantic==2.10.2"
            pip install "pytest==7.3.1"
            pip install "pytest-mock==3.12.0"
            pip install "pytest-asyncio==0.21.1"
            pip install "boto3==1.36.0"
            pip install "mypy==1.18.2"
            pip install pyarrow
            pip install numpydoc
            pip install prisma
            pip install fastapi
            pip install jsonschema
            pip install "httpx==0.27.0"
            pip install "anyio==3.7.1"
            pip install "asyncio==3.4.3"
            pip install "PyGithub==1.59.1"
            pip install "google-cloud-aiplatform==1.59.0"
            pip install "anthropic==0.52.0"
            pip install "langchain_mcp_adapters==0.0.5"
            pip install "langchain_openai==0.2.1"
            pip install "langgraph==0.3.18"
            pip install "fastuuid==0.13.5"
<<<<<<< HEAD
=======
            pip install -r requirements.txt
>>>>>>> 2bc12230
      - run:
          name: Install dockerize
          command: |
            wget https://github.com/jwilder/dockerize/releases/download/v0.6.1/dockerize-linux-amd64-v0.6.1.tar.gz
            sudo tar -C /usr/local/bin -xzvf dockerize-linux-amd64-v0.6.1.tar.gz
            rm dockerize-linux-amd64-v0.6.1.tar.gz
      - run:
          name: Start PostgreSQL Database
          command: |
            docker run -d \
              --name postgres-db \
              -e POSTGRES_USER=postgres \
              -e POSTGRES_PASSWORD=postgres \
              -e POSTGRES_DB=circle_test \
              -p 5432:5432 \
              postgres:14
      - run:
          name: Wait for PostgreSQL to be ready
          command: dockerize -wait tcp://localhost:5432 -timeout 1m
      # Run pytest and generate JUnit XML report
      - run:
          name: Build Docker image
          command: docker build -t my-app:latest -f ./docker/Dockerfile.database .
      - run:
          name: Run Docker container
          command: |
            docker run -d \
              -p 4000:4000 \
              -e DATABASE_URL=postgresql://postgres:postgres@host.docker.internal:5432/circle_test \
              -e LITELLM_MASTER_KEY="sk-1234" \
              -e OPENAI_API_KEY=$OPENAI_API_KEY \
              -e GEMINI_API_KEY=$GEMINI_API_KEY \
              -e ANTHROPIC_API_KEY=$ANTHROPIC_API_KEY \
              -e ASSEMBLYAI_API_KEY=$ASSEMBLYAI_API_KEY \
              -e AZURE_API_KEY=$AZURE_API_KEY \
              -e AZURE_API_BASE=$AZURE_API_BASE \
              -e USE_DDTRACE=True \
              -e DD_API_KEY=$DD_API_KEY \
              -e DD_SITE=$DD_SITE \
              -e LITELLM_LICENSE=$LITELLM_LICENSE \
              --add-host host.docker.internal:host-gateway \
              --name my-app \
              -v $(pwd)/litellm/proxy/example_config_yaml/pass_through_config.yaml:/app/config.yaml \
              -v $(pwd)/litellm/proxy/example_config_yaml/custom_auth_basic.py:/app/custom_auth_basic.py \
              my-app:latest \
              --config /app/config.yaml \
              --port 4000 \
              --detailed_debug \
      - run:
          name: Start outputting logs
          command: docker logs -f my-app
          background: true
      - run:
          name: Wait for app to be ready
          command: dockerize -wait http://localhost:4000 -timeout 5m
      # Add Ruby installation and testing before the existing Node.js and Python tests
      - run:
          name: Install Ruby and Bundler
          command: |
            # Import GPG keys first
            gpg --keyserver hkp://keyserver.ubuntu.com --recv-keys 409B6B1796C275462A1703113804BB82D39DC0E3 7D2BAF1CF37B13E2069D6956105BD0E739499BDB || {
              curl -sSL https://rvm.io/mpapis.asc | gpg --import -
              curl -sSL https://rvm.io/pkuczynski.asc | gpg --import -
            }

            # Install Ruby version manager (RVM)
            curl -sSL https://get.rvm.io | bash -s stable

            # Source RVM from the correct location
            source $HOME/.rvm/scripts/rvm

            # Install Ruby 3.2.2
            rvm install 3.2.2
            rvm use 3.2.2 --default

            # Install latest Bundler
            gem install bundler

      - run:
          name: Run Ruby tests
          command: |
            source $HOME/.rvm/scripts/rvm
            cd tests/pass_through_tests/ruby_passthrough_tests
            bundle install
            bundle exec rspec
          no_output_timeout: 30m
      # New steps to run Node.js test
      - run:
          name: Install Node.js
          command: |
            export DEBIAN_FRONTEND=noninteractive
            curl -fsSL https://deb.nodesource.com/setup_18.x | sudo -E bash -
            sudo apt-get update
            sudo apt-get install -y nodejs
            node --version
            npm --version

      - run:
          name: Install Node.js dependencies
          command: |
            npm install @google-cloud/vertexai
            npm install @google/generative-ai
            npm install --save-dev jest

      - run:
          name: Run Vertex AI, Google AI Studio Node.js tests
          command: |
            npx jest tests/pass_through_tests --verbose
          no_output_timeout: 30m
      - run:
          name: Run tests
          command: |
            export PATH="$HOME/miniconda/bin:$PATH"
            source $HOME/miniconda/etc/profile.d/conda.sh
            conda activate myenv
            pwd
            ls
            python -m pytest -vv tests/pass_through_tests/ -x --junitxml=test-results/junit.xml --durations=5
          no_output_timeout: 120m

      # Store test results
      - store_test_results:
          path: test-results

  upload-coverage:
    docker:
      - image: cimg/python:3.9
    steps:
      - checkout
      - attach_workspace:
          at: .
      # Check file locations
      - run:
          name: Check coverage file location
          command: |
            echo "Current directory:"
            ls -la
            echo "\nContents of tests/llm_translation:"
            ls -la tests/llm_translation
      - run:
          name: Combine Coverage
          command: |
            python -m venv venv
            . venv/bin/activate
            pip install coverage
            coverage combine llm_translation_coverage llm_responses_api_coverage ocr_coverage search_coverage mcp_coverage logging_coverage audio_coverage litellm_router_coverage local_testing_coverage litellm_assistants_api_coverage auth_ui_unit_tests_coverage langfuse_coverage caching_coverage litellm_proxy_unit_tests_coverage image_gen_coverage pass_through_unit_tests_coverage batches_coverage litellm_security_tests_coverage guardrails_coverage litellm_proxy_tests_coverage litellm_llms_tests_coverage litellm_core_tests_coverage litellm_mapped_tests_coverage
            coverage xml
      - codecov/upload:
          file: ./coverage.xml

  publish_to_pypi:
    docker:
      - image: cimg/python:3.8
    working_directory: ~/project

    environment:
      TWINE_USERNAME: __token__

    steps:
      - checkout

      - run:
          name: Copy model_prices_and_context_window File to model_prices_and_context_window_backup
          command: |
            cp model_prices_and_context_window.json litellm/model_prices_and_context_window_backup.json

      - run:
          name: Checkout code
          command: git checkout $CIRCLE_SHA1

      # Check if setup.py is modified and publish to PyPI
      - run:
          name: PyPI publish
          command: |
            echo "Install TOML package."
            python -m pip install toml
            VERSION=$(python -c "import toml; print(toml.load('pyproject.toml')['tool']['poetry']['version'])")
            PACKAGE_NAME=$(python -c "import toml; print(toml.load('pyproject.toml')['tool']['poetry']['name'])")
            if ! pip show -v $PACKAGE_NAME | grep -q "Version: ${VERSION}"; then
                echo "pyproject.toml modified"
                echo -e "[pypi]\nusername = $PYPI_PUBLISH_USERNAME\npassword = $PYPI_PUBLISH_PASSWORD" > ~/.pypirc
                python -m pip install --upgrade pip
                pip install build
                pip install wheel
                pip install --upgrade twine setuptools
                rm -rf build dist

                echo "Building package"
                python -m build

                echo "Twine upload to dist"
                echo "Contents of dist directory:"
                ls dist/
                twine upload --verbose dist/*
            else
                echo "Version ${VERSION} of package is already published on PyPI. Skipping PyPI publish."
                circleci step halt
            fi
      - run:
          name: Trigger Github Action for new Docker Container + Trigger Load Testing
          command: |
            echo "Install TOML package."
            python3 -m pip install toml
            VERSION=$(python3 -c "import toml; print(toml.load('pyproject.toml')['tool']['poetry']['version'])")
            echo "LiteLLM Version ${VERSION}"
            curl -X POST \
              -H "Accept: application/vnd.github.v3+json" \
              -H "Authorization: Bearer $GITHUB_TOKEN" \
              "https://api.github.com/repos/BerriAI/litellm/actions/workflows/ghcr_deploy.yml/dispatches" \
              -d "{\"ref\":\"main\", \"inputs\":{\"tag\":\"v${VERSION}-nightly\", \"commit_hash\":\"$CIRCLE_SHA1\"}}"
            echo "triggering load testing server for version ${VERSION} and commit ${CIRCLE_SHA1}"
            curl -X POST "https://proxyloadtester-production.up.railway.app/start/load/test?version=${VERSION}&commit_hash=${CIRCLE_SHA1}&release_type=nightly"

  publish_proxy_extras:
    docker:
      - image: cimg/python:3.8
    working_directory: ~/project/litellm-proxy-extras
    environment:
      TWINE_USERNAME: __token__

    steps:
      - checkout:
          path: ~/project

      - run:
          name: Check if litellm-proxy-extras dir or pyproject.toml was modified
          command: |
            echo "Install TOML package."
            python -m pip install toml
            # Get current version from pyproject.toml
            CURRENT_VERSION=$(python -c "import toml; print(toml.load('pyproject.toml')['tool']['poetry']['version'])")

            # Get last published version from PyPI
            LAST_VERSION=$(curl -s https://pypi.org/pypi/litellm-proxy-extras/json | python -c "import json, sys; print(json.load(sys.stdin)['info']['version'])")

            echo "Current version: $CURRENT_VERSION"
            echo "Last published version: $LAST_VERSION"

            # Compare versions using Python's packaging.version
            VERSION_COMPARE=$(python -c "from packaging import version; print(1 if version.parse('$CURRENT_VERSION') < version.parse('$LAST_VERSION') else 0)")

            echo "Version compare: $VERSION_COMPARE"
            if [ "$VERSION_COMPARE" = "1" ]; then
              echo "Error: Current version ($CURRENT_VERSION) is less than last published version ($LAST_VERSION)"
              exit 1
            fi

            # If versions are equal or current is greater, check contents
            pip download --no-deps litellm-proxy-extras==$LAST_VERSION -d /tmp

            echo "Contents of /tmp directory:"
            ls -la /tmp

            # Find the downloaded file (could be .whl or .tar.gz)
            DOWNLOADED_FILE=$(ls /tmp/litellm_proxy_extras-*)
            echo "Downloaded file: $DOWNLOADED_FILE"

            # Extract based on file extension
            if [[ "$DOWNLOADED_FILE" == *.whl ]]; then
                echo "Extracting wheel file..."
                unzip -q "$DOWNLOADED_FILE" -d /tmp/extracted
                EXTRACTED_DIR="/tmp/extracted"
            else
                echo "Extracting tar.gz file..."
                tar -xzf "$DOWNLOADED_FILE" -C /tmp
                EXTRACTED_DIR="/tmp/litellm_proxy_extras-$LAST_VERSION"
            fi

            echo "Contents of extracted package:"
            ls -R "$EXTRACTED_DIR"

            # Compare contents
            if ! diff -r "$EXTRACTED_DIR/litellm_proxy_extras" ./litellm_proxy_extras; then
              if [ "$CURRENT_VERSION" = "$LAST_VERSION" ]; then
                echo "Error: Changes detected in litellm-proxy-extras but version was not bumped"
                echo "Current version: $CURRENT_VERSION"
                echo "Last published version: $LAST_VERSION"
                echo "Changes:"
                diff -r "$EXTRACTED_DIR/litellm_proxy_extras" ./litellm_proxy_extras
                exit 1
              fi
            else
              echo "No changes detected in litellm-proxy-extras. Skipping PyPI publish."
              circleci step halt
            fi

      - run:
          name: Get new version
          command: |
            cd litellm-proxy-extras
            NEW_VERSION=$(python -c "import toml; print(toml.load('pyproject.toml')['tool']['poetry']['version'])")
            echo "export NEW_VERSION=$NEW_VERSION" >> $BASH_ENV

      - run:
          name: Check if versions match
          command: |
            cd ~/project
            # Check pyproject.toml
            CURRENT_VERSION=$(python -c "import toml; print(toml.load('pyproject.toml')['tool']['poetry']['dependencies']['litellm-proxy-extras'].split('\"')[1])")
            if [ "$CURRENT_VERSION" != "$NEW_VERSION" ]; then
              echo "Error: Version in pyproject.toml ($CURRENT_VERSION) doesn't match new version ($NEW_VERSION)"
              exit 1
            fi

            # Check requirements.txt
            REQ_VERSION=$(grep -oP 'litellm-proxy-extras==\K[0-9.]+' requirements.txt)
            if [ "$REQ_VERSION" != "$NEW_VERSION" ]; then
              echo "Error: Version in requirements.txt ($REQ_VERSION) doesn't match new version ($NEW_VERSION)"
              exit 1
            fi

      - run:
          name: Publish to PyPI
          command: |
            cd litellm-proxy-extras
            echo -e "[pypi]\nusername = $PYPI_PUBLISH_USERNAME\npassword = $PYPI_PUBLISH_PASSWORD" > ~/.pypirc
            python -m pip install --upgrade pip build twine setuptools wheel
            rm -rf build dist
            python -m build
            twine upload --verbose dist/*

  e2e_ui_testing:
    machine:
      image: ubuntu-2204:2023.10.1
    resource_class: xlarge
    working_directory: ~/project
    steps:
      - checkout
      - setup_google_dns
      - run:
          name: Build UI
          command: |
            # Set up nvm
            export NVM_DIR="/opt/circleci/.nvm"
            source "$NVM_DIR/nvm.sh"
            source "$NVM_DIR/bash_completion"

            # Install and use Node version
            nvm install v20
            nvm use v20

            cd ui/litellm-dashboard

            # Install dependencies first
            npm install

            # Now source the build script
            source ./build_ui.sh
      - run:
          name: Upgrade Docker to v24.x (API 1.44+)
          command: |
            curl -fsSL https://get.docker.com | sh
            sudo usermod -aG docker $USER
            docker version
      - run:
          name: Install Python 3.9
          command: |
            curl https://repo.anaconda.com/miniconda/Miniconda3-latest-Linux-x86_64.sh --output miniconda.sh
            bash miniconda.sh -b -p $HOME/miniconda
            export PATH="$HOME/miniconda/bin:$PATH"
            conda init bash
            source ~/.bashrc
            conda create -n myenv python=3.9 -y
            conda activate myenv
            python --version
      - run:
          name: Install Dependencies
          command: |
            npm install -D @playwright/test
            npm install @google-cloud/vertexai
            pip install "pytest==7.3.1"
            pip install "pytest-retry==1.6.3"
            pip install "pytest-asyncio==0.21.1"
            pip install aiohttp
            pip install "openai==1.100.1"
            python -m pip install --upgrade pip
            pip install "pydantic==2.10.2"
            pip install "pytest==7.3.1"
            pip install "pytest-mock==3.12.0"
            pip install "pytest-asyncio==0.21.1"
            pip install "mypy==1.18.2"
            pip install pyarrow
            pip install numpydoc
            pip install prisma
            pip install fastapi
            pip install jsonschema
            pip install "httpx==0.24.1"
            pip install "anyio==3.7.1"
            pip install "asyncio==3.4.3"
      - run:
          name: Install Playwright Browsers
          command: |
            npx playwright install
      - run:
          name: Run UI unit tests (Vitest)
          command: |
            # Use Node 20 (several deps require >=20)
            export NVM_DIR="/opt/circleci/.nvm"
            source "$NVM_DIR/nvm.sh"
            nvm install 20
            nvm use 20

            cd ui/litellm-dashboard
            npm ci || npm install

            # CI run, with both LCOV (Codecov) and HTML (artifact you can click)
            CI=true npm run test -- --run --coverage \
              --coverage.provider=v8 \
              --coverage.reporter=lcov \
              --coverage.reporter=html \
              --coverage.reportsDirectory=coverage/html

      - run:
          name: Build Docker image
          command: docker build -t my-app:latest -f ./docker/Dockerfile.database .
      - run:
          name: Run Docker container
          command: |
            docker run -d \
              -p 4000:4000 \
              -e DATABASE_URL=$SMALL_DATABASE_URL \
              -e LITELLM_MASTER_KEY="sk-1234" \
              -e OPENAI_API_KEY=$OPENAI_API_KEY \
              -e UI_USERNAME="admin" \
              -e UI_PASSWORD="gm" \
              -e LITELLM_LICENSE=$LITELLM_LICENSE \
              --name my-app \
              -v $(pwd)/litellm/proxy/example_config_yaml/simple_config.yaml:/app/config.yaml \
              my-app:latest \
              --config /app/config.yaml \
              --port 4000 \
              --detailed_debug
      - run:
          name: Install curl and dockerize
          command: |
            sudo apt-get update
            sudo apt-get install -y curl
            sudo wget https://github.com/jwilder/dockerize/releases/download/v0.6.1/dockerize-linux-amd64-v0.6.1.tar.gz
            sudo tar -C /usr/local/bin -xzvf dockerize-linux-amd64-v0.6.1.tar.gz
            sudo rm dockerize-linux-amd64-v0.6.1.tar.gz
      - run:
          name: Start outputting logs
          command: docker logs -f my-app
          background: true
      - run:
          name: Wait for app to be ready
          command: dockerize -wait http://localhost:4000 -timeout 5m
      - run:
          name: Run Playwright Tests
          command: |
            npx playwright test e2e_ui_tests/ --reporter=html --output=test-results
          no_output_timeout: 120m
      - store_test_results:
          path: test-results

  test_nonroot_image:
    machine:
      image: ubuntu-2204:2023.10.1
    resource_class: xlarge
    working_directory: ~/project
    steps:
      - checkout
      - setup_google_dns
      - run:
          name: Build Docker image
          command: |
            docker build -t non_root_image:latest . -f ./docker/Dockerfile.non_root
      - run:
          name: Install Container Structure Test
          command: |
            curl -LO https://github.com/GoogleContainerTools/container-structure-test/releases/download/v1.19.3/container-structure-test-linux-amd64
            chmod +x container-structure-test-linux-amd64
            sudo mv container-structure-test-linux-amd64 /usr/local/bin/container-structure-test
      - run:
          name: Run Container Structure Test
          command: |
            container-structure-test test --image non_root_image:latest --config docker/tests/nonroot.yaml

  test_bad_database_url:
    machine:
      image: ubuntu-2204:2023.10.1
    resource_class: xlarge
    working_directory: ~/project
    steps:
      - checkout
      - setup_google_dns
      - run:
          name: Install dockerize
          command: |
            wget https://github.com/jwilder/dockerize/releases/download/v0.6.1/dockerize-linux-amd64-v0.6.1.tar.gz
            sudo tar -C /usr/local/bin -xzvf dockerize-linux-amd64-v0.6.1.tar.gz
            rm dockerize-linux-amd64-v0.6.1.tar.gz
      - run:
          name: Start PostgreSQL Database
          command: |
            docker run -d \
              --name postgres-db \
              -e POSTGRES_USER=postgres \
              -e POSTGRES_PASSWORD=postgres \
              -e POSTGRES_DB=circle_test \
              -p 5432:5432 \
              postgres:14
      - run:
          name: Wait for PostgreSQL to be ready
          command: dockerize -wait tcp://localhost:5432 -timeout 1m
      - run:
          name: Build Docker image
          command: |
            docker build -t myapp . -f ./docker/Dockerfile.non_root
      - run:
          name: Run Docker container with bad DATABASE_URL
          command: |
            docker run --name my-app \
              -p 4000:4000 \
              -e DEFAULT_NUM_WORKERS_LITELLM_PROXY=1 \
              -e DATABASE_URL="postgresql://wrong:wrong@wrong:5432/wrong" \
              myapp:latest \
              --port 4000 > docker_output.log 2>&1 || true
      - run:
          name: Display Docker logs
          command: cat docker_output.log
      - run:
          name: Check for expected error
          command: |
            if grep -q "Error: P1001: Can't reach database server at" docker_output.log && \
               grep -q "ERROR:    Application startup failed. Exiting." docker_output.log; then
              echo "Expected error found. Test passed."
            else
              echo "Expected error not found. Test failed."
              cat docker_output.log
              exit 1
            fi

workflows:
  version: 2
  build_and_test:
    jobs:
      - using_litellm_on_windows:
          filters:
            branches:
              only:
                - main
                - /litellm_.*/
      - mypy_linting:
          filters:
            branches:
              only:
                - main
                - /litellm_.*/
      - local_testing:
          filters:
            branches:
              only:
                - main
                - /litellm_.*/
      - langfuse_logging_unit_tests:
          filters:
            branches:
              only:
                - main
                - /litellm_.*/
      - caching_unit_tests:
          filters:
            branches:
              only:
                - main
                - /litellm_.*/
      - litellm_proxy_unit_testing:
          filters:
            branches:
              only:
                - main
                - /litellm_.*/
      - litellm_security_tests:
          filters:
            branches:
              only:
                - main
                - /litellm_.*/
      - litellm_assistants_api_testing:
          filters:
            branches:
              only:
                - main
                - /litellm_.*/
      - litellm_router_testing:
          filters:
            branches:
              only:
                - main
                - /litellm_.*/
      - litellm_router_unit_testing:
          filters:
            branches:
              only:
                - main
                - /litellm_.*/
      - check_code_and_doc_quality:
          filters:
            branches:
              only:
                - main
                - /litellm_.*/
      - auth_ui_unit_tests:
          filters:
            branches:
              only:
                - main
                - /litellm_.*/
      - e2e_ui_testing:
          filters:
            branches:
              only:
                - main
                - /litellm_.*/
      - build_and_test:
          filters:
            branches:
              only:
                - main
                - /litellm_.*/
      - e2e_openai_endpoints:
          filters:
            branches:
              only:
                - main
                - /litellm_.*/
      - proxy_logging_guardrails_model_info_tests:
          filters:
            branches:
              only:
                - main
                - /litellm_.*/
      - proxy_spend_accuracy_tests:
          filters:
            branches:
              only:
                - main
                - /litellm_.*/
      - proxy_multi_instance_tests:
          filters:
            branches:
              only:
                - main
                - /litellm_.*/
      - proxy_store_model_in_db_tests:
          filters:
            branches:
              only:
                - main
                - /litellm_.*/
      - proxy_build_from_pip_tests:
          filters:
            branches:
              only:
                - main
                - /litellm_.*/
      - proxy_pass_through_endpoint_tests:
          filters:
            branches:
              only:
                - main
                - /litellm_.*/
      - llm_translation_testing:
          filters:
            branches:
              only:
                - main
                - /litellm_.*/
      - mcp_testing:
          filters:
            branches:
              only:
                - main
                - /litellm_.*/
      - guardrails_testing:
          filters:
            branches:
              only:
                - main
                - /litellm_.*/
      - google_generate_content_endpoint_testing:
          filters:
            branches:
              only:
                - main
                - /litellm_.*/
      - llm_responses_api_testing:
          filters:
            branches:
              only:
                - main
                - /litellm_.*/
      - ocr_testing:
          filters:
            branches:
              only:
                - main
                - /litellm_.*/
      - search_testing:
          filters:
            branches:
              only:
                - main
                - /litellm_.*/
      - litellm_mapped_enterprise_tests:
          filters:
            branches:
              only:
                - main
                - /litellm_.*/
      - litellm_mapped_tests_proxy:
          filters:
            branches:
              only:
                - main
                - /litellm_.*/
      - litellm_mapped_tests_llms:
          filters:
            branches:
              only:
                - main
                - /litellm_.*/
      - litellm_mapped_tests_core:
          filters:
            branches:
              only:
                - main
                - /litellm_.*/
      - batches_testing:
          filters:
            branches:
              only:
                - main
                - /litellm_.*/
      - litellm_utils_testing:
          filters:
            branches:
              only:
                - main
                - /litellm_.*/
      - pass_through_unit_testing:
          filters:
            branches:
              only:
                - main
                - /litellm_.*/
      - image_gen_testing:
          filters:
            branches:
              only:
                - main
                - /litellm_.*/
      - logging_testing:
          filters:
            branches:
              only:
                - main
                - /litellm_.*/
      - audio_testing:
          filters:
            branches:
              only:
                - main
                - /litellm_.*/
      - upload-coverage:
          requires:
            - llm_translation_testing
            - mcp_testing
            - google_generate_content_endpoint_testing
            - guardrails_testing
            - llm_responses_api_testing
            - ocr_testing
            - search_testing
            - litellm_mapped_tests_proxy
            - litellm_mapped_tests_llms
            - litellm_mapped_tests_core
            - litellm_mapped_enterprise_tests
            - batches_testing
            - litellm_utils_testing
            - pass_through_unit_testing
            - image_gen_testing
            - logging_testing
            - audio_testing
            - litellm_router_testing
            - litellm_router_unit_testing
            - caching_unit_tests
            - litellm_proxy_unit_testing
            - litellm_security_tests
            - langfuse_logging_unit_tests
            - local_testing
            - litellm_assistants_api_testing
            - auth_ui_unit_tests
      - db_migration_disable_update_check:
          filters:
            branches:
              only:
                - main
                - /litellm_.*/
      - installing_litellm_on_python:
          filters:
            branches:
              only:
                - main
                - /litellm_.*/
      - installing_litellm_on_python_3_13:
          filters:
            branches:
              only:
                - main
                - /litellm_.*/
      - helm_chart_testing:
          filters:
            branches:
              only:
                - main
                - /litellm_.*/
      - test_bad_database_url:
          filters:
            branches:
              only:
                - main
                - /litellm_.*/
      - publish_proxy_extras:
          filters:
            branches:
              only:
                - main
      - publish_to_pypi:
          requires:
            - mypy_linting
            - local_testing
            - build_and_test
            - e2e_openai_endpoints
            - test_bad_database_url
            - llm_translation_testing
            - mcp_testing
            - google_generate_content_endpoint_testing
            - llm_responses_api_testing
            - ocr_testing
            - search_testing
            - litellm_mapped_tests_proxy
            - litellm_mapped_tests_llms
            - litellm_mapped_tests_core
            - litellm_mapped_enterprise_tests
            - batches_testing
            - litellm_utils_testing
            - pass_through_unit_testing
            - image_gen_testing
            - logging_testing
            - audio_testing
            - litellm_router_testing
            - litellm_router_unit_testing
            - caching_unit_tests
            - langfuse_logging_unit_tests
            - litellm_assistants_api_testing
            - auth_ui_unit_tests
            - db_migration_disable_update_check
            - e2e_ui_testing
            - litellm_proxy_unit_testing
            - litellm_security_tests
            - installing_litellm_on_python
            - installing_litellm_on_python_3_13
            - proxy_logging_guardrails_model_info_tests
            - proxy_spend_accuracy_tests
            - proxy_multi_instance_tests
            - proxy_store_model_in_db_tests
            - proxy_build_from_pip_tests
            - proxy_pass_through_endpoint_tests
            - check_code_and_doc_quality
            - publish_proxy_extras
            - guardrails_testing<|MERGE_RESOLUTION|>--- conflicted
+++ resolved
@@ -1175,30 +1175,8 @@
       - run:
           name: Run proxy tests
           command: |
-<<<<<<< HEAD
             python -m pytest tests/test_litellm/proxy --cov=litellm --cov-report=xml --junitxml=test-results/junit-proxy.xml --durations=10 -n 16 --maxfail=5 --timeout=300 -vv --log-cli-level=WARNING
           no_output_timeout: 120m
-=======
-            python -m pip install --upgrade pip
-            python -m pip install -r requirements.txt
-            pip install "pytest-mock==3.12.0"
-            pip install "pytest==7.3.1"
-            pip install "pytest-retry==1.6.3"
-            pip install "pytest-cov==5.0.0"
-            pip install "pytest-asyncio==0.21.1"
-            pip install "respx==0.22.0"
-            pip install "hypercorn==0.17.3"
-            pip install "pydantic==2.10.2"
-            pip install "mcp==1.10.1"
-            pip install "requests-mock>=1.12.1"
-            pip install "responses==0.25.7"
-            pip install "pytest-xdist==3.6.1"
-            pip install "pytest-forked==1.6.0"
-            pip install "semantic_router==0.1.10"
-            pip install "fastapi-offline==1.7.3"
-      - setup_litellm_enterprise_pip
-      # Run pytest and generate JUnit XML report
->>>>>>> 2bc12230
       - run:
           name: Rename the coverage files
           command: |
@@ -2824,10 +2802,7 @@
             pip install "langchain_openai==0.2.1"
             pip install "langgraph==0.3.18"
             pip install "fastuuid==0.13.5"
-<<<<<<< HEAD
-=======
             pip install -r requirements.txt
->>>>>>> 2bc12230
       - run:
           name: Install dockerize
           command: |
