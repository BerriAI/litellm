# What is this?
## This hook is used to check for LiteLLM managed files in the request body, and replace them with model-specific file id

import base64
import json
import uuid
from typing import TYPE_CHECKING, Any, Dict, List, Literal, Optional, Union, cast

from litellm import Router, verbose_logger
from litellm.caching.caching import DualCache
from litellm.integrations.custom_logger import CustomLogger
from litellm.litellm_core_utils.prompt_templates.common_utils import extract_file_data
from litellm.llms.base_llm.files.transformation import BaseFileEndpoints
from litellm.proxy._types import CallTypes, LiteLLM_ManagedFileTable, UserAPIKeyAuth
from litellm.proxy.openai_files_endpoints.common_utils import (
    _is_base64_encoded_unified_file_id,
    convert_b64_uid_to_unified_uid,
)
from litellm.types.llms.openai import (
    AllMessageValues,
    ChatCompletionFileObject,
    CreateFileRequest,
    OpenAIFileObject,
    OpenAIFilesPurpose,
)
from litellm.types.utils import (
    LiteLLMBatch,
    LiteLLMFineTuningJob,
    LLMResponseTypes,
    SpecialEnums,
)

if TYPE_CHECKING:
    from opentelemetry.trace import Span as _Span

    from litellm.proxy.utils import InternalUsageCache as _InternalUsageCache
    from litellm.proxy.utils import PrismaClient as _PrismaClient

    Span = Union[_Span, Any]
    InternalUsageCache = _InternalUsageCache
    PrismaClient = _PrismaClient
else:
    Span = Any
    InternalUsageCache = Any
    PrismaClient = Any


class _PROXY_LiteLLMManagedFiles(CustomLogger, BaseFileEndpoints):
    # Class variables or attributes
    def __init__(
        self, internal_usage_cache: InternalUsageCache, prisma_client: PrismaClient
    ):
        self.internal_usage_cache = internal_usage_cache
        self.prisma_client = prisma_client

    async def store_unified_file_id(
        self,
        file_id: str,
        file_object: OpenAIFileObject,
        litellm_parent_otel_span: Optional[Span],
        model_mappings: Dict[str, str],
    ) -> None:
        verbose_logger.info(
            f"Storing LiteLLM Managed File object with id={file_id} in cache"
        )
        litellm_managed_file_object = LiteLLM_ManagedFileTable(
            unified_file_id=file_id,
            file_object=file_object,
            model_mappings=model_mappings,
        )
        await self.internal_usage_cache.async_set_cache(
            key=file_id,
            value=litellm_managed_file_object.model_dump(),
            litellm_parent_otel_span=litellm_parent_otel_span,
        )

        await self.prisma_client.db.litellm_managedfiletable.create(
            data={
                "unified_file_id": file_id,
                "file_object": file_object.model_dump_json(),
                "model_mappings": json.dumps(model_mappings),
            }
        )

    async def get_unified_file_id(
        self, file_id: str, litellm_parent_otel_span: Optional[Span] = None
    ) -> Optional[LiteLLM_ManagedFileTable]:
        ## CHECK CACHE
        result = cast(
            Optional[dict],
            await self.internal_usage_cache.async_get_cache(
                key=file_id,
                litellm_parent_otel_span=litellm_parent_otel_span,
            ),
        )

        if result:
            return LiteLLM_ManagedFileTable(**result)

        ## CHECK DB
        db_object = await self.prisma_client.db.litellm_managedfiletable.find_first(
            where={"unified_file_id": file_id}
        )

        if db_object:
            return LiteLLM_ManagedFileTable(**db_object.model_dump())
        return None

    async def delete_unified_file_id(
        self, file_id: str, litellm_parent_otel_span: Optional[Span] = None
    ) -> OpenAIFileObject:
        ## get old value
        initial_value = await self.prisma_client.db.litellm_managedfiletable.find_first(
            where={"unified_file_id": file_id}
        )
        if initial_value is None:
            raise Exception(f"LiteLLM Managed File object with id={file_id} not found")
        ## delete old value
        await self.internal_usage_cache.async_set_cache(
            key=file_id,
            value=None,
            litellm_parent_otel_span=litellm_parent_otel_span,
        )
        await self.prisma_client.db.litellm_managedfiletable.delete(
            where={"unified_file_id": file_id}
        )
        return initial_value.file_object

    async def async_pre_call_hook(
        self,
        user_api_key_dict: UserAPIKeyAuth,
        cache: DualCache,
        data: Dict,
        call_type: Literal[
            "completion",
            "text_completion",
            "embeddings",
            "image_generation",
            "moderation",
            "audio_transcription",
            "pass_through_endpoint",
            "rerank",
            "acreate_batch",
            "aretrieve_batch",
            "afile_content",
            "acreate_fine_tuning_job",
<<<<<<< HEAD
            "aretrieve_fine_tuning_job",
            "alist_fine_tuning_jobs",
            "acancel_fine_tuning_job",
=======
>>>>>>> 1cd25950
        ],
    ) -> Union[Exception, str, Dict, None]:
        """
        - Detect litellm_proxy/ file_id
        - add dictionary of mappings of litellm_proxy/ file_id -> provider_file_id => {litellm_proxy/file_id: {"model_id": id, "file_id": provider_file_id}}
        """
        print(
            "CALLS ASYNC PRE CALL HOOK - DATA={}, CALL_TYPE={}".format(data, call_type)
        )
        if call_type == CallTypes.completion.value:
            messages = data.get("messages")
            if messages:
                file_ids = self.get_file_ids_from_messages(messages)
                if file_ids:
                    model_file_id_mapping = await self.get_model_file_id_mapping(
                        file_ids, user_api_key_dict.parent_otel_span
                    )

                    data["model_file_id_mapping"] = model_file_id_mapping
        elif call_type == CallTypes.afile_content.value:
            retrieve_file_id = cast(Optional[str], data.get("file_id"))
            potential_file_id = (
                _is_base64_encoded_unified_file_id(retrieve_file_id)
                if retrieve_file_id
                else False
            )
            if potential_file_id:
                model_id = self.get_model_id_from_unified_file_id(potential_file_id)
                if model_id:
                    data["model"] = model_id
                    data["file_id"] = self.get_output_file_id_from_unified_file_id(
                        potential_file_id
                    )
        elif call_type == CallTypes.acreate_batch.value:
            input_file_id = cast(Optional[str], data.get("input_file_id"))
            if input_file_id:
                model_file_id_mapping = await self.get_model_file_id_mapping(
                    [input_file_id], user_api_key_dict.parent_otel_span
                )

                data["model_file_id_mapping"] = model_file_id_mapping
        elif (
            call_type == CallTypes.aretrieve_batch.value
            or call_type == CallTypes.acancel_fine_tuning_job.value
            or call_type == CallTypes.aretrieve_fine_tuning_job.value
        ):
            accessor_key: Optional[str] = None
            retrieve_object_id: Optional[str] = None
            if call_type == CallTypes.aretrieve_batch.value:
                accessor_key = "batch_id"
            elif (
                call_type == CallTypes.acancel_fine_tuning_job.value
                or call_type == CallTypes.aretrieve_fine_tuning_job.value
            ):
                accessor_key = "fine_tuning_job_id"

            if accessor_key:
                retrieve_object_id = cast(Optional[str], data.get(accessor_key))
            potential_llm_object_id = (
                _is_base64_encoded_unified_file_id(retrieve_object_id)
                if retrieve_object_id
                else False
            )
            if potential_llm_object_id:
                ## for managed batch id - get the model id
                potential_model_id = self.get_model_id_from_unified_batch_id(
                    potential_llm_object_id
                )
                if potential_model_id is None:
                    raise Exception(
                        f"LiteLLM Managed {accessor_key} with id={retrieve_object_id} is invalid - does not contain encoded model_id."
                    )
                data["model"] = potential_model_id
                data[accessor_key] = self.get_batch_id_from_unified_batch_id(
                    potential_llm_object_id
                )
        elif call_type == CallTypes.acreate_fine_tuning_job.value:
            input_file_id = cast(Optional[str], data.get("training_file"))
            if input_file_id:
                model_file_id_mapping = await self.get_model_file_id_mapping(
                    [input_file_id], user_api_key_dict.parent_otel_span
                )
                data["model_file_id_mapping"] = model_file_id_mapping

        print("DATA={}".format(data))
        return data

    async def async_pre_call_deployment_hook(
        self, kwargs: Dict[str, Any], call_type: Optional[CallTypes]
    ) -> Optional[dict]:
        """
        Allow modifying the request just before it's sent to the deployment.
        """
<<<<<<< HEAD
=======
        print(
            "CALLS ASYNC PRE CALL DEPLOYMENT HOOK - KWARGS={}, CALL_TYPE={}".format(
                kwargs, call_type
            )
        )
>>>>>>> 1cd25950
        accessor_key: Optional[str] = None
        if call_type and call_type == CallTypes.acreate_batch:
            accessor_key = "input_file_id"
        elif call_type and call_type == CallTypes.acreate_fine_tuning_job:
            accessor_key = "training_file"
        else:
            return kwargs

        if accessor_key:
            input_file_id = cast(Optional[str], kwargs.get(accessor_key))
            model_file_id_mapping = cast(
                Optional[Dict[str, Dict[str, str]]], kwargs.get("model_file_id_mapping")
            )
            model_id = cast(Optional[str], kwargs.get("model_info", {}).get("id", None))
            mapped_file_id: Optional[str] = None
            if input_file_id and model_file_id_mapping and model_id:
                mapped_file_id = model_file_id_mapping.get(input_file_id, {}).get(
                    model_id, None
                )
            if mapped_file_id:
                kwargs[accessor_key] = mapped_file_id

        return kwargs

    def get_file_ids_from_messages(self, messages: List[AllMessageValues]) -> List[str]:
        """
        Gets file ids from messages
        """
        file_ids = []
        for message in messages:
            if message.get("role") == "user":
                content = message.get("content")
                if content:
                    if isinstance(content, str):
                        continue
                    for c in content:
                        if c["type"] == "file":
                            file_object = cast(ChatCompletionFileObject, c)
                            file_object_file_field = file_object["file"]
                            file_id = file_object_file_field.get("file_id")
                            if file_id:
                                file_ids.append(file_id)
        return file_ids

    async def get_model_file_id_mapping(
        self, file_ids: List[str], litellm_parent_otel_span: Span
    ) -> dict:
        """
        Get model-specific file IDs for a list of proxy file IDs.
        Returns a dictionary mapping litellm_proxy/ file_id -> model_id -> model_file_id

        1. Get all the litellm_proxy/ file_ids from the messages
        2. For each file_id, search for cache keys matching the pattern file_id:*
        3. Return a dictionary of mappings of litellm_proxy/ file_id -> model_id -> model_file_id

        Example:
        {
            "litellm_proxy/file_id": {
                "model_id": "model_file_id"
            }
        }
        """

        file_id_mapping: Dict[str, Dict[str, str]] = {}
        litellm_managed_file_ids = []

        for file_id in file_ids:
            ## CHECK IF FILE ID IS MANAGED BY LITELM
            is_base64_unified_file_id = _is_base64_encoded_unified_file_id(file_id)

            if is_base64_unified_file_id:
                litellm_managed_file_ids.append(file_id)

        if litellm_managed_file_ids:
            # Get all cache keys matching the pattern file_id:*
            for file_id in litellm_managed_file_ids:
                # Search for any cache key starting with this file_id
                unified_file_object = await self.get_unified_file_id(
                    file_id, litellm_parent_otel_span
                )
                if unified_file_object:
                    file_id_mapping[file_id] = unified_file_object.model_mappings

        return file_id_mapping

    async def create_file_for_each_model(
        self,
        llm_router: Optional[Router],
        _create_file_request: CreateFileRequest,
        target_model_names_list: List[str],
        litellm_parent_otel_span: Span,
    ) -> List[OpenAIFileObject]:
        if llm_router is None:
            raise Exception("LLM Router not initialized. Ensure models added to proxy.")
        responses = []
        for model in target_model_names_list:
            individual_response = await llm_router.acreate_file(
                model=model, **_create_file_request
            )
            responses.append(individual_response)

        return responses

    async def acreate_file(
        self,
        create_file_request: CreateFileRequest,
        llm_router: Router,
        target_model_names_list: List[str],
        litellm_parent_otel_span: Span,
    ) -> OpenAIFileObject:
        responses = await self.create_file_for_each_model(
            llm_router=llm_router,
            _create_file_request=create_file_request,
            target_model_names_list=target_model_names_list,
            litellm_parent_otel_span=litellm_parent_otel_span,
        )
        response = await _PROXY_LiteLLMManagedFiles.return_unified_file_id(
            file_objects=responses,
            create_file_request=create_file_request,
            internal_usage_cache=self.internal_usage_cache,
            litellm_parent_otel_span=litellm_parent_otel_span,
            target_model_names_list=target_model_names_list,
        )

        ## STORE MODEL MAPPINGS IN DB
        model_mappings: Dict[str, str] = {}
        for file_object in responses:
            model_id = file_object._hidden_params.get("model_id")
            if model_id is None:
                verbose_logger.warning(
                    f"Skipping file_object: {file_object} because model_id in hidden_params={file_object._hidden_params} is None"
                )
                continue
            file_id = file_object.id
            model_mappings[model_id] = file_id

        await self.store_unified_file_id(
            file_id=response.id,
            file_object=response,
            litellm_parent_otel_span=litellm_parent_otel_span,
            model_mappings=model_mappings,
        )
        return response

    @staticmethod
    async def return_unified_file_id(
        file_objects: List[OpenAIFileObject],
        create_file_request: CreateFileRequest,
        internal_usage_cache: InternalUsageCache,
        litellm_parent_otel_span: Span,
        target_model_names_list: List[str],
    ) -> OpenAIFileObject:
        ## GET THE FILE TYPE FROM THE CREATE FILE REQUEST
        file_data = extract_file_data(create_file_request["file"])

        file_type = file_data["content_type"]

        output_file_id = file_objects[0].id
        model_id = file_objects[0]._hidden_params.get("model_id")

        unified_file_id = SpecialEnums.LITELLM_MANAGED_FILE_COMPLETE_STR.value.format(
            file_type,
            str(uuid.uuid4()),
            ",".join(target_model_names_list),
            output_file_id,
            model_id,
        )

        # Convert to URL-safe base64 and strip padding
        base64_unified_file_id = (
            base64.urlsafe_b64encode(unified_file_id.encode()).decode().rstrip("=")
        )

        ## CREATE RESPONSE OBJECT

        response = OpenAIFileObject(
            id=base64_unified_file_id,
            object="file",
            purpose=create_file_request["purpose"],
            created_at=file_objects[0].created_at,
            bytes=file_objects[0].bytes,
            filename=file_objects[0].filename,
            status="uploaded",
        )

        return response

    def get_unified_generic_response_id(
        self, model_id: str, generic_response_id: str
    ) -> str:
        unified_generic_response_id = (
            SpecialEnums.LITELLM_MANAGED_GENERIC_RESPONSE_COMPLETE_STR.value.format(
                model_id, generic_response_id
            )
        )
        return (
            base64.urlsafe_b64encode(unified_generic_response_id.encode())
            .decode()
            .rstrip("=")
        )

    def get_unified_batch_id(self, batch_id: str, model_id: str) -> str:
        unified_batch_id = SpecialEnums.LITELLM_MANAGED_BATCH_COMPLETE_STR.value.format(
            model_id, batch_id
        )
        return base64.urlsafe_b64encode(unified_batch_id.encode()).decode().rstrip("=")

    def get_unified_output_file_id(
        self, output_file_id: str, model_id: str, model_name: str
    ) -> str:
        unified_output_file_id = (
            SpecialEnums.LITELLM_MANAGED_FILE_COMPLETE_STR.value.format(
                "application/json",
                str(uuid.uuid4()),
                model_name,
                output_file_id,
                model_id,
            )
        )
        return (
            base64.urlsafe_b64encode(unified_output_file_id.encode())
            .decode()
            .rstrip("=")
        )

    def get_model_id_from_unified_file_id(self, file_id: str) -> str:
        return file_id.split("llm_output_file_model_id,")[1].split(";")[0]

    def get_output_file_id_from_unified_file_id(self, file_id: str) -> str:
        return file_id.split("llm_output_file_id,")[1].split(";")[0]

    def get_model_id_from_unified_batch_id(self, file_id: str) -> Optional[str]:
        """
        Get the model_id from the file_id

        Expected format: litellm_proxy;model_id:{};llm_batch_id:{};llm_output_file_id:{}
        """
        ## use regex to get the model_id from the file_id
        try:
            return file_id.split("model_id:")[1].split(";")[0]
        except Exception:
            return None

    def get_batch_id_from_unified_batch_id(self, file_id: str) -> str:
        ## use regex to get the batch_id from the file_id
        if "llm_batch_id" in file_id:
            return file_id.split("llm_batch_id:")[1].split(",")[0]
        else:
            return file_id.split("generic_response_id:")[1].split(",")[0]

    async def async_post_call_success_hook(
        self, data: Dict, user_api_key_dict: UserAPIKeyAuth, response: LLMResponseTypes
    ) -> Any:
        if isinstance(response, LiteLLMBatch):
            ## Check if unified_file_id is in the response
            unified_file_id = response._hidden_params.get(
                "unified_file_id"
            )  # managed file id
            unified_batch_id = response._hidden_params.get(
                "unified_batch_id"
            )  # managed batch id
            model_id = cast(Optional[str], response._hidden_params.get("model_id"))
            model_name = cast(Optional[str], response._hidden_params.get("model_name"))
            if (unified_batch_id or unified_file_id) and model_id:
                response.id = self.get_unified_batch_id(
                    batch_id=response.id, model_id=model_id
                )

                if (
                    response.output_file_id and model_name and model_id
                ):  # return a file id with the model_id and output_file_id
                    response.output_file_id = self.get_unified_output_file_id(
                        output_file_id=response.output_file_id,
                        model_id=model_id,
                        model_name=model_name,
                    )
            return response
        elif isinstance(response, LiteLLMFineTuningJob):
            ## Check if unified_file_id is in the response
<<<<<<< HEAD
            unified_file_id = response._hidden_params.get(
                "unified_file_id"
            )  # managed file id
            unified_finetuning_job_id = response._hidden_params.get(
                "unified_finetuning_job_id"
            )  # managed finetuning job id
            model_id = cast(Optional[str], response._hidden_params.get("model_id"))
            model_name = cast(Optional[str], response._hidden_params.get("model_name"))
            if (unified_file_id or unified_finetuning_job_id) and model_id:
=======
            print(f"hidden params={response._hidden_params}")
            unified_file_id = response._hidden_params.get(
                "unified_file_id"
            )  # managed file id
            model_id = cast(Optional[str], response._hidden_params.get("model_id"))
            print("MODEL_ID={}".format(model_id))
            model_name = cast(Optional[str], response._hidden_params.get("model_name"))
            if unified_file_id and model_id:
>>>>>>> 1cd25950
                response.id = self.get_unified_generic_response_id(
                    model_id=model_id, generic_response_id=response.id
                )
            return response
        return await super().async_post_call_success_hook(
            data, user_api_key_dict, response
        )

    async def afile_retrieve(
        self, file_id: str, litellm_parent_otel_span: Optional[Span]
    ) -> OpenAIFileObject:
        stored_file_object = await self.get_unified_file_id(
            file_id, litellm_parent_otel_span
        )
        if stored_file_object:
            return stored_file_object.file_object
        else:
            raise Exception(f"LiteLLM Managed File object with id={file_id} not found")

    async def afile_list(
        self,
        purpose: Optional[OpenAIFilesPurpose],
        litellm_parent_otel_span: Optional[Span],
        **data: Dict,
    ) -> List[OpenAIFileObject]:
        return []

    async def afile_delete(
        self,
        file_id: str,
        litellm_parent_otel_span: Optional[Span],
        llm_router: Router,
        **data: Dict,
    ) -> OpenAIFileObject:
        file_id = convert_b64_uid_to_unified_uid(file_id)
        model_file_id_mapping = await self.get_model_file_id_mapping(
            [file_id], litellm_parent_otel_span
        )
        specific_model_file_id_mapping = model_file_id_mapping.get(file_id)
        if specific_model_file_id_mapping:
            for model_id, file_id in specific_model_file_id_mapping.items():
                await llm_router.afile_delete(model=model_id, file_id=file_id, **data)  # type: ignore

        stored_file_object = await self.delete_unified_file_id(
            file_id, litellm_parent_otel_span
        )
        if stored_file_object:
            return stored_file_object
        else:
            raise Exception(f"LiteLLM Managed File object with id={file_id} not found")

    async def afile_content(
        self,
        file_id: str,
        litellm_parent_otel_span: Optional[Span],
        llm_router: Router,
        **data: Dict,
    ) -> str:
        """
        Get the content of a file from first model that has it
        """
        model_file_id_mapping = await self.get_model_file_id_mapping(
            [file_id], litellm_parent_otel_span
        )
        specific_model_file_id_mapping = model_file_id_mapping.get(file_id)

        if specific_model_file_id_mapping:
            exception_dict = {}
            for model_id, file_id in specific_model_file_id_mapping.items():
                try:
                    return await llm_router.afile_content(model=model_id, file_id=file_id, **data)  # type: ignore
                except Exception as e:
                    exception_dict[model_id] = str(e)
            raise Exception(
                f"LiteLLM Managed File object with id={file_id} not found. Checked model id's: {specific_model_file_id_mapping.keys()}. Errors: {exception_dict}"
            )
        else:
            raise Exception(f"LiteLLM Managed File object with id={file_id} not found")<|MERGE_RESOLUTION|>--- conflicted
+++ resolved
@@ -144,12 +144,9 @@
             "aretrieve_batch",
             "afile_content",
             "acreate_fine_tuning_job",
-<<<<<<< HEAD
             "aretrieve_fine_tuning_job",
             "alist_fine_tuning_jobs",
             "acancel_fine_tuning_job",
-=======
->>>>>>> 1cd25950
         ],
     ) -> Union[Exception, str, Dict, None]:
         """
@@ -243,14 +240,6 @@
         """
         Allow modifying the request just before it's sent to the deployment.
         """
-<<<<<<< HEAD
-=======
-        print(
-            "CALLS ASYNC PRE CALL DEPLOYMENT HOOK - KWARGS={}, CALL_TYPE={}".format(
-                kwargs, call_type
-            )
-        )
->>>>>>> 1cd25950
         accessor_key: Optional[str] = None
         if call_type and call_type == CallTypes.acreate_batch:
             accessor_key = "input_file_id"
@@ -530,7 +519,6 @@
             return response
         elif isinstance(response, LiteLLMFineTuningJob):
             ## Check if unified_file_id is in the response
-<<<<<<< HEAD
             unified_file_id = response._hidden_params.get(
                 "unified_file_id"
             )  # managed file id
@@ -540,16 +528,6 @@
             model_id = cast(Optional[str], response._hidden_params.get("model_id"))
             model_name = cast(Optional[str], response._hidden_params.get("model_name"))
             if (unified_file_id or unified_finetuning_job_id) and model_id:
-=======
-            print(f"hidden params={response._hidden_params}")
-            unified_file_id = response._hidden_params.get(
-                "unified_file_id"
-            )  # managed file id
-            model_id = cast(Optional[str], response._hidden_params.get("model_id"))
-            print("MODEL_ID={}".format(model_id))
-            model_name = cast(Optional[str], response._hidden_params.get("model_name"))
-            if unified_file_id and model_id:
->>>>>>> 1cd25950
                 response.id = self.get_unified_generic_response_id(
                     model_id=model_id, generic_response_id=response.id
                 )
