name: LiteLLM Mock Tests (folder - tests/test_litellm)

on:
  pull_request:
    branches: [ main ]

jobs:
  test:
    runs-on: ubuntu-latest
    timeout-minutes: 45

    steps:
    - uses: actions/checkout@v4

    - name: Thank You Message
      run: |
        echo "### 🙏 Thank you for contributing to LiteLLM!" >> $GITHUB_STEP_SUMMARY
        echo "Your PR is being tested now. We appreciate your help in making LiteLLM better!" >> $GITHUB_STEP_SUMMARY

    - name: Set up Python
      uses: actions/setup-python@v4
      with:
        python-version: '3.12'

    - name: Install Poetry
      uses: snok/install-poetry@v1

    - name: Install dependencies
      run: |
        poetry install --with dev,proxy-dev --extras "proxy semantic-router"
        poetry run pip install "pytest-retry==1.6.3"
        poetry run pip install pytest-xdist
        poetry run pip install pytest-timeout
        poetry run pip install "google-genai==1.22.0"
        poetry run pip install "google-cloud-aiplatform>=1.38"
        poetry run pip install "fastapi-offline==1.7.3"
        poetry run pip install "python-multipart==0.0.18"
    - name: Setup litellm-enterprise as local package
      run: |
        cd enterprise
        poetry run pip install -e .
        cd ..
    - name: Run tests with faster execution
      run: |
<<<<<<< HEAD
        # Skip slow tests and run core tests first with increased parallelism
        poetry run pytest tests/test_litellm -x -vv -n 6 --tb=short -m "not slow" 
        
        # Run potentially slow tests separately if above passes
        poetry run pytest tests/test_litellm -x -vv -n 2 --tb=short -k "slow or integration" || echo "Some slow tests failed but continuing" 
=======
        poetry run pytest tests/test_litellm --tb=short -vv --maxfail=10 -n 4 --durations=50
>>>>>>> dc7c2b9b
<|MERGE_RESOLUTION|>--- conflicted
+++ resolved
@@ -7,7 +7,7 @@
 jobs:
   test:
     runs-on: ubuntu-latest
-    timeout-minutes: 45
+    timeout-minutes: 25
 
     steps:
     - uses: actions/checkout@v4
@@ -30,7 +30,6 @@
         poetry install --with dev,proxy-dev --extras "proxy semantic-router"
         poetry run pip install "pytest-retry==1.6.3"
         poetry run pip install pytest-xdist
-        poetry run pip install pytest-timeout
         poetry run pip install "google-genai==1.22.0"
         poetry run pip install "google-cloud-aiplatform>=1.38"
         poetry run pip install "fastapi-offline==1.7.3"
@@ -40,14 +39,6 @@
         cd enterprise
         poetry run pip install -e .
         cd ..
-    - name: Run tests with faster execution
+    - name: Run tests
       run: |
-<<<<<<< HEAD
-        # Skip slow tests and run core tests first with increased parallelism
-        poetry run pytest tests/test_litellm -x -vv -n 6 --tb=short -m "not slow" 
-        
-        # Run potentially slow tests separately if above passes
-        poetry run pytest tests/test_litellm -x -vv -n 2 --tb=short -k "slow or integration" || echo "Some slow tests failed but continuing" 
-=======
-        poetry run pytest tests/test_litellm --tb=short -vv --maxfail=10 -n 4 --durations=50
->>>>>>> dc7c2b9b
+        poetry run pytest tests/test_litellm --tb=short -vv --maxfail=10 -n 4 --durations=50