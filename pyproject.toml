[tool.poetry]
name = "litellm"
version = "1.79.3"
description = "Library to easily interface with LLM API providers"
authors = ["BerriAI"]
license = "MIT"
readme = "README.md"
packages = [
    { include = "litellm" },
    { include = "litellm/py.typed"},
]

[tool.poetry.urls]
homepage = "https://litellm.ai"
Homepage = "https://litellm.ai"
repository = "https://github.com/BerriAI/litellm"
Repository = "https://github.com/BerriAI/litellm"
documentation = "https://docs.litellm.ai"
Documentation = "https://docs.litellm.ai"

[tool.poetry.dependencies]
python = ">=3.8.1,<4.0, !=3.9.7"
fastuuid = ">=0.13.0"
httpx = ">=0.23.0"
openai = ">=1.99.5"
python-dotenv = ">=0.2.0"
tiktoken = ">=0.7.0"
importlib-metadata = ">=6.8.0"
tokenizers = "*"
click = "*"
jinja2 = "^3.1.2"
aiohttp = ">=3.10"
pydantic = [
    {version = "^2.5.0,<2.11.0", python = ">=3.8.1,<3.9"},
    {version = "^2.11.0", python = ">=3.9"}
]
jsonschema = "^4.22.0"
numpydoc = {version = "*", optional = true} # used in utils.py

uvicorn = {version = "^0.31.1", optional = true}
uvloop = {version = "^0.21.0", optional = true, markers="sys_platform != 'win32'"}
gunicorn = {version = "^23.0.0", optional = true}
fastapi = {version = ">=0.120.1", optional = true}
backoff = {version = "*", optional = true}
pyyaml = {version = "^6.0.1", optional = true}
rq = {version = "*", optional = true}
orjson = {version = "^3.9.7", optional = true}
apscheduler = {version = "^3.10.4", optional = true}
fastapi-sso = { version = "^0.16.0", optional = true }
PyJWT = { version = ">=2.8.0,<3.0.0", optional = true }
python-multipart = { version = "^0.0.18", optional = true}
cryptography = {version = "*", optional = true}
prisma = {version = "0.11.0", optional = true}
azure-identity = {version = "^1.15.0", optional = true}
azure-keyvault-secrets = {version = "^4.8.0", optional = true}
azure-storage-blob = {version="^12.25.1", optional=true}
google-cloud-kms = {version = "^2.21.3", optional = true}
google-cloud-iam = {version = "^2.19.1", optional = true}
resend = {version = "^0.8.0", optional = true}
pynacl = {version = "^1.5.0", optional = true}
websockets = {version = "^13.1.0", optional = true}
boto3 = {version = "1.36.0", optional = true}
redisvl = {version = "^0.4.1", optional = true, markers = "python_version >= '3.9' and python_version < '3.14'"}
<<<<<<< HEAD
mcp = {version = "^1.20.0", optional = true, python = ">=3.10"}
litellm-proxy-extras = {version = "0.4.1", optional = true}
=======
mcp = {version = "^1.10.0", optional = true, python = ">=3.10"}
litellm-proxy-extras = {version = "0.4.3", optional = true}
>>>>>>> c088483d
rich = {version = "13.7.1", optional = true}
litellm-enterprise = {version = "0.1.20", optional = true}
diskcache = {version = "^5.6.1", optional = true}
polars = {version = "^1.31.0", optional = true, python = ">=3.10"}
semantic-router = {version = "*", optional = true, python = ">=3.9"}
mlflow = {version = ">3.1.4", optional = true, python = ">=3.10"}
soundfile = {version = "^0.12.1", optional = true}

[tool.poetry.extras]
proxy = [
    "gunicorn",
    "uvicorn",
    "uvloop",
    "fastapi",
    "backoff",
    "pyyaml",
    "rq",
    "orjson",
    "apscheduler",
    "fastapi-sso",
    "PyJWT",
    "python-multipart",
    "cryptography",
    "pynacl",
    "websockets",
    "boto3",
    "azure-identity",
    "azure-storage-blob",
    "mcp",
    "litellm-proxy-extras",
    "litellm-enterprise",
    "rich",
    "polars",
    "soundfile",
]

extra_proxy = [
    "prisma",
    "azure-identity",
    "azure-keyvault-secrets",
    "google-cloud-kms",
    "google-cloud-iam",
    "resend",
    "redisvl"
]

utils = [
    "numpydoc",
]

caching = ["diskcache"]

semantic-router = ["semantic-router"]

mlflow = ["mlflow"]


[tool.isort]
profile = "black"

[tool.poetry.scripts]
litellm = 'litellm:run_server'
litellm-proxy = 'litellm.proxy.client.cli:cli'

[tool.poetry.group.dev.dependencies]
flake8 = "^6.1.0"
black = "^23.12.0"
mypy = "^1.0"
pytest = "^7.4.3"
pytest-mock = "^3.12.0"
pytest-asyncio = "^0.21.1"
requests-mock = "^1.12.1"
responses = "^0.25.7"
respx = "^0.22.0"
ruff = "^0.1.0"
types-requests = "*"
types-setuptools = "*"
types-redis = "*"
types-PyYAML = "*"
opentelemetry-api = "1.25.0"
opentelemetry-sdk = "1.25.0"
opentelemetry-exporter-otlp = "1.25.0"
langfuse = "^2.45.0"
fastapi-offline = "^1.7.3"

[tool.poetry.group.proxy-dev.dependencies]
prisma = "0.11.0"
hypercorn = "^0.15.0"
prometheus-client = "0.20.0"
opentelemetry-api = "1.25.0"
opentelemetry-sdk = "1.25.0"
opentelemetry-exporter-otlp = "1.25.0"
azure-identity = "^1.15.0"

[build-system]
requires = ["poetry-core", "wheel"]
build-backend = "poetry.core.masonry.api"

[tool.commitizen]
version = "1.79.3"
version_files = [
    "pyproject.toml:^version"
]

[tool.mypy]
plugins = "pydantic.mypy"

[tool.pytest.ini_options]
asyncio_mode = "auto"
markers = [
    "asyncio: mark test as an asyncio test",
]<|MERGE_RESOLUTION|>--- conflicted
+++ resolved
@@ -61,13 +61,8 @@
 websockets = {version = "^13.1.0", optional = true}
 boto3 = {version = "1.36.0", optional = true}
 redisvl = {version = "^0.4.1", optional = true, markers = "python_version >= '3.9' and python_version < '3.14'"}
-<<<<<<< HEAD
 mcp = {version = "^1.20.0", optional = true, python = ">=3.10"}
-litellm-proxy-extras = {version = "0.4.1", optional = true}
-=======
-mcp = {version = "^1.10.0", optional = true, python = ">=3.10"}
 litellm-proxy-extras = {version = "0.4.3", optional = true}
->>>>>>> c088483d
 rich = {version = "13.7.1", optional = true}
 litellm-enterprise = {version = "0.1.20", optional = true}
 diskcache = {version = "^5.6.1", optional = true}
