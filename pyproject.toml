[tool.poetry]
name = "litellm"
<<<<<<< HEAD
version = "1.26.14.dev1"
=======
version = "1.27.1"
>>>>>>> 5fc8b6d5
description = "Library to easily interface with LLM API providers"
authors = ["BerriAI"]
license = "MIT"
readme = "README.md"

[tool.poetry.urls]
homepage = "https://litellm.ai"
repository = "https://github.com/BerriAI/litellm"
documentation = "https://docs.litellm.ai"

[tool.poetry.dependencies]
python = ">=3.8.1,<4.0, !=3.9.7"
openai = ">=1.0.0"
python-dotenv = ">=0.2.0"
tiktoken = ">=0.4.0"
importlib-metadata = ">=6.8.0"
tokenizers = "*"
click = "*"
jinja2 = "^3.1.2"
aiohttp = "*"
requests = "^2.31.0"

uvicorn = {version = "^0.22.0", optional = true}
gunicorn = {version = "^21.2.0", optional = true}
fastapi = {version = "^0.104.1", optional = true}
backoff = {version = "*", optional = true}
pyyaml = {version = "^6.0.1", optional = true}
rq = {version = "*", optional = true}
orjson = {version = "^3.9.7", optional = true}
apscheduler = {version = "^3.10.4", optional = true}
streamlit = {version = "^1.29.0", optional = true}
fastapi-sso = { version = "^0.10.0", optional = true }
PyJWT = { version = "^2.8.0", optional = true }
python-multipart = { version = "^0.0.6", optional = true }

[tool.poetry.extras]
proxy = [
    "gunicorn",
    "uvicorn",
    "fastapi",
    "backoff",
    "pyyaml",
    "rq",
    "orjson",
    "apscheduler",
    "fastapi-sso",
    "PyJWT",
    "python-multipart"
]

extra_proxy = [
    "prisma",
    "azure-identity",
    "azure-keyvault-secrets",
    "google-cloud-kms",
    "streamlit",
    "resend"
]


[tool.poetry.scripts]
litellm = 'litellm:run_server'

[tool.poetry.group.dev.dependencies]
flake8 = "^6.1.0"
black = "^23.12.0"
pytest = "^7.4.3"

[build-system]
requires = ["poetry-core", "wheel"]
build-backend = "poetry.core.masonry.api"

[tool.commitizen]
<<<<<<< HEAD
version = "1.26.14.dev1"
=======
version = "1.27.1"
>>>>>>> 5fc8b6d5
version_files = [
    "pyproject.toml:^version"
]
<|MERGE_RESOLUTION|>--- conflicted
+++ resolved
@@ -1,10 +1,6 @@
 [tool.poetry]
 name = "litellm"
-<<<<<<< HEAD
-version = "1.26.14.dev1"
-=======
 version = "1.27.1"
->>>>>>> 5fc8b6d5
 description = "Library to easily interface with LLM API providers"
 authors = ["BerriAI"]
 license = "MIT"
@@ -78,11 +74,7 @@
 build-backend = "poetry.core.masonry.api"
 
 [tool.commitizen]
-<<<<<<< HEAD
-version = "1.26.14.dev1"
-=======
 version = "1.27.1"
->>>>>>> 5fc8b6d5
 version_files = [
     "pyproject.toml:^version"
 ]
