--- conflicted
+++ resolved
@@ -21,11 +21,7 @@
 [tool.poetry.dependencies]
 python = ">=3.8.1,<4.0, !=3.9.7"
 httpx = ">=0.23.0"
-<<<<<<< HEAD
-openai = ">=1.99.3"
-=======
 openai = ">=1.99.5"
->>>>>>> ee40db7b
 python-dotenv = ">=0.2.0"
 tiktoken = ">=0.7.0"
 importlib-metadata = ">=6.8.0"
