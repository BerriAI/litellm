--- conflicted
+++ resolved
@@ -29,43 +29,6 @@
 aiohttp = ">=3.10"
 pydantic = "^2.5.0"
 jsonschema = "^4.22.0"
-<<<<<<< HEAD
-numpydoc = { version = "*", optional = true } # used in utils.py
-
-uvicorn = { version = "^0.29.0", optional = true }
-uvloop = { version = "^0.21.0", optional = true, markers = "sys_platform != 'win32'" }
-gunicorn = { version = "^23.0.0", optional = true }
-fastapi = { version = ">=0.120.1", optional = true }
-backoff = { version = "*", optional = true }
-pyyaml = { version = "^6.0.1", optional = true }
-rq = { version = "*", optional = true }
-orjson = { version = "^3.9.7", optional = true }
-apscheduler = { version = "^3.10.4", optional = true }
-fastapi-sso = { version = "^0.16.0", optional = true }
-PyJWT = { version = "^2.8.0", optional = true }
-python-multipart = { version = "^0.0.18", optional = true }
-cryptography = { version = "*", optional = true }
-prisma = { version = "0.11.0", optional = true }
-azure-identity = { version = "^1.15.0", optional = true }
-azure-keyvault-secrets = { version = "^4.8.0", optional = true }
-azure-storage-blob = { version = "^12.25.1", optional = true }
-google-cloud-kms = { version = "^2.21.3", optional = true }
-google-cloud-iam = { version = "^2.19.1", optional = true }
-resend = { version = ">=0.8.0", optional = true }
-pynacl = { version = "^1.5.0", optional = true }
-websockets = { version = "^13.1.0", optional = true }
-boto3 = { version = "1.40.76", optional = true }
-redisvl = { version = "^0.4.1", optional = true, markers = "python_version >= '3.9' and python_version < '3.14'" }
-mcp = { version = "^1.10.0", optional = true, python = ">=3.10" }
-litellm-proxy-extras = { version = "0.4.5", optional = true }
-rich = { version = "13.7.1", optional = true }
-litellm-enterprise = { version = "0.1.21", optional = true }
-diskcache = { version = "^5.6.1", optional = true }
-polars = { version = "^1.31.0", optional = true, python = ">=3.10" }
-semantic-router = { version = ">=0.1.12", optional = true, python = ">=3.9,<3.14" }
-mlflow = { version = ">3.1.4", optional = true, python = ">=3.10" }
-soundfile = { version = "^0.12.1", optional = true }
-=======
 numpydoc = {version = "*", optional = true} # used in utils.py
 
 uvicorn = {version = "^0.31.1", optional = true}
@@ -90,7 +53,7 @@
 resend = {version = ">=0.8.0", optional = true}
 pynacl = {version = "^1.5.0", optional = true}
 websockets = {version = "^13.1.0", optional = true}
-boto3 = {version = "1.36.0", optional = true}
+boto3 = { version = "1.40.76", optional = true }
 redisvl = {version = "^0.4.1", optional = true, markers = "python_version >= '3.9' and python_version < '3.14'"}
 mcp = {version = "^1.21.2", optional = true, python = ">=3.10"}
 litellm-proxy-extras = {version = "0.4.6", optional = true}
@@ -102,7 +65,6 @@
 mlflow = {version = ">3.1.4", optional = true, python = ">=3.10"}
 soundfile = {version = "^0.12.1", optional = true}
 grpcio = ">=1.62.3,<1.68.0"  # Constrain to < 1.68.0 to avoid resource exhausted bug (https://github.com/grpc/grpc/issues/38290). Minimum 1.62.3 required by grpcio-status.
->>>>>>> 3c2623e3
 
 [tool.poetry.extras]
 proxy = [
@@ -193,15 +155,10 @@
 build-backend = "poetry.core.masonry.api"
 
 [tool.commitizen]
-<<<<<<< HEAD
-version = "1.80.3"
-version_files = ["pyproject.toml:^version"]
-=======
 version = "1.80.5"
 version_files = [
     "pyproject.toml:^version"
 ]
->>>>>>> 3c2623e3
 
 [tool.mypy]
 plugins = "pydantic.mypy"
