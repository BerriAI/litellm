--- conflicted
+++ resolved
@@ -3253,453 +3253,6 @@
                 except Exception as e:
                     raise e
 
-<<<<<<< HEAD
-    def set_client(self, model: dict):
-        """
-        - Initializes Azure/OpenAI clients. Stores them in cache, b/c of this - https://github.com/BerriAI/litellm/issues/1278
-        - Initializes Semaphore for client w/ rpm. Stores them in cache. b/c of this - https://github.com/BerriAI/litellm/issues/2994
-        """
-        client_ttl = self.client_ttl
-        litellm_params = model.get("litellm_params", {})
-        model_name = litellm_params.get("model")
-        model_id = model["model_info"]["id"]
-        # ### IF RPM SET - initialize a semaphore ###
-        rpm = litellm_params.get("rpm", None)
-        tpm = litellm_params.get("tpm", None)
-        max_parallel_requests = litellm_params.get("max_parallel_requests", None)
-        calculated_max_parallel_requests = calculate_max_parallel_requests(
-            rpm=rpm,
-            max_parallel_requests=max_parallel_requests,
-            tpm=tpm,
-            default_max_parallel_requests=self.default_max_parallel_requests,
-        )
-        if calculated_max_parallel_requests:
-            semaphore = asyncio.Semaphore(calculated_max_parallel_requests)
-            cache_key = f"{model_id}_max_parallel_requests_client"
-            self.cache.set_cache(
-                key=cache_key,
-                value=semaphore,
-                local_only=True,
-            )
-
-        ####  for OpenAI / Azure we need to initalize the Client for High Traffic ########
-        custom_llm_provider = litellm_params.get("custom_llm_provider")
-        custom_llm_provider = custom_llm_provider or model_name.split("/", 1)[0] or ""
-        default_api_base = None
-        default_api_key = None
-        if custom_llm_provider in litellm.openai_compatible_providers:
-            _, custom_llm_provider, api_key, api_base = litellm.get_llm_provider(
-                model=model_name
-            )
-            default_api_base = api_base
-            default_api_key = api_key
-
-        if (
-            model_name in litellm.open_ai_chat_completion_models
-            or custom_llm_provider in litellm.openai_compatible_providers
-            or custom_llm_provider == "azure"
-            or custom_llm_provider == "azure_text"
-            or custom_llm_provider == "custom_openai"
-            or custom_llm_provider == "openai"
-            or custom_llm_provider == "text-completion-openai"
-            or "ft:gpt-3.5-turbo" in model_name
-            or model_name in litellm.open_ai_embedding_models
-        ):
-            is_azure_ai_studio_model: bool = False
-            if custom_llm_provider == "azure":
-                if litellm.utils._is_non_openai_azure_model(model_name):
-                    is_azure_ai_studio_model = True
-                    custom_llm_provider = "openai"
-                    # remove azure prefx from model_name
-                    model_name = model_name.replace("azure/", "")
-            # glorified / complicated reading of configs
-            # user can pass vars directly or they can pas os.environ/AZURE_API_KEY, in which case we will read the env
-            # we do this here because we init clients for Azure, OpenAI and we need to set the right key
-            api_key = litellm_params.get("api_key") or default_api_key
-            if (
-                api_key
-                and isinstance(api_key, str)
-                and api_key.startswith("os.environ/")
-            ):
-                api_key_env_name = api_key.replace("os.environ/", "")
-                api_key = litellm.get_secret(api_key_env_name)
-                litellm_params["api_key"] = api_key
-
-            api_base = litellm_params.get("api_base")
-            base_url = litellm_params.get("base_url")
-            api_base = (
-                api_base or base_url or default_api_base
-            )  # allow users to pass in `api_base` or `base_url` for azure
-            if api_base and api_base.startswith("os.environ/"):
-                api_base_env_name = api_base.replace("os.environ/", "")
-                api_base = litellm.get_secret(api_base_env_name)
-                litellm_params["api_base"] = api_base
-
-            ## AZURE AI STUDIO MISTRAL CHECK ##
-            """
-            Make sure api base ends in /v1/
-
-            if not, add it - https://github.com/BerriAI/litellm/issues/2279
-            """
-            if (
-                is_azure_ai_studio_model is True
-                and api_base is not None
-                and isinstance(api_base, str)
-                and not api_base.endswith("/v1/")
-            ):
-                # check if it ends with a trailing slash
-                if api_base.endswith("/"):
-                    api_base += "v1/"
-                elif api_base.endswith("/v1"):
-                    api_base += "/"
-                else:
-                    api_base += "/v1/"
-
-            api_version = litellm_params.get("api_version")
-            if api_version and api_version.startswith("os.environ/"):
-                api_version_env_name = api_version.replace("os.environ/", "")
-                api_version = litellm.get_secret(api_version_env_name)
-                litellm_params["api_version"] = api_version
-
-            timeout = litellm_params.pop("timeout", None) or litellm.request_timeout
-            if isinstance(timeout, str) and timeout.startswith("os.environ/"):
-                timeout_env_name = timeout.replace("os.environ/", "")
-                timeout = litellm.get_secret(timeout_env_name)
-                litellm_params["timeout"] = timeout
-
-            stream_timeout = litellm_params.pop(
-                "stream_timeout", timeout
-            )  # if no stream_timeout is set, default to timeout
-            if isinstance(stream_timeout, str) and stream_timeout.startswith(
-                "os.environ/"
-            ):
-                stream_timeout_env_name = stream_timeout.replace("os.environ/", "")
-                stream_timeout = litellm.get_secret(stream_timeout_env_name)
-                litellm_params["stream_timeout"] = stream_timeout
-
-            max_retries = litellm_params.pop(
-                "max_retries", 0
-            )  # router handles retry logic
-            if isinstance(max_retries, str) and max_retries.startswith("os.environ/"):
-                max_retries_env_name = max_retries.replace("os.environ/", "")
-                max_retries = litellm.get_secret(max_retries_env_name)
-                litellm_params["max_retries"] = max_retries
-
-            # proxy support
-            organization = litellm_params.get("organization", None)
-            if isinstance(organization, str) and organization.startswith("os.environ/"):
-                organization_env_name = organization.replace("os.environ/", "")
-                organization = litellm.get_secret(organization_env_name)
-                litellm_params["organization"] = organization
-
-            if custom_llm_provider == "azure" or custom_llm_provider == "azure_text":
-                if api_base is None or not isinstance(api_base, str):
-                    filtered_litellm_params = {
-                        k: v
-                        for k, v in model["litellm_params"].items()
-                        if k != "api_key"
-                    }
-                    _filtered_model = {
-                        "model_name": model["model_name"],
-                        "litellm_params": filtered_litellm_params,
-                    }
-                    raise ValueError(
-                        f"api_base is required for Azure OpenAI. Set it on your config. Model - {_filtered_model}"
-                    )
-                azure_ad_token = litellm_params.get("azure_ad_token")
-                if azure_ad_token is not None:
-                    if azure_ad_token.startswith("oidc/"):
-                        azure_ad_token = get_azure_ad_token_from_oidc(azure_ad_token)
-                if api_version is None:
-                    api_version = "2023-07-01-preview"
-
-                if "gateway.ai.cloudflare.com" in api_base:
-                    if not api_base.endswith("/"):
-                        api_base += "/"
-                    azure_model = model_name.replace("azure/", "")
-                    api_base += f"{azure_model}"
-                    cache_key = f"{model_id}_async_client"
-                    _client = openai.AsyncAzureOpenAI(
-                        api_key=api_key,
-                        azure_ad_token=azure_ad_token,
-                        base_url=api_base,
-                        api_version=api_version,
-                        timeout=timeout,
-                        max_retries=max_retries,
-                        http_client=httpx.AsyncClient(
-                            limits=httpx.Limits(
-                                max_connections=1000, max_keepalive_connections=100
-                            ),
-                            verify=litellm.ssl_verify,
-                        ),  # type: ignore
-                    )
-                    self.cache.set_cache(
-                        key=cache_key,
-                        value=_client,
-                        ttl=client_ttl,
-                        local_only=True,
-                    )  # cache for 1 hr
-
-                    cache_key = f"{model_id}_client"
-                    _client = openai.AzureOpenAI(  # type: ignore
-                        api_key=api_key,
-                        azure_ad_token=azure_ad_token,
-                        base_url=api_base,
-                        api_version=api_version,
-                        timeout=timeout,
-                        max_retries=max_retries,
-                        http_client=httpx.Client(
-                            limits=httpx.Limits(
-                                max_connections=1000, max_keepalive_connections=100
-                            ),
-                            verify=litellm.ssl_verify,
-                        ),  # type: ignore
-                    )
-                    self.cache.set_cache(
-                        key=cache_key,
-                        value=_client,
-                        ttl=client_ttl,
-                        local_only=True,
-                    )  # cache for 1 hr
-                    # streaming clients can have diff timeouts
-                    cache_key = f"{model_id}_stream_async_client"
-                    _client = openai.AsyncAzureOpenAI(  # type: ignore
-                        api_key=api_key,
-                        azure_ad_token=azure_ad_token,
-                        base_url=api_base,
-                        api_version=api_version,
-                        timeout=stream_timeout,
-                        max_retries=max_retries,
-                        http_client=httpx.AsyncClient(
-                            limits=httpx.Limits(
-                                max_connections=1000, max_keepalive_connections=100
-                            ),
-                            verify=litellm.ssl_verify,
-                        ),  # type: ignore
-                    )
-                    self.cache.set_cache(
-                        key=cache_key,
-                        value=_client,
-                        ttl=client_ttl,
-                        local_only=True,
-                    )  # cache for 1 hr
-
-                    cache_key = f"{model_id}_stream_client"
-                    _client = openai.AzureOpenAI(  # type: ignore
-                        api_key=api_key,
-                        azure_ad_token=azure_ad_token,
-                        base_url=api_base,
-                        api_version=api_version,
-                        timeout=stream_timeout,
-                        max_retries=max_retries,
-                        http_client=httpx.Client(
-                            limits=httpx.Limits(
-                                max_connections=1000, max_keepalive_connections=100
-                            ),
-                            verify=litellm.ssl_verify,
-                        ),  # type: ignore
-                    )
-                    self.cache.set_cache(
-                        key=cache_key,
-                        value=_client,
-                        ttl=client_ttl,
-                        local_only=True,
-                    )  # cache for 1 hr
-                else:
-                    _api_key = api_key
-                    if _api_key is not None and isinstance(_api_key, str):
-                        # only show first 5 chars of api_key
-                        _api_key = _api_key[:8] + "*" * 15
-                    verbose_router_logger.debug(
-                        f"Initializing Azure OpenAI Client for {model_name}, Api Base: {str(api_base)}, Api Key:{_api_key}"
-                    )
-                    azure_client_params = {
-                        "api_key": api_key,
-                        "azure_endpoint": api_base,
-                        "api_version": api_version,
-                        "azure_ad_token": azure_ad_token,
-                    }
-                    from litellm.llms.azure import select_azure_base_url_or_endpoint
-
-                    # this decides if we should set azure_endpoint or base_url on Azure OpenAI Client
-                    # required to support GPT-4 vision enhancements, since base_url needs to be set on Azure OpenAI Client
-                    azure_client_params = select_azure_base_url_or_endpoint(
-                        azure_client_params
-                    )
-
-                    cache_key = f"{model_id}_async_client"
-                    _client = openai.AsyncAzureOpenAI(  # type: ignore
-                        **azure_client_params,
-                        timeout=timeout,
-                        max_retries=max_retries,
-                        http_client=httpx.AsyncClient(
-                            limits=httpx.Limits(
-                                max_connections=1000, max_keepalive_connections=100
-                            ),
-                            verify=litellm.ssl_verify,
-                        ),  # type: ignore
-                    )
-                    self.cache.set_cache(
-                        key=cache_key,
-                        value=_client,
-                        ttl=client_ttl,
-                        local_only=True,
-                    )  # cache for 1 hr
-
-                    cache_key = f"{model_id}_client"
-                    _client = openai.AzureOpenAI(  # type: ignore
-                        **azure_client_params,
-                        timeout=timeout,
-                        max_retries=max_retries,
-                        http_client=httpx.Client(
-                            limits=httpx.Limits(
-                                max_connections=1000, max_keepalive_connections=100
-                            ),
-                            verify=litellm.ssl_verify,
-                        ),  # type: ignore
-                    )
-                    self.cache.set_cache(
-                        key=cache_key,
-                        value=_client,
-                        ttl=client_ttl,
-                        local_only=True,
-                    )  # cache for 1 hr
-
-                    # streaming clients should have diff timeouts
-                    cache_key = f"{model_id}_stream_async_client"
-                    _client = openai.AsyncAzureOpenAI(  # type: ignore
-                        **azure_client_params,
-                        timeout=stream_timeout,
-                        max_retries=max_retries,
-                        http_client=httpx.AsyncClient(
-                            limits=httpx.Limits(
-                                max_connections=1000, max_keepalive_connections=100
-                            ),
-                            verify=litellm.ssl_verify,
-                        ),  # type: ignore
-                    )
-                    self.cache.set_cache(
-                        key=cache_key,
-                        value=_client,
-                        ttl=client_ttl,
-                        local_only=True,
-                    )  # cache for 1 hr
-
-                    cache_key = f"{model_id}_stream_client"
-                    _client = openai.AzureOpenAI(  # type: ignore
-                        **azure_client_params,
-                        timeout=stream_timeout,
-                        max_retries=max_retries,
-                        http_client=httpx.Client(
-                            limits=httpx.Limits(
-                                max_connections=1000, max_keepalive_connections=100
-                            ),
-                            verify=litellm.ssl_verify,
-                        ),
-                    )
-                    self.cache.set_cache(
-                        key=cache_key,
-                        value=_client,
-                        ttl=client_ttl,
-                        local_only=True,
-                    )  # cache for 1 hr
-
-            else:
-                _api_key = api_key  # type: ignore
-                if _api_key is not None and isinstance(_api_key, str):
-                    # only show first 5 chars of api_key
-                    _api_key = _api_key[:8] + "*" * 15
-                verbose_router_logger.debug(
-                    f"Initializing OpenAI Client for {model_name}, Api Base:{str(api_base)}, Api Key:{_api_key}"
-                )
-                cache_key = f"{model_id}_async_client"
-                _client = openai.AsyncOpenAI(  # type: ignore
-                    api_key=api_key,
-                    base_url=api_base,
-                    timeout=timeout,
-                    max_retries=max_retries,
-                    organization=organization,
-                    http_client=httpx.AsyncClient(
-                        limits=httpx.Limits(
-                            max_connections=1000, max_keepalive_connections=100
-                        ),
-                        verify=litellm.ssl_verify,
-                    ),  # type: ignore
-                )
-                self.cache.set_cache(
-                    key=cache_key,
-                    value=_client,
-                    ttl=client_ttl,
-                    local_only=True,
-                )  # cache for 1 hr
-
-                cache_key = f"{model_id}_client"
-                _client = openai.OpenAI(  # type: ignore
-                    api_key=api_key,
-                    base_url=api_base,
-                    timeout=timeout,
-                    max_retries=max_retries,
-                    organization=organization,
-                    http_client=httpx.Client(
-                        limits=httpx.Limits(
-                            max_connections=1000, max_keepalive_connections=100
-                        ),
-                        verify=litellm.ssl_verify,
-                    ),  # type: ignore
-                )
-                self.cache.set_cache(
-                    key=cache_key,
-                    value=_client,
-                    ttl=client_ttl,
-                    local_only=True,
-                )  # cache for 1 hr
-
-                # streaming clients should have diff timeouts
-                cache_key = f"{model_id}_stream_async_client"
-                _client = openai.AsyncOpenAI(  # type: ignore
-                    api_key=api_key,
-                    base_url=api_base,
-                    timeout=stream_timeout,
-                    max_retries=max_retries,
-                    organization=organization,
-                    http_client=httpx.AsyncClient(
-                        limits=httpx.Limits(
-                            max_connections=1000, max_keepalive_connections=100
-                        ),
-                        verify=litellm.ssl_verify,
-                    ),  # type: ignore
-                )
-                self.cache.set_cache(
-                    key=cache_key,
-                    value=_client,
-                    ttl=client_ttl,
-                    local_only=True,
-                )  # cache for 1 hr
-
-                # streaming clients should have diff timeouts
-                cache_key = f"{model_id}_stream_client"
-                _client = openai.OpenAI(  # type: ignore
-                    api_key=api_key,
-                    base_url=api_base,
-                    timeout=stream_timeout,
-                    max_retries=max_retries,
-                    organization=organization,
-                    http_client=httpx.Client(
-                        limits=httpx.Limits(
-                            max_connections=1000, max_keepalive_connections=100
-                        ),
-                        verify=litellm.ssl_verify,
-                    ),  # type: ignore
-                )
-                self.cache.set_cache(
-                    key=cache_key,
-                    value=_client,
-                    ttl=client_ttl,
-                    local_only=True,
-                )  # cache for 1 hr
-
-=======
->>>>>>> e835f733
     def _generate_model_id(self, model_group: str, litellm_params: dict):
         """
         Helper function to consistently generate the same id for a deployment
