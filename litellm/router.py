--- conflicted
+++ resolved
@@ -5467,11 +5467,7 @@
         ## SET MODEL TO 'model=' - if base_model is None + not azure
         if custom_llm_provider == "azure" and base_model is None:
             verbose_router_logger.error(
-<<<<<<< HEAD
-                f"Could not identify azure model ({received_model_name}). Set azure 'base_model' for accurate max tokens, cost tracking, etc.- https://docs.litellm.ai/docs/proxy/cost_tracking#spend-tracking-for-azure-openai-models"
-=======
                 f"Could not identify azure model '{_model}'. Set azure 'base_model' for accurate max tokens, cost tracking, etc.- https://docs.litellm.ai/docs/proxy/cost_tracking#spend-tracking-for-azure-openai-models"
->>>>>>> 30c3e7b3
             )
         elif custom_llm_provider != "azure":
             model = _model
