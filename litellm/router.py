# +-----------------------------------------------+
# |                                               |
# |           Give Feedback / Get Help            |
# | https://github.com/BerriAI/litellm/issues/new |
# |                                               |
# +-----------------------------------------------+
#
#  Thank you ! We ❤️ you! - Krrish & Ishaan

import asyncio
import copy
import enum
import hashlib
import inspect
import json
import logging
import threading
import time
import traceback
from collections import defaultdict
from functools import lru_cache
from typing import (
    TYPE_CHECKING,
    Any,
    AsyncGenerator,
    Callable,
    Dict,
    List,
    Literal,
    Optional,
    Tuple,
    Union,
    cast,
)

import httpx
import openai
from openai import AsyncOpenAI
from pydantic import BaseModel
from typing_extensions import overload

import litellm
import litellm.litellm_core_utils
import litellm.litellm_core_utils.exception_mapping_utils
from litellm import get_secret_str
from litellm._logging import verbose_router_logger
from litellm._uuid import uuid
from litellm.caching.caching import (
    DualCache,
    InMemoryCache,
    RedisCache,
    RedisClusterCache,
)
from litellm.constants import DEFAULT_MAX_LRU_CACHE_SIZE
from litellm.integrations.custom_logger import CustomLogger
from litellm.litellm_core_utils.asyncify import run_async_function
from litellm.litellm_core_utils.core_helpers import (
    _get_parent_otel_span_from_kwargs,
    get_metadata_variable_name_from_kwargs,
)
from litellm.litellm_core_utils.coroutine_checker import coroutine_checker
from litellm.litellm_core_utils.credential_accessor import CredentialAccessor
from litellm.litellm_core_utils.dd_tracing import tracer
from litellm.litellm_core_utils.litellm_logging import Logging as LiteLLMLogging
from litellm.litellm_core_utils.sensitive_data_masker import SensitiveDataMasker
from litellm.router_strategy.budget_limiter import RouterBudgetLimiting
from litellm.router_strategy.least_busy import LeastBusyLoggingHandler
from litellm.router_strategy.lowest_cost import LowestCostLoggingHandler
from litellm.router_strategy.lowest_latency import LowestLatencyLoggingHandler
from litellm.router_strategy.lowest_tpm_rpm import LowestTPMLoggingHandler
from litellm.router_strategy.lowest_tpm_rpm_v2 import LowestTPMLoggingHandler_v2
from litellm.router_strategy.simple_shuffle import simple_shuffle
from litellm.router_strategy.tag_based_routing import get_deployments_for_tag
from litellm.router_utils.add_retry_fallback_headers import (
    add_fallback_headers_to_response,
    add_retry_headers_to_response,
)
from litellm.router_utils.batch_utils import (
    _get_router_metadata_variable_name,
    replace_model_in_jsonl,
    should_replace_model_in_jsonl,
)
from litellm.router_utils.client_initalization_utils import InitalizeCachedClient
from litellm.router_utils.clientside_credential_handler import (
    get_dynamic_litellm_params,
    is_clientside_credential,
)
from litellm.router_utils.cooldown_cache import CooldownCache
from litellm.router_utils.cooldown_handlers import (
    DEFAULT_COOLDOWN_TIME_SECONDS,
    _async_get_cooldown_deployments,
    _async_get_cooldown_deployments_with_debug_info,
    _get_cooldown_deployments,
    _set_cooldown_deployments,
)
from litellm.router_utils.fallback_event_handlers import (
    _check_non_standard_fallback_format,
    get_fallback_model_group,
    run_async_fallback,
)
from litellm.router_utils.get_retry_from_policy import (
    get_num_retries_from_retry_policy as _get_num_retries_from_retry_policy,
)
from litellm.router_utils.handle_error import (
    async_raise_no_deployment_exception,
    send_llm_exception_alert,
)
from litellm.router_utils.pre_call_checks.prompt_caching_deployment_check import (
    PromptCachingDeploymentCheck,
)
from litellm.router_utils.pre_call_checks.responses_api_deployment_check import (
    ResponsesApiDeploymentCheck,
)
from litellm.router_utils.router_callbacks.track_deployment_metrics import (
    increment_deployment_failures_for_current_minute,
    increment_deployment_successes_for_current_minute,
)
from litellm.scheduler import FlowItem, Scheduler
from litellm.types.llms.openai import (
    AllMessageValues,
    FileTypes,
    OpenAIFileObject,
    OpenAIFilesPurpose,
)
from litellm.types.router import (
    CONFIGURABLE_CLIENTSIDE_AUTH_PARAMS,
    VALID_LITELLM_ENVIRONMENTS,
    AlertingConfig,
    AllowedFailsPolicy,
    AssistantsTypedDict,
    CredentialLiteLLMParams,
    CustomRoutingStrategyBase,
    Deployment,
    DeploymentTypedDict,
    LiteLLM_Params,
    MockRouterTestingParams,
    ModelGroupInfo,
    OptionalPreCallChecks,
    RetryPolicy,
    RouterCacheEnum,
    RouterGeneralSettings,
    RouterModelGroupAliasItem,
    RouterRateLimitError,
    RouterRateLimitErrorBasic,
    RoutingStrategy,
    SearchToolTypedDict,
)
from litellm.types.services import ServiceTypes
from litellm.types.utils import (
    CustomPricingLiteLLMParams,
    GenericBudgetConfigType,
    LiteLLMBatch,
)
from litellm.types.utils import ModelInfo
from litellm.types.utils import ModelInfo as ModelMapInfo
from litellm.types.utils import ModelResponseStream, StandardLoggingPayload, Usage
from litellm.utils import (
    CustomStreamWrapper,
    EmbeddingResponse,
    ModelResponse,
    Rules,
    function_setup,
    get_llm_provider,
    get_non_default_completion_params,
    get_secret,
    get_utc_datetime,
    is_region_allowed,
)

from .router_utils.pattern_match_deployments import PatternMatchRouter

if TYPE_CHECKING:
    from opentelemetry.trace import Span as _Span

    from litellm.router_strategy.auto_router.auto_router import (
        AutoRouter,
        PreRoutingHookResponse,
    )

    Span = Union[_Span, Any]
else:
    Span = Any
    AutoRouter = Any
    PreRoutingHookResponse = Any


class RoutingArgs(enum.Enum):
    ttl = 60  # 1min (RPM/TPM expire key)


class Router:
    model_names: set = set()
    cache_responses: Optional[bool] = False
    default_cache_time_seconds: int = 1 * 60 * 60  # 1 hour
    tenacity = None
    leastbusy_logger: Optional[LeastBusyLoggingHandler] = None
    lowesttpm_logger: Optional[LowestTPMLoggingHandler] = None
    optional_callbacks: Optional[List[Union[CustomLogger, Callable, str]]] = None

    def __init__(  # noqa: PLR0915
        self,
        model_list: Optional[
            Union[List[DeploymentTypedDict], List[Dict[str, Any]]]
        ] = None,
        ## ASSISTANTS API ##
        assistants_config: Optional[AssistantsTypedDict] = None,
        ## SEARCH API ##
        search_tools: Optional[List[SearchToolTypedDict]] = None,
        ## CACHING ##
        redis_url: Optional[str] = None,
        redis_host: Optional[str] = None,
        redis_port: Optional[int] = None,
        redis_password: Optional[str] = None,
        cache_responses: Optional[bool] = False,
        cache_kwargs: dict = {},  # additional kwargs to pass to RedisCache (see caching.py)
        caching_groups: Optional[
            List[tuple]
        ] = None,  # if you want to cache across model groups
        client_ttl: int = 3600,  # ttl for cached clients - will re-initialize after this time in seconds
        ## SCHEDULER ##
        polling_interval: Optional[float] = None,
        default_priority: Optional[int] = None,
        ## RELIABILITY ##
        num_retries: Optional[int] = None,
        max_fallbacks: Optional[
            int
        ] = None,  # max fallbacks to try before exiting the call. Defaults to 5.
        timeout: Optional[float] = None,
        stream_timeout: Optional[float] = None,
        default_litellm_params: Optional[
            dict
        ] = None,  # default params for Router.chat.completion.create
        default_max_parallel_requests: Optional[int] = None,
        set_verbose: bool = False,
        debug_level: Literal["DEBUG", "INFO"] = "INFO",
        default_fallbacks: Optional[
            List[str]
        ] = None,  # generic fallbacks, works across all deployments
        fallbacks: List = [],
        context_window_fallbacks: List = [],
        content_policy_fallbacks: List = [],
        model_group_alias: Optional[
            Dict[str, Union[str, RouterModelGroupAliasItem]]
        ] = {},
        enable_pre_call_checks: bool = False,
        enable_tag_filtering: bool = False,
        retry_after: int = 0,  # min time to wait before retrying a failed request
        retry_policy: Optional[
            Union[RetryPolicy, dict]
        ] = None,  # set custom retries for different exceptions
        model_group_retry_policy: Dict[
            str, RetryPolicy
        ] = {},  # set custom retry policies based on model group
        allowed_fails: Optional[
            int
        ] = None,  # Number of times a deployment can failbefore being added to cooldown
        allowed_fails_policy: Optional[
            AllowedFailsPolicy
        ] = None,  # set custom allowed fails policy
        cooldown_time: Optional[
            float
        ] = None,  # (seconds) time to cooldown a deployment after failure
        disable_cooldowns: Optional[bool] = None,
        routing_strategy: Literal[
            "simple-shuffle",
            "least-busy",
            "usage-based-routing",
            "latency-based-routing",
            "cost-based-routing",
            "usage-based-routing-v2",
        ] = "simple-shuffle",
        optional_pre_call_checks: Optional[OptionalPreCallChecks] = None,
        routing_strategy_args: dict = {},  # just for latency-based
        provider_budget_config: Optional[GenericBudgetConfigType] = None,
        alerting_config: Optional[AlertingConfig] = None,
        router_general_settings: Optional[
            RouterGeneralSettings
        ] = RouterGeneralSettings(),
        ignore_invalid_deployments: bool = False,
    ) -> None:
        """
        Initialize the Router class with the given parameters for caching, reliability, and routing strategy.

        Args:
            model_list (Optional[list]): List of models to be used. Defaults to None.
            redis_url (Optional[str]): URL of the Redis server. Defaults to None.
            redis_host (Optional[str]): Hostname of the Redis server. Defaults to None.
            redis_port (Optional[int]): Port of the Redis server. Defaults to None.
            redis_password (Optional[str]): Password of the Redis server. Defaults to None.
            cache_responses (Optional[bool]): Flag to enable caching of responses. Defaults to False.
            cache_kwargs (dict): Additional kwargs to pass to RedisCache. Defaults to {}.
            caching_groups (Optional[List[tuple]]): List of model groups for caching across model groups. Defaults to None.
            client_ttl (int): Time-to-live for cached clients in seconds. Defaults to 3600.
            polling_interval: (Optional[float]): frequency of polling queue. Only for '.scheduler_acompletion()'. Default is 3ms.
            default_priority: (Optional[int]): the default priority for a request. Only for '.scheduler_acompletion()'. Default is None.
            num_retries (Optional[int]): Number of retries for failed requests. Defaults to 2.
            timeout (Optional[float]): Timeout for requests. Defaults to None.
            default_litellm_params (dict): Default parameters for Router.chat.completion.create. Defaults to {}.
            set_verbose (bool): Flag to set verbose mode. Defaults to False.
            debug_level (Literal["DEBUG", "INFO"]): Debug level for logging. Defaults to "INFO".
            fallbacks (List): List of fallback options. Defaults to [].
            context_window_fallbacks (List): List of context window fallback options. Defaults to [].
            enable_pre_call_checks (boolean): Filter out deployments which are outside context window limits for a given prompt
            model_group_alias (Optional[dict]): Alias for model groups. Defaults to {}.
            retry_after (int): Minimum time to wait before retrying a failed request. Defaults to 0.
            allowed_fails (Optional[int]): Number of allowed fails before adding to cooldown. Defaults to None.
            cooldown_time (float): Time to cooldown a deployment after failure in seconds. Defaults to 1.
            routing_strategy (Literal["simple-shuffle", "least-busy", "usage-based-routing", "latency-based-routing", "cost-based-routing"]): Routing strategy. Defaults to "simple-shuffle".
            routing_strategy_args (dict): Additional args for latency-based routing. Defaults to {}.
            alerting_config (AlertingConfig): Slack alerting configuration. Defaults to None.
            provider_budget_config (ProviderBudgetConfig): Provider budget configuration. Use this to set llm_provider budget limits. example $100/day to OpenAI, $100/day to Azure, etc. Defaults to None.
            ignore_invalid_deployments (bool): Ignores invalid deployments, and continues with other deployments. Default is to raise an error.
        Returns:
            Router: An instance of the litellm.Router class.

        Example Usage:
        ```python
        from litellm import Router
        model_list = [
        {
            "model_name": "azure-gpt-3.5-turbo", # model alias
            "litellm_params": { # params for litellm completion/embedding call
                "model": "azure/<your-deployment-name-1>",
                "api_key": <your-api-key>,
                "api_version": <your-api-version>,
                "api_base": <your-api-base>
            },
        },
        {
            "model_name": "azure-gpt-3.5-turbo", # model alias
            "litellm_params": { # params for litellm completion/embedding call
                "model": "azure/<your-deployment-name-2>",
                "api_key": <your-api-key>,
                "api_version": <your-api-version>,
                "api_base": <your-api-base>
            },
        },
        {
            "model_name": "openai-gpt-3.5-turbo", # model alias
            "litellm_params": { # params for litellm completion/embedding call
                "model": "gpt-3.5-turbo",
                "api_key": <your-api-key>,
            },
        ]

        router = Router(model_list=model_list, fallbacks=[{"azure-gpt-3.5-turbo": "openai-gpt-3.5-turbo"}])
        ```
        """

        self.set_verbose = set_verbose
        self.ignore_invalid_deployments = ignore_invalid_deployments
        self.debug_level = debug_level
        self.enable_pre_call_checks = enable_pre_call_checks
        self.enable_tag_filtering = enable_tag_filtering
        from litellm._service_logger import ServiceLogging

        self.service_logger_obj: ServiceLogging = ServiceLogging()
        litellm.suppress_debug_info = True  # prevents 'Give Feedback/Get help' message from being emitted on Router - Relevant Issue: https://github.com/BerriAI/litellm/issues/5942
        if self.set_verbose is True:
            if debug_level == "INFO":
                verbose_router_logger.setLevel(logging.INFO)
            elif debug_level == "DEBUG":
                verbose_router_logger.setLevel(logging.DEBUG)
        self.router_general_settings: RouterGeneralSettings = (
            router_general_settings or RouterGeneralSettings()
        )

        self.assistants_config = assistants_config
        self.search_tools = search_tools or []
        self.deployment_names: List = (
            []
        )  # names of models under litellm_params. ex. azure/chatgpt-v-2
        self.deployment_latency_map = {}
        ### CACHING ###
        cache_type: Literal["local", "redis", "redis-semantic", "s3", "disk"] = (
            "local"  # default to an in-memory cache
        )
        redis_cache = None
        cache_config: Dict[str, Any] = {}

        self.client_ttl = client_ttl
        if redis_url is not None or (redis_host is not None and redis_port is not None):
            cache_type = "redis"

            if redis_url is not None:
                cache_config["url"] = redis_url

            if redis_host is not None:
                cache_config["host"] = redis_host

            if redis_port is not None:
                cache_config["port"] = str(redis_port)  # type: ignore

            if redis_password is not None:
                cache_config["password"] = redis_password

            # Add additional key-value pairs from cache_kwargs
            cache_config.update(cache_kwargs)
            redis_cache = self._create_redis_cache(cache_config)

        if cache_responses:
            if litellm.cache is None:
                # the cache can be initialized on the proxy server. We should not overwrite it
                litellm.cache = litellm.Cache(type=cache_type, **cache_config)  # type: ignore
            self.cache_responses = cache_responses
        self.cache = DualCache(
            redis_cache=redis_cache, in_memory_cache=InMemoryCache()
        )  # use a dual cache (Redis+In-Memory) for tracking cooldowns, usage, etc.

        ### SCHEDULER ###
        self.scheduler = Scheduler(
            polling_interval=polling_interval, redis_cache=redis_cache
        )
        self.default_priority = default_priority
        self.default_deployment = None  # use this to track the users default deployment, when they want to use model = *
        self.default_max_parallel_requests = default_max_parallel_requests
        self.provider_default_deployment_ids: List[str] = []
        self.pattern_router = PatternMatchRouter()
        self.team_pattern_routers: Dict[str, PatternMatchRouter] = (
            {}
        )  # {"TEAM_ID": PatternMatchRouter}
        self.auto_routers: Dict[str, "AutoRouter"] = {}

        # Initialize model_group_alias early since it's used in set_model_list
        self.model_group_alias: Dict[str, Union[str, RouterModelGroupAliasItem]] = (
            model_group_alias or {}
        )  # dict to store aliases for router, ex. {"gpt-4": "gpt-3.5-turbo"}, all requests with gpt-4 -> get routed to gpt-3.5-turbo group

        # Initialize model ID to deployment index mapping for O(1) lookups
        self.model_id_to_deployment_index_map: Dict[str, int] = {}
        # Initialize model name to deployment indices mapping for O(1) lookups
        # Maps model_name -> list of indices in model_list
        self.model_name_to_deployment_indices: Dict[str, List[int]] = {}

        if model_list is not None:
            # set_model_list will build indices automatically
            self.set_model_list(model_list)
            self.healthy_deployments: List = self.model_list  # type: ignore
            for m in model_list:
                if "model" in m["litellm_params"]:
                    self.deployment_latency_map[m["litellm_params"]["model"]] = 0
        else:
            self.model_list: List = (
                []
            )  # initialize an empty list - to allow _add_deployment and delete_deployment to work

        if allowed_fails is not None:
            self.allowed_fails = allowed_fails
        else:
            self.allowed_fails = litellm.allowed_fails
        self.cooldown_time = cooldown_time or DEFAULT_COOLDOWN_TIME_SECONDS
        self.cooldown_cache = CooldownCache(
            cache=self.cache, default_cooldown_time=self.cooldown_time
        )
        self.disable_cooldowns = disable_cooldowns
        self.failed_calls = (
            InMemoryCache()
        )  # cache to track failed call per deployment, if num failed calls within 1 minute > allowed fails, then add it to cooldown

        if num_retries is not None:
            self.num_retries = num_retries
        elif litellm.num_retries is not None:
            self.num_retries = litellm.num_retries
        else:
            self.num_retries = openai.DEFAULT_MAX_RETRIES

        if max_fallbacks is not None:
            self.max_fallbacks = max_fallbacks
        elif litellm.max_fallbacks is not None:
            self.max_fallbacks = litellm.max_fallbacks
        else:
            self.max_fallbacks = litellm.ROUTER_MAX_FALLBACKS

        self.timeout = timeout or litellm.request_timeout
        self.stream_timeout = stream_timeout

        self.retry_after = retry_after
        self.routing_strategy = routing_strategy

        ## SETTING FALLBACKS ##
        ### validate if it's set + in correct format
        _fallbacks = fallbacks or litellm.fallbacks

        self.validate_fallbacks(fallback_param=_fallbacks)
        ### set fallbacks
        self.fallbacks = _fallbacks

        if default_fallbacks is not None or litellm.default_fallbacks is not None:
            _fallbacks = default_fallbacks or litellm.default_fallbacks
            if self.fallbacks is not None:
                self.fallbacks.append({"*": _fallbacks})
            else:
                self.fallbacks = [{"*": _fallbacks}]

        self.context_window_fallbacks = (
            context_window_fallbacks or litellm.context_window_fallbacks
        )

        _content_policy_fallbacks = (
            content_policy_fallbacks or litellm.content_policy_fallbacks
        )
        self.validate_fallbacks(fallback_param=_content_policy_fallbacks)
        self.content_policy_fallbacks = _content_policy_fallbacks
        self.total_calls: defaultdict = defaultdict(
            int
        )  # dict to store total calls made to each model
        self.fail_calls: defaultdict = defaultdict(
            int
        )  # dict to store fail_calls made to each model
        self.success_calls: defaultdict = defaultdict(
            int
        )  # dict to store success_calls  made to each model
        self.previous_models: List = (
            []
        )  # list to store failed calls (passed in as metadata to next call)

        # make Router.chat.completions.create compatible for openai.chat.completions.create
        default_litellm_params = default_litellm_params or {}
        self.chat = litellm.Chat(params=default_litellm_params, router_obj=self)

        # default litellm args
        self.default_litellm_params = default_litellm_params
        self.default_litellm_params.setdefault("timeout", timeout)
        self.default_litellm_params.setdefault("max_retries", 0)
        self.default_litellm_params.setdefault("metadata", {}).update(
            {"caching_groups": caching_groups}
        )

        self.deployment_stats: dict = {}  # used for debugging load balancing
        """
        deployment_stats = {
            "122999-2828282-277:
            {
                "model": "gpt-3",
                "api_base": "http://localhost:4000",
                "num_requests": 20,
                "avg_latency": 0.001,
                "num_failures": 0,
                "num_successes": 20
            }
        }
        """

        ### ROUTING SETUP ###
        self.routing_strategy_init(
            routing_strategy=routing_strategy,
            routing_strategy_args=routing_strategy_args,
        )
        self.access_groups = None
        ## USAGE TRACKING ##
        if isinstance(litellm._async_success_callback, list):
            litellm.logging_callback_manager.add_litellm_async_success_callback(
                self.deployment_callback_on_success
            )
        else:
            litellm.logging_callback_manager.add_litellm_async_success_callback(
                self.deployment_callback_on_success
            )
        if isinstance(litellm.success_callback, list):
            litellm.logging_callback_manager.add_litellm_success_callback(
                self.sync_deployment_callback_on_success
            )
        else:
            litellm.success_callback = [self.sync_deployment_callback_on_success]
        if isinstance(litellm._async_failure_callback, list):
            litellm.logging_callback_manager.add_litellm_async_failure_callback(
                self.async_deployment_callback_on_failure
            )
        else:
            litellm._async_failure_callback = [
                self.async_deployment_callback_on_failure
            ]
        ## COOLDOWNS ##
        if isinstance(litellm.failure_callback, list):
            litellm.logging_callback_manager.add_litellm_failure_callback(
                self.deployment_callback_on_failure
            )
        else:
            litellm.failure_callback = [self.deployment_callback_on_failure]
        self.routing_strategy_args = routing_strategy_args
        self.provider_budget_config = provider_budget_config
        self.router_budget_logger: Optional[RouterBudgetLimiting] = None
        if RouterBudgetLimiting.should_init_router_budget_limiter(
            model_list=model_list, provider_budget_config=self.provider_budget_config
        ):
            if optional_pre_call_checks is not None:
                optional_pre_call_checks.append("router_budget_limiting")
            else:
                optional_pre_call_checks = ["router_budget_limiting"]
        self.retry_policy: Optional[RetryPolicy] = None
        if retry_policy is not None:
            if isinstance(retry_policy, dict):
                self.retry_policy = RetryPolicy(**retry_policy)
            elif isinstance(retry_policy, RetryPolicy):
                self.retry_policy = retry_policy
            verbose_router_logger.info(
                "\033[32mRouter Custom Retry Policy Set:\n{}\033[0m".format(
                    self.retry_policy.model_dump(exclude_none=True)
                )
            )

        self.model_group_retry_policy: Optional[Dict[str, RetryPolicy]] = (
            model_group_retry_policy
        )

        self.allowed_fails_policy: Optional[AllowedFailsPolicy] = None
        if allowed_fails_policy is not None:
            if isinstance(allowed_fails_policy, dict):
                self.allowed_fails_policy = AllowedFailsPolicy(**allowed_fails_policy)
            elif isinstance(allowed_fails_policy, AllowedFailsPolicy):
                self.allowed_fails_policy = allowed_fails_policy

            verbose_router_logger.info(
                "\033[32mRouter Custom Allowed Fails Policy Set:\n{}\033[0m".format(
                    self.allowed_fails_policy.model_dump(exclude_none=True)
                )
            )

        self.alerting_config: Optional[AlertingConfig] = alerting_config

        if optional_pre_call_checks is not None:
            self.add_optional_pre_call_checks(optional_pre_call_checks)

        if self.alerting_config is not None:
            self._initialize_alerting()

        self.initialize_assistants_endpoint()
        self.initialize_router_endpoints()
        self.apply_default_settings()

    def apply_default_settings(self):
        """
        Apply the default settings to the router.
        """

        default_pre_call_checks: OptionalPreCallChecks = []
        self.add_optional_pre_call_checks(default_pre_call_checks)
        return None

    def discard(self):
        """
        Pseudo-destructor to be invoked to clean up global data structures when router is no longer used.
        For now, unhook router's callbacks from all lists
        """
        litellm.logging_callback_manager.remove_callback_from_list_by_object(
            litellm._async_success_callback, self
        )
        litellm.logging_callback_manager.remove_callback_from_list_by_object(
            litellm.success_callback, self
        )
        litellm.logging_callback_manager.remove_callback_from_list_by_object(
            litellm._async_failure_callback, self
        )
        litellm.logging_callback_manager.remove_callback_from_list_by_object(
            litellm.failure_callback, self
        )
        litellm.logging_callback_manager.remove_callback_from_list_by_object(
            litellm.input_callback, self
        )
        litellm.logging_callback_manager.remove_callback_from_list_by_object(
            litellm.service_callback, self
        )
        litellm.logging_callback_manager.remove_callback_from_list_by_object(
            litellm.callbacks, self
        )

        # Remove ForwardClientSideHeadersByModelGroup if it exists
        if self.optional_callbacks is not None:
            for callback in self.optional_callbacks:
                litellm.logging_callback_manager.remove_callback_from_list_by_object(
                    litellm.callbacks, callback, require_self=False
                )

    @staticmethod
    def _create_redis_cache(
        cache_config: Dict[str, Any],
    ) -> Union[RedisCache, RedisClusterCache]:
        """
        Initializes either a RedisCache or RedisClusterCache based on the cache_config.
        """
        if cache_config.get("startup_nodes"):
            return RedisClusterCache(**cache_config)
        else:
            return RedisCache(**cache_config)

    def _update_redis_cache(self, cache: RedisCache):
        """
        Update the redis cache for the router, if none set.

        Allows proxy user to just do
        ```yaml
        litellm_settings:
            cache: true
        ```
        and caching to just work.
        """
        if self.cache.redis_cache is None:
            self.cache.redis_cache = cache

    def routing_strategy_init(
        self, routing_strategy: Union[RoutingStrategy, str], routing_strategy_args: dict
    ):
        verbose_router_logger.info(f"Routing strategy: {routing_strategy}")
        if (
            routing_strategy == RoutingStrategy.LEAST_BUSY.value
            or routing_strategy == RoutingStrategy.LEAST_BUSY
        ):
            self.leastbusy_logger = LeastBusyLoggingHandler(router_cache=self.cache)
            ## add callback
            if isinstance(litellm.input_callback, list):
                litellm.input_callback.append(self.leastbusy_logger)  # type: ignore
            else:
                litellm.input_callback = [self.leastbusy_logger]  # type: ignore
            if isinstance(litellm.callbacks, list):
                litellm.logging_callback_manager.add_litellm_callback(self.leastbusy_logger)  # type: ignore
        elif (
            routing_strategy == RoutingStrategy.USAGE_BASED_ROUTING.value
            or routing_strategy == RoutingStrategy.USAGE_BASED_ROUTING
        ):
            self.lowesttpm_logger = LowestTPMLoggingHandler(
                router_cache=self.cache,
                routing_args=routing_strategy_args,
            )
            if isinstance(litellm.callbacks, list):
                litellm.logging_callback_manager.add_litellm_callback(self.lowesttpm_logger)  # type: ignore
        elif (
            routing_strategy == RoutingStrategy.USAGE_BASED_ROUTING_V2.value
            or routing_strategy == RoutingStrategy.USAGE_BASED_ROUTING_V2
        ):
            self.lowesttpm_logger_v2 = LowestTPMLoggingHandler_v2(
                router_cache=self.cache,
                routing_args=routing_strategy_args,
            )
            if isinstance(litellm.callbacks, list):
                litellm.logging_callback_manager.add_litellm_callback(self.lowesttpm_logger_v2)  # type: ignore
        elif (
            routing_strategy == RoutingStrategy.LATENCY_BASED.value
            or routing_strategy == RoutingStrategy.LATENCY_BASED
        ):
            self.lowestlatency_logger = LowestLatencyLoggingHandler(
                router_cache=self.cache,
                routing_args=routing_strategy_args,
            )
            if isinstance(litellm.callbacks, list):
                litellm.logging_callback_manager.add_litellm_callback(self.lowestlatency_logger)  # type: ignore
        elif (
            routing_strategy == RoutingStrategy.COST_BASED.value
            or routing_strategy == RoutingStrategy.COST_BASED
        ):
            self.lowestcost_logger = LowestCostLoggingHandler(
                router_cache=self.cache,
                routing_args={},
            )
            if isinstance(litellm.callbacks, list):
                litellm.logging_callback_manager.add_litellm_callback(self.lowestcost_logger)  # type: ignore
        else:
            pass

    def initialize_assistants_endpoint(self):
        ## INITIALIZE PASS THROUGH ASSISTANTS ENDPOINT ##
        self.acreate_assistants = self.factory_function(litellm.acreate_assistants)
        self.adelete_assistant = self.factory_function(litellm.adelete_assistant)
        self.aget_assistants = self.factory_function(litellm.aget_assistants)
        self.acreate_thread = self.factory_function(litellm.acreate_thread)
        self.aget_thread = self.factory_function(litellm.aget_thread)
        self.a_add_message = self.factory_function(litellm.a_add_message)
        self.aget_messages = self.factory_function(litellm.aget_messages)
        self.arun_thread = self.factory_function(litellm.arun_thread)

    def _initialize_core_endpoints(self):
        """Helper to initialize core router endpoints."""
        self.amoderation = self.factory_function(
            litellm.amoderation, call_type="moderation"
        )
        self.aanthropic_messages = self.factory_function(
            litellm.anthropic_messages, call_type="anthropic_messages"
        )
        self.agenerate_content = self.factory_function(
            litellm.agenerate_content, call_type="agenerate_content"
        )
        self.aadapter_generate_content = self.factory_function(
            litellm.aadapter_generate_content, call_type="aadapter_generate_content"
        )
        self.aresponses = self.factory_function(
            litellm.aresponses, call_type="aresponses"
        )
        self.afile_delete = self.factory_function(
            litellm.afile_delete, call_type="afile_delete"
        )
        self.afile_content = self.factory_function(
            litellm.afile_content, call_type="afile_content"
        )
        self.responses = self.factory_function(litellm.responses, call_type="responses")
        self.aget_responses = self.factory_function(
            litellm.aget_responses, call_type="aget_responses"
        )
        self.acancel_responses = self.factory_function(
            litellm.acancel_responses, call_type="acancel_responses"
        )
        self.adelete_responses = self.factory_function(
            litellm.adelete_responses, call_type="adelete_responses"
        )
        self.alist_input_items = self.factory_function(
            litellm.alist_input_items, call_type="alist_input_items"
        )
        self._arealtime = self.factory_function(
            litellm._arealtime, call_type="_arealtime"
        )
        self.acreate_fine_tuning_job = self.factory_function(
            litellm.acreate_fine_tuning_job, call_type="acreate_fine_tuning_job"
        )
        self.acancel_fine_tuning_job = self.factory_function(
            litellm.acancel_fine_tuning_job, call_type="acancel_fine_tuning_job"
        )
        self.alist_fine_tuning_jobs = self.factory_function(
            litellm.alist_fine_tuning_jobs, call_type="alist_fine_tuning_jobs"
        )
        self.aretrieve_fine_tuning_job = self.factory_function(
            litellm.aretrieve_fine_tuning_job, call_type="aretrieve_fine_tuning_job"
        )
        self.afile_list = self.factory_function(
            litellm.afile_list, call_type="alist_files"
        )
        self.aimage_edit = self.factory_function(
            litellm.aimage_edit, call_type="aimage_edit"
        )
        self.allm_passthrough_route = self.factory_function(
            litellm.allm_passthrough_route, call_type="allm_passthrough_route"
        )
<<<<<<< HEAD
        self.acancel_batch = self.factory_function(
            litellm.acancel_batch, call_type="acancel_batch"
        )
=======
>>>>>>> 35ab0e10

    def _initialize_specialized_endpoints(self):
        """Helper to initialize specialized router endpoints (vector store, OCR, search, video, container)."""
        from litellm.vector_stores.main import acreate, asearch, create, search

        self.avector_store_search = self.factory_function(
            asearch, call_type="avector_store_search"
        )
        self.avector_store_create = self.factory_function(
            acreate, call_type="avector_store_create"
        )
        self.vector_store_search = self.factory_function(
            search, call_type="vector_store_search"
        )
        self.vector_store_create = self.factory_function(
            create, call_type="vector_store_create"
        )
<<<<<<< HEAD
=======

        from litellm.vector_store_files.main import (
            acreate as avector_store_file_create_fn,
            alist as avector_store_file_list_fn,
            aretrieve as avector_store_file_retrieve_fn,
            aretrieve_content as avector_store_file_content_fn,
            aupdate as avector_store_file_update_fn,
            adelete as avector_store_file_delete_fn,
            create as vector_store_file_create_fn,
            list as vector_store_file_list_fn,
            retrieve as vector_store_file_retrieve_fn,
            retrieve_content as vector_store_file_content_fn,
            update as vector_store_file_update_fn,
            delete as vector_store_file_delete_fn,
        )
        self.avector_store_file_create = self.factory_function(
            avector_store_file_create_fn, call_type="avector_store_file_create"
        )
        self.vector_store_file_create = self.factory_function(
            vector_store_file_create_fn, call_type="vector_store_file_create"
        )
        self.avector_store_file_list = self.factory_function(
            avector_store_file_list_fn, call_type="avector_store_file_list"
        )
        self.vector_store_file_list = self.factory_function(
            vector_store_file_list_fn, call_type="vector_store_file_list"
        )
        self.avector_store_file_retrieve = self.factory_function(
            avector_store_file_retrieve_fn, call_type="avector_store_file_retrieve"
        )
        self.vector_store_file_retrieve = self.factory_function(
            vector_store_file_retrieve_fn, call_type="vector_store_file_retrieve"
        )
        self.avector_store_file_content = self.factory_function(
            avector_store_file_content_fn, call_type="avector_store_file_content"
        )
        self.vector_store_file_content = self.factory_function(
            vector_store_file_content_fn, call_type="vector_store_file_content"
        )
        self.avector_store_file_update = self.factory_function(
            avector_store_file_update_fn, call_type="avector_store_file_update"
        )
        self.vector_store_file_update = self.factory_function(
            vector_store_file_update_fn, call_type="vector_store_file_update"
        )
        self.avector_store_file_delete = self.factory_function(
            avector_store_file_delete_fn, call_type="avector_store_file_delete"
        )
        self.vector_store_file_delete = self.factory_function(
            vector_store_file_delete_fn, call_type="vector_store_file_delete"
        )
>>>>>>> 35ab0e10

        from litellm.google_genai import (
            agenerate_content,
            agenerate_content_stream,
            generate_content,
            generate_content_stream,
        )

        self.agenerate_content = self.factory_function(
            agenerate_content, call_type="agenerate_content"
        )
        self.generate_content = self.factory_function(
            generate_content, call_type="generate_content"
        )
        self.agenerate_content_stream = self.factory_function(
            agenerate_content_stream, call_type="agenerate_content_stream"
        )
        self.generate_content_stream = self.factory_function(
            generate_content_stream, call_type="generate_content_stream"
        )

        from litellm.ocr import aocr, ocr

        self.aocr = self.factory_function(aocr, call_type="aocr")
        self.ocr = self.factory_function(ocr, call_type="ocr")

        from litellm.search import asearch, search

        self.asearch = self.factory_function(asearch, call_type="asearch")
        self.search = self.factory_function(search, call_type="search")

        from litellm.videos import (
            avideo_content,
            avideo_generation,
            avideo_list,
            avideo_remix,
            avideo_status,
            video_content,
            video_generation,
            video_list,
            video_remix,
            video_status,
        )

        self.avideo_generation = self.factory_function(
            avideo_generation, call_type="avideo_generation"
        )
        self.video_generation = self.factory_function(
            video_generation, call_type="video_generation"
        )
        self.avideo_list = self.factory_function(avideo_list, call_type="avideo_list")
        self.video_list = self.factory_function(video_list, call_type="video_list")
        self.avideo_status = self.factory_function(
            avideo_status, call_type="avideo_status"
        )
        self.video_status = self.factory_function(
            video_status, call_type="video_status"
        )
        self.avideo_content = self.factory_function(
            avideo_content, call_type="avideo_content"
        )
        self.video_content = self.factory_function(
            video_content, call_type="video_content"
        )
        self.avideo_remix = self.factory_function(
            avideo_remix, call_type="avideo_remix"
        )
        self.video_remix = self.factory_function(video_remix, call_type="video_remix")

        from litellm.containers import (
            acreate_container,
            adelete_container,
            alist_containers,
            aretrieve_container,
            create_container,
            delete_container,
            list_containers,
            retrieve_container,
        )

        self.acreate_container = self.factory_function(
            acreate_container, call_type="acreate_container"
        )
        self.create_container = self.factory_function(
            create_container, call_type="create_container"
        )
        self.alist_containers = self.factory_function(
            alist_containers, call_type="alist_containers"
        )
        self.list_containers = self.factory_function(
            list_containers, call_type="list_containers"
        )
        self.aretrieve_container = self.factory_function(
            aretrieve_container, call_type="aretrieve_container"
        )
        self.retrieve_container = self.factory_function(
            retrieve_container, call_type="retrieve_container"
        )
        self.adelete_container = self.factory_function(
            adelete_container, call_type="adelete_container"
        )
        self.delete_container = self.factory_function(
            delete_container, call_type="delete_container"
        )

    def initialize_router_endpoints(self):
        self._initialize_core_endpoints()
        self._initialize_specialized_endpoints()

    def validate_fallbacks(self, fallback_param: Optional[List]):
        """
        Validate the fallbacks parameter.
        """
        if fallback_param is None:
            return
        for fallback_dict in fallback_param:
            if not isinstance(fallback_dict, dict):
                raise ValueError(f"Item '{fallback_dict}' is not a dictionary.")
            if len(fallback_dict) != 1:
                raise ValueError(
                    f"Dictionary '{fallback_dict}' must have exactly one key, but has {len(fallback_dict)} keys."
                )

    def add_optional_pre_call_checks(
        self, optional_pre_call_checks: Optional[OptionalPreCallChecks]
    ):
        if optional_pre_call_checks is not None:
            for pre_call_check in optional_pre_call_checks:
                _callback: Optional[CustomLogger] = None
                if pre_call_check == "prompt_caching":
                    _callback = PromptCachingDeploymentCheck(cache=self.cache)
                elif pre_call_check == "router_budget_limiting":
                    _callback = RouterBudgetLimiting(
                        dual_cache=self.cache,
                        provider_budget_config=self.provider_budget_config,
                        model_list=self.model_list,
                    )
                elif pre_call_check == "responses_api_deployment_check":
                    _callback = ResponsesApiDeploymentCheck()
                if _callback is not None:
                    if self.optional_callbacks is None:
                        self.optional_callbacks = []
                    self.optional_callbacks.append(_callback)
                    litellm.logging_callback_manager.add_litellm_callback(_callback)

    def print_deployment(self, deployment: dict):
        """
        returns a copy of the deployment with the api key masked

        Only returns 2 characters of the api key and masks the rest with * (10 *).
        """
        try:
            _deployment_copy = copy.deepcopy(deployment)
            litellm_params: dict = _deployment_copy["litellm_params"]

            if litellm.redact_user_api_key_info:
                masker = SensitiveDataMasker(visible_prefix=2, visible_suffix=0)
                _deployment_copy["litellm_params"] = masker.mask_dict(litellm_params)
            elif "api_key" in litellm_params:
                litellm_params["api_key"] = litellm_params["api_key"][:2] + "*" * 10

            return _deployment_copy
        except Exception as e:
            verbose_router_logger.debug(
                f"Error occurred while printing deployment - {str(e)}"
            )
            raise e

    ### COMPLETION, EMBEDDING, IMG GENERATION FUNCTIONS

    def completion(
        self, model: str, messages: List[Dict[str, str]], **kwargs
    ) -> Union[ModelResponse, CustomStreamWrapper]:
        """
        Example usage:
        response = router.completion(model="gpt-3.5-turbo", messages=[{"role": "user", "content": "Hey, how's it going?"}]
        """
        try:
            verbose_router_logger.debug(f"router.completion(model={model},..)")
            kwargs["model"] = model
            kwargs["messages"] = messages
            kwargs["original_function"] = self._completion
            self._update_kwargs_before_fallbacks(model=model, kwargs=kwargs)

            response = self.function_with_fallbacks(**kwargs)
            return response
        except Exception as e:
            raise e

    def _completion(
        self, model: str, messages: List[Dict[str, str]], **kwargs
    ) -> Union[ModelResponse, CustomStreamWrapper]:
        model_name = None
        try:
            # pick the one that is available (lowest TPM/RPM)
            deployment = self.get_available_deployment(
                model=model,
                messages=messages,
                specific_deployment=kwargs.pop("specific_deployment", None),
                request_kwargs=kwargs,
            )
            self._update_kwargs_with_deployment(deployment=deployment, kwargs=kwargs)

            # No copy needed - data is only read and spread into new dict below
            data = deployment["litellm_params"]
            model_name = data["model"]
            potential_model_client = self._get_client(
                deployment=deployment, kwargs=kwargs
            )
            # check if provided keys == client keys #
            dynamic_api_key = kwargs.get("api_key", None)
            if (
                dynamic_api_key is not None
                and potential_model_client is not None
                and dynamic_api_key != potential_model_client.api_key
            ):
                model_client = None
            else:
                model_client = potential_model_client

            ### DEPLOYMENT-SPECIFIC PRE-CALL CHECKS ### (e.g. update rpm pre-call. Raise error, if deployment over limit)
            ## only run if model group given, not model id
            if not self.has_model_id(model):
                self.routing_strategy_pre_call_checks(deployment=deployment)

            response = litellm.completion(
                **{
                    **data,
                    "messages": messages,
                    "caching": self.cache_responses,
                    "client": model_client,
                    **kwargs,
                }
            )
            verbose_router_logger.info(
                f"litellm.completion(model={model_name})\033[32m 200 OK\033[0m"
            )

            ## CHECK CONTENT FILTER ERROR ##
            if isinstance(response, ModelResponse):
                _should_raise = self._should_raise_content_policy_error(
                    model=model, response=response, kwargs=kwargs
                )
                if _should_raise:
                    raise litellm.ContentPolicyViolationError(
                        message="Response output was blocked.",
                        model=model,
                        llm_provider="",
                    )

            return response
        except Exception as e:
            verbose_router_logger.info(
                f"litellm.completion(model={model_name})\033[31m Exception {str(e)}\033[0m"
            )
            raise e

    # fmt: off

    @overload
    async def acompletion(
        self, model: str, messages: List[AllMessageValues], stream: Literal[True], **kwargs
    ) -> CustomStreamWrapper: 
        ...

    @overload
    async def acompletion(
        self, model: str, messages: List[AllMessageValues], stream: Literal[False] = False, **kwargs
    ) -> ModelResponse: 
        ...

    @overload
    async def acompletion(
        self, model: str, messages: List[AllMessageValues], stream: Union[Literal[True], Literal[False]] = False, **kwargs
    ) -> Union[CustomStreamWrapper, ModelResponse]: 
        ...

    # fmt: on

    # The actual implementation of the function
    async def acompletion(
        self,
        model: str,
        messages: List[AllMessageValues],
        stream: bool = False,
        **kwargs,
    ):
        try:
            kwargs["model"] = model
            kwargs["messages"] = messages
            kwargs["stream"] = stream
            kwargs["original_function"] = self._acompletion

            self._update_kwargs_before_fallbacks(model=model, kwargs=kwargs)
            request_priority = kwargs.get("priority") or self.default_priority
            start_time = time.perf_counter()
            _is_prompt_management_model = self._is_prompt_management_model(model)

            if _is_prompt_management_model:
                return await self._prompt_management_factory(
                    model=model,
                    messages=messages,
                    kwargs=kwargs,
                )
            if request_priority is not None and isinstance(request_priority, int):
                response = await self.schedule_acompletion(**kwargs)
            else:
                response = await self.async_function_with_fallbacks(**kwargs)
            end_time = time.perf_counter()
            _duration = end_time - start_time
            asyncio.create_task(
                self.service_logger_obj.async_service_success_hook(
                    service=ServiceTypes.ROUTER,
                    duration=_duration,
                    call_type="acompletion",
                    start_time=start_time,
                    end_time=end_time,
                    parent_otel_span=_get_parent_otel_span_from_kwargs(kwargs),
                )
            )

            return response
        except Exception as e:
            asyncio.create_task(
                send_llm_exception_alert(
                    litellm_router_instance=self,
                    request_kwargs=kwargs,
                    error_traceback_str=traceback.format_exc(),
                    original_exception=e,
                )
            )
            raise e

    async def _acompletion_streaming_iterator(
        self,
        model_response: CustomStreamWrapper,
        messages: List[Dict[str, str]],
        initial_kwargs: dict,
    ) -> CustomStreamWrapper:
        """
        Helper to iterate over a streaming response.

        Catches errors for fallbacks using the router's fallback system
        """
        from litellm.exceptions import MidStreamFallbackError

        class FallbackStreamWrapper(CustomStreamWrapper):
            def __init__(self, async_generator: AsyncGenerator):
                # Copy attributes from the original model_response
                super().__init__(
                    completion_stream=async_generator,
                    model=model_response.model,
                    custom_llm_provider=model_response.custom_llm_provider,
                    logging_obj=model_response.logging_obj,
                )
                self._async_generator = async_generator

            def __aiter__(self):
                return self

            async def __anext__(self):
                return await self._async_generator.__anext__()

        async def stream_with_fallbacks():
            try:
                async for item in model_response:
                    yield item
            except MidStreamFallbackError as e:
                from litellm.main import stream_chunk_builder

                complete_response_object = stream_chunk_builder(
                    chunks=model_response.chunks
                )
                complete_response_object_usage = cast(
                    Optional[Usage],
                    getattr(complete_response_object, "usage", None),
                )
                try:
                    # Use the router's fallback system
                    model_group = cast(str, initial_kwargs.get("model"))
                    fallbacks: Optional[List] = initial_kwargs.get(
                        "fallbacks", self.fallbacks
                    )
                    context_window_fallbacks: Optional[List] = initial_kwargs.get(
                        "context_window_fallbacks", self.context_window_fallbacks
                    )
                    content_policy_fallbacks: Optional[List] = initial_kwargs.get(
                        "content_policy_fallbacks", self.content_policy_fallbacks
                    )
                    initial_kwargs["original_function"] = self._acompletion
                    initial_kwargs["messages"] = messages + [
                        {
                            "role": "system",
                            "content": "You are a helpful assistant. You are given a message and you need to respond to it. You are also given a generated content. You need to respond to the message in continuation of the generated content. Do not repeat the same content. Your response should be in continuation of this text: ",
                        },
                        {
                            "role": "assistant",
                            "content": e.generated_content,
                            "prefix": True,
                        },
                    ]
                    self._update_kwargs_before_fallbacks(
                        model=model_group, kwargs=initial_kwargs
                    )
                    fallback_response = (
                        await self.async_function_with_fallbacks_common_utils(
                            e=e,
                            disable_fallbacks=False,
                            fallbacks=fallbacks,
                            context_window_fallbacks=context_window_fallbacks,
                            content_policy_fallbacks=content_policy_fallbacks,
                            model_group=model_group,
                            args=(),
                            kwargs=initial_kwargs,
                        )
                    )

                    # If fallback returns a streaming response, iterate over it
                    if hasattr(fallback_response, "__aiter__"):
                        async for fallback_item in fallback_response:  # type: ignore
                            if (
                                fallback_item
                                and isinstance(fallback_item, ModelResponseStream)
                                and hasattr(fallback_item, "usage")
                            ):
                                from litellm.cost_calculator import (
                                    BaseTokenUsageProcessor,
                                )

                                usage = cast(
                                    Optional[Usage],
                                    getattr(fallback_item, "usage", None),
                                )
                                if usage is not None:
                                    usage_objects = [usage]
                                else:
                                    usage_objects = []

                                if (
                                    complete_response_object_usage is not None
                                    and hasattr(complete_response_object_usage, "usage")
                                    and complete_response_object_usage.usage is not None  # type: ignore
                                ):
                                    usage_objects.append(complete_response_object_usage)

                                combined_usage = (
                                    BaseTokenUsageProcessor.combine_usage_objects(
                                        usage_objects=usage_objects
                                    )
                                )
                                setattr(fallback_item, "usage", combined_usage)
                            yield fallback_item
                    else:
                        # If fallback returns a non-streaming response, yield None
                        yield None

                except Exception as fallback_error:
                    # If fallback also fails, log and re-raise original error
                    verbose_router_logger.error(
                        f"Fallback also failed: {fallback_error}"
                    )
                    raise fallback_error

        return FallbackStreamWrapper(stream_with_fallbacks())

    async def _acompletion(
        self, model: str, messages: List[Dict[str, str]], **kwargs
    ) -> Union[
        ModelResponse,
        CustomStreamWrapper,
    ]:
        """
        - Get an available deployment
        - call it with a semaphore over the call
        - semaphore specific to it's rpm
        - in the semaphore,  make a check against it's local rpm before running
        """
        model_name = None
        _timeout_debug_deployment_dict = (
            {}
        )  # this is a temporary dict to debug timeout issues
        try:
            input_kwargs_for_streaming_fallback = kwargs.copy()
            input_kwargs_for_streaming_fallback["model"] = model

            parent_otel_span = _get_parent_otel_span_from_kwargs(kwargs)
            start_time = time.perf_counter()
            deployment = await self.async_get_available_deployment(
                model=model,
                messages=messages,
                specific_deployment=kwargs.pop("specific_deployment", None),
                request_kwargs=kwargs,
            )

            _timeout_debug_deployment_dict = deployment
            end_time = time.perf_counter()
            _duration = end_time - start_time
            asyncio.create_task(
                self.service_logger_obj.async_service_success_hook(
                    service=ServiceTypes.ROUTER,
                    duration=_duration,
                    call_type="async_get_available_deployment",
                    start_time=start_time,
                    end_time=end_time,
                    parent_otel_span=_get_parent_otel_span_from_kwargs(kwargs),
                )
            )

            # debug how often this deployment picked

            self._track_deployment_metrics(
                deployment=deployment, parent_otel_span=parent_otel_span
            )
            self._update_kwargs_with_deployment(deployment=deployment, kwargs=kwargs)
            # No copy needed - data is only read and spread into new dict below
            data = deployment["litellm_params"]

            model_name = data["model"]

            model_client = self._get_async_openai_model_client(
                deployment=deployment,
                kwargs=kwargs,
            )
            self.total_calls[model_name] += 1

            input_kwargs = {
                **data,
                "messages": messages,
                "caching": self.cache_responses,
                "client": model_client,
                **kwargs,
            }

            _response = litellm.acompletion(**input_kwargs)

            logging_obj: Optional[LiteLLMLogging] = kwargs.get(
                "litellm_logging_obj", None
            )

            rpm_semaphore = self._get_client(
                deployment=deployment,
                kwargs=kwargs,
                client_type="max_parallel_requests",
            )
            if rpm_semaphore is not None and isinstance(
                rpm_semaphore, asyncio.Semaphore
            ):
                async with rpm_semaphore:
                    """
                    - Check rpm limits before making the call
                    - If allowed, increment the rpm limit (allows global value to be updated, concurrency-safe)
                    """
                    await self.async_routing_strategy_pre_call_checks(
                        deployment=deployment,
                        logging_obj=logging_obj,
                        parent_otel_span=parent_otel_span,
                    )
                    response = await _response
            else:
                await self.async_routing_strategy_pre_call_checks(
                    deployment=deployment,
                    logging_obj=logging_obj,
                    parent_otel_span=parent_otel_span,
                )

                response = await _response

            ## CHECK CONTENT FILTER ERROR ##
            if isinstance(response, ModelResponse):
                _should_raise = self._should_raise_content_policy_error(
                    model=model, response=response, kwargs=kwargs
                )
                if _should_raise:
                    raise litellm.ContentPolicyViolationError(
                        message="Response output was blocked.",
                        model=model,
                        llm_provider="",
                    )

            self.success_calls[model_name] += 1
            verbose_router_logger.info(
                f"litellm.acompletion(model={model_name})\033[32m 200 OK\033[0m"
            )
            # debug how often this deployment picked
            self._track_deployment_metrics(
                deployment=deployment,
                response=response,
                parent_otel_span=parent_otel_span,
            )

            if isinstance(response, CustomStreamWrapper):
                return await self._acompletion_streaming_iterator(
                    model_response=response,
                    messages=messages,
                    initial_kwargs=input_kwargs_for_streaming_fallback,
                )

            return response
        except litellm.Timeout as e:
            deployment_request_timeout_param = _timeout_debug_deployment_dict.get(
                "litellm_params", {}
            ).get("request_timeout", None)
            deployment_timeout_param = _timeout_debug_deployment_dict.get(
                "litellm_params", {}
            ).get("timeout", None)
            e.message += f"\n\nDeployment Info: request_timeout: {deployment_request_timeout_param}\ntimeout: {deployment_timeout_param}"
            raise e
        except Exception as e:
            verbose_router_logger.info(
                f"litellm.acompletion(model={model_name})\033[31m Exception {str(e)}\033[0m"
            )
            if model_name is not None:
                self.fail_calls[model_name] += 1
            raise e

    def _update_kwargs_before_fallbacks(
        self,
        model: str,
        kwargs: dict,
        metadata_variable_name: Optional[str] = "metadata",
    ) -> None:
        """
        Adds/updates to kwargs:
        - num_retries
        - litellm_trace_id
        - metadata
        """
        kwargs["num_retries"] = kwargs.get("num_retries", self.num_retries)
        kwargs.setdefault("litellm_trace_id", str(uuid.uuid4()))
        model_group_alias: Optional[str] = None
        if self._get_model_from_alias(model=model):
            model_group_alias = model
        kwargs.setdefault(metadata_variable_name, {}).update(
            {"model_group": model, "model_group_alias": model_group_alias}
        )

    def _update_kwargs_with_default_litellm_params(
        self, kwargs: dict, metadata_variable_name: Optional[str] = "metadata"
    ) -> None:
        """
        Adds default litellm params to kwargs, if set.

        Handles inserting this as either "metadata" or "litellm_metadata" depending on the metadata_variable_name
        """
        # 1) copy your defaults and pull out metadata
        defaults = self.default_litellm_params.copy()
        metadata_defaults = defaults.pop("metadata", {}) or {}

        # 2) add any non-metadata defaults that aren't already in kwargs
        for key, value in defaults.items():
            if value is None:
                continue
            kwargs.setdefault(key, value)

        # 3) merge in metadata, this handles inserting this as either "metadata" or "litellm_metadata"
        kwargs.setdefault(metadata_variable_name, {}).update(metadata_defaults)

    def _handle_clientside_credential(
        self, deployment: dict, kwargs: dict, function_name: Optional[str] = None
    ) -> Deployment:
        """
        Handle clientside credential
        """
        model_info = deployment.get("model_info", {}).copy()
        litellm_params = deployment["litellm_params"].copy()
        dynamic_litellm_params = get_dynamic_litellm_params(
            litellm_params=litellm_params, request_kwargs=kwargs
        )
        # Use deployment model_name as model_group for generating model_id
        metadata_variable_name = _get_router_metadata_variable_name(
            function_name=function_name,
        )
        model_group = kwargs.get(metadata_variable_name, {}).get("model_group")
        _model_id = self._generate_model_id(
            model_group=model_group, litellm_params=dynamic_litellm_params
        )
        original_model_id = model_info.get("id")
        model_info["id"] = _model_id
        model_info["original_model_id"] = original_model_id
        deployment_pydantic_obj = Deployment(
            model_name=model_group,
            litellm_params=LiteLLM_Params(**dynamic_litellm_params),
            model_info=model_info,
        )
        self.upsert_deployment(
            deployment=deployment_pydantic_obj
        )  # add new deployment to router
        return deployment_pydantic_obj

    def _update_kwargs_with_deployment(
        self,
        deployment: dict,
        kwargs: dict,
        function_name: Optional[str] = None,
    ) -> None:
        """
        2 jobs:
        - Adds selected deployment, model_info and api_base to kwargs["metadata"] (used for logging)
        - Adds default litellm params to kwargs, if set.
        """
        model_info = deployment.get("model_info", {}).copy()
        deployment_litellm_model_name = deployment["litellm_params"]["model"]
        deployment_api_base = deployment["litellm_params"].get("api_base")
        deployment_model_name = deployment["model_name"]
        if is_clientside_credential(request_kwargs=kwargs):
            deployment_pydantic_obj = self._handle_clientside_credential(
                deployment=deployment, kwargs=kwargs, function_name=function_name
            )
            model_info = deployment_pydantic_obj.model_info.model_dump()
            deployment_litellm_model_name = deployment_pydantic_obj.litellm_params.model
            deployment_api_base = deployment_pydantic_obj.litellm_params.api_base

        metadata_variable_name = _get_router_metadata_variable_name(
            function_name=function_name,
        )

        kwargs.setdefault(metadata_variable_name, {}).update(
            {
                "deployment": deployment_litellm_model_name,
                "model_info": model_info,
                "api_base": deployment_api_base,
                "deployment_model_name": deployment_model_name,
            }
        )
        kwargs["model_info"] = model_info

        kwargs["timeout"] = self._get_timeout(
            kwargs=kwargs, data=deployment["litellm_params"]
        )

        self._update_kwargs_with_default_litellm_params(
            kwargs=kwargs, metadata_variable_name=metadata_variable_name
        )

    def _get_async_openai_model_client(self, deployment: dict, kwargs: dict):
        """
        Helper to get AsyncOpenAI or AsyncAzureOpenAI client that was created for the deployment

        The same OpenAI client is re-used to optimize latency / performance in production

        If dynamic api key is provided:
            Do not re-use the client. Pass model_client=None. The OpenAI/ AzureOpenAI client will be recreated in the handler for the llm provider
        """
        potential_model_client = self._get_client(
            deployment=deployment, kwargs=kwargs, client_type="async"
        )

        # check if provided keys == client keys #
        dynamic_api_key = kwargs.get("api_key", None)
        if (
            dynamic_api_key is not None
            and potential_model_client is not None
            and dynamic_api_key != potential_model_client.api_key
        ):
            model_client = None
        else:
            model_client = potential_model_client

        return model_client

    def _get_stream_timeout(
        self, kwargs: dict, data: dict
    ) -> Optional[Union[float, int]]:
        """Helper to get stream timeout from kwargs or deployment params"""
        return (
            kwargs.get("stream_timeout", None)  # the params dynamically set by user
            or data.get(
                "stream_timeout", None
            )  # timeout set on litellm_params for this deployment
            or self.stream_timeout  # timeout set on router
            or self.default_litellm_params.get("stream_timeout", None)
        )

    def _get_non_stream_timeout(
        self, kwargs: dict, data: dict
    ) -> Optional[Union[float, int]]:
        """Helper to get non-stream timeout from kwargs or deployment params"""
        timeout = (
            kwargs.get("timeout", None)  # the params dynamically set by user
            or kwargs.get("request_timeout", None)  # the params dynamically set by user
            or data.get(
                "timeout", None
            )  # timeout set on litellm_params for this deployment
            or data.get(
                "request_timeout", None
            )  # timeout set on litellm_params for this deployment
            or self.timeout  # timeout set on router
            or self.default_litellm_params.get("timeout", None)
        )
        return timeout

    def _get_timeout(self, kwargs: dict, data: dict) -> Optional[Union[float, int]]:
        """Helper to get timeout from kwargs or deployment params"""
        timeout: Optional[Union[float, int]] = None
        if kwargs.get("stream", False):
            timeout = self._get_stream_timeout(kwargs=kwargs, data=data)
        if timeout is None:
            timeout = self._get_non_stream_timeout(
                kwargs=kwargs, data=data
            )  # default to this if no stream specific timeout set
        return timeout

    async def abatch_completion(
        self,
        models: List[str],
        messages: Union[List[Dict[str, str]], List[List[Dict[str, str]]]],
        **kwargs,
    ):
        """
        Async Batch Completion. Used for 2 scenarios:
        1. Batch Process 1 request to N models on litellm.Router. Pass messages as List[Dict[str, str]] to use this
        2. Batch Process N requests to M models on litellm.Router. Pass messages as List[List[Dict[str, str]]] to use this

        Example Request for 1 request to N models:
        ```
            response = await router.abatch_completion(
                models=["gpt-3.5-turbo", "groq-llama"],
                messages=[
                    {"role": "user", "content": "is litellm becoming a better product ?"}
                ],
                max_tokens=15,
            )
        ```


        Example Request for N requests to M models:
        ```
            response = await router.abatch_completion(
                models=["gpt-3.5-turbo", "groq-llama"],
                messages=[
                    [{"role": "user", "content": "is litellm becoming a better product ?"}],
                    [{"role": "user", "content": "who is this"}],
                ],
            )
        ```
        """
        ############## Helpers for async completion ##################

        async def _async_completion_no_exceptions(
            model: str, messages: List[AllMessageValues], **kwargs
        ):
            """
            Wrapper around self.async_completion that catches exceptions and returns them as a result
            """
            try:
                return await self.acompletion(model=model, messages=messages, **kwargs)
            except Exception as e:
                return e

        async def _async_completion_no_exceptions_return_idx(
            model: str,
            messages: List[AllMessageValues],
            idx: int,  # index of message this response corresponds to
            **kwargs,
        ):
            """
            Wrapper around self.async_completion that catches exceptions and returns them as a result
            """
            try:
                return (
                    await self.acompletion(model=model, messages=messages, **kwargs),
                    idx,
                )
            except Exception as e:
                return e, idx

        ############## Helpers for async completion ##################

        if isinstance(messages, list) and all(isinstance(m, dict) for m in messages):
            _tasks = []
            for model in models:
                # add each task but if the task fails
                _tasks.append(_async_completion_no_exceptions(model=model, messages=messages, **kwargs))  # type: ignore
            response = await asyncio.gather(*_tasks)
            return response
        elif isinstance(messages, list) and all(isinstance(m, list) for m in messages):
            _tasks = []
            for idx, message in enumerate(messages):
                for model in models:
                    # Request Number X, Model Number Y
                    _tasks.append(
                        _async_completion_no_exceptions_return_idx(
                            model=model, idx=idx, messages=message, **kwargs  # type: ignore
                        )
                    )
            responses = await asyncio.gather(*_tasks)
            final_responses: List[List[Any]] = [[] for _ in range(len(messages))]
            for response in responses:
                if isinstance(response, tuple):
                    final_responses[response[1]].append(response[0])
                else:
                    final_responses[0].append(response)
            return final_responses

    async def abatch_completion_one_model_multiple_requests(
        self, model: str, messages: List[List[AllMessageValues]], **kwargs
    ):
        """
        Async Batch Completion - Batch Process multiple Messages to one model_group on litellm.Router

        Use this for sending multiple requests to 1 model

        Args:
            model (List[str]): model group
            messages (List[List[Dict[str, str]]]): list of messages. Each element in the list is one request
            **kwargs: additional kwargs
        Usage:
            response = await self.abatch_completion_one_model_multiple_requests(
                model="gpt-3.5-turbo",
                messages=[
                    [{"role": "user", "content": "hello"}, {"role": "user", "content": "tell me something funny"}],
                    [{"role": "user", "content": "hello good mornign"}],
                ]
            )
        """

        async def _async_completion_no_exceptions(
            model: str, messages: List[AllMessageValues], **kwargs
        ):
            """
            Wrapper around self.async_completion that catches exceptions and returns them as a result
            """
            try:
                return await self.acompletion(model=model, messages=messages, **kwargs)
            except Exception as e:
                return e

        _tasks = []
        for message_request in messages:
            # add each task but if the task fails
            _tasks.append(
                _async_completion_no_exceptions(
                    model=model, messages=message_request, **kwargs
                )
            )

        response = await asyncio.gather(*_tasks)
        return response

    # fmt: off

    @overload
    async def abatch_completion_fastest_response(
        self, model: str, messages: List[Dict[str, str]], stream: Literal[True], **kwargs
    ) -> CustomStreamWrapper:
        ...



    @overload
    async def abatch_completion_fastest_response(
        self, model: str, messages: List[Dict[str, str]], stream: Literal[False] = False, **kwargs
    ) -> ModelResponse:
        ...

    # fmt: on

    async def abatch_completion_fastest_response(
        self,
        model: str,
        messages: List[Dict[str, str]],
        stream: bool = False,
        **kwargs,
    ):
        """
        model - List of comma-separated model names. E.g. model="gpt-4, gpt-3.5-turbo"

        Returns fastest response from list of model names. OpenAI-compatible endpoint.
        """
        models = [m.strip() for m in model.split(",")]

        async def _async_completion_no_exceptions(
            model: str, messages: List[Dict[str, str]], stream: bool, **kwargs: Any
        ) -> Union[ModelResponse, CustomStreamWrapper, Exception]:
            """
            Wrapper around self.acompletion that catches exceptions and returns them as a result
            """
            try:
                result = await self.acompletion(model=model, messages=messages, stream=stream, **kwargs)  # type: ignore
                return result
            except asyncio.CancelledError:
                verbose_router_logger.debug(
                    "Received 'task.cancel'. Cancelling call w/ model={}.".format(model)
                )
                raise
            except Exception as e:
                return e

        pending_tasks = []  # type: ignore

        async def check_response(task: asyncio.Task):
            nonlocal pending_tasks
            try:
                result = await task
                if isinstance(result, (ModelResponse, CustomStreamWrapper)):
                    verbose_router_logger.debug(
                        "Received successful response. Cancelling other LLM API calls."
                    )
                    # If a desired response is received, cancel all other pending tasks
                    for t in pending_tasks:
                        t.cancel()
                    return result
            except Exception:
                # Ignore exceptions, let the loop handle them
                pass
            finally:
                # Remove the task from pending tasks if it finishes
                try:
                    pending_tasks.remove(task)
                except KeyError:
                    pass

        for model in models:
            task = asyncio.create_task(
                _async_completion_no_exceptions(
                    model=model, messages=messages, stream=stream, **kwargs
                )
            )
            pending_tasks.append(task)

        # Await the first task to complete successfully
        while pending_tasks:
            done, pending_tasks = await asyncio.wait(  # type: ignore
                pending_tasks, return_when=asyncio.FIRST_COMPLETED
            )
            for completed_task in done:
                result = await check_response(completed_task)

                if result is not None:
                    # Return the first successful result
                    result._hidden_params["fastest_response_batch_completion"] = True
                    return result

        # If we exit the loop without returning, all tasks failed
        raise Exception("All tasks failed")

    ### SCHEDULER ###

    # fmt: off

    @overload
    async def schedule_acompletion(
        self, model: str, messages: List[AllMessageValues], priority: int, stream: Literal[False] = False, **kwargs
    ) -> ModelResponse: 
        ...
    
    @overload
    async def schedule_acompletion(
        self, model: str, messages: List[AllMessageValues], priority: int, stream: Literal[True], **kwargs
    ) -> CustomStreamWrapper: 
        ...

    # fmt: on

    async def schedule_acompletion(
        self,
        model: str,
        messages: List[AllMessageValues],
        priority: int,
        stream=False,
        **kwargs,
    ):
        parent_otel_span = _get_parent_otel_span_from_kwargs(kwargs)
        ### FLOW ITEM ###
        _request_id = str(uuid.uuid4())
        item = FlowItem(
            priority=priority,  # 👈 SET PRIORITY FOR REQUEST
            request_id=_request_id,  # 👈 SET REQUEST ID
            model_name="gpt-3.5-turbo",  # 👈 SAME as 'Router'
        )
        ### [fin] ###

        ## ADDS REQUEST TO QUEUE ##
        await self.scheduler.add_request(request=item)

        ## POLL QUEUE
        end_time = time.monotonic() + self.timeout
        curr_time = time.monotonic()
        poll_interval = self.scheduler.polling_interval  # poll every 3ms
        make_request = False

        while curr_time < end_time:
            _healthy_deployments, _ = await self._async_get_healthy_deployments(
                model=model, parent_otel_span=parent_otel_span
            )
            make_request = await self.scheduler.poll(  ## POLL QUEUE ## - returns 'True' if there's healthy deployments OR if request is at top of queue
                id=item.request_id,
                model_name=item.model_name,
                health_deployments=_healthy_deployments,
            )
            if make_request:  ## IF TRUE -> MAKE REQUEST
                break
            else:  ## ELSE -> loop till default_timeout
                await asyncio.sleep(poll_interval)
                curr_time = time.monotonic()

        if make_request:
            try:
                _response = await self.acompletion(
                    model=model, messages=messages, stream=stream, **kwargs
                )
                _response._hidden_params.setdefault("additional_headers", {})
                _response._hidden_params["additional_headers"].update(
                    {"x-litellm-request-prioritization-used": True}
                )
                return _response
            except Exception as e:
                setattr(e, "priority", priority)
                raise e
        else:
            raise litellm.Timeout(
                message="Request timed out while polling queue",
                model=model,
                llm_provider="openai",
            )

    async def _schedule_factory(
        self,
        model: str,
        priority: int,
        original_function: Callable,
        args: Tuple[Any, ...],
        kwargs: Dict[str, Any],
    ):
        parent_otel_span = _get_parent_otel_span_from_kwargs(kwargs)
        ### FLOW ITEM ###
        _request_id = str(uuid.uuid4())
        item = FlowItem(
            priority=priority,  # 👈 SET PRIORITY FOR REQUEST
            request_id=_request_id,  # 👈 SET REQUEST ID
            model_name=model,  # 👈 SAME as 'Router'
        )
        ### [fin] ###

        ## ADDS REQUEST TO QUEUE ##
        await self.scheduler.add_request(request=item)

        ## POLL QUEUE
        end_time = time.monotonic() + self.timeout
        curr_time = time.monotonic()
        poll_interval = self.scheduler.polling_interval  # poll every 3ms
        make_request = False

        while curr_time < end_time:
            _healthy_deployments, _ = await self._async_get_healthy_deployments(
                model=model, parent_otel_span=parent_otel_span
            )
            make_request = await self.scheduler.poll(  ## POLL QUEUE ## - returns 'True' if there's healthy deployments OR if request is at top of queue
                id=item.request_id,
                model_name=item.model_name,
                health_deployments=_healthy_deployments,
            )
            if make_request:  ## IF TRUE -> MAKE REQUEST
                break
            else:  ## ELSE -> loop till default_timeout
                await asyncio.sleep(poll_interval)
                curr_time = time.monotonic()

        if make_request:
            try:
                _response = await original_function(*args, **kwargs)
                if isinstance(_response._hidden_params, dict):
                    _response._hidden_params.setdefault("additional_headers", {})
                    _response._hidden_params["additional_headers"].update(
                        {"x-litellm-request-prioritization-used": True}
                    )
                return _response
            except Exception as e:
                setattr(e, "priority", priority)
                raise e
        else:
            raise litellm.Timeout(
                message="Request timed out while polling queue",
                model=model,
                llm_provider="openai",
            )

    def _is_prompt_management_model(self, model: str) -> bool:
        model_list = self.get_model_list(model_name=model)
        if model_list is None or len(model_list) != 1:
            return False

        litellm_model = model_list[0]["litellm_params"].get("model", None)
        if litellm_model is None or "/" not in litellm_model:
            return False

        split_litellm_model = litellm_model.split("/")[0]
        return split_litellm_model in litellm._known_custom_logger_compatible_callbacks

    async def _prompt_management_factory(
        self,
        model: str,
        messages: List[AllMessageValues],
        kwargs: Dict[str, Any],
    ):
        litellm_logging_object = kwargs.get("litellm_logging_obj", None)
        if litellm_logging_object is None:
            litellm_logging_object, kwargs = function_setup(
                **{
                    "original_function": "acompletion",
                    "rules_obj": Rules(),
                    "start_time": get_utc_datetime(),
                    **kwargs,
                }
            )
        litellm_logging_object = cast(LiteLLMLogging, litellm_logging_object)
        prompt_management_deployment = self.get_available_deployment(
            model=model,
            messages=[{"role": "user", "content": "prompt"}],
            specific_deployment=kwargs.pop("specific_deployment", None),
        )

        self._update_kwargs_with_deployment(
            deployment=prompt_management_deployment, kwargs=kwargs
        )
        data = prompt_management_deployment["litellm_params"].copy()

        litellm_model = data.get("model", None)

        prompt_id = kwargs.get("prompt_id") or prompt_management_deployment[
            "litellm_params"
        ].get("prompt_id", None)
        prompt_variables = kwargs.get(
            "prompt_variables"
        ) or prompt_management_deployment["litellm_params"].get(
            "prompt_variables", None
        )
        prompt_label = kwargs.get("prompt_label", None) or prompt_management_deployment[
            "litellm_params"
        ].get("prompt_label", None)

        if prompt_id is None or not isinstance(prompt_id, str):
            raise ValueError(
                f"Prompt ID is not set or not a string. Got={prompt_id}, type={type(prompt_id)}"
            )
        if prompt_variables is not None and not isinstance(prompt_variables, dict):
            raise ValueError(
                f"Prompt variables is set but not a dictionary. Got={prompt_variables}, type={type(prompt_variables)}"
            )

        (
            model,
            messages,
            optional_params,
        ) = litellm_logging_object.get_chat_completion_prompt(
            model=litellm_model,
            messages=messages,
            non_default_params=get_non_default_completion_params(kwargs=kwargs),
            prompt_id=prompt_id,
            prompt_variables=prompt_variables,
            prompt_label=prompt_label,
        )

        # Filter out prompt management specific parameters from data before merging
        prompt_management_params = {
            "bitbucket_config",
            "dotprompt_config",
            "prompt_id",
            "prompt_variables",
            "prompt_label",
            "prompt_version",
        }
        filtered_data = {
            k: v for k, v in data.items() if k not in prompt_management_params
        }

        kwargs = {**filtered_data, **kwargs, **optional_params}
        kwargs["model"] = model
        kwargs["messages"] = messages
        kwargs["litellm_logging_obj"] = litellm_logging_object
        kwargs["prompt_id"] = prompt_id
        kwargs["prompt_variables"] = prompt_variables
        kwargs["prompt_label"] = prompt_label

        _model_list = self.get_model_list(model_name=model)
        if _model_list is None or len(_model_list) == 0:  # if direct call to model
            kwargs.pop("original_function")
            return await litellm.acompletion(**kwargs)

        return await self.async_function_with_fallbacks(**kwargs)

    def image_generation(self, prompt: str, model: str, **kwargs):
        try:
            kwargs["model"] = model
            kwargs["prompt"] = prompt
            kwargs["original_function"] = self._image_generation
            kwargs["num_retries"] = kwargs.get("num_retries", self.num_retries)
            kwargs.setdefault("metadata", {}).update({"model_group": model})
            response = self.function_with_fallbacks(**kwargs)

            return response
        except Exception as e:
            raise e

    def _image_generation(self, prompt: str, model: str, **kwargs):
        model_name = ""
        try:
            verbose_router_logger.debug(
                f"Inside _image_generation()- model: {model}; kwargs: {kwargs}"
            )
            deployment = self.get_available_deployment(
                model=model,
                messages=[{"role": "user", "content": "prompt"}],
                specific_deployment=kwargs.pop("specific_deployment", None),
            )
            self._update_kwargs_with_deployment(deployment=deployment, kwargs=kwargs)
            data = deployment["litellm_params"].copy()

            model_client = self._get_async_openai_model_client(
                deployment=deployment,
                kwargs=kwargs,
            )

            self.total_calls[model_name] += 1

            ### DEPLOYMENT-SPECIFIC PRE-CALL CHECKS ### (e.g. update rpm pre-call. Raise error, if deployment over limit)
            self.routing_strategy_pre_call_checks(deployment=deployment)

            response = litellm.image_generation(
                **{
                    **data,
                    "prompt": prompt,
                    "caching": self.cache_responses,
                    "client": model_client,
                    **kwargs,
                }
            )
            self.success_calls[model_name] += 1
            verbose_router_logger.info(
                f"litellm.image_generation(model={model_name})\033[32m 200 OK\033[0m"
            )
            return response
        except Exception as e:
            verbose_router_logger.info(
                f"litellm.image_generation(model={model_name})\033[31m Exception {str(e)}\033[0m"
            )
            if model_name is not None:
                self.fail_calls[model_name] += 1
            raise e

    async def aimage_generation(self, prompt: str, model: str, **kwargs):
        try:
            kwargs["model"] = model
            kwargs["prompt"] = prompt
            kwargs["original_function"] = self._aimage_generation
            kwargs["num_retries"] = kwargs.get("num_retries", self.num_retries)
            self._update_kwargs_before_fallbacks(model=model, kwargs=kwargs)
            response = await self.async_function_with_fallbacks(**kwargs)

            return response
        except Exception as e:
            asyncio.create_task(
                send_llm_exception_alert(
                    litellm_router_instance=self,
                    request_kwargs=kwargs,
                    error_traceback_str=traceback.format_exc(),
                    original_exception=e,
                )
            )
            raise e

    async def _aimage_generation(self, prompt: str, model: str, **kwargs):
        model_name = model
        try:
            verbose_router_logger.debug(
                f"Inside _image_generation()- model: {model}; kwargs: {kwargs}"
            )
            parent_otel_span = _get_parent_otel_span_from_kwargs(kwargs)
            deployment = await self.async_get_available_deployment(
                model=model,
                messages=[{"role": "user", "content": "prompt"}],
                specific_deployment=kwargs.pop("specific_deployment", None),
                request_kwargs=kwargs,
            )
            self._update_kwargs_with_deployment(deployment=deployment, kwargs=kwargs)

            data = deployment["litellm_params"].copy()
            model_name = data["model"]

            model_client = self._get_async_openai_model_client(
                deployment=deployment,
                kwargs=kwargs,
            )

            self.total_calls[model_name] += 1
            response = litellm.aimage_generation(
                **{
                    **data,
                    "prompt": prompt,
                    "caching": self.cache_responses,
                    "client": model_client,
                    **kwargs,
                }
            )

            ### CONCURRENCY-SAFE RPM CHECKS ###
            rpm_semaphore = self._get_client(
                deployment=deployment,
                kwargs=kwargs,
                client_type="max_parallel_requests",
            )

            if rpm_semaphore is not None and isinstance(
                rpm_semaphore, asyncio.Semaphore
            ):
                async with rpm_semaphore:
                    """
                    - Check rpm limits before making the call
                    - If allowed, increment the rpm limit (allows global value to be updated, concurrency-safe)
                    """
                    await self.async_routing_strategy_pre_call_checks(
                        deployment=deployment, parent_otel_span=parent_otel_span
                    )
                    response = await response
            else:
                await self.async_routing_strategy_pre_call_checks(
                    deployment=deployment, parent_otel_span=parent_otel_span
                )
                response = await response

            self.success_calls[model_name] += 1
            verbose_router_logger.info(
                f"litellm.aimage_generation(model={model_name})\033[32m 200 OK\033[0m"
            )
            return response
        except Exception as e:
            verbose_router_logger.info(
                f"litellm.aimage_generation(model={model_name})\033[31m Exception {str(e)}\033[0m"
            )
            if model_name is not None:
                self.fail_calls[model_name] += 1
            raise e

    async def atranscription(self, file: FileTypes, model: str, **kwargs):
        """
        Example Usage:

        ```
        from litellm import Router
        client = Router(model_list = [
            {
                "model_name": "whisper",
                "litellm_params": {
                    "model": "whisper-1",
                },
            },
        ])

        audio_file = open("speech.mp3", "rb")
        transcript = await client.atranscription(
        model="whisper",
        file=audio_file
        )

        ```
        """
        try:
            kwargs["model"] = model
            kwargs["file"] = file
            kwargs["original_function"] = self._atranscription
            self._update_kwargs_before_fallbacks(model=model, kwargs=kwargs)
            response = await self.async_function_with_fallbacks(**kwargs)

            return response
        except Exception as e:
            asyncio.create_task(
                send_llm_exception_alert(
                    litellm_router_instance=self,
                    request_kwargs=kwargs,
                    error_traceback_str=traceback.format_exc(),
                    original_exception=e,
                )
            )
            raise e

    async def _atranscription(self, file: FileTypes, model: str, **kwargs):
        model_name = model
        try:
            verbose_router_logger.debug(
                f"Inside _atranscription()- model: {model}; kwargs: {kwargs}"
            )
            parent_otel_span = _get_parent_otel_span_from_kwargs(kwargs)
            deployment = await self.async_get_available_deployment(
                model=model,
                messages=[{"role": "user", "content": "prompt"}],
                specific_deployment=kwargs.pop("specific_deployment", None),
                request_kwargs=kwargs,
            )

            self._update_kwargs_with_deployment(deployment=deployment, kwargs=kwargs)
            data = deployment["litellm_params"].copy()
            model_client = self._get_async_openai_model_client(
                deployment=deployment,
                kwargs=kwargs,
            )

            self.total_calls[model_name] += 1
            response = litellm.atranscription(
                **{
                    **data,
                    "file": file,
                    "caching": self.cache_responses,
                    "client": model_client,
                    **kwargs,
                }
            )

            ### CONCURRENCY-SAFE RPM CHECKS ###
            rpm_semaphore = self._get_client(
                deployment=deployment,
                kwargs=kwargs,
                client_type="max_parallel_requests",
            )

            if rpm_semaphore is not None and isinstance(
                rpm_semaphore, asyncio.Semaphore
            ):
                async with rpm_semaphore:
                    """
                    - Check rpm limits before making the call
                    - If allowed, increment the rpm limit (allows global value to be updated, concurrency-safe)
                    """
                    await self.async_routing_strategy_pre_call_checks(
                        deployment=deployment, parent_otel_span=parent_otel_span
                    )
                    response = await response
            else:
                await self.async_routing_strategy_pre_call_checks(
                    deployment=deployment, parent_otel_span=parent_otel_span
                )
                response = await response

            self.success_calls[model_name] += 1
            verbose_router_logger.info(
                f"litellm.atranscription(model={model_name})\033[32m 200 OK\033[0m"
            )
            return response
        except Exception as e:
            verbose_router_logger.info(
                f"litellm.atranscription(model={model_name})\033[31m Exception {str(e)}\033[0m"
            )
            if model_name is not None:
                self.fail_calls[model_name] += 1
            raise e

    async def aspeech(self, model: str, input: str, voice: str, **kwargs):
        """
        Example Usage:

        ```
        from litellm import Router
        client = Router(model_list = [
            {
                "model_name": "tts",
                "litellm_params": {
                    "model": "tts-1",
                },
            },
        ])

        async with client.aspeech(
            model="tts",
            voice="alloy",
            input="the quick brown fox jumped over the lazy dogs",
            api_base=None,
            api_key=None,
            organization=None,
            project=None,
            max_retries=1,
            timeout=600,
            client=None,
            optional_params={},
        ) as response:
            response.stream_to_file(speech_file_path)

        ```
        """
        try:
            kwargs["input"] = input
            kwargs["voice"] = voice

            deployment = await self.async_get_available_deployment(
                model=model,
                messages=[{"role": "user", "content": "prompt"}],
                specific_deployment=kwargs.pop("specific_deployment", None),
                request_kwargs=kwargs,
            )
            self._update_kwargs_before_fallbacks(model=model, kwargs=kwargs)
            data = deployment["litellm_params"].copy()
            data["model"]
            for k, v in self.default_litellm_params.items():
                if (
                    k not in kwargs
                ):  # prioritize model-specific params > default router params
                    kwargs[k] = v
                elif k == "metadata":
                    kwargs[k].update(v)

            potential_model_client = self._get_client(
                deployment=deployment, kwargs=kwargs, client_type="async"
            )
            # check if provided keys == client keys #
            dynamic_api_key = kwargs.get("api_key", None)
            if (
                dynamic_api_key is not None
                and potential_model_client is not None
                and dynamic_api_key != potential_model_client.api_key
            ):
                model_client = None
            else:
                model_client = potential_model_client

            response = await litellm.aspeech(
                **{
                    **data,
                    "client": model_client,
                    **kwargs,
                }
            )
            return response
        except Exception as e:
            asyncio.create_task(
                send_llm_exception_alert(
                    litellm_router_instance=self,
                    request_kwargs=kwargs,
                    error_traceback_str=traceback.format_exc(),
                    original_exception=e,
                )
            )
            raise e

    async def arerank(self, model: str, **kwargs):
        try:
            kwargs["model"] = model
            kwargs["input"] = input
            kwargs["original_function"] = self._arerank
            self._update_kwargs_before_fallbacks(model=model, kwargs=kwargs)

            response = await self.async_function_with_fallbacks(**kwargs)

            return response
        except Exception as e:
            asyncio.create_task(
                send_llm_exception_alert(
                    litellm_router_instance=self,
                    request_kwargs=kwargs,
                    error_traceback_str=traceback.format_exc(),
                    original_exception=e,
                )
            )
            raise e

    async def _arerank(self, model: str, **kwargs):
        model_name = None
        try:
            verbose_router_logger.debug(
                f"Inside _rerank()- model: {model}; kwargs: {kwargs}"
            )
            deployment = await self.async_get_available_deployment(
                model=model,
                specific_deployment=kwargs.pop("specific_deployment", None),
                request_kwargs=kwargs,
            )
            self._update_kwargs_with_deployment(deployment=deployment, kwargs=kwargs)
            data = deployment["litellm_params"].copy()
            model_name = data["model"]

            model_client = self._get_async_openai_model_client(
                deployment=deployment,
                kwargs=kwargs,
            )
            self.total_calls[model_name] += 1

            response = await litellm.arerank(
                **{
                    **data,
                    "caching": self.cache_responses,
                    "client": model_client,
                    **kwargs,
                }
            )

            self.success_calls[model_name] += 1
            verbose_router_logger.info(
                f"litellm.arerank(model={model_name})\033[32m 200 OK\033[0m"
            )
            return response
        except Exception as e:
            verbose_router_logger.info(
                f"litellm.arerank(model={model_name})\033[31m Exception {str(e)}\033[0m"
            )
            if model_name is not None:
                self.fail_calls[model_name] += 1
            raise e

    def text_completion(
        self,
        model: str,
        prompt: str,
        is_retry: Optional[bool] = False,
        is_fallback: Optional[bool] = False,
        is_async: Optional[bool] = False,
        **kwargs,
    ):
        messages = [{"role": "user", "content": prompt}]
        try:
            kwargs["model"] = model
            kwargs["prompt"] = prompt
            kwargs["num_retries"] = kwargs.get("num_retries", self.num_retries)
            kwargs.setdefault("metadata", {}).update({"model_group": model})

            # pick the one that is available (lowest TPM/RPM)
            deployment = self.get_available_deployment(
                model=model,
                messages=messages,
                specific_deployment=kwargs.pop("specific_deployment", None),
            )

            data = deployment["litellm_params"].copy()
            for k, v in self.default_litellm_params.items():
                if (
                    k not in kwargs
                ):  # prioritize model-specific params > default router params
                    kwargs[k] = v
                elif k == "metadata":
                    kwargs[k].update(v)

            # call via litellm.completion()
            return litellm.text_completion(**{**data, "prompt": prompt, "caching": self.cache_responses, **kwargs})  # type: ignore
        except Exception as e:
            raise e

    async def atext_completion(
        self,
        model: str,
        prompt: str,
        is_retry: Optional[bool] = False,
        is_fallback: Optional[bool] = False,
        is_async: Optional[bool] = False,
        **kwargs,
    ):
        if kwargs.get("priority", None) is not None:
            return await self._schedule_factory(
                model=model,
                priority=kwargs.pop("priority"),
                original_function=self.atext_completion,
                args=(model, prompt),
                kwargs=kwargs,
            )
        try:
            kwargs["model"] = model
            kwargs["prompt"] = prompt
            kwargs["original_function"] = self._atext_completion

            self._update_kwargs_before_fallbacks(model=model, kwargs=kwargs)
            response = await self.async_function_with_fallbacks(**kwargs)

            return response
        except Exception as e:
            asyncio.create_task(
                send_llm_exception_alert(
                    litellm_router_instance=self,
                    request_kwargs=kwargs,
                    error_traceback_str=traceback.format_exc(),
                    original_exception=e,
                )
            )
            raise e

    async def _atext_completion(self, model: str, prompt: str, **kwargs):
        try:
            verbose_router_logger.debug(
                f"Inside _atext_completion()- model: {model}; kwargs: {kwargs}"
            )
            parent_otel_span = _get_parent_otel_span_from_kwargs(kwargs)
            deployment = await self.async_get_available_deployment(
                model=model,
                messages=[{"role": "user", "content": prompt}],
                specific_deployment=kwargs.pop("specific_deployment", None),
                request_kwargs=kwargs,
            )
            self._update_kwargs_with_deployment(deployment=deployment, kwargs=kwargs)

            data = deployment["litellm_params"].copy()
            model_name = data["model"]

            model_client = self._get_async_openai_model_client(
                deployment=deployment,
                kwargs=kwargs,
            )
            self.total_calls[model_name] += 1

            response = litellm.atext_completion(
                **{
                    **data,
                    "prompt": prompt,
                    "caching": self.cache_responses,
                    "client": model_client,
                    **kwargs,
                }
            )

            rpm_semaphore = self._get_client(
                deployment=deployment,
                kwargs=kwargs,
                client_type="max_parallel_requests",
            )

            if rpm_semaphore is not None and isinstance(
                rpm_semaphore, asyncio.Semaphore
            ):
                async with rpm_semaphore:
                    """
                    - Check rpm limits before making the call
                    - If allowed, increment the rpm limit (allows global value to be updated, concurrency-safe)
                    """
                    await self.async_routing_strategy_pre_call_checks(
                        deployment=deployment, parent_otel_span=parent_otel_span
                    )
                    response = await response
            else:
                await self.async_routing_strategy_pre_call_checks(
                    deployment=deployment, parent_otel_span=parent_otel_span
                )
                response = await response

            self.success_calls[model_name] += 1
            verbose_router_logger.info(
                f"litellm.atext_completion(model={model_name})\033[32m 200 OK\033[0m"
            )
            return response
        except Exception as e:
            verbose_router_logger.info(
                f"litellm.atext_completion(model={model})\033[31m Exception {str(e)}\033[0m"
            )
            if model is not None:
                self.fail_calls[model] += 1
            raise e

    async def aadapter_completion(
        self,
        adapter_id: str,
        model: str,
        is_retry: Optional[bool] = False,
        is_fallback: Optional[bool] = False,
        is_async: Optional[bool] = False,
        **kwargs,
    ):
        try:
            kwargs["model"] = model
            kwargs["adapter_id"] = adapter_id
            kwargs["original_function"] = self._aadapter_completion
            kwargs["num_retries"] = kwargs.get("num_retries", self.num_retries)
            kwargs.setdefault("metadata", {}).update({"model_group": model})
            response = await self.async_function_with_fallbacks(**kwargs)

            return response
        except Exception as e:
            asyncio.create_task(
                send_llm_exception_alert(
                    litellm_router_instance=self,
                    request_kwargs=kwargs,
                    error_traceback_str=traceback.format_exc(),
                    original_exception=e,
                )
            )
            raise e

    async def _aadapter_completion(self, adapter_id: str, model: str, **kwargs):
        try:
            verbose_router_logger.debug(
                f"Inside _aadapter_completion()- model: {model}; kwargs: {kwargs}"
            )
            parent_otel_span = _get_parent_otel_span_from_kwargs(kwargs)
            deployment = await self.async_get_available_deployment(
                model=model,
                messages=[{"role": "user", "content": "default text"}],
                specific_deployment=kwargs.pop("specific_deployment", None),
                request_kwargs=kwargs,
            )
            self._update_kwargs_with_deployment(deployment=deployment, kwargs=kwargs)

            data = deployment["litellm_params"].copy()
            model_name = data["model"]

            model_client = self._get_async_openai_model_client(
                deployment=deployment,
                kwargs=kwargs,
            )
            self.total_calls[model_name] += 1

            response = litellm.aadapter_completion(
                **{
                    **data,
                    "adapter_id": adapter_id,
                    "caching": self.cache_responses,
                    "client": model_client,
                    **kwargs,
                }
            )

            rpm_semaphore = self._get_client(
                deployment=deployment,
                kwargs=kwargs,
                client_type="max_parallel_requests",
            )

            if rpm_semaphore is not None and isinstance(
                rpm_semaphore, asyncio.Semaphore
            ):
                async with rpm_semaphore:
                    """
                    - Check rpm limits before making the call
                    - If allowed, increment the rpm limit (allows global value to be updated, concurrency-safe)
                    """
                    await self.async_routing_strategy_pre_call_checks(
                        deployment=deployment, parent_otel_span=parent_otel_span
                    )
                    response = await response  # type: ignore
            else:
                await self.async_routing_strategy_pre_call_checks(
                    deployment=deployment, parent_otel_span=parent_otel_span
                )
                response = await response  # type: ignore

            self.success_calls[model_name] += 1
            verbose_router_logger.info(
                f"litellm.aadapter_completion(model={model_name})\033[32m 200 OK\033[0m"
            )
            return response
        except Exception as e:
            verbose_router_logger.info(
                f"litellm.aadapter_completion(model={model})\033[31m Exception {str(e)}\033[0m"
            )
            if model is not None:
                self.fail_calls[model] += 1
            raise e

    async def _asearch_with_fallbacks(self, original_function: Callable, **kwargs):
        """
        Helper function to make a search API call through the router with load balancing and fallbacks.
        Reuses the router's retry/fallback infrastructure.
        """
        from litellm.router_utils.search_api_router import SearchAPIRouter

        return await SearchAPIRouter.async_search_with_fallbacks(
            router_instance=self,
            original_function=original_function,
            **kwargs,
        )

    async def _asearch_with_fallbacks_helper(
        self, model: str, original_generic_function: Callable, **kwargs
    ):
        """
        Helper function for search API calls - selects a search tool and calls the original function.
        Called by async_function_with_fallbacks for each retry attempt.
        """
        from litellm.router_utils.search_api_router import SearchAPIRouter

        return await SearchAPIRouter.async_search_with_fallbacks_helper(
            router_instance=self,
            model=model,
            original_generic_function=original_generic_function,
            **kwargs,
        )

    async def _ageneric_api_call_with_fallbacks(
        self, model: str, original_function: Callable, **kwargs
    ):
        """
        Helper function to make a generic LLM API call through the router, this allows you to use retries/fallbacks with litellm router
        """
        try:
            kwargs["model"] = model
            kwargs["original_generic_function"] = original_function
            kwargs["original_function"] = self._ageneric_api_call_with_fallbacks_helper
            self._update_kwargs_before_fallbacks(
                model=model, kwargs=kwargs, metadata_variable_name="litellm_metadata"
            )
            verbose_router_logger.debug(
                f"Inside ageneric_api_call_with_fallbacks() - model: {model}; kwargs: {kwargs}"
            )
            response = await self.async_function_with_fallbacks(**kwargs)
            return response

            return response
        except Exception as e:
            asyncio.create_task(
                send_llm_exception_alert(
                    litellm_router_instance=self,
                    request_kwargs=kwargs,
                    error_traceback_str=traceback.format_exc(),
                    original_exception=e,
                )
            )
            raise e

    def _add_deployment_model_to_endpoint_for_llm_passthrough_route(
        self, kwargs: Dict[str, Any], model: str, model_name: str
    ) -> Dict[str, Any]:
        """
        Add the deployment model to the endpoint for LLM passthrough route.

        e.g for bedrock invoke users can pass endpoint as /model/special-bedrock-model/invoke
          it should be actually sent as /model/us.anthropic.claude-3-5-sonnet-20240620-v1:0/invoke
        """
        if "endpoint" in kwargs and kwargs["endpoint"]:
            # For provider-specific endpoints, strip the provider prefix from model_name
            # e.g., "bedrock/us.anthropic.claude-3-5-sonnet-20240620-v1:0" -> "us.anthropic.claude-3-5-sonnet-20240620-v1:0"
            from litellm import get_llm_provider

            try:
                # get_llm_provider returns (model_without_prefix, provider, api_key, api_base)
                stripped_model_name, _, _, _ = get_llm_provider(
                    model=model_name,
                    custom_llm_provider=kwargs.get("custom_llm_provider"),
                    api_base=kwargs.get("api_base"),
                )
                replacement_model_name = stripped_model_name
            except Exception:
                # If get_llm_provider fails, fall back to using model_name as-is
                replacement_model_name = model_name

            kwargs["endpoint"] = kwargs["endpoint"].replace(
                model, replacement_model_name
            )
        return kwargs

    async def _ageneric_api_call_with_fallbacks_helper(
        self, model: str, original_generic_function: Callable, **kwargs
    ):
        """
        Helper function to make a generic LLM API call through the router, this allows you to use retries/fallbacks with litellm router
        """

        passthrough_on_no_deployment = kwargs.pop("passthrough_on_no_deployment", False)
        function_name = "_ageneric_api_call_with_fallbacks"
        try:
            parent_otel_span = _get_parent_otel_span_from_kwargs(kwargs)
            try:
                deployment = await self.async_get_available_deployment(
                    model=model,
                    request_kwargs=kwargs,
                    messages=kwargs.get("messages", None),
                    specific_deployment=kwargs.pop("specific_deployment", None),
                )
            except Exception as e:
                if passthrough_on_no_deployment:
                    return await original_generic_function(model=model, **kwargs)
                raise e

            self._update_kwargs_with_deployment(
                deployment=deployment, kwargs=kwargs, function_name=function_name
            )

            data = deployment["litellm_params"].copy()
            model_name = data["model"]
            self.total_calls[model_name] += 1

            self._add_deployment_model_to_endpoint_for_llm_passthrough_route(
                kwargs=kwargs, model=model, model_name=model_name
            )
            ### get custom
            response = original_generic_function(
                **{
                    **data,
                    "caching": self.cache_responses,
                    **kwargs,
                }
            )

            rpm_semaphore = self._get_client(
                deployment=deployment,
                kwargs=kwargs,
                client_type="max_parallel_requests",
            )

            if rpm_semaphore is not None and isinstance(
                rpm_semaphore, asyncio.Semaphore
            ):
                async with rpm_semaphore:
                    """
                    - Check rpm limits before making the call
                    - If allowed, increment the rpm limit (allows global value to be updated, concurrency-safe)
                    """
                    await self.async_routing_strategy_pre_call_checks(
                        deployment=deployment, parent_otel_span=parent_otel_span
                    )
                    response = await response  # type: ignore
            else:
                await self.async_routing_strategy_pre_call_checks(
                    deployment=deployment, parent_otel_span=parent_otel_span
                )
                response = await response  # type: ignore

            self.success_calls[model_name] += 1
            verbose_router_logger.info(
                f"ageneric_api_call_with_fallbacks(model={model_name})\033[32m 200 OK\033[0m"
            )

            return response
        except Exception as e:
            verbose_router_logger.info(
                f"ageneric_api_call_with_fallbacks(model={model})\033[31m Exception {str(e)}\033[0m"
            )
            if model is not None:
                self.fail_calls[model] += 1
            raise e

    def _generic_api_call_with_fallbacks(
        self, model: str, original_function: Callable, **kwargs
    ):
        """
        Make a generic LLM API call through the router, this allows you to use retries/fallbacks with litellm router
        Args:
            model: The model to use
            original_function: The handler function to call (e.g., litellm.completion)
            **kwargs: Additional arguments to pass to the handler function
        Returns:
            The response from the handler function
        """
        handler_name = original_function.__name__
        try:
            verbose_router_logger.debug(
                f"Inside _generic_api_call() - handler: {handler_name}, model: {model}; kwargs: {kwargs}"
            )
            deployment = self.get_available_deployment(
                model=model,
                messages=kwargs.get("messages", None),
                specific_deployment=kwargs.pop("specific_deployment", None),
            )
            self._update_kwargs_with_deployment(
                deployment=deployment, kwargs=kwargs, function_name="generic_api_call"
            )

            data = deployment["litellm_params"].copy()
            model_name = data["model"]

            self.total_calls[model_name] += 1

            # For passthrough routes, use the actual model from deployment
            # and swap model name in endpoint if present
            if "endpoint" in kwargs and kwargs["endpoint"]:
                kwargs["endpoint"] = kwargs["endpoint"].replace(model, model_name)
            kwargs["model"] = model_name

            # Perform pre-call checks for routing strategy
            self.routing_strategy_pre_call_checks(deployment=deployment)

            try:
                _, custom_llm_provider, _, _ = get_llm_provider(model=data["model"])
            except Exception:
                custom_llm_provider = None

            response = original_function(
                **{
                    **data,
                    "custom_llm_provider": custom_llm_provider,
                    "caching": self.cache_responses,
                    **kwargs,
                }
            )

            self.success_calls[model_name] += 1
            verbose_router_logger.info(
                f"{handler_name}(model={model_name})\033[32m 200 OK\033[0m"
            )
            return response
        except Exception as e:
            verbose_router_logger.info(
                f"{handler_name}(model={model})\033[31m Exception {str(e)}\033[0m"
            )
            if model is not None:
                self.fail_calls[model] += 1
            raise e

    def embedding(
        self,
        model: str,
        input: Union[str, List],
        is_async: Optional[bool] = False,
        **kwargs,
    ) -> EmbeddingResponse:
        try:
            kwargs["model"] = model
            kwargs["input"] = input
            kwargs["original_function"] = self._embedding
            kwargs["num_retries"] = kwargs.get("num_retries", self.num_retries)
            kwargs.setdefault("metadata", {}).update({"model_group": model})
            response = self.function_with_fallbacks(**kwargs)
            return response
        except Exception as e:
            raise e

    def _embedding(self, input: Union[str, List], model: str, **kwargs):
        model_name = None
        try:
            verbose_router_logger.debug(
                f"Inside embedding()- model: {model}; kwargs: {kwargs}"
            )
            deployment = self.get_available_deployment(
                model=model,
                input=input,
                specific_deployment=kwargs.pop("specific_deployment", None),
            )
            self._update_kwargs_with_deployment(deployment=deployment, kwargs=kwargs)
            data = deployment["litellm_params"].copy()
            model_name = data["model"]

            potential_model_client = self._get_client(
                deployment=deployment, kwargs=kwargs, client_type="sync"
            )
            # check if provided keys == client keys #
            dynamic_api_key = kwargs.get("api_key", None)
            if (
                dynamic_api_key is not None
                and potential_model_client is not None
                and dynamic_api_key != potential_model_client.api_key
            ):
                model_client = None
            else:
                model_client = potential_model_client

            self.total_calls[model_name] += 1

            ### DEPLOYMENT-SPECIFIC PRE-CALL CHECKS ### (e.g. update rpm pre-call. Raise error, if deployment over limit)
            self.routing_strategy_pre_call_checks(deployment=deployment)

            response = litellm.embedding(
                **{
                    **data,
                    "input": input,
                    "caching": self.cache_responses,
                    "client": model_client,
                    **kwargs,
                }
            )
            self.success_calls[model_name] += 1
            verbose_router_logger.info(
                f"litellm.embedding(model={model_name})\033[32m 200 OK\033[0m"
            )
            return response
        except Exception as e:
            verbose_router_logger.info(
                f"litellm.embedding(model={model_name})\033[31m Exception {str(e)}\033[0m"
            )
            if model_name is not None:
                self.fail_calls[model_name] += 1
            raise e

    async def aembedding(
        self,
        model: str,
        input: Union[str, List],
        is_async: Optional[bool] = True,
        **kwargs,
    ) -> EmbeddingResponse:
        try:
            kwargs["model"] = model
            kwargs["input"] = input
            kwargs["original_function"] = self._aembedding
            self._update_kwargs_before_fallbacks(model=model, kwargs=kwargs)
            response = await self.async_function_with_fallbacks(**kwargs)
            return response
        except Exception as e:
            asyncio.create_task(
                send_llm_exception_alert(
                    litellm_router_instance=self,
                    request_kwargs=kwargs,
                    error_traceback_str=traceback.format_exc(),
                    original_exception=e,
                )
            )
            raise e

    async def _aembedding(self, input: Union[str, List], model: str, **kwargs):
        model_name = None
        try:
            verbose_router_logger.debug(
                f"Inside _aembedding()- model: {model}; kwargs: {kwargs}"
            )
            parent_otel_span = _get_parent_otel_span_from_kwargs(kwargs)
            deployment = await self.async_get_available_deployment(
                model=model,
                input=input,
                specific_deployment=kwargs.pop("specific_deployment", None),
                request_kwargs=kwargs,
            )
            self._update_kwargs_with_deployment(deployment=deployment, kwargs=kwargs)
            data = deployment["litellm_params"].copy()
            model_name = data["model"]
            model_client = self._get_async_openai_model_client(
                deployment=deployment,
                kwargs=kwargs,
            )

            self.total_calls[model_name] += 1
            response = litellm.aembedding(
                **{
                    **data,
                    "input": input,
                    "caching": self.cache_responses,
                    "client": model_client,
                    **kwargs,
                }
            )

            ### CONCURRENCY-SAFE RPM CHECKS ###
            rpm_semaphore = self._get_client(
                deployment=deployment,
                kwargs=kwargs,
                client_type="max_parallel_requests",
            )

            if rpm_semaphore is not None and isinstance(
                rpm_semaphore, asyncio.Semaphore
            ):
                async with rpm_semaphore:
                    """
                    - Check rpm limits before making the call
                    - If allowed, increment the rpm limit (allows global value to be updated, concurrency-safe)
                    """
                    await self.async_routing_strategy_pre_call_checks(
                        deployment=deployment, parent_otel_span=parent_otel_span
                    )
                    response = await response
            else:
                await self.async_routing_strategy_pre_call_checks(
                    deployment=deployment, parent_otel_span=parent_otel_span
                )
                response = await response

            self.success_calls[model_name] += 1
            verbose_router_logger.info(
                f"litellm.aembedding(model={model_name})\033[32m 200 OK\033[0m"
            )
            return response
        except Exception as e:
            verbose_router_logger.info(
                f"litellm.aembedding(model={model_name})\033[31m Exception {str(e)}\033[0m"
            )
            if model_name is not None:
                self.fail_calls[model_name] += 1
            raise e

    #### FILES API ####
    async def acreate_file(
        self,
        model: str,
        **kwargs,
    ) -> OpenAIFileObject:
        try:
            kwargs["model"] = model
            kwargs["original_function"] = self._acreate_file
            kwargs["num_retries"] = kwargs.get("num_retries", self.num_retries)
            self._update_kwargs_before_fallbacks(model=model, kwargs=kwargs)
            response = await self.async_function_with_fallbacks(**kwargs)

            return response
        except Exception as e:
            asyncio.create_task(
                send_llm_exception_alert(
                    litellm_router_instance=self,
                    request_kwargs=kwargs,
                    error_traceback_str=traceback.format_exc(),
                    original_exception=e,
                )
            )
            raise e

    async def _acreate_file(
        self,
        model: str,
        **kwargs,
    ) -> OpenAIFileObject:
        try:
            from litellm.router_utils.common_utils import add_model_file_id_mappings

            verbose_router_logger.debug(
                f"Inside _atext_completion()- model: {model}; kwargs: {kwargs}"
            )
            parent_otel_span = _get_parent_otel_span_from_kwargs(kwargs)
            healthy_deployments = await self.async_get_healthy_deployments(
                model=model,
                messages=[{"role": "user", "content": "files-api-fake-text"}],
                specific_deployment=kwargs.pop("specific_deployment", None),
                request_kwargs=kwargs,
                parent_otel_span=parent_otel_span,
            )

            async def create_file_for_deployment(deployment: dict) -> OpenAIFileObject:
                from litellm.litellm_core_utils.core_helpers import safe_deep_copy

                kwargs_copy = safe_deep_copy(kwargs)
                self._update_kwargs_with_deployment(
                    deployment=deployment,
                    kwargs=kwargs_copy,
                    function_name="acreate_file",
                )
                data = deployment["litellm_params"].copy()
                model_name = data["model"]

                model_client = self._get_async_openai_model_client(
                    deployment=deployment,
                    kwargs=kwargs_copy,
                )
                self.total_calls[model_name] += 1

                ## REPLACE MODEL IN FILE WITH SELECTED DEPLOYMENT ##
                stripped_model, custom_llm_provider, _, _ = get_llm_provider(
                    model=data["model"]
                )

                ## REPLACE MODEL IN FILE WITH SELECTED DEPLOYMENT ##
                purpose = cast(Optional[OpenAIFilesPurpose], kwargs.get("purpose"))
                file = cast(Optional[FileTypes], kwargs.get("file"))
                if not file or not purpose:
                    raise Exception(
                        "file and file_purpose are required for create_file"
                    )

                replace_model_in_jsonl_bool = should_replace_model_in_jsonl(
                    purpose=purpose,
                )
                if replace_model_in_jsonl_bool:
                    file = replace_model_in_jsonl(
                        file_content=file,
                        new_model_name=stripped_model,
                    )

                    kwargs_copy["file"] = file

                response = litellm.acreate_file(
                    **{
                        **data,
                        "custom_llm_provider": custom_llm_provider,
                        "caching": self.cache_responses,
                        "client": model_client,
                        **kwargs_copy,
                    }
                )

                rpm_semaphore = self._get_client(
                    deployment=deployment,
                    kwargs=kwargs_copy,
                    client_type="max_parallel_requests",
                )

                if rpm_semaphore is not None and isinstance(
                    rpm_semaphore, asyncio.Semaphore
                ):
                    async with rpm_semaphore:
                        """
                        - Check rpm limits before making the call
                        - If allowed, increment the rpm limit (allows global value to be updated, concurrency-safe)
                        """
                        await self.async_routing_strategy_pre_call_checks(
                            deployment=deployment, parent_otel_span=parent_otel_span
                        )
                        response = await response  # type: ignore
                else:
                    await self.async_routing_strategy_pre_call_checks(
                        deployment=deployment, parent_otel_span=parent_otel_span
                    )
                    response = await response  # type: ignore

                self.success_calls[model_name] += 1
                verbose_router_logger.info(
                    f"litellm.acreate_file(model={model_name})\033[32m 200 OK\033[0m"
                )

                return response

            tasks = []

            if isinstance(healthy_deployments, dict):
                tasks.append(create_file_for_deployment(healthy_deployments))
            else:
                for deployment in healthy_deployments:
                    tasks.append(create_file_for_deployment(deployment))

            responses = await asyncio.gather(*tasks)

            if len(responses) == 0:
                raise Exception("No healthy deployments found.")

            model_file_id_mapping = add_model_file_id_mappings(
                healthy_deployments=healthy_deployments, responses=responses
            )
            returned_response = cast(OpenAIFileObject, responses[0])
            returned_response._hidden_params["model_file_id_mapping"] = (
                model_file_id_mapping
            )
            return returned_response
        except Exception as e:
            verbose_router_logger.exception(
                f"litellm.acreate_file(model={model}, {kwargs})\033[31m Exception {str(e)}\033[0m"
            )
            if model is not None:
                self.fail_calls[model] += 1
            raise e

    async def acreate_batch(
        self,
        model: str,
        **kwargs,
    ) -> LiteLLMBatch:
        try:
            kwargs["model"] = model
            kwargs["original_function"] = self._acreate_batch
            kwargs["num_retries"] = kwargs.get("num_retries", self.num_retries)
            metadata_variable_name = _get_router_metadata_variable_name(
                function_name="_acreate_batch"
            )
            self._update_kwargs_before_fallbacks(
                model=model,
                kwargs=kwargs,
                metadata_variable_name=metadata_variable_name,
            )
            response = await self.async_function_with_fallbacks(**kwargs)

            return response
        except Exception as e:
            asyncio.create_task(
                send_llm_exception_alert(
                    litellm_router_instance=self,
                    request_kwargs=kwargs,
                    error_traceback_str=traceback.format_exc(),
                    original_exception=e,
                )
            )
            raise e

    async def _acreate_batch(
        self,
        model: str,
        **kwargs,
    ) -> LiteLLMBatch:
        try:
            verbose_router_logger.debug(
                f"Inside _acreate_batch()- model: {model}; kwargs: {kwargs}"
            )
            parent_otel_span = _get_parent_otel_span_from_kwargs(kwargs)
            deployment = await self.async_get_available_deployment(
                model=model,
                messages=[{"role": "user", "content": "files-api-fake-text"}],
                specific_deployment=kwargs.pop("specific_deployment", None),
                request_kwargs=kwargs,
            )

            data = deployment["litellm_params"].copy()
            model_name = data["model"]
            self._update_kwargs_with_deployment(
                deployment=deployment, kwargs=kwargs, function_name="_acreate_batch"
            )

            model_client = self._get_async_openai_model_client(
                deployment=deployment,
                kwargs=kwargs,
            )
            self.total_calls[model_name] += 1

            ## SET CUSTOM PROVIDER TO SELECTED DEPLOYMENT ##
            _, custom_llm_provider, _, _ = get_llm_provider(model=data["model"])

            response = litellm.acreate_batch(
                **{
                    **data,
                    "custom_llm_provider": custom_llm_provider,
                    "caching": self.cache_responses,
                    "client": model_client,
                    **kwargs,
                }
            )

            rpm_semaphore = self._get_client(
                deployment=deployment,
                kwargs=kwargs,
                client_type="max_parallel_requests",
            )

            if rpm_semaphore is not None and isinstance(
                rpm_semaphore, asyncio.Semaphore
            ):
                async with rpm_semaphore:
                    """
                    - Check rpm limits before making the call
                    - If allowed, increment the rpm limit (allows global value to be updated, concurrency-safe)
                    """
                    await self.async_routing_strategy_pre_call_checks(
                        deployment=deployment, parent_otel_span=parent_otel_span
                    )
                    response = await response  # type: ignore
            else:
                await self.async_routing_strategy_pre_call_checks(
                    deployment=deployment, parent_otel_span=parent_otel_span
                )
                response = await response  # type: ignore

            self.success_calls[model_name] += 1
            verbose_router_logger.info(
                f"litellm.acreate_batch(model={model_name})\033[32m 200 OK\033[0m"
            )

            return response  # type: ignore
        except Exception as e:
            verbose_router_logger.exception(
                f"litellm._acreate_batch(model={model}, {kwargs})\033[31m Exception {str(e)}\033[0m"
            )
            if model is not None:
                self.fail_calls[model] += 1
            raise e

    async def aretrieve_batch(
        self,
        model: Optional[str] = None,
        **kwargs,
    ) -> LiteLLMBatch:
        """
        Iterate through all models in a model group to check for batch

        Future Improvement - cache the result.
        """
        try:
            parent_otel_span = _get_parent_otel_span_from_kwargs(kwargs)
            if model is not None:
                filtered_model_list: Optional[
                    Union[List[DeploymentTypedDict], List[Dict], Dict]
                ] = await self.async_get_healthy_deployments(
                    model=model,
                    messages=[{"role": "user", "content": "retrieve-api-fake-text"}],
                    specific_deployment=kwargs.pop("specific_deployment", None),
                    request_kwargs=kwargs,
                    parent_otel_span=parent_otel_span,
                )
            else:
                filtered_model_list = self.get_model_list()
            if filtered_model_list is None:
                raise Exception("Router not yet initialized.")

            receieved_exceptions = []

            async def try_retrieve_batch(model_name: DeploymentTypedDict):
                try:
                    from litellm.litellm_core_utils.core_helpers import safe_deep_copy

                    model = model_name["litellm_params"].get("model")
                    data = model_name["litellm_params"].copy()
                    custom_llm_provider = data.get("custom_llm_provider")
                    if model is None:
                        raise Exception(
                            f"Model not found in litellm_params for deployment: {model_name}"
                        )
                    # Update kwargs with the current model name or any other model-specific adjustments
                    ## SET CUSTOM PROVIDER TO SELECTED DEPLOYMENT ##
                    if not custom_llm_provider:
                        _, custom_llm_provider, _, _ = get_llm_provider(  # type: ignore
                            model=model
                        )
                    new_kwargs = safe_deep_copy(kwargs)
                    self._update_kwargs_with_deployment(
                        deployment=cast(dict, model_name),
                        kwargs=new_kwargs,
                        function_name="aretrieve_batch",
                    )
                    new_kwargs.pop("custom_llm_provider", None)
                    data.pop("custom_llm_provider", None)
                    return await litellm.aretrieve_batch(
                        **{
                            **data,
                            "custom_llm_provider": custom_llm_provider,
                            **new_kwargs,  # type: ignore
                        },
                    )
                except Exception as e:
                    import traceback

                    traceback.print_exc()
                    receieved_exceptions.append(e)
                    return None

            # Check all models in parallel
            if (
                filtered_model_list is not None
                and isinstance(filtered_model_list, list)
                and len(filtered_model_list) > 0
            ):
                results = await asyncio.gather(
                    *[
                        try_retrieve_batch(cast(DeploymentTypedDict, model))
                        for model in filtered_model_list
                    ],
                    return_exceptions=True,
                )
            elif filtered_model_list is not None and isinstance(
                filtered_model_list, dict
            ):
                results = await try_retrieve_batch(
                    cast(DeploymentTypedDict, filtered_model_list)
                )
            else:
                raise Exception("No healthy deployments found.")

            # Check for successful responses and handle exceptions
            if results is not None:
                if isinstance(results, LiteLLMBatch):
                    return results
                elif isinstance(results, list):
                    for result in results:
                        if isinstance(result, LiteLLMBatch):
                            return result

            # If no valid Batch response was found, raise the first encountered exception
            if receieved_exceptions:
                raise receieved_exceptions[0]  # Raising the first exception encountered

            # If no exceptions were encountered, raise a generic exception
            raise Exception(
                "Unable to find batch in any model. Received errors - {}".format(
                    receieved_exceptions
                )
            )
        except Exception as e:
            asyncio.create_task(
                send_llm_exception_alert(
                    litellm_router_instance=self,
                    request_kwargs=kwargs,
                    error_traceback_str=traceback.format_exc(),
                    original_exception=e,
                )
            )
            raise e

    async def alist_batches(
        self,
        model: str,
        **kwargs,
    ):
        """
        Return all the batches across all deployments of a model group.
        """

        filtered_model_list = self.get_model_list(model_name=model)
        if filtered_model_list is None:
            raise Exception("Router not yet initialized.")

        async def try_retrieve_batch(model: DeploymentTypedDict):
            try:
                # Update kwargs with the current model name or any other model-specific adjustments
                return await litellm.alist_batches(
                    **{**model["litellm_params"], **kwargs}
                )
            except Exception:
                return None

        # Check all models in parallel
        results = await asyncio.gather(
            *[try_retrieve_batch(model) for model in filtered_model_list]
        )

        final_results: Dict = {
            "object": "list",
            "data": [],
            "first_id": None,
            "last_id": None,
            "has_more": False,
        }

        for result in results:
            if result is not None:
                ## check batch id
                if final_results["first_id"] is None and hasattr(result, "first_id"):
                    final_results["first_id"] = getattr(result, "first_id")
                final_results["last_id"] = getattr(result, "last_id")
                final_results["data"].extend(result.data)  # type: ignore

                ## check 'has_more'
                if getattr(result, "has_more", False) is True:
                    final_results["has_more"] = True

        return final_results

    #### PASSTHROUGH API ####

    async def _pass_through_moderation_endpoint_factory(
        self,
        original_function: Callable,
        custom_llm_provider: Optional[str] = None,
        **kwargs,
    ):
        # update kwargs with model_group
        self._update_kwargs_before_fallbacks(
            model=kwargs.get("model", ""),
            kwargs=kwargs,
        )
        if kwargs.get("model") and self.get_model_list(model_name=kwargs["model"]):
            deployment = await self.async_get_available_deployment(
                model=kwargs["model"],
                request_kwargs=kwargs,
            )
            kwargs["model"] = deployment["litellm_params"]["model"]
            data = deployment["litellm_params"].copy()
            self._update_kwargs_with_deployment(
                deployment=deployment,
                kwargs=kwargs,
            )
            kwargs.update(data)

        return await original_function(**kwargs)

    def factory_function(
        self,
        original_function: Callable,
        call_type: Literal[
            "assistants",
            "moderation",
            "anthropic_messages",
            "aresponses",
            "acancel_responses",
            "responses",
            "aget_responses",
            "adelete_responses",
            "afile_delete",
            "afile_content",
            "_arealtime",
            "acancel_batch",
            "acreate_fine_tuning_job",
            "acancel_fine_tuning_job",
            "alist_fine_tuning_jobs",
            "aretrieve_fine_tuning_job",
            "alist_files",
            "aimage_edit",
            "allm_passthrough_route",
            "alist_input_items",
            "agenerate_content",
            "generate_content",
            "agenerate_content_stream",
            "generate_content_stream",
            "avector_store_search",
            "avector_store_create",
            "avector_store_file_create",
            "avector_store_file_list",
            "avector_store_file_retrieve",
            "avector_store_file_content",
            "avector_store_file_update",
            "avector_store_file_delete",
            "vector_store_search",
            "vector_store_create",
            "vector_store_file_create",
            "vector_store_file_list",
            "vector_store_file_retrieve",
            "vector_store_file_content",
            "vector_store_file_update",
            "vector_store_file_delete",
            "aocr",
            "ocr",
            "asearch",
            "search",
            "aadapter_generate_content",
            "avideo_generation",
            "video_generation",
            "avideo_list",
            "video_list",
            "avideo_status",
            "video_status",
            "avideo_content",
            "video_content",
            "avideo_remix",
            "video_remix",
            "acreate_container",
            "create_container",
            "alist_containers",
            "list_containers",
            "aretrieve_container",
            "retrieve_container",
            "adelete_container",
            "delete_container",
        ] = "assistants",
    ):
        """
        Creates appropriate wrapper functions for different API call types.

        Returns:
            - A synchronous function for synchronous call types
            - An asynchronous function for asynchronous call types
        """
        # Handle synchronous call types
        if call_type in (
            "responses",
            "generate_content",
            "generate_content_stream",
            "vector_store_search",
            "vector_store_create",
            "ocr",
            "search",
            "video_generation",
            "video_list",
            "video_status",
            "video_content",
            "video_remix",
            "create_container",
            "list_containers",
            "retrieve_container",
            "delete_container",
        ):
            def sync_wrapper(
                custom_llm_provider: Optional[str] = None,
                client: Optional[Any] = None,
                **kwargs,
            ):
                return self._generic_api_call_with_fallbacks(
                    original_function=original_function, **kwargs
                )

            return sync_wrapper

        if call_type in (
            "vector_store_file_create",
            "vector_store_file_list",
            "vector_store_file_retrieve",
            "vector_store_file_content",
            "vector_store_file_update",
            "vector_store_file_delete",
        ):

            def vector_store_file_sync_wrapper(
                custom_llm_provider: Optional[str] = None,
                client: Optional[Any] = None,
                **kwargs,
            ):
                return original_function(
                    custom_llm_provider=custom_llm_provider,
                    client=client,
                    **kwargs,
                )

            return vector_store_file_sync_wrapper

        # Handle asynchronous call types
        async def async_wrapper(
            custom_llm_provider: Optional[str] = None,
            client: Optional[Any] = None,
            **kwargs,
        ):
            if call_type == "assistants":
                return await self._pass_through_assistants_endpoint_factory(
                    original_function=original_function,
                    custom_llm_provider=custom_llm_provider,
                    client=client,
                    **kwargs,
                )
            elif call_type == "moderation":
                return await self._pass_through_moderation_endpoint_factory(
                    original_function=original_function, **kwargs
                )
            elif call_type in ("asearch", "search"):
                return await self._asearch_with_fallbacks(
                    original_function=original_function,
                    **kwargs,
                )
            elif call_type in (
                "avector_store_file_create",
                "avector_store_file_list",
                "avector_store_file_retrieve",
                "avector_store_file_content",
                "avector_store_file_update",
                "avector_store_file_delete",
            ):
                return await self._init_vector_store_api_endpoints(
                    original_function=original_function,
                    custom_llm_provider=custom_llm_provider,
                    **kwargs,
                )
            elif call_type in (
                "anthropic_messages",
                "aresponses",
                "_arealtime",
                "acreate_fine_tuning_job",
                "acancel_fine_tuning_job",
                "alist_fine_tuning_jobs",
                "aretrieve_fine_tuning_job",
                "alist_files",
                "aimage_edit",
                "agenerate_content",
                "agenerate_content_stream",
                "aocr",
                "ocr",
                "avideo_generation",
                "avideo_list",
                "avideo_status",
                "avideo_content",
                "avideo_remix",
                "acreate_container",
                "alist_containers",
                "aretrieve_container",
<<<<<<< HEAD
                "adelete_container",
                "acancel_batch",
=======
                "adelete_container"
>>>>>>> 35ab0e10
            ):
                return await self._ageneric_api_call_with_fallbacks(
                    original_function=original_function,
                    **kwargs,
                )
            elif call_type == "allm_passthrough_route":
                return await self._ageneric_api_call_with_fallbacks(
                    original_function=original_function,
                    passthrough_on_no_deployment=True,
                    **kwargs,
                )
            elif call_type in (
                "aget_responses",
                "acancel_responses",
                "adelete_responses",
                "alist_input_items",
            ):
                return await self._init_responses_api_endpoints(
                    original_function=original_function,
                    **kwargs,
                )
            elif call_type in (
                "avector_store_search",
                "avector_store_create",
            ):
                return await self._init_vector_store_api_endpoints(
                    original_function=original_function,
                    custom_llm_provider=custom_llm_provider,
                    **kwargs,
                )
            elif call_type in ("afile_delete", "afile_content"):
                return await self._ageneric_api_call_with_fallbacks(
                    original_function=original_function,
                    custom_llm_provider=custom_llm_provider,
                    client=client,
                    **kwargs,
                )

        return async_wrapper

    async def _init_vector_store_api_endpoints(
        self,
        original_function: Callable,
        custom_llm_provider: Optional[str] = None,
        **kwargs,
    ):
        """
        Initialize the Vector Store API endpoints on the router.
        """
        if custom_llm_provider and "custom_llm_provider" not in kwargs:
            kwargs["custom_llm_provider"] = custom_llm_provider
        return await original_function(**kwargs)

    async def _init_responses_api_endpoints(
        self,
        original_function: Callable,
        **kwargs,
    ):
        """
        Initialize the Responses API endpoints on the router.

        GET, DELETE, CANCEL Responses API Requests encode the model_id in the response_id, this function decodes the response_id and sets the model to the model_id.
        """
        from litellm.responses.utils import ResponsesAPIRequestUtils

        model_id = ResponsesAPIRequestUtils.get_model_id_from_response_id(
            kwargs.get("response_id")
        )
        if model_id is not None:
            kwargs["model"] = model_id
        return await self._ageneric_api_call_with_fallbacks(
            original_function=original_function,
            **kwargs,
        )

    async def _pass_through_assistants_endpoint_factory(
        self,
        original_function: Callable,
        custom_llm_provider: Optional[str] = None,
        client: Optional[AsyncOpenAI] = None,
        **kwargs,
    ):
        """Internal helper function to pass through the assistants endpoint"""
        if custom_llm_provider is None:
            if self.assistants_config is not None:
                custom_llm_provider = self.assistants_config["custom_llm_provider"]
                kwargs.update(self.assistants_config["litellm_params"])
            else:
                raise Exception(
                    "'custom_llm_provider' must be set. Either via:\n `Router(assistants_config={'custom_llm_provider': ..})` \nor\n `router.arun_thread(custom_llm_provider=..)`"
                )
        return await original_function(  # type: ignore
            custom_llm_provider=custom_llm_provider, client=client, **kwargs
        )

    #### [END] ASSISTANTS API ####

    async def async_function_with_fallbacks_common_utils(  # noqa: PLR0915
        self,
        e: Exception,
        disable_fallbacks: Optional[bool],
        fallbacks: Optional[List],
        context_window_fallbacks: Optional[List],
        content_policy_fallbacks: Optional[List],
        model_group: Optional[str],
        args: tuple,
        kwargs: dict,
    ):
        """
        Common utilities for async_function_with_fallbacks
        """
        verbose_router_logger.debug(f"Traceback{traceback.format_exc()}")
        original_exception = e
        fallback_model_group = None
        original_model_group: Optional[str] = kwargs.get("model")  # type: ignore
        fallback_failure_exception_str = ""

        if disable_fallbacks is True or original_model_group is None:
            raise e

        input_kwargs = {
            "litellm_router": self,
            "original_exception": original_exception,
            **kwargs,
        }

        if "max_fallbacks" not in input_kwargs:
            input_kwargs["max_fallbacks"] = self.max_fallbacks
        if "fallback_depth" not in input_kwargs:
            input_kwargs["fallback_depth"] = 0

        try:
            verbose_router_logger.info("Trying to fallback b/w models")

            # check if client-side fallbacks are used (e.g. fallbacks = ["gpt-3.5-turbo", "claude-3-haiku"] or fallbacks=[{"model": "gpt-3.5-turbo", "messages": [{"role": "user", "content": "Hey, how's it going?"}]}]
            is_non_standard_fallback_format = _check_non_standard_fallback_format(
                fallbacks=fallbacks
            )

            if is_non_standard_fallback_format:
                input_kwargs.update(
                    {
                        "fallback_model_group": fallbacks,
                        "original_model_group": original_model_group,
                    }
                )

                response = await run_async_fallback(
                    *args,
                    **input_kwargs,
                )

                return response

            if isinstance(e, litellm.ContextWindowExceededError):
                if context_window_fallbacks is not None:
                    context_window_fallback_model_group: Optional[List[str]] = (
                        self._get_fallback_model_group_from_fallbacks(
                            fallbacks=context_window_fallbacks,
                            model_group=model_group,
                        )
                    )
                    if context_window_fallback_model_group is None:
                        raise original_exception

                    input_kwargs.update(
                        {
                            "fallback_model_group": context_window_fallback_model_group,
                            "original_model_group": original_model_group,
                        }
                    )

                    response = await run_async_fallback(
                        *args,
                        **input_kwargs,
                    )
                    return response

                else:
                    error_message = "model={}. context_window_fallbacks={}. fallbacks={}.\n\nSet 'context_window_fallback' - https://docs.litellm.ai/docs/routing#fallbacks".format(
                        model_group, context_window_fallbacks, fallbacks
                    )
                    verbose_router_logger.info(
                        msg="Got 'ContextWindowExceededError'. No context_window_fallback set. Defaulting \
                        to fallbacks, if available.{}".format(
                            error_message
                        )
                    )

                    e.message += "\n{}".format(error_message)
            elif isinstance(e, litellm.ContentPolicyViolationError):
                if content_policy_fallbacks is not None:
                    content_policy_fallback_model_group: Optional[List[str]] = (
                        self._get_fallback_model_group_from_fallbacks(
                            fallbacks=content_policy_fallbacks,
                            model_group=model_group,
                        )
                    )
                    if content_policy_fallback_model_group is None:
                        raise original_exception

                    input_kwargs.update(
                        {
                            "fallback_model_group": content_policy_fallback_model_group,
                            "original_model_group": original_model_group,
                        }
                    )

                    response = await run_async_fallback(
                        *args,
                        **input_kwargs,
                    )
                    return response
                else:
                    error_message = "model={}. content_policy_fallback={}. fallbacks={}.\n\nSet 'content_policy_fallback' - https://docs.litellm.ai/docs/routing#fallbacks".format(
                        model_group, content_policy_fallbacks, fallbacks
                    )
                    verbose_router_logger.info(
                        msg="Got 'ContentPolicyViolationError'. No content_policy_fallback set. Defaulting \
                        to fallbacks, if available.{}".format(
                            error_message
                        )
                    )

                    e.message += "\n{}".format(error_message)
            if fallbacks is not None and model_group is not None:
                verbose_router_logger.debug(f"inside model fallbacks: {fallbacks}")
                (
                    fallback_model_group,
                    generic_fallback_idx,
                ) = get_fallback_model_group(
                    fallbacks=fallbacks,  # if fallbacks = [{"gpt-3.5-turbo": ["claude-3-haiku"]}]
                    model_group=cast(str, model_group),
                )
                ## if none, check for generic fallback
                if fallback_model_group is None and generic_fallback_idx is not None:
                    fallback_model_group = fallbacks[generic_fallback_idx]["*"]

                if fallback_model_group is None:
                    verbose_router_logger.info(
                        f"No fallback model group found for original model_group={model_group}. Fallbacks={fallbacks}"
                    )
                    if hasattr(original_exception, "message"):
                        original_exception.message += f"No fallback model group found for original model_group={model_group}. Fallbacks={fallbacks}"  # type: ignore
                    raise original_exception

                input_kwargs.update(
                    {
                        "fallback_model_group": fallback_model_group,
                        "original_model_group": original_model_group,
                    }
                )

                response = await run_async_fallback(
                    *args,
                    **input_kwargs,
                )

                return response
        except Exception as new_exception:
            parent_otel_span = _get_parent_otel_span_from_kwargs(kwargs)
            verbose_router_logger.error(
                "litellm.router.py::async_function_with_fallbacks() - Error occurred while trying to do fallbacks - {}\n{}\n\nDebug Information:\nCooldown Deployments={}".format(
                    str(new_exception),
                    traceback.format_exc(),
                    await _async_get_cooldown_deployments_with_debug_info(
                        litellm_router_instance=self,
                        parent_otel_span=parent_otel_span,
                    ),
                )
            )
            fallback_failure_exception_str = str(new_exception)

        if hasattr(original_exception, "message"):
            # add the available fallbacks to the exception
            original_exception.message += ". Received Model Group={}\nAvailable Model Group Fallbacks={}".format(  # type: ignore
                model_group,
                fallback_model_group,
            )
            if len(fallback_failure_exception_str) > 0:
                original_exception.message += (  # type: ignore
                    "\nError doing the fallback: {}".format(
                        fallback_failure_exception_str
                    )
                )

        raise original_exception

    @tracer.wrap()
    async def async_function_with_fallbacks(self, *args, **kwargs):
        """
        Try calling the function_with_retries
        If it fails after num_retries, fall back to another model group
        """
        model_group: Optional[str] = kwargs.get("model")
        disable_fallbacks: Optional[bool] = kwargs.pop("disable_fallbacks", False)
        fallbacks: Optional[List] = kwargs.get("fallbacks", self.fallbacks)
        context_window_fallbacks: Optional[List] = kwargs.get(
            "context_window_fallbacks", self.context_window_fallbacks
        )
        content_policy_fallbacks: Optional[List] = kwargs.get(
            "content_policy_fallbacks", self.content_policy_fallbacks
        )

        mock_timeout = kwargs.pop("mock_timeout", None)

        try:
            self._handle_mock_testing_fallbacks(
                kwargs=kwargs,
                model_group=model_group,
                fallbacks=fallbacks,
                context_window_fallbacks=context_window_fallbacks,
                content_policy_fallbacks=content_policy_fallbacks,
            )

            if mock_timeout is not None:
                response = await self.async_function_with_retries(
                    *args, **kwargs, mock_timeout=mock_timeout
                )
            else:
                response = await self.async_function_with_retries(*args, **kwargs)
            verbose_router_logger.debug(f"Async Response: {response}")
            response = add_fallback_headers_to_response(
                response=response,
                attempted_fallbacks=0,
            )
            return response
        except Exception as e:
            return await self.async_function_with_fallbacks_common_utils(
                e,
                disable_fallbacks,
                fallbacks,
                context_window_fallbacks,
                content_policy_fallbacks,
                model_group,
                args,
                kwargs,
            )

    def _handle_mock_testing_fallbacks(
        self,
        kwargs: dict,
        model_group: Optional[str] = None,
        fallbacks: Optional[List] = None,
        context_window_fallbacks: Optional[List] = None,
        content_policy_fallbacks: Optional[List] = None,
    ):
        """
        Helper function to raise a litellm Error for mock testing purposes.

        Raises:
            litellm.InternalServerError: when `mock_testing_fallbacks=True` passed in request params
            litellm.ContextWindowExceededError: when `mock_testing_context_fallbacks=True` passed in request params
            litellm.ContentPolicyViolationError: when `mock_testing_content_policy_fallbacks=True` passed in request params
        """
        mock_testing_params = MockRouterTestingParams.from_kwargs(kwargs)
        if (
            mock_testing_params.mock_testing_fallbacks is not None
            and mock_testing_params.mock_testing_fallbacks is True
        ):
            raise litellm.InternalServerError(
                model=model_group,
                llm_provider="",
                message=f"This is a mock exception for model={model_group}, to trigger a fallback. Fallbacks={fallbacks}",
            )
        elif (
            mock_testing_params.mock_testing_context_fallbacks is not None
            and mock_testing_params.mock_testing_context_fallbacks is True
        ):
            raise litellm.ContextWindowExceededError(
                model=model_group,
                llm_provider="",
                message=f"This is a mock exception for model={model_group}, to trigger a fallback. \
                    Context_Window_Fallbacks={context_window_fallbacks}",
            )
        elif (
            mock_testing_params.mock_testing_content_policy_fallbacks is not None
            and mock_testing_params.mock_testing_content_policy_fallbacks is True
        ):
            raise litellm.ContentPolicyViolationError(
                model=model_group,
                llm_provider="",
                message=f"This is a mock exception for model={model_group}, to trigger a fallback. \
                    Context_Policy_Fallbacks={content_policy_fallbacks}",
            )

    @tracer.wrap()
    async def async_function_with_retries(self, *args, **kwargs):  # noqa: PLR0915
        verbose_router_logger.debug("Inside async function with retries.")
        original_function = kwargs.pop("original_function")
        fallbacks = kwargs.pop("fallbacks", self.fallbacks)
        parent_otel_span = _get_parent_otel_span_from_kwargs(kwargs)
        context_window_fallbacks = kwargs.pop(
            "context_window_fallbacks", self.context_window_fallbacks
        )
        content_policy_fallbacks = kwargs.pop(
            "content_policy_fallbacks", self.content_policy_fallbacks
        )
        model_group: Optional[str] = kwargs.get("model")
        num_retries = kwargs.pop("num_retries")

        ## ADD MODEL GROUP SIZE TO METADATA - used for model_group_rate_limit_error tracking
        _metadata: dict = kwargs.get("litellm_metadata", kwargs.get("metadata")) or {}
        if "model_group" in _metadata and isinstance(_metadata["model_group"], str):
            model_list = self.get_model_list(model_name=_metadata["model_group"])
            if model_list is not None:
                _metadata.update({"model_group_size": len(model_list)})

        verbose_router_logger.debug(
            f"async function w/ retries: original_function - {original_function}, num_retries - {num_retries}"
        )
        try:
            self._handle_mock_testing_rate_limit_error(
                model_group=model_group, kwargs=kwargs
            )
            # if the function call is successful, no exception will be raised and we'll break out of the loop
            response = await self.make_call(original_function, *args, **kwargs)
            response = add_retry_headers_to_response(
                response=response, attempted_retries=0, max_retries=None
            )
            return response
        except Exception as e:
            current_attempt = None
            original_exception = e
            deployment_num_retries = getattr(e, "num_retries", None)

            if deployment_num_retries is not None and isinstance(
                deployment_num_retries, int
            ):
                num_retries = deployment_num_retries
            """
            Retry Logic
            """
            (
                _healthy_deployments,
                _all_deployments,
            ) = await self._async_get_healthy_deployments(
                model=kwargs.get("model") or "",
                parent_otel_span=parent_otel_span,
            )

            # raises an exception if this error should not be retries
            self.should_retry_this_error(
                error=e,
                healthy_deployments=_healthy_deployments,
                all_deployments=_all_deployments,
                context_window_fallbacks=context_window_fallbacks,
                regular_fallbacks=fallbacks,
                content_policy_fallbacks=content_policy_fallbacks,
            )

            if (
                self.retry_policy is not None
                or self.model_group_retry_policy is not None
            ):
                # get num_retries from retry policy
                _retry_policy_retries = self.get_num_retries_from_retry_policy(
                    exception=original_exception, model_group=kwargs.get("model")
                )
                if _retry_policy_retries is not None:
                    num_retries = _retry_policy_retries
            ## LOGGING
            if num_retries > 0:
                kwargs = self.log_retry(kwargs=kwargs, e=original_exception)
            else:
                raise

            verbose_router_logger.debug(
                f"Retrying request with num_retries: {num_retries}"
            )
            # decides how long to sleep before retry
            retry_after = self._time_to_sleep_before_retry(
                e=original_exception,
                remaining_retries=num_retries,
                num_retries=num_retries,
                healthy_deployments=_healthy_deployments,
                all_deployments=_all_deployments,
            )

            await asyncio.sleep(retry_after)

            for current_attempt in range(num_retries):
                try:
                    # if the function call is successful, no exception will be raised and we'll break out of the loop
                    response = await self.make_call(original_function, *args, **kwargs)
                    if coroutine_checker.is_async_callable(
                        response
                    ):  # async errors are often returned as coroutines
                        response = await response

                    response = add_retry_headers_to_response(
                        response=response,
                        attempted_retries=current_attempt + 1,
                        max_retries=num_retries,
                    )
                    return response

                except Exception as e:
                    ## LOGGING
                    kwargs = self.log_retry(kwargs=kwargs, e=e)
                    remaining_retries = num_retries - current_attempt
                    _model: Optional[str] = kwargs.get("model")  # type: ignore
                    if _model is not None:
                        (
                            _healthy_deployments,
                            _,
                        ) = await self._async_get_healthy_deployments(
                            model=_model,
                            parent_otel_span=parent_otel_span,
                        )
                    else:
                        _healthy_deployments = []
                    _timeout = self._time_to_sleep_before_retry(
                        e=original_exception,
                        remaining_retries=remaining_retries,
                        num_retries=num_retries,
                        healthy_deployments=_healthy_deployments,
                        all_deployments=_all_deployments,
                    )
                    await asyncio.sleep(_timeout)

            if type(original_exception) in litellm.LITELLM_EXCEPTION_TYPES:
                setattr(original_exception, "max_retries", num_retries)
                setattr(original_exception, "num_retries", current_attempt)

            raise original_exception

    async def make_call(self, original_function: Any, *args, **kwargs):
        """
        Handler for making a call to the .completion()/.embeddings()/etc. functions.
        """
        model_group = kwargs.get("model")
        response = original_function(*args, **kwargs)
        if coroutine_checker.is_async_callable(response) or inspect.isawaitable(
            response
        ):
            response = await response
        ## PROCESS RESPONSE HEADERS
        response = await self.set_response_headers(
            response=response, model_group=model_group
        )

        return response

    def _handle_mock_testing_rate_limit_error(
        self, kwargs: dict, model_group: Optional[str] = None
    ):
        """
        Helper function to raise a mock litellm.RateLimitError error for testing purposes.

        Raises:
            litellm.RateLimitError error when `mock_testing_rate_limit_error=True` passed in request params
        """
        mock_testing_rate_limit_error: Optional[bool] = kwargs.pop(
            "mock_testing_rate_limit_error", None
        )

        available_models = self.get_model_list(model_name=model_group)
        num_retries: Optional[int] = None

        if available_models is not None and len(available_models) == 1:
            num_retries = cast(
                Optional[int], available_models[0]["litellm_params"].get("num_retries")
            )

        if (
            mock_testing_rate_limit_error is not None
            and mock_testing_rate_limit_error is True
        ):
            verbose_router_logger.info(
                f"litellm.router.py::_mock_rate_limit_error() - Raising mock RateLimitError for model={model_group}"
            )
            raise litellm.RateLimitError(
                model=model_group,
                llm_provider="",
                message=f"This is a mock exception for model={model_group}, to trigger a rate limit error.",
                num_retries=num_retries,
            )

    def should_retry_this_error(
        self,
        error: Exception,
        healthy_deployments: Optional[List] = None,
        all_deployments: Optional[List] = None,
        context_window_fallbacks: Optional[List] = None,
        content_policy_fallbacks: Optional[List] = None,
        regular_fallbacks: Optional[List] = None,
    ):
        """
        1. raise an exception for ContextWindowExceededError if context_window_fallbacks is not None
        2. raise an exception for ContentPolicyViolationError if content_policy_fallbacks is not None

        2. raise an exception for RateLimitError if
            - there are no fallbacks
            - there are no healthy deployments in the same model group
        """
        _num_healthy_deployments = 0
        if healthy_deployments is not None and isinstance(healthy_deployments, list):
            _num_healthy_deployments = len(healthy_deployments)

        _num_all_deployments = 0
        if all_deployments is not None and isinstance(all_deployments, list):
            _num_all_deployments = len(all_deployments)

        ### CHECK IF RATE LIMIT / CONTEXT WINDOW ERROR / CONTENT POLICY VIOLATION ERROR w/ fallbacks available / Bad Request Error
        if (
            isinstance(error, litellm.ContextWindowExceededError)
            and context_window_fallbacks is not None
        ):
            raise error

        if (
            isinstance(error, litellm.ContentPolicyViolationError)
            and content_policy_fallbacks is not None
        ):
            raise error

        if isinstance(error, litellm.NotFoundError):
            raise error
        # Error we should only retry if there are other deployments
        if isinstance(error, openai.RateLimitError):
            if (
                _num_healthy_deployments <= 0  # if no healthy deployments
                and regular_fallbacks is not None  # and fallbacks available
                and len(regular_fallbacks) > 0
            ):
                raise error  # then raise the error

        if isinstance(error, openai.AuthenticationError):
            """
            - if other deployments available -> retry
            - else -> raise error
            """
            if (
                _num_all_deployments <= 1
            ):  # if there is only 1 deployment for this model group then don't retry
                raise error  # then raise error

        # Do not retry if there are no healthy deployments
        # just raise the error
        if _num_healthy_deployments <= 0:  # if no healthy deployments
            raise error

        return True

    def function_with_fallbacks(self, *args, **kwargs):
        """
        Sync wrapper for async_function_with_fallbacks

        Wrapped to reduce code duplication and prevent bugs.
        """
        return run_async_function(self.async_function_with_fallbacks, *args, **kwargs)

    def _get_fallback_model_group_from_fallbacks(
        self,
        fallbacks: List[Dict[str, List[str]]],
        model_group: Optional[str] = None,
    ) -> Optional[List[str]]:
        """
        Returns the list of fallback models to use for a given model group

        If no fallback model group is found, returns None

        Example:
            fallbacks = [{"gpt-3.5-turbo": ["gpt-4"]}, {"gpt-4o": ["gpt-3.5-turbo"]}]
            model_group = "gpt-3.5-turbo"
            returns: ["gpt-4"]
        """
        if model_group is None:
            return None

        fallback_model_group: Optional[List[str]] = None
        for item in fallbacks:  # [{"gpt-3.5-turbo": ["gpt-4"]}]
            if list(item.keys())[0] == model_group:
                fallback_model_group = item[model_group]
                break
        return fallback_model_group

    def _get_first_default_fallback(self) -> Optional[str]:
        """
        Returns the first model from the default_fallbacks list, if it exists.
        """
        if self.fallbacks is None:
            return None
        for fallback in self.fallbacks:
            if isinstance(fallback, dict) and "*" in fallback:
                default_list = fallback["*"]
                if isinstance(default_list, list) and len(default_list) > 0:
                    return default_list[0]
        return None

    def _time_to_sleep_before_retry(
        self,
        e: Exception,
        remaining_retries: int,
        num_retries: int,
        healthy_deployments: Optional[List] = None,
        all_deployments: Optional[List] = None,
    ) -> Union[int, float]:
        """
        Calculate back-off, then retry

        It should instantly retry only when:
            1. there are healthy deployments in the same model group
            2. there are fallbacks for the completion call
        """

        ## base case - single deployment
        if all_deployments is not None and len(all_deployments) == 1:
            pass
        elif (
            healthy_deployments is not None
            and isinstance(healthy_deployments, list)
            and len(healthy_deployments) > 0
        ):
            return 0

        response_headers: Optional[httpx.Headers] = None
        if hasattr(e, "response") and hasattr(e.response, "headers"):  # type: ignore
            response_headers = e.response.headers  # type: ignore
        if hasattr(e, "litellm_response_headers"):
            response_headers = e.litellm_response_headers  # type: ignore

        if response_headers is not None:
            timeout = litellm._calculate_retry_after(
                remaining_retries=remaining_retries,
                max_retries=num_retries,
                response_headers=response_headers,
                min_timeout=self.retry_after,
            )

        else:
            timeout = litellm._calculate_retry_after(
                remaining_retries=remaining_retries,
                max_retries=num_retries,
                min_timeout=self.retry_after,
            )

        return timeout

    ### HELPER FUNCTIONS

    async def deployment_callback_on_success(
        self,
        kwargs,  # kwargs to completion
        completion_response,  # response from completion
        start_time,
        end_time,  # start/end time
    ):
        """
        Track remaining tpm/rpm quota for model in model_list
        """
        from litellm.types.caching import RedisPipelineIncrementOperation

        try:
            standard_logging_object: Optional[StandardLoggingPayload] = kwargs.get(
                "standard_logging_object", None
            )
            if standard_logging_object is None:
                raise ValueError("standard_logging_object is None")
            if kwargs["litellm_params"].get("metadata") is None:
                pass
            else:
                deployment_name = kwargs["litellm_params"]["metadata"].get(
                    "deployment", None
                )  # stable name - works for wildcard routes as well
                # Get model_group and id from kwargs like the sync version does
                model_group = kwargs["litellm_params"]["metadata"].get(
                    "model_group", None
                )
                model_info = kwargs["litellm_params"].get("model_info", {}) or {}
                id = model_info.get("id", None)
                if model_group is None or id is None:
                    return
                elif isinstance(id, int):
                    id = str(id)

                ## get deployment info
                deployment_info = self.get_deployment(model_id=id)

                if deployment_info is None:
                    return
                else:
                    deployment_model_info = self.get_router_model_info(
                        deployment=deployment_info.model_dump(),
                        received_model_name=model_group,
                    )
                    # get tpm/rpm from deployment info
                    tpm = deployment_info.get("tpm", None)
                    rpm = deployment_info.get("rpm", None)

                    ## check tpm/rpm in litellm_params
                    tpm_litellm_params = deployment_info.litellm_params.tpm
                    rpm_litellm_params = deployment_info.litellm_params.rpm

                    ## check tpm/rpm in model_info
                    tpm_model_info = deployment_model_info.get("tpm", None)
                    rpm_model_info = deployment_model_info.get("rpm", None)

                # Always track deployment successes for cooldown logic, regardless of TPM/RPM limits
                increment_deployment_successes_for_current_minute(
                    litellm_router_instance=self,
                    deployment_id=id,
                )

                ## if all are none, return - no need to track current tpm/rpm usage for models with no tpm/rpm set
                if (
                    tpm is None
                    and rpm is None
                    and tpm_litellm_params is None
                    and rpm_litellm_params is None
                    and tpm_model_info is None
                    and rpm_model_info is None
                ):
                    return

                parent_otel_span = _get_parent_otel_span_from_kwargs(kwargs)
                total_tokens: float = standard_logging_object.get("total_tokens", 0)

                # ------------
                # Setup values
                # ------------
                dt = get_utc_datetime()
                current_minute = dt.strftime(
                    "%H-%M"
                )  # use the same timezone regardless of system clock

                tpm_key = RouterCacheEnum.TPM.value.format(
                    id=id, current_minute=current_minute, model=deployment_name
                )
                # ------------
                # Update usage
                # ------------
                # update cache
                pipeline_operations: List[RedisPipelineIncrementOperation] = []

                ## TPM
                pipeline_operations.append(
                    RedisPipelineIncrementOperation(
                        key=tpm_key,
                        increment_value=total_tokens,
                        ttl=RoutingArgs.ttl.value,
                    )
                )

                ## RPM
                rpm_key = RouterCacheEnum.RPM.value.format(
                    id=id, current_minute=current_minute, model=deployment_name
                )
                pipeline_operations.append(
                    RedisPipelineIncrementOperation(
                        key=rpm_key,
                        increment_value=1,
                        ttl=RoutingArgs.ttl.value,
                    )
                )

                await self.cache.async_increment_cache_pipeline(
                    increment_list=pipeline_operations,
                    parent_otel_span=parent_otel_span,
                )

                return tpm_key

        except Exception as e:
            verbose_router_logger.debug(
                "litellm.router.Router::deployment_callback_on_success(): Exception occured - {}".format(
                    str(e)
                )
            )
            pass

    def sync_deployment_callback_on_success(
        self,
        kwargs,  # kwargs to completion
        completion_response,  # response from completion
        start_time,
        end_time,  # start/end time
    ) -> Optional[str]:
        """
        Tracks the number of successes for a deployment in the current minute (using in-memory cache)

        Returns:
        - key: str - The key used to increment the cache
        - None: if no key is found
        """
        id = None
        if kwargs["litellm_params"].get("metadata") is None:
            pass
        else:
            model_group = kwargs["litellm_params"]["metadata"].get("model_group", None)
            model_info = kwargs["litellm_params"].get("model_info", {}) or {}
            id = model_info.get("id", None)
            if model_group is None or id is None:
                return None
            elif isinstance(id, int):
                id = str(id)

        if id is not None:
            key = increment_deployment_successes_for_current_minute(
                litellm_router_instance=self,
                deployment_id=id,
            )
            return key

        return None

    def deployment_callback_on_failure(
        self,
        kwargs,  # kwargs to completion
        completion_response,  # response from completion
        start_time,
        end_time,  # start/end time
    ) -> bool:
        """
        2 jobs:
        - Tracks the number of failures for a deployment in the current minute (using in-memory cache)
        - Puts the deployment in cooldown if it exceeds the allowed fails / minute

        Returns:
        - True if the deployment should be put in cooldown
        - False if the deployment should not be put in cooldown
        """
        verbose_router_logger.debug("Router: Entering 'deployment_callback_on_failure'")
        try:
            exception = kwargs.get("exception", None)
            exception_status = getattr(exception, "status_code", "")

            # Cache litellm_params to avoid repeated dict lookups
            litellm_params = kwargs.get("litellm_params", {})
            _model_info = litellm_params.get("model_info", {})

            exception_headers = litellm.litellm_core_utils.exception_mapping_utils._get_response_headers(
                original_exception=exception
            )

            # Determine cooldown time with priority: deployment config > response header > router default
            deployment_cooldown = litellm_params.get("cooldown_time", None)

            header_cooldown = None
            if exception_headers is not None:
                header_cooldown = litellm.utils._get_retry_after_from_exception_header(
                    response_headers=exception_headers
                )
            ##############################################
            # Logic to determine cooldown time
            # 1. Check if a cooldown time is set in the deployment config
            # 2. Check if a cooldown time is set in the response header
            # 3. If no cooldown time is set, use the router default cooldown time
            ##############################################
            if deployment_cooldown is not None and deployment_cooldown >= 0:
                _time_to_cooldown = deployment_cooldown
            elif header_cooldown is not None and header_cooldown >= 0:
                _time_to_cooldown = header_cooldown
            else:
                _time_to_cooldown = self.cooldown_time

            if isinstance(_model_info, dict):
                deployment_id: Optional[str] = _model_info.get("id")
                if deployment_id is None:
                    return False
                increment_deployment_failures_for_current_minute(
                    litellm_router_instance=self,
                    deployment_id=deployment_id,
                )
                result = _set_cooldown_deployments(
                    litellm_router_instance=self,
                    exception_status=exception_status,
                    original_exception=exception,
                    deployment=deployment_id,
                    time_to_cooldown=_time_to_cooldown,
                )  # setting deployment_id in cooldown deployments

                return result
            else:
                verbose_router_logger.debug(
                    "Router: Exiting 'deployment_callback_on_failure' without cooldown. No model_info found."
                )
                return False

        except Exception as e:
            raise e

    async def async_deployment_callback_on_failure(
        self, kwargs, completion_response: Optional[Any], start_time, end_time
    ):
        """
        Update RPM usage for a deployment
        """
        deployment_name = kwargs["litellm_params"]["metadata"].get(
            "deployment", None
        )  # handles wildcard routes - by giving the original name sent to `litellm.completion`
        model_group = kwargs["litellm_params"]["metadata"].get("model_group", None)
        model_info = kwargs["litellm_params"].get("model_info", {}) or {}
        id = model_info.get("id", None)
        if model_group is None or id is None:
            return
        elif isinstance(id, int):
            id = str(id)
        parent_otel_span = _get_parent_otel_span_from_kwargs(kwargs)

        dt = get_utc_datetime()
        current_minute = dt.strftime(
            "%H-%M"
        )  # use the same timezone regardless of system clock

        ## RPM
        rpm_key = RouterCacheEnum.RPM.value.format(
            id=id, current_minute=current_minute, model=deployment_name
        )
        await self.cache.async_increment_cache(
            key=rpm_key,
            value=1,
            parent_otel_span=parent_otel_span,
            ttl=RoutingArgs.ttl.value,
        )

    def _get_metadata_variable_name_from_kwargs(
        self, kwargs: dict
    ) -> Literal["metadata", "litellm_metadata"]:
        """
        Helper to return what the "metadata" field should be called in the request data

        - New endpoints return `litellm_metadata`
        - Old endpoints return `metadata`

        Context:
        - LiteLLM used `metadata` as an internal field for storing metadata
        - OpenAI then started using this field for their metadata
        - LiteLLM is now moving to using `litellm_metadata` for our metadata
        """
        return get_metadata_variable_name_from_kwargs(kwargs)

    def log_retry(self, kwargs: dict, e: Exception) -> dict:
        """
        When a retry or fallback happens, log the details of the just failed model call - similar to Sentry breadcrumbing
        """
        try:
            _metadata_var = (
                "litellm_metadata" if "litellm_metadata" in kwargs else "metadata"
            )
            # Log failed model as the previous model
            previous_model = {
                "exception_type": type(e).__name__,
                "exception_string": str(e),
            }
            for (
                k,
                v,
            ) in (
                kwargs.items()
            ):  # log everything in kwargs except the old previous_models value - prevent nesting
                if k not in [_metadata_var, "messages", "original_function"]:
                    previous_model[k] = v
                elif k == _metadata_var and isinstance(v, dict):
                    previous_model[_metadata_var] = {}  # type: ignore
                    for metadata_k, metadata_v in kwargs[_metadata_var].items():
                        if metadata_k != "previous_models":
                            previous_model[k][metadata_k] = metadata_v  # type: ignore

            # check current size of self.previous_models, if it's larger than 3, remove the first element
            if len(self.previous_models) > 3:
                self.previous_models.pop(0)

            self.previous_models.append(previous_model)
            kwargs[_metadata_var]["previous_models"] = self.previous_models
            return kwargs
        except Exception as e:
            raise e

    def _update_usage(
        self, deployment_id: str, parent_otel_span: Optional[Span]
    ) -> int:
        """
        Update deployment rpm for that minute

        Returns:
        - int: request count
        """
        rpm_key = deployment_id

        request_count = self.cache.get_cache(
            key=rpm_key, parent_otel_span=parent_otel_span, local_only=True
        )
        if request_count is None:
            request_count = 1
            self.cache.set_cache(
                key=rpm_key, value=request_count, local_only=True, ttl=60
            )  # only store for 60s
        else:
            request_count += 1
            self.cache.set_cache(
                key=rpm_key, value=request_count, local_only=True
            )  # don't change existing ttl

        return request_count

    def _has_default_fallbacks(self) -> bool:
        if self.fallbacks is None:
            return False
        for fallback in self.fallbacks:
            if isinstance(fallback, dict):
                if "*" in fallback:
                    return True
        return False

    def _should_raise_content_policy_error(
        self, model: str, response: ModelResponse, kwargs: dict
    ) -> bool:
        """
        Determines if a content policy error should be raised.

        Only raised if a fallback is available.

        Else, original response is returned.
        """
        if response.choices and len(response.choices) > 0:
            if response.choices[0].finish_reason != "content_filter":
                return False

        content_policy_fallbacks = kwargs.get(
            "content_policy_fallbacks", self.content_policy_fallbacks
        )

        ### ONLY RAISE ERROR IF CP FALLBACK AVAILABLE ###
        if content_policy_fallbacks is not None:
            fallback_model_group = None
            for item in content_policy_fallbacks:  # [{"gpt-3.5-turbo": ["gpt-4"]}]
                if list(item.keys())[0] == model:
                    fallback_model_group = item[model]
                    break

            if fallback_model_group is not None:
                return True
        elif self._has_default_fallbacks():  # default fallbacks set
            return True

        verbose_router_logger.debug(
            "Content Policy Error occurred. No available fallbacks. Returning original response. model={}, content_policy_fallbacks={}".format(
                model, content_policy_fallbacks
            )
        )
        return False

    def _get_healthy_deployments(self, model: str, parent_otel_span: Optional[Span]):
        _all_deployments: list = []
        try:
            _, _all_deployments = self._common_checks_available_deployment(  # type: ignore
                model=model,
            )
            if isinstance(_all_deployments, dict):
                return []
        except Exception:
            pass

        unhealthy_deployments = _get_cooldown_deployments(
            litellm_router_instance=self, parent_otel_span=parent_otel_span
        )
        healthy_deployments: list = []
        for deployment in _all_deployments:
            if deployment["model_info"]["id"] in unhealthy_deployments:
                continue
            else:
                healthy_deployments.append(deployment)

        return healthy_deployments, _all_deployments

    async def _async_get_healthy_deployments(
        self, model: str, parent_otel_span: Optional[Span]
    ) -> Tuple[List[Dict], List[Dict]]:
        """
        Returns Tuple of:
        - Tuple[List[Dict], List[Dict]]:
            1. healthy_deployments: list of healthy deployments
            2. all_deployments: list of all deployments
        """
        _all_deployments: list = []
        try:
            _, _all_deployments = self._common_checks_available_deployment(  # type: ignore
                model=model,
            )
            if isinstance(_all_deployments, dict):
                return [], _all_deployments
        except Exception:
            pass

        unhealthy_deployments = await _async_get_cooldown_deployments(
            litellm_router_instance=self, parent_otel_span=parent_otel_span
        )
        # Convert to set for O(1) lookup instead of O(n)
        unhealthy_deployments_set = set(unhealthy_deployments)
        healthy_deployments: list = []
        for deployment in _all_deployments:
            if deployment["model_info"]["id"] not in unhealthy_deployments_set:
                healthy_deployments.append(deployment)
        return healthy_deployments, _all_deployments

    def routing_strategy_pre_call_checks(self, deployment: dict):
        """
        Mimics 'async_routing_strategy_pre_call_checks'

        Ensures consistent update rpm implementation for 'usage-based-routing-v2'

        Returns:
        - None

        Raises:
        - Rate Limit Exception - If the deployment is over it's tpm/rpm limits
        """
        for _callback in litellm.callbacks:
            if isinstance(_callback, CustomLogger):
                _callback.pre_call_check(deployment)

    async def async_routing_strategy_pre_call_checks(
        self,
        deployment: dict,
        parent_otel_span: Optional[Span],
        logging_obj: Optional[LiteLLMLogging] = None,
    ):
        """
        For usage-based-routing-v2, enables running rpm checks before the call is made, inside the semaphore.

        -> makes the calls concurrency-safe, when rpm limits are set for a deployment

        Returns:
        - None

        Raises:
        - Rate Limit Exception - If the deployment is over it's tpm/rpm limits
        """
        for _callback in litellm.callbacks:
            if isinstance(_callback, CustomLogger):
                try:
                    await _callback.async_pre_call_check(deployment, parent_otel_span)
                except litellm.RateLimitError as e:
                    ## LOG FAILURE EVENT
                    if logging_obj is not None:
                        asyncio.create_task(
                            logging_obj.async_failure_handler(
                                exception=e,
                                traceback_exception=traceback.format_exc(),
                                end_time=time.time(),
                            )
                        )
                        ## LOGGING
                        threading.Thread(
                            target=logging_obj.failure_handler,
                            args=(e, traceback.format_exc()),
                        ).start()  # log response
                    _set_cooldown_deployments(
                        litellm_router_instance=self,
                        exception_status=e.status_code,
                        original_exception=e,
                        deployment=deployment["model_info"]["id"],
                        time_to_cooldown=self.cooldown_time,
                    )
                    raise e
                except Exception as e:
                    ## LOG FAILURE EVENT
                    if logging_obj is not None:
                        asyncio.create_task(
                            logging_obj.async_failure_handler(
                                exception=e,
                                traceback_exception=traceback.format_exc(),
                                end_time=time.time(),
                            )
                        )
                        ## LOGGING
                        threading.Thread(
                            target=logging_obj.failure_handler,
                            args=(e, traceback.format_exc()),
                        ).start()  # log response
                    raise e

    async def async_callback_filter_deployments(
        self,
        model: str,
        healthy_deployments: List[dict],
        messages: Optional[List[AllMessageValues]],
        parent_otel_span: Optional[Span],
        request_kwargs: Optional[dict] = None,
        logging_obj: Optional[LiteLLMLogging] = None,
    ):
        """
        For usage-based-routing-v2, enables running rpm checks before the call is made, inside the semaphore.

        -> makes the calls concurrency-safe, when rpm limits are set for a deployment

        Returns:
        - None

        Raises:
        - Rate Limit Exception - If the deployment is over it's tpm/rpm limits
        """
        returned_healthy_deployments = healthy_deployments
        for _callback in litellm.callbacks:
            if isinstance(_callback, CustomLogger):
                try:
                    returned_healthy_deployments = (
                        await _callback.async_filter_deployments(
                            model=model,
                            healthy_deployments=returned_healthy_deployments,
                            messages=messages,
                            request_kwargs=request_kwargs,
                            parent_otel_span=parent_otel_span,
                        )
                    )
                except Exception as e:
                    ## LOG FAILURE EVENT
                    if logging_obj is not None:
                        asyncio.create_task(
                            logging_obj.async_failure_handler(
                                exception=e,
                                traceback_exception=traceback.format_exc(),
                                end_time=time.time(),
                            )
                        )
                        ## LOGGING
                        threading.Thread(
                            target=logging_obj.failure_handler,
                            args=(e, traceback.format_exc()),
                        ).start()  # log response
                    raise e
        return returned_healthy_deployments

    def _generate_model_id(self, model_group: str, litellm_params: dict):
        """
        Helper function to consistently generate the same id for a deployment

        - create a string from all the litellm params
        - hash
        - use hash as id
        """
        # Optimized: Use list and join instead of string concatenation in loop
        # This avoids creating many temporary string objects (O(n) vs O(n²) complexity)
        parts = [model_group]
        for k, v in litellm_params.items():
            if isinstance(k, str):
                parts.append(k)
            elif isinstance(k, dict):
                parts.append(json.dumps(k))
            else:
                parts.append(str(k))

            if isinstance(v, str):
                parts.append(v)
            elif isinstance(v, dict):
                parts.append(json.dumps(v))
            else:
                parts.append(str(v))

        concat_str = "".join(parts)
        hash_object = hashlib.sha256(concat_str.encode())

        return hash_object.hexdigest()

    def _create_deployment(
        self,
        deployment_info: dict,
        _model_name: str,
        _litellm_params: dict,
        _model_info: dict,
    ) -> Optional[Deployment]:
        """
        Create a deployment object and add it to the model list

        If the deployment is not active for the current environment, it is ignored

        Returns:
        - Deployment: The deployment object
        - None: If the deployment is not active for the current environment (if 'supported_environments' is set in litellm_params)
        """
        try:
            litellm_params: LiteLLM_Params = LiteLLM_Params(**_litellm_params)
            deployment = Deployment(
                **deployment_info,
                model_name=_model_name,
                litellm_params=litellm_params,
                model_info=_model_info,
            )
            for field in CustomPricingLiteLLMParams.model_fields.keys():
                if deployment.litellm_params.get(field) is not None:
                    _model_info[field] = deployment.litellm_params[field]

            ## REGISTER MODEL INFO IN LITELLM MODEL COST MAP
            model_id = deployment.model_info.id
            if model_id is not None:
                litellm.register_model(
                    model_cost={
                        model_id: _model_info,
                    }
                )

            ## OLD MODEL REGISTRATION ## Kept to prevent breaking changes
            _model_name = deployment.litellm_params.model
            if deployment.litellm_params.custom_llm_provider is not None:
                _model_name = (
                    deployment.litellm_params.custom_llm_provider + "/" + _model_name
                )

            litellm.register_model(
                model_cost={
                    _model_name: _model_info,
                }
            )

            ## Check if LLM Deployment is allowed for this deployment
            if (
                self.deployment_is_active_for_environment(deployment=deployment)
                is not True
            ):
                verbose_router_logger.warning(
                    f"Ignoring deployment {deployment.model_name} as it is not active for environment {deployment.model_info['supported_environments']}"
                )
                return None

            deployment = self._add_deployment(deployment=deployment)

            model = deployment.to_json(exclude_none=True)

            self._add_model_to_list_and_index_map(
                model=model, model_id=deployment.model_info.id
            )
            return deployment
        except Exception as e:
            if self.ignore_invalid_deployments:
                verbose_router_logger.exception(
                    f"Error creating deployment: {e}, ignoring and continuing with other deployments."
                )
                return None
            else:
                raise e

    def _is_auto_router_deployment(self, litellm_params: LiteLLM_Params) -> bool:
        """
        Check if the deployment is an auto-router deployment.

        Returns True if the litellm_params model starts with "auto_router/"
        """
        if litellm_params.model.startswith("auto_router/"):
            return True
        return False

    def init_auto_router_deployment(self, deployment: Deployment):
        """
        Initialize the auto-router deployment.

        This will initialize the auto-router and add it to the auto-routers dictionary.
        """
        from litellm.router_strategy.auto_router.auto_router import AutoRouter

        auto_router_config_path: Optional[str] = (
            deployment.litellm_params.auto_router_config_path
        )
        auto_router_config: Optional[str] = deployment.litellm_params.auto_router_config
        if auto_router_config_path is None and auto_router_config is None:
            raise ValueError(
                "auto_router_config_path or auto_router_config is required for auto-router deployments. Please set it in the litellm_params"
            )

        default_model: Optional[str] = (
            deployment.litellm_params.auto_router_default_model
        )
        if default_model is None:
            raise ValueError(
                "auto_router_default_model is required for auto-router deployments. Please set it in the litellm_params"
            )

        embedding_model: Optional[str] = (
            deployment.litellm_params.auto_router_embedding_model
        )
        if embedding_model is None:
            raise ValueError(
                "auto_router_embedding_model is required for auto-router deployments. Please set it in the litellm_params"
            )

        autor_router: AutoRouter = AutoRouter(
            model_name=deployment.model_name,
            auto_router_config_path=auto_router_config_path,
            auto_router_config=auto_router_config,
            default_model=default_model,
            embedding_model=embedding_model,
            litellm_router_instance=self,
        )
        if deployment.model_name in self.auto_routers:
            raise ValueError(
                f"Auto-router deployment {deployment.model_name} already exists. Please use a different model name."
            )
        self.auto_routers[deployment.model_name] = autor_router

    def deployment_is_active_for_environment(self, deployment: Deployment) -> bool:
        """
        Function to check if a llm deployment is active for a given environment. Allows using the same config.yaml across multople environments

        Requires `LITELLM_ENVIRONMENT` to be set in .env. Valid values for environment:
            - development
            - staging
            - production

        Raises:
        - ValueError: If LITELLM_ENVIRONMENT is not set in .env or not one of the valid values
        - ValueError: If supported_environments is not set in model_info or not one of the valid values
        """
        if (
            deployment.model_info is None
            or "supported_environments" not in deployment.model_info
            or deployment.model_info["supported_environments"] is None
        ):
            return True
        litellm_environment = get_secret_str(secret_name="LITELLM_ENVIRONMENT")
        if litellm_environment is None:
            raise ValueError(
                "Set 'supported_environments' for model but not 'LITELLM_ENVIRONMENT' set in .env"
            )

        if litellm_environment not in VALID_LITELLM_ENVIRONMENTS:
            raise ValueError(
                f"LITELLM_ENVIRONMENT must be one of {VALID_LITELLM_ENVIRONMENTS}. but set as: {litellm_environment}"
            )

        for _env in deployment.model_info["supported_environments"]:
            if _env not in VALID_LITELLM_ENVIRONMENTS:
                raise ValueError(
                    f"supported_environments must be one of {VALID_LITELLM_ENVIRONMENTS}. but set as: {_env} for deployment: {deployment}"
                )

        if litellm_environment in deployment.model_info["supported_environments"]:
            return True
        return False

    def set_model_list(self, model_list: list):
        original_model_list = copy.deepcopy(model_list)
        self.model_list = []
        self.model_id_to_deployment_index_map = {}  # Reset the index
        self.model_name_to_deployment_indices = {}  # Reset the model_name index
        # we add api_base/api_key each model so load balancing between azure/gpt on api_base1 and api_base2 works

        for model in original_model_list:
            _model_name = model.pop("model_name")
            _litellm_params = model.pop("litellm_params")
            ## check if litellm params in os.environ
            if isinstance(_litellm_params, dict):
                for k, v in _litellm_params.items():
                    if isinstance(v, str) and v.startswith("os.environ/"):
                        _litellm_params[k] = get_secret(v)

            _model_info: dict = model.pop("model_info", {})

            # check if model info has id
            if "id" not in _model_info:
                _id = self._generate_model_id(_model_name, _litellm_params)
                _model_info["id"] = _id

            if _litellm_params.get("organization", None) is not None and isinstance(
                _litellm_params["organization"], list
            ):  # Addresses https://github.com/BerriAI/litellm/issues/3949
                for org in _litellm_params["organization"]:
                    _litellm_params["organization"] = org
                    self._create_deployment(
                        deployment_info=model,
                        _model_name=_model_name,
                        _litellm_params=_litellm_params,
                        _model_info=_model_info,
                    )
            else:
                self._create_deployment(
                    deployment_info=model,
                    _model_name=_model_name,
                    _litellm_params=_litellm_params,
                    _model_info=_model_info,
                )

        verbose_router_logger.debug(
            f"\nInitialized Model List {self.get_model_names()}"
        )
        self.model_names = {m["model_name"] for m in model_list}

        # Note: model_name_to_deployment_indices is already built incrementally
        # by _create_deployment -> _add_model_to_list_and_index_map

    def _add_deployment(self, deployment: Deployment) -> Deployment:
        import os

        #### VALIDATE MODEL ########
        # Check if this is a prompt management model before validating as LLM provider
        litellm_model = deployment.litellm_params.model
        is_prompt_management_model = False

        if "/" in litellm_model:
            split_litellm_model = litellm_model.split("/")[0]
            if split_litellm_model in litellm._known_custom_logger_compatible_callbacks:
                is_prompt_management_model = True

        if is_prompt_management_model:
            # For prompt management models, skip LLM provider validation
            # The actual model will be resolved at runtime from the prompt file
            _model = litellm_model
            custom_llm_provider = None
            dynamic_api_key = None
            api_base = None
        else:
            # check if model provider in supported providers
            (
                _model,
                custom_llm_provider,
                dynamic_api_key,
                api_base,
            ) = litellm.get_llm_provider(
                model=deployment.litellm_params.model,
                custom_llm_provider=deployment.litellm_params.get(
                    "custom_llm_provider", None
                ),
            )
            # done reading model["litellm_params"]
            if custom_llm_provider not in litellm.provider_list:
                raise Exception(f"Unsupported provider - {custom_llm_provider}")

        #### DEPLOYMENT NAMES INIT ########
        self.deployment_names.append(deployment.litellm_params.model)
        ############ Users can either pass tpm/rpm as a litellm_param or a router param ###########
        # for get_available_deployment, we use the litellm_param["rpm"]
        # in this snippet we also set rpm to be a litellm_param
        if (
            deployment.litellm_params.rpm is None
            and getattr(deployment, "rpm", None) is not None
        ):
            deployment.litellm_params.rpm = getattr(deployment, "rpm")

        if (
            deployment.litellm_params.tpm is None
            and getattr(deployment, "tpm", None) is not None
        ):
            deployment.litellm_params.tpm = getattr(deployment, "tpm")

        # Check if user is trying to use model_name == "*"
        # this is a catch all model for their specific api key
        # if deployment.model_name == "*":
        #     if deployment.litellm_params.model == "*":
        #         # user wants to pass through all requests to litellm.acompletion for unknown deployments
        #         self.router_general_settings.pass_through_all_models = True
        #     else:
        #         self.default_deployment = deployment.to_json(exclude_none=True)
        # Check if user is using provider specific wildcard routing
        # example model_name = "databricks/*" or model_name = "anthropic/*"
        if "*" in deployment.model_name:
            # store this as a regex pattern - all deployments matching this pattern will be sent to this deployment
            # Store deployment.model_name as a regex pattern
            self.pattern_router.add_pattern(
                deployment.model_name, deployment.to_json(exclude_none=True)
            )
            if deployment.model_info.id:
                self.provider_default_deployment_ids.append(deployment.model_info.id)

        _team_id = deployment.model_info.get("team_id")
        _team_public_model_name = deployment.model_info.get("team_public_model_name")
        if (
            _team_id is not None
            and _team_public_model_name is not None
            and "*" in _team_public_model_name
        ):
            if _team_id not in self.team_pattern_routers:
                self.team_pattern_routers[_team_id] = PatternMatchRouter()
            self.team_pattern_routers[_team_id].add_pattern(
                _team_public_model_name, deployment.to_json(exclude_none=True)
            )

        # Azure GPT-Vision Enhancements, users can pass os.environ/
        data_sources = deployment.litellm_params.get("dataSources", []) or []

        for data_source in data_sources:
            params = data_source.get("parameters", {})
            for param_key in ["endpoint", "key"]:
                # if endpoint or key set for Azure GPT Vision Enhancements, check if it's an env var
                if param_key in params and params[param_key].startswith("os.environ/"):
                    env_name = params[param_key].replace("os.environ/", "")
                    params[param_key] = os.environ.get(env_name, "")

        # # init OpenAI, Azure clients
        # InitalizeOpenAISDKClient.set_client(
        #     litellm_router_instance=self, model=deployment.to_json(exclude_none=True)
        # )

        if custom_llm_provider is not None:
            self._initialize_deployment_for_pass_through(
                deployment=deployment,
                custom_llm_provider=custom_llm_provider,
                model=deployment.litellm_params.model,
            )

        #########################################################
        # Check if this is an auto-router deployment
        #########################################################
        if self._is_auto_router_deployment(litellm_params=deployment.litellm_params):
            self.init_auto_router_deployment(deployment=deployment)

        return deployment

    def _initialize_deployment_for_pass_through(
        self, deployment: Deployment, custom_llm_provider: str, model: str
    ):
        """
        Optional: Initialize deployment for pass-through endpoints if `deployment.litellm_params.use_in_pass_through` is True

        Each provider uses diff .env vars for pass-through endpoints, this helper uses the deployment credentials to set the .env vars for pass-through endpoints
        """
        if deployment.litellm_params.use_in_pass_through is True:
            from litellm.proxy.pass_through_endpoints.llm_passthrough_endpoints import (
                passthrough_endpoint_router,
            )

            if deployment.litellm_params.litellm_credential_name is not None:
                credential_values = CredentialAccessor.get_credential_values(
                    deployment.litellm_params.litellm_credential_name
                )
            else:
                credential_values = {}

            if custom_llm_provider == "vertex_ai":
                vertex_project = (
                    credential_values.get("vertex_project")
                    or deployment.litellm_params.vertex_project
                )
                vertex_location = (
                    credential_values.get("vertex_location")
                    or deployment.litellm_params.vertex_location
                )
                vertex_credentials = (
                    credential_values.get("vertex_credentials")
                    or deployment.litellm_params.vertex_credentials
                )

                if vertex_project is None or vertex_location is None:
                    raise ValueError(
                        "vertex_project, and vertex_location must be set in litellm_params for pass-through endpoints."
                    )
                passthrough_endpoint_router.add_vertex_credentials(
                    project_id=vertex_project,
                    location=vertex_location,
                    vertex_credentials=vertex_credentials,
                )
            else:
                api_base = (
                    credential_values.get("api_base")
                    or deployment.litellm_params.api_base
                )
                api_key = (
                    credential_values.get("api_key")
                    or deployment.litellm_params.api_key
                )
                passthrough_endpoint_router.set_pass_through_credentials(
                    custom_llm_provider=custom_llm_provider,
                    api_base=api_base,
                    api_key=api_key,
                )
            pass
        pass

    def add_deployment(self, deployment: Deployment) -> Optional[Deployment]:
        """
        Parameters:
        - deployment: Deployment - the deployment to be added to the Router

        Returns:
        - The added deployment
        - OR None (if deployment already exists)
        """
        # check if deployment already exists

        _deployment_model_id = deployment.model_info.id
        if _deployment_model_id and self.has_model_id(_deployment_model_id):
            return None

        # add to model list
        _deployment = deployment.to_json(exclude_none=True)
        # initialize client
        self._add_deployment(deployment=deployment)

        # add to model names
        self._add_model_to_list_and_index_map(
            model=_deployment, model_id=deployment.model_info.id
        )
        self.model_names.add(deployment.model_name)
        return deployment

    def _update_deployment_indices_after_removal(
        self, model_id: str, removal_idx: int
    ) -> None:
        """
        Helper method to update deployment indices after a deployment has been removed from model_list.

        Parameters:
        - model_id: str - the id of the deployment that was removed
        - removal_idx: int - the index where the deployment was removed from model_list
        """
        # Update indices for all models after the removed one
        for deployment_id, idx in self.model_id_to_deployment_index_map.items():
            if idx > removal_idx:
                self.model_id_to_deployment_index_map[deployment_id] = idx - 1
        # Remove the deleted model from index
        if model_id in self.model_id_to_deployment_index_map:
            del self.model_id_to_deployment_index_map[model_id]

        # Update model_name_to_deployment_indices
        for model_name, indices in list(self.model_name_to_deployment_indices.items()):
            # Remove the deleted index
            if removal_idx in indices:
                indices.remove(removal_idx)

            # Decrement all indices greater than removal_idx
            updated_indices = []
            for idx in indices:
                if idx > removal_idx:
                    updated_indices.append(idx - 1)
                else:
                    updated_indices.append(idx)

            # Update or remove the entry
            if len(updated_indices) > 0:
                self.model_name_to_deployment_indices[model_name] = updated_indices
            else:
                del self.model_name_to_deployment_indices[model_name]

    def _add_model_to_list_and_index_map(
        self, model: dict, model_id: Optional[str] = None
    ) -> None:
        """
        Helper method to add a model to the model_list and update both indices.

        Parameters:
        - model: dict - the model to add to the list
        - model_id: Optional[str] - the model ID to use for indexing. If None, will try to get from model["model_info"]["id"]
        """
        idx = len(self.model_list)
        self.model_list.append(model)

        # Update model_id index for O(1) lookup
        if model_id is not None:
            self.model_id_to_deployment_index_map[model_id] = idx
        elif model.get("model_info", {}).get("id") is not None:
            self.model_id_to_deployment_index_map[model["model_info"]["id"]] = idx

        # Update model_name index for O(1) lookup
        model_name = model.get("model_name")
        if model_name:
            if model_name not in self.model_name_to_deployment_indices:
                self.model_name_to_deployment_indices[model_name] = []
            self.model_name_to_deployment_indices[model_name].append(idx)

    def upsert_deployment(self, deployment: Deployment) -> Optional[Deployment]:
        """
        Add or update deployment
        Parameters:
        - deployment: Deployment - the deployment to be added to the Router

        Returns:
        - The added/updated deployment
        """
        try:
            # check if deployment already exists
            _deployment_model_id = deployment.model_info.id or ""

            _deployment_on_router: Optional[Deployment] = self.get_deployment(
                model_id=_deployment_model_id
            )
            if _deployment_on_router is not None:
                # deployment with this model_id exists on the router
                if deployment.litellm_params == _deployment_on_router.litellm_params:
                    # No need to update
                    return None

                # if there is a new litellm param -> then update the deployment
                # remove the previous deployment
                removal_idx: Optional[int] = None
                deployment_id = deployment.model_info.id
                deployment_fast_mapping = self.model_id_to_deployment_index_map

                if deployment_id in deployment_fast_mapping:
                    removal_idx = deployment_fast_mapping[deployment_id]

                    if removal_idx is not None:
                        self.model_list.pop(removal_idx)
                        self._update_deployment_indices_after_removal(
                            model_id=deployment_id, removal_idx=removal_idx
                        )

            # if the model_id is not in router
            self.add_deployment(deployment=deployment)
            return deployment
        except Exception as e:
            if self.ignore_invalid_deployments:
                verbose_router_logger.debug(
                    f"Error upserting deployment: {e}, ignoring and continuing with other deployments."
                )
                return None
            else:
                raise e

    def delete_deployment(self, id: str) -> Optional[Deployment]:
        """
        Parameters:
        - id: str - the id of the deployment to be deleted

        Returns:
        - The deleted deployment
        - OR None (if deleted deployment not found)
        """
        deployment_idx = None
        if id in self.model_id_to_deployment_index_map:
            deployment_idx = self.model_id_to_deployment_index_map[id]

        try:
            if deployment_idx is not None:
                # Pop the item from the list first
                item = self.model_list.pop(deployment_idx)
                self._update_deployment_indices_after_removal(
                    model_id=id, removal_idx=deployment_idx
                )
                return item
            else:
                return None
        except Exception:
            return None

    def get_deployment(self, model_id: str) -> Optional[Deployment]:
        """
        Returns -> Deployment or None

        Raise Exception -> if model found in invalid format
        """
        # Use O(1) lookup via model_id_to_deployment_index_map only
        if model_id in self.model_id_to_deployment_index_map:
            idx = self.model_id_to_deployment_index_map[model_id]
            model = self.model_list[idx]
            if isinstance(model, dict):
                return Deployment(**model)
            elif isinstance(model, Deployment):
                return model
            else:
                raise Exception("Model invalid format - {}".format(type(model)))

        return None

    def get_deployment_credentials(self, model_id: str) -> Optional[dict]:
        """
        Returns -> dict of credentials for a given model id
        """
        deployment = self.get_deployment(model_id=model_id)
        if deployment is None:
            return None
        return CredentialLiteLLMParams(
            **deployment.litellm_params.model_dump(exclude_none=True)
        ).model_dump(exclude_none=True)

    def get_deployment_by_model_group_name(
        self, model_group_name: str
    ) -> Optional[Deployment]:
        """
        Returns -> Deployment or None

        Raise Exception -> if model found in invalid format

        Optimized with O(1) index lookup instead of O(n) linear scan.
        """
        # O(1) lookup in model_name index
        if model_group_name in self.model_name_to_deployment_indices:
            indices = self.model_name_to_deployment_indices[model_group_name]
            if indices:
                # Return first deployment for this model_name
                model = self.model_list[indices[0]]
                if isinstance(model, dict):
                    return Deployment(**model)
                elif isinstance(model, Deployment):
                    return model
                else:
                    raise Exception("Model Name invalid - {}".format(type(model)))
        return None

    @overload
    def get_router_model_info(
        self, deployment: dict, received_model_name: str, id: None = None
    ) -> ModelMapInfo:
        pass

    @overload
    def get_router_model_info(
        self, deployment: None, received_model_name: str, id: str
    ) -> ModelMapInfo:
        pass

    def get_router_model_info(
        self,
        deployment: Optional[dict],
        received_model_name: str,
        id: Optional[str] = None,
    ) -> ModelMapInfo:
        """
        For a given model id, return the model info (max tokens, input cost, output cost, etc.).

        Augment litellm info with additional params set in `model_info`.

        For azure models, ignore the `model:`. Only set max tokens, cost values if base_model is set.

        Returns
        - ModelInfo - If found -> typed dict with max tokens, input cost, etc.

        Raises:
        - ValueError -> If model is not mapped yet
        """
        if id is not None:
            _deployment = self.get_deployment(model_id=id)
            if _deployment is not None:
                deployment = _deployment.model_dump(exclude_none=True)

        if deployment is None:
            raise ValueError("Deployment not found")

        ## GET BASE MODEL
        base_model = deployment.get("model_info", {}).get("base_model", None)
        if base_model is None:
            base_model = deployment.get("litellm_params", {}).get("base_model", None)

        model = base_model

        ## GET PROVIDER
        _model, custom_llm_provider, _, _ = litellm.get_llm_provider(
            model=deployment.get("litellm_params", {}).get("model", ""),
            litellm_params=LiteLLM_Params(**deployment.get("litellm_params", {})),
        )

        ## SET MODEL TO 'model=' - if base_model is None + not azure
        if custom_llm_provider == "azure" and base_model is None:
            verbose_router_logger.error(
                f"Could not identify azure model '{_model}'. Set azure 'base_model' for accurate max tokens, cost tracking, etc.- https://docs.litellm.ai/docs/proxy/cost_tracking#spend-tracking-for-azure-openai-models"
            )
        elif custom_llm_provider != "azure":
            model = _model

            potential_models = self.pattern_router.route(received_model_name)
            if "*" in model and potential_models is not None:  # if wildcard route
                for potential_model in potential_models:
                    try:
                        if potential_model.get("model_info", {}).get(
                            "id"
                        ) == deployment.get("model_info", {}).get("id"):
                            model = potential_model.get("litellm_params", {}).get(
                                "model"
                            )
                            break
                    except Exception:
                        pass

        ## GET LITELLM MODEL INFO - raises exception, if model is not mapped
        if model is None:
            # Handle case where base_model is None (e.g., Azure models without base_model set)
            # Use the original model from litellm_params
            model = _model

        if not model.startswith("{}/".format(custom_llm_provider)):
            model_info_name = "{}/{}".format(custom_llm_provider, model)
        else:
            model_info_name = model

        model_info = litellm.get_model_info(model=model_info_name)

        ## CHECK USER SET MODEL INFO
        user_model_info = deployment.get("model_info", {})

        model_info.update(user_model_info)

        return model_info

    def get_model_info(self, id: str) -> Optional[dict]:
        """
        For a given model id, return the model info

        Returns
        - dict: the model in list with 'model_name', 'litellm_params', Optional['model_info']
        - None: could not find deployment in list

        Optimized with O(1) index lookup instead of O(n) linear scan.
        """
        # O(1) lookup via model_id_to_deployment_index_map
        if id in self.model_id_to_deployment_index_map:
            idx = self.model_id_to_deployment_index_map[id]
            return self.model_list[idx]
        return None

    def get_model_group(self, id: str) -> Optional[List]:
        """
        Return list of all models in the same model group as that model id
        """

        model_info = self.get_model_info(id=id)
        if model_info is None:
            return None

        model_name = model_info["model_name"]
        return self.get_model_list(model_name=model_name)

    def get_deployment_model_info(
        self, model_id: str, model_name: str
    ) -> Optional[ModelInfo]:
        """
        For a given model id, return the model info

        1. Check if model_id is in model info
        2. If not, check if litellm model name is in model info
        3. If not, return None
        """
        from litellm.utils import _update_dictionary

        model_info: Optional[ModelInfo] = None
        custom_model_info: Optional[dict] = None
        litellm_model_name_model_info: Optional[ModelInfo] = None

        try:
            custom_model_info = litellm.model_cost.get(model_id)
        except Exception:
            pass

        try:
            litellm_model_name_model_info = litellm.get_model_info(model=model_name)
        except Exception:
            pass

        ## check for base model
        try:
            if custom_model_info is not None:
                base_model = custom_model_info.get("base_model", None)
                if base_model is not None:
                    ## update litellm model info with base model info
                    base_model_info = litellm.get_model_info(model=base_model)
                    if base_model_info is not None:
                        custom_model_info = custom_model_info or {}
                        # Base model provides defaults, custom model info overrides
                        custom_model_info = _update_dictionary(
                            cast(dict, base_model_info),
                            custom_model_info,
                        )
        except Exception:
            pass

        if custom_model_info is not None and litellm_model_name_model_info is not None:
            model_info = cast(
                ModelInfo,
                _update_dictionary(
                    cast(dict, litellm_model_name_model_info).copy(),
                    custom_model_info,
                ),
            )
        elif litellm_model_name_model_info is not None:
            model_info = litellm_model_name_model_info

        return model_info

    def _set_model_group_info(  # noqa: PLR0915
        self, model_group: str, user_facing_model_group_name: str
    ) -> Optional[ModelGroupInfo]:
        """
        For a given model group name, return the combined model info

        Returns:
        - ModelGroupInfo if able to construct a model group
        - None if error constructing model group info
        """
        model_group_info: Optional[ModelGroupInfo] = None

        total_tpm: Optional[int] = None
        total_rpm: Optional[int] = None
        configurable_clientside_auth_params: CONFIGURABLE_CLIENTSIDE_AUTH_PARAMS = None
        model_list = self.get_model_list(model_name=model_group)
        if model_list is None:
            return None
        for model in model_list:
            is_match = False
            if (
                "model_name" in model and model["model_name"] == model_group
            ):  # exact match
                is_match = True
            elif (
                "model_name" in model
                and self.pattern_router.route(model_group) is not None
            ):  # wildcard model
                is_match = True

            if not is_match:
                continue
            # model in model group found #
            litellm_params = LiteLLM_Params(**model["litellm_params"])  # type: ignore
            # get configurable clientside auth params
            configurable_clientside_auth_params = (
                litellm_params.configurable_clientside_auth_params
            )

            # Cache nested dict access to avoid repeated temporary dict allocations
            model_litellm_params = model.get("litellm_params", {})
            model_info_dict = model.get("model_info", {})

            # get model tpm
            _deployment_tpm: Optional[int] = None
            if _deployment_tpm is None:
                _deployment_tpm = model.get("tpm", None)  # type: ignore
            if _deployment_tpm is None:
                _deployment_tpm = model_litellm_params.get("tpm", None)  # type: ignore
            if _deployment_tpm is None:
                _deployment_tpm = model_info_dict.get("tpm", None)  # type: ignore

            # get model rpm
            _deployment_rpm: Optional[int] = None
            if _deployment_rpm is None:
                _deployment_rpm = model.get("rpm", None)  # type: ignore
            if _deployment_rpm is None:
                _deployment_rpm = model_litellm_params.get("rpm", None)  # type: ignore
            if _deployment_rpm is None:
                _deployment_rpm = model_info_dict.get("rpm", None)  # type: ignore

            # get model info
            try:
                model_id = model_info_dict.get("id", None)
                if model_id is not None:
                    model_info = self.get_deployment_model_info(
                        model_id=model_id, model_name=litellm_params.model
                    )
                else:
                    model_info = None
            except Exception:
                model_info = None

            # get llm provider
            litellm_model, llm_provider = "", ""
            try:
                litellm_model, llm_provider, _, _ = litellm.get_llm_provider(
                    model=litellm_params.model,
                    custom_llm_provider=litellm_params.custom_llm_provider,
                )
            except litellm.exceptions.BadRequestError as e:
                verbose_router_logger.error(
                    "litellm.router.py::get_model_group_info() - {}".format(str(e))
                )

            if model_info is None:
                supported_openai_params = litellm.get_supported_openai_params(
                    model=litellm_model, custom_llm_provider=llm_provider
                )
                if supported_openai_params is None:
                    supported_openai_params = []

                # Get mode from database model_info if available, otherwise default to "chat"
                db_model_info = model.get("model_info", {})
                mode = db_model_info.get("mode", "chat")

                model_info = ModelMapInfo(
                    key=model_group,
                    max_tokens=None,
                    max_input_tokens=None,
                    max_output_tokens=None,
                    input_cost_per_token=0,
                    output_cost_per_token=0,
                    litellm_provider=llm_provider,
                    mode=mode,
                    supported_openai_params=supported_openai_params,
                    supports_system_messages=None,
                )

            if model_group_info is None:
                model_group_info = ModelGroupInfo(  # type: ignore
                    **{
                        "model_group": user_facing_model_group_name,
                        "providers": [llm_provider],
                        **model_info,
                    }
                )
            else:
                # if max_input_tokens > curr
                # if max_output_tokens > curr
                # if input_cost_per_token > curr
                # if output_cost_per_token > curr
                # supports_parallel_function_calling == True
                # supports_vision == True
                # supports_function_calling == True
                if llm_provider not in model_group_info.providers:
                    model_group_info.providers.append(llm_provider)
                if (
                    model_info.get("max_input_tokens", None) is not None
                    and model_info["max_input_tokens"] is not None
                    and (
                        model_group_info.max_input_tokens is None
                        or model_info["max_input_tokens"]
                        > model_group_info.max_input_tokens
                    )
                ):
                    model_group_info.max_input_tokens = model_info["max_input_tokens"]
                if (
                    model_info.get("max_output_tokens", None) is not None
                    and model_info["max_output_tokens"] is not None
                    and (
                        model_group_info.max_output_tokens is None
                        or model_info["max_output_tokens"]
                        > model_group_info.max_output_tokens
                    )
                ):
                    model_group_info.max_output_tokens = model_info["max_output_tokens"]
                if model_info.get("input_cost_per_token", None) is not None and (
                    model_group_info.input_cost_per_token is None
                    or model_info["input_cost_per_token"]
                    > model_group_info.input_cost_per_token
                ):
                    model_group_info.input_cost_per_token = model_info[
                        "input_cost_per_token"
                    ]
                if model_info.get("output_cost_per_token", None) is not None and (
                    model_group_info.output_cost_per_token is None
                    or model_info["output_cost_per_token"]
                    > model_group_info.output_cost_per_token
                ):
                    model_group_info.output_cost_per_token = model_info[
                        "output_cost_per_token"
                    ]
                if (
                    model_info.get("supports_parallel_function_calling", None)
                    is not None
                    and model_info["supports_parallel_function_calling"] is True  # type: ignore
                ):
                    model_group_info.supports_parallel_function_calling = True
                if (
                    model_info.get("supports_vision", None) is not None
                    and model_info["supports_vision"] is True  # type: ignore
                ):
                    model_group_info.supports_vision = True
                if (
                    model_info.get("supports_function_calling", None) is not None
                    and model_info["supports_function_calling"] is True  # type: ignore
                ):
                    model_group_info.supports_function_calling = True
                if (
                    model_info.get("supports_web_search", None) is not None
                    and model_info["supports_web_search"] is True  # type: ignore
                ):
                    model_group_info.supports_web_search = True
                if (
                    model_info.get("supports_url_context", None) is not None
                    and model_info["supports_url_context"] is True  # type: ignore
                ):
                    model_group_info.supports_url_context = True

                if (
                    model_info.get("supports_reasoning", None) is not None
                    and model_info["supports_reasoning"] is True  # type: ignore
                ):
                    model_group_info.supports_reasoning = True
                if (
                    model_info.get("supported_openai_params", None) is not None
                    and model_info["supported_openai_params"] is not None
                ):
                    model_group_info.supported_openai_params = model_info[
                        "supported_openai_params"
                    ]
                if model_info.get("tpm", None) is not None and _deployment_tpm is None:
                    _deployment_tpm = model_info.get("tpm")
                if model_info.get("rpm", None) is not None and _deployment_rpm is None:
                    _deployment_rpm = model_info.get("rpm")

            if _deployment_tpm is not None:
                if total_tpm is None:
                    total_tpm = 0
                total_tpm += _deployment_tpm  # type: ignore

            if _deployment_rpm is not None:
                if total_rpm is None:
                    total_rpm = 0
                total_rpm += _deployment_rpm  # type: ignore
        if model_group_info is not None:
            ## UPDATE WITH TOTAL TPM/RPM FOR MODEL GROUP
            if total_tpm is not None:
                model_group_info.tpm = total_tpm

            if total_rpm is not None:
                model_group_info.rpm = total_rpm

            ## UPDATE WITH CONFIGURABLE CLIENTSIDE AUTH PARAMS FOR MODEL GROUP
            if configurable_clientside_auth_params is not None:
                model_group_info.configurable_clientside_auth_params = (
                    configurable_clientside_auth_params
                )

        return model_group_info

    def get_model_group_info(self, model_group: str) -> Optional[ModelGroupInfo]:
        """
        For a given model group name, return the combined model info

        Returns:
        - ModelGroupInfo if able to construct a model group
        - None if error constructing model group info or hidden model group
        """
        ## Check if model group alias
        if model_group in self.model_group_alias:
            item = self.model_group_alias[model_group]
            if isinstance(item, str):
                _router_model_group = item
            elif isinstance(item, dict):
                if item["hidden"] is True:
                    return None
                else:
                    _router_model_group = item["model"]
            else:
                return None

            return self._set_model_group_info(
                model_group=_router_model_group,
                user_facing_model_group_name=model_group,
            )

        ## Check if actual model
        return self._set_model_group_info(
            model_group=model_group, user_facing_model_group_name=model_group
        )

    async def get_model_group_usage(
        self, model_group: str
    ) -> Tuple[Optional[int], Optional[int]]:
        """
        Returns current tpm/rpm usage for model group

        Parameters:
        - model_group: str - the received model name from the user (can be a wildcard route).

        Returns:
        - usage: Tuple[tpm, rpm]
        """
        dt = get_utc_datetime()
        current_minute = dt.strftime(
            "%H-%M"
        )  # use the same timezone regardless of system clock
        tpm_keys: List[str] = []
        rpm_keys: List[str] = []

        model_list = self.get_model_list(model_name=model_group)
        if model_list is None:  # no matching deployments
            return None, None

        for model in model_list:
            id: Optional[str] = model.get("model_info", {}).get("id")  # type: ignore
            litellm_model: Optional[str] = model["litellm_params"].get(
                "model"
            )  # USE THE MODEL SENT TO litellm.completion() - consistent with how global_router cache is written.
            if id is None or litellm_model is None:
                continue
            tpm_keys.append(
                RouterCacheEnum.TPM.value.format(
                    id=id,
                    model=litellm_model,
                    current_minute=current_minute,
                )
            )
            rpm_keys.append(
                RouterCacheEnum.RPM.value.format(
                    id=id,
                    model=litellm_model,
                    current_minute=current_minute,
                )
            )
        combined_tpm_rpm_keys = tpm_keys + rpm_keys

        combined_tpm_rpm_values = await self.cache.async_batch_get_cache(
            keys=combined_tpm_rpm_keys
        )
        if combined_tpm_rpm_values is None:
            return None, None

        tpm_usage_list: Optional[List] = combined_tpm_rpm_values[: len(tpm_keys)]
        rpm_usage_list: Optional[List] = combined_tpm_rpm_values[len(tpm_keys) :]

        ## TPM
        tpm_usage: Optional[int] = None
        if tpm_usage_list is not None:
            for t in tpm_usage_list:
                if isinstance(t, int):
                    if tpm_usage is None:
                        tpm_usage = 0
                    tpm_usage += t
        ## RPM
        rpm_usage: Optional[int] = None
        if rpm_usage_list is not None:
            for t in rpm_usage_list:
                if isinstance(t, int):
                    if rpm_usage is None:
                        rpm_usage = 0
                    rpm_usage += t
        return tpm_usage, rpm_usage

    @lru_cache(maxsize=DEFAULT_MAX_LRU_CACHE_SIZE)
    def _cached_get_model_group_info(
        self, model_group: str
    ) -> Optional[ModelGroupInfo]:
        """
        Cached version of get_model_group_info, uses @lru_cache wrapper

        This is a speed optimization, since set_response_headers makes a call to get_model_group_info on every request
        """
        return self.get_model_group_info(model_group)

    async def get_remaining_model_group_usage(self, model_group: str) -> Dict[str, int]:
        model_group_info = self._cached_get_model_group_info(model_group)

        if model_group_info is not None and model_group_info.tpm is not None:
            tpm_limit = model_group_info.tpm
        else:
            tpm_limit = None

        if model_group_info is not None and model_group_info.rpm is not None:
            rpm_limit = model_group_info.rpm
        else:
            rpm_limit = None

        if tpm_limit is None and rpm_limit is None:
            return {}

        current_tpm, current_rpm = await self.get_model_group_usage(model_group)

        returned_dict = {}
        if tpm_limit is not None:
            returned_dict["x-ratelimit-remaining-tokens"] = tpm_limit - (
                current_tpm or 0
            )
            returned_dict["x-ratelimit-limit-tokens"] = tpm_limit
        if rpm_limit is not None:
            returned_dict["x-ratelimit-remaining-requests"] = rpm_limit - (
                current_rpm or 0
            )
            returned_dict["x-ratelimit-limit-requests"] = rpm_limit

        return returned_dict

    async def set_response_headers(
        self, response: Any, model_group: Optional[str] = None
    ) -> Any:
        """
        Add the most accurate rate limit headers for a given model response.

        ## TODO: add model group rate limit headers
        # - if healthy_deployments > 1, return model group rate limit headers
        # - else return the model's rate limit headers
        """
        if (
            isinstance(response, BaseModel)
            and hasattr(response, "_hidden_params")
            and isinstance(response._hidden_params, dict)  # type: ignore
        ):
            response._hidden_params.setdefault("additional_headers", {})  # type: ignore
            response._hidden_params["additional_headers"][  # type: ignore
                "x-litellm-model-group"
            ] = model_group

            additional_headers = response._hidden_params["additional_headers"]  # type: ignore

            if (
                "x-ratelimit-remaining-tokens" not in additional_headers
                and "x-ratelimit-remaining-requests" not in additional_headers
                and model_group is not None
            ):
                remaining_usage = await self.get_remaining_model_group_usage(
                    model_group
                )

                for header, value in remaining_usage.items():
                    if value is not None:
                        additional_headers[header] = value
        return response

    def _build_model_name_index(self, model_list: list) -> None:
        """
        Build model_name -> deployment indices mapping for O(1) lookups.

        This index allows us to find all deployments for a given model_name in O(1) time
        instead of O(n) linear scan through the entire model_list.
        """
        self.model_name_to_deployment_indices.clear()

        for idx, model in enumerate(model_list):
            model_name = model.get("model_name")
            if model_name:
                if model_name not in self.model_name_to_deployment_indices:
                    self.model_name_to_deployment_indices[model_name] = []
                self.model_name_to_deployment_indices[model_name].append(idx)

    def _build_model_id_to_deployment_index_map(self, model_list: list):
        """
        Build model index from model list to enable O(1) lookups immediately.
        This is called during initialization to avoid the race condition where
        requests arrive before model_id_to_deployment_index_map is populated.
        """
        # First populate the model_list
        self.model_list = []
        for _, model in enumerate(model_list):
            # Extract model_info from the model dict
            model_info = model.get("model_info", {})
            model_id = model_info.get("id")

            # If no ID exists, generate one using the same logic as set_model_list
            if model_id is None:
                model_name = model.get("model_name", "")
                litellm_params = model.get("litellm_params", {})
                model_id = self._generate_model_id(model_name, litellm_params)
                # Update the model_info in the original list
                if "model_info" not in model:
                    model["model_info"] = {}
                model["model_info"]["id"] = model_id

            self._add_model_to_list_and_index_map(model=model, model_id=model_id)

    def get_model_ids(
        self, model_name: Optional[str] = None, exclude_team_models: bool = False
    ) -> List[str]:
        """
        if 'model_name' is none, returns all.

        Returns list of model id's.

        Optimized with O(1) or O(k) index lookup when model_name provided,
        instead of O(n) linear scan.
        """
        ids = []

        if model_name is not None:
            # O(1) lookup in model_name index, then O(k) iteration where k = deployments for this model_name
            if model_name in self.model_name_to_deployment_indices:
                indices = self.model_name_to_deployment_indices[model_name]
                for idx in indices:
                    model = self.model_list[idx]
                    if "model_info" in model and "id" in model["model_info"]:
                        if exclude_team_models and model["model_info"].get("team_id"):
                            continue
                        ids.append(model["model_info"]["id"])
        else:
            # When model_name is None, return all model IDs
            # Use the index map keys for O(n) where n = total deployments
            for model_id in self.model_id_to_deployment_index_map.keys():
                idx = self.model_id_to_deployment_index_map[model_id]
                model = self.model_list[idx]
                if "model_info" in model and "id" in model["model_info"]:
                    if exclude_team_models and model["model_info"].get("team_id"):
                        continue
                    ids.append(model_id)

        return ids

    def has_model_id(self, candidate_id: str) -> bool:
        """
        O(1) membership check for a deployment ID without allocating large lists.

        Note: Call sites may pass a variable named `model` when it actually
        contains a deployment ID. This helper expects the deployment ID string.

        Uses the existing `model_id_to_deployment_index_map` which is kept
        in sync by `_build_model_id_to_deployment_index_map` and model-list
        mutation helpers.
        """
        return candidate_id in self.model_id_to_deployment_index_map

    def map_team_model(self, team_model_name: str, team_id: str) -> Optional[str]:
        """
        Map a team model name to a team-specific model name.

        Returns:
        - deployment id: str - the deployment id of the team-specific model
        - None: if no team-specific model name is found
        """
        models = self.get_model_list(model_name=team_model_name, team_id=team_id)
        if not models:
            return None
        for model in models:
            if model.get("model_info", {}).get("team_id") == team_id:
                return model.get("model_name")

        ## wildcard models
        return None

    def should_include_deployment(
        self, model_name: str, model: dict, team_id: Optional[str] = None
    ) -> bool:
        """
        Get the team-specific model name if team_id matches the deployment.
        """
        if (
            team_id is not None
            and model["model_info"].get("team_id") == team_id
            and model_name == model["model_info"].get("team_public_model_name")
        ):
            return True
        elif model_name is not None and model["model_name"] == model_name:
            return True
        return False

    def _get_all_deployments(
        self,
        model_name: str,
        model_alias: Optional[str] = None,
        team_id: Optional[str] = None,
    ) -> List[DeploymentTypedDict]:
        """
        Return all deployments of a model name

        Used for accurate 'get_model_list'.

        if team_id specified, only return team-specific models

        Optimized with O(1) index lookup instead of O(n) linear scan.
        """
        returned_models: List[DeploymentTypedDict] = []

        # O(1) lookup in model_name index
        if model_name in self.model_name_to_deployment_indices:
            indices = self.model_name_to_deployment_indices[model_name]

            # O(k) where k = deployments for this model_name (typically 1-10)
            for idx in indices:
                model = self.model_list[idx]
                if self.should_include_deployment(
                    model_name=model_name, model=model, team_id=team_id
                ):
                    if model_alias is not None:
                        # Optimized: Use shallow copy since we only modify top-level model_name
                        # This is much faster than deepcopy for nested dict structures
                        alias_model = model.copy()
                        alias_model["model_name"] = model_alias
                        returned_models.append(alias_model)
                    else:
                        returned_models.append(model)
        elif team_id is not None:
            # Fallback: if team_id is provided and model_name not in index,
            # check if model_name matches any team_public_model_name
            # O(n) scan but only when team_id lookup fails
            for idx, model in enumerate(self.model_list):
                if self.should_include_deployment(
                    model_name=model_name, model=model, team_id=team_id
                ):
                    if model_alias is not None:
                        # Optimized: Use shallow copy since we only modify top-level model_name
                        alias_model = model.copy()
                        alias_model["model_name"] = model_alias
                        returned_models.append(alias_model)
                    else:
                        returned_models.append(model)

        return returned_models

    def get_model_names(self, team_id: Optional[str] = None) -> List[str]:
        """
        Returns all possible model names for the router, including models defined via model_group_alias.

        If a team_id is provided, only deployments configured with that team_id (i.e. team‐specific models)
        will yield their team public name.
        """
        deployments = self.get_model_list() or []
        model_names = []

        for deployment in deployments:
            model_info = deployment.get("model_info")
            if self._is_team_specific_model(model_info):
                team_model_name = self._get_team_specific_model(
                    deployment=deployment, team_id=team_id
                )
                if team_model_name:
                    model_names.append(team_model_name)
            else:
                model_names.append(deployment.get("model_name", ""))

        return model_names

    def _get_team_specific_model(
        self, deployment: DeploymentTypedDict, team_id: Optional[str] = None
    ) -> Optional[str]:
        """
        Get the team-specific model name if team_id matches the deployment.

        Args:
            deployment: DeploymentTypedDict - The model deployment
            team_id: Optional[str] - If passed, will return router models set with a `team_id` matching the passed `team_id`.

        Returns:
            str: The `team_public_model_name` if team_id matches
            None: If team_id doesn't match or no team info exists
        """
        model_info: Optional[Dict] = deployment.get("model_info") or {}
        if model_info is None:
            return None
        if team_id == model_info.get("team_id"):
            return model_info.get("team_public_model_name")
        return None

    def _is_team_specific_model(self, model_info: Optional[Dict]) -> bool:
        """
        Check if model info contains team-specific configuration.

        Args:
            model_info: Model information dictionary

        Returns:
            bool: True if model has team-specific configuration
        """
        return bool(model_info and model_info.get("team_id"))

    def get_model_list_from_model_alias(
        self, model_name: Optional[str] = None
    ) -> List[DeploymentTypedDict]:
        """
        Helper function to get model list from model alias.

        Used by `.get_model_list` to get model list from model alias.
        """
        returned_models: List[DeploymentTypedDict] = []
        for model_alias, model_value in self.model_group_alias.items():
            if model_name is not None and model_alias != model_name:
                continue
            if isinstance(model_value, str):
                _router_model_name: str = model_value
            elif isinstance(model_value, dict):
                _model_value = RouterModelGroupAliasItem(**model_value)  # type: ignore
                if _model_value["hidden"] is True:
                    continue
                else:
                    _router_model_name = _model_value["model"]
            else:
                continue

            returned_models.extend(
                self._get_all_deployments(
                    model_name=_router_model_name, model_alias=model_alias
                )
            )

        return returned_models

    def get_model_list(
        self, model_name: Optional[str] = None, team_id: Optional[str] = None
    ) -> Optional[List[DeploymentTypedDict]]:
        """
        Includes router model_group_alias'es as well

        if team_id specified, returns matching team-specific models
        """
        # Note: model_list and model_group_alias are always initialized in __init__
        # so hasattr checks are unnecessary
        returned_models: List[DeploymentTypedDict] = []

        if model_name is not None:
            returned_models.extend(
                self._get_all_deployments(model_name=model_name, team_id=team_id)
            )

        returned_models.extend(
            self.get_model_list_from_model_alias(model_name=model_name)
        )

        if len(returned_models) == 0:  # check if wildcard route
            potential_wildcard_models = self.pattern_router.route(model_name) or []

            ## check for team-specific wildcard models
            if team_id is not None and team_id in self.team_pattern_routers:
                potential_team_only_wildcard_models = (
                    self.team_pattern_routers[team_id].route(model_name) or []
                )
                potential_wildcard_models.extend(potential_team_only_wildcard_models)

            if model_name is not None and potential_wildcard_models is not None:
                for m in potential_wildcard_models:
                    deployment_typed_dict = DeploymentTypedDict(**m)  # type: ignore
                    deployment_typed_dict["model_name"] = model_name
                    returned_models.append(deployment_typed_dict)

        if model_name is None:
            returned_models += self.model_list

        return returned_models

    def get_model_access_groups(
        self,
        model_name: Optional[str] = None,
        model_access_group: Optional[str] = None,
        team_id: Optional[str] = None,
    ) -> Dict[str, List[str]]:
        """
        If model_name is provided, only return access groups for that model.

        Parameters:
        - model_name: Optional[str] - the received model name from the user (can be a wildcard route). If set, will only return access groups for that model.
        - model_access_group: Optional[str] - the received model access group from the user. If set, will only return models for that access group.
        - team_id: Optional[str] - the team id, to resolve team-specific models
        """
        from collections import defaultdict

        access_groups = defaultdict(list)

        model_list = self.get_model_list(model_name=model_name, team_id=team_id)
        if model_list:
            for m in model_list:
                _model_info = m.get("model_info")
                if _model_info:
                    for group in _model_info.get("access_groups", []) or []:
                        if model_access_group is not None:
                            if group == model_access_group:
                                model_name = m["model_name"]
                                access_groups[group].append(model_name)
                        else:
                            model_name = m["model_name"]
                            access_groups[group].append(model_name)

        return access_groups

    def _is_model_access_group_for_wildcard_route(
        self, model_access_group: str
    ) -> bool:
        """
        Return True if model access group is a wildcard route
        """
        # GET ACCESS GROUPS
        access_groups = self.get_model_access_groups(
            model_access_group=model_access_group
        )

        if len(access_groups) == 0:
            return False

        models = access_groups.get(model_access_group, [])

        for model in models:
            # CHECK IF MODEL ACCESS GROUP IS A WILDCARD ROUTE
            if self.pattern_router.route(request=model) is not None:
                return True

        return False

    def get_settings(self):
        """
        Get router settings method, returns a dictionary of the settings and their values.
        For example get the set values for routing_strategy_args, routing_strategy, allowed_fails, cooldown_time, num_retries, timeout, max_retries, retry_after
        """
        _all_vars = vars(self)
        _settings_to_return = {}
        vars_to_include = [
            "routing_strategy_args",
            "routing_strategy",
            "allowed_fails",
            "cooldown_time",
            "num_retries",
            "timeout",
            "max_retries",
            "retry_after",
            "fallbacks",
            "context_window_fallbacks",
            "model_group_retry_policy",
            "retry_policy",
            "model_group_alias",
        ]

        for var in vars_to_include:
            if var in _all_vars:
                _settings_to_return[var] = _all_vars[var]
            if (
                var == "routing_strategy_args"
                and self.routing_strategy == "latency-based-routing"
            ):
                _settings_to_return[var] = self.lowestlatency_logger.routing_args.json()
        return _settings_to_return

    def update_settings(self, **kwargs):
        """
        Update the router settings.
        """
        # only the following settings are allowed to be configured
        _allowed_settings = [
            "routing_strategy_args",
            "routing_strategy",
            "allowed_fails",
            "cooldown_time",
            "num_retries",
            "timeout",
            "max_retries",
            "retry_after",
            "fallbacks",
            "context_window_fallbacks",
            "model_group_retry_policy",
            "model_group_alias",
        ]

        _int_settings = [
            "timeout",
            "num_retries",
            "retry_after",
            "allowed_fails",
            "cooldown_time",
        ]

        _existing_router_settings = self.get_settings()
        for var in kwargs:
            if var in _allowed_settings:
                if var in _int_settings:
                    _casted_value = int(kwargs[var])
                    setattr(self, var, _casted_value)
                else:
                    # only run routing strategy init if it has changed
                    if (
                        var == "routing_strategy"
                        and _existing_router_settings["routing_strategy"] != kwargs[var]
                    ):
                        self.routing_strategy_init(
                            routing_strategy=kwargs[var],
                            routing_strategy_args=kwargs.get(
                                "routing_strategy_args", {}
                            ),
                        )
                    setattr(self, var, kwargs[var])
            else:
                verbose_router_logger.debug("Setting {} is not allowed".format(var))
        verbose_router_logger.debug(f"Updated Router settings: {self.get_settings()}")

    def _get_client(self, deployment, kwargs, client_type=None):
        """
        Returns the appropriate client based on the given deployment, kwargs, and client_type.

        Parameters:
            deployment (dict): The deployment dictionary containing the clients.
            kwargs (dict): The keyword arguments passed to the function.
            client_type (str): The type of client to return.

        Returns:
            The appropriate client based on the given client_type and kwargs.
        """
        model_id = deployment["model_info"]["id"]
        parent_otel_span: Optional[Span] = _get_parent_otel_span_from_kwargs(kwargs)
        if client_type == "max_parallel_requests":
            cache_key = "{}_max_parallel_requests_client".format(model_id)
            client = self.cache.get_cache(
                key=cache_key, local_only=True, parent_otel_span=parent_otel_span
            )
            if client is None:
                InitalizeCachedClient.set_max_parallel_requests_client(
                    litellm_router_instance=self, model=deployment
                )
                client = self.cache.get_cache(
                    key=cache_key, local_only=True, parent_otel_span=parent_otel_span
                )
            return client
        elif client_type == "async":
            if kwargs.get("stream") is True:
                cache_key = f"{model_id}_stream_async_client"
                client = self.cache.get_cache(
                    key=cache_key, local_only=True, parent_otel_span=parent_otel_span
                )
                return client
            else:
                cache_key = f"{model_id}_async_client"
                client = self.cache.get_cache(
                    key=cache_key, local_only=True, parent_otel_span=parent_otel_span
                )
                return client
        else:
            if kwargs.get("stream") is True:
                cache_key = f"{model_id}_stream_client"
                client = self.cache.get_cache(
                    key=cache_key, parent_otel_span=parent_otel_span
                )
                return client
            else:
                cache_key = f"{model_id}_client"
                client = self.cache.get_cache(
                    key=cache_key, parent_otel_span=parent_otel_span
                )
                return client

    def _pre_call_checks(  # noqa: PLR0915
        self,
        model: str,
        healthy_deployments: List,
        messages: List[Dict[str, str]],
        request_kwargs: Optional[dict] = None,
    ):
        """
        Filter out model in model group, if:

        - model context window < message length. For azure openai models, requires 'base_model' is set. - https://docs.litellm.ai/docs/proxy/cost_tracking#spend-tracking-for-azure-openai-models
        - filter models above rpm limits
        - if region given, filter out models not in that region / unknown region
        - [TODO] function call and model doesn't support function calling
        """

        verbose_router_logger.debug(
            f"Starting Pre-call checks for deployments in model={model}"
        )

        # Optimized: Use list() shallow copy instead of deepcopy
        # We only pop from the list, not modify deployment dicts - 100x+ faster on hot path (every request)
        _returned_deployments = list(healthy_deployments)

        invalid_model_indices = set()  # Use set for O(1) membership checks

        try:
            input_tokens = litellm.token_counter(messages=messages)
        except Exception as e:
            verbose_router_logger.error(
                "litellm.router.py::_pre_call_checks: failed to count tokens. Returning initial list of deployments. Got - {}".format(
                    str(e)
                )
            )
            return _returned_deployments

        _context_window_error = False
        _potential_error_str = ""
        _rate_limit_error = False
        parent_otel_span = _get_parent_otel_span_from_kwargs(request_kwargs)

        ## get model group RPM ##
        dt = get_utc_datetime()
        current_minute = dt.strftime("%H-%M")
        rpm_key = f"{model}:rpm:{current_minute}"
        model_group_cache = (
            self.cache.get_cache(
                key=rpm_key, local_only=True, parent_otel_span=parent_otel_span
            )
            or {}
        )  # check the in-memory cache used by lowest_latency and usage-based routing. Only check the local cache.
        for idx, deployment in enumerate(_returned_deployments):
            # Cache nested dict access to avoid repeated temporary dict allocations
            _litellm_params = deployment.get("litellm_params", {})
            _model_info = deployment.get("model_info", {})

            # see if we have the info for this model
            try:
                base_model = _model_info.get("base_model", None)
                if base_model is None:
                    base_model = _litellm_params.get("base_model", None)
                model_info = self.get_router_model_info(
                    deployment=deployment, received_model_name=model
                )
                model = base_model or _litellm_params.get("model", None)

                if (
                    isinstance(model_info, dict)
                    and model_info.get("max_input_tokens", None) is not None
                ):
                    if (
                        isinstance(model_info["max_input_tokens"], int)
                        and input_tokens > model_info["max_input_tokens"]
                    ):
                        invalid_model_indices.add(idx)
                        _context_window_error = True
                        _potential_error_str += (
                            "Model={}, Max Input Tokens={}, Got={}".format(
                                model, model_info["max_input_tokens"], input_tokens
                            )
                        )
                        continue
            except Exception as e:
                verbose_router_logger.exception("An error occurs - {}".format(str(e)))

            model_id = _model_info.get("id", "")
            ## RPM CHECK ##
            ### get local router cache ###
            current_request_cache_local = (
                self.cache.get_cache(
                    key=model_id, local_only=True, parent_otel_span=parent_otel_span
                )
                or 0
            )
            ### get usage based cache ###
            if (
                isinstance(model_group_cache, dict)
                and self.routing_strategy != "usage-based-routing-v2"
            ):
                model_group_cache[model_id] = model_group_cache.get(model_id, 0)

                current_request = max(
                    current_request_cache_local, model_group_cache[model_id]
                )

                if (
                    isinstance(_litellm_params, dict)
                    and _litellm_params.get("rpm", None) is not None
                ):
                    if (
                        isinstance(_litellm_params["rpm"], int)
                        and _litellm_params["rpm"] <= current_request
                    ):
                        invalid_model_indices.add(idx)
                        _rate_limit_error = True
                        continue

            ## REGION CHECK ##
            if (
                request_kwargs is not None
                and request_kwargs.get("allowed_model_region") is not None
            ):
                allowed_model_region = request_kwargs.get("allowed_model_region")

                if allowed_model_region is not None:
                    if not is_region_allowed(
                        litellm_params=LiteLLM_Params(**_litellm_params),
                        allowed_model_region=allowed_model_region,
                    ):
                        invalid_model_indices.add(idx)
                        continue

            ## INVALID PARAMS ## -> catch 'gpt-3.5-turbo-16k' not supporting 'response_format' param
            if request_kwargs is not None and litellm.drop_params is False:
                # get supported params
                model, custom_llm_provider, _, _ = litellm.get_llm_provider(
                    model=model, litellm_params=LiteLLM_Params(**_litellm_params)
                )

                supported_openai_params = litellm.get_supported_openai_params(
                    model=model, custom_llm_provider=custom_llm_provider
                )

                if supported_openai_params is None:
                    continue
                else:
                    # check the non-default openai params in request kwargs
                    non_default_params = litellm.utils.get_non_default_params(
                        passed_params=request_kwargs
                    )
                    special_params = ["response_format"]
                    # check if all params are supported
                    for k, v in non_default_params.items():
                        if k not in supported_openai_params and k in special_params:
                            # if not -> invalid model
                            verbose_router_logger.debug(
                                f"INVALID MODEL INDEX @ REQUEST KWARG FILTERING, k={k}"
                            )
                            invalid_model_indices.add(idx)

        if len(invalid_model_indices) == len(_returned_deployments):
            """
            - no healthy deployments available b/c context window checks or rate limit error

            - First check for rate limit errors (if this is true, it means the model passed the context window check but failed the rate limit check)
            """

            if _rate_limit_error is True:  # allow generic fallback logic to take place
                raise RouterRateLimitErrorBasic(
                    model=model,
                )

            elif _context_window_error is True:
                raise litellm.ContextWindowExceededError(
                    message="litellm._pre_call_checks: Context Window exceeded for given call. No models have context window large enough for this call.\n{}".format(
                        _potential_error_str
                    ),
                    model=model,
                    llm_provider="",
                )
        if len(invalid_model_indices) > 0:
            # Single-pass filter using set for O(1) lookups (avoids O(n^2) from repeated pops)
            _returned_deployments = [
                d
                for i, d in enumerate(_returned_deployments)
                if i not in invalid_model_indices
            ]

        ## ORDER FILTERING ## -> if user set 'order' in deployments, return deployments with lowest order (e.g. order=1 > order=2)
        if len(_returned_deployments) > 0:
            _returned_deployments = litellm.utils._get_order_filtered_deployments(
                _returned_deployments
            )

        return _returned_deployments

    def _get_model_from_alias(self, model: str) -> Optional[str]:
        """
        Get the model from the alias.

        Returns:
        - str, the litellm model name
        - None, if model is not in model group alias
        """
        if model not in self.model_group_alias:
            return None

        _item = self.model_group_alias[model]
        if isinstance(_item, str):
            model = _item
        else:
            model = _item["model"]

        return model

    def _get_deployment_by_litellm_model(self, model: str) -> List:
        """
        Get the deployment by litellm model.
        """
        return [m for m in self.model_list if m["litellm_params"]["model"] == model]

    def _common_checks_available_deployment(
        self,
        model: str,
        messages: Optional[List[Dict[str, str]]] = None,
        input: Optional[Union[str, List]] = None,
        specific_deployment: Optional[bool] = False,
        request_kwargs: Optional[Dict] = None,
    ) -> Tuple[str, Union[List, Dict]]:
        """
        Common checks for 'get_available_deployment' across sync + async call.

        If 'healthy_deployments' returned is None, this means the user chose a specific deployment

        Returns
        - str, the litellm model name
        - List, if multiple models chosen
        - Dict, if specific model chosen
        """

        request_team_id: Optional[str] = None
        if request_kwargs is not None:
            metadata = request_kwargs.get("metadata") or {}
            litellm_metadata = request_kwargs.get("litellm_metadata") or {}
            request_team_id = metadata.get(
                "user_api_key_team_id"
            ) or litellm_metadata.get("user_api_key_team_id")
        # check if aliases set on litellm model alias map
        if specific_deployment is True:
            return model, self._get_deployment_by_litellm_model(model=model)
        elif self.has_model_id(model):
            deployment = self.get_deployment(model_id=model)
            if deployment is not None:
                deployment_model = deployment.litellm_params.model
                return deployment_model, deployment.model_dump(exclude_none=True)
            raise ValueError(
                f"LiteLLM Router: Trying to call specific deployment, but Model ID :{model} does not exist in Model ID map"
            )

        _model_from_alias = self._get_model_from_alias(model=model)
        if _model_from_alias is not None:
            model = _model_from_alias

        if model not in self.model_names:
            # check if provider/ specific wildcard routing use pattern matching
            pattern_deployments = self.pattern_router.get_deployments_by_pattern(
                model=model,
            )

            if pattern_deployments:
                return model, pattern_deployments

            if (
                request_team_id is not None
                and request_team_id in self.team_pattern_routers
            ):
                pattern_deployments = self.team_pattern_routers[
                    request_team_id
                ].get_deployments_by_pattern(
                    model=model,
                )
                if pattern_deployments:
                    return model, pattern_deployments

            # check if default deployment is set
            if self.default_deployment is not None:
                # Shallow copy with nested litellm_params copy (100x+ faster than deepcopy)
                updated_deployment = self.default_deployment.copy()
                updated_deployment["litellm_params"] = self.default_deployment[
                    "litellm_params"
                ].copy()
                updated_deployment["litellm_params"]["model"] = model
                return model, updated_deployment

        ## get healthy deployments
        ### get all deployments
        healthy_deployments = self._get_all_deployments(model_name=model)

        if len(healthy_deployments) == 0:
            # check if the user sent in a deployment name instead
            healthy_deployments = self._get_deployment_by_litellm_model(model=model)

        verbose_router_logger.debug(
            f"initial list of deployments: {healthy_deployments}"
        )

        if len(healthy_deployments) == 0:
            # Check for default fallbacks if no deployments are found for the requested model
            if self._has_default_fallbacks():
                fallback_model = self._get_first_default_fallback()
                if fallback_model:
                    verbose_router_logger.info(
                        f"Model '{model}' not found. Attempting to use default fallback model '{fallback_model}'."
                    )
                    # Re-assign model to the fallback and try to get deployments again
                    model = fallback_model
                    healthy_deployments = self._get_all_deployments(model_name=model)

            # If still no deployments after checking for fallbacks, raise an error
            if len(healthy_deployments) == 0:
                if self.get_model_list(model_name=model) is None:
                    message = f"You passed in model={model}. There is no 'model_name' with this string".format(
                        model
                    )
                else:
                    message = f"You passed in model={model}. There are no healthy deployments for this model".format(
                        model
                    )

                raise litellm.BadRequestError(
                    message=message,
                    model=model,
                    llm_provider="",
                )

        if litellm.model_alias_map and model in litellm.model_alias_map:
            model = litellm.model_alias_map[
                model
            ]  # update the model to the actual value if an alias has been passed in

        return model, healthy_deployments

    async def async_get_healthy_deployments(
        self,
        model: str,
        request_kwargs: Dict,
        messages: Optional[List[Dict[str, str]]] = None,
        input: Optional[Union[str, List]] = None,
        specific_deployment: Optional[bool] = False,
        parent_otel_span: Optional[Span] = None,
    ) -> Union[List[Dict], Dict]:
        """
        Get the healthy deployments for a model.

        Returns:
        - List[Dict], if multiple models chosen
        *OR*
        - Dict, if specific model chosen
        """
        from litellm.router_utils.common_utils import filter_team_based_models

        model, healthy_deployments = self._common_checks_available_deployment(
            model=model,
            messages=messages,
            input=input,
            specific_deployment=specific_deployment,
            request_kwargs=request_kwargs,
        )  # type: ignore

        # IF TEAM ID SPECIFIED ON MODEL, AND REQUEST CONTAINS USER_API_KEY_TEAM_ID, FILTER OUT MODELS THAT ARE NOT IN THE TEAM
        ## THIS PREVENTS WRITING FILES OF OTHER TEAMS TO MODELS THAT ARE TEAM-ONLY MODELS
        healthy_deployments = filter_team_based_models(
            healthy_deployments=healthy_deployments,
            request_kwargs=request_kwargs,
        )

        if isinstance(healthy_deployments, dict):
            return healthy_deployments

        cooldown_deployments = await _async_get_cooldown_deployments(
            litellm_router_instance=self, parent_otel_span=parent_otel_span
        )
        verbose_router_logger.debug(
            f"async cooldown deployments: {cooldown_deployments}"
        )
        verbose_router_logger.debug(f"cooldown_deployments: {cooldown_deployments}")
        healthy_deployments = self._filter_cooldown_deployments(
            healthy_deployments=healthy_deployments,
            cooldown_deployments=cooldown_deployments,
        )

        healthy_deployments = await self.async_callback_filter_deployments(
            model=model,
            healthy_deployments=healthy_deployments,
            messages=(
                cast(List[AllMessageValues], messages) if messages is not None else None
            ),
            request_kwargs=request_kwargs,
            parent_otel_span=parent_otel_span,
        )

        if self.enable_pre_call_checks and messages is not None:
            healthy_deployments = self._pre_call_checks(
                model=model,
                healthy_deployments=cast(List[Dict], healthy_deployments),
                messages=messages,
                request_kwargs=request_kwargs,
            )
        # check if user wants to do tag based routing
        healthy_deployments = await get_deployments_for_tag(  # type: ignore
            llm_router_instance=self,
            model=model,
            request_kwargs=request_kwargs,
            healthy_deployments=healthy_deployments,
            metadata_variable_name=self._get_metadata_variable_name_from_kwargs(
                request_kwargs
            ),
        )

        if len(healthy_deployments) == 0:
            exception = await async_raise_no_deployment_exception(
                litellm_router_instance=self,
                model=model,
                parent_otel_span=parent_otel_span,
            )
            raise exception

        return healthy_deployments

    async def async_get_available_deployment(
        self,
        model: str,
        request_kwargs: Dict,
        messages: Optional[List[Dict[str, str]]] = None,
        input: Optional[Union[str, List]] = None,
        specific_deployment: Optional[bool] = False,
    ):
        """
        Async implementation of 'get_available_deployments'.

        Allows all cache calls to be made async => 10x perf impact (8rps -> 100 rps).
        """
        if (
            self.routing_strategy != "usage-based-routing-v2"
            and self.routing_strategy != "simple-shuffle"
            and self.routing_strategy != "cost-based-routing"
            and self.routing_strategy != "latency-based-routing"
            and self.routing_strategy != "least-busy"
        ):  # prevent regressions for other routing strategies, that don't have async get available deployments implemented.
            return self.get_available_deployment(
                model=model,
                messages=messages,
                input=input,
                specific_deployment=specific_deployment,
                request_kwargs=request_kwargs,
            )
        try:
            parent_otel_span = _get_parent_otel_span_from_kwargs(request_kwargs)

            #########################################################
            # Execute Pre-Routing Hooks
            # this hook can modify the model, messages before the routing decision is made
            #########################################################
            pre_routing_hook_response = await self.async_pre_routing_hook(
                model=model,
                request_kwargs=request_kwargs,
                messages=messages,
                input=input,
                specific_deployment=specific_deployment,
            )
            if pre_routing_hook_response is not None:
                model = pre_routing_hook_response.model
                messages = pre_routing_hook_response.messages
            #########################################################

            healthy_deployments = await self.async_get_healthy_deployments(
                model=model,
                request_kwargs=request_kwargs,
                messages=messages,
                input=input,
                specific_deployment=specific_deployment,
                parent_otel_span=parent_otel_span,
            )
            if isinstance(healthy_deployments, dict):
                return healthy_deployments

            start_time = time.perf_counter()
            if (
                self.routing_strategy == "usage-based-routing-v2"
                and self.lowesttpm_logger_v2 is not None
            ):
                deployment = (
                    await self.lowesttpm_logger_v2.async_get_available_deployments(
                        model_group=model,
                        healthy_deployments=healthy_deployments,  # type: ignore
                        messages=messages,
                        input=input,
                    )
                )
            elif (
                self.routing_strategy == "cost-based-routing"
                and self.lowestcost_logger is not None
            ):
                deployment = (
                    await self.lowestcost_logger.async_get_available_deployments(
                        model_group=model,
                        healthy_deployments=healthy_deployments,  # type: ignore
                        messages=messages,
                        input=input,
                    )
                )
            elif (
                self.routing_strategy == "latency-based-routing"
                and self.lowestlatency_logger is not None
            ):
                deployment = (
                    await self.lowestlatency_logger.async_get_available_deployments(
                        model_group=model,
                        healthy_deployments=healthy_deployments,  # type: ignore
                        messages=messages,
                        input=input,
                        request_kwargs=request_kwargs,
                    )
                )
            elif self.routing_strategy == "simple-shuffle":
                return simple_shuffle(
                    llm_router_instance=self,
                    healthy_deployments=healthy_deployments,
                    model=model,
                )
            elif (
                self.routing_strategy == "least-busy"
                and self.leastbusy_logger is not None
            ):
                deployment = (
                    await self.leastbusy_logger.async_get_available_deployments(
                        model_group=model,
                        healthy_deployments=healthy_deployments,  # type: ignore
                    )
                )
            else:
                deployment = None
            if deployment is None:
                exception = await async_raise_no_deployment_exception(
                    litellm_router_instance=self,
                    model=model,
                    parent_otel_span=parent_otel_span,
                )
                raise exception
            verbose_router_logger.info(
                f"get_available_deployment for model: {model}, Selected deployment: {self.print_deployment(deployment)} for model: {model}"
            )

            end_time = time.perf_counter()
            _duration = end_time - start_time
            asyncio.create_task(
                self.service_logger_obj.async_service_success_hook(
                    service=ServiceTypes.ROUTER,
                    duration=_duration,
                    call_type="<routing_strategy>.async_get_available_deployments",
                    parent_otel_span=parent_otel_span,
                    start_time=start_time,
                    end_time=end_time,
                )
            )

            return deployment
        except Exception as e:
            traceback_exception = traceback.format_exc()
            # if router rejects call -> log to langfuse/otel/etc.
            if request_kwargs is not None:
                logging_obj = request_kwargs.get("litellm_logging_obj", None)

                if logging_obj is not None:
                    ## LOGGING
                    threading.Thread(
                        target=logging_obj.failure_handler,
                        args=(e, traceback_exception),
                    ).start()  # log response
                    # Handle any exceptions that might occur during streaming
                    asyncio.create_task(
                        logging_obj.async_failure_handler(e, traceback_exception)  # type: ignore
                    )
            raise e

    async def async_pre_routing_hook(
        self,
        model: str,
        request_kwargs: Dict,
        messages: Optional[List[Dict[str, str]]] = None,
        input: Optional[Union[str, List]] = None,
        specific_deployment: Optional[bool] = False,
    ) -> Optional[PreRoutingHookResponse]:
        """
        This hook is called before the routing decision is made.

        Used for the litellm auto-router to modify the request before the routing decision is made.
        """
        #########################################################
        # Check if any auto-router should be used
        #########################################################
        if model in self.auto_routers:
            return await self.auto_routers[model].async_pre_routing_hook(
                model=model,
                request_kwargs=request_kwargs,
                messages=messages,
                input=input,
                specific_deployment=specific_deployment,
            )

        return None

    def get_available_deployment(
        self,
        model: str,
        messages: Optional[List[Dict[str, str]]] = None,
        input: Optional[Union[str, List]] = None,
        specific_deployment: Optional[bool] = False,
        request_kwargs: Optional[Dict] = None,
    ):
        """
        Returns the deployment based on routing strategy
        """
        # users need to explicitly call a specific deployment, by setting `specific_deployment = True` as completion()/embedding() kwarg
        # When this was no explicit we had several issues with fallbacks timing out

        model, healthy_deployments = self._common_checks_available_deployment(
            model=model,
            messages=messages,
            input=input,
            specific_deployment=specific_deployment,
        )

        if isinstance(healthy_deployments, dict):
            return healthy_deployments

        parent_otel_span: Optional[Span] = _get_parent_otel_span_from_kwargs(
            request_kwargs
        )
        cooldown_deployments = _get_cooldown_deployments(
            litellm_router_instance=self, parent_otel_span=parent_otel_span
        )
        healthy_deployments = self._filter_cooldown_deployments(
            healthy_deployments=healthy_deployments,
            cooldown_deployments=cooldown_deployments,
        )

        # filter pre-call checks
        if self.enable_pre_call_checks and messages is not None:
            healthy_deployments = self._pre_call_checks(
                model=model,
                healthy_deployments=healthy_deployments,
                messages=messages,
                request_kwargs=request_kwargs,
            )

        if len(healthy_deployments) == 0:
            model_ids = self.get_model_ids(model_name=model)
            _cooldown_time = self.cooldown_cache.get_min_cooldown(
                model_ids=model_ids, parent_otel_span=parent_otel_span
            )
            _cooldown_list = _get_cooldown_deployments(
                litellm_router_instance=self, parent_otel_span=parent_otel_span
            )
            raise RouterRateLimitError(
                model=model,
                cooldown_time=_cooldown_time,
                enable_pre_call_checks=self.enable_pre_call_checks,
                cooldown_list=_cooldown_list,
            )

        if self.routing_strategy == "least-busy" and self.leastbusy_logger is not None:
            deployment = self.leastbusy_logger.get_available_deployments(
                model_group=model, healthy_deployments=healthy_deployments  # type: ignore
            )
        elif self.routing_strategy == "simple-shuffle":
            # if users pass rpm or tpm, we do a random weighted pick - based on rpm/tpm
            ############## Check 'weight' param set for weighted pick #################
            return simple_shuffle(
                llm_router_instance=self,
                healthy_deployments=healthy_deployments,
                model=model,
            )
        elif (
            self.routing_strategy == "latency-based-routing"
            and self.lowestlatency_logger is not None
        ):
            deployment = self.lowestlatency_logger.get_available_deployments(
                model_group=model,
                healthy_deployments=healthy_deployments,  # type: ignore
                request_kwargs=request_kwargs,
            )
        elif (
            self.routing_strategy == "usage-based-routing"
            and self.lowesttpm_logger is not None
        ):
            deployment = self.lowesttpm_logger.get_available_deployments(
                model_group=model,
                healthy_deployments=healthy_deployments,  # type: ignore
                messages=messages,
                input=input,
            )
        elif (
            self.routing_strategy == "usage-based-routing-v2"
            and self.lowesttpm_logger_v2 is not None
        ):
            deployment = self.lowesttpm_logger_v2.get_available_deployments(
                model_group=model,
                healthy_deployments=healthy_deployments,  # type: ignore
                messages=messages,
                input=input,
            )
        else:
            deployment = None

        if deployment is None:
            verbose_router_logger.info(
                f"get_available_deployment for model: {model}, No deployment available"
            )
            model_ids = self.get_model_ids(model_name=model)
            _cooldown_time = self.cooldown_cache.get_min_cooldown(
                model_ids=model_ids, parent_otel_span=parent_otel_span
            )
            _cooldown_list = _get_cooldown_deployments(
                litellm_router_instance=self, parent_otel_span=parent_otel_span
            )
            raise RouterRateLimitError(
                model=model,
                cooldown_time=_cooldown_time,
                enable_pre_call_checks=self.enable_pre_call_checks,
                cooldown_list=_cooldown_list,
            )
        verbose_router_logger.info(
            f"get_available_deployment for model: {model}, Selected deployment: {self.print_deployment(deployment)} for model: {model}"
        )
        return deployment

    def _filter_cooldown_deployments(
        self, healthy_deployments: List[Dict], cooldown_deployments: List[str]
    ) -> List[Dict]:
        """
        Filters out the deployments currently cooling down from the list of healthy deployments

        Args:
            healthy_deployments: List of healthy deployments
            cooldown_deployments: List of model_ids cooling down. cooldown_deployments is a list of model_id's cooling down, cooldown_deployments = ["16700539-b3cd-42f4-b426-6a12a1bb706a", "16700539-b3cd-42f4-b426-7899"]

        Returns:
            List of healthy deployments
        """
        verbose_router_logger.debug(f"cooldown deployments: {cooldown_deployments}")
        # Convert to set for O(1) lookup and use list comprehension for O(n) filtering
        cooldown_set = set(cooldown_deployments)
        return [
            deployment
            for deployment in healthy_deployments
            if deployment["model_info"]["id"] not in cooldown_set
        ]

    def _track_deployment_metrics(
        self, deployment, parent_otel_span: Optional[Span], response=None
    ):
        """
        Tracks successful requests rpm usage.
        """
        try:
            model_id = deployment.get("model_info", {}).get("id", None)
            if response is None:
                # update self.deployment_stats
                if model_id is not None:
                    self._update_usage(
                        model_id, parent_otel_span
                    )  # update in-memory cache for tracking
        except Exception as e:
            verbose_router_logger.error(f"Error in _track_deployment_metrics: {str(e)}")

    def get_num_retries_from_retry_policy(
        self, exception: Exception, model_group: Optional[str] = None
    ):
        return _get_num_retries_from_retry_policy(
            exception=exception,
            model_group=model_group,
            model_group_retry_policy=self.model_group_retry_policy,
            retry_policy=self.retry_policy,
        )

    def get_allowed_fails_from_policy(self, exception: Exception):
        """
        BadRequestErrorRetries: Optional[int] = None
        AuthenticationErrorRetries: Optional[int] = None
        TimeoutErrorRetries: Optional[int] = None
        RateLimitErrorRetries: Optional[int] = None
        ContentPolicyViolationErrorRetries: Optional[int] = None
        """
        # if we can find the exception then in the retry policy -> return the number of retries
        allowed_fails_policy: Optional[AllowedFailsPolicy] = self.allowed_fails_policy

        if allowed_fails_policy is None:
            return None

        if (
            isinstance(exception, litellm.BadRequestError)
            and allowed_fails_policy.BadRequestErrorAllowedFails is not None
        ):
            return allowed_fails_policy.BadRequestErrorAllowedFails
        if (
            isinstance(exception, litellm.AuthenticationError)
            and allowed_fails_policy.AuthenticationErrorAllowedFails is not None
        ):
            return allowed_fails_policy.AuthenticationErrorAllowedFails
        if (
            isinstance(exception, litellm.Timeout)
            and allowed_fails_policy.TimeoutErrorAllowedFails is not None
        ):
            return allowed_fails_policy.TimeoutErrorAllowedFails
        if (
            isinstance(exception, litellm.RateLimitError)
            and allowed_fails_policy.RateLimitErrorAllowedFails is not None
        ):
            return allowed_fails_policy.RateLimitErrorAllowedFails
        if (
            isinstance(exception, litellm.ContentPolicyViolationError)
            and allowed_fails_policy.ContentPolicyViolationErrorAllowedFails is not None
        ):
            return allowed_fails_policy.ContentPolicyViolationErrorAllowedFails

    def _initialize_alerting(self):
        from litellm.integrations.SlackAlerting.slack_alerting import SlackAlerting

        if self.alerting_config is None:
            return

        router_alerting_config: AlertingConfig = self.alerting_config

        _slack_alerting_logger = SlackAlerting(
            alerting_threshold=router_alerting_config.alerting_threshold,
            alerting=["slack"],
            default_webhook_url=router_alerting_config.webhook_url,
        )

        self.slack_alerting_logger = _slack_alerting_logger

        litellm.logging_callback_manager.add_litellm_callback(_slack_alerting_logger)  # type: ignore
        litellm.logging_callback_manager.add_litellm_success_callback(
            _slack_alerting_logger.response_taking_too_long_callback
        )
        verbose_router_logger.info(
            "\033[94m\nInitialized Alerting for litellm.Router\033[0m\n"
        )

    def set_custom_routing_strategy(
        self, CustomRoutingStrategy: CustomRoutingStrategyBase
    ):
        """
        Sets get_available_deployment and async_get_available_deployment on an instanced of litellm.Router

        Use this to set your custom routing strategy

        Args:
            CustomRoutingStrategy: litellm.router.CustomRoutingStrategyBase
        """

        setattr(
            self,
            "get_available_deployment",
            CustomRoutingStrategy.get_available_deployment,
        )
        setattr(
            self,
            "async_get_available_deployment",
            CustomRoutingStrategy.async_get_available_deployment,
        )

    def flush_cache(self):
        litellm.cache = None
        self.cache.flush_cache()

    def reset(self):
        ## clean up on close
        litellm.success_callback = []
        litellm._async_success_callback = []
        litellm.failure_callback = []
        litellm._async_failure_callback = []
        self.retry_policy = None
        self.flush_cache()<|MERGE_RESOLUTION|>--- conflicted
+++ resolved
@@ -153,7 +153,11 @@
 )
 from litellm.types.utils import ModelInfo
 from litellm.types.utils import ModelInfo as ModelMapInfo
-from litellm.types.utils import ModelResponseStream, StandardLoggingPayload, Usage
+from litellm.types.utils import (
+    ModelResponseStream,
+    StandardLoggingPayload,
+    Usage,
+)
 from litellm.utils import (
     CustomStreamWrapper,
     EmbeddingResponse,
@@ -827,12 +831,9 @@
         self.allm_passthrough_route = self.factory_function(
             litellm.allm_passthrough_route, call_type="allm_passthrough_route"
         )
-<<<<<<< HEAD
         self.acancel_batch = self.factory_function(
             litellm.acancel_batch, call_type="acancel_batch"
         )
-=======
->>>>>>> 35ab0e10
 
     def _initialize_specialized_endpoints(self):
         """Helper to initialize specialized router endpoints (vector store, OCR, search, video, container)."""
@@ -850,22 +851,38 @@
         self.vector_store_create = self.factory_function(
             create, call_type="vector_store_create"
         )
-<<<<<<< HEAD
-=======
 
         from litellm.vector_store_files.main import (
             acreate as avector_store_file_create_fn,
-            alist as avector_store_file_list_fn,
+        )
+        from litellm.vector_store_files.main import (
+            adelete as avector_store_file_delete_fn,
+        )
+        from litellm.vector_store_files.main import alist as avector_store_file_list_fn
+        from litellm.vector_store_files.main import (
             aretrieve as avector_store_file_retrieve_fn,
+        )
+        from litellm.vector_store_files.main import (
             aretrieve_content as avector_store_file_content_fn,
+        )
+        from litellm.vector_store_files.main import (
             aupdate as avector_store_file_update_fn,
-            adelete as avector_store_file_delete_fn,
+        )
+        from litellm.vector_store_files.main import (
             create as vector_store_file_create_fn,
-            list as vector_store_file_list_fn,
+        )
+        from litellm.vector_store_files.main import (
+            delete as vector_store_file_delete_fn,
+        )
+        from litellm.vector_store_files.main import list as vector_store_file_list_fn
+        from litellm.vector_store_files.main import (
             retrieve as vector_store_file_retrieve_fn,
+        )
+        from litellm.vector_store_files.main import (
             retrieve_content as vector_store_file_content_fn,
+        )
+        from litellm.vector_store_files.main import (
             update as vector_store_file_update_fn,
-            delete as vector_store_file_delete_fn,
         )
         self.avector_store_file_create = self.factory_function(
             avector_store_file_create_fn, call_type="avector_store_file_create"
@@ -903,7 +920,6 @@
         self.vector_store_file_delete = self.factory_function(
             vector_store_file_delete_fn, call_type="vector_store_file_delete"
         )
->>>>>>> 35ab0e10
 
         from litellm.google_genai import (
             agenerate_content,
@@ -3900,12 +3916,8 @@
                 "acreate_container",
                 "alist_containers",
                 "aretrieve_container",
-<<<<<<< HEAD
                 "adelete_container",
                 "acancel_batch",
-=======
-                "adelete_container"
->>>>>>> 35ab0e10
             ):
                 return await self._ageneric_api_call_with_fallbacks(
                     original_function=original_function,
