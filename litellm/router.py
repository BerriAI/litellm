--- conflicted
+++ resolved
@@ -573,7 +573,7 @@
             litellm.amoderation, call_type="moderation"
         )
 
-<<<<<<< HEAD
+
     def discard(self):
         """
         Pseudo-destructor to be invoked to clean up global data structures when router is no longer used.
@@ -587,7 +587,7 @@
         litellm.logging_callback_manager.remove_callback_from_list_by_object(litellm.service_callback, self)
         litellm.logging_callback_manager.remove_callback_from_list_by_object(litellm.callbacks, self)
 
-=======
+
     def _update_redis_cache(self, cache: RedisCache):
         """
         Update the redis cache for the router, if none set.
@@ -601,7 +601,7 @@
         """
         if self.cache.redis_cache is None:
             self.cache.redis_cache = cache
->>>>>>> 6a4013a0
+
 
     def initialize_assistants_endpoint(self):
         ## INITIALIZE PASS THROUGH ASSISTANTS ENDPOINT ##
