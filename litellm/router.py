# +-----------------------------------------------+
# |                                               |
# |           Give Feedback / Get Help            |
# | https://github.com/BerriAI/litellm/issues/new |
# |                                               |
# +-----------------------------------------------+
#
#  Thank you ! We ❤️ you! - Krrish & Ishaan

import asyncio
import concurrent
import copy
import datetime as datetime_og
import enum
import hashlib
import inspect
import json
import logging
import random
import re
import threading
import time
import traceback
import uuid
from collections import defaultdict
from datetime import datetime
from typing import (
    TYPE_CHECKING,
    Any,
    Callable,
    Dict,
    Iterable,
    List,
    Literal,
    Optional,
    Tuple,
    TypedDict,
    Union,
)

import httpx
import openai
from openai import AsyncOpenAI
from typing_extensions import overload

import litellm
import litellm.litellm_core_utils
import litellm.litellm_core_utils.exception_mapping_utils
from litellm import get_secret_str
from litellm._logging import verbose_router_logger
from litellm.assistants.main import AssistantDeleted
from litellm.caching.caching import DualCache, InMemoryCache, RedisCache
from litellm.integrations.custom_logger import CustomLogger
from litellm.litellm_core_utils.core_helpers import _get_parent_otel_span_from_kwargs
from litellm.litellm_core_utils.litellm_logging import Logging as LiteLLMLogging
from litellm.llms.AzureOpenAI.azure import get_azure_ad_token_from_oidc
from litellm.router_strategy.least_busy import LeastBusyLoggingHandler
from litellm.router_strategy.lowest_cost import LowestCostLoggingHandler
from litellm.router_strategy.lowest_latency import LowestLatencyLoggingHandler
from litellm.router_strategy.lowest_tpm_rpm import LowestTPMLoggingHandler
from litellm.router_strategy.lowest_tpm_rpm_v2 import LowestTPMLoggingHandler_v2
from litellm.router_strategy.simple_shuffle import simple_shuffle
from litellm.router_strategy.tag_based_routing import get_deployments_for_tag
from litellm.router_utils.batch_utils import (
    _get_router_metadata_variable_name,
    replace_model_in_jsonl,
)
from litellm.router_utils.client_initalization_utils import InitalizeOpenAISDKClient
from litellm.router_utils.cooldown_cache import CooldownCache
from litellm.router_utils.cooldown_callbacks import router_cooldown_event_callback
from litellm.router_utils.cooldown_handlers import (
    DEFAULT_COOLDOWN_TIME_SECONDS,
    _async_get_cooldown_deployments,
    _async_get_cooldown_deployments_with_debug_info,
    _get_cooldown_deployments,
    _set_cooldown_deployments,
)
from litellm.router_utils.fallback_event_handlers import (
    log_failure_fallback_event,
    log_success_fallback_event,
    run_async_fallback,
    run_sync_fallback,
)
from litellm.router_utils.handle_error import (
    async_raise_no_deployment_exception,
    send_llm_exception_alert,
)
from litellm.router_utils.router_callbacks.track_deployment_metrics import (
    increment_deployment_failures_for_current_minute,
    increment_deployment_successes_for_current_minute,
)
from litellm.scheduler import FlowItem, Scheduler
from litellm.types.llms.openai import (
    Assistant,
    AssistantToolParam,
    AsyncCursorPage,
    Attachment,
    Batch,
    CreateFileRequest,
    FileContentRequest,
    FileObject,
    FileTypes,
    HttpxBinaryResponseContent,
    OpenAIMessage,
    Run,
    Thread,
)
from litellm.types.router import (
    CONFIGURABLE_CLIENTSIDE_AUTH_PARAMS,
    SPECIAL_MODEL_INFO_PARAMS,
    VALID_LITELLM_ENVIRONMENTS,
    AlertingConfig,
    AllowedFailsPolicy,
    AssistantsTypedDict,
    CustomRoutingStrategyBase,
    Deployment,
    DeploymentTypedDict,
    LiteLLM_Params,
    LiteLLMParamsTypedDict,
    ModelGroupInfo,
    ModelInfo,
    RetryPolicy,
    RouterErrors,
    RouterGeneralSettings,
    RouterModelGroupAliasItem,
    RouterRateLimitError,
    RouterRateLimitErrorBasic,
    RoutingStrategy,
    updateDeployment,
    updateLiteLLMParams,
)
from litellm.types.services import ServiceLoggerPayload, ServiceTypes
from litellm.types.utils import OPENAI_RESPONSE_HEADERS
from litellm.types.utils import ModelInfo as ModelMapInfo
from litellm.utils import (
    CustomStreamWrapper,
    ModelResponse,
    _is_region_eu,
    calculate_max_parallel_requests,
    create_proxy_transport_and_mounts,
    get_llm_provider,
    get_secret,
    get_utc_datetime,
    is_region_allowed,
)

from .router_utils.pattern_match_deployments import PatternMatchRouter

if TYPE_CHECKING:
    from opentelemetry.trace import Span as _Span

    Span = _Span
else:
    Span = Any


class RoutingArgs(enum.Enum):
    ttl = 60  # 1min (RPM/TPM expire key)


class Router:
    model_names: List = []
    cache_responses: Optional[bool] = False
    default_cache_time_seconds: int = 1 * 60 * 60  # 1 hour
    tenacity = None
    leastbusy_logger: Optional[LeastBusyLoggingHandler] = None
    lowesttpm_logger: Optional[LowestTPMLoggingHandler] = None

    def __init__(  # noqa: PLR0915
        self,
        model_list: Optional[
            Union[List[DeploymentTypedDict], List[Dict[str, Any]]]
        ] = None,
        ## ASSISTANTS API ##
        assistants_config: Optional[AssistantsTypedDict] = None,
        ## CACHING ##
        redis_url: Optional[str] = None,
        redis_host: Optional[str] = None,
        redis_port: Optional[int] = None,
        redis_password: Optional[str] = None,
        cache_responses: Optional[bool] = False,
        cache_kwargs: dict = {},  # additional kwargs to pass to RedisCache (see caching.py)
        caching_groups: Optional[
            List[tuple]
        ] = None,  # if you want to cache across model groups
        client_ttl: int = 3600,  # ttl for cached clients - will re-initialize after this time in seconds
        ## SCHEDULER ##
        polling_interval: Optional[float] = None,
        default_priority: Optional[int] = None,
        ## RELIABILITY ##
        num_retries: Optional[int] = None,
        max_fallbacks: Optional[
            int
        ] = None,  # max fallbacks to try before exiting the call. Defaults to 5.
        timeout: Optional[float] = None,
        default_litellm_params: Optional[
            dict
        ] = None,  # default params for Router.chat.completion.create
        default_max_parallel_requests: Optional[int] = None,
        set_verbose: bool = False,
        debug_level: Literal["DEBUG", "INFO"] = "INFO",
        default_fallbacks: Optional[
            List[str]
        ] = None,  # generic fallbacks, works across all deployments
        fallbacks: List = [],
        context_window_fallbacks: List = [],
        content_policy_fallbacks: List = [],
        model_group_alias: Optional[
            Dict[str, Union[str, RouterModelGroupAliasItem]]
        ] = {},
        enable_pre_call_checks: bool = False,
        enable_tag_filtering: bool = False,
        retry_after: int = 0,  # min time to wait before retrying a failed request
        retry_policy: Optional[
            Union[RetryPolicy, dict]
        ] = None,  # set custom retries for different exceptions
        model_group_retry_policy: Dict[
            str, RetryPolicy
        ] = {},  # set custom retry policies based on model group
        allowed_fails: Optional[
            int
        ] = None,  # Number of times a deployment can failbefore being added to cooldown
        allowed_fails_policy: Optional[
            AllowedFailsPolicy
        ] = None,  # set custom allowed fails policy
        cooldown_time: Optional[
            float
        ] = None,  # (seconds) time to cooldown a deployment after failure
        disable_cooldowns: Optional[bool] = None,
        routing_strategy: Literal[
            "simple-shuffle",
            "least-busy",
            "usage-based-routing",
            "latency-based-routing",
            "cost-based-routing",
            "usage-based-routing-v2",
        ] = "simple-shuffle",
        routing_strategy_args: dict = {},  # just for latency-based routing
        semaphore: Optional[asyncio.Semaphore] = None,
        alerting_config: Optional[AlertingConfig] = None,
        router_general_settings: Optional[
            RouterGeneralSettings
        ] = RouterGeneralSettings(),
    ) -> None:
        """
        Initialize the Router class with the given parameters for caching, reliability, and routing strategy.

        Args:
            model_list (Optional[list]): List of models to be used. Defaults to None.
            redis_url (Optional[str]): URL of the Redis server. Defaults to None.
            redis_host (Optional[str]): Hostname of the Redis server. Defaults to None.
            redis_port (Optional[int]): Port of the Redis server. Defaults to None.
            redis_password (Optional[str]): Password of the Redis server. Defaults to None.
            cache_responses (Optional[bool]): Flag to enable caching of responses. Defaults to False.
            cache_kwargs (dict): Additional kwargs to pass to RedisCache. Defaults to {}.
            caching_groups (Optional[List[tuple]]): List of model groups for caching across model groups. Defaults to None.
            client_ttl (int): Time-to-live for cached clients in seconds. Defaults to 3600.
            polling_interval: (Optional[float]): frequency of polling queue. Only for '.scheduler_acompletion()'. Default is 3ms.
            default_priority: (Optional[int]): the default priority for a request. Only for '.scheduler_acompletion()'. Default is None.
            num_retries (Optional[int]): Number of retries for failed requests. Defaults to 2.
            timeout (Optional[float]): Timeout for requests. Defaults to None.
            default_litellm_params (dict): Default parameters for Router.chat.completion.create. Defaults to {}.
            set_verbose (bool): Flag to set verbose mode. Defaults to False.
            debug_level (Literal["DEBUG", "INFO"]): Debug level for logging. Defaults to "INFO".
            fallbacks (List): List of fallback options. Defaults to [].
            context_window_fallbacks (List): List of context window fallback options. Defaults to [].
            enable_pre_call_checks (boolean): Filter out deployments which are outside context window limits for a given prompt
            model_group_alias (Optional[dict]): Alias for model groups. Defaults to {}.
            retry_after (int): Minimum time to wait before retrying a failed request. Defaults to 0.
            allowed_fails (Optional[int]): Number of allowed fails before adding to cooldown. Defaults to None.
            cooldown_time (float): Time to cooldown a deployment after failure in seconds. Defaults to 1.
            routing_strategy (Literal["simple-shuffle", "least-busy", "usage-based-routing", "latency-based-routing", "cost-based-routing"]): Routing strategy. Defaults to "simple-shuffle".
            routing_strategy_args (dict): Additional args for latency-based routing. Defaults to {}.
            alerting_config (AlertingConfig): Slack alerting configuration. Defaults to None.
        Returns:
            Router: An instance of the litellm.Router class.

        Example Usage:
        ```python
        from litellm import Router
        model_list = [
        {
            "model_name": "azure-gpt-3.5-turbo", # model alias
            "litellm_params": { # params for litellm completion/embedding call
                "model": "azure/<your-deployment-name-1>",
                "api_key": <your-api-key>,
                "api_version": <your-api-version>,
                "api_base": <your-api-base>
            },
        },
        {
            "model_name": "azure-gpt-3.5-turbo", # model alias
            "litellm_params": { # params for litellm completion/embedding call
                "model": "azure/<your-deployment-name-2>",
                "api_key": <your-api-key>,
                "api_version": <your-api-version>,
                "api_base": <your-api-base>
            },
        },
        {
            "model_name": "openai-gpt-3.5-turbo", # model alias
            "litellm_params": { # params for litellm completion/embedding call
                "model": "gpt-3.5-turbo",
                "api_key": <your-api-key>,
            },
        ]

        router = Router(model_list=model_list, fallbacks=[{"azure-gpt-3.5-turbo": "openai-gpt-3.5-turbo"}])
        ```
        """

        from litellm._service_logger import ServiceLogging

        if semaphore:
            self.semaphore = semaphore
        self.set_verbose = set_verbose
        self.debug_level = debug_level
        self.enable_pre_call_checks = enable_pre_call_checks
        self.enable_tag_filtering = enable_tag_filtering
        if self.set_verbose is True:
            if debug_level == "INFO":
                verbose_router_logger.setLevel(logging.INFO)
            elif debug_level == "DEBUG":
                verbose_router_logger.setLevel(logging.DEBUG)
        self.router_general_settings: RouterGeneralSettings = (
            router_general_settings or RouterGeneralSettings()
        )

        self.assistants_config = assistants_config
        self.deployment_names: List = (
            []
        )  # names of models under litellm_params. ex. azure/chatgpt-v-2
        self.deployment_latency_map = {}
        ### CACHING ###
        cache_type: Literal["local", "redis", "redis-semantic", "s3", "disk"] = (
            "local"  # default to an in-memory cache
        )
        redis_cache = None
        cache_config: Dict[str, Any] = {}

        self.client_ttl = client_ttl
        if redis_url is not None or (
            redis_host is not None
            and redis_port is not None
            and redis_password is not None
        ):
            cache_type = "redis"

            if redis_url is not None:
                cache_config["url"] = redis_url

            if redis_host is not None:
                cache_config["host"] = redis_host

            if redis_port is not None:
                cache_config["port"] = str(redis_port)  # type: ignore

            if redis_password is not None:
                cache_config["password"] = redis_password

            # Add additional key-value pairs from cache_kwargs
            cache_config.update(cache_kwargs)
            redis_cache = RedisCache(**cache_config)

        if cache_responses:
            if litellm.cache is None:
                # the cache can be initialized on the proxy server. We should not overwrite it
                litellm.cache = litellm.Cache(type=cache_type, **cache_config)  # type: ignore
            self.cache_responses = cache_responses
        self.cache = DualCache(
            redis_cache=redis_cache, in_memory_cache=InMemoryCache()
        )  # use a dual cache (Redis+In-Memory) for tracking cooldowns, usage, etc.

        ### SCHEDULER ###
        self.scheduler = Scheduler(
            polling_interval=polling_interval, redis_cache=redis_cache
        )
        self.default_priority = default_priority
        self.default_deployment = None  # use this to track the users default deployment, when they want to use model = *
        self.default_max_parallel_requests = default_max_parallel_requests
        self.provider_default_deployment_ids: List[str] = []
        self.pattern_router = PatternMatchRouter()

        if model_list is not None:
            model_list = copy.deepcopy(model_list)
            self.set_model_list(model_list)
            self.healthy_deployments: List = self.model_list  # type: ignore
            for m in model_list:
                if "model" in m["litellm_params"]:
                    self.deployment_latency_map[m["litellm_params"]["model"]] = 0
        else:
            self.model_list: List = (
                []
            )  # initialize an empty list - to allow _add_deployment and delete_deployment to work

        if allowed_fails is not None:
            self.allowed_fails = allowed_fails
        else:
            self.allowed_fails = litellm.allowed_fails
        self.cooldown_time = cooldown_time or DEFAULT_COOLDOWN_TIME_SECONDS
        self.cooldown_cache = CooldownCache(
            cache=self.cache, default_cooldown_time=self.cooldown_time
        )
        self.disable_cooldowns = disable_cooldowns
        self.failed_calls = (
            InMemoryCache()
        )  # cache to track failed call per deployment, if num failed calls within 1 minute > allowed fails, then add it to cooldown

        if num_retries is not None:
            self.num_retries = num_retries
        elif litellm.num_retries is not None:
            self.num_retries = litellm.num_retries
        else:
            self.num_retries = openai.DEFAULT_MAX_RETRIES

        if max_fallbacks is not None:
            self.max_fallbacks = max_fallbacks
        elif litellm.max_fallbacks is not None:
            self.max_fallbacks = litellm.max_fallbacks
        else:
            self.max_fallbacks = litellm.ROUTER_MAX_FALLBACKS

        self.timeout = timeout or litellm.request_timeout

        self.retry_after = retry_after
        self.routing_strategy = routing_strategy

        ## SETTING FALLBACKS ##
        ### validate if it's set + in correct format
        _fallbacks = fallbacks or litellm.fallbacks

        self.validate_fallbacks(fallback_param=_fallbacks)
        ### set fallbacks
        self.fallbacks = _fallbacks

        if default_fallbacks is not None or litellm.default_fallbacks is not None:
            _fallbacks = default_fallbacks or litellm.default_fallbacks
            if self.fallbacks is not None:
                self.fallbacks.append({"*": _fallbacks})
            else:
                self.fallbacks = [{"*": _fallbacks}]

        self.context_window_fallbacks = (
            context_window_fallbacks or litellm.context_window_fallbacks
        )

        _content_policy_fallbacks = (
            content_policy_fallbacks or litellm.content_policy_fallbacks
        )
        self.validate_fallbacks(fallback_param=_content_policy_fallbacks)
        self.content_policy_fallbacks = _content_policy_fallbacks
        self.total_calls: defaultdict = defaultdict(
            int
        )  # dict to store total calls made to each model
        self.fail_calls: defaultdict = defaultdict(
            int
        )  # dict to store fail_calls made to each model
        self.success_calls: defaultdict = defaultdict(
            int
        )  # dict to store success_calls  made to each model
        self.previous_models: List = (
            []
        )  # list to store failed calls (passed in as metadata to next call)
        self.model_group_alias: Dict[str, Union[str, RouterModelGroupAliasItem]] = (
            model_group_alias or {}
        )  # dict to store aliases for router, ex. {"gpt-4": "gpt-3.5-turbo"}, all requests with gpt-4 -> get routed to gpt-3.5-turbo group

        # make Router.chat.completions.create compatible for openai.chat.completions.create
        default_litellm_params = default_litellm_params or {}
        self.chat = litellm.Chat(params=default_litellm_params, router_obj=self)

        # default litellm args
        self.default_litellm_params = default_litellm_params
        self.default_litellm_params.setdefault("timeout", timeout)
        self.default_litellm_params.setdefault("max_retries", 0)
        self.default_litellm_params.setdefault("metadata", {}).update(
            {"caching_groups": caching_groups}
        )

        self.deployment_stats: dict = {}  # used for debugging load balancing
        """
        deployment_stats = {
            "122999-2828282-277:
            {
                "model": "gpt-3",
                "api_base": "http://localhost:4000",
                "num_requests": 20,
                "avg_latency": 0.001,
                "num_failures": 0,
                "num_successes": 20
            }
        }
        """
        ### ROUTING SETUP ###
        self.routing_strategy_init(
            routing_strategy=routing_strategy,
            routing_strategy_args=routing_strategy_args,
        )
        self.access_groups = None
        ## USAGE TRACKING ##
        if isinstance(litellm._async_success_callback, list):
            litellm._async_success_callback.append(self.deployment_callback_on_success)
        else:
            litellm._async_success_callback.append(self.deployment_callback_on_success)
        if isinstance(litellm.success_callback, list):
            litellm.success_callback.append(self.sync_deployment_callback_on_success)
        else:
            litellm.success_callback = [self.sync_deployment_callback_on_success]
        ## COOLDOWNS ##
        if isinstance(litellm.failure_callback, list):
            litellm.failure_callback.append(self.deployment_callback_on_failure)
        else:
            litellm.failure_callback = [self.deployment_callback_on_failure]
        verbose_router_logger.debug(
            f"Intialized router with Routing strategy: {self.routing_strategy}\n\n"
            f"Routing enable_pre_call_checks: {self.enable_pre_call_checks}\n\n"
            f"Routing fallbacks: {self.fallbacks}\n\n"
            f"Routing content fallbacks: {self.content_policy_fallbacks}\n\n"
            f"Routing context window fallbacks: {self.context_window_fallbacks}\n\n"
            f"Router Redis Caching={self.cache.redis_cache}\n"
        )
        self.service_logger_obj = ServiceLogging()
        self.routing_strategy_args = routing_strategy_args
        self.retry_policy: Optional[RetryPolicy] = None
        if retry_policy is not None:
            if isinstance(retry_policy, dict):
                self.retry_policy = RetryPolicy(**retry_policy)
            elif isinstance(retry_policy, RetryPolicy):
                self.retry_policy = retry_policy
            verbose_router_logger.info(
                "\033[32mRouter Custom Retry Policy Set:\n{}\033[0m".format(
                    self.retry_policy.model_dump(exclude_none=True)
                )
            )

        self.model_group_retry_policy: Optional[Dict[str, RetryPolicy]] = (
            model_group_retry_policy
        )

        self.allowed_fails_policy: Optional[AllowedFailsPolicy] = None
        if allowed_fails_policy is not None:
            if isinstance(allowed_fails_policy, dict):
                self.allowed_fails_policy = AllowedFailsPolicy(**allowed_fails_policy)
            elif isinstance(allowed_fails_policy, AllowedFailsPolicy):
                self.allowed_fails_policy = allowed_fails_policy

            verbose_router_logger.info(
                "\033[32mRouter Custom Allowed Fails Policy Set:\n{}\033[0m".format(
                    self.allowed_fails_policy.model_dump(exclude_none=True)
                )
            )

        self.alerting_config: Optional[AlertingConfig] = alerting_config
        if self.alerting_config is not None:
            self._initialize_alerting()

        self.initialize_assistants_endpoint()

    def initialize_assistants_endpoint(self):
        ## INITIALIZE PASS THROUGH ASSISTANTS ENDPOINT ##
        self.acreate_assistants = self.factory_function(litellm.acreate_assistants)
        self.adelete_assistant = self.factory_function(litellm.adelete_assistant)
        self.aget_assistants = self.factory_function(litellm.aget_assistants)
        self.acreate_thread = self.factory_function(litellm.acreate_thread)
        self.aget_thread = self.factory_function(litellm.aget_thread)
        self.a_add_message = self.factory_function(litellm.a_add_message)
        self.aget_messages = self.factory_function(litellm.aget_messages)
        self.arun_thread = self.factory_function(litellm.arun_thread)

    def validate_fallbacks(self, fallback_param: Optional[List]):
        """
        Validate the fallbacks parameter.
        """
        if fallback_param is None:
            return

        for fallback_dict in fallback_param:
            if not isinstance(fallback_dict, dict):
                raise ValueError(f"Item '{fallback_dict}' is not a dictionary.")
            if len(fallback_dict) != 1:
                raise ValueError(
                    f"Dictionary '{fallback_dict}' must have exactly one key, but has {len(fallback_dict)} keys."
                )

    def routing_strategy_init(
        self, routing_strategy: Union[RoutingStrategy, str], routing_strategy_args: dict
    ):
        if (
            routing_strategy == RoutingStrategy.LEAST_BUSY.value
            or routing_strategy == RoutingStrategy.LEAST_BUSY
        ):
            self.leastbusy_logger = LeastBusyLoggingHandler(
                router_cache=self.cache, model_list=self.model_list
            )
            ## add callback
            if isinstance(litellm.input_callback, list):
                litellm.input_callback.append(self.leastbusy_logger)  # type: ignore
            else:
                litellm.input_callback = [self.leastbusy_logger]  # type: ignore
            if isinstance(litellm.callbacks, list):
                litellm.callbacks.append(self.leastbusy_logger)  # type: ignore
        elif (
            routing_strategy == RoutingStrategy.USAGE_BASED_ROUTING.value
            or routing_strategy == RoutingStrategy.USAGE_BASED_ROUTING
        ):
            self.lowesttpm_logger = LowestTPMLoggingHandler(
                router_cache=self.cache,
                model_list=self.model_list,
                routing_args=routing_strategy_args,
            )
            if isinstance(litellm.callbacks, list):
                litellm.callbacks.append(self.lowesttpm_logger)  # type: ignore
        elif (
            routing_strategy == RoutingStrategy.USAGE_BASED_ROUTING_V2.value
            or routing_strategy == RoutingStrategy.USAGE_BASED_ROUTING_V2
        ):
            self.lowesttpm_logger_v2 = LowestTPMLoggingHandler_v2(
                router_cache=self.cache,
                model_list=self.model_list,
                routing_args=routing_strategy_args,
            )
            if isinstance(litellm.callbacks, list):
                litellm.callbacks.append(self.lowesttpm_logger_v2)  # type: ignore
        elif (
            routing_strategy == RoutingStrategy.LATENCY_BASED.value
            or routing_strategy == RoutingStrategy.LATENCY_BASED
        ):
            self.lowestlatency_logger = LowestLatencyLoggingHandler(
                router_cache=self.cache,
                model_list=self.model_list,
                routing_args=routing_strategy_args,
            )
            if isinstance(litellm.callbacks, list):
                litellm.callbacks.append(self.lowestlatency_logger)  # type: ignore
        elif (
            routing_strategy == RoutingStrategy.COST_BASED.value
            or routing_strategy == RoutingStrategy.COST_BASED
        ):
            self.lowestcost_logger = LowestCostLoggingHandler(
                router_cache=self.cache,
                model_list=self.model_list,
                routing_args={},
            )
            if isinstance(litellm.callbacks, list):
                litellm.callbacks.append(self.lowestcost_logger)  # type: ignore
        else:
            pass

    def print_deployment(self, deployment: dict):
        """
        returns a copy of the deployment with the api key masked

        Only returns 2 characters of the api key and masks the rest with * (10 *).
        """
        try:
            _deployment_copy = copy.deepcopy(deployment)
            litellm_params: dict = _deployment_copy["litellm_params"]
            if "api_key" in litellm_params:
                litellm_params["api_key"] = litellm_params["api_key"][:2] + "*" * 10
            return _deployment_copy
        except Exception as e:
            verbose_router_logger.debug(
                f"Error occurred while printing deployment - {str(e)}"
            )
            raise e

    ### COMPLETION, EMBEDDING, IMG GENERATION FUNCTIONS

    def completion(
        self, model: str, messages: List[Dict[str, str]], **kwargs
    ) -> Union[ModelResponse, CustomStreamWrapper]:
        """
        Example usage:
        response = router.completion(model="gpt-3.5-turbo", messages=[{"role": "user", "content": "Hey, how's it going?"}]
        """
        try:
            verbose_router_logger.debug(f"router.completion(model={model},..)")
            kwargs["model"] = model
            kwargs["messages"] = messages
            kwargs["original_function"] = self._completion
            kwargs.get("request_timeout", self.timeout)
            kwargs["num_retries"] = kwargs.get("num_retries", self.num_retries)
            kwargs.setdefault("metadata", {}).update({"model_group": model})
            response = self.function_with_fallbacks(**kwargs)
            return response
        except Exception as e:
            raise e

    def _completion(
        self, model: str, messages: List[Dict[str, str]], **kwargs
    ) -> Union[ModelResponse, CustomStreamWrapper]:
        model_name = None
        try:
            # pick the one that is available (lowest TPM/RPM)
            deployment = self.get_available_deployment(
                model=model,
                messages=messages,
                specific_deployment=kwargs.pop("specific_deployment", None),
            )
            self._update_kwargs_with_deployment(deployment=deployment, kwargs=kwargs)

            data = deployment["litellm_params"].copy()
            model_name = data["model"]
            potential_model_client = self._get_client(
                deployment=deployment, kwargs=kwargs
            )
            # check if provided keys == client keys #
            dynamic_api_key = kwargs.get("api_key", None)
            if (
                dynamic_api_key is not None
                and potential_model_client is not None
                and dynamic_api_key != potential_model_client.api_key
            ):
                model_client = None
            else:
                model_client = potential_model_client

            ### DEPLOYMENT-SPECIFIC PRE-CALL CHECKS ### (e.g. update rpm pre-call. Raise error, if deployment over limit)
            self.routing_strategy_pre_call_checks(deployment=deployment)

            response = litellm.completion(
                **{
                    **data,
                    "messages": messages,
                    "caching": self.cache_responses,
                    "client": model_client,
                    **kwargs,
                }
            )
            verbose_router_logger.info(
                f"litellm.completion(model={model_name})\033[32m 200 OK\033[0m"
            )

            ## CHECK CONTENT FILTER ERROR ##
            if isinstance(response, ModelResponse):
                _should_raise = self._should_raise_content_policy_error(
                    model=model, response=response, kwargs=kwargs
                )
                if _should_raise:
                    raise litellm.ContentPolicyViolationError(
                        message="Response output was blocked.",
                        model=model,
                        llm_provider="",
                    )

            return response
        except Exception as e:
            verbose_router_logger.info(
                f"litellm.completion(model={model_name})\033[31m Exception {str(e)}\033[0m"
            )
            raise e

    # fmt: off

    @overload
    async def acompletion(
        self, model: str, messages: List[Dict[str, str]], stream: Literal[True], **kwargs
    ) -> CustomStreamWrapper: 
        ...

    @overload
    async def acompletion(
        self, model: str, messages: List[Dict[str, str]], stream: Literal[False] = False, **kwargs
    ) -> ModelResponse: 
        ...

    @overload
    async def acompletion(
        self, model: str, messages: List[Dict[str, str]], stream: Union[Literal[True], Literal[False]] = False, **kwargs
    ) -> Union[CustomStreamWrapper, ModelResponse]: 
        ...

    # fmt: on

    # The actual implementation of the function
    async def acompletion(
        self, model: str, messages: List[Dict[str, str]], stream: bool = False, **kwargs
    ):
        try:
            kwargs["model"] = model
            kwargs["messages"] = messages
            kwargs["stream"] = stream
            kwargs["original_function"] = self._acompletion
            kwargs["num_retries"] = kwargs.get("num_retries", self.num_retries)

            kwargs.setdefault("metadata", {}).update({"model_group": model})

            request_priority = kwargs.get("priority") or self.default_priority

            start_time = time.time()
            if request_priority is not None and isinstance(request_priority, int):
                response = await self.schedule_acompletion(**kwargs)
            else:
                response = await self.async_function_with_fallbacks(**kwargs)
            end_time = time.time()
            _duration = end_time - start_time
            asyncio.create_task(
                self.service_logger_obj.async_service_success_hook(
                    service=ServiceTypes.ROUTER,
                    duration=_duration,
                    call_type="acompletion",
                    start_time=start_time,
                    end_time=end_time,
                    parent_otel_span=_get_parent_otel_span_from_kwargs(kwargs),
                )
            )

            return response
        except Exception as e:
            asyncio.create_task(
                send_llm_exception_alert(
                    litellm_router_instance=self,
                    request_kwargs=kwargs,
                    error_traceback_str=traceback.format_exc(),
                    original_exception=e,
                )
            )
            raise e

    async def _acompletion(
        self, model: str, messages: List[Dict[str, str]], **kwargs
    ) -> Union[ModelResponse, CustomStreamWrapper]:
        """
        - Get an available deployment
        - call it with a semaphore over the call
        - semaphore specific to it's rpm
        - in the semaphore,  make a check against it's local rpm before running
        """
        model_name = None
        try:
            verbose_router_logger.debug(
                f"Inside _acompletion()- model: {model}; kwargs: {kwargs}"
            )
            parent_otel_span = _get_parent_otel_span_from_kwargs(kwargs)
            start_time = time.time()
            deployment = await self.async_get_available_deployment(
                model=model,
                messages=messages,
                specific_deployment=kwargs.pop("specific_deployment", None),
                request_kwargs=kwargs,
            )
            end_time = time.time()
            _duration = end_time - start_time
            asyncio.create_task(
                self.service_logger_obj.async_service_success_hook(
                    service=ServiceTypes.ROUTER,
                    duration=_duration,
                    call_type="async_get_available_deployment",
                    start_time=start_time,
                    end_time=end_time,
                    parent_otel_span=_get_parent_otel_span_from_kwargs(kwargs),
                )
            )

            # debug how often this deployment picked

            self._track_deployment_metrics(
                deployment=deployment, parent_otel_span=parent_otel_span
            )
            self._update_kwargs_with_deployment(deployment=deployment, kwargs=kwargs)

            data = deployment["litellm_params"].copy()
            model_name = data["model"]

            model_client = self._get_async_openai_model_client(
                deployment=deployment,
                kwargs=kwargs,
            )
            self.total_calls[model_name] += 1

            timeout: Optional[Union[float, int]] = self._get_timeout(
                kwargs=kwargs, data=data
            )

            _response = litellm.acompletion(
                **{
                    **data,
                    "messages": messages,
                    "caching": self.cache_responses,
                    "client": model_client,
                    "timeout": timeout,
                    **kwargs,
                }
            )

            logging_obj: Optional[LiteLLMLogging] = kwargs.get(
                "litellm_logging_obj", None
            )

            rpm_semaphore = self._get_client(
                deployment=deployment,
                kwargs=kwargs,
                client_type="max_parallel_requests",
            )
            if rpm_semaphore is not None and isinstance(
                rpm_semaphore, asyncio.Semaphore
            ):
                async with rpm_semaphore:
                    """
                    - Check rpm limits before making the call
                    - If allowed, increment the rpm limit (allows global value to be updated, concurrency-safe)
                    """
                    await self.async_routing_strategy_pre_call_checks(
                        deployment=deployment,
                        logging_obj=logging_obj,
                        parent_otel_span=parent_otel_span,
                    )
                    response = await _response
            else:
                await self.async_routing_strategy_pre_call_checks(
                    deployment=deployment,
                    logging_obj=logging_obj,
                    parent_otel_span=parent_otel_span,
                )
                response = await _response

            ## CHECK CONTENT FILTER ERROR ##
            if isinstance(response, ModelResponse):
                _should_raise = self._should_raise_content_policy_error(
                    model=model, response=response, kwargs=kwargs
                )
                if _should_raise:
                    raise litellm.ContentPolicyViolationError(
                        message="Response output was blocked.",
                        model=model,
                        llm_provider="",
                    )

            self.success_calls[model_name] += 1
            verbose_router_logger.info(
                f"litellm.acompletion(model={model_name})\033[32m 200 OK\033[0m"
            )
            # debug how often this deployment picked
            self._track_deployment_metrics(
                deployment=deployment,
                response=response,
                parent_otel_span=parent_otel_span,
            )

            return response
        except Exception as e:
            verbose_router_logger.info(
                f"litellm.acompletion(model={model_name})\033[31m Exception {str(e)}\033[0m"
            )
            if model_name is not None:
                self.fail_calls[model_name] += 1
            raise e

    def _update_kwargs_with_default_litellm_params(self, kwargs: dict) -> None:
        """
        Adds default litellm params to kwargs, if set.
        """
        for k, v in self.default_litellm_params.items():
            if (
                k not in kwargs and v is not None
            ):  # prioritize model-specific params > default router params
                kwargs[k] = v
            elif k == "metadata":
                kwargs[k].update(v)

    def _update_kwargs_with_deployment(self, deployment: dict, kwargs: dict) -> None:
        """
        2 jobs:
        - Adds selected deployment, model_info and api_base to kwargs["metadata"] (used for logging)
        - Adds default litellm params to kwargs, if set.
        """
        kwargs.setdefault("metadata", {}).update(
            {
                "deployment": deployment["litellm_params"]["model"],
                "model_info": deployment.get("model_info", {}),
                "api_base": deployment.get("litellm_params", {}).get("api_base"),
            }
        )
        kwargs["model_info"] = deployment.get("model_info", {})
        self._update_kwargs_with_default_litellm_params(kwargs=kwargs)

    def _get_async_openai_model_client(self, deployment: dict, kwargs: dict):
        """
        Helper to get AsyncOpenAI or AsyncAzureOpenAI client that was created for the deployment

        The same OpenAI client is re-used to optimize latency / performance in production

        If dynamic api key is provided:
            Do not re-use the client. Pass model_client=None. The OpenAI/ AzureOpenAI client will be recreated in the handler for the llm provider
        """
        potential_model_client = self._get_client(
            deployment=deployment, kwargs=kwargs, client_type="async"
        )

        # check if provided keys == client keys #
        dynamic_api_key = kwargs.get("api_key", None)
        if (
            dynamic_api_key is not None
            and potential_model_client is not None
            and dynamic_api_key != potential_model_client.api_key
        ):
            model_client = None
        else:
            model_client = potential_model_client

        return model_client

    def _get_timeout(self, kwargs: dict, data: dict) -> Optional[Union[float, int]]:
        """Helper to get timeout from kwargs or deployment params"""
        timeout = (
            data.get(
                "timeout", None
            )  # timeout set on litellm_params for this deployment
            or data.get(
                "request_timeout", None
            )  # timeout set on litellm_params for this deployment
            or self.timeout  # timeout set on router
            or kwargs.get(
                "timeout", None
            )  # this uses default_litellm_params when nothing is set
        )

        return timeout

    async def abatch_completion(
        self,
        models: List[str],
        messages: Union[List[Dict[str, str]], List[List[Dict[str, str]]]],
        **kwargs,
    ):
        """
        Async Batch Completion. Used for 2 scenarios:
        1. Batch Process 1 request to N models on litellm.Router. Pass messages as List[Dict[str, str]] to use this
        2. Batch Process N requests to M models on litellm.Router. Pass messages as List[List[Dict[str, str]]] to use this

        Example Request for 1 request to N models:
        ```
            response = await router.abatch_completion(
                models=["gpt-3.5-turbo", "groq-llama"],
                messages=[
                    {"role": "user", "content": "is litellm becoming a better product ?"}
                ],
                max_tokens=15,
            )
        ```


        Example Request for N requests to M models:
        ```
            response = await router.abatch_completion(
                models=["gpt-3.5-turbo", "groq-llama"],
                messages=[
                    [{"role": "user", "content": "is litellm becoming a better product ?"}],
                    [{"role": "user", "content": "who is this"}],
                ],
            )
        ```
        """
        ############## Helpers for async completion ##################

        async def _async_completion_no_exceptions(
            model: str, messages: List[Dict[str, str]], **kwargs
        ):
            """
            Wrapper around self.async_completion that catches exceptions and returns them as a result
            """
            try:
                return await self.acompletion(model=model, messages=messages, **kwargs)
            except Exception as e:
                return e

        async def _async_completion_no_exceptions_return_idx(
            model: str,
            messages: List[Dict[str, str]],
            idx: int,  # index of message this response corresponds to
            **kwargs,
        ):
            """
            Wrapper around self.async_completion that catches exceptions and returns them as a result
            """
            try:
                return (
                    await self.acompletion(model=model, messages=messages, **kwargs),
                    idx,
                )
            except Exception as e:
                return e, idx

        ############## Helpers for async completion ##################

        if isinstance(messages, list) and all(isinstance(m, dict) for m in messages):
            _tasks = []
            for model in models:
                # add each task but if the task fails
                _tasks.append(_async_completion_no_exceptions(model=model, messages=messages, **kwargs))  # type: ignore
            response = await asyncio.gather(*_tasks)
            return response
        elif isinstance(messages, list) and all(isinstance(m, list) for m in messages):
            _tasks = []
            for idx, message in enumerate(messages):
                for model in models:
                    # Request Number X, Model Number Y
                    _tasks.append(
                        _async_completion_no_exceptions_return_idx(
                            model=model, idx=idx, messages=message, **kwargs  # type: ignore
                        )
                    )
            responses = await asyncio.gather(*_tasks)
            final_responses: List[List[Any]] = [[] for _ in range(len(messages))]
            for response in responses:
                if isinstance(response, tuple):
                    final_responses[response[1]].append(response[0])
                else:
                    final_responses[0].append(response)
            return final_responses

    async def abatch_completion_one_model_multiple_requests(
        self, model: str, messages: List[List[Dict[str, str]]], **kwargs
    ):
        """
        Async Batch Completion - Batch Process multiple Messages to one model_group on litellm.Router

        Use this for sending multiple requests to 1 model

        Args:
            model (List[str]): model group
            messages (List[List[Dict[str, str]]]): list of messages. Each element in the list is one request
            **kwargs: additional kwargs
        Usage:
            response = await self.abatch_completion_one_model_multiple_requests(
                model="gpt-3.5-turbo",
                messages=[
                    [{"role": "user", "content": "hello"}, {"role": "user", "content": "tell me something funny"}],
                    [{"role": "user", "content": "hello good mornign"}],
                ]
            )
        """

        async def _async_completion_no_exceptions(
            model: str, messages: List[Dict[str, str]], **kwargs
        ):
            """
            Wrapper around self.async_completion that catches exceptions and returns them as a result
            """
            try:
                return await self.acompletion(model=model, messages=messages, **kwargs)
            except Exception as e:
                return e

        _tasks = []
        for message_request in messages:
            # add each task but if the task fails
            _tasks.append(
                _async_completion_no_exceptions(
                    model=model, messages=message_request, **kwargs
                )
            )

        response = await asyncio.gather(*_tasks)
        return response

    # fmt: off

    @overload
    async def abatch_completion_fastest_response(
        self, model: str, messages: List[Dict[str, str]], stream: Literal[True], **kwargs
    ) -> CustomStreamWrapper:
        ...



    @overload
    async def abatch_completion_fastest_response(
        self, model: str, messages: List[Dict[str, str]], stream: Literal[False] = False, **kwargs
    ) -> ModelResponse:
        ...

    # fmt: on

    async def abatch_completion_fastest_response(
        self,
        model: str,
        messages: List[Dict[str, str]],
        stream: bool = False,
        **kwargs,
    ):
        """
        model - List of comma-separated model names. E.g. model="gpt-4, gpt-3.5-turbo"

        Returns fastest response from list of model names. OpenAI-compatible endpoint.
        """
        models = [m.strip() for m in model.split(",")]

        async def _async_completion_no_exceptions(
            model: str, messages: List[Dict[str, str]], stream: bool, **kwargs: Any
        ) -> Union[ModelResponse, CustomStreamWrapper, Exception]:
            """
            Wrapper around self.acompletion that catches exceptions and returns them as a result
            """
            try:
                return await self.acompletion(model=model, messages=messages, stream=stream, **kwargs)  # type: ignore
            except asyncio.CancelledError:
                verbose_router_logger.debug(
                    "Received 'task.cancel'. Cancelling call w/ model={}.".format(model)
                )
                raise
            except Exception as e:
                return e

        pending_tasks = []  # type: ignore

        async def check_response(task: asyncio.Task):
            nonlocal pending_tasks
            try:
                result = await task
                if isinstance(result, (ModelResponse, CustomStreamWrapper)):
                    verbose_router_logger.debug(
                        "Received successful response. Cancelling other LLM API calls."
                    )
                    # If a desired response is received, cancel all other pending tasks
                    for t in pending_tasks:
                        t.cancel()
                    return result
            except Exception:
                # Ignore exceptions, let the loop handle them
                pass
            finally:
                # Remove the task from pending tasks if it finishes
                try:
                    pending_tasks.remove(task)
                except KeyError:
                    pass

        for model in models:
            task = asyncio.create_task(
                _async_completion_no_exceptions(
                    model=model, messages=messages, stream=stream, **kwargs
                )
            )
            pending_tasks.append(task)

        # Await the first task to complete successfully
        while pending_tasks:
            done, pending_tasks = await asyncio.wait(  # type: ignore
                pending_tasks, return_when=asyncio.FIRST_COMPLETED
            )
            for completed_task in done:
                result = await check_response(completed_task)
                if result is not None:
                    # Return the first successful result
                    result._hidden_params["fastest_response_batch_completion"] = True
                    return result

        # If we exit the loop without returning, all tasks failed
        raise Exception("All tasks failed")

    ### SCHEDULER ###

    # fmt: off

    @overload
    async def schedule_acompletion(
        self, model: str, messages: List[Dict[str, str]], priority: int, stream: Literal[False] = False, **kwargs
    ) -> ModelResponse: 
        ...
    
    @overload
    async def schedule_acompletion(
        self, model: str, messages: List[Dict[str, str]], priority: int, stream: Literal[True], **kwargs
    ) -> CustomStreamWrapper: 
        ...

    # fmt: on

    async def schedule_acompletion(
        self,
        model: str,
        messages: List[Dict[str, str]],
        priority: int,
        stream=False,
        **kwargs,
    ):
        parent_otel_span = _get_parent_otel_span_from_kwargs(kwargs)
        ### FLOW ITEM ###
        _request_id = str(uuid.uuid4())
        item = FlowItem(
            priority=priority,  # 👈 SET PRIORITY FOR REQUEST
            request_id=_request_id,  # 👈 SET REQUEST ID
            model_name="gpt-3.5-turbo",  # 👈 SAME as 'Router'
        )
        ### [fin] ###

        ## ADDS REQUEST TO QUEUE ##
        await self.scheduler.add_request(request=item)

        ## POLL QUEUE
        end_time = time.time() + self.timeout
        curr_time = time.time()
        poll_interval = self.scheduler.polling_interval  # poll every 3ms
        make_request = False

        while curr_time < end_time:
            _healthy_deployments, _ = await self._async_get_healthy_deployments(
                model=model, parent_otel_span=parent_otel_span
            )
            make_request = await self.scheduler.poll(  ## POLL QUEUE ## - returns 'True' if there's healthy deployments OR if request is at top of queue
                id=item.request_id,
                model_name=item.model_name,
                health_deployments=_healthy_deployments,
            )
            if make_request:  ## IF TRUE -> MAKE REQUEST
                break
            else:  ## ELSE -> loop till default_timeout
                await asyncio.sleep(poll_interval)
                curr_time = time.time()

        if make_request:
            try:
                _response = await self.acompletion(
                    model=model, messages=messages, stream=stream, **kwargs
                )
                _response._hidden_params.setdefault("additional_headers", {})
                _response._hidden_params["additional_headers"].update(
                    {"x-litellm-request-prioritization-used": True}
                )
                return _response
            except Exception as e:
                setattr(e, "priority", priority)
                raise e
        else:
            raise litellm.Timeout(
                message="Request timed out while polling queue",
                model=model,
                llm_provider="openai",
            )

    def image_generation(self, prompt: str, model: str, **kwargs):
        try:
            kwargs["model"] = model
            kwargs["prompt"] = prompt
            kwargs["original_function"] = self._image_generation
            kwargs["num_retries"] = kwargs.get("num_retries", self.num_retries)
            kwargs.get("request_timeout", self.timeout)
            kwargs.setdefault("metadata", {}).update({"model_group": model})
            response = self.function_with_fallbacks(**kwargs)

            return response
        except Exception as e:
            raise e

    def _image_generation(self, prompt: str, model: str, **kwargs):
        model_name = ""
        try:
            verbose_router_logger.debug(
                f"Inside _image_generation()- model: {model}; kwargs: {kwargs}"
            )
            deployment = self.get_available_deployment(
                model=model,
                messages=[{"role": "user", "content": "prompt"}],
                specific_deployment=kwargs.pop("specific_deployment", None),
            )
            self._update_kwargs_with_deployment(deployment=deployment, kwargs=kwargs)
            data = deployment["litellm_params"].copy()

            model_client = self._get_async_openai_model_client(
                deployment=deployment,
                kwargs=kwargs,
            )

            self.total_calls[model_name] += 1

            ### DEPLOYMENT-SPECIFIC PRE-CALL CHECKS ### (e.g. update rpm pre-call. Raise error, if deployment over limit)
            self.routing_strategy_pre_call_checks(deployment=deployment)

            response = litellm.image_generation(
                **{
                    **data,
                    "prompt": prompt,
                    "caching": self.cache_responses,
                    "client": model_client,
                    **kwargs,
                }
            )
            self.success_calls[model_name] += 1
            verbose_router_logger.info(
                f"litellm.image_generation(model={model_name})\033[32m 200 OK\033[0m"
            )
            return response
        except Exception as e:
            verbose_router_logger.info(
                f"litellm.image_generation(model={model_name})\033[31m Exception {str(e)}\033[0m"
            )
            if model_name is not None:
                self.fail_calls[model_name] += 1
            raise e

    async def aimage_generation(self, prompt: str, model: str, **kwargs):
        try:
            kwargs["model"] = model
            kwargs["prompt"] = prompt
            kwargs["original_function"] = self._aimage_generation
            kwargs["num_retries"] = kwargs.get("num_retries", self.num_retries)
            kwargs.get("request_timeout", self.timeout)
            kwargs.setdefault("metadata", {}).update({"model_group": model})
            response = await self.async_function_with_fallbacks(**kwargs)

            return response
        except Exception as e:
            asyncio.create_task(
                send_llm_exception_alert(
                    litellm_router_instance=self,
                    request_kwargs=kwargs,
                    error_traceback_str=traceback.format_exc(),
                    original_exception=e,
                )
            )
            raise e

    async def _aimage_generation(self, prompt: str, model: str, **kwargs):
        model_name = model
        try:
            verbose_router_logger.debug(
                f"Inside _image_generation()- model: {model}; kwargs: {kwargs}"
            )
            parent_otel_span = _get_parent_otel_span_from_kwargs(kwargs)
            deployment = await self.async_get_available_deployment(
                model=model,
                messages=[{"role": "user", "content": "prompt"}],
                specific_deployment=kwargs.pop("specific_deployment", None),
            )
            self._update_kwargs_with_deployment(deployment=deployment, kwargs=kwargs)

            data = deployment["litellm_params"].copy()
            model_name = data["model"]

            model_client = self._get_async_openai_model_client(
                deployment=deployment,
                kwargs=kwargs,
            )

            self.total_calls[model_name] += 1
            response = litellm.aimage_generation(
                **{
                    **data,
                    "prompt": prompt,
                    "caching": self.cache_responses,
                    "client": model_client,
                    **kwargs,
                }
            )

            ### CONCURRENCY-SAFE RPM CHECKS ###
            rpm_semaphore = self._get_client(
                deployment=deployment,
                kwargs=kwargs,
                client_type="max_parallel_requests",
            )

            if rpm_semaphore is not None and isinstance(
                rpm_semaphore, asyncio.Semaphore
            ):
                async with rpm_semaphore:
                    """
                    - Check rpm limits before making the call
                    - If allowed, increment the rpm limit (allows global value to be updated, concurrency-safe)
                    """
                    await self.async_routing_strategy_pre_call_checks(
                        deployment=deployment, parent_otel_span=parent_otel_span
                    )
                    response = await response
            else:
                await self.async_routing_strategy_pre_call_checks(
                    deployment=deployment, parent_otel_span=parent_otel_span
                )
                response = await response

            self.success_calls[model_name] += 1
            verbose_router_logger.info(
                f"litellm.aimage_generation(model={model_name})\033[32m 200 OK\033[0m"
            )
            return response
        except Exception as e:
            verbose_router_logger.info(
                f"litellm.aimage_generation(model={model_name})\033[31m Exception {str(e)}\033[0m"
            )
            if model_name is not None:
                self.fail_calls[model_name] += 1
            raise e

    async def atranscription(self, file: FileTypes, model: str, **kwargs):
        """
        Example Usage:

        ```
        from litellm import Router
        client = Router(model_list = [
            {
                "model_name": "whisper",
                "litellm_params": {
                    "model": "whisper-1",
                },
            },
        ])

        audio_file = open("speech.mp3", "rb")
        transcript = await client.atranscription(
        model="whisper",
        file=audio_file
        )

        ```
        """
        try:
            kwargs["model"] = model
            kwargs["file"] = file
            kwargs["original_function"] = self._atranscription
            kwargs["num_retries"] = kwargs.get("num_retries", self.num_retries)
            kwargs.get("request_timeout", self.timeout)
            kwargs.setdefault("metadata", {}).update({"model_group": model})
            response = await self.async_function_with_fallbacks(**kwargs)

            return response
        except Exception as e:
            asyncio.create_task(
                send_llm_exception_alert(
                    litellm_router_instance=self,
                    request_kwargs=kwargs,
                    error_traceback_str=traceback.format_exc(),
                    original_exception=e,
                )
            )
            raise e

    async def _atranscription(self, file: FileTypes, model: str, **kwargs):
        model_name = model
        try:
            verbose_router_logger.debug(
                f"Inside _atranscription()- model: {model}; kwargs: {kwargs}"
            )
            parent_otel_span = _get_parent_otel_span_from_kwargs(kwargs)
            deployment = await self.async_get_available_deployment(
                model=model,
                messages=[{"role": "user", "content": "prompt"}],
                specific_deployment=kwargs.pop("specific_deployment", None),
            )

            self._update_kwargs_with_deployment(deployment=deployment, kwargs=kwargs)
            data = deployment["litellm_params"].copy()
            model_client = self._get_async_openai_model_client(
                deployment=deployment,
                kwargs=kwargs,
            )

            self.total_calls[model_name] += 1
            response = litellm.atranscription(
                **{
                    **data,
                    "file": file,
                    "caching": self.cache_responses,
                    "client": model_client,
                    **kwargs,
                }
            )

            ### CONCURRENCY-SAFE RPM CHECKS ###
            rpm_semaphore = self._get_client(
                deployment=deployment,
                kwargs=kwargs,
                client_type="max_parallel_requests",
            )

            if rpm_semaphore is not None and isinstance(
                rpm_semaphore, asyncio.Semaphore
            ):
                async with rpm_semaphore:
                    """
                    - Check rpm limits before making the call
                    - If allowed, increment the rpm limit (allows global value to be updated, concurrency-safe)
                    """
                    await self.async_routing_strategy_pre_call_checks(
                        deployment=deployment, parent_otel_span=parent_otel_span
                    )
                    response = await response
            else:
                await self.async_routing_strategy_pre_call_checks(
                    deployment=deployment, parent_otel_span=parent_otel_span
                )
                response = await response

            self.success_calls[model_name] += 1
            verbose_router_logger.info(
                f"litellm.atranscription(model={model_name})\033[32m 200 OK\033[0m"
            )
            return response
        except Exception as e:
            verbose_router_logger.info(
                f"litellm.atranscription(model={model_name})\033[31m Exception {str(e)}\033[0m"
            )
            if model_name is not None:
                self.fail_calls[model_name] += 1
            raise e

    async def aspeech(self, model: str, input: str, voice: str, **kwargs):
        """
        Example Usage:

        ```
        from litellm import Router
        client = Router(model_list = [
            {
                "model_name": "tts",
                "litellm_params": {
                    "model": "tts-1",
                },
            },
        ])

        async with client.aspeech(
            model="tts",
            voice="alloy",
            input="the quick brown fox jumped over the lazy dogs",
            api_base=None,
            api_key=None,
            organization=None,
            project=None,
            max_retries=1,
            timeout=600,
            client=None,
            optional_params={},
        ) as response:
            response.stream_to_file(speech_file_path)

        ```
        """
        try:
            kwargs["input"] = input
            kwargs["voice"] = voice

            deployment = await self.async_get_available_deployment(
                model=model,
                messages=[{"role": "user", "content": "prompt"}],
                specific_deployment=kwargs.pop("specific_deployment", None),
            )
            kwargs.setdefault("metadata", {}).update(
                {
                    "deployment": deployment["litellm_params"]["model"],
                    "model_info": deployment.get("model_info", {}),
                }
            )
            kwargs["model_info"] = deployment.get("model_info", {})
            data = deployment["litellm_params"].copy()
            data["model"]
            for k, v in self.default_litellm_params.items():
                if (
                    k not in kwargs
                ):  # prioritize model-specific params > default router params
                    kwargs[k] = v
                elif k == "metadata":
                    kwargs[k].update(v)

            potential_model_client = self._get_client(
                deployment=deployment, kwargs=kwargs, client_type="async"
            )
            # check if provided keys == client keys #
            dynamic_api_key = kwargs.get("api_key", None)
            if (
                dynamic_api_key is not None
                and potential_model_client is not None
                and dynamic_api_key != potential_model_client.api_key
            ):
                pass
            else:
                pass

            response = await litellm.aspeech(**data, **kwargs)

            return response
        except Exception as e:
            asyncio.create_task(
                send_llm_exception_alert(
                    litellm_router_instance=self,
                    request_kwargs=kwargs,
                    error_traceback_str=traceback.format_exc(),
                    original_exception=e,
                )
            )
            raise e

    async def amoderation(self, model: str, input: str, **kwargs):
        try:
            kwargs["model"] = model
            kwargs["input"] = input
            kwargs["original_function"] = self._amoderation
            kwargs["num_retries"] = kwargs.get("num_retries", self.num_retries)
            kwargs.get("request_timeout", self.timeout)
            kwargs.setdefault("metadata", {}).update({"model_group": model})

            response = await self.async_function_with_fallbacks(**kwargs)

            return response
        except Exception as e:
            asyncio.create_task(
                send_llm_exception_alert(
                    litellm_router_instance=self,
                    request_kwargs=kwargs,
                    error_traceback_str=traceback.format_exc(),
                    original_exception=e,
                )
            )
            raise e

    async def _amoderation(self, model: str, input: str, **kwargs):
        model_name = None
        try:
            verbose_router_logger.debug(
                f"Inside _moderation()- model: {model}; kwargs: {kwargs}"
            )
            deployment = await self.async_get_available_deployment(
                model=model,
                input=input,
                specific_deployment=kwargs.pop("specific_deployment", None),
            )
            self._update_kwargs_with_deployment(deployment=deployment, kwargs=kwargs)
            data = deployment["litellm_params"].copy()
            model_name = data["model"]
            model_client = self._get_async_openai_model_client(
                deployment=deployment,
                kwargs=kwargs,
            )
            self.total_calls[model_name] += 1

            timeout: Optional[Union[float, int]] = self._get_timeout(
                kwargs=kwargs,
                data=data,
            )

            response = await litellm.amoderation(
                **{
                    **data,
                    "input": input,
                    "caching": self.cache_responses,
                    "client": model_client,
                    "timeout": timeout,
                    **kwargs,
                }
            )

            self.success_calls[model_name] += 1
            verbose_router_logger.info(
                f"litellm.amoderation(model={model_name})\033[32m 200 OK\033[0m"
            )
            return response
        except Exception as e:
            verbose_router_logger.info(
                f"litellm.amoderation(model={model_name})\033[31m Exception {str(e)}\033[0m"
            )
            if model_name is not None:
                self.fail_calls[model_name] += 1
            raise e

    async def arerank(self, model: str, **kwargs):
        try:
            kwargs["model"] = model
            kwargs["input"] = input
            kwargs["original_function"] = self._arerank
            kwargs["num_retries"] = kwargs.get("num_retries", self.num_retries)
            kwargs.get("request_timeout", self.timeout)
            kwargs.setdefault("metadata", {}).update({"model_group": model})

            response = await self.async_function_with_fallbacks(**kwargs)

            return response
        except Exception as e:
            asyncio.create_task(
                send_llm_exception_alert(
                    litellm_router_instance=self,
                    request_kwargs=kwargs,
                    error_traceback_str=traceback.format_exc(),
                    original_exception=e,
                )
            )
            raise e

    async def _arerank(self, model: str, **kwargs):
        model_name = None
        try:
            verbose_router_logger.debug(
                f"Inside _rerank()- model: {model}; kwargs: {kwargs}"
            )
            deployment = await self.async_get_available_deployment(
                model=model,
                specific_deployment=kwargs.pop("specific_deployment", None),
            )
            self._update_kwargs_with_deployment(deployment=deployment, kwargs=kwargs)
            data = deployment["litellm_params"].copy()
            model_name = data["model"]

            model_client = self._get_async_openai_model_client(
                deployment=deployment,
                kwargs=kwargs,
            )
            self.total_calls[model_name] += 1

            timeout: Optional[Union[float, int]] = self._get_timeout(
                kwargs=kwargs,
                data=data,
            )

            response = await litellm.arerank(
                **{
                    **data,
                    "caching": self.cache_responses,
                    "client": model_client,
                    "timeout": timeout,
                    **kwargs,
                }
            )

            self.success_calls[model_name] += 1
            verbose_router_logger.info(
                f"litellm.arerank(model={model_name})\033[32m 200 OK\033[0m"
            )
            return response
        except Exception as e:
            verbose_router_logger.info(
                f"litellm.arerank(model={model_name})\033[31m Exception {str(e)}\033[0m"
            )
            if model_name is not None:
                self.fail_calls[model_name] += 1
            raise e

    async def _arealtime(self, model: str, **kwargs):
        messages = [{"role": "user", "content": "dummy-text"}]
        try:
            kwargs["num_retries"] = kwargs.get("num_retries", self.num_retries)
            kwargs.get("request_timeout", self.timeout)
            kwargs.setdefault("metadata", {}).update({"model_group": model})

            # pick the one that is available (lowest TPM/RPM)
            deployment = await self.async_get_available_deployment(
                model=model,
                messages=messages,
                specific_deployment=kwargs.pop("specific_deployment", None),
            )

            data = deployment["litellm_params"].copy()
            for k, v in self.default_litellm_params.items():
                if (
                    k not in kwargs
                ):  # prioritize model-specific params > default router params
                    kwargs[k] = v
                elif k == "metadata":
                    kwargs[k].update(v)

            return await litellm._arealtime(**{**data, "caching": self.cache_responses, **kwargs})  # type: ignore
        except Exception as e:
            traceback.print_exc()
            if self.num_retries > 0:
                kwargs["model"] = model
                kwargs["messages"] = messages
                kwargs["original_function"] = self._arealtime
                return self.function_with_retries(**kwargs)
            else:
                raise e

    def text_completion(
        self,
        model: str,
        prompt: str,
        is_retry: Optional[bool] = False,
        is_fallback: Optional[bool] = False,
        is_async: Optional[bool] = False,
        **kwargs,
    ):
        messages = [{"role": "user", "content": prompt}]
        try:
            kwargs["model"] = model
            kwargs["prompt"] = prompt
            kwargs["num_retries"] = kwargs.get("num_retries", self.num_retries)
            kwargs.get("request_timeout", self.timeout)
            kwargs.setdefault("metadata", {}).update({"model_group": model})

            # pick the one that is available (lowest TPM/RPM)
            deployment = self.get_available_deployment(
                model=model,
                messages=messages,
                specific_deployment=kwargs.pop("specific_deployment", None),
            )

            data = deployment["litellm_params"].copy()
            for k, v in self.default_litellm_params.items():
                if (
                    k not in kwargs
                ):  # prioritize model-specific params > default router params
                    kwargs[k] = v
                elif k == "metadata":
                    kwargs[k].update(v)

            # call via litellm.completion()
            return litellm.text_completion(**{**data, "prompt": prompt, "caching": self.cache_responses, **kwargs})  # type: ignore
        except Exception as e:
            raise e

    async def atext_completion(
        self,
        model: str,
        prompt: str,
        is_retry: Optional[bool] = False,
        is_fallback: Optional[bool] = False,
        is_async: Optional[bool] = False,
        **kwargs,
    ):
        try:
            kwargs["model"] = model
            kwargs["prompt"] = prompt
            kwargs["original_function"] = self._atext_completion
            kwargs["num_retries"] = kwargs.get("num_retries", self.num_retries)
            kwargs.get("request_timeout", self.timeout)
            kwargs.setdefault("metadata", {}).update({"model_group": model})
            response = await self.async_function_with_fallbacks(**kwargs)

            return response
        except Exception as e:
            asyncio.create_task(
                send_llm_exception_alert(
                    litellm_router_instance=self,
                    request_kwargs=kwargs,
                    error_traceback_str=traceback.format_exc(),
                    original_exception=e,
                )
            )
            raise e

    async def _atext_completion(self, model: str, prompt: str, **kwargs):
        try:
            verbose_router_logger.debug(
                f"Inside _atext_completion()- model: {model}; kwargs: {kwargs}"
            )
            parent_otel_span = _get_parent_otel_span_from_kwargs(kwargs)
            deployment = await self.async_get_available_deployment(
                model=model,
                messages=[{"role": "user", "content": prompt}],
                specific_deployment=kwargs.pop("specific_deployment", None),
            )
            self._update_kwargs_with_deployment(deployment=deployment, kwargs=kwargs)

            data = deployment["litellm_params"].copy()
            model_name = data["model"]

            model_client = self._get_async_openai_model_client(
                deployment=deployment,
                kwargs=kwargs,
            )
            self.total_calls[model_name] += 1

            response = litellm.atext_completion(
                **{
                    **data,
                    "prompt": prompt,
                    "caching": self.cache_responses,
                    "client": model_client,
                    "timeout": self.timeout,
                    **kwargs,
                }
            )

            rpm_semaphore = self._get_client(
                deployment=deployment,
                kwargs=kwargs,
                client_type="max_parallel_requests",
            )

            if rpm_semaphore is not None and isinstance(
                rpm_semaphore, asyncio.Semaphore
            ):
                async with rpm_semaphore:
                    """
                    - Check rpm limits before making the call
                    - If allowed, increment the rpm limit (allows global value to be updated, concurrency-safe)
                    """
                    await self.async_routing_strategy_pre_call_checks(
                        deployment=deployment, parent_otel_span=parent_otel_span
                    )
                    response = await response
            else:
                await self.async_routing_strategy_pre_call_checks(
                    deployment=deployment, parent_otel_span=parent_otel_span
                )
                response = await response

            self.success_calls[model_name] += 1
            verbose_router_logger.info(
                f"litellm.atext_completion(model={model_name})\033[32m 200 OK\033[0m"
            )
            return response
        except Exception as e:
            verbose_router_logger.info(
                f"litellm.atext_completion(model={model})\033[31m Exception {str(e)}\033[0m"
            )
            if model is not None:
                self.fail_calls[model] += 1
            raise e

    async def aadapter_completion(
        self,
        adapter_id: str,
        model: str,
        is_retry: Optional[bool] = False,
        is_fallback: Optional[bool] = False,
        is_async: Optional[bool] = False,
        **kwargs,
    ):
        try:
            kwargs["model"] = model
            kwargs["adapter_id"] = adapter_id
            kwargs["original_function"] = self._aadapter_completion
            kwargs["num_retries"] = kwargs.get("num_retries", self.num_retries)
            kwargs.get("request_timeout", self.timeout)
            kwargs.setdefault("metadata", {}).update({"model_group": model})
            response = await self.async_function_with_fallbacks(**kwargs)

            return response
        except Exception as e:
            asyncio.create_task(
                send_llm_exception_alert(
                    litellm_router_instance=self,
                    request_kwargs=kwargs,
                    error_traceback_str=traceback.format_exc(),
                    original_exception=e,
                )
            )
            raise e

    async def _aadapter_completion(self, adapter_id: str, model: str, **kwargs):
        try:
            verbose_router_logger.debug(
                f"Inside _aadapter_completion()- model: {model}; kwargs: {kwargs}"
            )
            parent_otel_span = _get_parent_otel_span_from_kwargs(kwargs)
            deployment = await self.async_get_available_deployment(
                model=model,
                messages=[{"role": "user", "content": "default text"}],
                specific_deployment=kwargs.pop("specific_deployment", None),
            )
            self._update_kwargs_with_deployment(deployment=deployment, kwargs=kwargs)

            data = deployment["litellm_params"].copy()
            model_name = data["model"]

            model_client = self._get_async_openai_model_client(
                deployment=deployment,
                kwargs=kwargs,
            )
            self.total_calls[model_name] += 1

            response = litellm.aadapter_completion(
                **{
                    **data,
                    "adapter_id": adapter_id,
                    "caching": self.cache_responses,
                    "client": model_client,
                    "timeout": self.timeout,
                    **kwargs,
                }
            )

            rpm_semaphore = self._get_client(
                deployment=deployment,
                kwargs=kwargs,
                client_type="max_parallel_requests",
            )

            if rpm_semaphore is not None and isinstance(
                rpm_semaphore, asyncio.Semaphore
            ):
                async with rpm_semaphore:
                    """
                    - Check rpm limits before making the call
                    - If allowed, increment the rpm limit (allows global value to be updated, concurrency-safe)
                    """
                    await self.async_routing_strategy_pre_call_checks(
                        deployment=deployment, parent_otel_span=parent_otel_span
                    )
                    response = await response  # type: ignore
            else:
                await self.async_routing_strategy_pre_call_checks(
                    deployment=deployment, parent_otel_span=parent_otel_span
                )
                response = await response  # type: ignore

            self.success_calls[model_name] += 1
            verbose_router_logger.info(
                f"litellm.aadapter_completion(model={model_name})\033[32m 200 OK\033[0m"
            )
            return response
        except Exception as e:
            verbose_router_logger.info(
                f"litellm.aadapter_completion(model={model})\033[31m Exception {str(e)}\033[0m"
            )
            if model is not None:
                self.fail_calls[model] += 1
            raise e

    def embedding(
        self,
        model: str,
        input: Union[str, List],
        is_async: Optional[bool] = False,
        **kwargs,
    ) -> litellm.EmbeddingResponse:
        try:
            kwargs["model"] = model
            kwargs["input"] = input
            kwargs["original_function"] = self._embedding
            kwargs["num_retries"] = kwargs.get("num_retries", self.num_retries)
            kwargs.get("request_timeout", self.timeout)
            kwargs.setdefault("metadata", {}).update({"model_group": model})
            response = self.function_with_fallbacks(**kwargs)
            return response
        except Exception as e:
            raise e

    def _embedding(self, input: Union[str, List], model: str, **kwargs):
        model_name = None
        try:
            verbose_router_logger.debug(
                f"Inside embedding()- model: {model}; kwargs: {kwargs}"
            )
            deployment = self.get_available_deployment(
                model=model,
                input=input,
                specific_deployment=kwargs.pop("specific_deployment", None),
            )
            self._update_kwargs_with_deployment(deployment=deployment, kwargs=kwargs)
            data = deployment["litellm_params"].copy()
            model_name = data["model"]

            potential_model_client = self._get_client(
                deployment=deployment, kwargs=kwargs, client_type="sync"
            )
            # check if provided keys == client keys #
            dynamic_api_key = kwargs.get("api_key", None)
            if (
                dynamic_api_key is not None
                and potential_model_client is not None
                and dynamic_api_key != potential_model_client.api_key
            ):
                model_client = None
            else:
                model_client = potential_model_client

            self.total_calls[model_name] += 1

            ### DEPLOYMENT-SPECIFIC PRE-CALL CHECKS ### (e.g. update rpm pre-call. Raise error, if deployment over limit)
            self.routing_strategy_pre_call_checks(deployment=deployment)

            response = litellm.embedding(
                **{
                    **data,
                    "input": input,
                    "caching": self.cache_responses,
                    "client": model_client,
                    **kwargs,
                }
            )
            self.success_calls[model_name] += 1
            verbose_router_logger.info(
                f"litellm.embedding(model={model_name})\033[32m 200 OK\033[0m"
            )
            return response
        except Exception as e:
            verbose_router_logger.info(
                f"litellm.embedding(model={model_name})\033[31m Exception {str(e)}\033[0m"
            )
            if model_name is not None:
                self.fail_calls[model_name] += 1
            raise e

    async def aembedding(
        self,
        model: str,
        input: Union[str, List],
        is_async: Optional[bool] = True,
        **kwargs,
    ) -> litellm.EmbeddingResponse:
        try:
            kwargs["model"] = model
            kwargs["input"] = input
            kwargs["original_function"] = self._aembedding
            kwargs["num_retries"] = kwargs.get("num_retries", self.num_retries)
            kwargs.get("request_timeout", self.timeout)
            kwargs.setdefault("metadata", {}).update({"model_group": model})
            response = await self.async_function_with_fallbacks(**kwargs)
            return response
        except Exception as e:
            asyncio.create_task(
                send_llm_exception_alert(
                    litellm_router_instance=self,
                    request_kwargs=kwargs,
                    error_traceback_str=traceback.format_exc(),
                    original_exception=e,
                )
            )
            raise e

    async def _aembedding(self, input: Union[str, List], model: str, **kwargs):
        model_name = None
        try:
            verbose_router_logger.debug(
                f"Inside _aembedding()- model: {model}; kwargs: {kwargs}"
            )
            parent_otel_span = _get_parent_otel_span_from_kwargs(kwargs)
            deployment = await self.async_get_available_deployment(
                model=model,
                input=input,
                specific_deployment=kwargs.pop("specific_deployment", None),
            )
            self._update_kwargs_with_deployment(deployment=deployment, kwargs=kwargs)
            data = deployment["litellm_params"].copy()
            model_name = data["model"]
            model_client = self._get_async_openai_model_client(
                deployment=deployment,
                kwargs=kwargs,
            )

            self.total_calls[model_name] += 1
            response = litellm.aembedding(
                **{
                    **data,
                    "input": input,
                    "caching": self.cache_responses,
                    "client": model_client,
                    **kwargs,
                }
            )

            ### CONCURRENCY-SAFE RPM CHECKS ###
            rpm_semaphore = self._get_client(
                deployment=deployment,
                kwargs=kwargs,
                client_type="max_parallel_requests",
            )

            if rpm_semaphore is not None and isinstance(
                rpm_semaphore, asyncio.Semaphore
            ):
                async with rpm_semaphore:
                    """
                    - Check rpm limits before making the call
                    - If allowed, increment the rpm limit (allows global value to be updated, concurrency-safe)
                    """
                    await self.async_routing_strategy_pre_call_checks(
                        deployment=deployment, parent_otel_span=parent_otel_span
                    )
                    response = await response
            else:
                await self.async_routing_strategy_pre_call_checks(
                    deployment=deployment, parent_otel_span=parent_otel_span
                )
                response = await response

            self.success_calls[model_name] += 1
            verbose_router_logger.info(
                f"litellm.aembedding(model={model_name})\033[32m 200 OK\033[0m"
            )
            return response
        except Exception as e:
            verbose_router_logger.info(
                f"litellm.aembedding(model={model_name})\033[31m Exception {str(e)}\033[0m"
            )
            if model_name is not None:
                self.fail_calls[model_name] += 1
            raise e

    #### FILES API ####
    async def acreate_file(
        self,
        model: str,
        **kwargs,
    ) -> FileObject:
        try:
            kwargs["model"] = model
            kwargs["original_function"] = self._acreate_file
            kwargs["num_retries"] = kwargs.get("num_retries", self.num_retries)
            kwargs.get("request_timeout", self.timeout)
            kwargs.setdefault("metadata", {}).update({"model_group": model})
            response = await self.async_function_with_fallbacks(**kwargs)

            return response
        except Exception as e:
            asyncio.create_task(
                send_llm_exception_alert(
                    litellm_router_instance=self,
                    request_kwargs=kwargs,
                    error_traceback_str=traceback.format_exc(),
                    original_exception=e,
                )
            )
            raise e

    async def _acreate_file(
        self,
        model: str,
        **kwargs,
    ) -> FileObject:
        try:
            verbose_router_logger.debug(
                f"Inside _atext_completion()- model: {model}; kwargs: {kwargs}"
            )
            parent_otel_span = _get_parent_otel_span_from_kwargs(kwargs)
            deployment = await self.async_get_available_deployment(
                model=model,
                messages=[{"role": "user", "content": "files-api-fake-text"}],
                specific_deployment=kwargs.pop("specific_deployment", None),
            )
            self._update_kwargs_with_deployment(deployment=deployment, kwargs=kwargs)

            data = deployment["litellm_params"].copy()
            model_name = data["model"]

            model_client = self._get_async_openai_model_client(
                deployment=deployment,
                kwargs=kwargs,
            )
            self.total_calls[model_name] += 1

            ## REPLACE MODEL IN FILE WITH SELECTED DEPLOYMENT ##
            stripped_model, custom_llm_provider, _, _ = get_llm_provider(
                model=data["model"]
            )
            kwargs["file"] = replace_model_in_jsonl(
                file_content=kwargs["file"], new_model_name=stripped_model
            )

            response = litellm.acreate_file(
                **{
                    **data,
                    "custom_llm_provider": custom_llm_provider,
                    "caching": self.cache_responses,
                    "client": model_client,
                    "timeout": self.timeout,
                    **kwargs,
                }
            )

            rpm_semaphore = self._get_client(
                deployment=deployment,
                kwargs=kwargs,
                client_type="max_parallel_requests",
            )

            if rpm_semaphore is not None and isinstance(
                rpm_semaphore, asyncio.Semaphore
            ):
                async with rpm_semaphore:
                    """
                    - Check rpm limits before making the call
                    - If allowed, increment the rpm limit (allows global value to be updated, concurrency-safe)
                    """
                    await self.async_routing_strategy_pre_call_checks(
                        deployment=deployment, parent_otel_span=parent_otel_span
                    )
                    response = await response  # type: ignore
            else:
                await self.async_routing_strategy_pre_call_checks(
                    deployment=deployment, parent_otel_span=parent_otel_span
                )
                response = await response  # type: ignore

            self.success_calls[model_name] += 1
            verbose_router_logger.info(
                f"litellm.acreate_file(model={model_name})\033[32m 200 OK\033[0m"
            )
            return response  # type: ignore
        except Exception as e:
            verbose_router_logger.exception(
                f"litellm.acreate_file(model={model}, {kwargs})\033[31m Exception {str(e)}\033[0m"
            )
            if model is not None:
                self.fail_calls[model] += 1
            raise e

    async def acreate_batch(
        self,
        model: str,
        **kwargs,
    ) -> Batch:
        try:
            kwargs["model"] = model
            kwargs["original_function"] = self._acreate_batch
            kwargs["num_retries"] = kwargs.get("num_retries", self.num_retries)
            kwargs.get("request_timeout", self.timeout)
            kwargs.setdefault("metadata", {}).update({"model_group": model})
            response = await self.async_function_with_fallbacks(**kwargs)

            return response
        except Exception as e:
            asyncio.create_task(
                send_llm_exception_alert(
                    litellm_router_instance=self,
                    request_kwargs=kwargs,
                    error_traceback_str=traceback.format_exc(),
                    original_exception=e,
                )
            )
            raise e

    async def _acreate_batch(
        self,
        model: str,
        **kwargs,
    ) -> Batch:
        try:
            verbose_router_logger.debug(
                f"Inside _acreate_batch()- model: {model}; kwargs: {kwargs}"
            )
            parent_otel_span = _get_parent_otel_span_from_kwargs(kwargs)
            deployment = await self.async_get_available_deployment(
                model=model,
                messages=[{"role": "user", "content": "files-api-fake-text"}],
                specific_deployment=kwargs.pop("specific_deployment", None),
            )
            metadata_variable_name = _get_router_metadata_variable_name(
                function_name="_acreate_batch"
            )

            kwargs.setdefault(metadata_variable_name, {}).update(
                {
                    "deployment": deployment["litellm_params"]["model"],
                    "model_info": deployment.get("model_info", {}),
                    "api_base": deployment.get("litellm_params", {}).get("api_base"),
                }
            )
            kwargs["model_info"] = deployment.get("model_info", {})
            data = deployment["litellm_params"].copy()
            model_name = data["model"]
            for k, v in self.default_litellm_params.items():
                if (
                    k not in kwargs
                ):  # prioritize model-specific params > default router params
                    kwargs[k] = v
                elif k == metadata_variable_name:
                    kwargs[k].update(v)

            model_client = self._get_async_openai_model_client(
                deployment=deployment,
                kwargs=kwargs,
            )
            self.total_calls[model_name] += 1

            ## SET CUSTOM PROVIDER TO SELECTED DEPLOYMENT ##
            _, custom_llm_provider, _, _ = get_llm_provider(model=data["model"])

            response = litellm.acreate_batch(
                **{
                    **data,
                    "custom_llm_provider": custom_llm_provider,
                    "caching": self.cache_responses,
                    "client": model_client,
                    "timeout": self.timeout,
                    **kwargs,
                }
            )

            rpm_semaphore = self._get_client(
                deployment=deployment,
                kwargs=kwargs,
                client_type="max_parallel_requests",
            )

            if rpm_semaphore is not None and isinstance(
                rpm_semaphore, asyncio.Semaphore
            ):
                async with rpm_semaphore:
                    """
                    - Check rpm limits before making the call
                    - If allowed, increment the rpm limit (allows global value to be updated, concurrency-safe)
                    """
                    await self.async_routing_strategy_pre_call_checks(
                        deployment=deployment, parent_otel_span=parent_otel_span
                    )
                    response = await response  # type: ignore
            else:
                await self.async_routing_strategy_pre_call_checks(
                    deployment=deployment, parent_otel_span=parent_otel_span
                )
                response = await response  # type: ignore

            self.success_calls[model_name] += 1
            verbose_router_logger.info(
                f"litellm.acreate_file(model={model_name})\033[32m 200 OK\033[0m"
            )
            return response  # type: ignore
        except Exception as e:
            verbose_router_logger.exception(
                f"litellm._acreate_batch(model={model}, {kwargs})\033[31m Exception {str(e)}\033[0m"
            )
            if model is not None:
                self.fail_calls[model] += 1
            raise e

    async def aretrieve_batch(
        self,
        **kwargs,
    ) -> Batch:
        """
        Iterate through all models in a model group to check for batch

        Future Improvement - cache the result.
        """
        try:

            filtered_model_list = self.get_model_list()
            if filtered_model_list is None:
                raise Exception("Router not yet initialized.")

            receieved_exceptions = []

            async def try_retrieve_batch(model_name):
                try:
                    # Update kwargs with the current model name or any other model-specific adjustments
                    ## SET CUSTOM PROVIDER TO SELECTED DEPLOYMENT ##
                    _, custom_llm_provider, _, _ = get_llm_provider(  # type: ignore
                        model=model_name["litellm_params"]["model"]
                    )
                    new_kwargs = copy.deepcopy(kwargs)
                    new_kwargs.pop("custom_llm_provider", None)
                    return await litellm.aretrieve_batch(
                        custom_llm_provider=custom_llm_provider, **new_kwargs  # type: ignore
                    )
                except Exception as e:
                    receieved_exceptions.append(e)
                    return None

            # Check all models in parallel
            results = await asyncio.gather(
                *[try_retrieve_batch(model) for model in filtered_model_list],
                return_exceptions=True,
            )

            # Check for successful responses and handle exceptions
            for result in results:
                if isinstance(result, Batch):
                    return result

            # If no valid Batch response was found, raise the first encountered exception
            if receieved_exceptions:
                raise receieved_exceptions[0]  # Raising the first exception encountered

            # If no exceptions were encountered, raise a generic exception
            raise Exception(
                "Unable to find batch in any model. Received errors - {}".format(
                    receieved_exceptions
                )
            )
        except Exception as e:
            asyncio.create_task(
                send_llm_exception_alert(
                    litellm_router_instance=self,
                    request_kwargs=kwargs,
                    error_traceback_str=traceback.format_exc(),
                    original_exception=e,
                )
            )
            raise e

    async def alist_batches(
        self,
        model: str,
        **kwargs,
    ):
        """
        Return all the batches across all deployments of a model group.
        """

        filtered_model_list = self.get_model_list(model_name=model)
        if filtered_model_list is None:
            raise Exception("Router not yet initialized.")

        async def try_retrieve_batch(model: DeploymentTypedDict):
            try:
                # Update kwargs with the current model name or any other model-specific adjustments
                return await litellm.alist_batches(
                    **{**model["litellm_params"], **kwargs}
                )
            except Exception:
                return None

        # Check all models in parallel
        results = await asyncio.gather(
            *[try_retrieve_batch(model) for model in filtered_model_list]
        )

        final_results = {
            "object": "list",
            "data": [],
            "first_id": None,
            "last_id": None,
            "has_more": False,
        }

        for result in results:
            if result is not None:
                ## check batch id
                if final_results["first_id"] is None and hasattr(result, "first_id"):
                    final_results["first_id"] = getattr(result, "first_id")
                final_results["last_id"] = getattr(result, "last_id")
                final_results["data"].extend(result.data)  # type: ignore

                ## check 'has_more'
                if getattr(result, "has_more", False) is True:
                    final_results["has_more"] = True

        return final_results

    #### ASSISTANTS API ####

    def factory_function(self, original_function: Callable):
        async def new_function(
            custom_llm_provider: Optional[Literal["openai", "azure"]] = None,
            client: Optional["AsyncOpenAI"] = None,
            **kwargs,
        ):
            return await self._pass_through_assistants_endpoint_factory(
                original_function=original_function,
                custom_llm_provider=custom_llm_provider,
                client=client,
                **kwargs,
            )

        return new_function

    async def _pass_through_assistants_endpoint_factory(
        self,
        original_function: Callable,
        custom_llm_provider: Optional[Literal["openai", "azure"]] = None,
        client: Optional[AsyncOpenAI] = None,
        **kwargs,
    ):
        """Internal helper function to pass through the assistants endpoint"""
        if custom_llm_provider is None:
            if self.assistants_config is not None:
                custom_llm_provider = self.assistants_config["custom_llm_provider"]
                kwargs.update(self.assistants_config["litellm_params"])
            else:
                raise Exception(
                    "'custom_llm_provider' must be set. Either via:\n `Router(assistants_config={'custom_llm_provider': ..})` \nor\n `router.arun_thread(custom_llm_provider=..)`"
                )
        return await original_function(  # type: ignore
            custom_llm_provider=custom_llm_provider, client=client, **kwargs
        )

    #### [END] ASSISTANTS API ####

    async def async_function_with_fallbacks(self, *args, **kwargs):  # noqa: PLR0915
        """
        Try calling the function_with_retries
        If it fails after num_retries, fall back to another model group
        """
        model_group: Optional[str] = kwargs.get("model")
        fallbacks: Optional[List] = kwargs.get("fallbacks", self.fallbacks)
        context_window_fallbacks: Optional[List] = kwargs.get(
            "context_window_fallbacks", self.context_window_fallbacks
        )
        content_policy_fallbacks: Optional[List] = kwargs.get(
            "content_policy_fallbacks", self.content_policy_fallbacks
        )
        try:
            self._handle_mock_testing_fallbacks(
                kwargs=kwargs,
                model_group=model_group,
                fallbacks=fallbacks,
                context_window_fallbacks=context_window_fallbacks,
                content_policy_fallbacks=content_policy_fallbacks,
            )

            response = await self.async_function_with_retries(*args, **kwargs)
            verbose_router_logger.debug(f"Async Response: {response}")
            return response
        except Exception as e:
            verbose_router_logger.debug(f"Traceback{traceback.format_exc()}")
            original_exception = e
            fallback_model_group = None
            original_model_group: Optional[str] = kwargs.get("model")  # type: ignore
            fallback_failure_exception_str = ""

            if original_model_group is None:
                raise e

            input_kwargs = {
                "litellm_router": self,
                "original_exception": original_exception,
                **kwargs,
            }

            if "max_fallbacks" not in input_kwargs:
                input_kwargs["max_fallbacks"] = self.max_fallbacks
            if "fallback_depth" not in input_kwargs:
                input_kwargs["fallback_depth"] = 0

            try:
                verbose_router_logger.info("Trying to fallback b/w models")
                if isinstance(e, litellm.ContextWindowExceededError):
                    if context_window_fallbacks is not None:
                        fallback_model_group: Optional[List[str]] = (
                            self._get_fallback_model_group_from_fallbacks(
                                fallbacks=context_window_fallbacks,
                                model_group=model_group,
                            )
                        )
                        if fallback_model_group is None:
                            raise original_exception

                        input_kwargs.update(
                            {
                                "fallback_model_group": fallback_model_group,
                                "original_model_group": original_model_group,
                            }
                        )

                        response = await run_async_fallback(
                            *args,
                            **input_kwargs,
                        )
                        return response

                    else:
                        error_message = "model={}. context_window_fallbacks={}. fallbacks={}.\n\nSet 'context_window_fallback' - https://docs.litellm.ai/docs/routing#fallbacks".format(
                            model_group, context_window_fallbacks, fallbacks
                        )
                        verbose_router_logger.info(
                            msg="Got 'ContextWindowExceededError'. No context_window_fallback set. Defaulting \
                            to fallbacks, if available.{}".format(
                                error_message
                            )
                        )

                        e.message += "\n{}".format(error_message)
                elif isinstance(e, litellm.ContentPolicyViolationError):
                    if content_policy_fallbacks is not None:
                        fallback_model_group: Optional[List[str]] = (
                            self._get_fallback_model_group_from_fallbacks(
                                fallbacks=content_policy_fallbacks,
                                model_group=model_group,
                            )
                        )
                        if fallback_model_group is None:
                            raise original_exception

                        input_kwargs.update(
                            {
                                "fallback_model_group": fallback_model_group,
                                "original_model_group": original_model_group,
                            }
                        )

                        response = await run_async_fallback(
                            *args,
                            **input_kwargs,
                        )
                        return response
                    else:
                        error_message = "model={}. content_policy_fallback={}. fallbacks={}.\n\nSet 'content_policy_fallback' - https://docs.litellm.ai/docs/routing#fallbacks".format(
                            model_group, content_policy_fallbacks, fallbacks
                        )
                        verbose_router_logger.info(
                            msg="Got 'ContentPolicyViolationError'. No content_policy_fallback set. Defaulting \
                            to fallbacks, if available.{}".format(
                                error_message
                            )
                        )

                        e.message += "\n{}".format(error_message)
                if fallbacks is not None:
                    verbose_router_logger.debug(f"inside model fallbacks: {fallbacks}")
                    generic_fallback_idx: Optional[int] = None
                    ## check for specific model group-specific fallbacks
                    for idx, item in enumerate(fallbacks):
                        if isinstance(item, dict):
                            if list(item.keys())[0] == model_group:
                                fallback_model_group = item[model_group]
                                break
                            elif list(item.keys())[0] == "*":
                                generic_fallback_idx = idx
                        elif isinstance(item, str):
                            fallback_model_group = [fallbacks.pop(idx)]
                    ## if none, check for generic fallback
                    if (
                        fallback_model_group is None
                        and generic_fallback_idx is not None
                    ):
                        fallback_model_group = fallbacks[generic_fallback_idx]["*"]

                    if fallback_model_group is None:
                        verbose_router_logger.info(
                            f"No fallback model group found for original model_group={model_group}. Fallbacks={fallbacks}"
                        )
                        if hasattr(original_exception, "message"):
                            original_exception.message += f"No fallback model group found for original model_group={model_group}. Fallbacks={fallbacks}"  # type: ignore
                        raise original_exception

                    input_kwargs.update(
                        {
                            "fallback_model_group": fallback_model_group,
                            "original_model_group": original_model_group,
                        }
                    )

                    response = await run_async_fallback(
                        *args,
                        **input_kwargs,
                    )
                    return response
            except Exception as new_exception:
                parent_otel_span = _get_parent_otel_span_from_kwargs(kwargs)
                verbose_router_logger.error(
                    "litellm.router.py::async_function_with_fallbacks() - Error occurred while trying to do fallbacks - {}\n{}\n\nDebug Information:\nCooldown Deployments={}".format(
                        str(new_exception),
                        traceback.format_exc(),
                        await _async_get_cooldown_deployments_with_debug_info(
                            litellm_router_instance=self,
                            parent_otel_span=parent_otel_span,
                        ),
                    )
                )
                fallback_failure_exception_str = str(new_exception)

            if hasattr(original_exception, "message"):
                # add the available fallbacks to the exception
                original_exception.message += "\nReceived Model Group={}\nAvailable Model Group Fallbacks={}".format(  # type: ignore
                    model_group,
                    fallback_model_group,
                )
                if len(fallback_failure_exception_str) > 0:
                    original_exception.message += (  # type: ignore
                        "\nError doing the fallback: {}".format(
                            fallback_failure_exception_str
                        )
                    )

            raise original_exception

    def _handle_mock_testing_fallbacks(
        self,
        kwargs: dict,
        model_group: Optional[str] = None,
        fallbacks: Optional[List] = None,
        context_window_fallbacks: Optional[List] = None,
        content_policy_fallbacks: Optional[List] = None,
    ):
        """
        Helper function to raise a litellm Error for mock testing purposes.

        Raises:
            litellm.InternalServerError: when `mock_testing_fallbacks=True` passed in request params
            litellm.ContextWindowExceededError: when `mock_testing_context_fallbacks=True` passed in request params
            litellm.ContentPolicyViolationError: when `mock_testing_content_policy_fallbacks=True` passed in request params
        """
        mock_testing_fallbacks = kwargs.pop("mock_testing_fallbacks", None)
        mock_testing_context_fallbacks = kwargs.pop(
            "mock_testing_context_fallbacks", None
        )
        mock_testing_content_policy_fallbacks = kwargs.pop(
            "mock_testing_content_policy_fallbacks", None
        )

        if mock_testing_fallbacks is not None and mock_testing_fallbacks is True:
            raise litellm.InternalServerError(
                model=model_group,
                llm_provider="",
                message=f"This is a mock exception for model={model_group}, to trigger a fallback. Fallbacks={fallbacks}",
            )
        elif (
            mock_testing_context_fallbacks is not None
            and mock_testing_context_fallbacks is True
        ):
            raise litellm.ContextWindowExceededError(
                model=model_group,
                llm_provider="",
                message=f"This is a mock exception for model={model_group}, to trigger a fallback. \
                    Context_Window_Fallbacks={context_window_fallbacks}",
            )
        elif (
            mock_testing_content_policy_fallbacks is not None
            and mock_testing_content_policy_fallbacks is True
        ):
            raise litellm.ContentPolicyViolationError(
                model=model_group,
                llm_provider="",
                message=f"This is a mock exception for model={model_group}, to trigger a fallback. \
                    Context_Policy_Fallbacks={content_policy_fallbacks}",
            )

    async def async_function_with_retries(self, *args, **kwargs):  # noqa: PLR0915
        verbose_router_logger.debug(
            f"Inside async function with retries: args - {args}; kwargs - {kwargs}"
        )
        original_function = kwargs.pop("original_function")
        fallbacks = kwargs.pop("fallbacks", self.fallbacks)
        parent_otel_span = _get_parent_otel_span_from_kwargs(kwargs)
        context_window_fallbacks = kwargs.pop(
            "context_window_fallbacks", self.context_window_fallbacks
        )
        content_policy_fallbacks = kwargs.pop(
            "content_policy_fallbacks", self.content_policy_fallbacks
        )
        model_group: Optional[str] = kwargs.get("model")
        num_retries = kwargs.pop("num_retries")

        ## ADD MODEL GROUP SIZE TO METADATA - used for model_group_rate_limit_error tracking
        _metadata: dict = kwargs.get("metadata") or {}
        if "model_group" in _metadata and isinstance(_metadata["model_group"], str):
            model_list = self.get_model_list(model_name=_metadata["model_group"])
            if model_list is not None:
                _metadata.update({"model_group_size": len(model_list)})

        verbose_router_logger.debug(
            f"async function w/ retries: original_function - {original_function}, num_retries - {num_retries}"
        )
        try:
            self._handle_mock_testing_rate_limit_error(
                model_group=model_group, kwargs=kwargs
            )
            # if the function call is successful, no exception will be raised and we'll break out of the loop
            response = await self.make_call(original_function, *args, **kwargs)

            return response
        except Exception as e:
            current_attempt = None
            original_exception = e

            """
            Retry Logic
            """
            _healthy_deployments, _all_deployments = (
                await self._async_get_healthy_deployments(
                    model=kwargs.get("model") or "",
                    parent_otel_span=parent_otel_span,
                )
            )

            # raises an exception if this error should not be retries
            self.should_retry_this_error(
                error=e,
                healthy_deployments=_healthy_deployments,
                all_deployments=_all_deployments,
                context_window_fallbacks=context_window_fallbacks,
                regular_fallbacks=fallbacks,
                content_policy_fallbacks=content_policy_fallbacks,
            )

            if (
                self.retry_policy is not None
                or self.model_group_retry_policy is not None
            ):
                # get num_retries from retry policy
                _retry_policy_retries = self.get_num_retries_from_retry_policy(
                    exception=original_exception, model_group=kwargs.get("model")
                )
                if _retry_policy_retries is not None:
                    num_retries = _retry_policy_retries
            ## LOGGING
            if num_retries > 0:
                kwargs = self.log_retry(kwargs=kwargs, e=original_exception)
            else:
                raise

            # decides how long to sleep before retry
            _timeout = self._time_to_sleep_before_retry(
                e=original_exception,
                remaining_retries=num_retries,
                num_retries=num_retries,
                healthy_deployments=_healthy_deployments,
            )
            # sleeps for the length of the timeout
            await asyncio.sleep(_timeout)
            for current_attempt in range(num_retries):
                try:
                    # if the function call is successful, no exception will be raised and we'll break out of the loop
                    response = await self.make_call(original_function, *args, **kwargs)
                    if inspect.iscoroutinefunction(
                        response
                    ):  # async errors are often returned as coroutines
                        response = await response
                    return response

                except Exception as e:
                    ## LOGGING
                    kwargs = self.log_retry(kwargs=kwargs, e=e)
                    remaining_retries = num_retries - current_attempt
                    _model: Optional[str] = kwargs.get("model")  # type: ignore
                    if _model is not None:
                        _healthy_deployments, _ = (
                            await self._async_get_healthy_deployments(
                                model=_model,
                                parent_otel_span=parent_otel_span,
                            )
                        )
                    else:
                        _healthy_deployments = []
                    _timeout = self._time_to_sleep_before_retry(
                        e=original_exception,
                        remaining_retries=remaining_retries,
                        num_retries=num_retries,
                        healthy_deployments=_healthy_deployments,
                    )
                    await asyncio.sleep(_timeout)

            if type(original_exception) in litellm.LITELLM_EXCEPTION_TYPES:
                setattr(original_exception, "max_retries", num_retries)
                setattr(original_exception, "num_retries", current_attempt)

            raise original_exception

    async def make_call(self, original_function: Any, *args, **kwargs):
        """
        Handler for making a call to the .completion()/.embeddings()/etc. functions.
        """
        model_group = kwargs.get("model")
        response = original_function(*args, **kwargs)
        if inspect.iscoroutinefunction(response) or inspect.isawaitable(response):
            response = await response
        ## PROCESS RESPONSE HEADERS
        await self.set_response_headers(response=response, model_group=model_group)

        return response

    def _handle_mock_testing_rate_limit_error(
        self, kwargs: dict, model_group: Optional[str] = None
    ):
        """
        Helper function to raise a mock litellm.RateLimitError error for testing purposes.

        Raises:
            litellm.RateLimitError error when `mock_testing_rate_limit_error=True` passed in request params
        """
        mock_testing_rate_limit_error: Optional[bool] = kwargs.pop(
            "mock_testing_rate_limit_error", None
        )
        if (
            mock_testing_rate_limit_error is not None
            and mock_testing_rate_limit_error is True
        ):
            verbose_router_logger.info(
                f"litellm.router.py::_mock_rate_limit_error() - Raising mock RateLimitError for model={model_group}"
            )
            raise litellm.RateLimitError(
                model=model_group,
                llm_provider="",
                message=f"This is a mock exception for model={model_group}, to trigger a rate limit error.",
            )

    def should_retry_this_error(
        self,
        error: Exception,
        healthy_deployments: Optional[List] = None,
        all_deployments: Optional[List] = None,
        context_window_fallbacks: Optional[List] = None,
        content_policy_fallbacks: Optional[List] = None,
        regular_fallbacks: Optional[List] = None,
    ):
        """
        1. raise an exception for ContextWindowExceededError if context_window_fallbacks is not None
        2. raise an exception for ContentPolicyViolationError if content_policy_fallbacks is not None

        2. raise an exception for RateLimitError if
            - there are no fallbacks
            - there are no healthy deployments in the same model group
        """
        _num_healthy_deployments = 0
        if healthy_deployments is not None and isinstance(healthy_deployments, list):
            _num_healthy_deployments = len(healthy_deployments)
        _num_all_deployments = 0
        if all_deployments is not None and isinstance(all_deployments, list):
            _num_all_deployments = len(all_deployments)

        ### CHECK IF RATE LIMIT / CONTEXT WINDOW ERROR / CONTENT POLICY VIOLATION ERROR w/ fallbacks available / Bad Request Error
        if (
            isinstance(error, litellm.ContextWindowExceededError)
            and context_window_fallbacks is not None
        ):
            raise error

        if (
            isinstance(error, litellm.ContentPolicyViolationError)
            and content_policy_fallbacks is not None
        ):
            raise error

        if isinstance(error, litellm.NotFoundError):
            raise error
        # Error we should only retry if there are other deployments
        if isinstance(error, openai.RateLimitError):
            if (
                _num_healthy_deployments <= 0  # if no healthy deployments
                and regular_fallbacks is not None  # and fallbacks available
                and len(regular_fallbacks) > 0
            ):
                raise error  # then raise the error

        if isinstance(error, openai.AuthenticationError):
            """
            - if other deployments available -> retry
            - else -> raise error
            """
            if (
                _num_all_deployments <= 1
            ):  # if there is only 1 deployment for this model group then don't retry
                raise error  # then raise error

        # Do not retry if there are no healthy deployments
        # just raise the error
        if _num_healthy_deployments <= 0:  # if no healthy deployments
            raise error

        return True

    def function_with_fallbacks(self, *args, **kwargs):
        """
        Sync wrapper for async_function_with_fallbacks

        Wrapped to reduce code duplication and prevent bugs.
        """
        import threading
        from concurrent.futures import ThreadPoolExecutor

        def run_in_new_loop():
            """Run the coroutine in a new event loop within this thread."""
            new_loop = asyncio.new_event_loop()
            try:
                asyncio.set_event_loop(new_loop)
                return new_loop.run_until_complete(
                    self.async_function_with_fallbacks(*args, **kwargs)
                )
            finally:
                new_loop.close()
                asyncio.set_event_loop(None)

        try:
            # First, try to get the current event loop
            loop = asyncio.get_running_loop()

            # If we're already in an event loop, run in a separate thread
            # to avoid nested event loop issues
            with ThreadPoolExecutor(max_workers=1) as executor:
                future = executor.submit(run_in_new_loop)
                return future.result()

        except RuntimeError:
            # No running event loop, we can safely run in this thread
            return run_in_new_loop()

    def _get_fallback_model_group_from_fallbacks(
        self,
        fallbacks: List[Dict[str, List[str]]],
        model_group: Optional[str] = None,
    ) -> Optional[List[str]]:
        """
        Returns the list of fallback models to use for a given model group

        If no fallback model group is found, returns None

        Example:
            fallbacks = [{"gpt-3.5-turbo": ["gpt-4"]}, {"gpt-4o": ["gpt-3.5-turbo"]}]
            model_group = "gpt-3.5-turbo"
            returns: ["gpt-4"]
        """
        if model_group is None:
            return None

        fallback_model_group: Optional[List[str]] = None
        for item in fallbacks:  # [{"gpt-3.5-turbo": ["gpt-4"]}]
            if list(item.keys())[0] == model_group:
                fallback_model_group = item[model_group]
                break
        return fallback_model_group

    def _time_to_sleep_before_retry(
        self,
        e: Exception,
        remaining_retries: int,
        num_retries: int,
        healthy_deployments: Optional[List] = None,
    ) -> Union[int, float]:
        """
        Calculate back-off, then retry

        It should instantly retry only when:
            1. there are healthy deployments in the same model group
            2. there are fallbacks for the completion call
        """
        if (
            healthy_deployments is not None
            and isinstance(healthy_deployments, list)
            and len(healthy_deployments) > 1
        ):
            return 0

        response_headers: Optional[httpx.Headers] = None
        if hasattr(e, "response") and hasattr(e.response, "headers"):  # type: ignore
            response_headers = e.response.headers  # type: ignore
        if hasattr(e, "litellm_response_headers"):
            response_headers = e.litellm_response_headers  # type: ignore

        if response_headers is not None:
            timeout = litellm._calculate_retry_after(
                remaining_retries=remaining_retries,
                max_retries=num_retries,
                response_headers=response_headers,
                min_timeout=self.retry_after,
            )

        else:
            timeout = litellm._calculate_retry_after(
                remaining_retries=remaining_retries,
                max_retries=num_retries,
                min_timeout=self.retry_after,
            )

        return timeout

    def function_with_retries(self, *args, **kwargs):
        """
        Try calling the model 3 times. Shuffle-between available deployments.
        """
        verbose_router_logger.debug(
            f"Inside function with retries: args - {args}; kwargs - {kwargs}"
        )
        original_function = kwargs.pop("original_function")
        num_retries = kwargs.pop("num_retries")
        fallbacks = kwargs.pop("fallbacks", self.fallbacks)
        context_window_fallbacks = kwargs.pop(
            "context_window_fallbacks", self.context_window_fallbacks
        )
        content_policy_fallbacks = kwargs.pop(
            "content_policy_fallbacks", self.content_policy_fallbacks
        )
        model_group = kwargs.get("model")

        try:
            # if the function call is successful, no exception will be raised and we'll break out of the loop
            self._handle_mock_testing_rate_limit_error(
                kwargs=kwargs, model_group=model_group
            )
            response = original_function(*args, **kwargs)
            return response
        except Exception as e:
            current_attempt = None
            original_exception = e
            _model: Optional[str] = kwargs.get("model")  # type: ignore

            if _model is None:
                raise e  # re-raise error, if model can't be determined for loadbalancing
            ### CHECK IF RATE LIMIT / CONTEXT WINDOW ERROR
            parent_otel_span = _get_parent_otel_span_from_kwargs(kwargs)
            _healthy_deployments, _all_deployments = self._get_healthy_deployments(
                model=_model,
                parent_otel_span=parent_otel_span,
            )

            # raises an exception if this error should not be retries
            self.should_retry_this_error(
                error=e,
                healthy_deployments=_healthy_deployments,
                all_deployments=_all_deployments,
                context_window_fallbacks=context_window_fallbacks,
                regular_fallbacks=fallbacks,
                content_policy_fallbacks=content_policy_fallbacks,
            )

            # decides how long to sleep before retry
            _timeout = self._time_to_sleep_before_retry(
                e=original_exception,
                remaining_retries=num_retries,
                num_retries=num_retries,
                healthy_deployments=_healthy_deployments,
            )

            ## LOGGING
            if num_retries > 0:
                kwargs = self.log_retry(kwargs=kwargs, e=original_exception)

            time.sleep(_timeout)
            for current_attempt in range(num_retries):
                verbose_router_logger.debug(
                    f"retrying request. Current attempt - {current_attempt}; retries left: {num_retries}"
                )
                try:
                    # if the function call is successful, no exception will be raised and we'll break out of the loop
                    response = original_function(*args, **kwargs)
                    return response

                except Exception as e:
                    ## LOGGING
                    kwargs = self.log_retry(kwargs=kwargs, e=e)
                    _model: Optional[str] = kwargs.get("model")  # type: ignore

                    if _model is None:
                        raise e  # re-raise error, if model can't be determined for loadbalancing
                    parent_otel_span = _get_parent_otel_span_from_kwargs(kwargs)
                    _healthy_deployments, _ = self._get_healthy_deployments(
                        model=_model,
                        parent_otel_span=parent_otel_span,
                    )
                    remaining_retries = num_retries - current_attempt
                    _timeout = self._time_to_sleep_before_retry(
                        e=e,
                        remaining_retries=remaining_retries,
                        num_retries=num_retries,
                        healthy_deployments=_healthy_deployments,
                    )
                    time.sleep(_timeout)

            if type(original_exception) in litellm.LITELLM_EXCEPTION_TYPES:
                setattr(original_exception, "max_retries", num_retries)
                setattr(original_exception, "num_retries", current_attempt)

            raise original_exception

    ### HELPER FUNCTIONS

    async def deployment_callback_on_success(
        self,
        kwargs,  # kwargs to completion
        completion_response,  # response from completion
        start_time,
        end_time,  # start/end time
    ):
        """
        Track remaining tpm/rpm quota for model in model_list

        Currently, only updates TPM usage.
        """
        try:
            if kwargs["litellm_params"].get("metadata") is None:
                pass
            else:
                model_group = kwargs["litellm_params"]["metadata"].get(
                    "model_group", None
                )
                model_info = kwargs["litellm_params"].get("model_info", {}) or {}
                id = model_info.get("id", None)
                if model_group is None or id is None:
                    return
                elif isinstance(id, int):
                    id = str(id)

                _usage_obj = completion_response.get("usage")
                total_tokens = _usage_obj.get("total_tokens", 0) if _usage_obj else 0

                # ------------
                # Setup values
                # ------------
                dt = get_utc_datetime()
                current_minute = dt.strftime(
                    "%H-%M"
                )  # use the same timezone regardless of system clock

                tpm_key = f"global_router:{id}:tpm:{current_minute}"
                # ------------
                # Update usage
                # ------------
                # update cache

                parent_otel_span = _get_parent_otel_span_from_kwargs(kwargs)
                ## TPM
                await self.cache.async_increment_cache(
                    key=tpm_key,
                    value=total_tokens,
                    parent_otel_span=parent_otel_span,
                    ttl=RoutingArgs.ttl.value,
                )

                increment_deployment_successes_for_current_minute(
                    litellm_router_instance=self,
                    deployment_id=id,
                )

                return tpm_key

        except Exception as e:
            verbose_router_logger.exception(
                "litellm.router.Router::deployment_callback_on_success(): Exception occured - {}".format(
                    str(e)
                )
            )
            pass

    def sync_deployment_callback_on_success(
        self,
        kwargs,  # kwargs to completion
        completion_response,  # response from completion
        start_time,
        end_time,  # start/end time
    ) -> Optional[str]:
        """
        Tracks the number of successes for a deployment in the current minute (using in-memory cache)

        Returns:
        - key: str - The key used to increment the cache
        - None: if no key is found
        """
        id = None
        if kwargs["litellm_params"].get("metadata") is None:
            pass
        else:
            model_group = kwargs["litellm_params"]["metadata"].get("model_group", None)
            model_info = kwargs["litellm_params"].get("model_info", {}) or {}
            id = model_info.get("id", None)
            if model_group is None or id is None:
                return None
            elif isinstance(id, int):
                id = str(id)

        if id is not None:
            key = increment_deployment_successes_for_current_minute(
                litellm_router_instance=self,
                deployment_id=id,
            )
            return key

        return None

    def deployment_callback_on_failure(
        self,
        kwargs,  # kwargs to completion
        completion_response,  # response from completion
        start_time,
        end_time,  # start/end time
    ) -> bool:
        """
        2 jobs:
        - Tracks the number of failures for a deployment in the current minute (using in-memory cache)
        - Puts the deployment in cooldown if it exceeds the allowed fails / minute

        Returns:
        - True if the deployment should be put in cooldown
        - False if the deployment should not be put in cooldown
        """
        try:
            exception = kwargs.get("exception", None)
            exception_status = getattr(exception, "status_code", "")
            _model_info = kwargs.get("litellm_params", {}).get("model_info", {})

            exception_headers = litellm.litellm_core_utils.exception_mapping_utils._get_response_headers(
                original_exception=exception
            )

            _time_to_cooldown = kwargs.get("litellm_params", {}).get(
                "cooldown_time", self.cooldown_time
            )

            if exception_headers is not None:

                _time_to_cooldown = (
                    litellm.utils._get_retry_after_from_exception_header(
                        response_headers=exception_headers
                    )
                )

                if _time_to_cooldown is None or _time_to_cooldown < 0:
                    # if the response headers did not read it -> set to default cooldown time
                    _time_to_cooldown = self.cooldown_time

            if isinstance(_model_info, dict):
                deployment_id = _model_info.get("id", None)
                increment_deployment_failures_for_current_minute(
                    litellm_router_instance=self,
                    deployment_id=deployment_id,
                )
                result = _set_cooldown_deployments(
                    litellm_router_instance=self,
                    exception_status=exception_status,
                    original_exception=exception,
                    deployment=deployment_id,
                    time_to_cooldown=_time_to_cooldown,
                )  # setting deployment_id in cooldown deployments

                return result
            else:
                return False

        except Exception as e:
            raise e

    def log_retry(self, kwargs: dict, e: Exception) -> dict:
        """
        When a retry or fallback happens, log the details of the just failed model call - similar to Sentry breadcrumbing
        """
        try:
            # Log failed model as the previous model
            previous_model = {
                "exception_type": type(e).__name__,
                "exception_string": str(e),
            }
            for (
                k,
                v,
            ) in (
                kwargs.items()
            ):  # log everything in kwargs except the old previous_models value - prevent nesting
                if k not in ["metadata", "messages", "original_function"]:
                    previous_model[k] = v
                elif k == "metadata" and isinstance(v, dict):
                    previous_model["metadata"] = {}  # type: ignore
                    for metadata_k, metadata_v in kwargs["metadata"].items():
                        if metadata_k != "previous_models":
                            previous_model[k][metadata_k] = metadata_v  # type: ignore

            # check current size of self.previous_models, if it's larger than 3, remove the first element
            if len(self.previous_models) > 3:
                self.previous_models.pop(0)

            self.previous_models.append(previous_model)
            kwargs["metadata"]["previous_models"] = self.previous_models
            return kwargs
        except Exception as e:
            raise e

    def _update_usage(
        self, deployment_id: str, parent_otel_span: Optional[Span]
    ) -> int:
        """
        Update deployment rpm for that minute

        Returns:
        - int: request count
        """
        rpm_key = deployment_id

        request_count = self.cache.get_cache(
            key=rpm_key, parent_otel_span=parent_otel_span, local_only=True
        )
        if request_count is None:
            request_count = 1
            self.cache.set_cache(
                key=rpm_key, value=request_count, local_only=True, ttl=60
            )  # only store for 60s
        else:
            request_count += 1
            self.cache.set_cache(
                key=rpm_key, value=request_count, local_only=True
            )  # don't change existing ttl

        return request_count

    def _is_cooldown_required(
        self,
        model_id: str,
        exception_status: Union[str, int],
        exception_str: Optional[str] = None,
    ) -> bool:
        """
        A function to determine if a cooldown is required based on the exception status.

        Parameters:
            model_id (str) The id of the model in the model list
            exception_status (Union[str, int]): The status of the exception.

        Returns:
            bool: True if a cooldown is required, False otherwise.
        """
        ## BASE CASE - single deployment
        model_group = self.get_model_group(id=model_id)
        if model_group is not None and len(model_group) == 1:
            return False

        try:
            ignored_strings = ["APIConnectionError"]
            if (
                exception_str is not None
            ):  # don't cooldown on litellm api connection errors errors
                for ignored_string in ignored_strings:
                    if ignored_string in exception_str:
                        return False

            if isinstance(exception_status, str):
                exception_status = int(exception_status)

            if exception_status >= 400 and exception_status < 500:
                if exception_status == 429:
                    # Cool down 429 Rate Limit Errors
                    return True

                elif exception_status == 401:
                    # Cool down 401 Auth Errors
                    return True

                elif exception_status == 408:
                    return True

                elif exception_status == 404:
                    return True

                else:
                    # Do NOT cool down all other 4XX Errors
                    return False

            else:
                # should cool down for all other errors
                return True

        except Exception:
            # Catch all - if any exceptions default to cooling down
            return True

    def _should_raise_content_policy_error(
        self, model: str, response: ModelResponse, kwargs: dict
    ) -> bool:
        """
        Determines if a content policy error should be raised.

        Only raised if a fallback is available.

        Else, original response is returned.
        """
        if response.choices[0].finish_reason != "content_filter":
            return False

        content_policy_fallbacks = kwargs.get(
            "content_policy_fallbacks", self.content_policy_fallbacks
        )
        ### ONLY RAISE ERROR IF CP FALLBACK AVAILABLE ###
        if content_policy_fallbacks is not None:
            fallback_model_group = None
            for item in content_policy_fallbacks:  # [{"gpt-3.5-turbo": ["gpt-4"]}]
                if list(item.keys())[0] == model:
                    fallback_model_group = item[model]
                    break

            if fallback_model_group is not None:
                return True

        verbose_router_logger.info(
            "Content Policy Error occurred. No available fallbacks. Returning original response. model={}, content_policy_fallbacks={}".format(
                model, content_policy_fallbacks
            )
        )
        return False

    def _get_healthy_deployments(self, model: str, parent_otel_span: Optional[Span]):
        _all_deployments: list = []
        try:
            _, _all_deployments = self._common_checks_available_deployment(  # type: ignore
                model=model,
            )
            if isinstance(_all_deployments, dict):
                return []
        except Exception:
            pass

        unhealthy_deployments = _get_cooldown_deployments(
            litellm_router_instance=self, parent_otel_span=parent_otel_span
        )
        healthy_deployments: list = []
        for deployment in _all_deployments:
            if deployment["model_info"]["id"] in unhealthy_deployments:
                continue
            else:
                healthy_deployments.append(deployment)

        return healthy_deployments, _all_deployments

    async def _async_get_healthy_deployments(
        self, model: str, parent_otel_span: Optional[Span]
    ) -> Tuple[List[Dict], List[Dict]]:
        """
        Returns Tuple of:
        - Tuple[List[Dict], List[Dict]]:
            1. healthy_deployments: list of healthy deployments
            2. all_deployments: list of all deployments
        """
        _all_deployments: list = []
        try:
            _, _all_deployments = self._common_checks_available_deployment(  # type: ignore
                model=model,
            )
            if isinstance(_all_deployments, dict):
                return [], _all_deployments
        except Exception:
            pass

        unhealthy_deployments = await _async_get_cooldown_deployments(
            litellm_router_instance=self, parent_otel_span=parent_otel_span
        )
        healthy_deployments: list = []
        for deployment in _all_deployments:
            if deployment["model_info"]["id"] in unhealthy_deployments:
                continue
            else:
                healthy_deployments.append(deployment)
        return healthy_deployments, _all_deployments

    def routing_strategy_pre_call_checks(self, deployment: dict):
        """
        Mimics 'async_routing_strategy_pre_call_checks'

        Ensures consistent update rpm implementation for 'usage-based-routing-v2'

        Returns:
        - None

        Raises:
        - Rate Limit Exception - If the deployment is over it's tpm/rpm limits
        """
        for _callback in litellm.callbacks:
            if isinstance(_callback, CustomLogger):
                _callback.pre_call_check(deployment)

    async def async_routing_strategy_pre_call_checks(
        self,
        deployment: dict,
        parent_otel_span: Optional[Span],
        logging_obj: Optional[LiteLLMLogging] = None,
    ):
        """
        For usage-based-routing-v2, enables running rpm checks before the call is made, inside the semaphore.

        -> makes the calls concurrency-safe, when rpm limits are set for a deployment

        Returns:
        - None

        Raises:
        - Rate Limit Exception - If the deployment is over it's tpm/rpm limits
        """
        for _callback in litellm.callbacks:
            if isinstance(_callback, CustomLogger):
                try:
                    await _callback.async_pre_call_check(deployment, parent_otel_span)
                except litellm.RateLimitError as e:
                    ## LOG FAILURE EVENT
                    if logging_obj is not None:
                        asyncio.create_task(
                            logging_obj.async_failure_handler(
                                exception=e,
                                traceback_exception=traceback.format_exc(),
                                end_time=time.time(),
                            )
                        )
                        ## LOGGING
                        threading.Thread(
                            target=logging_obj.failure_handler,
                            args=(e, traceback.format_exc()),
                        ).start()  # log response
                    _set_cooldown_deployments(
                        litellm_router_instance=self,
                        exception_status=e.status_code,
                        original_exception=e,
                        deployment=deployment["model_info"]["id"],
                        time_to_cooldown=self.cooldown_time,
                    )
                    raise e
                except Exception as e:
                    ## LOG FAILURE EVENT
                    if logging_obj is not None:
                        asyncio.create_task(
                            logging_obj.async_failure_handler(
                                exception=e,
                                traceback_exception=traceback.format_exc(),
                                end_time=time.time(),
                            )
                        )
                        ## LOGGING
                        threading.Thread(
                            target=logging_obj.failure_handler,
                            args=(e, traceback.format_exc()),
                        ).start()  # log response
                    raise e

    def _generate_model_id(self, model_group: str, litellm_params: dict):
        """
        Helper function to consistently generate the same id for a deployment

        - create a string from all the litellm params
        - hash
        - use hash as id
        """
        concat_str = model_group
        for k, v in litellm_params.items():
            if isinstance(k, str):
                concat_str += k
            elif isinstance(k, dict):
                concat_str += json.dumps(k)
            else:
                concat_str += str(k)

            if isinstance(v, str):
                concat_str += v
            elif isinstance(v, dict):
                concat_str += json.dumps(v)
            else:
                concat_str += str(v)

        hash_object = hashlib.sha256(concat_str.encode())

        return hash_object.hexdigest()

    def _create_deployment(
        self,
        deployment_info: dict,
        _model_name: str,
        _litellm_params: dict,
        _model_info: dict,
    ) -> Optional[Deployment]:
        """
        Create a deployment object and add it to the model list

        If the deployment is not active for the current environment, it is ignored

        Returns:
        - Deployment: The deployment object
        - None: If the deployment is not active for the current environment (if 'supported_environments' is set in litellm_params)
        """
        deployment = Deployment(
            **deployment_info,
            model_name=_model_name,
            litellm_params=LiteLLM_Params(**_litellm_params),
            model_info=_model_info,
        )

        ## REGISTER MODEL INFO IN LITELLM MODEL COST MAP
        _model_name = deployment.litellm_params.model
        if deployment.litellm_params.custom_llm_provider is not None:
            _model_name = (
                deployment.litellm_params.custom_llm_provider + "/" + _model_name
            )
        litellm.register_model(
            model_cost={
                _model_name: _model_info,
            }
        )

        ## Check if LLM Deployment is allowed for this deployment
        if self.deployment_is_active_for_environment(deployment=deployment) is not True:
            verbose_router_logger.warning(
                f"Ignoring deployment {deployment.model_name} as it is not active for environment {deployment.model_info['supported_environments']}"
            )
            return None

        deployment = self._add_deployment(deployment=deployment)

        model = deployment.to_json(exclude_none=True)

        self.model_list.append(model)
        return deployment

    def deployment_is_active_for_environment(self, deployment: Deployment) -> bool:
        """
        Function to check if a llm deployment is active for a given environment. Allows using the same config.yaml across multople environments

        Requires `LITELLM_ENVIRONMENT` to be set in .env. Valid values for environment:
            - development
            - staging
            - production

        Raises:
        - ValueError: If LITELLM_ENVIRONMENT is not set in .env or not one of the valid values
        - ValueError: If supported_environments is not set in model_info or not one of the valid values
        """
        if (
            deployment.model_info is None
            or "supported_environments" not in deployment.model_info
            or deployment.model_info["supported_environments"] is None
        ):
            return True
        litellm_environment = get_secret_str(secret_name="LITELLM_ENVIRONMENT")
        if litellm_environment is None:
            raise ValueError(
                "Set 'supported_environments' for model but not 'LITELLM_ENVIRONMENT' set in .env"
            )

        if litellm_environment not in VALID_LITELLM_ENVIRONMENTS:
            raise ValueError(
                f"LITELLM_ENVIRONMENT must be one of {VALID_LITELLM_ENVIRONMENTS}. but set as: {litellm_environment}"
            )

        for _env in deployment.model_info["supported_environments"]:
            if _env not in VALID_LITELLM_ENVIRONMENTS:
                raise ValueError(
                    f"supported_environments must be one of {VALID_LITELLM_ENVIRONMENTS}. but set as: {_env} for deployment: {deployment}"
                )

        if litellm_environment in deployment.model_info["supported_environments"]:
            return True
        return False

    def set_model_list(self, model_list: list):
        original_model_list = copy.deepcopy(model_list)
        self.model_list = []
        # we add api_base/api_key each model so load balancing between azure/gpt on api_base1 and api_base2 works
        import os

        for model in original_model_list:
            _model_name = model.pop("model_name")
            _litellm_params = model.pop("litellm_params")
            ## check if litellm params in os.environ
            if isinstance(_litellm_params, dict):
                for k, v in _litellm_params.items():
                    if isinstance(v, str) and v.startswith("os.environ/"):
                        _litellm_params[k] = get_secret(v)

            _model_info: dict = model.pop("model_info", {})

            # check if model info has id
            if "id" not in _model_info:
                _id = self._generate_model_id(_model_name, _litellm_params)
                _model_info["id"] = _id

            if _litellm_params.get("organization", None) is not None and isinstance(
                _litellm_params["organization"], list
            ):  # Addresses https://github.com/BerriAI/litellm/issues/3949
                for org in _litellm_params["organization"]:
                    _litellm_params["organization"] = org
                    self._create_deployment(
                        deployment_info=model,
                        _model_name=_model_name,
                        _litellm_params=_litellm_params,
                        _model_info=_model_info,
                    )
            else:
                self._create_deployment(
                    deployment_info=model,
                    _model_name=_model_name,
                    _litellm_params=_litellm_params,
                    _model_info=_model_info,
                )

        verbose_router_logger.debug(
            f"\nInitialized Model List {self.get_model_names()}"
        )
        self.model_names = [m["model_name"] for m in model_list]

    def _add_deployment(self, deployment: Deployment) -> Deployment:
        import os

        #### DEPLOYMENT NAMES INIT ########
        self.deployment_names.append(deployment.litellm_params.model)
        ############ Users can either pass tpm/rpm as a litellm_param or a router param ###########
        # for get_available_deployment, we use the litellm_param["rpm"]
        # in this snippet we also set rpm to be a litellm_param
        if (
            deployment.litellm_params.rpm is None
            and getattr(deployment, "rpm", None) is not None
        ):
            deployment.litellm_params.rpm = getattr(deployment, "rpm")

        if (
            deployment.litellm_params.tpm is None
            and getattr(deployment, "tpm", None) is not None
        ):
            deployment.litellm_params.tpm = getattr(deployment, "tpm")

        #### VALIDATE MODEL ########
        # check if model provider in supported providers
        (
            _model,
            custom_llm_provider,
            dynamic_api_key,
            api_base,
        ) = litellm.get_llm_provider(
            model=deployment.litellm_params.model,
            custom_llm_provider=deployment.litellm_params.get(
                "custom_llm_provider", None
            ),
        )

        # Check if user is trying to use model_name == "*"
        # this is a catch all model for their specific api key
        if deployment.model_name == "*":
            if deployment.litellm_params.model == "*":
                # user wants to pass through all requests to litellm.acompletion for unknown deployments
                self.router_general_settings.pass_through_all_models = True
            else:
                self.default_deployment = deployment.to_json(exclude_none=True)
        # Check if user is using provider specific wildcard routing
        # example model_name = "databricks/*" or model_name = "anthropic/*"
        elif "*" in deployment.model_name:
            # store this as a regex pattern - all deployments matching this pattern will be sent to this deployment
            # Store deployment.model_name as a regex pattern
            self.pattern_router.add_pattern(
                deployment.model_name, deployment.to_json(exclude_none=True)
            )
            if deployment.model_info.id:
                self.provider_default_deployment_ids.append(deployment.model_info.id)

        # Azure GPT-Vision Enhancements, users can pass os.environ/
        data_sources = deployment.litellm_params.get("dataSources", []) or []

        for data_source in data_sources:
            params = data_source.get("parameters", {})
            for param_key in ["endpoint", "key"]:
                # if endpoint or key set for Azure GPT Vision Enhancements, check if it's an env var
                if param_key in params and params[param_key].startswith("os.environ/"):
                    env_name = params[param_key].replace("os.environ/", "")
                    params[param_key] = os.environ.get(env_name, "")

        # done reading model["litellm_params"]
        if custom_llm_provider not in litellm.provider_list:
            raise Exception(f"Unsupported provider - {custom_llm_provider}")

        # init OpenAI, Azure clients
        InitalizeOpenAISDKClient.set_client(
            litellm_router_instance=self, model=deployment.to_json(exclude_none=True)
        )

        # set region (if azure model) ## PREVIEW FEATURE ##
        if litellm.enable_preview_features is True:
            print("Auto inferring region")  # noqa
            """
            Hiding behind a feature flag
            When there is a large amount of LLM deployments this makes startup times blow up
            """
            try:
                if (
                    "azure" in deployment.litellm_params.model
                    and deployment.litellm_params.region_name is None
                ):
                    region = litellm.utils.get_model_region(
                        litellm_params=deployment.litellm_params, mode=None
                    )

                    deployment.litellm_params.region_name = region
            except Exception as e:
                verbose_router_logger.debug(
                    "Unable to get the region for azure model - {}, {}".format(
                        deployment.litellm_params.model, str(e)
                    )
                )
                pass  # [NON-BLOCKING]

        return deployment

    def add_deployment(self, deployment: Deployment) -> Optional[Deployment]:
        """
        Parameters:
        - deployment: Deployment - the deployment to be added to the Router

        Returns:
        - The added deployment
        - OR None (if deployment already exists)
        """
        # check if deployment already exists

        if deployment.model_info.id in self.get_model_ids():
            return None

        # add to model list
        _deployment = deployment.to_json(exclude_none=True)
        self.model_list.append(_deployment)

        # initialize client
        self._add_deployment(deployment=deployment)

        # add to model names
        self.model_names.append(deployment.model_name)
        return deployment

    def upsert_deployment(self, deployment: Deployment) -> Optional[Deployment]:
        """
        Add or update deployment
        Parameters:
        - deployment: Deployment - the deployment to be added to the Router

        Returns:
        - The added/updated deployment
        """
        # check if deployment already exists
        _deployment_model_id = deployment.model_info.id or ""
        _deployment_on_router: Optional[Deployment] = self.get_deployment(
            model_id=_deployment_model_id
        )
        if _deployment_on_router is not None:
            # deployment with this model_id exists on the router
            if deployment.litellm_params == _deployment_on_router.litellm_params:
                # No need to update
                return None

            # if there is a new litellm param -> then update the deployment
            # remove the previous deployment
            removal_idx: Optional[int] = None
            for idx, model in enumerate(self.model_list):
                if model["model_info"]["id"] == deployment.model_info.id:
                    removal_idx = idx

            if removal_idx is not None:
                self.model_list.pop(removal_idx)

        # if the model_id is not in router
        self.add_deployment(deployment=deployment)
        return deployment

    def delete_deployment(self, id: str) -> Optional[Deployment]:
        """
        Parameters:
        - id: str - the id of the deployment to be deleted

        Returns:
        - The deleted deployment
        - OR None (if deleted deployment not found)
        """
        deployment_idx = None
        for idx, m in enumerate(self.model_list):
            if m["model_info"]["id"] == id:
                deployment_idx = idx

        try:
            if deployment_idx is not None:
                item = self.model_list.pop(deployment_idx)
                return item
            else:
                return None
        except Exception:
            return None

    def get_deployment(self, model_id: str) -> Optional[Deployment]:
        """
        Returns -> Deployment or None

        Raise Exception -> if model found in invalid format
        """
        for model in self.model_list:
            if "model_info" in model and "id" in model["model_info"]:
                if model_id == model["model_info"]["id"]:
                    if isinstance(model, dict):
                        return Deployment(**model)
                    elif isinstance(model, Deployment):
                        return model
                    else:
                        raise Exception("Model invalid format - {}".format(type(model)))
        return None

    def get_deployment_by_model_group_name(
        self, model_group_name: str
    ) -> Optional[Deployment]:
        """
        Returns -> Deployment or None

        Raise Exception -> if model found in invalid format
        """
        for model in self.model_list:
            if model["model_name"] == model_group_name:
                if isinstance(model, dict):
                    return Deployment(**model)
                elif isinstance(model, Deployment):
                    return model
                else:
                    raise Exception("Model Name invalid - {}".format(type(model)))
        return None

    def get_router_model_info(self, deployment: dict) -> ModelMapInfo:
        """
        For a given model id, return the model info (max tokens, input cost, output cost, etc.).

        Augment litellm info with additional params set in `model_info`.

        For azure models, ignore the `model:`. Only set max tokens, cost values if base_model is set.

        Returns
        - ModelInfo - If found -> typed dict with max tokens, input cost, etc.

        Raises:
        - ValueError -> If model is not mapped yet
        """
        ## GET BASE MODEL
        base_model = deployment.get("model_info", {}).get("base_model", None)
        if base_model is None:
            base_model = deployment.get("litellm_params", {}).get("base_model", None)

        model = base_model

        ## GET PROVIDER
        _model, custom_llm_provider, _, _ = litellm.get_llm_provider(
            model=deployment.get("litellm_params", {}).get("model", ""),
            litellm_params=LiteLLM_Params(**deployment.get("litellm_params", {})),
        )

        ## SET MODEL TO 'model=' - if base_model is None + not azure
        if custom_llm_provider == "azure" and base_model is None:
            verbose_router_logger.error(
                "Could not identify azure model. Set azure 'base_model' for accurate max tokens, cost tracking, etc.- https://docs.litellm.ai/docs/proxy/cost_tracking#spend-tracking-for-azure-openai-models"
            )
        elif custom_llm_provider != "azure":
            model = _model

        ## GET LITELLM MODEL INFO - raises exception, if model is not mapped
        model_info = litellm.get_model_info(model=model)

        ## CHECK USER SET MODEL INFO
        user_model_info = deployment.get("model_info", {})

        model_info.update(user_model_info)

        return model_info

    def get_model_info(self, id: str) -> Optional[dict]:
        """
        For a given model id, return the model info

        Returns
        - dict: the model in list with 'model_name', 'litellm_params', Optional['model_info']
        - None: could not find deployment in list
        """
        for model in self.model_list:
            if "model_info" in model and "id" in model["model_info"]:
                if id == model["model_info"]["id"]:
                    return model
        return None

    def get_model_group(self, id: str) -> Optional[List]:
        """
        Return list of all models in the same model group as that model id
        """

        model_info = self.get_model_info(id=id)
        if model_info is None:
            return None

        model_name = model_info["model_name"]
        return self.get_model_list(model_name=model_name)

    def _set_model_group_info(  # noqa: PLR0915
        self, model_group: str, user_facing_model_group_name: str
    ) -> Optional[ModelGroupInfo]:
        """
        For a given model group name, return the combined model info

        Returns:
        - ModelGroupInfo if able to construct a model group
        - None if error constructing model group info
        """
        model_group_info: Optional[ModelGroupInfo] = None

        total_tpm: Optional[int] = None
        total_rpm: Optional[int] = None
        configurable_clientside_auth_params: CONFIGURABLE_CLIENTSIDE_AUTH_PARAMS = None

        for model in self.model_list:
            is_match = False
            if (
                "model_name" in model and model["model_name"] == model_group
            ):  # exact match
                is_match = True
            elif (
                "model_name" in model
                and self.pattern_router.route(model_group) is not None
            ):  # wildcard model
                is_match = True

            if not is_match:
                continue
            # model in model group found #
            litellm_params = LiteLLM_Params(**model["litellm_params"])
            # get configurable clientside auth params
            configurable_clientside_auth_params = (
                litellm_params.configurable_clientside_auth_params
            )
            # get model tpm
            _deployment_tpm: Optional[int] = None
            if _deployment_tpm is None:
                _deployment_tpm = model.get("tpm", None)
            if _deployment_tpm is None:
                _deployment_tpm = model.get("litellm_params", {}).get("tpm", None)
            if _deployment_tpm is None:
                _deployment_tpm = model.get("model_info", {}).get("tpm", None)

            if _deployment_tpm is not None:
                if total_tpm is None:
                    total_tpm = 0
                total_tpm += _deployment_tpm  # type: ignore
            # get model rpm
            _deployment_rpm: Optional[int] = None
            if _deployment_rpm is None:
                _deployment_rpm = model.get("rpm", None)
            if _deployment_rpm is None:
                _deployment_rpm = model.get("litellm_params", {}).get("rpm", None)
            if _deployment_rpm is None:
                _deployment_rpm = model.get("model_info", {}).get("rpm", None)

            if _deployment_rpm is not None:
                if total_rpm is None:
                    total_rpm = 0
                total_rpm += _deployment_rpm  # type: ignore
            # get model info
            try:
                model_info = litellm.get_model_info(model=litellm_params.model)
            except Exception:
                model_info = None
            # get llm provider
            model, llm_provider = "", ""
            try:
                model, llm_provider, _, _ = litellm.get_llm_provider(
                    model=litellm_params.model,
                    custom_llm_provider=litellm_params.custom_llm_provider,
                )
            except litellm.exceptions.BadRequestError as e:
                verbose_router_logger.error(
                    "litellm.router.py::get_model_group_info() - {}".format(str(e))
                )

            if model_info is None:
                supported_openai_params = litellm.get_supported_openai_params(
                    model=model, custom_llm_provider=llm_provider
                )
                if supported_openai_params is None:
                    supported_openai_params = []
                model_info = ModelMapInfo(
                    key=model_group,
                    max_tokens=None,
                    max_input_tokens=None,
                    max_output_tokens=None,
                    input_cost_per_token=0,
                    output_cost_per_token=0,
                    litellm_provider=llm_provider,
                    mode="chat",
                    supported_openai_params=supported_openai_params,
                    supports_system_messages=None,
                )

            if model_group_info is None:
                model_group_info = ModelGroupInfo(
                    model_group=user_facing_model_group_name, providers=[llm_provider], **model_info  # type: ignore
                )
            else:
                # if max_input_tokens > curr
                # if max_output_tokens > curr
                # if input_cost_per_token > curr
                # if output_cost_per_token > curr
                # supports_parallel_function_calling == True
                # supports_vision == True
                # supports_function_calling == True
                if llm_provider not in model_group_info.providers:
                    model_group_info.providers.append(llm_provider)
                if (
                    model_info.get("max_input_tokens", None) is not None
                    and model_info["max_input_tokens"] is not None
                    and (
                        model_group_info.max_input_tokens is None
                        or model_info["max_input_tokens"]
                        > model_group_info.max_input_tokens
                    )
                ):
                    model_group_info.max_input_tokens = model_info["max_input_tokens"]
                if (
                    model_info.get("max_output_tokens", None) is not None
                    and model_info["max_output_tokens"] is not None
                    and (
                        model_group_info.max_output_tokens is None
                        or model_info["max_output_tokens"]
                        > model_group_info.max_output_tokens
                    )
                ):
                    model_group_info.max_output_tokens = model_info["max_output_tokens"]
                if model_info.get("input_cost_per_token", None) is not None and (
                    model_group_info.input_cost_per_token is None
                    or model_info["input_cost_per_token"]
                    > model_group_info.input_cost_per_token
                ):
                    model_group_info.input_cost_per_token = model_info[
                        "input_cost_per_token"
                    ]
                if model_info.get("output_cost_per_token", None) is not None and (
                    model_group_info.output_cost_per_token is None
                    or model_info["output_cost_per_token"]
                    > model_group_info.output_cost_per_token
                ):
                    model_group_info.output_cost_per_token = model_info[
                        "output_cost_per_token"
                    ]
                if (
                    model_info.get("supports_parallel_function_calling", None)
                    is not None
                    and model_info["supports_parallel_function_calling"] is True  # type: ignore
                ):
                    model_group_info.supports_parallel_function_calling = True
                if (
                    model_info.get("supports_vision", None) is not None
                    and model_info["supports_vision"] is True  # type: ignore
                ):
                    model_group_info.supports_vision = True
                if (
                    model_info.get("supports_function_calling", None) is not None
                    and model_info["supports_function_calling"] is True  # type: ignore
                ):
                    model_group_info.supports_function_calling = True
                if (
                    model_info.get("supported_openai_params", None) is not None
                    and model_info["supported_openai_params"] is not None
                ):
                    model_group_info.supported_openai_params = model_info[
                        "supported_openai_params"
                    ]

        if model_group_info is not None:
            ## UPDATE WITH TOTAL TPM/RPM FOR MODEL GROUP
            if total_tpm is not None:
                model_group_info.tpm = total_tpm

            if total_rpm is not None:
                model_group_info.rpm = total_rpm

            ## UPDATE WITH CONFIGURABLE CLIENTSIDE AUTH PARAMS FOR MODEL GROUP
            if configurable_clientside_auth_params is not None:
                model_group_info.configurable_clientside_auth_params = (
                    configurable_clientside_auth_params
                )

        return model_group_info

    def get_model_group_info(self, model_group: str) -> Optional[ModelGroupInfo]:
        """
        For a given model group name, return the combined model info

        Returns:
        - ModelGroupInfo if able to construct a model group
        - None if error constructing model group info or hidden model group
        """
        ## Check if model group alias
        if model_group in self.model_group_alias:
            item = self.model_group_alias[model_group]
            if isinstance(item, str):
                _router_model_group = item
            elif isinstance(item, dict):
                if item["hidden"] is True:
                    return None
                else:
                    _router_model_group = item["model"]
            else:
                return None

            return self._set_model_group_info(
                model_group=_router_model_group,
                user_facing_model_group_name=model_group,
            )

        ## Check if actual model
        return self._set_model_group_info(
            model_group=model_group, user_facing_model_group_name=model_group
        )

    async def get_model_group_usage(
        self, model_group: str
    ) -> Tuple[Optional[int], Optional[int]]:
        """
        Returns remaining tpm/rpm quota for model group

        Returns:
        - usage: Tuple[tpm, rpm]
        """
        dt = get_utc_datetime()
        current_minute = dt.strftime(
            "%H-%M"
        )  # use the same timezone regardless of system clock
        tpm_keys: List[str] = []
        rpm_keys: List[str] = []
        for model in self.model_list:
            if "model_name" in model and model["model_name"] == model_group:
                tpm_keys.append(
                    f"global_router:{model['model_info']['id']}:tpm:{current_minute}"
                )
                rpm_keys.append(
                    f"global_router:{model['model_info']['id']}:rpm:{current_minute}"
                )
        combined_tpm_rpm_keys = tpm_keys + rpm_keys

        combined_tpm_rpm_values = await self.cache.async_batch_get_cache(
            keys=combined_tpm_rpm_keys
        )

        if combined_tpm_rpm_values is None:
            return None, None

        tpm_usage_list: Optional[List] = combined_tpm_rpm_values[: len(tpm_keys)]
        rpm_usage_list: Optional[List] = combined_tpm_rpm_values[len(tpm_keys) :]

        ## TPM
        tpm_usage: Optional[int] = None
        if tpm_usage_list is not None:
            for t in tpm_usage_list:
                if isinstance(t, int):
                    if tpm_usage is None:
                        tpm_usage = 0
                    tpm_usage += t
        ## RPM
        rpm_usage: Optional[int] = None
        if rpm_usage_list is not None:
            for t in rpm_usage_list:
                if isinstance(t, int):
                    if rpm_usage is None:
                        rpm_usage = 0
                    rpm_usage += t
        return tpm_usage, rpm_usage

    async def set_response_headers(
        self, response: Any, model_group: Optional[str] = None
    ) -> Any:
        """
        Add the most accurate rate limit headers for a given model response.

        ## TODO: add model group rate limit headers
        # - if healthy_deployments > 1, return model group rate limit headers
        # - else return the model's rate limit headers
        """
        return response

    def get_model_ids(self, model_name: Optional[str] = None) -> List[str]:
        """
        if 'model_name' is none, returns all.

        Returns list of model id's.
        """
        ids = []
        for model in self.model_list:
            if "model_info" in model and "id" in model["model_info"]:
                id = model["model_info"]["id"]
                if model_name is not None and model["model_name"] == model_name:
                    ids.append(id)
                elif model_name is None:
                    ids.append(id)
        return ids

    def _get_all_deployments(
        self, model_name: str, model_alias: Optional[str] = None
    ) -> List[DeploymentTypedDict]:
        """
        Return all deployments of a model name

        Used for accurate 'get_model_list'.
        """
        returned_models: List[DeploymentTypedDict] = []
        for model in self.model_list:
            if model_name is not None and model["model_name"] == model_name:
                if model_alias is not None:
                    alias_model = copy.deepcopy(model)
                    alias_model["model_name"] = model_alias
                    returned_models.append(alias_model)
                else:
                    returned_models.append(model)

        return returned_models

    def get_model_names(self) -> List[str]:
        """
        Returns all possible model names for router.

        Includes model_group_alias models too.
        """
        model_list = self.get_model_list()
        if model_list is None:
            return []

        model_names = []
        for m in model_list:
            model_names.append(m["model_name"])
        return model_names

    def get_model_list(
        self, model_name: Optional[str] = None
    ) -> Optional[List[DeploymentTypedDict]]:
        """
        Includes router model_group_alias'es as well
        """
        if hasattr(self, "model_list"):
            returned_models: List[DeploymentTypedDict] = []

            if hasattr(self, "model_group_alias"):
                for model_alias, model_value in self.model_group_alias.items():

                    if isinstance(model_value, str):
                        _router_model_name: str = model_value
                    elif isinstance(model_value, dict):
                        _model_value = RouterModelGroupAliasItem(**model_value)  # type: ignore
                        if _model_value["hidden"] is True:
                            continue
                        else:
                            _router_model_name = _model_value["model"]
                    else:
                        continue

                    returned_models.extend(
                        self._get_all_deployments(
                            model_name=_router_model_name, model_alias=model_alias
                        )
                    )

            if model_name is None:
                returned_models += self.model_list

                return returned_models
            returned_models.extend(self._get_all_deployments(model_name=model_name))
            return returned_models
        return None

    def get_model_access_groups(self):
        from collections import defaultdict

        access_groups = defaultdict(list)

        if self.model_list:
            for m in self.model_list:
                for group in m.get("model_info", {}).get("access_groups", []):
                    model_name = m["model_name"]
                    access_groups[group].append(model_name)

        return access_groups

    def get_settings(self):
        """
        Get router settings method, returns a dictionary of the settings and their values.
        For example get the set values for routing_strategy_args, routing_strategy, allowed_fails, cooldown_time, num_retries, timeout, max_retries, retry_after
        """
        _all_vars = vars(self)
        _settings_to_return = {}
        vars_to_include = [
            "routing_strategy_args",
            "routing_strategy",
            "allowed_fails",
            "cooldown_time",
            "num_retries",
            "timeout",
            "max_retries",
            "retry_after",
            "fallbacks",
            "context_window_fallbacks",
            "model_group_retry_policy",
        ]

        for var in vars_to_include:
            if var in _all_vars:
                _settings_to_return[var] = _all_vars[var]
            if (
                var == "routing_strategy_args"
                and self.routing_strategy == "latency-based-routing"
            ):
                _settings_to_return[var] = self.lowestlatency_logger.routing_args.json()
        return _settings_to_return

    def update_settings(self, **kwargs):
        """
        Update the router settings.
        """
        # only the following settings are allowed to be configured
        _allowed_settings = [
            "routing_strategy_args",
            "routing_strategy",
            "allowed_fails",
            "cooldown_time",
            "num_retries",
            "timeout",
            "max_retries",
            "retry_after",
            "fallbacks",
            "context_window_fallbacks",
            "model_group_retry_policy",
        ]

        _int_settings = [
            "timeout",
            "num_retries",
            "retry_after",
            "allowed_fails",
            "cooldown_time",
        ]

        _existing_router_settings = self.get_settings()
        for var in kwargs:
            if var in _allowed_settings:
                if var in _int_settings:
                    _casted_value = int(kwargs[var])
                    setattr(self, var, _casted_value)
                else:
                    # only run routing strategy init if it has changed
                    if (
                        var == "routing_strategy"
                        and _existing_router_settings["routing_strategy"] != kwargs[var]
                    ):
                        self.routing_strategy_init(
                            routing_strategy=kwargs[var],
                            routing_strategy_args=kwargs.get(
                                "routing_strategy_args", {}
                            ),
                        )
                    setattr(self, var, kwargs[var])
            else:
                verbose_router_logger.debug("Setting {} is not allowed".format(var))
        verbose_router_logger.debug(f"Updated Router settings: {self.get_settings()}")

    def _get_client(self, deployment, kwargs, client_type=None):
        """
        Returns the appropriate client based on the given deployment, kwargs, and client_type.

        Parameters:
            deployment (dict): The deployment dictionary containing the clients.
            kwargs (dict): The keyword arguments passed to the function.
            client_type (str): The type of client to return.

        Returns:
            The appropriate client based on the given client_type and kwargs.
        """
        model_id = deployment["model_info"]["id"]
        parent_otel_span: Optional[Span] = _get_parent_otel_span_from_kwargs(kwargs)
        if client_type == "max_parallel_requests":
            cache_key = "{}_max_parallel_requests_client".format(model_id)
            client = self.cache.get_cache(
                key=cache_key, local_only=True, parent_otel_span=parent_otel_span
            )
            return client
        elif client_type == "async":
            if kwargs.get("stream") is True:
                cache_key = f"{model_id}_stream_async_client"
                client = self.cache.get_cache(
                    key=cache_key, local_only=True, parent_otel_span=parent_otel_span
                )
                if client is None:
                    """
                    Re-initialize the client
                    """
                    InitalizeOpenAISDKClient.set_client(
                        litellm_router_instance=self, model=deployment
                    )
                    client = self.cache.get_cache(
                        key=cache_key,
                        local_only=True,
                        parent_otel_span=parent_otel_span,
                    )
                return client
            else:
                cache_key = f"{model_id}_async_client"
                client = self.cache.get_cache(
                    key=cache_key, local_only=True, parent_otel_span=parent_otel_span
                )
                if client is None:
                    """
                    Re-initialize the client
                    """
                    InitalizeOpenAISDKClient.set_client(
                        litellm_router_instance=self, model=deployment
                    )
                    client = self.cache.get_cache(
                        key=cache_key,
                        local_only=True,
                        parent_otel_span=parent_otel_span,
                    )
                return client
        else:
            if kwargs.get("stream") is True:
                cache_key = f"{model_id}_stream_client"
                client = self.cache.get_cache(
                    key=cache_key, parent_otel_span=parent_otel_span
                )
                if client is None:
                    """
                    Re-initialize the client
                    """
                    InitalizeOpenAISDKClient.set_client(
                        litellm_router_instance=self, model=deployment
                    )
                    client = self.cache.get_cache(
                        key=cache_key, parent_otel_span=parent_otel_span
                    )
                return client
            else:
                cache_key = f"{model_id}_client"
                client = self.cache.get_cache(
                    key=cache_key, parent_otel_span=parent_otel_span
                )
                if client is None:
                    """
                    Re-initialize the client
                    """
                    InitalizeOpenAISDKClient.set_client(
                        litellm_router_instance=self, model=deployment
                    )
                    client = self.cache.get_cache(
                        key=cache_key, parent_otel_span=parent_otel_span
                    )
                return client

    def _pre_call_checks(  # noqa: PLR0915
        self,
        model: str,
        healthy_deployments: List,
        messages: List[Dict[str, str]],
        request_kwargs: Optional[dict] = None,
    ):
        """
        Filter out model in model group, if:

        - model context window < message length. For azure openai models, requires 'base_model' is set. - https://docs.litellm.ai/docs/proxy/cost_tracking#spend-tracking-for-azure-openai-models
        - filter models above rpm limits
        - if region given, filter out models not in that region / unknown region
        - [TODO] function call and model doesn't support function calling
        """

        verbose_router_logger.debug(
            f"Starting Pre-call checks for deployments in model={model}"
        )

        _returned_deployments = copy.deepcopy(healthy_deployments)

        invalid_model_indices = []

        try:
            input_tokens = litellm.token_counter(messages=messages)
        except Exception as e:
            verbose_router_logger.error(
                "litellm.router.py::_pre_call_checks: failed to count tokens. Returning initial list of deployments. Got - {}".format(
                    str(e)
                )
            )
            return _returned_deployments

        _context_window_error = False
        _potential_error_str = ""
        _rate_limit_error = False
        parent_otel_span = _get_parent_otel_span_from_kwargs(request_kwargs)

        ## get model group RPM ##
        dt = get_utc_datetime()
        current_minute = dt.strftime("%H-%M")
        rpm_key = f"{model}:rpm:{current_minute}"
        model_group_cache = (
            self.cache.get_cache(
                key=rpm_key, local_only=True, parent_otel_span=parent_otel_span
            )
            or {}
        )  # check the in-memory cache used by lowest_latency and usage-based routing. Only check the local cache.
        for idx, deployment in enumerate(_returned_deployments):
            # see if we have the info for this model
            try:
                base_model = deployment.get("model_info", {}).get("base_model", None)
                if base_model is None:
                    base_model = deployment.get("litellm_params", {}).get(
                        "base_model", None
                    )
                model = base_model or deployment.get("litellm_params", {}).get(
                    "model", None
                )
                model_info = self.get_router_model_info(deployment=deployment)

                if (
                    isinstance(model_info, dict)
                    and model_info.get("max_input_tokens", None) is not None
                ):
                    if (
                        isinstance(model_info["max_input_tokens"], int)
                        and input_tokens > model_info["max_input_tokens"]
                    ):
                        invalid_model_indices.append(idx)
                        _context_window_error = True
                        _potential_error_str += (
                            "Model={}, Max Input Tokens={}, Got={}".format(
                                model, model_info["max_input_tokens"], input_tokens
                            )
                        )
                        continue
            except Exception as e:
                verbose_router_logger.error("An error occurs - {}".format(str(e)))

            _litellm_params = deployment.get("litellm_params", {})
            model_id = deployment.get("model_info", {}).get("id", "")
            ## RPM CHECK ##
            ### get local router cache ###
            current_request_cache_local = (
                self.cache.get_cache(
                    key=model_id, local_only=True, parent_otel_span=parent_otel_span
                )
                or 0
            )
            ### get usage based cache ###
            if (
                isinstance(model_group_cache, dict)
                and self.routing_strategy != "usage-based-routing-v2"
            ):
                model_group_cache[model_id] = model_group_cache.get(model_id, 0)

                current_request = max(
                    current_request_cache_local, model_group_cache[model_id]
                )

                if (
                    isinstance(_litellm_params, dict)
                    and _litellm_params.get("rpm", None) is not None
                ):
                    if (
                        isinstance(_litellm_params["rpm"], int)
                        and _litellm_params["rpm"] <= current_request
                    ):
                        invalid_model_indices.append(idx)
                        _rate_limit_error = True
                        continue

            ## REGION CHECK ##
            if (
                request_kwargs is not None
                and request_kwargs.get("allowed_model_region") is not None
            ):
                allowed_model_region = request_kwargs.get("allowed_model_region")

                if allowed_model_region is not None:
                    if not is_region_allowed(
                        litellm_params=LiteLLM_Params(**_litellm_params),
                        allowed_model_region=allowed_model_region,
                    ):
                        invalid_model_indices.append(idx)
                        continue

            ## INVALID PARAMS ## -> catch 'gpt-3.5-turbo-16k' not supporting 'response_format' param
            if request_kwargs is not None and litellm.drop_params is False:
                # get supported params
                model, custom_llm_provider, _, _ = litellm.get_llm_provider(
                    model=model, litellm_params=LiteLLM_Params(**_litellm_params)
                )

                supported_openai_params = litellm.get_supported_openai_params(
                    model=model, custom_llm_provider=custom_llm_provider
                )

                if supported_openai_params is None:
                    continue
                else:
                    # check the non-default openai params in request kwargs
                    non_default_params = litellm.utils.get_non_default_params(
                        passed_params=request_kwargs
                    )
                    special_params = ["response_format"]
                    # check if all params are supported
                    for k, v in non_default_params.items():
                        if k not in supported_openai_params and k in special_params:
                            # if not -> invalid model
                            verbose_router_logger.debug(
                                f"INVALID MODEL INDEX @ REQUEST KWARG FILTERING, k={k}"
                            )
                            invalid_model_indices.append(idx)

        if len(invalid_model_indices) == len(_returned_deployments):
            """
            - no healthy deployments available b/c context window checks or rate limit error

            - First check for rate limit errors (if this is true, it means the model passed the context window check but failed the rate limit check)
            """

            if _rate_limit_error is True:  # allow generic fallback logic to take place
                raise RouterRateLimitErrorBasic(
                    model=model,
                )

            elif _context_window_error is True:
                raise litellm.ContextWindowExceededError(
                    message="litellm._pre_call_checks: Context Window exceeded for given call. No models have context window large enough for this call.\n{}".format(
                        _potential_error_str
                    ),
                    model=model,
                    llm_provider="",
                )
        if len(invalid_model_indices) > 0:
            for idx in reversed(invalid_model_indices):
                _returned_deployments.pop(idx)

        ## ORDER FILTERING ## -> if user set 'order' in deployments, return deployments with lowest order (e.g. order=1 > order=2)
        if len(_returned_deployments) > 0:
            _returned_deployments = litellm.utils._get_order_filtered_deployments(
                _returned_deployments
            )

        return _returned_deployments

    def _get_model_from_alias(self, model: str) -> Optional[str]:
        """
        Get the model from the alias.

        Returns:
        - str, the litellm model name
        - None, if model is not in model group alias
        """
        if model not in self.model_group_alias:
            return None

        _item = self.model_group_alias[model]
        if isinstance(_item, str):
            model = _item
        else:
            model = _item["model"]

        return model

    def _get_deployment_by_litellm_model(self, model: str) -> List:
        """
        Get the deployment by litellm model.
        """
        return [m for m in self.model_list if m["litellm_params"]["model"] == model]

    def _common_checks_available_deployment(
        self,
        model: str,
        messages: Optional[List[Dict[str, str]]] = None,
        input: Optional[Union[str, List]] = None,
        specific_deployment: Optional[bool] = False,
    ) -> Tuple[str, Union[List, Dict]]:
        """
        Common checks for 'get_available_deployment' across sync + async call.

        If 'healthy_deployments' returned is None, this means the user chose a specific deployment

        Returns
        - str, the litellm model name
        - List, if multiple models chosen
        - Dict, if specific model chosen
        """

        # check if aliases set on litellm model alias map
        if specific_deployment is True:
            return model, self._get_deployment_by_litellm_model(model=model)
        elif model in self.get_model_ids():
            deployment = self.get_deployment(model_id=model)
            if deployment is not None:
                deployment_model = deployment.litellm_params.model
                return deployment_model, deployment.model_dump(exclude_none=True)
            raise ValueError(
                f"LiteLLM Router: Trying to call specific deployment, but Model ID :{model} does not exist in \
                    Model ID List: {self.get_model_ids}"
            )

        _model_from_alias = self._get_model_from_alias(model=model)
        if _model_from_alias is not None:
            model = _model_from_alias

        if model not in self.model_names:
            # check if provider/ specific wildcard routing use pattern matching
            pattern_deployments = self.pattern_router.get_deployments_by_pattern(
                model=model,
            )
            if pattern_deployments:
                return model, pattern_deployments

            # check if default deployment is set
            if self.default_deployment is not None:
                updated_deployment = copy.deepcopy(
                    self.default_deployment
                )  # self.default_deployment
                updated_deployment["litellm_params"]["model"] = model
                return model, updated_deployment

        ## get healthy deployments
        ### get all deployments
        healthy_deployments = self._get_all_deployments(model_name=model)

        if len(healthy_deployments) == 0:
            # check if the user sent in a deployment name instead
            healthy_deployments = self._get_deployment_by_litellm_model(model=model)

        verbose_router_logger.debug(
            f"initial list of deployments: {healthy_deployments}"
        )

        if len(healthy_deployments) == 0:
            raise ValueError(
                "{}. You passed in model={}. There is no 'model_name' with this string ".format(
                    RouterErrors.no_deployments_available.value, model
                )
            )

        if litellm.model_alias_map and model in litellm.model_alias_map:
            model = litellm.model_alias_map[
                model
            ]  # update the model to the actual value if an alias has been passed in

        return model, healthy_deployments

    async def async_get_available_deployment(
        self,
        model: str,
        messages: Optional[List[Dict[str, str]]] = None,
        input: Optional[Union[str, List]] = None,
        specific_deployment: Optional[bool] = False,
        request_kwargs: Optional[Dict] = None,
    ):
        """
        Async implementation of 'get_available_deployments'.

        Allows all cache calls to be made async => 10x perf impact (8rps -> 100 rps).
        """
        if (
            self.routing_strategy != "usage-based-routing-v2"
            and self.routing_strategy != "simple-shuffle"
            and self.routing_strategy != "cost-based-routing"
            and self.routing_strategy != "latency-based-routing"
            and self.routing_strategy != "least-busy"
        ):  # prevent regressions for other routing strategies, that don't have async get available deployments implemented.
            return self.get_available_deployment(
                model=model,
                messages=messages,
                input=input,
                specific_deployment=specific_deployment,
                request_kwargs=request_kwargs,
            )
        try:
            parent_otel_span = _get_parent_otel_span_from_kwargs(request_kwargs)
            model, healthy_deployments = self._common_checks_available_deployment(
                model=model,
                messages=messages,
                input=input,
                specific_deployment=specific_deployment,
            )  # type: ignore
            if isinstance(healthy_deployments, dict):
                return healthy_deployments

            cooldown_deployments = await _async_get_cooldown_deployments(
                litellm_router_instance=self, parent_otel_span=parent_otel_span
            )
            verbose_router_logger.debug(
                f"async cooldown deployments: {cooldown_deployments}"
            )
            verbose_router_logger.debug(f"cooldown_deployments: {cooldown_deployments}")
            healthy_deployments = self._filter_cooldown_deployments(
                healthy_deployments=healthy_deployments,
                cooldown_deployments=cooldown_deployments,
            )

            # filter pre-call checks
            _allowed_model_region = (
                request_kwargs.get("allowed_model_region")
                if request_kwargs is not None
                else None
            )

            if self.enable_pre_call_checks and messages is not None:
                healthy_deployments = self._pre_call_checks(
                    model=model,
                    healthy_deployments=healthy_deployments,
                    messages=messages,
                    request_kwargs=request_kwargs,
                )

            # check if user wants to do tag based routing
            healthy_deployments = await get_deployments_for_tag(  # type: ignore
                llm_router_instance=self,
                model=model,
                request_kwargs=request_kwargs,
                healthy_deployments=healthy_deployments,
            )

            if len(healthy_deployments) == 0:
                exception = await async_raise_no_deployment_exception(
                    litellm_router_instance=self,
                    model=model,
                    parent_otel_span=parent_otel_span,
                )
                raise exception
            start_time = time.time()
            if (
                self.routing_strategy == "usage-based-routing-v2"
                and self.lowesttpm_logger_v2 is not None
            ):
                deployment = (
                    await self.lowesttpm_logger_v2.async_get_available_deployments(
                        model_group=model,
                        healthy_deployments=healthy_deployments,  # type: ignore
                        messages=messages,
                        input=input,
                    )
                )
            elif (
                self.routing_strategy == "cost-based-routing"
                and self.lowestcost_logger is not None
            ):
                deployment = (
                    await self.lowestcost_logger.async_get_available_deployments(
                        model_group=model,
                        healthy_deployments=healthy_deployments,  # type: ignore
                        messages=messages,
                        input=input,
                    )
                )
            elif (
                self.routing_strategy == "latency-based-routing"
                and self.lowestlatency_logger is not None
            ):
                deployment = (
                    await self.lowestlatency_logger.async_get_available_deployments(
                        model_group=model,
                        healthy_deployments=healthy_deployments,  # type: ignore
                        messages=messages,
                        input=input,
                        request_kwargs=request_kwargs,
                    )
                )
            elif self.routing_strategy == "simple-shuffle":
                return simple_shuffle(
                    llm_router_instance=self,
                    healthy_deployments=healthy_deployments,
                    model=model,
                )
            elif (
                self.routing_strategy == "least-busy"
                and self.leastbusy_logger is not None
            ):
                deployment = (
                    await self.leastbusy_logger.async_get_available_deployments(
                        model_group=model,
                        healthy_deployments=healthy_deployments,  # type: ignore
                    )
                )
            else:
                deployment = None
            if deployment is None:
<<<<<<< HEAD
                verbose_router_logger.info(
                    f"get_available_deployment for model: {model}, No deployment available"
                )
                model_ids = self.get_model_ids(model_name=model)
                _cooldown_time = self.cooldown_cache.get_min_cooldown(
                    model_ids=model_ids, parent_otel_span=parent_otel_span
                )
                _cooldown_list = await _async_get_cooldown_deployments(
                    litellm_router_instance=self, parent_otel_span=parent_otel_span
                )
                raise RouterRateLimitError(
=======
                exception = await async_raise_no_deployment_exception(
                    litellm_router_instance=self,
>>>>>>> 1e403a84
                    model=model,
                    parent_otel_span=parent_otel_span,
                )
                raise exception

            verbose_router_logger.info(
                f"get_available_deployment for model: {model}, Selected deployment: {self.print_deployment(deployment)} for model: {model}"
            )

            end_time = time.time()
            _duration = end_time - start_time
            asyncio.create_task(
                self.service_logger_obj.async_service_success_hook(
                    service=ServiceTypes.ROUTER,
                    duration=_duration,
                    call_type="<routing_strategy>.async_get_available_deployments",
                    parent_otel_span=parent_otel_span,
                    start_time=start_time,
                    end_time=end_time,
                )
            )

            return deployment
        except Exception as e:
            traceback_exception = traceback.format_exc()
            # if router rejects call -> log to langfuse/otel/etc.
            if request_kwargs is not None:
                logging_obj = request_kwargs.get("litellm_logging_obj", None)

                if logging_obj is not None:
                    ## LOGGING
                    threading.Thread(
                        target=logging_obj.failure_handler,
                        args=(e, traceback_exception),
                    ).start()  # log response
                    # Handle any exceptions that might occur during streaming
                    asyncio.create_task(
                        logging_obj.async_failure_handler(e, traceback_exception)  # type: ignore
                    )
            raise e

    def get_available_deployment(
        self,
        model: str,
        messages: Optional[List[Dict[str, str]]] = None,
        input: Optional[Union[str, List]] = None,
        specific_deployment: Optional[bool] = False,
        request_kwargs: Optional[Dict] = None,
    ):
        """
        Returns the deployment based on routing strategy
        """
        # users need to explicitly call a specific deployment, by setting `specific_deployment = True` as completion()/embedding() kwarg
        # When this was no explicit we had several issues with fallbacks timing out

        model, healthy_deployments = self._common_checks_available_deployment(
            model=model,
            messages=messages,
            input=input,
            specific_deployment=specific_deployment,
        )

        if isinstance(healthy_deployments, dict):
            return healthy_deployments

        parent_otel_span: Optional[Span] = _get_parent_otel_span_from_kwargs(
            request_kwargs
        )
        cooldown_deployments = _get_cooldown_deployments(
            litellm_router_instance=self, parent_otel_span=parent_otel_span
        )
        healthy_deployments = self._filter_cooldown_deployments(
            healthy_deployments=healthy_deployments,
            cooldown_deployments=cooldown_deployments,
        )

        # filter pre-call checks
        if self.enable_pre_call_checks and messages is not None:
            healthy_deployments = self._pre_call_checks(
                model=model,
                healthy_deployments=healthy_deployments,
                messages=messages,
                request_kwargs=request_kwargs,
            )

        if len(healthy_deployments) == 0:
            model_ids = self.get_model_ids(model_name=model)
            _cooldown_time = self.cooldown_cache.get_min_cooldown(
                model_ids=model_ids, parent_otel_span=parent_otel_span
            )
            _cooldown_list = _get_cooldown_deployments(
                litellm_router_instance=self, parent_otel_span=parent_otel_span
            )
            raise RouterRateLimitError(
                model=model,
                cooldown_time=_cooldown_time,
                enable_pre_call_checks=self.enable_pre_call_checks,
                cooldown_list=_cooldown_list,
            )

        if self.routing_strategy == "least-busy" and self.leastbusy_logger is not None:
            deployment = self.leastbusy_logger.get_available_deployments(
                model_group=model, healthy_deployments=healthy_deployments  # type: ignore
            )
        elif self.routing_strategy == "simple-shuffle":
            # if users pass rpm or tpm, we do a random weighted pick - based on rpm/tpm
            ############## Check 'weight' param set for weighted pick #################
            return simple_shuffle(
                llm_router_instance=self,
                healthy_deployments=healthy_deployments,
                model=model,
            )
        elif (
            self.routing_strategy == "latency-based-routing"
            and self.lowestlatency_logger is not None
        ):
            deployment = self.lowestlatency_logger.get_available_deployments(
                model_group=model,
                healthy_deployments=healthy_deployments,  # type: ignore
                request_kwargs=request_kwargs,
            )
        elif (
            self.routing_strategy == "usage-based-routing"
            and self.lowesttpm_logger is not None
        ):
            deployment = self.lowesttpm_logger.get_available_deployments(
                model_group=model,
                healthy_deployments=healthy_deployments,  # type: ignore
                messages=messages,
                input=input,
            )
        elif (
            self.routing_strategy == "usage-based-routing-v2"
            and self.lowesttpm_logger_v2 is not None
        ):
            deployment = self.lowesttpm_logger_v2.get_available_deployments(
                model_group=model,
                healthy_deployments=healthy_deployments,  # type: ignore
                messages=messages,
                input=input,
            )
        else:
            deployment = None

        if deployment is None:
            verbose_router_logger.info(
                f"get_available_deployment for model: {model}, No deployment available"
            )
            model_ids = self.get_model_ids(model_name=model)
            _cooldown_time = self.cooldown_cache.get_min_cooldown(
                model_ids=model_ids, parent_otel_span=parent_otel_span
            )
            _cooldown_list = _get_cooldown_deployments(
                litellm_router_instance=self, parent_otel_span=parent_otel_span
            )
            raise RouterRateLimitError(
                model=model,
                cooldown_time=_cooldown_time,
                enable_pre_call_checks=self.enable_pre_call_checks,
                cooldown_list=_cooldown_list,
            )
        verbose_router_logger.info(
            f"get_available_deployment for model: {model}, Selected deployment: {self.print_deployment(deployment)} for model: {model}"
        )
        return deployment

    def _filter_cooldown_deployments(
        self, healthy_deployments: List[Dict], cooldown_deployments: List[str]
    ) -> List[Dict]:
        """
        Filters out the deployments currently cooling down from the list of healthy deployments

        Args:
            healthy_deployments: List of healthy deployments
            cooldown_deployments: List of model_ids cooling down. cooldown_deployments is a list of model_id's cooling down, cooldown_deployments = ["16700539-b3cd-42f4-b426-6a12a1bb706a", "16700539-b3cd-42f4-b426-7899"]

        Returns:
            List of healthy deployments
        """
        # filter out the deployments currently cooling down
        deployments_to_remove = []
        verbose_router_logger.debug(f"cooldown deployments: {cooldown_deployments}")
        # Find deployments in model_list whose model_id is cooling down
        for deployment in healthy_deployments:
            deployment_id = deployment["model_info"]["id"]
            if deployment_id in cooldown_deployments:
                deployments_to_remove.append(deployment)

        # remove unhealthy deployments from healthy deployments
        for deployment in deployments_to_remove:
            healthy_deployments.remove(deployment)
        return healthy_deployments

    def _track_deployment_metrics(
        self, deployment, parent_otel_span: Optional[Span], response=None
    ):
        """
        Tracks successful requests rpm usage.
        """
        try:
            model_id = deployment.get("model_info", {}).get("id", None)
            if response is None:

                # update self.deployment_stats
                if model_id is not None:
                    self._update_usage(
                        model_id, parent_otel_span
                    )  # update in-memory cache for tracking
        except Exception as e:
            verbose_router_logger.error(f"Error in _track_deployment_metrics: {str(e)}")

    def get_num_retries_from_retry_policy(
        self, exception: Exception, model_group: Optional[str] = None
    ):
        """
        BadRequestErrorRetries: Optional[int] = None
        AuthenticationErrorRetries: Optional[int] = None
        TimeoutErrorRetries: Optional[int] = None
        RateLimitErrorRetries: Optional[int] = None
        ContentPolicyViolationErrorRetries: Optional[int] = None
        """
        # if we can find the exception then in the retry policy -> return the number of retries
        retry_policy: Optional[RetryPolicy] = self.retry_policy

        if (
            self.model_group_retry_policy is not None
            and model_group is not None
            and model_group in self.model_group_retry_policy
        ):
            retry_policy = self.model_group_retry_policy.get(model_group, None)  # type: ignore

        if retry_policy is None:
            return None
        if isinstance(retry_policy, dict):
            retry_policy = RetryPolicy(**retry_policy)

        if (
            isinstance(exception, litellm.BadRequestError)
            and retry_policy.BadRequestErrorRetries is not None
        ):
            return retry_policy.BadRequestErrorRetries
        if (
            isinstance(exception, litellm.AuthenticationError)
            and retry_policy.AuthenticationErrorRetries is not None
        ):
            return retry_policy.AuthenticationErrorRetries
        if (
            isinstance(exception, litellm.Timeout)
            and retry_policy.TimeoutErrorRetries is not None
        ):
            return retry_policy.TimeoutErrorRetries
        if (
            isinstance(exception, litellm.RateLimitError)
            and retry_policy.RateLimitErrorRetries is not None
        ):
            return retry_policy.RateLimitErrorRetries
        if (
            isinstance(exception, litellm.ContentPolicyViolationError)
            and retry_policy.ContentPolicyViolationErrorRetries is not None
        ):
            return retry_policy.ContentPolicyViolationErrorRetries

    def get_allowed_fails_from_policy(self, exception: Exception):
        """
        BadRequestErrorRetries: Optional[int] = None
        AuthenticationErrorRetries: Optional[int] = None
        TimeoutErrorRetries: Optional[int] = None
        RateLimitErrorRetries: Optional[int] = None
        ContentPolicyViolationErrorRetries: Optional[int] = None
        """
        # if we can find the exception then in the retry policy -> return the number of retries
        allowed_fails_policy: Optional[AllowedFailsPolicy] = self.allowed_fails_policy

        if allowed_fails_policy is None:
            return None

        if (
            isinstance(exception, litellm.BadRequestError)
            and allowed_fails_policy.BadRequestErrorAllowedFails is not None
        ):
            return allowed_fails_policy.BadRequestErrorAllowedFails
        if (
            isinstance(exception, litellm.AuthenticationError)
            and allowed_fails_policy.AuthenticationErrorAllowedFails is not None
        ):
            return allowed_fails_policy.AuthenticationErrorAllowedFails
        if (
            isinstance(exception, litellm.Timeout)
            and allowed_fails_policy.TimeoutErrorAllowedFails is not None
        ):
            return allowed_fails_policy.TimeoutErrorAllowedFails
        if (
            isinstance(exception, litellm.RateLimitError)
            and allowed_fails_policy.RateLimitErrorAllowedFails is not None
        ):
            return allowed_fails_policy.RateLimitErrorAllowedFails
        if (
            isinstance(exception, litellm.ContentPolicyViolationError)
            and allowed_fails_policy.ContentPolicyViolationErrorAllowedFails is not None
        ):
            return allowed_fails_policy.ContentPolicyViolationErrorAllowedFails

    def _initialize_alerting(self):
        from litellm.integrations.SlackAlerting.slack_alerting import SlackAlerting

        if self.alerting_config is None:
            return

        router_alerting_config: AlertingConfig = self.alerting_config

        _slack_alerting_logger = SlackAlerting(
            alerting_threshold=router_alerting_config.alerting_threshold,
            alerting=["slack"],
            default_webhook_url=router_alerting_config.webhook_url,
        )

        self.slack_alerting_logger = _slack_alerting_logger

        litellm.callbacks.append(_slack_alerting_logger)  # type: ignore
        litellm.success_callback.append(
            _slack_alerting_logger.response_taking_too_long_callback
        )
        verbose_router_logger.info(
            "\033[94m\nInitialized Alerting for litellm.Router\033[0m\n"
        )

    def set_custom_routing_strategy(
        self, CustomRoutingStrategy: CustomRoutingStrategyBase
    ):
        """
        Sets get_available_deployment and async_get_available_deployment on an instanced of litellm.Router

        Use this to set your custom routing strategy

        Args:
            CustomRoutingStrategy: litellm.router.CustomRoutingStrategyBase
        """

        setattr(
            self,
            "get_available_deployment",
            CustomRoutingStrategy.get_available_deployment,
        )
        setattr(
            self,
            "async_get_available_deployment",
            CustomRoutingStrategy.async_get_available_deployment,
        )

    def flush_cache(self):
        litellm.cache = None
        self.cache.flush_cache()

    def reset(self):
        ## clean up on close
        litellm.success_callback = []
        litellm._async_success_callback = []
        litellm.failure_callback = []
        litellm._async_failure_callback = []
        self.retry_policy = None
        self.flush_cache()<|MERGE_RESOLUTION|>--- conflicted
+++ resolved
@@ -5199,22 +5199,8 @@
             else:
                 deployment = None
             if deployment is None:
-<<<<<<< HEAD
-                verbose_router_logger.info(
-                    f"get_available_deployment for model: {model}, No deployment available"
-                )
-                model_ids = self.get_model_ids(model_name=model)
-                _cooldown_time = self.cooldown_cache.get_min_cooldown(
-                    model_ids=model_ids, parent_otel_span=parent_otel_span
-                )
-                _cooldown_list = await _async_get_cooldown_deployments(
-                    litellm_router_instance=self, parent_otel_span=parent_otel_span
-                )
-                raise RouterRateLimitError(
-=======
                 exception = await async_raise_no_deployment_exception(
                     litellm_router_instance=self,
->>>>>>> 1e403a84
                     model=model,
                     parent_otel_span=parent_otel_span,
                 )
