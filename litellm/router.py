from collections import defaultdict
from datetime import datetime
from typing import Dict, List, Optional, Union

import litellm


class Router:
    """
    Example usage:
    from litellm import Router
    model_list = [{
        "model_name": "gpt-3.5-turbo", # openai model name
        "litellm_params": { # params for litellm completion/embedding call
            "model": "azure/<your-deployment-name>",
            "api_key": <your-api-key>,
            "api_version": <your-api-version>,
            "api_base": <your-api-base>
        },
        "tpm": <your-model-tpm>, e.g. 240000
        "rpm": <your-model-rpm>, e.g. 1800
    }]

    router = Router(model_list=model_list)
    """
    model_map: dict = {}
    model_names: List[str] = []
    cache_responses: bool = False
<<<<<<< HEAD
=======
    default_cache_time_seconds: int = 1 * 60 * 60  # 1 hour
>>>>>>> f6983223

    def __init__(self,
                 model_list: Optional[list] = None,
                 redis_host: Optional[str] = None,
                 redis_port: Optional[int] = None,
                 redis_password: Optional[str] = None,
                 cache_responses: bool = False) -> None:
        if model_list:
            self.set_model_list(model_list)
        if redis_host is not None and redis_port is not None and redis_password is not None:
            cache_config = {
                'type': 'redis',
                'host': redis_host,
                'port': redis_port,
                'password': redis_password
            }
        else:  # use an in-memory cache
            cache_config = {
                "type": "local"
            }
        self.cache = litellm.Cache(**cache_config)  # use Redis for tracking load balancing
        if cache_responses:
            litellm.cache = litellm.Cache(**cache_config)  # use Redis for caching completion requests
            self.cache_responses = cache_responses
        litellm.success_callback = [self.deployment_callback]

    def completion(self,
                   model: str,
                   messages: List[Dict[str, str]],
                   is_retry: Optional[bool] = False,
                   is_fallback: Optional[bool] = False,
                   **kwargs) -> litellm.ModelResponse:
        """
        Example usage:
        response = router.completion(model="gpt-3.5-turbo", messages=[{"role": "user", "content": "Hey, how's it going?"}]
        """

        # pick the one that is available (lowest TPM/RPM)
        deployment = self.get_available_deployment(model=model, messages=messages)
        data = deployment["litellm_params"]
        # call via litellm.completion()
        return litellm.completion(**{**data, "messages": messages, "caching": self.cache_responses, **kwargs})

    async def acompletion(self,
                          model: str,
                          messages: List[Dict[str, str]],
                          is_retry: Optional[bool] = False,
                          is_fallback: Optional[bool] = False,
                          **kwargs) -> litellm.ModelResponse:
        # pick the one that is available (lowest TPM/RPM)
        deployment = self.get_available_deployment(model=model, messages=messages)
        data = deployment["litellm_params"]
        return await litellm.acompletion(**{**data, "messages": messages, "caching": self.cache_responses, **kwargs})

    def text_completion(self,
                        model: str,
                        prompt: str,
                        is_retry: Optional[bool] = False,
                        is_fallback: Optional[bool] = False,
                        is_async: Optional[bool] = False,
                        **kwargs) -> dict:

        messages = [{"role": "user", "content": prompt}]
        # pick the one that is available (lowest TPM/RPM)
        deployment = self.get_available_deployment(model=model, messages=messages)

        data = deployment["litellm_params"]
        # call via litellm.completion()
        return litellm.text_completion(**{**data, "prompt": prompt, "caching": self.cache_responses, **kwargs})

    def embedding(self,
                  model: str,
                  input: Union[str, List],
                  is_async: Optional[bool] = False,
                  **kwargs) -> Union[List[float], None]:
        # pick the one that is available (lowest TPM/RPM)
        deployment = self.get_available_deployment(model=model, input=input)

        data = deployment["litellm_params"]
        # call via litellm.embedding()
        return litellm.embedding(**{**data, "input": input, "caching": self.cache_responses, **kwargs})

    async def aembedding(self,
                         model: str,
                         input: Union[str, List],
                         is_async: Optional[bool] = True,
                         **kwargs) -> Union[List[float], None]:
        # pick the one that is available (lowest TPM/RPM)
        deployment = self.get_available_deployment(model=model, input=input)

        data = deployment["litellm_params"]
        return await litellm.aembedding(**{**data, "input": input, "caching": self.cache_responses, **kwargs})

    @staticmethod
    def _is_valid_model(model: dict) -> bool:
        """
        Validates that the model has the correct keys
        """
        required_keys = ["model_name", "litellm_params", "tpm", "rpm"]
        return all(key in model for key in required_keys)

    def set_model_list(self, model_list: list) -> None:
        model_map = defaultdict(list)
        for idx, model in enumerate(model_list):
            if not self._is_valid_model(model):
                raise ValueError(f"Invalid model at index {idx}")

            model_map[model["model_name"]].append(model)
        self.model_map = dict(model_map)
        self.model_names = list(model_map.keys())

    def get_model_names(self) -> List[str]:
        return self.model_names

    def deployment_callback(
            self,
            kwargs,  # kwargs to completion
            completion_response,  # response from completion
            start_time, end_time  # start/end time
    ) -> None:
        """
        Function LiteLLM submits a callback to after a successful
        completion. Purpose of this is ti update TPM/RPM usage per model
        """
        model_name = kwargs.get('model', None)  # i.e. gpt35turbo
        custom_llm_provider = kwargs.get("litellm_params", {}).get('custom_llm_provider', None)  # i.e. azure
        if custom_llm_provider:
            model_name = f"{custom_llm_provider}/{model_name}"
        total_tokens = completion_response['usage']['total_tokens']
        self._set_deployment_usage(model_name, total_tokens)

    def get_available_deployment(self,
                                 model: str,
                                 messages: Optional[List[Dict[str, str]]] = None,
                                 input: Optional[Union[str, List]] = None) -> dict:
        """
        Returns a deployment with the lowest TPM/RPM usage.
        """
        # get list of potential deployments
        potential_deployments = self.model_map[model]

        # set first model as current model to calculate token count
        deployment = potential_deployments[0]

<<<<<<< HEAD
        # get model tpm, rpm limits
        tpm, rpm = deployment["tpm"], deployment["rpm"]

        # get deployment current usage
        current_tpm, current_rpm = self._get_deployment_usage(deployment_name=deployment["litellm_params"]["model"])

=======
>>>>>>> f6983223
        # get encoding
        token_count = 0
        if messages is not None:
            token_count = litellm.token_counter(model=deployment["model_name"], messages=messages)
        elif input is not None:
            if isinstance(input, List):
                input_text = "".join(text for text in input)
            else:
                input_text = input
            token_count = litellm.token_counter(model=deployment["model_name"], text=input_text)
        else:
            raise ValueError("Either messages or input must be provided.")

<<<<<<< HEAD
        # if at model limit, return lowest used
        if current_tpm + token_count > tpm or current_rpm + 1 >= rpm:
            # -----------------------
            # Find lowest used model
            # ----------------------
            lowest_tpm = float('inf')
            deployment = None

            # Go through all the models to get tpm, rpm
            for item in potential_deployments:
                item_tpm, item_rpm = self._get_deployment_usage(deployment_name=item["litellm_params"]["model"])

                if item_tpm == 0:
                    return item
                elif item_tpm + token_count > item["tpm"] or item_rpm + 1 >= item["rpm"]:
                    continue
                elif item_tpm < lowest_tpm:
                    lowest_tpm = item_tpm
                    deployment = item

            # if none, raise exception
            if deployment is None:
                raise ValueError("No models available.")
=======
        # -----------------------
        # Find lowest used model
        # ----------------------
        lowest_tpm = float("inf")
        deployment = None

        # Go through all the models to get tpm, rpm
        for item in potential_deployments:
            item_tpm, item_rpm = self._get_deployment_usage(deployment_name=item["litellm_params"]["model"])

            if item_tpm == 0:
                return item
            elif item_tpm + token_count > item["tpm"] or item_rpm + 1 >= item["rpm"]:
                continue
            elif item_tpm < lowest_tpm:
                lowest_tpm = item_tpm
                deployment = item

        # if none, raise exception
        if deployment is None:
            raise ValueError("No models available.")
>>>>>>> f6983223

        # return model
        return deployment

    def _get_deployment_usage(
            self,
            deployment_name: str
    ) -> tuple[int, int]:
        # ------------
        # Setup values
        # ------------
        current_minute = datetime.now().strftime("%H-%M")
        tpm_key = f'{deployment_name}:tpm:{current_minute}'
        rpm_key = f'{deployment_name}:rpm:{current_minute}'

        # ------------
        # Return usage
        # ------------
<<<<<<< HEAD
        tpm = self.cache.get_cache(tpm_key) or 0
        rpm = self.cache.get_cache(rpm_key) or 0
=======
        tpm = self.cache.get_cache(cache_key=tpm_key) or 0
        rpm = self.cache.get_cache(cache_key=rpm_key) or 0
>>>>>>> f6983223

        return int(tpm), int(rpm)

    def increment(self, key: str, increment_value: int) -> None:
        # get value
        cached_value = self.cache.get_cache(cache_key=key)
        # update value
        try:
            cached_value += increment_value
        except TypeError:
            cached_value = increment_value
        # save updated value
        self.cache.add_cache(result=cached_value, cache_key=key, ttl=self.default_cache_time_seconds)

    def _set_deployment_usage(
            self,
            model_name: str,
            total_tokens: int
    ) -> None:
        # ------------
        # Setup values
        # ------------
        current_minute = datetime.now().strftime("%H-%M")
        tpm_key = f'{model_name}:tpm:{current_minute}'
        rpm_key = f'{model_name}:rpm:{current_minute}'

        # ------------
        # Update usage
        # ------------
        self.increment(tpm_key, total_tokens)
        self.increment(rpm_key, 1)<|MERGE_RESOLUTION|>--- conflicted
+++ resolved
@@ -26,10 +26,7 @@
     model_map: dict = {}
     model_names: List[str] = []
     cache_responses: bool = False
-<<<<<<< HEAD
-=======
     default_cache_time_seconds: int = 1 * 60 * 60  # 1 hour
->>>>>>> f6983223
 
     def __init__(self,
                  model_list: Optional[list] = None,
@@ -174,15 +171,12 @@
         # set first model as current model to calculate token count
         deployment = potential_deployments[0]
 
-<<<<<<< HEAD
         # get model tpm, rpm limits
         tpm, rpm = deployment["tpm"], deployment["rpm"]
 
         # get deployment current usage
         current_tpm, current_rpm = self._get_deployment_usage(deployment_name=deployment["litellm_params"]["model"])
 
-=======
->>>>>>> f6983223
         # get encoding
         token_count = 0
         if messages is not None:
@@ -196,31 +190,6 @@
         else:
             raise ValueError("Either messages or input must be provided.")
 
-<<<<<<< HEAD
-        # if at model limit, return lowest used
-        if current_tpm + token_count > tpm or current_rpm + 1 >= rpm:
-            # -----------------------
-            # Find lowest used model
-            # ----------------------
-            lowest_tpm = float('inf')
-            deployment = None
-
-            # Go through all the models to get tpm, rpm
-            for item in potential_deployments:
-                item_tpm, item_rpm = self._get_deployment_usage(deployment_name=item["litellm_params"]["model"])
-
-                if item_tpm == 0:
-                    return item
-                elif item_tpm + token_count > item["tpm"] or item_rpm + 1 >= item["rpm"]:
-                    continue
-                elif item_tpm < lowest_tpm:
-                    lowest_tpm = item_tpm
-                    deployment = item
-
-            # if none, raise exception
-            if deployment is None:
-                raise ValueError("No models available.")
-=======
         # -----------------------
         # Find lowest used model
         # ----------------------
@@ -242,7 +211,6 @@
         # if none, raise exception
         if deployment is None:
             raise ValueError("No models available.")
->>>>>>> f6983223
 
         # return model
         return deployment
@@ -261,13 +229,8 @@
         # ------------
         # Return usage
         # ------------
-<<<<<<< HEAD
-        tpm = self.cache.get_cache(tpm_key) or 0
-        rpm = self.cache.get_cache(rpm_key) or 0
-=======
         tpm = self.cache.get_cache(cache_key=tpm_key) or 0
         rpm = self.cache.get_cache(cache_key=rpm_key) or 0
->>>>>>> f6983223
 
         return int(tpm), int(rpm)
 
