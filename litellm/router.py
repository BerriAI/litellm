# +-----------------------------------------------+
# |                                               |
# |           Give Feedback / Get Help            |
# | https://github.com/BerriAI/litellm/issues/new |
# |                                               |
# +-----------------------------------------------+
#
#  Thank you ! We ❤️ you! - Krrish & Ishaan

import copy, httpx
from datetime import datetime
from typing import Dict, List, Optional, Union, Literal, Any, BinaryIO
import random, threading, time, traceback, uuid
import litellm, openai, hashlib, json
from litellm.caching import RedisCache, InMemoryCache, DualCache
import datetime as datetime_og
import logging, asyncio
import inspect, concurrent
from openai import AsyncOpenAI
from collections import defaultdict
from litellm.router_strategy.least_busy import LeastBusyLoggingHandler
from litellm.router_strategy.lowest_tpm_rpm import LowestTPMLoggingHandler
from litellm.router_strategy.lowest_latency import LowestLatencyLoggingHandler
from litellm.router_strategy.lowest_tpm_rpm_v2 import LowestTPMLoggingHandler_v2
from litellm.llms.custom_httpx.azure_dall_e_2 import (
    CustomHTTPTransport,
    AsyncCustomHTTPTransport,
)
from litellm.utils import (
    ModelResponse,
    CustomStreamWrapper,
    get_utc_datetime,
    calculate_max_parallel_requests,
)
import copy
from litellm._logging import verbose_router_logger
import logging
from litellm.types.router import (
    Deployment,
    ModelInfo,
    LiteLLM_Params,
    RouterErrors,
    updateDeployment,
    updateLiteLLMParams,
)
from litellm.integrations.custom_logger import CustomLogger


class Router:
    model_names: List = []
    cache_responses: Optional[bool] = False
    default_cache_time_seconds: int = 1 * 60 * 60  # 1 hour
    num_retries: int = 0
    tenacity = None
    leastbusy_logger: Optional[LeastBusyLoggingHandler] = None
    lowesttpm_logger: Optional[LowestTPMLoggingHandler] = None

    def __init__(
        self,
        model_list: Optional[list] = None,
        ## CACHING ##
        redis_url: Optional[str] = None,
        redis_host: Optional[str] = None,
        redis_port: Optional[int] = None,
        redis_password: Optional[str] = None,
        cache_responses: Optional[bool] = False,
        cache_kwargs: dict = {},  # additional kwargs to pass to RedisCache (see caching.py)
        caching_groups: Optional[
            List[tuple]
        ] = None,  # if you want to cache across model groups
        client_ttl: int = 3600,  # ttl for cached clients - will re-initialize after this time in seconds
        ## RELIABILITY ##
        num_retries: int = 0,
        timeout: Optional[float] = None,
        default_litellm_params={},  # default params for Router.chat.completion.create
        default_max_parallel_requests: Optional[int] = None,
        set_verbose: bool = False,
        debug_level: Literal["DEBUG", "INFO"] = "INFO",
        fallbacks: List = [],
        context_window_fallbacks: List = [],
        model_group_alias: Optional[dict] = {},
        enable_pre_call_checks: bool = False,
        retry_after: int = 0,  # min time to wait before retrying a failed request
        allowed_fails: Optional[
            int
        ] = None,  # Number of times a deployment can failbefore being added to cooldown
        cooldown_time: float = 1,  # (seconds) time to cooldown a deployment after failure
        routing_strategy: Literal[
            "simple-shuffle",
            "least-busy",
            "usage-based-routing",
            "latency-based-routing",
        ] = "simple-shuffle",
        routing_strategy_args: dict = {},  # just for latency-based routing
        semaphore: Optional[asyncio.Semaphore] = None,
    ) -> None:
        """
        Initialize the Router class with the given parameters for caching, reliability, and routing strategy.

        Args:
            model_list (Optional[list]): List of models to be used. Defaults to None.
            redis_url (Optional[str]): URL of the Redis server. Defaults to None.
            redis_host (Optional[str]): Hostname of the Redis server. Defaults to None.
            redis_port (Optional[int]): Port of the Redis server. Defaults to None.
            redis_password (Optional[str]): Password of the Redis server. Defaults to None.
            cache_responses (Optional[bool]): Flag to enable caching of responses. Defaults to False.
            cache_kwargs (dict): Additional kwargs to pass to RedisCache. Defaults to {}.
            caching_groups (Optional[List[tuple]]): List of model groups for caching across model groups. Defaults to None.
            client_ttl (int): Time-to-live for cached clients in seconds. Defaults to 3600.
            num_retries (int): Number of retries for failed requests. Defaults to 0.
            timeout (Optional[float]): Timeout for requests. Defaults to None.
            default_litellm_params (dict): Default parameters for Router.chat.completion.create. Defaults to {}.
            set_verbose (bool): Flag to set verbose mode. Defaults to False.
            debug_level (Literal["DEBUG", "INFO"]): Debug level for logging. Defaults to "INFO".
            fallbacks (List): List of fallback options. Defaults to [].
            context_window_fallbacks (List): List of context window fallback options. Defaults to [].
            enable_pre_call_checks (boolean): Filter out deployments which are outside context window limits for a given prompt
            model_group_alias (Optional[dict]): Alias for model groups. Defaults to {}.
            retry_after (int): Minimum time to wait before retrying a failed request. Defaults to 0.
            allowed_fails (Optional[int]): Number of allowed fails before adding to cooldown. Defaults to None.
            cooldown_time (float): Time to cooldown a deployment after failure in seconds. Defaults to 1.
            routing_strategy (Literal["simple-shuffle", "least-busy", "usage-based-routing", "latency-based-routing"]): Routing strategy. Defaults to "simple-shuffle".
            routing_strategy_args (dict): Additional args for latency-based routing. Defaults to {}.

        Returns:
            Router: An instance of the litellm.Router class.

        Example Usage:
        ```python
        from litellm import Router
        model_list = [
        {
            "model_name": "azure-gpt-3.5-turbo", # model alias
            "litellm_params": { # params for litellm completion/embedding call
                "model": "azure/<your-deployment-name-1>",
                "api_key": <your-api-key>,
                "api_version": <your-api-version>,
                "api_base": <your-api-base>
            },
        },
        {
            "model_name": "azure-gpt-3.5-turbo", # model alias
            "litellm_params": { # params for litellm completion/embedding call
                "model": "azure/<your-deployment-name-2>",
                "api_key": <your-api-key>,
                "api_version": <your-api-version>,
                "api_base": <your-api-base>
            },
        },
        {
            "model_name": "openai-gpt-3.5-turbo", # model alias
            "litellm_params": { # params for litellm completion/embedding call
                "model": "gpt-3.5-turbo",
                "api_key": <your-api-key>,
            },
        ]

        router = Router(model_list=model_list, fallbacks=[{"azure-gpt-3.5-turbo": "openai-gpt-3.5-turbo"}])
        ```
        """
        if semaphore:
            self.semaphore = semaphore
        self.set_verbose = set_verbose
        self.debug_level = debug_level
        self.enable_pre_call_checks = enable_pre_call_checks
        if self.set_verbose == True:
            if debug_level == "INFO":
                verbose_router_logger.setLevel(logging.INFO)
            elif debug_level == "DEBUG":
                verbose_router_logger.setLevel(logging.DEBUG)

        self.deployment_names: List = (
            []
        )  # names of models under litellm_params. ex. azure/chatgpt-v-2
        self.deployment_latency_map = {}
        ### CACHING ###
        cache_type: Literal["local", "redis"] = "local"  # default to an in-memory cache
        redis_cache = None
        cache_config = {}
        self.client_ttl = client_ttl
        if redis_url is not None or (
            redis_host is not None
            and redis_port is not None
            and redis_password is not None
        ):
            cache_type = "redis"

            if redis_url is not None:
                cache_config["url"] = redis_url

            if redis_host is not None:
                cache_config["host"] = redis_host

            if redis_port is not None:
                cache_config["port"] = str(redis_port)  # type: ignore

            if redis_password is not None:
                cache_config["password"] = redis_password

            # Add additional key-value pairs from cache_kwargs
            cache_config.update(cache_kwargs)
            redis_cache = RedisCache(**cache_config)

        if cache_responses:
            if litellm.cache is None:
                # the cache can be initialized on the proxy server. We should not overwrite it
                litellm.cache = litellm.Cache(type=cache_type, **cache_config)  # type: ignore
            self.cache_responses = cache_responses
        self.cache = DualCache(
            redis_cache=redis_cache, in_memory_cache=InMemoryCache()
        )  # use a dual cache (Redis+In-Memory) for tracking cooldowns, usage, etc.

        self.default_deployment = None  # use this to track the users default deployment, when they want to use model = *
        self.default_max_parallel_requests = default_max_parallel_requests

        if model_list is not None:
            model_list = copy.deepcopy(model_list)
            self.set_model_list(model_list)
            self.healthy_deployments: List = self.model_list  # type: ignore
            for m in model_list:
                self.deployment_latency_map[m["litellm_params"]["model"]] = 0
        else:
            self.model_list: List = (
                []
            )  # initialize an empty list - to allow _add_deployment and delete_deployment to work

        self.allowed_fails = allowed_fails or litellm.allowed_fails
        self.cooldown_time = cooldown_time or 1
        self.failed_calls = (
            InMemoryCache()
        )  # cache to track failed call per deployment, if num failed calls within 1 minute > allowed fails, then add it to cooldown
        self.num_retries = num_retries or litellm.num_retries or 0
        self.timeout = timeout or litellm.request_timeout

        self.retry_after = retry_after
        self.routing_strategy = routing_strategy
        self.fallbacks = fallbacks or litellm.fallbacks
        self.context_window_fallbacks = (
            context_window_fallbacks or litellm.context_window_fallbacks
        )
        self.total_calls: defaultdict = defaultdict(
            int
        )  # dict to store total calls made to each model
        self.fail_calls: defaultdict = defaultdict(
            int
        )  # dict to store fail_calls made to each model
        self.success_calls: defaultdict = defaultdict(
            int
        )  # dict to store success_calls  made to each model
        self.previous_models: List = (
            []
        )  # list to store failed calls (passed in as metadata to next call)
        self.model_group_alias: dict = (
            model_group_alias or {}
        )  # dict to store aliases for router, ex. {"gpt-4": "gpt-3.5-turbo"}, all requests with gpt-4 -> get routed to gpt-3.5-turbo group

        # make Router.chat.completions.create compatible for openai.chat.completions.create
        self.chat = litellm.Chat(params=default_litellm_params, router_obj=self)

        # default litellm args
        self.default_litellm_params = default_litellm_params
        self.default_litellm_params.setdefault("timeout", timeout)
        self.default_litellm_params.setdefault("max_retries", 0)
        self.default_litellm_params.setdefault("metadata", {}).update(
            {"caching_groups": caching_groups}
        )

        self.deployment_stats: dict = {}  # used for debugging load balancing
        """
        deployment_stats = {
            "122999-2828282-277:
            {
                "model": "gpt-3",
                "api_base": "http://localhost:4000",
                "num_requests": 20,
                "avg_latency": 0.001,
                "num_failures": 0,
                "num_successes": 20
            }
        }
        """
        ### ROUTING SETUP ###
        self.routing_strategy_init(
            routing_strategy=routing_strategy,
            routing_strategy_args=routing_strategy_args,
        )
        ## COOLDOWNS ##
        if isinstance(litellm.failure_callback, list):
            litellm.failure_callback.append(self.deployment_callback_on_failure)
        else:
            litellm.failure_callback = [self.deployment_callback_on_failure]
        print(  # noqa
            f"Intialized router with Routing strategy: {self.routing_strategy}\n\nRouting fallbacks: {self.fallbacks}\n\nRouting context window fallbacks: {self.context_window_fallbacks}\n\nRouter Redis Caching={self.cache.redis_cache}"
        )  # noqa
        self.routing_strategy_args = routing_strategy_args

    def routing_strategy_init(self, routing_strategy: str, routing_strategy_args: dict):
        if routing_strategy == "least-busy":
            self.leastbusy_logger = LeastBusyLoggingHandler(
                router_cache=self.cache, model_list=self.model_list
            )
            ## add callback
            if isinstance(litellm.input_callback, list):
                litellm.input_callback.append(self.leastbusy_logger)  # type: ignore
            else:
                litellm.input_callback = [self.leastbusy_logger]  # type: ignore
            if isinstance(litellm.callbacks, list):
                litellm.callbacks.append(self.leastbusy_logger)  # type: ignore
        elif routing_strategy == "usage-based-routing":
            self.lowesttpm_logger = LowestTPMLoggingHandler(
                router_cache=self.cache, model_list=self.model_list
            )
            if isinstance(litellm.callbacks, list):
                litellm.callbacks.append(self.lowesttpm_logger)  # type: ignore
        elif routing_strategy == "usage-based-routing-v2":
            self.lowesttpm_logger_v2 = LowestTPMLoggingHandler_v2(
                router_cache=self.cache, model_list=self.model_list
            )
            if isinstance(litellm.callbacks, list):
                litellm.callbacks.append(self.lowesttpm_logger_v2)  # type: ignore
        elif routing_strategy == "latency-based-routing":
            self.lowestlatency_logger = LowestLatencyLoggingHandler(
                router_cache=self.cache,
                model_list=self.model_list,
                routing_args=routing_strategy_args,
            )
            if isinstance(litellm.callbacks, list):
                litellm.callbacks.append(self.lowestlatency_logger)  # type: ignore

    def print_deployment(self, deployment: dict):
        """
        returns a copy of the deployment with the api key masked
        """
        try:
            _deployment_copy = copy.deepcopy(deployment)
            litellm_params: dict = _deployment_copy["litellm_params"]
            if "api_key" in litellm_params:
                litellm_params["api_key"] = litellm_params["api_key"][:2] + "*" * 10
            return _deployment_copy
        except Exception as e:
            verbose_router_logger.debug(
                f"Error occurred while printing deployment - {str(e)}"
            )
            raise e

    ### COMPLETION, EMBEDDING, IMG GENERATION FUNCTIONS

    def completion(
        self, model: str, messages: List[Dict[str, str]], **kwargs
    ) -> Union[ModelResponse, CustomStreamWrapper]:
        """
        Example usage:
        response = router.completion(model="gpt-3.5-turbo", messages=[{"role": "user", "content": "Hey, how's it going?"}]
        """
        try:
            verbose_router_logger.debug(f"router.completion(model={model},..)")
            kwargs["model"] = model
            kwargs["messages"] = messages
            kwargs["original_function"] = self._completion
            timeout = kwargs.get("request_timeout", self.timeout)
            kwargs["num_retries"] = kwargs.get("num_retries", self.num_retries)
            kwargs.setdefault("metadata", {}).update({"model_group": model})
            response = self.function_with_fallbacks(**kwargs)
            return response
        except Exception as e:
            raise e

    def _completion(self, model: str, messages: List[Dict[str, str]], **kwargs):
        model_name = None
        try:
            # pick the one that is available (lowest TPM/RPM)
            deployment = self.get_available_deployment(
                model=model,
                messages=messages,
                specific_deployment=kwargs.pop("specific_deployment", None),
            )
            kwargs.setdefault("metadata", {}).update(
                {
                    "deployment": deployment["litellm_params"]["model"],
                    "api_base": deployment.get("litellm_params", {}).get("api_base"),
                    "model_info": deployment.get("model_info", {}),
                }
            )
            data = deployment["litellm_params"].copy()
            kwargs["model_info"] = deployment.get("model_info", {})
            model_name = data["model"]
            for k, v in self.default_litellm_params.items():
                if (
                    k not in kwargs
                ):  # prioritize model-specific params > default router params
                    kwargs[k] = v
                elif k == "metadata":
                    kwargs[k].update(v)
            potential_model_client = self._get_client(
                deployment=deployment, kwargs=kwargs
            )
            # check if provided keys == client keys #
            dynamic_api_key = kwargs.get("api_key", None)
            if (
                dynamic_api_key is not None
                and potential_model_client is not None
                and dynamic_api_key != potential_model_client.api_key
            ):
                model_client = None
            else:
                model_client = potential_model_client

            ### DEPLOYMENT-SPECIFIC PRE-CALL CHECKS ### (e.g. update rpm pre-call. Raise error, if deployment over limit)
            self.routing_strategy_pre_call_checks(deployment=deployment)

            response = litellm.completion(
                **{
                    **data,
                    "messages": messages,
                    "caching": self.cache_responses,
                    "client": model_client,
                    **kwargs,
                }
            )
            verbose_router_logger.info(
                f"litellm.completion(model={model_name})\033[32m 200 OK\033[0m"
            )

            return response
        except Exception as e:
            verbose_router_logger.info(
                f"litellm.completion(model={model_name})\033[31m Exception {str(e)}\033[0m"
            )
            raise e

    async def acompletion(self, model: str, messages: List[Dict[str, str]], **kwargs):
        try:
            kwargs["model"] = model
            kwargs["messages"] = messages
            kwargs["original_function"] = self._acompletion
            kwargs["num_retries"] = kwargs.get("num_retries", self.num_retries)
            timeout = kwargs.get("request_timeout", self.timeout)
            kwargs.setdefault("metadata", {}).update({"model_group": model})

            response = await self.async_function_with_fallbacks(**kwargs)

            return response
        except Exception as e:
            raise e

    async def _acompletion(self, model: str, messages: List[Dict[str, str]], **kwargs):
        """
        - Get an available deployment
        - call it with a semaphore over the call
        - semaphore specific to it's rpm
        - in the semaphore,  make a check against it's local rpm before running
        """
        model_name = None
        try:
            verbose_router_logger.debug(
                f"Inside _acompletion()- model: {model}; kwargs: {kwargs}"
            )

            deployment = await self.async_get_available_deployment(
                model=model,
                messages=messages,
                specific_deployment=kwargs.pop("specific_deployment", None),
                request_kwargs=kwargs,
            )

            # debug how often this deployment picked
            self._track_deployment_metrics(deployment=deployment)

            kwargs.setdefault("metadata", {}).update(
                {
                    "deployment": deployment["litellm_params"]["model"],
                    "model_info": deployment.get("model_info", {}),
                    "api_base": deployment.get("litellm_params", {}).get("api_base"),
                }
            )
            kwargs["model_info"] = deployment.get("model_info", {})
            data = deployment["litellm_params"].copy()
            model_name = data["model"]
            for k, v in self.default_litellm_params.items():
                if (
                    k not in kwargs and v is not None
                ):  # prioritize model-specific params > default router params
                    kwargs[k] = v
                elif k == "metadata":
                    kwargs[k].update(v)

            potential_model_client = self._get_client(
                deployment=deployment, kwargs=kwargs, client_type="async"
            )

            # check if provided keys == client keys #
            dynamic_api_key = kwargs.get("api_key", None)
            if (
                dynamic_api_key is not None
                and potential_model_client is not None
                and dynamic_api_key != potential_model_client.api_key
            ):
                model_client = None
            else:
                model_client = potential_model_client
            self.total_calls[model_name] += 1

            timeout = (
                data.get(
                    "timeout", None
                )  # timeout set on litellm_params for this deployment
                or self.timeout  # timeout set on router
                or kwargs.get(
                    "timeout", None
                )  # this uses default_litellm_params when nothing is set
            )

            _response = litellm.acompletion(
                **{
                    **data,
                    "messages": messages,
                    "caching": self.cache_responses,
                    "client": model_client,
                    "timeout": timeout,
                    **kwargs,
                }
            )

            rpm_semaphore = self._get_client(
                deployment=deployment,
                kwargs=kwargs,
                client_type="max_parallel_requests",
            )

            if rpm_semaphore is not None and isinstance(
                rpm_semaphore, asyncio.Semaphore
            ):
                async with rpm_semaphore:
                    """
                    - Check rpm limits before making the call
                    - If allowed, increment the rpm limit (allows global value to be updated, concurrency-safe)
                    """
                    await self.async_routing_strategy_pre_call_checks(
                        deployment=deployment
                    )
                    response = await _response
            else:
                await self.async_routing_strategy_pre_call_checks(deployment=deployment)
                response = await _response

            self.success_calls[model_name] += 1
            verbose_router_logger.info(
                f"litellm.acompletion(model={model_name})\033[32m 200 OK\033[0m"
            )
            # debug how often this deployment picked
            self._track_deployment_metrics(deployment=deployment, response=response)

            return response
        except Exception as e:
            verbose_router_logger.info(
                f"litellm.acompletion(model={model_name})\033[31m Exception {str(e)}\033[0m"
            )
            if model_name is not None:
                self.fail_calls[model_name] += 1
            raise e

    def image_generation(self, prompt: str, model: str, **kwargs):
        try:
            kwargs["model"] = model
            kwargs["prompt"] = prompt
            kwargs["original_function"] = self._image_generation
            kwargs["num_retries"] = kwargs.get("num_retries", self.num_retries)
            timeout = kwargs.get("request_timeout", self.timeout)
            kwargs.setdefault("metadata", {}).update({"model_group": model})
            response = self.function_with_fallbacks(**kwargs)

            return response
        except Exception as e:
            raise e

    def _image_generation(self, prompt: str, model: str, **kwargs):
        try:
            verbose_router_logger.debug(
                f"Inside _image_generation()- model: {model}; kwargs: {kwargs}"
            )
            deployment = self.get_available_deployment(
                model=model,
                messages=[{"role": "user", "content": "prompt"}],
                specific_deployment=kwargs.pop("specific_deployment", None),
            )
            kwargs.setdefault("metadata", {}).update(
                {
                    "deployment": deployment["litellm_params"]["model"],
                    "model_info": deployment.get("model_info", {}),
                }
            )
            kwargs["model_info"] = deployment.get("model_info", {})
            data = deployment["litellm_params"].copy()
            model_name = data["model"]
            for k, v in self.default_litellm_params.items():
                if (
                    k not in kwargs
                ):  # prioritize model-specific params > default router params
                    kwargs[k] = v
                elif k == "metadata":
                    kwargs[k].update(v)

            potential_model_client = self._get_client(
                deployment=deployment, kwargs=kwargs, client_type="async"
            )
            # check if provided keys == client keys #
            dynamic_api_key = kwargs.get("api_key", None)
            if (
                dynamic_api_key is not None
                and potential_model_client is not None
                and dynamic_api_key != potential_model_client.api_key
            ):
                model_client = None
            else:
                model_client = potential_model_client

            self.total_calls[model_name] += 1

            ### DEPLOYMENT-SPECIFIC PRE-CALL CHECKS ### (e.g. update rpm pre-call. Raise error, if deployment over limit)
            self.routing_strategy_pre_call_checks(deployment=deployment)

            response = litellm.image_generation(
                **{
                    **data,
                    "prompt": prompt,
                    "caching": self.cache_responses,
                    "client": model_client,
                    **kwargs,
                }
            )
            self.success_calls[model_name] += 1
            verbose_router_logger.info(
                f"litellm.image_generation(model={model_name})\033[32m 200 OK\033[0m"
            )
            return response
        except Exception as e:
            verbose_router_logger.info(
                f"litellm.image_generation(model={model_name})\033[31m Exception {str(e)}\033[0m"
            )
            if model_name is not None:
                self.fail_calls[model_name] += 1
            raise e

    async def aimage_generation(self, prompt: str, model: str, **kwargs):
        try:
            kwargs["model"] = model
            kwargs["prompt"] = prompt
            kwargs["original_function"] = self._aimage_generation
            kwargs["num_retries"] = kwargs.get("num_retries", self.num_retries)
            timeout = kwargs.get("request_timeout", self.timeout)
            kwargs.setdefault("metadata", {}).update({"model_group": model})
            response = await self.async_function_with_fallbacks(**kwargs)

            return response
        except Exception as e:
            raise e

    async def _aimage_generation(self, prompt: str, model: str, **kwargs):
        try:
            verbose_router_logger.debug(
                f"Inside _image_generation()- model: {model}; kwargs: {kwargs}"
            )
            deployment = await self.async_get_available_deployment(
                model=model,
                messages=[{"role": "user", "content": "prompt"}],
                specific_deployment=kwargs.pop("specific_deployment", None),
            )
            kwargs.setdefault("metadata", {}).update(
                {
                    "deployment": deployment["litellm_params"]["model"],
                    "model_info": deployment.get("model_info", {}),
                }
            )
            kwargs["model_info"] = deployment.get("model_info", {})
            data = deployment["litellm_params"].copy()
            model_name = data["model"]
            for k, v in self.default_litellm_params.items():
                if (
                    k not in kwargs
                ):  # prioritize model-specific params > default router params
                    kwargs[k] = v
                elif k == "metadata":
                    kwargs[k].update(v)

            potential_model_client = self._get_client(
                deployment=deployment, kwargs=kwargs, client_type="async"
            )
            # check if provided keys == client keys #
            dynamic_api_key = kwargs.get("api_key", None)
            if (
                dynamic_api_key is not None
                and potential_model_client is not None
                and dynamic_api_key != potential_model_client.api_key
            ):
                model_client = None
            else:
                model_client = potential_model_client

            self.total_calls[model_name] += 1
            response = litellm.aimage_generation(
                **{
                    **data,
                    "prompt": prompt,
                    "caching": self.cache_responses,
                    "client": model_client,
                    **kwargs,
                }
            )

            ### CONCURRENCY-SAFE RPM CHECKS ###
            rpm_semaphore = self._get_client(
                deployment=deployment,
                kwargs=kwargs,
                client_type="max_parallel_requests",
            )

            if rpm_semaphore is not None and isinstance(
                rpm_semaphore, asyncio.Semaphore
            ):
                async with rpm_semaphore:
                    """
                    - Check rpm limits before making the call
                    - If allowed, increment the rpm limit (allows global value to be updated, concurrency-safe)
                    """
                    await self.async_routing_strategy_pre_call_checks(
                        deployment=deployment
                    )
                    response = await response
            else:
                await self.async_routing_strategy_pre_call_checks(deployment=deployment)
                response = await response

            self.success_calls[model_name] += 1
            verbose_router_logger.info(
                f"litellm.aimage_generation(model={model_name})\033[32m 200 OK\033[0m"
            )
            return response
        except Exception as e:
            verbose_router_logger.info(
                f"litellm.aimage_generation(model={model_name})\033[31m Exception {str(e)}\033[0m"
            )
            if model_name is not None:
                self.fail_calls[model_name] += 1
            raise e

    async def atranscription(self, file: BinaryIO, model: str, **kwargs):
        """
        Example Usage:

        ```
        from litellm import Router
        client = Router(model_list = [
            {
                "model_name": "whisper",
                "litellm_params": {
                    "model": "whisper-1",
                },
            },
        ])

        audio_file = open("speech.mp3", "rb")
        transcript = await client.atranscription(
        model="whisper",
        file=audio_file
        )

        ```
        """
        try:
            kwargs["model"] = model
            kwargs["file"] = file
            kwargs["original_function"] = self._atranscription
            kwargs["num_retries"] = kwargs.get("num_retries", self.num_retries)
            timeout = kwargs.get("request_timeout", self.timeout)
            kwargs.setdefault("metadata", {}).update({"model_group": model})
            response = await self.async_function_with_fallbacks(**kwargs)

            return response
        except Exception as e:
            raise e

    async def _atranscription(self, file: BinaryIO, model: str, **kwargs):
        try:
            verbose_router_logger.debug(
                f"Inside _atranscription()- model: {model}; kwargs: {kwargs}"
            )
            deployment = await self.async_get_available_deployment(
                model=model,
                messages=[{"role": "user", "content": "prompt"}],
                specific_deployment=kwargs.pop("specific_deployment", None),
            )
            kwargs.setdefault("metadata", {}).update(
                {
                    "deployment": deployment["litellm_params"]["model"],
                    "model_info": deployment.get("model_info", {}),
                }
            )
            kwargs["model_info"] = deployment.get("model_info", {})
            data = deployment["litellm_params"].copy()
            model_name = data["model"]
            for k, v in self.default_litellm_params.items():
                if (
                    k not in kwargs
                ):  # prioritize model-specific params > default router params
                    kwargs[k] = v
                elif k == "metadata":
                    kwargs[k].update(v)

            potential_model_client = self._get_client(
                deployment=deployment, kwargs=kwargs, client_type="async"
            )
            # check if provided keys == client keys #
            dynamic_api_key = kwargs.get("api_key", None)
            if (
                dynamic_api_key is not None
                and potential_model_client is not None
                and dynamic_api_key != potential_model_client.api_key
            ):
                model_client = None
            else:
                model_client = potential_model_client

            self.total_calls[model_name] += 1
            response = litellm.atranscription(
                **{
                    **data,
                    "file": file,
                    "caching": self.cache_responses,
                    "client": model_client,
                    **kwargs,
                }
            )

            ### CONCURRENCY-SAFE RPM CHECKS ###
            rpm_semaphore = self._get_client(
                deployment=deployment,
                kwargs=kwargs,
                client_type="max_parallel_requests",
            )

            if rpm_semaphore is not None and isinstance(
                rpm_semaphore, asyncio.Semaphore
            ):
                async with rpm_semaphore:
                    """
                    - Check rpm limits before making the call
                    - If allowed, increment the rpm limit (allows global value to be updated, concurrency-safe)
                    """
                    await self.async_routing_strategy_pre_call_checks(
                        deployment=deployment
                    )
                    response = await response
            else:
                await self.async_routing_strategy_pre_call_checks(deployment=deployment)
                response = await response

            self.success_calls[model_name] += 1
            verbose_router_logger.info(
                f"litellm.atranscription(model={model_name})\033[32m 200 OK\033[0m"
            )
            return response
        except Exception as e:
            verbose_router_logger.info(
                f"litellm.atranscription(model={model_name})\033[31m Exception {str(e)}\033[0m"
            )
            if model_name is not None:
                self.fail_calls[model_name] += 1
            raise e

    async def amoderation(self, model: str, input: str, **kwargs):
        try:
            kwargs["model"] = model
            kwargs["input"] = input
            kwargs["original_function"] = self._amoderation
            kwargs["num_retries"] = kwargs.get("num_retries", self.num_retries)
            timeout = kwargs.get("request_timeout", self.timeout)
            kwargs.setdefault("metadata", {}).update({"model_group": model})

            response = await self.async_function_with_fallbacks(**kwargs)

            return response
        except Exception as e:
            raise e

    async def _amoderation(self, model: str, input: str, **kwargs):
        model_name = None
        try:
            verbose_router_logger.debug(
                f"Inside _moderation()- model: {model}; kwargs: {kwargs}"
            )
            deployment = await self.async_get_available_deployment(
                model=model,
                input=input,
                specific_deployment=kwargs.pop("specific_deployment", None),
            )
            kwargs.setdefault("metadata", {}).update(
                {
                    "deployment": deployment["litellm_params"]["model"],
                    "model_info": deployment.get("model_info", {}),
                }
            )
            kwargs["model_info"] = deployment.get("model_info", {})
            data = deployment["litellm_params"].copy()
            model_name = data["model"]
            for k, v in self.default_litellm_params.items():
                if (
                    k not in kwargs and v is not None
                ):  # prioritize model-specific params > default router params
                    kwargs[k] = v
                elif k == "metadata":
                    kwargs[k].update(v)

            potential_model_client = self._get_client(
                deployment=deployment, kwargs=kwargs, client_type="async"
            )
            # check if provided keys == client keys #
            dynamic_api_key = kwargs.get("api_key", None)
            if (
                dynamic_api_key is not None
                and potential_model_client is not None
                and dynamic_api_key != potential_model_client.api_key
            ):
                model_client = None
            else:
                model_client = potential_model_client
            self.total_calls[model_name] += 1

            timeout = (
                data.get(
                    "timeout", None
                )  # timeout set on litellm_params for this deployment
                or self.timeout  # timeout set on router
                or kwargs.get(
                    "timeout", None
                )  # this uses default_litellm_params when nothing is set
            )

            response = await litellm.amoderation(
                **{
                    **data,
                    "input": input,
                    "caching": self.cache_responses,
                    "client": model_client,
                    "timeout": timeout,
                    **kwargs,
                }
            )

            self.success_calls[model_name] += 1
            verbose_router_logger.info(
                f"litellm.amoderation(model={model_name})\033[32m 200 OK\033[0m"
            )
            return response
        except Exception as e:
            verbose_router_logger.info(
                f"litellm.amoderation(model={model_name})\033[31m Exception {str(e)}\033[0m"
            )
            if model_name is not None:
                self.fail_calls[model_name] += 1
            raise e

    def text_completion(
        self,
        model: str,
        prompt: str,
        is_retry: Optional[bool] = False,
        is_fallback: Optional[bool] = False,
        is_async: Optional[bool] = False,
        **kwargs,
    ):
        try:
            kwargs["model"] = model
            kwargs["prompt"] = prompt
            kwargs["original_function"] = self._acompletion
            kwargs["num_retries"] = kwargs.get("num_retries", self.num_retries)
            timeout = kwargs.get("request_timeout", self.timeout)
            kwargs.setdefault("metadata", {}).update({"model_group": model})

            messages = [{"role": "user", "content": prompt}]
            # pick the one that is available (lowest TPM/RPM)
            deployment = self.get_available_deployment(
                model=model,
                messages=messages,
                specific_deployment=kwargs.pop("specific_deployment", None),
            )

            data = deployment["litellm_params"].copy()
            for k, v in self.default_litellm_params.items():
                if (
                    k not in kwargs
                ):  # prioritize model-specific params > default router params
                    kwargs[k] = v
                elif k == "metadata":
                    kwargs[k].update(v)

            # call via litellm.completion()
            return litellm.text_completion(**{**data, "prompt": prompt, "caching": self.cache_responses, **kwargs})  # type: ignore
        except Exception as e:
            if self.num_retries > 0:
                kwargs["model"] = model
                kwargs["messages"] = messages
                kwargs["original_function"] = self.completion
                return self.function_with_retries(**kwargs)
            else:
                raise e

    async def atext_completion(
        self,
        model: str,
        prompt: str,
        is_retry: Optional[bool] = False,
        is_fallback: Optional[bool] = False,
        is_async: Optional[bool] = False,
        **kwargs,
    ):
        try:
            kwargs["model"] = model
            kwargs["prompt"] = prompt
            kwargs["original_function"] = self._atext_completion
            kwargs["num_retries"] = kwargs.get("num_retries", self.num_retries)
            timeout = kwargs.get("request_timeout", self.timeout)
            kwargs.setdefault("metadata", {}).update({"model_group": model})
            response = await self.async_function_with_fallbacks(**kwargs)

            return response
        except Exception as e:
            raise e

    async def _atext_completion(self, model: str, prompt: str, **kwargs):
        try:
            verbose_router_logger.debug(
                f"Inside _atext_completion()- model: {model}; kwargs: {kwargs}"
            )
            deployment = await self.async_get_available_deployment(
                model=model,
                messages=[{"role": "user", "content": prompt}],
                specific_deployment=kwargs.pop("specific_deployment", None),
            )
            kwargs.setdefault("metadata", {}).update(
                {
                    "deployment": deployment["litellm_params"]["model"],
                    "model_info": deployment.get("model_info", {}),
                    "api_base": deployment.get("litellm_params", {}).get("api_base"),
                }
            )
            kwargs["model_info"] = deployment.get("model_info", {})
            data = deployment["litellm_params"].copy()
            model_name = data["model"]
            for k, v in self.default_litellm_params.items():
                if (
                    k not in kwargs
                ):  # prioritize model-specific params > default router params
                    kwargs[k] = v
                elif k == "metadata":
                    kwargs[k].update(v)

            potential_model_client = self._get_client(
                deployment=deployment, kwargs=kwargs, client_type="async"
            )
            # check if provided keys == client keys #
            dynamic_api_key = kwargs.get("api_key", None)
            if (
                dynamic_api_key is not None
                and potential_model_client is not None
                and dynamic_api_key != potential_model_client.api_key
            ):
                model_client = None
            else:
                model_client = potential_model_client
            self.total_calls[model_name] += 1

            response = litellm.atext_completion(
                **{
                    **data,
                    "prompt": prompt,
                    "caching": self.cache_responses,
                    "client": model_client,
                    "timeout": self.timeout,
                    **kwargs,
                }
            )

            rpm_semaphore = self._get_client(
                deployment=deployment,
                kwargs=kwargs,
                client_type="max_parallel_requests",
            )

            if rpm_semaphore is not None and isinstance(
                rpm_semaphore, asyncio.Semaphore
            ):
                async with rpm_semaphore:
                    """
                    - Check rpm limits before making the call
                    - If allowed, increment the rpm limit (allows global value to be updated, concurrency-safe)
                    """
                    await self.async_routing_strategy_pre_call_checks(
                        deployment=deployment
                    )
                    response = await response
            else:
                await self.async_routing_strategy_pre_call_checks(deployment=deployment)
                response = await response

            self.success_calls[model_name] += 1
            verbose_router_logger.info(
                f"litellm.atext_completion(model={model_name})\033[32m 200 OK\033[0m"
            )
            return response
        except Exception as e:
            verbose_router_logger.info(
                f"litellm.atext_completion(model={model})\033[31m Exception {str(e)}\033[0m"
            )
            if model is not None:
                self.fail_calls[model] += 1
            raise e

    def embedding(
        self,
        model: str,
        input: Union[str, List],
        is_async: Optional[bool] = False,
        **kwargs,
    ) -> Union[List[float], None]:
        try:
            kwargs["model"] = model
            kwargs["input"] = input
            kwargs["original_function"] = self._embedding
            kwargs["num_retries"] = kwargs.get("num_retries", self.num_retries)
            timeout = kwargs.get("request_timeout", self.timeout)
            kwargs.setdefault("metadata", {}).update({"model_group": model})
            response = self.function_with_fallbacks(**kwargs)
            return response
        except Exception as e:
            raise e

    def _embedding(self, input: Union[str, List], model: str, **kwargs):
        try:
            verbose_router_logger.debug(
                f"Inside embedding()- model: {model}; kwargs: {kwargs}"
            )
            deployment = self.get_available_deployment(
                model=model,
                input=input,
                specific_deployment=kwargs.pop("specific_deployment", None),
            )
            kwargs.setdefault("metadata", {}).update(
                {
                    "deployment": deployment["litellm_params"]["model"],
                    "model_info": deployment.get("model_info", {}),
                }
            )
            kwargs["model_info"] = deployment.get("model_info", {})
            data = deployment["litellm_params"].copy()
            model_name = data["model"]
            for k, v in self.default_litellm_params.items():
                if (
                    k not in kwargs
                ):  # prioritize model-specific params > default router params
                    kwargs[k] = v
                elif k == "metadata":
                    kwargs[k].update(v)

            potential_model_client = self._get_client(
                deployment=deployment, kwargs=kwargs, client_type="sync"
            )
            # check if provided keys == client keys #
            dynamic_api_key = kwargs.get("api_key", None)
            if (
                dynamic_api_key is not None
                and potential_model_client is not None
                and dynamic_api_key != potential_model_client.api_key
            ):
                model_client = None
            else:
                model_client = potential_model_client

            self.total_calls[model_name] += 1

            ### DEPLOYMENT-SPECIFIC PRE-CALL CHECKS ### (e.g. update rpm pre-call. Raise error, if deployment over limit)
            self.routing_strategy_pre_call_checks(deployment=deployment)

            response = litellm.embedding(
                **{
                    **data,
                    "input": input,
                    "caching": self.cache_responses,
                    "client": model_client,
                    **kwargs,
                }
            )
            self.success_calls[model_name] += 1
            verbose_router_logger.info(
                f"litellm.embedding(model={model_name})\033[32m 200 OK\033[0m"
            )
            return response
        except Exception as e:
            verbose_router_logger.info(
                f"litellm.embedding(model={model_name})\033[31m Exception {str(e)}\033[0m"
            )
            if model_name is not None:
                self.fail_calls[model_name] += 1
            raise e

    async def aembedding(
        self,
        model: str,
        input: Union[str, List],
        is_async: Optional[bool] = True,
        **kwargs,
    ) -> Union[List[float], None]:
        try:
            kwargs["model"] = model
            kwargs["input"] = input
            kwargs["original_function"] = self._aembedding
            kwargs["num_retries"] = kwargs.get("num_retries", self.num_retries)
            timeout = kwargs.get("request_timeout", self.timeout)
            kwargs.setdefault("metadata", {}).update({"model_group": model})
            response = await self.async_function_with_fallbacks(**kwargs)
            return response
        except Exception as e:
            raise e

    async def _aembedding(self, input: Union[str, List], model: str, **kwargs):
        model_name = None
        try:
            verbose_router_logger.debug(
                f"Inside _aembedding()- model: {model}; kwargs: {kwargs}"
            )
            deployment = await self.async_get_available_deployment(
                model=model,
                input=input,
                specific_deployment=kwargs.pop("specific_deployment", None),
            )
            kwargs.setdefault("metadata", {}).update(
                {
                    "deployment": deployment["litellm_params"]["model"],
                    "model_info": deployment.get("model_info", {}),
                    "api_base": deployment.get("litellm_params", {}).get("api_base"),
                }
            )
            kwargs["model_info"] = deployment.get("model_info", {})
            data = deployment["litellm_params"].copy()
            model_name = data["model"]
            for k, v in self.default_litellm_params.items():
                if (
                    k not in kwargs
                ):  # prioritize model-specific params > default router params
                    kwargs[k] = v
                elif k == "metadata":
                    kwargs[k].update(v)

            potential_model_client = self._get_client(
                deployment=deployment, kwargs=kwargs, client_type="async"
            )
            # check if provided keys == client keys #
            dynamic_api_key = kwargs.get("api_key", None)
            if (
                dynamic_api_key is not None
                and potential_model_client is not None
                and dynamic_api_key != potential_model_client.api_key
            ):
                model_client = None
            else:
                model_client = potential_model_client

            self.total_calls[model_name] += 1
            response = litellm.aembedding(
                **{
                    **data,
                    "input": input,
                    "caching": self.cache_responses,
                    "client": model_client,
                    **kwargs,
                }
            )

            ### CONCURRENCY-SAFE RPM CHECKS ###
            rpm_semaphore = self._get_client(
                deployment=deployment,
                kwargs=kwargs,
                client_type="max_parallel_requests",
            )

            if rpm_semaphore is not None and isinstance(
                rpm_semaphore, asyncio.Semaphore
            ):
                async with rpm_semaphore:
                    """
                    - Check rpm limits before making the call
                    - If allowed, increment the rpm limit (allows global value to be updated, concurrency-safe)
                    """
                    await self.async_routing_strategy_pre_call_checks(
                        deployment=deployment
                    )
                    response = await response
            else:
                await self.async_routing_strategy_pre_call_checks(deployment=deployment)
                response = await response

            self.success_calls[model_name] += 1
            verbose_router_logger.info(
                f"litellm.aembedding(model={model_name})\033[32m 200 OK\033[0m"
            )
            return response
        except Exception as e:
            verbose_router_logger.info(
                f"litellm.aembedding(model={model_name})\033[31m Exception {str(e)}\033[0m"
            )
            if model_name is not None:
                self.fail_calls[model_name] += 1
            raise e

    async def async_function_with_fallbacks(self, *args, **kwargs):
        """
        Try calling the function_with_retries
        If it fails after num_retries, fall back to another model group
        """
        mock_testing_fallbacks = kwargs.pop("mock_testing_fallbacks", None)
        model_group = kwargs.get("model")
        fallbacks = kwargs.get("fallbacks", self.fallbacks)
        context_window_fallbacks = kwargs.get(
            "context_window_fallbacks", self.context_window_fallbacks
        )
        try:
            if mock_testing_fallbacks is not None and mock_testing_fallbacks == True:
                raise Exception(
                    f"This is a mock exception for model={model_group}, to trigger a fallback. Fallbacks={fallbacks}"
                )

            response = await self.async_function_with_retries(*args, **kwargs)
            verbose_router_logger.debug(f"Async Response: {response}")
            return response
        except Exception as e:
            verbose_router_logger.debug(f"Traceback{traceback.format_exc()}")
            original_exception = e
            fallback_model_group = None
            try:
                verbose_router_logger.debug(f"Trying to fallback b/w models")
                if (
                    hasattr(e, "status_code")
                    and e.status_code == 400
                    and not isinstance(e, litellm.ContextWindowExceededError)
                ):  # don't retry a malformed request
                    raise e
                if (
                    isinstance(e, litellm.ContextWindowExceededError)
                    and context_window_fallbacks is not None
                ):
                    fallback_model_group = None
                    for (
                        item
                    ) in context_window_fallbacks:  # [{"gpt-3.5-turbo": ["gpt-4"]}]
                        if list(item.keys())[0] == model_group:
                            fallback_model_group = item[model_group]
                            break

                    if fallback_model_group is None:
                        raise original_exception

                    for mg in fallback_model_group:
                        """
                        Iterate through the model groups and try calling that deployment
                        """
                        try:
                            kwargs["model"] = mg
                            kwargs.setdefault("metadata", {}).update(
                                {"model_group": mg}
                            )  # update model_group used, if fallbacks are done
                            response = await self.async_function_with_retries(
                                *args, **kwargs
                            )
                            return response
                        except Exception as e:
                            pass
                elif fallbacks is not None:
                    verbose_router_logger.debug(f"inside model fallbacks: {fallbacks}")
                    for item in fallbacks:
                        key_list = list(item.keys())
                        if len(key_list) == 0:
                            continue
                        if key_list[0] == model_group:
                            fallback_model_group = item[model_group]
                            break
                    if fallback_model_group is None:
                        verbose_router_logger.info(
                            f"No fallback model group found for original model_group={model_group}. Fallbacks={fallbacks}"
                        )
                        raise original_exception
                    for mg in fallback_model_group:
                        """
                        Iterate through the model groups and try calling that deployment
                        """
                        try:
                            ## LOGGING
                            kwargs = self.log_retry(kwargs=kwargs, e=original_exception)
                            verbose_router_logger.info(
                                f"Falling back to model_group = {mg}"
                            )
                            kwargs["model"] = mg
                            kwargs.setdefault("metadata", {}).update(
                                {"model_group": mg}
                            )  # update model_group used, if fallbacks are done
                            response = await self.async_function_with_fallbacks(
                                *args, **kwargs
                            )
                            return response
                        except Exception as e:
                            raise e
            except Exception as e:
                verbose_router_logger.debug(f"An exception occurred - {str(e)}")
                traceback.print_exc()
            raise original_exception

    async def async_function_with_retries(self, *args, **kwargs):
        verbose_router_logger.debug(
            f"Inside async function with retries: args - {args}; kwargs - {kwargs}"
        )
        original_function = kwargs.pop("original_function")
        fallbacks = kwargs.pop("fallbacks", self.fallbacks)
        context_window_fallbacks = kwargs.pop(
            "context_window_fallbacks", self.context_window_fallbacks
        )
        verbose_router_logger.debug(
            f"async function w/ retries: original_function - {original_function}"
        )
        num_retries = kwargs.pop("num_retries")
        try:
            # if the function call is successful, no exception will be raised and we'll break out of the loop
            response = await original_function(*args, **kwargs)
            return response
        except Exception as e:
            original_exception = e
            ### CHECK IF RATE LIMIT / CONTEXT WINDOW ERROR w/ fallbacks available / Bad Request Error
            if (
                isinstance(original_exception, litellm.ContextWindowExceededError)
                and context_window_fallbacks is not None
            ) or (
                isinstance(original_exception, openai.RateLimitError)
                and fallbacks is not None
            ):
                raise original_exception
            ### RETRY
            #### check if it should retry + back-off if required
<<<<<<< HEAD
            if "No models available" in str(e):
                timeout = litellm._calculate_retry_after(
                    remaining_retries=num_retries,
                    max_retries=num_retries,
                    min_timeout=self.retry_after,
                )
                await asyncio.sleep(timeout)
            elif RouterErrors.user_defined_ratelimit_error.value in str(e):
                raise e  # don't wait to retry if deployment hits user-defined rate-limit
            elif hasattr(original_exception, "status_code") and litellm._should_retry(
                status_code=original_exception.status_code
            ):
                if hasattr(original_exception, "response") and hasattr(
                    original_exception.response, "headers"
                ):
                    timeout = litellm._calculate_retry_after(
                        remaining_retries=num_retries,
                        max_retries=num_retries,
                        response_headers=original_exception.response.headers,
                        min_timeout=self.retry_after,
                    )
                else:
                    timeout = litellm._calculate_retry_after(
                        remaining_retries=num_retries,
                        max_retries=num_retries,
                        min_timeout=self.retry_after,
                    )
                await asyncio.sleep(timeout)
            else:
                raise original_exception
=======
            # if "No models available" in str(
            #     e
            # ) or RouterErrors.no_deployments_available.value in str(e):
            #     timeout = litellm._calculate_retry_after(
            #         remaining_retries=num_retries,
            #         max_retries=num_retries,
            #         min_timeout=self.retry_after,
            #     )
            #     await asyncio.sleep(timeout)
            # elif RouterErrors.user_defined_ratelimit_error.value in str(e):
            #     raise e  # don't wait to retry if deployment hits user-defined rate-limit

            # elif hasattr(original_exception, "status_code") and litellm._should_retry(
            #     status_code=original_exception.status_code
            # ):
            #     if hasattr(original_exception, "response") and hasattr(
            #         original_exception.response, "headers"
            #     ):
            #         timeout = litellm._calculate_retry_after(
            #             remaining_retries=num_retries,
            #             max_retries=num_retries,
            #             response_headers=original_exception.response.headers,
            #             min_timeout=self.retry_after,
            #         )
            #     else:
            #         timeout = litellm._calculate_retry_after(
            #             remaining_retries=num_retries,
            #             max_retries=num_retries,
            #             min_timeout=self.retry_after,
            #         )
            #     await asyncio.sleep(timeout)
            # else:
            #     raise original_exception
>>>>>>> 5baeeec8

            ### RETRY
            _timeout = self._router_should_retry(
                e=original_exception,
                remaining_retries=num_retries,
                num_retries=num_retries,
            )
            await asyncio.sleep(_timeout)
            ## LOGGING
            if num_retries > 0:
                kwargs = self.log_retry(kwargs=kwargs, e=original_exception)

            for current_attempt in range(num_retries):
                verbose_router_logger.debug(
                    f"retrying request. Current attempt - {current_attempt}; num retries: {num_retries}"
                )
                try:
                    # if the function call is successful, no exception will be raised and we'll break out of the loop
                    response = await original_function(*args, **kwargs)
                    if inspect.iscoroutinefunction(
                        response
                    ):  # async errors are often returned as coroutines
                        response = await response
                    return response

                except Exception as e:
                    ## LOGGING
                    kwargs = self.log_retry(kwargs=kwargs, e=e)
                    remaining_retries = num_retries - current_attempt
                    _timeout = self._router_should_retry(
                        e=original_exception,
                        remaining_retries=remaining_retries,
                        num_retries=num_retries,
                    )
                    await asyncio.sleep(_timeout)
            raise original_exception

    def function_with_fallbacks(self, *args, **kwargs):
        """
        Try calling the function_with_retries
        If it fails after num_retries, fall back to another model group
        """
        model_group = kwargs.get("model")
        fallbacks = kwargs.get("fallbacks", self.fallbacks)
        context_window_fallbacks = kwargs.get(
            "context_window_fallbacks", self.context_window_fallbacks
        )
        try:
            response = self.function_with_retries(*args, **kwargs)
            return response
        except Exception as e:
            original_exception = e
            verbose_router_logger.debug(f"An exception occurs {original_exception}")
            try:
                if (
                    hasattr(e, "status_code")
                    and e.status_code == 400
                    and not isinstance(e, litellm.ContextWindowExceededError)
                ):  # don't retry a malformed request
                    raise e

                verbose_router_logger.debug(
                    f"Trying to fallback b/w models. Initial model group: {model_group}"
                )
                if (
                    isinstance(e, litellm.ContextWindowExceededError)
                    and context_window_fallbacks is not None
                ):
                    fallback_model_group = None

                    for (
                        item
                    ) in context_window_fallbacks:  # [{"gpt-3.5-turbo": ["gpt-4"]}]
                        if list(item.keys())[0] == model_group:
                            fallback_model_group = item[model_group]
                            break

                    if fallback_model_group is None:
                        raise original_exception

                    for mg in fallback_model_group:
                        """
                        Iterate through the model groups and try calling that deployment
                        """
                        try:
                            ## LOGGING
                            kwargs = self.log_retry(kwargs=kwargs, e=original_exception)
                            kwargs["model"] = mg
                            kwargs.setdefault("metadata", {}).update(
                                {"model_group": mg}
                            )  # update model_group used, if fallbacks are done
                            response = self.function_with_fallbacks(*args, **kwargs)
                            return response
                        except Exception as e:
                            pass
                elif fallbacks is not None:
                    verbose_router_logger.debug(f"inside model fallbacks: {fallbacks}")
                    fallback_model_group = None
                    for item in fallbacks:
                        if list(item.keys())[0] == model_group:
                            fallback_model_group = item[model_group]
                            break

                    if fallback_model_group is None:
                        raise original_exception

                    for mg in fallback_model_group:
                        """
                        Iterate through the model groups and try calling that deployment
                        """
                        try:
                            ## LOGGING
                            kwargs = self.log_retry(kwargs=kwargs, e=original_exception)
                            kwargs["model"] = mg
                            kwargs.setdefault("metadata", {}).update(
                                {"model_group": mg}
                            )  # update model_group used, if fallbacks are done
                            response = self.function_with_fallbacks(*args, **kwargs)
                            return response
                        except Exception as e:
                            raise e
            except Exception as e:
                raise e
            raise original_exception

<<<<<<< HEAD
=======
    def _router_should_retry(
        self, e: Exception, remaining_retries: int, num_retries: int
    ) -> Union[int, float]:
        """
        Calculate back-off, then retry
        """
        if hasattr(e, "response") and hasattr(e.response, "headers"):
            timeout = litellm._calculate_retry_after(
                remaining_retries=remaining_retries,
                max_retries=num_retries,
                response_headers=e.response.headers,
                min_timeout=self.retry_after,
            )
        else:
            timeout = litellm._calculate_retry_after(
                remaining_retries=remaining_retries,
                max_retries=num_retries,
                min_timeout=self.retry_after,
            )
        return timeout

>>>>>>> 5baeeec8
    def function_with_retries(self, *args, **kwargs):
        """
        Try calling the model 3 times. Shuffle between available deployments.
        """
        verbose_router_logger.debug(
            f"Inside function with retries: args - {args}; kwargs - {kwargs}"
        )
        original_function = kwargs.pop("original_function")
        num_retries = kwargs.pop("num_retries")
        fallbacks = kwargs.pop("fallbacks", self.fallbacks)
        context_window_fallbacks = kwargs.pop(
            "context_window_fallbacks", self.context_window_fallbacks
        )

        try:
            # if the function call is successful, no exception will be raised and we'll break out of the loop
            response = original_function(*args, **kwargs)
            return response
        except Exception as e:
            original_exception = e
            verbose_router_logger.debug(
                f"num retries in function with retries: {num_retries}"
            )
            ### CHECK IF RATE LIMIT / CONTEXT WINDOW ERROR
            if (
                isinstance(original_exception, litellm.ContextWindowExceededError)
                and context_window_fallbacks is not None
            ) or (
                isinstance(original_exception, openai.RateLimitError)
                and fallbacks is not None
            ):
                raise original_exception
            ## LOGGING
            if num_retries > 0:
                kwargs = self.log_retry(kwargs=kwargs, e=original_exception)
            ### RETRY
<<<<<<< HEAD
=======
            _timeout = self._router_should_retry(
                e=original_exception,
                remaining_retries=num_retries,
                num_retries=num_retries,
            )
            time.sleep(_timeout)
>>>>>>> 5baeeec8
            for current_attempt in range(num_retries):
                verbose_router_logger.debug(
                    f"retrying request. Current attempt - {current_attempt}; retries left: {num_retries}"
                )
                try:
                    # if the function call is successful, no exception will be raised and we'll break out of the loop
                    response = original_function(*args, **kwargs)
                    return response

                except Exception as e:
                    ## LOGGING
                    kwargs = self.log_retry(kwargs=kwargs, e=e)
                    remaining_retries = num_retries - current_attempt
<<<<<<< HEAD
                    if "No models available" in str(e):
                        timeout = litellm._calculate_retry_after(
                            remaining_retries=remaining_retries,
                            max_retries=num_retries,
                            min_timeout=self.retry_after,
                        )
                        time.sleep(timeout)
                    elif (
                        hasattr(e, "status_code")
                        and hasattr(e, "response")
                        and litellm._should_retry(status_code=e.status_code)
                    ):
                        if hasattr(e.response, "headers"):
                            timeout = litellm._calculate_retry_after(
                                remaining_retries=remaining_retries,
                                max_retries=num_retries,
                                response_headers=e.response.headers,
                                min_timeout=self.retry_after,
                            )
                        else:
                            timeout = litellm._calculate_retry_after(
                                remaining_retries=remaining_retries,
                                max_retries=num_retries,
                                min_timeout=self.retry_after,
                            )
                        time.sleep(timeout)
                    else:
                        raise e
=======
                    _timeout = self._router_should_retry(
                        e=e,
                        remaining_retries=remaining_retries,
                        num_retries=num_retries,
                    )
                    time.sleep(_timeout)
>>>>>>> 5baeeec8
            raise original_exception

    ### HELPER FUNCTIONS

    def deployment_callback_on_failure(
        self,
        kwargs,  # kwargs to completion
        completion_response,  # response from completion
        start_time,
        end_time,  # start/end time
    ):
        try:
            exception = kwargs.get("exception", None)
            exception_type = type(exception)
            exception_status = getattr(exception, "status_code", "")
            exception_cause = getattr(exception, "__cause__", "")
            exception_message = getattr(exception, "message", "")
            exception_str = (
                str(exception_type)
                + "Status: "
                + str(exception_status)
                + "Message: "
                + str(exception_cause)
                + str(exception_message)
                + "Full exception"
                + str(exception)
            )
            model_name = kwargs.get("model", None)  # i.e. gpt35turbo
            custom_llm_provider = kwargs.get("litellm_params", {}).get(
                "custom_llm_provider", None
            )  # i.e. azure
            metadata = kwargs.get("litellm_params", {}).get("metadata", None)
            _model_info = kwargs.get("litellm_params", {}).get("model_info", {})

            if isinstance(_model_info, dict):
                deployment_id = _model_info.get("id", None)
                self._set_cooldown_deployments(
                    exception_status=exception_status, deployment=deployment_id
                )  # setting deployment_id in cooldown deployments
            if custom_llm_provider:
                model_name = f"{custom_llm_provider}/{model_name}"

        except Exception as e:
            raise e

    def log_retry(self, kwargs: dict, e: Exception) -> dict:
        """
        When a retry or fallback happens, log the details of the just failed model call - similar to Sentry breadcrumbing
        """
        try:
            # Log failed model as the previous model
            previous_model = {
                "exception_type": type(e).__name__,
                "exception_string": str(e),
            }
            for (
                k,
                v,
            ) in (
                kwargs.items()
            ):  # log everything in kwargs except the old previous_models value - prevent nesting
                if k not in ["metadata", "messages", "original_function"]:
                    previous_model[k] = v
                elif k == "metadata" and isinstance(v, dict):
                    previous_model["metadata"] = {}  # type: ignore
                    for metadata_k, metadata_v in kwargs["metadata"].items():
                        if metadata_k != "previous_models":
                            previous_model[k][metadata_k] = metadata_v  # type: ignore

            # check current size of self.previous_models, if it's larger than 3, remove the first element
            if len(self.previous_models) > 3:
                self.previous_models.pop(0)

            self.previous_models.append(previous_model)
            kwargs["metadata"]["previous_models"] = self.previous_models
            return kwargs
        except Exception as e:
            raise e

    def _update_usage(self, deployment_id: str):
        """
        Update deployment rpm for that minute
        """
        rpm_key = deployment_id

        request_count = self.cache.get_cache(key=rpm_key, local_only=True)
        if request_count is None:
            request_count = 1
            self.cache.set_cache(
                key=rpm_key, value=request_count, local_only=True, ttl=60
            )  # only store for 60s
        else:
            request_count += 1
            self.cache.set_cache(
                key=rpm_key, value=request_count, local_only=True
            )  # don't change existing ttl

    def _set_cooldown_deployments(
        self, exception_status: Union[str, int], deployment: Optional[str] = None
    ):
        """
        Add a model to the list of models being cooled down for that minute, if it exceeds the allowed fails / minute

        or

        the exception is not one that should be immediately retried (e.g. 401)
        """
        if deployment is None:
            return

        dt = get_utc_datetime()
        current_minute = dt.strftime("%H-%M")
        # get current fails for deployment
        # update the number of failed calls
        # if it's > allowed fails
        # cooldown deployment
        current_fails = self.failed_calls.get_cache(key=deployment) or 0
        updated_fails = current_fails + 1
        verbose_router_logger.debug(
            f"Attempting to add {deployment} to cooldown list. updated_fails: {updated_fails}; self.allowed_fails: {self.allowed_fails}"
        )
        cooldown_time = self.cooldown_time or 1

        if isinstance(exception_status, str):
            try:
                exception_status = int(exception_status)
            except Exception as e:
                verbose_router_logger.debug(
                    "Unable to cast exception status to int {}. Defaulting to status=500.".format(
                        exception_status
                    )
                )
                exception_status = 500
        _should_retry = litellm._should_retry(status_code=exception_status)

        if updated_fails > self.allowed_fails or _should_retry == False:
            # get the current cooldown list for that minute
            cooldown_key = f"{current_minute}:cooldown_models"  # group cooldown models by minute to reduce number of redis calls
            cached_value = self.cache.get_cache(key=cooldown_key)

            verbose_router_logger.debug(f"adding {deployment} to cooldown models")
            # update value
            try:
                if deployment in cached_value:
                    pass
                else:
                    cached_value = cached_value + [deployment]
                    # save updated value
                    self.cache.set_cache(
                        value=cached_value, key=cooldown_key, ttl=cooldown_time
                    )
            except:
                cached_value = [deployment]
                # save updated value
                self.cache.set_cache(
                    value=cached_value, key=cooldown_key, ttl=cooldown_time
                )
        else:
            self.failed_calls.set_cache(
                key=deployment, value=updated_fails, ttl=cooldown_time
            )

    async def _async_get_cooldown_deployments(self):
        """
        Async implementation of '_get_cooldown_deployments'
        """
        dt = get_utc_datetime()
        current_minute = dt.strftime("%H-%M")
        # get the current cooldown list for that minute
        cooldown_key = f"{current_minute}:cooldown_models"

        # ----------------------
        # Return cooldown models
        # ----------------------
        cooldown_models = await self.cache.async_get_cache(key=cooldown_key) or []

        verbose_router_logger.debug(f"retrieve cooldown models: {cooldown_models}")
        return cooldown_models

    def _get_cooldown_deployments(self):
        """
        Get the list of models being cooled down for this minute
        """
        dt = get_utc_datetime()
        current_minute = dt.strftime("%H-%M")
        # get the current cooldown list for that minute
        cooldown_key = f"{current_minute}:cooldown_models"

        # ----------------------
        # Return cooldown models
        # ----------------------
        cooldown_models = self.cache.get_cache(key=cooldown_key) or []

        verbose_router_logger.debug(f"retrieve cooldown models: {cooldown_models}")
        return cooldown_models

    def routing_strategy_pre_call_checks(self, deployment: dict):
        """
        Mimics 'async_routing_strategy_pre_call_checks'

        Ensures consistent update rpm implementation for 'usage-based-routing-v2'

        Returns:
        - None

        Raises:
        - Rate Limit Exception - If the deployment is over it's tpm/rpm limits
        """
        for _callback in litellm.callbacks:
            if isinstance(_callback, CustomLogger):
                response = _callback.pre_call_check(deployment)

    async def async_routing_strategy_pre_call_checks(self, deployment: dict):
        """
        For usage-based-routing-v2, enables running rpm checks before the call is made, inside the semaphore.

        -> makes the calls concurrency-safe, when rpm limits are set for a deployment

        Returns:
        - None

        Raises:
        - Rate Limit Exception - If the deployment is over it's tpm/rpm limits
        """
        for _callback in litellm.callbacks:
            if isinstance(_callback, CustomLogger):
                response = await _callback.async_pre_call_check(deployment)

    def set_client(self, model: dict):
        """
        - Initializes Azure/OpenAI clients. Stores them in cache, b/c of this - https://github.com/BerriAI/litellm/issues/1278
        - Initializes Semaphore for client w/ rpm. Stores them in cache. b/c of this - https://github.com/BerriAI/litellm/issues/2994
        """
        client_ttl = self.client_ttl
        litellm_params = model.get("litellm_params", {})
        model_name = litellm_params.get("model")
        model_id = model["model_info"]["id"]
        # ### IF RPM SET - initialize a semaphore ###
        rpm = litellm_params.get("rpm", None)
        tpm = litellm_params.get("tpm", None)
        max_parallel_requests = litellm_params.get("max_parallel_requests", None)
        calculated_max_parallel_requests = calculate_max_parallel_requests(
            rpm=rpm,
            max_parallel_requests=max_parallel_requests,
            tpm=tpm,
            default_max_parallel_requests=self.default_max_parallel_requests,
        )
        if calculated_max_parallel_requests:
            semaphore = asyncio.Semaphore(calculated_max_parallel_requests)
            cache_key = f"{model_id}_max_parallel_requests_client"
            self.cache.set_cache(
                key=cache_key,
                value=semaphore,
                local_only=True,
            )

        ####  for OpenAI / Azure we need to initalize the Client for High Traffic ########
        custom_llm_provider = litellm_params.get("custom_llm_provider")
        custom_llm_provider = custom_llm_provider or model_name.split("/", 1)[0] or ""
        default_api_base = None
        default_api_key = None
        if custom_llm_provider in litellm.openai_compatible_providers:
            _, custom_llm_provider, api_key, api_base = litellm.get_llm_provider(
                model=model_name
            )
            default_api_base = api_base
            default_api_key = api_key
        if (
            model_name in litellm.open_ai_chat_completion_models
            or custom_llm_provider in litellm.openai_compatible_providers
            or custom_llm_provider == "azure"
            or custom_llm_provider == "azure_text"
            or custom_llm_provider == "custom_openai"
            or custom_llm_provider == "openai"
            or custom_llm_provider == "text-completion-openai"
            or "ft:gpt-3.5-turbo" in model_name
            or model_name in litellm.open_ai_embedding_models
        ):
            is_azure_ai_studio_model: bool = False
            if custom_llm_provider == "azure":
                if litellm.utils._is_non_openai_azure_model(model_name):
                    is_azure_ai_studio_model = True
                    custom_llm_provider = "openai"
                    # remove azure prefx from model_name
                    model_name = model_name.replace("azure/", "")
            # glorified / complicated reading of configs
            # user can pass vars directly or they can pas os.environ/AZURE_API_KEY, in which case we will read the env
            # we do this here because we init clients for Azure, OpenAI and we need to set the right key
            api_key = litellm_params.get("api_key") or default_api_key
            if api_key and api_key.startswith("os.environ/"):
                api_key_env_name = api_key.replace("os.environ/", "")
                api_key = litellm.get_secret(api_key_env_name)
                litellm_params["api_key"] = api_key

            api_base = litellm_params.get("api_base")
            base_url = litellm_params.get("base_url")
            api_base = (
                api_base or base_url or default_api_base
            )  # allow users to pass in `api_base` or `base_url` for azure
            if api_base and api_base.startswith("os.environ/"):
                api_base_env_name = api_base.replace("os.environ/", "")
                api_base = litellm.get_secret(api_base_env_name)
                litellm_params["api_base"] = api_base

<<<<<<< HEAD
=======
            ## AZURE AI STUDIO MISTRAL CHECK ##
            """
            Make sure api base ends in /v1/

            if not, add it - https://github.com/BerriAI/litellm/issues/2279
            """
            if (
                is_azure_ai_studio_model == True
                and api_base is not None
                and not api_base.endswith("/v1/")
            ):
                # check if it ends with a trailing slash
                if api_base.endswith("/"):
                    api_base += "v1/"
                elif api_base.endswith("/v1"):
                    api_base += "/"
                else:
                    api_base += "/v1/"

>>>>>>> 5baeeec8
            api_version = litellm_params.get("api_version")
            if api_version and api_version.startswith("os.environ/"):
                api_version_env_name = api_version.replace("os.environ/", "")
                api_version = litellm.get_secret(api_version_env_name)
                litellm_params["api_version"] = api_version

            timeout = litellm_params.pop("timeout", None)
            if isinstance(timeout, str) and timeout.startswith("os.environ/"):
                timeout_env_name = timeout.replace("os.environ/", "")
                timeout = litellm.get_secret(timeout_env_name)
                litellm_params["timeout"] = timeout

            stream_timeout = litellm_params.pop(
                "stream_timeout", timeout
            )  # if no stream_timeout is set, default to timeout
            if isinstance(stream_timeout, str) and stream_timeout.startswith(
                "os.environ/"
            ):
                stream_timeout_env_name = stream_timeout.replace("os.environ/", "")
                stream_timeout = litellm.get_secret(stream_timeout_env_name)
                litellm_params["stream_timeout"] = stream_timeout

            max_retries = litellm_params.pop("max_retries", 2)
            if isinstance(max_retries, str) and max_retries.startswith("os.environ/"):
                max_retries_env_name = max_retries.replace("os.environ/", "")
                max_retries = litellm.get_secret(max_retries_env_name)
                litellm_params["max_retries"] = max_retries

            # proxy support
            import os
            import httpx

            # Check if the HTTP_PROXY and HTTPS_PROXY environment variables are set and use them accordingly.
            http_proxy = os.getenv("HTTP_PROXY", None)
            https_proxy = os.getenv("HTTPS_PROXY", None)
            no_proxy = os.getenv("NO_PROXY", None)

            # Create the proxies dictionary only if the environment variables are set.
            sync_proxy_mounts = None
            async_proxy_mounts = None
            if http_proxy is not None and https_proxy is not None:
                sync_proxy_mounts = {
                    "http://": httpx.HTTPTransport(proxy=httpx.Proxy(url=http_proxy)),
                    "https://": httpx.HTTPTransport(proxy=httpx.Proxy(url=https_proxy)),
                }
                async_proxy_mounts = {
                    "http://": httpx.AsyncHTTPTransport(
                        proxy=httpx.Proxy(url=http_proxy)
                    ),
                    "https://": httpx.AsyncHTTPTransport(
                        proxy=httpx.Proxy(url=https_proxy)
                    ),
                }

                # assume no_proxy is a list of comma separated urls
                if no_proxy is not None and isinstance(no_proxy, str):
                    no_proxy_urls = no_proxy.split(",")

                    for url in no_proxy_urls:  # set no-proxy support for specific urls
                        sync_proxy_mounts[url] = None  # type: ignore
                        async_proxy_mounts[url] = None  # type: ignore

            organization = litellm_params.get("organization", None)
            if isinstance(organization, str) and organization.startswith("os.environ/"):
                organization_env_name = organization.replace("os.environ/", "")
                organization = litellm.get_secret(organization_env_name)
                litellm_params["organization"] = organization

            if "azure" in model_name:
                if api_base is None:
                    raise ValueError(
                        f"api_base is required for Azure OpenAI. Set it on your config. Model - {model}"
                    )
                if api_version is None:
                    api_version = "2023-07-01-preview"
                if "gateway.ai.cloudflare.com" in api_base:
                    if not api_base.endswith("/"):
                        api_base += "/"
                    azure_model = model_name.replace("azure/", "")
                    api_base += f"{azure_model}"
                    cache_key = f"{model_id}_async_client"
                    _client = openai.AsyncAzureOpenAI(
                        api_key=api_key,
                        base_url=api_base,
                        api_version=api_version,
                        timeout=timeout,
                        max_retries=max_retries,
                        http_client=httpx.AsyncClient(
                            transport=AsyncCustomHTTPTransport(),
                            limits=httpx.Limits(
                                max_connections=1000, max_keepalive_connections=100
                            ),
                            mounts=async_proxy_mounts,
                        ),  # type: ignore
                    )
                    self.cache.set_cache(
                        key=cache_key,
                        value=_client,
                        ttl=client_ttl,
                        local_only=True,
                    )  # cache for 1 hr

                    cache_key = f"{model_id}_client"
                    _client = openai.AzureOpenAI(  # type: ignore
                        api_key=api_key,
                        base_url=api_base,
                        api_version=api_version,
                        timeout=timeout,
                        max_retries=max_retries,
                        http_client=httpx.Client(
                            transport=CustomHTTPTransport(),
                            limits=httpx.Limits(
                                max_connections=1000, max_keepalive_connections=100
                            ),
                            mounts=sync_proxy_mounts,
                        ),  # type: ignore
                    )
                    self.cache.set_cache(
                        key=cache_key,
                        value=_client,
                        ttl=client_ttl,
                        local_only=True,
                    )  # cache for 1 hr
                    # streaming clients can have diff timeouts
                    cache_key = f"{model_id}_stream_async_client"
                    _client = openai.AsyncAzureOpenAI(  # type: ignore
                        api_key=api_key,
                        base_url=api_base,
                        api_version=api_version,
                        timeout=stream_timeout,
                        max_retries=max_retries,
                        http_client=httpx.AsyncClient(
                            transport=AsyncCustomHTTPTransport(),
                            limits=httpx.Limits(
                                max_connections=1000, max_keepalive_connections=100
                            ),
                            mounts=async_proxy_mounts,
                        ),  # type: ignore
                    )
                    self.cache.set_cache(
                        key=cache_key,
                        value=_client,
                        ttl=client_ttl,
                        local_only=True,
                    )  # cache for 1 hr

                    cache_key = f"{model_id}_stream_client"
                    _client = openai.AzureOpenAI(  # type: ignore
                        api_key=api_key,
                        base_url=api_base,
                        api_version=api_version,
                        timeout=stream_timeout,
                        max_retries=max_retries,
                        http_client=httpx.Client(
                            transport=CustomHTTPTransport(),
                            limits=httpx.Limits(
                                max_connections=1000, max_keepalive_connections=100
                            ),
                            mounts=sync_proxy_mounts,
                        ),  # type: ignore
                    )
                    self.cache.set_cache(
                        key=cache_key,
                        value=_client,
                        ttl=client_ttl,
                        local_only=True,
                    )  # cache for 1 hr
                else:
                    _api_key = api_key
                    if _api_key is not None and isinstance(_api_key, str):
                        # only show first 5 chars of api_key
                        _api_key = _api_key[:8] + "*" * 15
                    verbose_router_logger.debug(
                        f"Initializing Azure OpenAI Client for {model_name}, Api Base: {str(api_base)}, Api Key:{_api_key}"
                    )
                    azure_client_params = {
                        "api_key": api_key,
                        "azure_endpoint": api_base,
                        "api_version": api_version,
                    }
                    from litellm.llms.azure import select_azure_base_url_or_endpoint

                    # this decides if we should set azure_endpoint or base_url on Azure OpenAI Client
                    # required to support GPT-4 vision enhancements, since base_url needs to be set on Azure OpenAI Client
                    azure_client_params = select_azure_base_url_or_endpoint(
                        azure_client_params
                    )

                    cache_key = f"{model_id}_async_client"
                    _client = openai.AsyncAzureOpenAI(  # type: ignore
                        **azure_client_params,
                        timeout=timeout,
                        max_retries=max_retries,
                        http_client=httpx.AsyncClient(
                            transport=AsyncCustomHTTPTransport(),
                            limits=httpx.Limits(
                                max_connections=1000, max_keepalive_connections=100
                            ),
                            mounts=async_proxy_mounts,
                        ),  # type: ignore
                    )
                    self.cache.set_cache(
                        key=cache_key,
                        value=_client,
                        ttl=client_ttl,
                        local_only=True,
                    )  # cache for 1 hr

                    cache_key = f"{model_id}_client"
                    _client = openai.AzureOpenAI(  # type: ignore
                        **azure_client_params,
                        timeout=timeout,
                        max_retries=max_retries,
                        http_client=httpx.Client(
                            transport=CustomHTTPTransport(),
                            limits=httpx.Limits(
                                max_connections=1000, max_keepalive_connections=100
                            ),
                            mounts=sync_proxy_mounts,
                        ),  # type: ignore
                    )
                    self.cache.set_cache(
                        key=cache_key,
                        value=_client,
                        ttl=client_ttl,
                        local_only=True,
                    )  # cache for 1 hr

                    # streaming clients should have diff timeouts
                    cache_key = f"{model_id}_stream_async_client"
                    _client = openai.AsyncAzureOpenAI(  # type: ignore
                        **azure_client_params,
                        timeout=stream_timeout,
                        max_retries=max_retries,
                        http_client=httpx.AsyncClient(
                            transport=AsyncCustomHTTPTransport(),
                            limits=httpx.Limits(
                                max_connections=1000, max_keepalive_connections=100
                            ),
                            mounts=async_proxy_mounts,
                        ),
                    )
                    self.cache.set_cache(
                        key=cache_key,
                        value=_client,
                        ttl=client_ttl,
                        local_only=True,
                    )  # cache for 1 hr

                    cache_key = f"{model_id}_stream_client"
                    _client = openai.AzureOpenAI(  # type: ignore
                        **azure_client_params,
                        timeout=stream_timeout,
                        max_retries=max_retries,
                        http_client=httpx.Client(
                            transport=CustomHTTPTransport(),
                            limits=httpx.Limits(
                                max_connections=1000, max_keepalive_connections=100
                            ),
                            mounts=sync_proxy_mounts,
                        ),
                    )
                    self.cache.set_cache(
                        key=cache_key,
                        value=_client,
                        ttl=client_ttl,
                        local_only=True,
                    )  # cache for 1 hr

            else:
                _api_key = api_key
                if _api_key is not None and isinstance(_api_key, str):
                    # only show first 5 chars of api_key
                    _api_key = _api_key[:8] + "*" * 15
                verbose_router_logger.debug(
                    f"Initializing OpenAI Client for {model_name}, Api Base:{str(api_base)}, Api Key:{_api_key}"
                )
                cache_key = f"{model_id}_async_client"
                _client = openai.AsyncOpenAI(  # type: ignore
                    api_key=api_key,
                    base_url=api_base,
                    timeout=timeout,
                    max_retries=max_retries,
                    organization=organization,
                    http_client=httpx.AsyncClient(
                        transport=AsyncCustomHTTPTransport(),
                        limits=httpx.Limits(
                            max_connections=1000, max_keepalive_connections=100
                        ),
                        mounts=async_proxy_mounts,
                    ),  # type: ignore
                )
                self.cache.set_cache(
                    key=cache_key,
                    value=_client,
                    ttl=client_ttl,
                    local_only=True,
                )  # cache for 1 hr

                cache_key = f"{model_id}_client"
                _client = openai.OpenAI(  # type: ignore
                    api_key=api_key,
                    base_url=api_base,
                    timeout=timeout,
                    max_retries=max_retries,
                    organization=organization,
                    http_client=httpx.Client(
                        transport=CustomHTTPTransport(),
                        limits=httpx.Limits(
                            max_connections=1000, max_keepalive_connections=100
                        ),
                        mounts=sync_proxy_mounts,
                    ),  # type: ignore
                )
                self.cache.set_cache(
                    key=cache_key,
                    value=_client,
                    ttl=client_ttl,
                    local_only=True,
                )  # cache for 1 hr

                # streaming clients should have diff timeouts
                cache_key = f"{model_id}_stream_async_client"
                _client = openai.AsyncOpenAI(  # type: ignore
                    api_key=api_key,
                    base_url=api_base,
                    timeout=stream_timeout,
                    max_retries=max_retries,
                    organization=organization,
                    http_client=httpx.AsyncClient(
                        transport=AsyncCustomHTTPTransport(),
                        limits=httpx.Limits(
                            max_connections=1000, max_keepalive_connections=100
                        ),
                        mounts=async_proxy_mounts,
                    ),  # type: ignore
                )
                self.cache.set_cache(
                    key=cache_key,
                    value=_client,
                    ttl=client_ttl,
                    local_only=True,
                )  # cache for 1 hr

                # streaming clients should have diff timeouts
                cache_key = f"{model_id}_stream_client"
                _client = openai.OpenAI(  # type: ignore
                    api_key=api_key,
                    base_url=api_base,
                    timeout=stream_timeout,
                    max_retries=max_retries,
                    organization=organization,
                    http_client=httpx.Client(
                        transport=CustomHTTPTransport(),
                        limits=httpx.Limits(
                            max_connections=1000, max_keepalive_connections=100
                        ),
                        mounts=sync_proxy_mounts,
                    ),  # type: ignore
                )
                self.cache.set_cache(
                    key=cache_key,
                    value=_client,
                    ttl=client_ttl,
                    local_only=True,
                )  # cache for 1 hr

    def _generate_model_id(self, model_group: str, litellm_params: dict):
        """
        Helper function to consistently generate the same id for a deployment

        - create a string from all the litellm params
        - hash
        - use hash as id
        """
        concat_str = model_group
        for k, v in litellm_params.items():
            if isinstance(k, str):
                concat_str += k
            elif isinstance(k, dict):
                concat_str += json.dumps(k)
            else:
                concat_str += str(k)

            if isinstance(v, str):
                concat_str += v
            elif isinstance(v, dict):
                concat_str += json.dumps(v)
            else:
                concat_str += str(v)

        hash_object = hashlib.sha256(concat_str.encode())

        return hash_object.hexdigest()

    def set_model_list(self, model_list: list):
        original_model_list = copy.deepcopy(model_list)
        self.model_list = []
        # we add api_base/api_key each model so load balancing between azure/gpt on api_base1 and api_base2 works
        import os

        for model in original_model_list:
            _model_name = model.pop("model_name")
            _litellm_params = model.pop("litellm_params")
            ## check if litellm params in os.environ
            if isinstance(_litellm_params, dict):
                for k, v in _litellm_params.items():
                    if isinstance(v, str) and v.startswith("os.environ/"):
                        _litellm_params[k] = litellm.get_secret(v)

            _model_info: dict = model.pop("model_info", {})

            # check if model info has id
            if "id" not in _model_info:
                _id = self._generate_model_id(_model_name, _litellm_params)
                _model_info["id"] = _id

            deployment = Deployment(
                **model,
                model_name=_model_name,
                litellm_params=_litellm_params,
                model_info=_model_info,
            )

            deployment = self._add_deployment(deployment=deployment)

            model = deployment.to_json(exclude_none=True)

            self.model_list.append(model)

        verbose_router_logger.debug(f"\nInitialized Model List {self.model_list}")
        self.model_names = [m["model_name"] for m in model_list]

    def _add_deployment(self, deployment: Deployment) -> Deployment:
        import os

        #### DEPLOYMENT NAMES INIT ########
        self.deployment_names.append(deployment.litellm_params.model)
        ############ Users can either pass tpm/rpm as a litellm_param or a router param ###########
        # for get_available_deployment, we use the litellm_param["rpm"]
        # in this snippet we also set rpm to be a litellm_param
        if (
            deployment.litellm_params.rpm is None
            and getattr(deployment, "rpm", None) is not None
        ):
            deployment.litellm_params.rpm = getattr(deployment, "rpm")

        if (
            deployment.litellm_params.tpm is None
            and getattr(deployment, "tpm", None) is not None
        ):
            deployment.litellm_params.tpm = getattr(deployment, "tpm")

        #### VALIDATE MODEL ########
        # check if model provider in supported providers
        (
            _model,
            custom_llm_provider,
            dynamic_api_key,
            api_base,
        ) = litellm.get_llm_provider(
            model=deployment.litellm_params.model,
            custom_llm_provider=deployment.litellm_params.get(
                "custom_llm_provider", None
            ),
        )

        # Check if user is trying to use model_name == "*"
        # this is a catch all model for their specific api key
        if deployment.model_name == "*":
            self.default_deployment = deployment.to_json(exclude_none=True)

        # Azure GPT-Vision Enhancements, users can pass os.environ/
        data_sources = deployment.litellm_params.get("dataSources", [])

        for data_source in data_sources:
            params = data_source.get("parameters", {})
            for param_key in ["endpoint", "key"]:
                # if endpoint or key set for Azure GPT Vision Enhancements, check if it's an env var
                if param_key in params and params[param_key].startswith("os.environ/"):
                    env_name = params[param_key].replace("os.environ/", "")
                    params[param_key] = os.environ.get(env_name, "")

        # done reading model["litellm_params"]
        if custom_llm_provider not in litellm.provider_list:
            raise Exception(f"Unsupported provider - {custom_llm_provider}")

        # init OpenAI, Azure clients
        self.set_client(model=deployment.to_json(exclude_none=True))

        return deployment

    def add_deployment(self, deployment: Deployment) -> Optional[Deployment]:
        """
        Parameters:
        - deployment: Deployment - the deployment to be added to the Router

        Returns:
        - The added deployment
        - OR None (if deployment already exists)
        """
        # check if deployment already exists

        if deployment.model_info.id in self.get_model_ids():
            return None

        # add to model list
        _deployment = deployment.to_json(exclude_none=True)
        self.model_list.append(_deployment)

        # initialize client
        self._add_deployment(deployment=deployment)

        # add to model names
        self.model_names.append(deployment.model_name)
        return deployment

    def delete_deployment(self, id: str) -> Optional[Deployment]:
        """
        Parameters:
        - id: str - the id of the deployment to be deleted

        Returns:
        - The deleted deployment
        - OR None (if deleted deployment not found)
        """
        deployment_idx = None
        for idx, m in enumerate(self.model_list):
            if m["model_info"]["id"] == id:
                deployment_idx = idx

        try:
            if deployment_idx is not None:
                item = self.model_list.pop(deployment_idx)
                return item
            else:
                return None
        except:
            return None

    def get_deployment(self, model_id: str):
        for model in self.model_list:
            if "model_info" in model and "id" in model["model_info"]:
                if model_id == model["model_info"]["id"]:
                    return model
        return None

    def get_model_ids(self):
        ids = []
        for model in self.model_list:
            if "model_info" in model and "id" in model["model_info"]:
                id = model["model_info"]["id"]
                ids.append(id)
        return ids

    def get_model_names(self):
        return self.model_names

    def get_model_list(self):
        if hasattr(self, "model_list"):
            return self.model_list
        return None

    def get_settings(self):
        """
        Get router settings method, returns a dictionary of the settings and their values.
        For example get the set values for routing_strategy_args, routing_strategy, allowed_fails, cooldown_time, num_retries, timeout, max_retries, retry_after
        """
        _all_vars = vars(self)
        _settings_to_return = {}
        vars_to_include = [
            "routing_strategy_args",
            "routing_strategy",
            "allowed_fails",
            "cooldown_time",
            "num_retries",
            "timeout",
            "max_retries",
            "retry_after",
            "fallbacks",
            "context_window_fallbacks",
        ]

        for var in vars_to_include:
            if var in _all_vars:
                _settings_to_return[var] = _all_vars[var]
            if (
                var == "routing_strategy_args"
                and self.routing_strategy == "latency-based-routing"
            ):
                _settings_to_return[var] = self.lowestlatency_logger.routing_args.json()
        return _settings_to_return

    def update_settings(self, **kwargs):
        # only the following settings are allowed to be configured
        _allowed_settings = [
            "routing_strategy_args",
            "routing_strategy",
            "allowed_fails",
            "cooldown_time",
            "num_retries",
            "timeout",
            "max_retries",
            "retry_after",
            "fallbacks",
            "context_window_fallbacks",
        ]

        _int_settings = [
            "timeout",
            "num_retries",
            "retry_after",
            "allowed_fails",
            "cooldown_time",
        ]

        for var in kwargs:
            if var in _allowed_settings:
                if var in _int_settings:
                    _casted_value = int(kwargs[var])
                    setattr(self, var, _casted_value)
                else:
                    if var == "routing_strategy":
                        self.routing_strategy_init(
                            routing_strategy=kwargs[var],
                            routing_strategy_args=kwargs.get(
                                "routing_strategy_args", {}
                            ),
                        )
                    setattr(self, var, kwargs[var])
            else:
                verbose_router_logger.debug("Setting {} is not allowed".format(var))
        verbose_router_logger.debug(f"Updated Router settings: {self.get_settings()}")

    def _get_client(self, deployment, kwargs, client_type=None):
        """
        Returns the appropriate client based on the given deployment, kwargs, and client_type.

        Parameters:
            deployment (dict): The deployment dictionary containing the clients.
            kwargs (dict): The keyword arguments passed to the function.
            client_type (str): The type of client to return.

        Returns:
            The appropriate client based on the given client_type and kwargs.
        """
        model_id = deployment["model_info"]["id"]
        if client_type == "max_parallel_requests":
            cache_key = "{}_max_parallel_requests_client".format(model_id)
            client = self.cache.get_cache(key=cache_key, local_only=True)
            return client
        elif client_type == "async":
            if kwargs.get("stream") == True:
                cache_key = f"{model_id}_stream_async_client"
                client = self.cache.get_cache(key=cache_key, local_only=True)
                if client is None:
                    """
                    Re-initialize the client
                    """
                    self.set_client(model=deployment)
                    client = self.cache.get_cache(key=cache_key, local_only=True)
                return client
            else:
                cache_key = f"{model_id}_async_client"
                client = self.cache.get_cache(key=cache_key, local_only=True)
                if client is None:
                    """
                    Re-initialize the client
                    """
                    self.set_client(model=deployment)
                    client = self.cache.get_cache(key=cache_key, local_only=True)
                return client
        else:
            if kwargs.get("stream") == True:
                cache_key = f"{model_id}_stream_client"
                client = self.cache.get_cache(key=cache_key)
                if client is None:
                    """
                    Re-initialize the client
                    """
                    self.set_client(model=deployment)
                    client = self.cache.get_cache(key=cache_key)
                return client
            else:
                cache_key = f"{model_id}_client"
                client = self.cache.get_cache(key=cache_key)
                if client is None:
                    """
                    Re-initialize the client
                    """
                    self.set_client(model=deployment)
                    client = self.cache.get_cache(key=cache_key)
                return client

    def _pre_call_checks(
        self,
        model: str,
        healthy_deployments: List,
        messages: List[Dict[str, str]],
    ):
        """
        Filter out model in model group, if:

        - model context window < message length
        - filter models above rpm limits
        - [TODO] function call and model doesn't support function calling
        """
        verbose_router_logger.debug(
            f"Starting Pre-call checks for deployments in model={model}"
        )

        _returned_deployments = copy.deepcopy(healthy_deployments)

        invalid_model_indices = []

        try:
            input_tokens = litellm.token_counter(messages=messages)
        except Exception as e:
            return _returned_deployments

        _context_window_error = False
        _rate_limit_error = False

        ## get model group RPM ##
        dt = get_utc_datetime()
        current_minute = dt.strftime("%H-%M")
        rpm_key = f"{model}:rpm:{current_minute}"
        model_group_cache = (
            self.cache.get_cache(key=rpm_key, local_only=True) or {}
        )  # check the in-memory cache used by lowest_latency and usage-based routing. Only check the local cache.
        for idx, deployment in enumerate(_returned_deployments):
            # see if we have the info for this model
            try:
                base_model = deployment.get("model_info", {}).get("base_model", None)
                if base_model is None:
                    base_model = deployment.get("litellm_params", {}).get(
                        "base_model", None
                    )
                model = base_model or deployment.get("litellm_params", {}).get(
                    "model", None
                )
                model_info = litellm.get_model_info(model=model)

                if (
                    isinstance(model_info, dict)
                    and model_info.get("max_input_tokens", None) is not None
                ):
                    if (
                        isinstance(model_info["max_input_tokens"], int)
                        and input_tokens > model_info["max_input_tokens"]
                    ):
                        invalid_model_indices.append(idx)
                        _context_window_error = True
                        continue
            except Exception as e:
                verbose_router_logger.debug("An error occurs - {}".format(str(e)))

            ## RPM CHECK ##
            _litellm_params = deployment.get("litellm_params", {})
            model_id = deployment.get("model_info", {}).get("id", "")
            ### get local router cache ###
            current_request_cache_local = (
                self.cache.get_cache(key=model_id, local_only=True) or 0
            )
            ### get usage based cache ###
            if (
                isinstance(model_group_cache, dict)
                and self.routing_strategy != "usage-based-routing-v2"
            ):
                model_group_cache[model_id] = model_group_cache.get(model_id, 0)

                current_request = max(
                    current_request_cache_local, model_group_cache[model_id]
                )

                if (
                    isinstance(_litellm_params, dict)
                    and _litellm_params.get("rpm", None) is not None
                ):
                    if (
                        isinstance(_litellm_params["rpm"], int)
                        and _litellm_params["rpm"] <= current_request
                    ):
                        invalid_model_indices.append(idx)
                        _rate_limit_error = True
                        continue

        if len(invalid_model_indices) == len(_returned_deployments):
            """
            - no healthy deployments available b/c context window checks or rate limit error

            - First check for rate limit errors (if this is true, it means the model passed the context window check but failed the rate limit check)
            """

            if _rate_limit_error == True:  # allow generic fallback logic to take place
                raise ValueError(
                    f"{RouterErrors.no_deployments_available.value}, passed model={model}"
                )
            elif _context_window_error == True:
                raise litellm.ContextWindowExceededError(
                    message="Context Window exceeded for given call",
                    model=model,
                    llm_provider="",
                    response=httpx.Response(
                        status_code=400,
                        request=httpx.Request("GET", "https://example.com"),
                    ),
                )
        if len(invalid_model_indices) > 0:
            for idx in reversed(invalid_model_indices):
                _returned_deployments.pop(idx)

        return _returned_deployments

    def _common_checks_available_deployment(
        self,
        model: str,
        messages: Optional[List[Dict[str, str]]] = None,
        input: Optional[Union[str, List]] = None,
        specific_deployment: Optional[bool] = False,
    ):
        """
        Common checks for 'get_available_deployment' across sync + async call.

        If 'healthy_deployments' returned is None, this means the user chose a specific deployment
        """
        # check if aliases set on litellm model alias map
        if specific_deployment == True:
            # users can also specify a specific deployment name. At this point we should check if they are just trying to call a specific deployment
            for deployment in self.model_list:
                deployment_model = deployment.get("litellm_params").get("model")
                if deployment_model == model:
                    # User Passed a specific deployment name on their config.yaml, example azure/chat-gpt-v-2
                    # return the first deployment where the `model` matches the specificed deployment name
                    return deployment, None
            raise ValueError(
                f"LiteLLM Router: Trying to call specific deployment, but Model:{model} does not exist in Model List: {self.model_list}"
            )

        if model in self.model_group_alias:
            verbose_router_logger.debug(
                f"Using a model alias. Got Request for {model}, sending requests to {self.model_group_alias.get(model)}"
            )
            model = self.model_group_alias[model]

        if model not in self.model_names and self.default_deployment is not None:
            updated_deployment = copy.deepcopy(
                self.default_deployment
            )  # self.default_deployment
            updated_deployment["litellm_params"]["model"] = model
            return updated_deployment, None

        ## get healthy deployments
        ### get all deployments
        healthy_deployments = [m for m in self.model_list if m["model_name"] == model]
        if len(healthy_deployments) == 0:
            # check if the user sent in a deployment name instead
            healthy_deployments = [
                m for m in self.model_list if m["litellm_params"]["model"] == model
            ]

        verbose_router_logger.debug(
            f"initial list of deployments: {healthy_deployments}"
        )

        verbose_router_logger.debug(
            f"healthy deployments: length {len(healthy_deployments)} {healthy_deployments}"
        )
        if len(healthy_deployments) == 0:
            raise ValueError(f"No healthy deployment available, passed model={model}")
        if litellm.model_alias_map and model in litellm.model_alias_map:
            model = litellm.model_alias_map[
                model
            ]  # update the model to the actual value if an alias has been passed in

        return model, healthy_deployments

    async def async_get_available_deployment(
        self,
        model: str,
        messages: Optional[List[Dict[str, str]]] = None,
        input: Optional[Union[str, List]] = None,
        specific_deployment: Optional[bool] = False,
        request_kwargs: Optional[Dict] = None,
    ):
        """
        Async implementation of 'get_available_deployments'.

        Allows all cache calls to be made async => 10x perf impact (8rps -> 100 rps).
        """
        if (
            self.routing_strategy != "usage-based-routing-v2"
            and self.routing_strategy != "simple-shuffle"
        ):  # prevent regressions for other routing strategies, that don't have async get available deployments implemented.
            return self.get_available_deployment(
                model=model,
                messages=messages,
                input=input,
                specific_deployment=specific_deployment,
                request_kwargs=request_kwargs,
            )

        model, healthy_deployments = self._common_checks_available_deployment(
            model=model,
            messages=messages,
            input=input,
            specific_deployment=specific_deployment,
        )

        if healthy_deployments is None:
            return model

        # filter out the deployments currently cooling down
        deployments_to_remove = []
        # cooldown_deployments is a list of model_id's cooling down, cooldown_deployments = ["16700539-b3cd-42f4-b426-6a12a1bb706a", "16700539-b3cd-42f4-b426-7899"]
        cooldown_deployments = await self._async_get_cooldown_deployments()
        verbose_router_logger.debug(
            f"async cooldown deployments: {cooldown_deployments}"
        )
        # Find deployments in model_list whose model_id is cooling down
        for deployment in healthy_deployments:
            deployment_id = deployment["model_info"]["id"]
            if deployment_id in cooldown_deployments:
                deployments_to_remove.append(deployment)
        # remove unhealthy deployments from healthy deployments
        for deployment in deployments_to_remove:
            healthy_deployments.remove(deployment)

        # filter pre-call checks
        if self.enable_pre_call_checks and messages is not None:
            healthy_deployments = self._pre_call_checks(
                model=model, healthy_deployments=healthy_deployments, messages=messages
            )

        if len(healthy_deployments) == 0:
            raise ValueError(
                f"{RouterErrors.no_deployments_available.value}, passed model={model}"
            )

        if (
            self.routing_strategy == "usage-based-routing-v2"
            and self.lowesttpm_logger_v2 is not None
        ):
            deployment = await self.lowesttpm_logger_v2.async_get_available_deployments(
                model_group=model,
                healthy_deployments=healthy_deployments,
                messages=messages,
                input=input,
            )
        elif self.routing_strategy == "simple-shuffle":
            # if users pass rpm or tpm, we do a random weighted pick - based on rpm/tpm
            ############## Check if we can do a RPM/TPM based weighted pick #################
            rpm = healthy_deployments[0].get("litellm_params").get("rpm", None)
            if rpm is not None:
                # use weight-random pick if rpms provided
                rpms = [m["litellm_params"].get("rpm", 0) for m in healthy_deployments]
                verbose_router_logger.debug(f"\nrpms {rpms}")
                total_rpm = sum(rpms)
                weights = [rpm / total_rpm for rpm in rpms]
                verbose_router_logger.debug(f"\n weights {weights}")
                # Perform weighted random pick
                selected_index = random.choices(range(len(rpms)), weights=weights)[0]
                verbose_router_logger.debug(f"\n selected index, {selected_index}")
                deployment = healthy_deployments[selected_index]
                verbose_router_logger.info(
                    f"get_available_deployment for model: {model}, Selected deployment: {self.print_deployment(deployment) or deployment[0]} for model: {model}"
                )
                return deployment or deployment[0]
            ############## Check if we can do a RPM/TPM based weighted pick #################
            tpm = healthy_deployments[0].get("litellm_params").get("tpm", None)
            if tpm is not None:
                # use weight-random pick if rpms provided
                tpms = [m["litellm_params"].get("tpm", 0) for m in healthy_deployments]
                verbose_router_logger.debug(f"\ntpms {tpms}")
                total_tpm = sum(tpms)
                weights = [tpm / total_tpm for tpm in tpms]
                verbose_router_logger.debug(f"\n weights {weights}")
                # Perform weighted random pick
                selected_index = random.choices(range(len(tpms)), weights=weights)[0]
                verbose_router_logger.debug(f"\n selected index, {selected_index}")
                deployment = healthy_deployments[selected_index]
                verbose_router_logger.info(
                    f"get_available_deployment for model: {model}, Selected deployment: {self.print_deployment(deployment) or deployment[0]} for model: {model}"
                )
                return deployment or deployment[0]

            ############## No RPM/TPM passed, we do a random pick #################
            item = random.choice(healthy_deployments)
            return item or item[0]
        if deployment is None:
            verbose_router_logger.info(
                f"get_available_deployment for model: {model}, No deployment available"
            )
            raise ValueError(
                f"{RouterErrors.no_deployments_available.value}, passed model={model}"
            )
        verbose_router_logger.info(
            f"get_available_deployment for model: {model}, Selected deployment: {self.print_deployment(deployment)} for model: {model}"
        )

        return deployment

    def get_available_deployment(
        self,
        model: str,
        messages: Optional[List[Dict[str, str]]] = None,
        input: Optional[Union[str, List]] = None,
        specific_deployment: Optional[bool] = False,
        request_kwargs: Optional[Dict] = None,
    ):
        """
        Returns the deployment based on routing strategy
        """
        # users need to explicitly call a specific deployment, by setting `specific_deployment = True` as completion()/embedding() kwarg
        # When this was no explicit we had several issues with fallbacks timing out

        model, healthy_deployments = self._common_checks_available_deployment(
            model=model,
            messages=messages,
            input=input,
            specific_deployment=specific_deployment,
        )

        if healthy_deployments is None:
            return model

        # filter out the deployments currently cooling down
        deployments_to_remove = []
        # cooldown_deployments is a list of model_id's cooling down, cooldown_deployments = ["16700539-b3cd-42f4-b426-6a12a1bb706a", "16700539-b3cd-42f4-b426-7899"]
        cooldown_deployments = self._get_cooldown_deployments()
        verbose_router_logger.debug(f"cooldown deployments: {cooldown_deployments}")
        # Find deployments in model_list whose model_id is cooling down
        for deployment in healthy_deployments:
            deployment_id = deployment["model_info"]["id"]
            if deployment_id in cooldown_deployments:
                deployments_to_remove.append(deployment)
        # remove unhealthy deployments from healthy deployments
        for deployment in deployments_to_remove:
            healthy_deployments.remove(deployment)

        # filter pre-call checks
        if self.enable_pre_call_checks and messages is not None:
            healthy_deployments = self._pre_call_checks(
                model=model, healthy_deployments=healthy_deployments, messages=messages
            )

        if self.routing_strategy == "least-busy" and self.leastbusy_logger is not None:
            deployment = self.leastbusy_logger.get_available_deployments(
                model_group=model, healthy_deployments=healthy_deployments
            )
        elif self.routing_strategy == "simple-shuffle":
            # if users pass rpm or tpm, we do a random weighted pick - based on rpm/tpm
            ############## Check if we can do a RPM/TPM based weighted pick #################
            rpm = healthy_deployments[0].get("litellm_params").get("rpm", None)
            if rpm is not None:
                # use weight-random pick if rpms provided
                rpms = [m["litellm_params"].get("rpm", 0) for m in healthy_deployments]
                verbose_router_logger.debug(f"\nrpms {rpms}")
                total_rpm = sum(rpms)
                weights = [rpm / total_rpm for rpm in rpms]
                verbose_router_logger.debug(f"\n weights {weights}")
                # Perform weighted random pick
                selected_index = random.choices(range(len(rpms)), weights=weights)[0]
                verbose_router_logger.debug(f"\n selected index, {selected_index}")
                deployment = healthy_deployments[selected_index]
                verbose_router_logger.info(
                    f"get_available_deployment for model: {model}, Selected deployment: {self.print_deployment(deployment) or deployment[0]} for model: {model}"
                )
                return deployment or deployment[0]
            ############## Check if we can do a RPM/TPM based weighted pick #################
            tpm = healthy_deployments[0].get("litellm_params").get("tpm", None)
            if tpm is not None:
                # use weight-random pick if rpms provided
                tpms = [m["litellm_params"].get("tpm", 0) for m in healthy_deployments]
                verbose_router_logger.debug(f"\ntpms {tpms}")
                total_tpm = sum(tpms)
                weights = [tpm / total_tpm for tpm in tpms]
                verbose_router_logger.debug(f"\n weights {weights}")
                # Perform weighted random pick
                selected_index = random.choices(range(len(tpms)), weights=weights)[0]
                verbose_router_logger.debug(f"\n selected index, {selected_index}")
                deployment = healthy_deployments[selected_index]
                verbose_router_logger.info(
                    f"get_available_deployment for model: {model}, Selected deployment: {self.print_deployment(deployment) or deployment[0]} for model: {model}"
                )
                return deployment or deployment[0]

            ############## No RPM/TPM passed, we do a random pick #################
            item = random.choice(healthy_deployments)
            return item or item[0]
        elif (
            self.routing_strategy == "latency-based-routing"
            and self.lowestlatency_logger is not None
        ):
            deployment = self.lowestlatency_logger.get_available_deployments(
                model_group=model,
                healthy_deployments=healthy_deployments,
                request_kwargs=request_kwargs,
            )
        elif (
            self.routing_strategy == "usage-based-routing"
            and self.lowesttpm_logger is not None
        ):
            deployment = self.lowesttpm_logger.get_available_deployments(
                model_group=model,
                healthy_deployments=healthy_deployments,
                messages=messages,
                input=input,
            )
        elif (
            self.routing_strategy == "usage-based-routing-v2"
            and self.lowesttpm_logger_v2 is not None
        ):
            deployment = self.lowesttpm_logger_v2.get_available_deployments(
                model_group=model,
                healthy_deployments=healthy_deployments,
                messages=messages,
                input=input,
            )
        if deployment is None:
            verbose_router_logger.info(
                f"get_available_deployment for model: {model}, No deployment available"
            )
            raise ValueError(
                f"{RouterErrors.no_deployments_available.value}, passed model={model}"
            )
        verbose_router_logger.info(
            f"get_available_deployment for model: {model}, Selected deployment: {self.print_deployment(deployment)} for model: {model}"
        )
        return deployment

    def _track_deployment_metrics(self, deployment, response=None):
        try:
            litellm_params = deployment["litellm_params"]
            api_base = litellm_params.get("api_base", "")
            model = litellm_params.get("model", "")

            model_id = deployment.get("model_info", {}).get("id", None)
            if response is None:

                # update self.deployment_stats
                if model_id is not None:
                    self._update_usage(model_id)  # update in-memory cache for tracking
                    if model_id in self.deployment_stats:
                        # only update num_requests
                        self.deployment_stats[model_id]["num_requests"] += 1
                    else:
                        self.deployment_stats[model_id] = {
                            "api_base": api_base,
                            "model": model,
                            "num_requests": 1,
                        }
            else:
                # check response_ms and update num_successes
                if isinstance(response, dict):
                    response_ms = response.get("_response_ms", 0)
                else:
                    response_ms = 0
                if model_id is not None:
                    if model_id in self.deployment_stats:
                        # check if avg_latency exists
                        if "avg_latency" in self.deployment_stats[model_id]:
                            # update avg_latency
                            self.deployment_stats[model_id]["avg_latency"] = (
                                self.deployment_stats[model_id]["avg_latency"]
                                + response_ms
                            ) / self.deployment_stats[model_id]["num_successes"]
                        else:
                            self.deployment_stats[model_id]["avg_latency"] = response_ms

                        # check if num_successes exists
                        if "num_successes" in self.deployment_stats[model_id]:
                            self.deployment_stats[model_id]["num_successes"] += 1
                        else:
                            self.deployment_stats[model_id]["num_successes"] = 1
                    else:
                        self.deployment_stats[model_id] = {
                            "api_base": api_base,
                            "model": model,
                            "num_successes": 1,
                            "avg_latency": response_ms,
                        }
            if self.set_verbose == True and self.debug_level == "DEBUG":
                from pprint import pformat

                # Assuming self.deployment_stats is your dictionary
                formatted_stats = pformat(self.deployment_stats)

                # Assuming verbose_router_logger is your logger
                verbose_router_logger.info(
                    "self.deployment_stats: \n%s", formatted_stats
                )
        except Exception as e:
            verbose_router_logger.error(f"Error in _track_deployment_metrics: {str(e)}")

    def flush_cache(self):
        litellm.cache = None
        self.cache.flush_cache()

    def reset(self):
        ## clean up on close
        litellm.success_callback = []
        litellm.__async_success_callback = []
        litellm.failure_callback = []
        litellm._async_failure_callback = []
        self.flush_cache()<|MERGE_RESOLUTION|>--- conflicted
+++ resolved
@@ -50,7 +50,6 @@
     model_names: List = []
     cache_responses: Optional[bool] = False
     default_cache_time_seconds: int = 1 * 60 * 60  # 1 hour
-    num_retries: int = 0
     tenacity = None
     leastbusy_logger: Optional[LeastBusyLoggingHandler] = None
     lowesttpm_logger: Optional[LowestTPMLoggingHandler] = None
@@ -158,6 +157,7 @@
         router = Router(model_list=model_list, fallbacks=[{"azure-gpt-3.5-turbo": "openai-gpt-3.5-turbo"}])
         ```
         """
+
         if semaphore:
             self.semaphore = semaphore
         self.set_verbose = set_verbose
@@ -229,7 +229,14 @@
         self.failed_calls = (
             InMemoryCache()
         )  # cache to track failed call per deployment, if num failed calls within 1 minute > allowed fails, then add it to cooldown
-        self.num_retries = num_retries or litellm.num_retries or 0
+
+        if num_retries is not None:
+            self.num_retries = num_retries
+        elif litellm.num_retries is not None:
+            self.num_retries = litellm.num_retries
+        else:
+            self.num_retries = openai.DEFAULT_MAX_RETRIES
+
         self.timeout = timeout or litellm.request_timeout
 
         self.retry_after = retry_after
@@ -255,6 +262,7 @@
         )  # dict to store aliases for router, ex. {"gpt-4": "gpt-3.5-turbo"}, all requests with gpt-4 -> get routed to gpt-3.5-turbo group
 
         # make Router.chat.completions.create compatible for openai.chat.completions.create
+        default_litellm_params = default_litellm_params or {}
         self.chat = litellm.Chat(params=default_litellm_params, router_obj=self)
 
         # default litellm args
@@ -434,6 +442,7 @@
             kwargs["messages"] = messages
             kwargs["original_function"] = self._acompletion
             kwargs["num_retries"] = kwargs.get("num_retries", self.num_retries)
+
             timeout = kwargs.get("request_timeout", self.timeout)
             kwargs.setdefault("metadata", {}).update({"model_group": model})
 
@@ -475,6 +484,7 @@
             )
             kwargs["model_info"] = deployment.get("model_info", {})
             data = deployment["litellm_params"].copy()
+
             model_name = data["model"]
             for k, v in self.default_litellm_params.items():
                 if (
@@ -1421,10 +1431,12 @@
         context_window_fallbacks = kwargs.pop(
             "context_window_fallbacks", self.context_window_fallbacks
         )
+
+        num_retries = kwargs.pop("num_retries")
+
         verbose_router_logger.debug(
-            f"async function w/ retries: original_function - {original_function}"
+            f"async function w/ retries: original_function - {original_function}, num_retries - {num_retries}"
         )
-        num_retries = kwargs.pop("num_retries")
         try:
             # if the function call is successful, no exception will be raised and we'll break out of the loop
             response = await original_function(*args, **kwargs)
@@ -1442,38 +1454,6 @@
                 raise original_exception
             ### RETRY
             #### check if it should retry + back-off if required
-<<<<<<< HEAD
-            if "No models available" in str(e):
-                timeout = litellm._calculate_retry_after(
-                    remaining_retries=num_retries,
-                    max_retries=num_retries,
-                    min_timeout=self.retry_after,
-                )
-                await asyncio.sleep(timeout)
-            elif RouterErrors.user_defined_ratelimit_error.value in str(e):
-                raise e  # don't wait to retry if deployment hits user-defined rate-limit
-            elif hasattr(original_exception, "status_code") and litellm._should_retry(
-                status_code=original_exception.status_code
-            ):
-                if hasattr(original_exception, "response") and hasattr(
-                    original_exception.response, "headers"
-                ):
-                    timeout = litellm._calculate_retry_after(
-                        remaining_retries=num_retries,
-                        max_retries=num_retries,
-                        response_headers=original_exception.response.headers,
-                        min_timeout=self.retry_after,
-                    )
-                else:
-                    timeout = litellm._calculate_retry_after(
-                        remaining_retries=num_retries,
-                        max_retries=num_retries,
-                        min_timeout=self.retry_after,
-                    )
-                await asyncio.sleep(timeout)
-            else:
-                raise original_exception
-=======
             # if "No models available" in str(
             #     e
             # ) or RouterErrors.no_deployments_available.value in str(e):
@@ -1507,7 +1487,6 @@
             #     await asyncio.sleep(timeout)
             # else:
             #     raise original_exception
->>>>>>> 5baeeec8
 
             ### RETRY
             _timeout = self._router_should_retry(
@@ -1633,8 +1612,6 @@
                 raise e
             raise original_exception
 
-<<<<<<< HEAD
-=======
     def _router_should_retry(
         self, e: Exception, remaining_retries: int, num_retries: int
     ) -> Union[int, float]:
@@ -1656,7 +1633,6 @@
             )
         return timeout
 
->>>>>>> 5baeeec8
     def function_with_retries(self, *args, **kwargs):
         """
         Try calling the model 3 times. Shuffle between available deployments.
@@ -1677,9 +1653,6 @@
             return response
         except Exception as e:
             original_exception = e
-            verbose_router_logger.debug(
-                f"num retries in function with retries: {num_retries}"
-            )
             ### CHECK IF RATE LIMIT / CONTEXT WINDOW ERROR
             if (
                 isinstance(original_exception, litellm.ContextWindowExceededError)
@@ -1693,15 +1666,12 @@
             if num_retries > 0:
                 kwargs = self.log_retry(kwargs=kwargs, e=original_exception)
             ### RETRY
-<<<<<<< HEAD
-=======
             _timeout = self._router_should_retry(
                 e=original_exception,
                 remaining_retries=num_retries,
                 num_retries=num_retries,
             )
             time.sleep(_timeout)
->>>>>>> 5baeeec8
             for current_attempt in range(num_retries):
                 verbose_router_logger.debug(
                     f"retrying request. Current attempt - {current_attempt}; retries left: {num_retries}"
@@ -1715,43 +1685,12 @@
                     ## LOGGING
                     kwargs = self.log_retry(kwargs=kwargs, e=e)
                     remaining_retries = num_retries - current_attempt
-<<<<<<< HEAD
-                    if "No models available" in str(e):
-                        timeout = litellm._calculate_retry_after(
-                            remaining_retries=remaining_retries,
-                            max_retries=num_retries,
-                            min_timeout=self.retry_after,
-                        )
-                        time.sleep(timeout)
-                    elif (
-                        hasattr(e, "status_code")
-                        and hasattr(e, "response")
-                        and litellm._should_retry(status_code=e.status_code)
-                    ):
-                        if hasattr(e.response, "headers"):
-                            timeout = litellm._calculate_retry_after(
-                                remaining_retries=remaining_retries,
-                                max_retries=num_retries,
-                                response_headers=e.response.headers,
-                                min_timeout=self.retry_after,
-                            )
-                        else:
-                            timeout = litellm._calculate_retry_after(
-                                remaining_retries=remaining_retries,
-                                max_retries=num_retries,
-                                min_timeout=self.retry_after,
-                            )
-                        time.sleep(timeout)
-                    else:
-                        raise e
-=======
                     _timeout = self._router_should_retry(
                         e=e,
                         remaining_retries=remaining_retries,
                         num_retries=num_retries,
                     )
                     time.sleep(_timeout)
->>>>>>> 5baeeec8
             raise original_exception
 
     ### HELPER FUNCTIONS
@@ -2019,6 +1958,7 @@
             )
             default_api_base = api_base
             default_api_key = api_key
+
         if (
             model_name in litellm.open_ai_chat_completion_models
             or custom_llm_provider in litellm.openai_compatible_providers
@@ -2056,8 +1996,6 @@
                 api_base = litellm.get_secret(api_base_env_name)
                 litellm_params["api_base"] = api_base
 
-<<<<<<< HEAD
-=======
             ## AZURE AI STUDIO MISTRAL CHECK ##
             """
             Make sure api base ends in /v1/
@@ -2077,7 +2015,6 @@
                 else:
                     api_base += "/v1/"
 
->>>>>>> 5baeeec8
             api_version = litellm_params.get("api_version")
             if api_version and api_version.startswith("os.environ/"):
                 api_version_env_name = api_version.replace("os.environ/", "")
@@ -2100,7 +2037,9 @@
                 stream_timeout = litellm.get_secret(stream_timeout_env_name)
                 litellm_params["stream_timeout"] = stream_timeout
 
-            max_retries = litellm_params.pop("max_retries", 2)
+            max_retries = litellm_params.pop(
+                "max_retries", 0
+            )  # router handles retry logic
             if isinstance(max_retries, str) and max_retries.startswith("os.environ/"):
                 max_retries_env_name = max_retries.replace("os.environ/", "")
                 max_retries = litellm.get_secret(max_retries_env_name)
@@ -2166,9 +2105,11 @@
                         timeout=timeout,
                         max_retries=max_retries,
                         http_client=httpx.AsyncClient(
-                            transport=AsyncCustomHTTPTransport(),
-                            limits=httpx.Limits(
-                                max_connections=1000, max_keepalive_connections=100
+                            transport=AsyncCustomHTTPTransport(
+                                limits=httpx.Limits(
+                                    max_connections=1000, max_keepalive_connections=100
+                                ),
+                                verify=litellm.ssl_verify,
                             ),
                             mounts=async_proxy_mounts,
                         ),  # type: ignore
@@ -2188,9 +2129,11 @@
                         timeout=timeout,
                         max_retries=max_retries,
                         http_client=httpx.Client(
-                            transport=CustomHTTPTransport(),
-                            limits=httpx.Limits(
-                                max_connections=1000, max_keepalive_connections=100
+                            transport=CustomHTTPTransport(
+                                limits=httpx.Limits(
+                                    max_connections=1000, max_keepalive_connections=100
+                                ),
+                                verify=litellm.ssl_verify,
                             ),
                             mounts=sync_proxy_mounts,
                         ),  # type: ignore
@@ -2210,9 +2153,11 @@
                         timeout=stream_timeout,
                         max_retries=max_retries,
                         http_client=httpx.AsyncClient(
-                            transport=AsyncCustomHTTPTransport(),
-                            limits=httpx.Limits(
-                                max_connections=1000, max_keepalive_connections=100
+                            transport=AsyncCustomHTTPTransport(
+                                limits=httpx.Limits(
+                                    max_connections=1000, max_keepalive_connections=100
+                                ),
+                                verify=litellm.ssl_verify,
                             ),
                             mounts=async_proxy_mounts,
                         ),  # type: ignore
@@ -2232,9 +2177,11 @@
                         timeout=stream_timeout,
                         max_retries=max_retries,
                         http_client=httpx.Client(
-                            transport=CustomHTTPTransport(),
-                            limits=httpx.Limits(
-                                max_connections=1000, max_keepalive_connections=100
+                            transport=CustomHTTPTransport(
+                                limits=httpx.Limits(
+                                    max_connections=1000, max_keepalive_connections=100
+                                ),
+                                verify=litellm.ssl_verify,
                             ),
                             mounts=sync_proxy_mounts,
                         ),  # type: ignore
@@ -2272,9 +2219,11 @@
                         timeout=timeout,
                         max_retries=max_retries,
                         http_client=httpx.AsyncClient(
-                            transport=AsyncCustomHTTPTransport(),
-                            limits=httpx.Limits(
-                                max_connections=1000, max_keepalive_connections=100
+                            transport=AsyncCustomHTTPTransport(
+                                limits=httpx.Limits(
+                                    max_connections=1000, max_keepalive_connections=100
+                                ),
+                                verify=litellm.ssl_verify,
                             ),
                             mounts=async_proxy_mounts,
                         ),  # type: ignore
@@ -2292,9 +2241,11 @@
                         timeout=timeout,
                         max_retries=max_retries,
                         http_client=httpx.Client(
-                            transport=CustomHTTPTransport(),
-                            limits=httpx.Limits(
-                                max_connections=1000, max_keepalive_connections=100
+                            transport=CustomHTTPTransport(
+                                verify=litellm.ssl_verify,
+                                limits=httpx.Limits(
+                                    max_connections=1000, max_keepalive_connections=100
+                                ),
                             ),
                             mounts=sync_proxy_mounts,
                         ),  # type: ignore
@@ -2313,9 +2264,11 @@
                         timeout=stream_timeout,
                         max_retries=max_retries,
                         http_client=httpx.AsyncClient(
-                            transport=AsyncCustomHTTPTransport(),
-                            limits=httpx.Limits(
-                                max_connections=1000, max_keepalive_connections=100
+                            transport=AsyncCustomHTTPTransport(
+                                limits=httpx.Limits(
+                                    max_connections=1000, max_keepalive_connections=100
+                                ),
+                                verify=litellm.ssl_verify,
                             ),
                             mounts=async_proxy_mounts,
                         ),
@@ -2333,9 +2286,11 @@
                         timeout=stream_timeout,
                         max_retries=max_retries,
                         http_client=httpx.Client(
-                            transport=CustomHTTPTransport(),
-                            limits=httpx.Limits(
-                                max_connections=1000, max_keepalive_connections=100
+                            transport=CustomHTTPTransport(
+                                limits=httpx.Limits(
+                                    max_connections=1000, max_keepalive_connections=100
+                                ),
+                                verify=litellm.ssl_verify,
                             ),
                             mounts=sync_proxy_mounts,
                         ),
@@ -2363,9 +2318,11 @@
                     max_retries=max_retries,
                     organization=organization,
                     http_client=httpx.AsyncClient(
-                        transport=AsyncCustomHTTPTransport(),
-                        limits=httpx.Limits(
-                            max_connections=1000, max_keepalive_connections=100
+                        transport=AsyncCustomHTTPTransport(
+                            limits=httpx.Limits(
+                                max_connections=1000, max_keepalive_connections=100
+                            ),
+                            verify=litellm.ssl_verify,
                         ),
                         mounts=async_proxy_mounts,
                     ),  # type: ignore
@@ -2385,9 +2342,11 @@
                     max_retries=max_retries,
                     organization=organization,
                     http_client=httpx.Client(
-                        transport=CustomHTTPTransport(),
-                        limits=httpx.Limits(
-                            max_connections=1000, max_keepalive_connections=100
+                        transport=CustomHTTPTransport(
+                            limits=httpx.Limits(
+                                max_connections=1000, max_keepalive_connections=100
+                            ),
+                            verify=litellm.ssl_verify,
                         ),
                         mounts=sync_proxy_mounts,
                     ),  # type: ignore
@@ -2408,9 +2367,11 @@
                     max_retries=max_retries,
                     organization=organization,
                     http_client=httpx.AsyncClient(
-                        transport=AsyncCustomHTTPTransport(),
-                        limits=httpx.Limits(
-                            max_connections=1000, max_keepalive_connections=100
+                        transport=AsyncCustomHTTPTransport(
+                            limits=httpx.Limits(
+                                max_connections=1000, max_keepalive_connections=100
+                            ),
+                            verify=litellm.ssl_verify,
                         ),
                         mounts=async_proxy_mounts,
                     ),  # type: ignore
@@ -2431,9 +2392,11 @@
                     max_retries=max_retries,
                     organization=organization,
                     http_client=httpx.Client(
-                        transport=CustomHTTPTransport(),
-                        limits=httpx.Limits(
-                            max_connections=1000, max_keepalive_connections=100
+                        transport=CustomHTTPTransport(
+                            limits=httpx.Limits(
+                                max_connections=1000, max_keepalive_connections=100
+                            ),
+                            verify=litellm.ssl_verify,
                         ),
                         mounts=sync_proxy_mounts,
                     ),  # type: ignore
