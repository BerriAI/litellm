--- conflicted
+++ resolved
@@ -20,12 +20,7 @@
     get_secret,
     supports_httpx_timeout,
 )
-<<<<<<< HEAD
 from ..llms.astra_assistants import AstraAssistantsAPI
-from ..llms.openai import OpenAIAssistantsAPI
-=======
-
->>>>>>> b2f4cd9b
 from ..llms.azure import AzureAssistantsAPI
 from ..llms.openai import OpenAIAssistantsAPI
 from ..types.llms.openai import *
