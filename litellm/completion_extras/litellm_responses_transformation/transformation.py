--- conflicted
+++ resolved
@@ -460,13 +460,9 @@
             return Reasoning(effort="medium", summary="auto")
         elif reasoning_effort == "low":
             return Reasoning(effort="low", summary="auto")
-<<<<<<< HEAD
-        return Reasoning(summary="auto")
-=======
         elif reasoning_effort == "minimal":
             return Reasoning(effort="minimal", summary="auto")
-        return None
->>>>>>> df393208
+        return Reasoning(summary="auto")
 
     def _map_responses_status_to_finish_reason(self, status: Optional[str]) -> str:
         """Map responses API status to chat completion finish_reason"""
