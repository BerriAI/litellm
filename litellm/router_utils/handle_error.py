import asyncio
import traceback
from typing import TYPE_CHECKING, Any, Optional

<<<<<<< HEAD
=======
from litellm._logging import verbose_router_logger
>>>>>>> 6b9be509
from litellm.router_utils.cooldown_handlers import _async_get_cooldown_deployments
from litellm.types.integrations.slack_alerting import AlertType
from litellm.types.router import RouterRateLimitError

if TYPE_CHECKING:
    from opentelemetry.trace import Span as _Span

    from litellm.router import Router as _Router

    LitellmRouter = _Router
    Span = _Span
else:
    LitellmRouter = Any
    Span = Any


async def send_llm_exception_alert(
    litellm_router_instance: LitellmRouter,
    request_kwargs: dict,
    error_traceback_str: str,
    original_exception,
):
    """
    Only runs if router.slack_alerting_logger is set
    Sends a Slack / MS Teams alert for the LLM API call failure. Only if router.slack_alerting_logger is set.

    Parameters:
        litellm_router_instance (_Router): The LitellmRouter instance.
        original_exception (Any): The original exception that occurred.

    Returns:
        None
    """
    if litellm_router_instance is None:
        return

    if not hasattr(litellm_router_instance, "slack_alerting_logger"):
        return

    if litellm_router_instance.slack_alerting_logger is None:
        return

    if "proxy_server_request" in request_kwargs:
        # Do not send any alert if it's a request from litellm proxy server request
        # the proxy is already instrumented to send LLM API call failures
        return

    litellm_debug_info = getattr(original_exception, "litellm_debug_info", None)
    exception_str = str(original_exception)
    if litellm_debug_info is not None:
        exception_str += litellm_debug_info
    exception_str += f"\n\n{error_traceback_str[:2000]}"

    await litellm_router_instance.slack_alerting_logger.send_alert(
        message=f"LLM API call failed: `{exception_str}`",
        level="High",
        alert_type=AlertType.llm_exceptions,
        alerting_metadata={},
    )


<<<<<<< HEAD
async def async_raise_router_rate_limit_error(
    litellm_router_instance: LitellmRouter,
    model: str,
    parent_otel_span: Optional[Span],
):
=======
async def async_raise_no_deployment_exception(
    litellm_router_instance: LitellmRouter, model: str, parent_otel_span: Optional[Span]
):
    """
    Raises a RouterRateLimitError if no deployment is found for the given model.
    """
    verbose_router_logger.info(
        f"get_available_deployment for model: {model}, No deployment available"
    )
>>>>>>> 6b9be509
    model_ids = litellm_router_instance.get_model_ids(model_name=model)
    _cooldown_time = litellm_router_instance.cooldown_cache.get_min_cooldown(
        model_ids=model_ids, parent_otel_span=parent_otel_span
    )
    _cooldown_list = await _async_get_cooldown_deployments(
        litellm_router_instance=litellm_router_instance,
        parent_otel_span=parent_otel_span,
    )
    return RouterRateLimitError(
        model=model,
        cooldown_time=_cooldown_time,
        enable_pre_call_checks=litellm_router_instance.enable_pre_call_checks,
        cooldown_list=_cooldown_list,
    )<|MERGE_RESOLUTION|>--- conflicted
+++ resolved
@@ -2,10 +2,7 @@
 import traceback
 from typing import TYPE_CHECKING, Any, Optional
 
-<<<<<<< HEAD
-=======
 from litellm._logging import verbose_router_logger
->>>>>>> 6b9be509
 from litellm.router_utils.cooldown_handlers import _async_get_cooldown_deployments
 from litellm.types.integrations.slack_alerting import AlertType
 from litellm.types.router import RouterRateLimitError
@@ -67,13 +64,7 @@
     )
 
 
-<<<<<<< HEAD
-async def async_raise_router_rate_limit_error(
-    litellm_router_instance: LitellmRouter,
-    model: str,
-    parent_otel_span: Optional[Span],
-):
-=======
+
 async def async_raise_no_deployment_exception(
     litellm_router_instance: LitellmRouter, model: str, parent_otel_span: Optional[Span]
 ):
@@ -83,7 +74,7 @@
     verbose_router_logger.info(
         f"get_available_deployment for model: {model}, No deployment available"
     )
->>>>>>> 6b9be509
+
     model_ids = litellm_router_instance.get_model_ids(model_name=model)
     _cooldown_time = litellm_router_instance.cooldown_cache.get_min_cooldown(
         model_ids=model_ids, parent_otel_span=parent_otel_span
