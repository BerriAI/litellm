# +-----------------------------------------------+
# |                                               |
# |           Give Feedback / Get Help            |
# | https://github.com/BerriAI/litellm/issues/new |
# |                                               |
# +-----------------------------------------------+
#
#  Thank you users! We ❤️ you! - Krrish & Ishaan

import litellm
import time, logging, asyncio
import json, traceback, ast, hashlib
from typing import Optional, Literal, List, Union, Any, BinaryIO
from openai._models import BaseModel as OpenAIObject
from litellm._logging import verbose_logger
from litellm.types.services import ServiceLoggerPayload, ServiceTypes
import traceback


def print_verbose(print_statement):
    try:
        verbose_logger.debug(print_statement)
        if litellm.set_verbose:
            print(print_statement)  # noqa
    except:
        pass


def _get_parent_otel_span_from_kwargs(kwargs: Optional[dict] = None):
    try:
        if kwargs is None:
            return None
        _metadata = kwargs.get("metadata") or {}
        return _metadata.get("litellm_parent_otel_span")
    except:
        return None


class BaseCache:
    def set_cache(self, key, value, **kwargs):
        raise NotImplementedError

    async def async_set_cache(self, key, value, **kwargs):
        raise NotImplementedError

    def get_cache(self, key, **kwargs):
        raise NotImplementedError

    async def async_get_cache(self, key, **kwargs):
        raise NotImplementedError

    async def batch_cache_write(self, result, *args, **kwargs):
        raise NotImplementedError

    async def disconnect(self):
        raise NotImplementedError


class InMemoryCache(BaseCache):
    def __init__(self):
        # if users don't provider one, use the default litellm cache
        self.cache_dict = {}
        self.ttl_dict = {}

    def set_cache(self, key, value, **kwargs):
        print_verbose("InMemoryCache: set_cache")
        self.cache_dict[key] = value
        if "ttl" in kwargs:
            self.ttl_dict[key] = time.time() + kwargs["ttl"]

    async def async_set_cache(self, key, value, **kwargs):
        self.set_cache(key=key, value=value, **kwargs)

    async def async_set_cache_pipeline(self, cache_list, ttl=None):
        for cache_key, cache_value in cache_list:
            if ttl is not None:
                self.set_cache(key=cache_key, value=cache_value, ttl=ttl)
            else:
                self.set_cache(key=cache_key, value=cache_value)

    def get_cache(self, key, **kwargs):
        if key in self.cache_dict:
            if key in self.ttl_dict:
                if time.time() > self.ttl_dict[key]:
                    self.cache_dict.pop(key, None)
                    return None
            original_cached_response = self.cache_dict[key]
            try:
                cached_response = json.loads(original_cached_response)
            except:
                cached_response = original_cached_response
            return cached_response
        return None

    def batch_get_cache(self, keys: list, **kwargs):
        return_val = []
        for k in keys:
            val = self.get_cache(key=k, **kwargs)
            return_val.append(val)
        return return_val

    def increment_cache(self, key, value: int, **kwargs) -> int:
        # get the value
        init_value = self.get_cache(key=key) or 0
        value = init_value + value
        self.set_cache(key, value, **kwargs)
        return value

    async def async_get_cache(self, key, **kwargs):
        return self.get_cache(key=key, **kwargs)

    async def async_batch_get_cache(self, keys: list, **kwargs):
        return_val = []
        for k in keys:
            val = self.get_cache(key=k, **kwargs)
            return_val.append(val)
        return return_val

    async def async_increment(self, key, value: float, **kwargs) -> float:
        # get the value
        init_value = await self.async_get_cache(key=key) or 0
        value = init_value + value
        await self.async_set_cache(key, value, **kwargs)
        return value

    def flush_cache(self):
        self.cache_dict.clear()
        self.ttl_dict.clear()

    async def disconnect(self):
        pass

    def delete_cache(self, key):
        self.cache_dict.pop(key, None)
        self.ttl_dict.pop(key, None)


class RedisCache(BaseCache):
    # if users don't provider one, use the default litellm cache

    def __init__(
        self,
        host=None,
        port=None,
        password=None,
        redis_flush_size=100,
        namespace: Optional[str] = None,
        **kwargs,
    ):
        from ._redis import get_redis_client, get_redis_connection_pool
        from litellm._service_logger import ServiceLogging
        import redis

        redis_kwargs = {}
        if host is not None:
            redis_kwargs["host"] = host
        if port is not None:
            redis_kwargs["port"] = port
        if password is not None:
            redis_kwargs["password"] = password

        ### HEALTH MONITORING OBJECT ###
        if kwargs.get("service_logger_obj", None) is not None and isinstance(
            kwargs["service_logger_obj"], ServiceLogging
        ):
            self.service_logger_obj = kwargs.pop("service_logger_obj")
        else:
            self.service_logger_obj = ServiceLogging()

        redis_kwargs.update(kwargs)
        self.redis_client = get_redis_client(**redis_kwargs)
        self.redis_kwargs = redis_kwargs
        self.async_redis_conn_pool = get_redis_connection_pool(**redis_kwargs)

        # redis namespaces
        self.namespace = namespace
        # for high traffic, we store the redis results in memory and then batch write to redis
        self.redis_batch_writing_buffer: list = []
        self.redis_flush_size = redis_flush_size
        self.redis_version = "Unknown"
        try:
            self.redis_version = self.redis_client.info()["redis_version"]
        except Exception as e:
            pass

        ### ASYNC HEALTH PING ###
        try:
            # asyncio.get_running_loop().create_task(self.ping())
            result = asyncio.get_running_loop().create_task(self.ping())
        except Exception as e:
            verbose_logger.error(
                "Error connecting to Async Redis client", extra={"error": str(e)}
            )

        ### SYNC HEALTH PING ###
        try:
            self.redis_client.ping()
        except Exception as e:
            verbose_logger.error(
                "Error connecting to Sync Redis client", extra={"error": str(e)}
            )

    def init_async_client(self):
        from ._redis import get_redis_async_client

        return get_redis_async_client(
            connection_pool=self.async_redis_conn_pool, **self.redis_kwargs
        )

    def check_and_fix_namespace(self, key: str) -> str:
        """
        Make sure each key starts with the given namespace
        """
        if self.namespace is not None and not key.startswith(self.namespace):
            key = self.namespace + ":" + key

        return key

    def set_cache(self, key, value, **kwargs):
        ttl = kwargs.get("ttl", None)
        print_verbose(
            f"Set Redis Cache: key: {key}\nValue {value}\nttl={ttl}, redis_version={self.redis_version}"
        )
        key = self.check_and_fix_namespace(key=key)
        try:
            self.redis_client.set(name=key, value=str(value), ex=ttl)
        except Exception as e:
            # NON blocking - notify users Redis is throwing an exception
            print_verbose(
                f"LiteLLM Caching: set() - Got exception from REDIS : {str(e)}"
            )

    def increment_cache(self, key, value: int, **kwargs) -> int:
        _redis_client = self.redis_client
        start_time = time.time()
        try:
            result = _redis_client.incr(name=key, amount=value)
            ## LOGGING ##
            end_time = time.time()
            _duration = end_time - start_time
            asyncio.create_task(
                self.service_logger_obj.service_success_hook(
                    service=ServiceTypes.REDIS,
                    duration=_duration,
                    call_type="increment_cache",
                    start_time=start_time,
                    end_time=end_time,
                    parent_otel_span=_get_parent_otel_span_from_kwargs(kwargs),
                )
            )
            return result
        except Exception as e:
            ## LOGGING ##
            end_time = time.time()
            _duration = end_time - start_time
            asyncio.create_task(
                self.service_logger_obj.async_service_failure_hook(
                    service=ServiceTypes.REDIS,
                    duration=_duration,
                    error=e,
                    call_type="increment_cache",
                    start_time=start_time,
                    end_time=end_time,
                    parent_otel_span=_get_parent_otel_span_from_kwargs(kwargs),
                )
            )
            verbose_logger.error(
                "LiteLLM Redis Caching: increment_cache() - Got exception from REDIS %s, Writing value=%s",
                str(e),
                value,
            )
            raise e

    async def async_scan_iter(self, pattern: str, count: int = 100) -> list:
        start_time = time.time()
        try:
            keys = []
            _redis_client = self.init_async_client()
            async with _redis_client as redis_client:
                async for key in redis_client.scan_iter(
                    match=pattern + "*", count=count
                ):
                    keys.append(key)
                    if len(keys) >= count:
                        break

                ## LOGGING ##
                end_time = time.time()
                _duration = end_time - start_time
                asyncio.create_task(
                    self.service_logger_obj.async_service_success_hook(
                        service=ServiceTypes.REDIS,
                        duration=_duration,
                        call_type="async_scan_iter",
                        start_time=start_time,
                        end_time=end_time,
                    )
                )  # DO NOT SLOW DOWN CALL B/C OF THIS
            return keys
        except Exception as e:
            # NON blocking - notify users Redis is throwing an exception
            ## LOGGING ##
            end_time = time.time()
            _duration = end_time - start_time
            asyncio.create_task(
                self.service_logger_obj.async_service_failure_hook(
                    service=ServiceTypes.REDIS,
                    duration=_duration,
                    error=e,
                    call_type="async_scan_iter",
                    start_time=start_time,
                    end_time=end_time,
                )
            )
            raise e

    async def async_set_cache(self, key, value, **kwargs):
        start_time = time.time()
        try:
            _redis_client = self.init_async_client()
        except Exception as e:
            end_time = time.time()
            _duration = end_time - start_time
            asyncio.create_task(
                self.service_logger_obj.async_service_failure_hook(
                    service=ServiceTypes.REDIS,
                    duration=_duration,
                    error=e,
<<<<<<< HEAD
                    call_type="async_redis_failure_hook",
=======
                    start_time=start_time,
                    end_time=end_time,
                    parent_otel_span=_get_parent_otel_span_from_kwargs(kwargs),
>>>>>>> 06ac381d
                )
            )
            # NON blocking - notify users Redis is throwing an exception
            verbose_logger.error(
                "LiteLLM Redis Caching: async set() - Got exception from REDIS %s, Writing value=%s",
                str(e),
                value,
            )

        key = self.check_and_fix_namespace(key=key)
        async with _redis_client as redis_client:
            ttl = kwargs.get("ttl", None)
            print_verbose(
                f"Set ASYNC Redis Cache: key: {key}\nValue {value}\nttl={ttl}"
            )
            try:
                await redis_client.set(name=key, value=json.dumps(value), ex=ttl)
                print_verbose(
                    f"Successfully Set ASYNC Redis Cache: key: {key}\nValue {value}\nttl={ttl}"
                )
                end_time = time.time()
                _duration = end_time - start_time
                asyncio.create_task(
                    self.service_logger_obj.async_service_success_hook(
                        service=ServiceTypes.REDIS,
                        duration=_duration,
                        call_type="async_set_cache",
                        start_time=start_time,
                        end_time=end_time,
                        parent_otel_span=_get_parent_otel_span_from_kwargs(kwargs),
                    )
                )
            except Exception as e:
                end_time = time.time()
                _duration = end_time - start_time
                asyncio.create_task(
                    self.service_logger_obj.async_service_failure_hook(
                        service=ServiceTypes.REDIS,
                        duration=_duration,
                        error=e,
                        call_type="async_set_cache",
                        start_time=start_time,
                        end_time=end_time,
                        parent_otel_span=_get_parent_otel_span_from_kwargs(kwargs),
                    )
                )
                # NON blocking - notify users Redis is throwing an exception
                verbose_logger.error(
                    "LiteLLM Redis Caching: async set() - Got exception from REDIS %s, Writing value=%s",
                    str(e),
                    value,
                )

    async def async_set_cache_pipeline(self, cache_list, ttl=None, **kwargs):
        """
        Use Redis Pipelines for bulk write operations
        """
        _redis_client = self.init_async_client()
        start_time = time.time()

        print_verbose(
            f"Set Async Redis Cache: key list: {cache_list}\nttl={ttl}, redis_version={self.redis_version}"
        )
        try:
            async with _redis_client as redis_client:
                async with redis_client.pipeline(transaction=True) as pipe:
                    # Iterate through each key-value pair in the cache_list and set them in the pipeline.
                    for cache_key, cache_value in cache_list:
                        cache_key = self.check_and_fix_namespace(key=cache_key)
                        print_verbose(
                            f"Set ASYNC Redis Cache PIPELINE: key: {cache_key}\nValue {cache_value}\nttl={ttl}"
                        )
                        json_cache_value = json.dumps(cache_value)
                        # Set the value with a TTL if it's provided.
                        if ttl is not None:
                            pipe.setex(cache_key, ttl, json_cache_value)
                        else:
                            pipe.set(cache_key, json_cache_value)
                    # Execute the pipeline and return the results.
                    results = await pipe.execute()

            print_verbose(f"pipeline results: {results}")
            # Optionally, you could process 'results' to make sure that all set operations were successful.
            ## LOGGING ##
            end_time = time.time()
            _duration = end_time - start_time
            asyncio.create_task(
                self.service_logger_obj.async_service_success_hook(
                    service=ServiceTypes.REDIS,
                    duration=_duration,
                    call_type="async_set_cache_pipeline",
                    start_time=start_time,
                    end_time=end_time,
                    parent_otel_span=_get_parent_otel_span_from_kwargs(kwargs),
                )
            )
            return results
        except Exception as e:
            ## LOGGING ##
            end_time = time.time()
            _duration = end_time - start_time
            asyncio.create_task(
                self.service_logger_obj.async_service_failure_hook(
                    service=ServiceTypes.REDIS,
                    duration=_duration,
                    error=e,
                    call_type="async_set_cache_pipeline",
                    start_time=start_time,
                    end_time=end_time,
                    parent_otel_span=_get_parent_otel_span_from_kwargs(kwargs),
                )
            )

            verbose_logger.error(
                "LiteLLM Redis Caching: async set_cache_pipeline() - Got exception from REDIS %s, Writing value=%s",
                str(e),
                cache_value,
            )

    async def batch_cache_write(self, key, value, **kwargs):
        print_verbose(
            f"in batch cache writing for redis buffer size={len(self.redis_batch_writing_buffer)}",
        )
        key = self.check_and_fix_namespace(key=key)
        self.redis_batch_writing_buffer.append((key, value))
        if len(self.redis_batch_writing_buffer) >= self.redis_flush_size:
            await self.flush_cache_buffer()  # logging done in here

    async def async_increment(self, key, value: float, **kwargs) -> float:
        _redis_client = self.init_async_client()
        start_time = time.time()
        try:
            async with _redis_client as redis_client:
                result = await redis_client.incrbyfloat(name=key, amount=value)
                ## LOGGING ##
                end_time = time.time()
                _duration = end_time - start_time
                asyncio.create_task(
                    self.service_logger_obj.async_service_success_hook(
                        service=ServiceTypes.REDIS,
                        duration=_duration,
                        call_type="async_increment",
                        start_time=start_time,
                        end_time=end_time,
                        parent_otel_span=_get_parent_otel_span_from_kwargs(kwargs),
                    )
                )
                return result
        except Exception as e:
            ## LOGGING ##
            end_time = time.time()
            _duration = end_time - start_time
            asyncio.create_task(
                self.service_logger_obj.async_service_failure_hook(
                    service=ServiceTypes.REDIS,
                    duration=_duration,
                    error=e,
                    call_type="async_increment",
                    start_time=start_time,
                    end_time=end_time,
                    parent_otel_span=_get_parent_otel_span_from_kwargs(kwargs),
                )
            )
            verbose_logger.error(
                "LiteLLM Redis Caching: async async_increment() - Got exception from REDIS %s, Writing value=%s",
                str(e),
                value,
            )
            raise e

    async def flush_cache_buffer(self):
        print_verbose(
            f"flushing to redis....reached size of buffer {len(self.redis_batch_writing_buffer)}"
        )
        await self.async_set_cache_pipeline(self.redis_batch_writing_buffer)
        self.redis_batch_writing_buffer = []

    def _get_cache_logic(self, cached_response: Any):
        """
        Common 'get_cache_logic' across sync + async redis client implementations
        """
        if cached_response is None:
            return cached_response
        # cached_response is in `b{} convert it to ModelResponse
        cached_response = cached_response.decode("utf-8")  # Convert bytes to string
        try:
            cached_response = json.loads(
                cached_response
            )  # Convert string to dictionary
        except:
            cached_response = ast.literal_eval(cached_response)
        return cached_response

    def get_cache(self, key, **kwargs):
        try:
            key = self.check_and_fix_namespace(key=key)
            print_verbose(f"Get Redis Cache: key: {key}")
            cached_response = self.redis_client.get(key)
            print_verbose(
                f"Got Redis Cache: key: {key}, cached_response {cached_response}"
            )
            return self._get_cache_logic(cached_response=cached_response)
        except Exception as e:
            # NON blocking - notify users Redis is throwing an exception
            verbose_logger.error(
                "LiteLLM Caching: get() - Got exception from REDIS: ", e
            )

    def batch_get_cache(self, key_list) -> dict:
        """
        Use Redis for bulk read operations
        """
        key_value_dict = {}
        try:
            _keys = []
            for cache_key in key_list:
                cache_key = self.check_and_fix_namespace(key=cache_key)
                _keys.append(cache_key)
            results = self.redis_client.mget(keys=_keys)

            # Associate the results back with their keys.
            # 'results' is a list of values corresponding to the order of keys in 'key_list'.
            key_value_dict = dict(zip(key_list, results))

            decoded_results = {
                k.decode("utf-8"): self._get_cache_logic(v)
                for k, v in key_value_dict.items()
            }

            return decoded_results
        except Exception as e:
            print_verbose(f"Error occurred in pipeline read - {str(e)}")
            return key_value_dict

    async def async_get_cache(self, key, **kwargs):
        _redis_client = self.init_async_client()
        key = self.check_and_fix_namespace(key=key)
        start_time = time.time()
        async with _redis_client as redis_client:
            try:
                print_verbose(f"Get Async Redis Cache: key: {key}")
                cached_response = await redis_client.get(key)
                print_verbose(
                    f"Got Async Redis Cache: key: {key}, cached_response {cached_response}"
                )
                response = self._get_cache_logic(cached_response=cached_response)
                ## LOGGING ##
                end_time = time.time()
                _duration = end_time - start_time
                asyncio.create_task(
                    self.service_logger_obj.async_service_success_hook(
                        service=ServiceTypes.REDIS,
                        duration=_duration,
                        call_type="async_get_cache",
                        start_time=start_time,
                        end_time=end_time,
                        parent_otel_span=_get_parent_otel_span_from_kwargs(kwargs),
                    )
                )
                return response
            except Exception as e:
                ## LOGGING ##
                end_time = time.time()
                _duration = end_time - start_time
                asyncio.create_task(
                    self.service_logger_obj.async_service_failure_hook(
                        service=ServiceTypes.REDIS,
                        duration=_duration,
                        error=e,
                        call_type="async_get_cache",
                        start_time=start_time,
                        end_time=end_time,
                        parent_otel_span=_get_parent_otel_span_from_kwargs(kwargs),
                    )
                )
                # NON blocking - notify users Redis is throwing an exception
                print_verbose(
                    f"LiteLLM Caching: async get() - Got exception from REDIS: {str(e)}"
                )

    async def async_batch_get_cache(self, key_list) -> dict:
        """
        Use Redis for bulk read operations
        """
        _redis_client = await self.init_async_client()
        key_value_dict = {}
        start_time = time.time()
        try:
            async with _redis_client as redis_client:
                _keys = []
                for cache_key in key_list:
                    cache_key = self.check_and_fix_namespace(key=cache_key)
                    _keys.append(cache_key)
                results = await redis_client.mget(keys=_keys)

            ## LOGGING ##
            end_time = time.time()
            _duration = end_time - start_time
            asyncio.create_task(
                self.service_logger_obj.async_service_success_hook(
                    service=ServiceTypes.REDIS,
                    duration=_duration,
                    call_type="async_batch_get_cache",
                    start_time=start_time,
                    end_time=end_time,
                )
            )

            # Associate the results back with their keys.
            # 'results' is a list of values corresponding to the order of keys in 'key_list'.
            key_value_dict = dict(zip(key_list, results))

            decoded_results = {}
            for k, v in key_value_dict.items():
                if isinstance(k, bytes):
                    k = k.decode("utf-8")
                v = self._get_cache_logic(v)
                decoded_results[k] = v

            return decoded_results
        except Exception as e:
            ## LOGGING ##
            end_time = time.time()
            _duration = end_time - start_time
            asyncio.create_task(
                self.service_logger_obj.async_service_failure_hook(
                    service=ServiceTypes.REDIS,
                    duration=_duration,
                    error=e,
                    call_type="async_batch_get_cache",
                    start_time=start_time,
                    end_time=end_time,
                )
            )
            print_verbose(f"Error occurred in pipeline read - {str(e)}")
            return key_value_dict

    def sync_ping(self) -> bool:
        """
        Tests if the sync redis client is correctly setup.
        """
        print_verbose(f"Pinging Sync Redis Cache")
        start_time = time.time()
        try:
            response = self.redis_client.ping()
            print_verbose(f"Redis Cache PING: {response}")
            ## LOGGING ##
            end_time = time.time()
            _duration = end_time - start_time
            self.service_logger_obj.service_success_hook(
                service=ServiceTypes.REDIS,
                duration=_duration,
                call_type="sync_ping",
            )
            return response
        except Exception as e:
            # NON blocking - notify users Redis is throwing an exception
            ## LOGGING ##
            end_time = time.time()
            _duration = end_time - start_time
            self.service_logger_obj.service_failure_hook(
                service=ServiceTypes.REDIS,
                duration=_duration,
                error=e,
                call_type="sync_ping",
            )
            verbose_logger.error(
                f"LiteLLM Redis Cache PING: - Got exception from REDIS : {str(e)}"
            )
            raise e

    async def ping(self) -> bool:
        _redis_client = self.init_async_client()
        start_time = time.time()
        async with _redis_client as redis_client:
            print_verbose(f"Pinging Async Redis Cache")
            try:
                response = await redis_client.ping()
                ## LOGGING ##
                end_time = time.time()
                _duration = end_time - start_time
                asyncio.create_task(
                    self.service_logger_obj.async_service_success_hook(
                        service=ServiceTypes.REDIS,
                        duration=_duration,
                        call_type="async_ping",
                    )
                )
                return response
            except Exception as e:
                # NON blocking - notify users Redis is throwing an exception
                ## LOGGING ##
                end_time = time.time()
                _duration = end_time - start_time
                asyncio.create_task(
                    self.service_logger_obj.async_service_failure_hook(
                        service=ServiceTypes.REDIS,
                        duration=_duration,
                        error=e,
                        call_type="async_ping",
                    )
                )
                verbose_logger.error(
                    f"LiteLLM Redis Cache PING: - Got exception from REDIS : {str(e)}"
                )
                raise e

    async def delete_cache_keys(self, keys):
        _redis_client = self.init_async_client()
        # keys is a list, unpack it so it gets passed as individual elements to delete
        async with _redis_client as redis_client:
            await redis_client.delete(*keys)

    def client_list(self):
        client_list = self.redis_client.client_list()
        return client_list

    def info(self):
        info = self.redis_client.info()
        return info

    def flush_cache(self):
        self.redis_client.flushall()

    def flushall(self):
        self.redis_client.flushall()

    async def disconnect(self):
        await self.async_redis_conn_pool.disconnect(inuse_connections=True)

    def delete_cache(self, key):
        self.redis_client.delete(key)


class RedisSemanticCache(BaseCache):
    def __init__(
        self,
        host=None,
        port=None,
        password=None,
        redis_url=None,
        similarity_threshold=None,
        use_async=False,
        embedding_model="text-embedding-ada-002",
        **kwargs,
    ):
        from redisvl.index import SearchIndex
        from redisvl.query import VectorQuery

        print_verbose(
            "redis semantic-cache initializing INDEX - litellm_semantic_cache_index"
        )
        if similarity_threshold is None:
            raise Exception("similarity_threshold must be provided, passed None")
        self.similarity_threshold = similarity_threshold
        self.embedding_model = embedding_model
        schema = {
            "index": {
                "name": "litellm_semantic_cache_index",
                "prefix": "litellm",
                "storage_type": "hash",
            },
            "fields": {
                "text": [{"name": "response"}],
                "text": [{"name": "prompt"}],
                "vector": [
                    {
                        "name": "litellm_embedding",
                        "dims": 1536,
                        "distance_metric": "cosine",
                        "algorithm": "flat",
                        "datatype": "float32",
                    }
                ],
            },
        }
        if redis_url is None:
            # if no url passed, check if host, port and password are passed, if not raise an Exception
            if host is None or port is None or password is None:
                # try checking env for host, port and password
                import os

                host = os.getenv("REDIS_HOST")
                port = os.getenv("REDIS_PORT")
                password = os.getenv("REDIS_PASSWORD")
                if host is None or port is None or password is None:
                    raise Exception("Redis host, port, and password must be provided")

            redis_url = "redis://:" + password + "@" + host + ":" + port
        print_verbose(f"redis semantic-cache redis_url: {redis_url}")
        if use_async == False:
            self.index = SearchIndex.from_dict(schema)
            self.index.connect(redis_url=redis_url)
            try:
                self.index.create(overwrite=False)  # don't overwrite existing index
            except Exception as e:
                print_verbose(f"Got exception creating semantic cache index: {str(e)}")
        elif use_async == True:
            schema["index"]["name"] = "litellm_semantic_cache_index_async"
            self.index = SearchIndex.from_dict(schema)
            self.index.connect(redis_url=redis_url, use_async=True)

    #
    def _get_cache_logic(self, cached_response: Any):
        """
        Common 'get_cache_logic' across sync + async redis client implementations
        """
        if cached_response is None:
            return cached_response

        # check if cached_response is bytes
        if isinstance(cached_response, bytes):
            cached_response = cached_response.decode("utf-8")

        try:
            cached_response = json.loads(
                cached_response
            )  # Convert string to dictionary
        except:
            cached_response = ast.literal_eval(cached_response)
        return cached_response

    def set_cache(self, key, value, **kwargs):
        import numpy as np

        print_verbose(f"redis semantic-cache set_cache, kwargs: {kwargs}")

        # get the prompt
        messages = kwargs["messages"]
        prompt = "".join(message["content"] for message in messages)

        # create an embedding for prompt
        embedding_response = litellm.embedding(
            model=self.embedding_model,
            input=prompt,
            cache={"no-store": True, "no-cache": True},
        )

        # get the embedding
        embedding = embedding_response["data"][0]["embedding"]

        # make the embedding a numpy array, convert to bytes
        embedding_bytes = np.array(embedding, dtype=np.float32).tobytes()
        value = str(value)
        assert isinstance(value, str)

        new_data = [
            {"response": value, "prompt": prompt, "litellm_embedding": embedding_bytes}
        ]

        # Add more data
        keys = self.index.load(new_data)

        return

    def get_cache(self, key, **kwargs):
        print_verbose(f"sync redis semantic-cache get_cache, kwargs: {kwargs}")
        from redisvl.query import VectorQuery
        import numpy as np

        # query

        # get the messages
        messages = kwargs["messages"]
        prompt = "".join(message["content"] for message in messages)

        # convert to embedding
        embedding_response = litellm.embedding(
            model=self.embedding_model,
            input=prompt,
            cache={"no-store": True, "no-cache": True},
        )

        # get the embedding
        embedding = embedding_response["data"][0]["embedding"]

        query = VectorQuery(
            vector=embedding,
            vector_field_name="litellm_embedding",
            return_fields=["response", "prompt", "vector_distance"],
            num_results=1,
        )

        results = self.index.query(query)
        if results == None:
            return None
        if isinstance(results, list):
            if len(results) == 0:
                return None

        vector_distance = results[0]["vector_distance"]
        vector_distance = float(vector_distance)
        similarity = 1 - vector_distance
        cached_prompt = results[0]["prompt"]

        # check similarity, if more than self.similarity_threshold, return results
        print_verbose(
            f"semantic cache: similarity threshold: {self.similarity_threshold}, similarity: {similarity}, prompt: {prompt}, closest_cached_prompt: {cached_prompt}"
        )
        if similarity > self.similarity_threshold:
            # cache hit !
            cached_value = results[0]["response"]
            print_verbose(
                f"got a cache hit, similarity: {similarity}, Current prompt: {prompt}, cached_prompt: {cached_prompt}"
            )
            return self._get_cache_logic(cached_response=cached_value)
        else:
            # cache miss !
            return None

        pass

    async def async_set_cache(self, key, value, **kwargs):
        import numpy as np
        from litellm.proxy.proxy_server import llm_router, llm_model_list

        try:
            await self.index.acreate(overwrite=False)  # don't overwrite existing index
        except Exception as e:
            print_verbose(f"Got exception creating semantic cache index: {str(e)}")
        print_verbose(f"async redis semantic-cache set_cache, kwargs: {kwargs}")

        # get the prompt
        messages = kwargs["messages"]
        prompt = "".join(message["content"] for message in messages)
        # create an embedding for prompt
        router_model_names = (
            [m["model_name"] for m in llm_model_list]
            if llm_model_list is not None
            else []
        )
        if llm_router is not None and self.embedding_model in router_model_names:
            user_api_key = kwargs.get("metadata", {}).get("user_api_key", "")
            embedding_response = await llm_router.aembedding(
                model=self.embedding_model,
                input=prompt,
                cache={"no-store": True, "no-cache": True},
                metadata={
                    "user_api_key": user_api_key,
                    "semantic-cache-embedding": True,
                    "trace_id": kwargs.get("metadata", {}).get("trace_id", None),
                },
            )
        else:
            # convert to embedding
            embedding_response = await litellm.aembedding(
                model=self.embedding_model,
                input=prompt,
                cache={"no-store": True, "no-cache": True},
            )

        # get the embedding
        embedding = embedding_response["data"][0]["embedding"]

        # make the embedding a numpy array, convert to bytes
        embedding_bytes = np.array(embedding, dtype=np.float32).tobytes()
        value = str(value)
        assert isinstance(value, str)

        new_data = [
            {"response": value, "prompt": prompt, "litellm_embedding": embedding_bytes}
        ]

        # Add more data
        keys = await self.index.aload(new_data)
        return

    async def async_get_cache(self, key, **kwargs):
        print_verbose(f"async redis semantic-cache get_cache, kwargs: {kwargs}")
        from redisvl.query import VectorQuery
        import numpy as np
        from litellm.proxy.proxy_server import llm_router, llm_model_list

        # query

        # get the messages
        messages = kwargs["messages"]
        prompt = "".join(message["content"] for message in messages)

        router_model_names = (
            [m["model_name"] for m in llm_model_list]
            if llm_model_list is not None
            else []
        )
        if llm_router is not None and self.embedding_model in router_model_names:
            user_api_key = kwargs.get("metadata", {}).get("user_api_key", "")
            embedding_response = await llm_router.aembedding(
                model=self.embedding_model,
                input=prompt,
                cache={"no-store": True, "no-cache": True},
                metadata={
                    "user_api_key": user_api_key,
                    "semantic-cache-embedding": True,
                    "trace_id": kwargs.get("metadata", {}).get("trace_id", None),
                },
            )
        else:
            # convert to embedding
            embedding_response = await litellm.aembedding(
                model=self.embedding_model,
                input=prompt,
                cache={"no-store": True, "no-cache": True},
            )

        # get the embedding
        embedding = embedding_response["data"][0]["embedding"]

        query = VectorQuery(
            vector=embedding,
            vector_field_name="litellm_embedding",
            return_fields=["response", "prompt", "vector_distance"],
        )
        results = await self.index.aquery(query)
        if results == None:
            kwargs.setdefault("metadata", {})["semantic-similarity"] = 0.0
            return None
        if isinstance(results, list):
            if len(results) == 0:
                kwargs.setdefault("metadata", {})["semantic-similarity"] = 0.0
                return None

        vector_distance = results[0]["vector_distance"]
        vector_distance = float(vector_distance)
        similarity = 1 - vector_distance
        cached_prompt = results[0]["prompt"]

        # check similarity, if more than self.similarity_threshold, return results
        print_verbose(
            f"semantic cache: similarity threshold: {self.similarity_threshold}, similarity: {similarity}, prompt: {prompt}, closest_cached_prompt: {cached_prompt}"
        )

        # update kwargs["metadata"] with similarity, don't rewrite the original metadata
        kwargs.setdefault("metadata", {})["semantic-similarity"] = similarity

        if similarity > self.similarity_threshold:
            # cache hit !
            cached_value = results[0]["response"]
            print_verbose(
                f"got a cache hit, similarity: {similarity}, Current prompt: {prompt}, cached_prompt: {cached_prompt}"
            )
            return self._get_cache_logic(cached_response=cached_value)
        else:
            # cache miss !
            return None
        pass

    async def _index_info(self):
        return await self.index.ainfo()


class S3Cache(BaseCache):
    def __init__(
        self,
        s3_bucket_name,
        s3_region_name=None,
        s3_api_version=None,
        s3_use_ssl=True,
        s3_verify=None,
        s3_endpoint_url=None,
        s3_aws_access_key_id=None,
        s3_aws_secret_access_key=None,
        s3_aws_session_token=None,
        s3_config=None,
        s3_path=None,
        **kwargs,
    ):
        import boto3

        self.bucket_name = s3_bucket_name
        self.key_prefix = s3_path.rstrip("/") + "/" if s3_path else ""
        # Create an S3 client with custom endpoint URL

        self.s3_client = boto3.client(
            "s3",
            region_name=s3_region_name,
            endpoint_url=s3_endpoint_url,
            api_version=s3_api_version,
            use_ssl=s3_use_ssl,
            verify=s3_verify,
            aws_access_key_id=s3_aws_access_key_id,
            aws_secret_access_key=s3_aws_secret_access_key,
            aws_session_token=s3_aws_session_token,
            config=s3_config,
            **kwargs,
        )

    def set_cache(self, key, value, **kwargs):
        try:
            print_verbose(f"LiteLLM SET Cache - S3. Key={key}. Value={value}")
            ttl = kwargs.get("ttl", None)
            # Convert value to JSON before storing in S3
            serialized_value = json.dumps(value)
            key = self.key_prefix + key

            if ttl is not None:
                cache_control = f"immutable, max-age={ttl}, s-maxage={ttl}"
                import datetime

                # Calculate expiration time
                expiration_time = datetime.datetime.now() + ttl

                # Upload the data to S3 with the calculated expiration time
                self.s3_client.put_object(
                    Bucket=self.bucket_name,
                    Key=key,
                    Body=serialized_value,
                    Expires=expiration_time,
                    CacheControl=cache_control,
                    ContentType="application/json",
                    ContentLanguage="en",
                    ContentDisposition=f'inline; filename="{key}.json"',
                )
            else:
                cache_control = "immutable, max-age=31536000, s-maxage=31536000"
                # Upload the data to S3 without specifying Expires
                self.s3_client.put_object(
                    Bucket=self.bucket_name,
                    Key=key,
                    Body=serialized_value,
                    CacheControl=cache_control,
                    ContentType="application/json",
                    ContentLanguage="en",
                    ContentDisposition=f'inline; filename="{key}.json"',
                )
        except Exception as e:
            # NON blocking - notify users S3 is throwing an exception
            print_verbose(f"S3 Caching: set_cache() - Got exception from S3: {e}")

    async def async_set_cache(self, key, value, **kwargs):
        self.set_cache(key=key, value=value, **kwargs)

    def get_cache(self, key, **kwargs):
        import boto3, botocore

        try:
            key = self.key_prefix + key

            print_verbose(f"Get S3 Cache: key: {key}")
            # Download the data from S3
            cached_response = self.s3_client.get_object(
                Bucket=self.bucket_name, Key=key
            )

            if cached_response != None:
                # cached_response is in `b{} convert it to ModelResponse
                cached_response = (
                    cached_response["Body"].read().decode("utf-8")
                )  # Convert bytes to string
                try:
                    cached_response = json.loads(
                        cached_response
                    )  # Convert string to dictionary
                except Exception as e:
                    cached_response = ast.literal_eval(cached_response)
            if type(cached_response) is not dict:
                cached_response = dict(cached_response)
            verbose_logger.debug(
                f"Got S3 Cache: key: {key}, cached_response {cached_response}. Type Response {type(cached_response)}"
            )

            return cached_response
        except botocore.exceptions.ClientError as e:
            if e.response["Error"]["Code"] == "NoSuchKey":
                verbose_logger.error(
                    f"S3 Cache: The specified key '{key}' does not exist in the S3 bucket."
                )
                return None

        except Exception as e:
            # NON blocking - notify users S3 is throwing an exception
            verbose_logger.error(
                f"S3 Caching: get_cache() - Got exception from S3: {e}"
            )

    async def async_get_cache(self, key, **kwargs):
        return self.get_cache(key=key, **kwargs)

    def flush_cache(self):
        pass

    async def disconnect(self):
        pass


class DualCache(BaseCache):
    """
    This updates both Redis and an in-memory cache simultaneously.
    When data is updated or inserted, it is written to both the in-memory cache + Redis.
    This ensures that even if Redis hasn't been updated yet, the in-memory cache reflects the most recent data.
    """

    def __init__(
        self,
        in_memory_cache: Optional[InMemoryCache] = None,
        redis_cache: Optional[RedisCache] = None,
        default_in_memory_ttl: Optional[float] = None,
        default_redis_ttl: Optional[float] = None,
    ) -> None:
        super().__init__()
        # If in_memory_cache is not provided, use the default InMemoryCache
        self.in_memory_cache = in_memory_cache or InMemoryCache()
        # If redis_cache is not provided, use the default RedisCache
        self.redis_cache = redis_cache

        self.default_in_memory_ttl = (
            default_in_memory_ttl or litellm.default_in_memory_ttl
        )
        self.default_redis_ttl = default_redis_ttl or litellm.default_redis_ttl

    def update_cache_ttl(
        self, default_in_memory_ttl: Optional[float], default_redis_ttl: Optional[float]
    ):
        if default_in_memory_ttl is not None:
            self.default_in_memory_ttl = default_in_memory_ttl

        if default_redis_ttl is not None:
            self.default_redis_ttl = default_redis_ttl

    def set_cache(self, key, value, local_only: bool = False, **kwargs):
        # Update both Redis and in-memory cache
        try:
            print_verbose(f"set cache: key: {key}; value: {value}")
            if self.in_memory_cache is not None:
                if "ttl" not in kwargs and self.default_in_memory_ttl is not None:
                    kwargs["ttl"] = self.default_in_memory_ttl

                self.in_memory_cache.set_cache(key, value, **kwargs)

            if self.redis_cache is not None and local_only == False:
                self.redis_cache.set_cache(key, value, **kwargs)
        except Exception as e:
            print_verbose(e)

    def increment_cache(
        self, key, value: int, local_only: bool = False, **kwargs
    ) -> int:
        """
        Key - the key in cache

        Value - int - the value you want to increment by

        Returns - int - the incremented value
        """
        try:
            result: int = value
            if self.in_memory_cache is not None:
                result = self.in_memory_cache.increment_cache(key, value, **kwargs)

            if self.redis_cache is not None and local_only == False:
                result = self.redis_cache.increment_cache(key, value, **kwargs)

            return result
        except Exception as e:
            verbose_logger.error(f"LiteLLM Cache: Excepton async add_cache: {str(e)}")
            raise e

    def get_cache(self, key, local_only: bool = False, **kwargs):
        # Try to fetch from in-memory cache first
        try:
            print_verbose(f"get cache: cache key: {key}; local_only: {local_only}")
            result = None
            if self.in_memory_cache is not None:
                in_memory_result = self.in_memory_cache.get_cache(key, **kwargs)

                if in_memory_result is not None:
                    result = in_memory_result

            if result is None and self.redis_cache is not None and local_only == False:
                # If not found in in-memory cache, try fetching from Redis
                redis_result = self.redis_cache.get_cache(key, **kwargs)

                if redis_result is not None:
                    # Update in-memory cache with the value from Redis
                    self.in_memory_cache.set_cache(key, redis_result, **kwargs)

                result = redis_result

            print_verbose(f"get cache: cache result: {result}")
            return result
        except Exception as e:
            verbose_logger.error(traceback.format_exc())

    def batch_get_cache(self, keys: list, local_only: bool = False, **kwargs):
        try:
            result = [None for _ in range(len(keys))]
            if self.in_memory_cache is not None:
                in_memory_result = self.in_memory_cache.batch_get_cache(keys, **kwargs)

                print_verbose(f"in_memory_result: {in_memory_result}")
                if in_memory_result is not None:
                    result = in_memory_result

            if None in result and self.redis_cache is not None and local_only == False:
                """
                - for the none values in the result
                - check the redis cache
                """
                sublist_keys = [
                    key for key, value in zip(keys, result) if value is None
                ]
                # If not found in in-memory cache, try fetching from Redis
                redis_result = self.redis_cache.batch_get_cache(sublist_keys, **kwargs)
                if redis_result is not None:
                    # Update in-memory cache with the value from Redis
                    for key in redis_result:
                        self.in_memory_cache.set_cache(key, redis_result[key], **kwargs)

                for key, value in redis_result.items():
                    result[keys.index(key)] = value

            print_verbose(f"async batch get cache: cache result: {result}")
            return result
        except Exception as e:
            verbose_logger.error(traceback.format_exc())

    async def async_get_cache(self, key, local_only: bool = False, **kwargs):
        # Try to fetch from in-memory cache first
        try:
            print_verbose(
                f"async get cache: cache key: {key}; local_only: {local_only}"
            )
            result = None
            if self.in_memory_cache is not None:
                in_memory_result = await self.in_memory_cache.async_get_cache(
                    key, **kwargs
                )

                print_verbose(f"in_memory_result: {in_memory_result}")
                if in_memory_result is not None:
                    result = in_memory_result

            if result is None and self.redis_cache is not None and local_only == False:
                # If not found in in-memory cache, try fetching from Redis
                redis_result = await self.redis_cache.async_get_cache(key, **kwargs)

                if redis_result is not None:
                    # Update in-memory cache with the value from Redis
                    await self.in_memory_cache.async_set_cache(
                        key, redis_result, **kwargs
                    )

                result = redis_result

            print_verbose(f"get cache: cache result: {result}")
            return result
        except Exception as e:
            verbose_logger.error(traceback.format_exc())

    async def async_batch_get_cache(
        self, keys: list, local_only: bool = False, **kwargs
    ):
        try:
            result = [None for _ in range(len(keys))]
            if self.in_memory_cache is not None:
                in_memory_result = await self.in_memory_cache.async_batch_get_cache(
                    keys, **kwargs
                )

                if in_memory_result is not None:
                    result = in_memory_result
            if None in result and self.redis_cache is not None and local_only == False:
                """
                - for the none values in the result
                - check the redis cache
                """
                sublist_keys = [
                    key for key, value in zip(keys, result) if value is None
                ]
                # If not found in in-memory cache, try fetching from Redis
                redis_result = await self.redis_cache.async_batch_get_cache(
                    sublist_keys, **kwargs
                )

                if redis_result is not None:
                    # Update in-memory cache with the value from Redis
                    for key, value in redis_result.items():
                        if value is not None:
                            await self.in_memory_cache.async_set_cache(
                                key, redis_result[key], **kwargs
                            )
                for key, value in redis_result.items():
                    index = keys.index(key)
                    result[index] = value

            return result
        except Exception as e:
            verbose_logger.error(traceback.format_exc())

    async def async_set_cache(self, key, value, local_only: bool = False, **kwargs):
        print_verbose(
            f"async set cache: cache key: {key}; local_only: {local_only}; value: {value}"
        )
        try:
            if self.in_memory_cache is not None:
                await self.in_memory_cache.async_set_cache(key, value, **kwargs)

            if self.redis_cache is not None and local_only == False:
                await self.redis_cache.async_set_cache(key, value, **kwargs)
        except Exception as e:
            verbose_logger.error(f"LiteLLM Cache: Excepton async add_cache: {str(e)}")
            verbose_logger.debug(traceback.format_exc())

    async def async_batch_set_cache(
        self, cache_list: list, local_only: bool = False, **kwargs
    ):
        """
        Batch write values to the cache
        """
        print_verbose(
            f"async batch set cache: cache keys: {cache_list}; local_only: {local_only}"
        )
        try:
            if self.in_memory_cache is not None:
                await self.in_memory_cache.async_set_cache_pipeline(
                    cache_list=cache_list, **kwargs
                )

            if self.redis_cache is not None and local_only == False:
                await self.redis_cache.async_set_cache_pipeline(
                    cache_list=cache_list, ttl=kwargs.get("ttl", None), **kwargs
                )
        except Exception as e:
            verbose_logger.error(f"LiteLLM Cache: Excepton async add_cache: {str(e)}")
            verbose_logger.debug(traceback.format_exc())

    async def async_increment_cache(
        self, key, value: float, local_only: bool = False, **kwargs
    ) -> float:
        """
        Key - the key in cache

        Value - float - the value you want to increment by

        Returns - float - the incremented value
        """
        try:
            result: float = value
            if self.in_memory_cache is not None:
                result = await self.in_memory_cache.async_increment(
                    key, value, **kwargs
                )

            if self.redis_cache is not None and local_only == False:
                result = await self.redis_cache.async_increment(key, value, **kwargs)

            return result
        except Exception as e:
            verbose_logger.error(f"LiteLLM Cache: Excepton async add_cache: {str(e)}")
            verbose_logger.debug(traceback.format_exc())
            raise e

    def flush_cache(self):
        if self.in_memory_cache is not None:
            self.in_memory_cache.flush_cache()
        if self.redis_cache is not None:
            self.redis_cache.flush_cache()

    def delete_cache(self, key):
        if self.in_memory_cache is not None:
            self.in_memory_cache.delete_cache(key)
        if self.redis_cache is not None:
            self.redis_cache.delete_cache(key)


#### LiteLLM.Completion / Embedding Cache ####
class Cache:
    def __init__(
        self,
        type: Optional[
            Literal["local", "redis", "redis-semantic", "s3", "disk"]
        ] = "local",
        host: Optional[str] = None,
        port: Optional[str] = None,
        password: Optional[str] = None,
        namespace: Optional[str] = None,
        ttl: Optional[float] = None,
        default_in_memory_ttl: Optional[float] = None,
        default_in_redis_ttl: Optional[float] = None,
        similarity_threshold: Optional[float] = None,
        supported_call_types: Optional[
            List[
                Literal[
                    "completion",
                    "acompletion",
                    "embedding",
                    "aembedding",
                    "atranscription",
                    "transcription",
                ]
            ]
        ] = [
            "completion",
            "acompletion",
            "embedding",
            "aembedding",
            "atranscription",
            "transcription",
        ],
        # s3 Bucket, boto3 configuration
        s3_bucket_name: Optional[str] = None,
        s3_region_name: Optional[str] = None,
        s3_api_version: Optional[str] = None,
        s3_use_ssl: Optional[bool] = True,
        s3_verify: Optional[Union[bool, str]] = None,
        s3_endpoint_url: Optional[str] = None,
        s3_aws_access_key_id: Optional[str] = None,
        s3_aws_secret_access_key: Optional[str] = None,
        s3_aws_session_token: Optional[str] = None,
        s3_config: Optional[Any] = None,
        s3_path: Optional[str] = None,
        redis_semantic_cache_use_async=False,
        redis_semantic_cache_embedding_model="text-embedding-ada-002",
        redis_flush_size=None,
        disk_cache_dir=None,
        **kwargs,
    ):
        """
        Initializes the cache based on the given type.

        Args:
            type (str, optional): The type of cache to initialize. Can be "local", "redis", "redis-semantic", "s3" or "disk". Defaults to "local".
            host (str, optional): The host address for the Redis cache. Required if type is "redis".
            port (int, optional): The port number for the Redis cache. Required if type is "redis".
            password (str, optional): The password for the Redis cache. Required if type is "redis".
            similarity_threshold (float, optional): The similarity threshold for semantic-caching, Required if type is "redis-semantic"

            supported_call_types (list, optional): List of call types to cache for. Defaults to cache == on for all call types.
            **kwargs: Additional keyword arguments for redis.Redis() cache

        Raises:
            ValueError: If an invalid cache type is provided.

        Returns:
            None. Cache is set as a litellm param
        """
        if type == "redis":
            self.cache: BaseCache = RedisCache(
                host, port, password, redis_flush_size, **kwargs
            )
        elif type == "redis-semantic":
            self.cache = RedisSemanticCache(
                host,
                port,
                password,
                similarity_threshold=similarity_threshold,
                use_async=redis_semantic_cache_use_async,
                embedding_model=redis_semantic_cache_embedding_model,
                **kwargs,
            )
        elif type == "local":
            self.cache = InMemoryCache()
        elif type == "s3":
            self.cache = S3Cache(
                s3_bucket_name=s3_bucket_name,
                s3_region_name=s3_region_name,
                s3_api_version=s3_api_version,
                s3_use_ssl=s3_use_ssl,
                s3_verify=s3_verify,
                s3_endpoint_url=s3_endpoint_url,
                s3_aws_access_key_id=s3_aws_access_key_id,
                s3_aws_secret_access_key=s3_aws_secret_access_key,
                s3_aws_session_token=s3_aws_session_token,
                s3_config=s3_config,
                s3_path=s3_path,
                **kwargs,
            )
        elif type == "disk":
            self.cache = DiskCache(disk_cache_dir=disk_cache_dir)
        if "cache" not in litellm.input_callback:
            litellm.input_callback.append("cache")
        if "cache" not in litellm.success_callback:
            litellm.success_callback.append("cache")
        if "cache" not in litellm._async_success_callback:
            litellm._async_success_callback.append("cache")
        self.supported_call_types = supported_call_types  # default to ["completion", "acompletion", "embedding", "aembedding"]
        self.type = type
        self.namespace = namespace
        self.redis_flush_size = redis_flush_size
        self.ttl = ttl

        if self.type == "local" and default_in_memory_ttl is not None:
            self.ttl = default_in_memory_ttl

        if (
            self.type == "redis" or self.type == "redis-semantic"
        ) and default_in_redis_ttl is not None:
            self.ttl = default_in_redis_ttl

        if self.namespace is not None and isinstance(self.cache, RedisCache):
            self.cache.namespace = self.namespace

    def get_cache_key(self, *args, **kwargs):
        """
        Get the cache key for the given arguments.

        Args:
            *args: args to litellm.completion() or embedding()
            **kwargs: kwargs to litellm.completion() or embedding()

        Returns:
            str: The cache key generated from the arguments, or None if no cache key could be generated.
        """
        cache_key = ""
        print_verbose(f"\nGetting Cache key. Kwargs: {kwargs}")

        # for streaming, we use preset_cache_key. It's created in wrapper(), we do this because optional params like max_tokens, get transformed for bedrock -> max_new_tokens
        if kwargs.get("litellm_params", {}).get("preset_cache_key", None) is not None:
            _preset_cache_key = kwargs.get("litellm_params", {}).get(
                "preset_cache_key", None
            )
            print_verbose(f"\nReturning preset cache key: {_preset_cache_key}")
            return _preset_cache_key

        # sort kwargs by keys, since model: [gpt-4, temperature: 0.2, max_tokens: 200] == [temperature: 0.2, max_tokens: 200, model: gpt-4]
        completion_kwargs = [
            "model",
            "messages",
            "temperature",
            "top_p",
            "n",
            "stop",
            "max_tokens",
            "presence_penalty",
            "frequency_penalty",
            "logit_bias",
            "user",
            "response_format",
            "seed",
            "tools",
            "tool_choice",
        ]
        embedding_only_kwargs = [
            "input",
            "encoding_format",
        ]  # embedding kwargs = model, input, user, encoding_format. Model, user are checked in completion_kwargs
        transcription_only_kwargs = [
            "file",
            "language",
        ]
        # combined_kwargs - NEEDS to be ordered across get_cache_key(). Do not use a set()
        combined_kwargs = (
            completion_kwargs + embedding_only_kwargs + transcription_only_kwargs
        )
        for param in combined_kwargs:
            # ignore litellm params here
            if param in kwargs:
                # check if param == model and model_group is passed in, then override model with model_group
                if param == "model":
                    model_group = None
                    caching_group = None
                    metadata = kwargs.get("metadata", None)
                    litellm_params = kwargs.get("litellm_params", {})
                    if metadata is not None:
                        model_group = metadata.get("model_group")
                        model_group = metadata.get("model_group", None)
                        caching_groups = metadata.get("caching_groups", None)
                        if caching_groups:
                            for group in caching_groups:
                                if model_group in group:
                                    caching_group = group
                                    break
                    if litellm_params is not None:
                        metadata = litellm_params.get("metadata", None)
                        if metadata is not None:
                            model_group = metadata.get("model_group", None)
                            caching_groups = metadata.get("caching_groups", None)
                            if caching_groups:
                                for group in caching_groups:
                                    if model_group in group:
                                        caching_group = group
                                        break
                    param_value = (
                        caching_group or model_group or kwargs[param]
                    )  # use caching_group, if set then model_group if it exists, else use kwargs["model"]
                elif param == "file":
                    metadata_file_name = kwargs.get("metadata", {}).get(
                        "file_name", None
                    )
                    litellm_params_file_name = kwargs.get("litellm_params", {}).get(
                        "file_name", None
                    )
                    if metadata_file_name is not None:
                        param_value = metadata_file_name
                    elif litellm_params_file_name is not None:
                        param_value = litellm_params_file_name
                else:
                    if kwargs[param] is None:
                        continue  # ignore None params
                    param_value = kwargs[param]
                cache_key += f"{str(param)}: {str(param_value)}"
        print_verbose(f"\nCreated cache key: {cache_key}")
        # Use hashlib to create a sha256 hash of the cache key
        hash_object = hashlib.sha256(cache_key.encode())
        # Hexadecimal representation of the hash
        hash_hex = hash_object.hexdigest()
        print_verbose(f"Hashed cache key (SHA-256): {hash_hex}")
        if self.namespace is not None:
            hash_hex = f"{self.namespace}:{hash_hex}"
            print_verbose(f"Hashed Key with Namespace: {hash_hex}")
        elif kwargs.get("metadata", {}).get("redis_namespace", None) is not None:
            _namespace = kwargs.get("metadata", {}).get("redis_namespace", None)
            hash_hex = f"{_namespace}:{hash_hex}"
            print_verbose(f"Hashed Key with Namespace: {hash_hex}")
        return hash_hex

    def generate_streaming_content(self, content):
        chunk_size = 5  # Adjust the chunk size as needed
        for i in range(0, len(content), chunk_size):
            yield {
                "choices": [
                    {
                        "delta": {
                            "role": "assistant",
                            "content": content[i : i + chunk_size],
                        }
                    }
                ]
            }
            time.sleep(0.02)

    def _get_cache_logic(
        self,
        cached_result: Optional[Any],
        max_age: Optional[float],
    ):
        """
        Common get cache logic across sync + async implementations
        """
        # Check if a timestamp was stored with the cached response
        if (
            cached_result is not None
            and isinstance(cached_result, dict)
            and "timestamp" in cached_result
        ):
            timestamp = cached_result["timestamp"]
            current_time = time.time()

            # Calculate age of the cached response
            response_age = current_time - timestamp

            # Check if the cached response is older than the max-age
            if max_age is not None and response_age > max_age:
                return None  # Cached response is too old

            # If the response is fresh, or there's no max-age requirement, return the cached response
            # cached_response is in `b{} convert it to ModelResponse
            cached_response = cached_result.get("response")
            try:
                if isinstance(cached_response, dict):
                    pass
                else:
                    cached_response = json.loads(
                        cached_response  # type: ignore
                    )  # Convert string to dictionary
            except:
                cached_response = ast.literal_eval(cached_response)  # type: ignore
            return cached_response
        return cached_result

    def get_cache(self, *args, **kwargs):
        """
        Retrieves the cached result for the given arguments.

        Args:
            *args: args to litellm.completion() or embedding()
            **kwargs: kwargs to litellm.completion() or embedding()

        Returns:
            The cached result if it exists, otherwise None.
        """
        try:  # never block execution
            messages = kwargs.get("messages", [])
            if "cache_key" in kwargs:
                cache_key = kwargs["cache_key"]
            else:
                cache_key = self.get_cache_key(*args, **kwargs)
            if cache_key is not None:
                cache_control_args = kwargs.get("cache", {})
                max_age = cache_control_args.get(
                    "s-max-age", cache_control_args.get("s-maxage", float("inf"))
                )
                cached_result = self.cache.get_cache(cache_key, messages=messages)
                return self._get_cache_logic(
                    cached_result=cached_result, max_age=max_age
                )
        except Exception as e:
            print_verbose(f"An exception occurred: {traceback.format_exc()}")
            return None

    async def async_get_cache(self, *args, **kwargs):
        """
        Async get cache implementation.

        Used for embedding calls in async wrapper
        """
        try:  # never block execution
            messages = kwargs.get("messages", [])
            if "cache_key" in kwargs:
                cache_key = kwargs["cache_key"]
            else:
                cache_key = self.get_cache_key(*args, **kwargs)
            if cache_key is not None:
                cache_control_args = kwargs.get("cache", {})
                max_age = cache_control_args.get(
                    "s-max-age", cache_control_args.get("s-maxage", float("inf"))
                )
                cached_result = await self.cache.async_get_cache(
                    cache_key, *args, **kwargs
                )
                return self._get_cache_logic(
                    cached_result=cached_result, max_age=max_age
                )
        except Exception as e:
            print_verbose(f"An exception occurred: {traceback.format_exc()}")
            return None

    def _add_cache_logic(self, result, *args, **kwargs):
        """
        Common implementation across sync + async add_cache functions
        """
        try:
            if "cache_key" in kwargs:
                cache_key = kwargs["cache_key"]
            else:
                cache_key = self.get_cache_key(*args, **kwargs)
            if cache_key is not None:
                if isinstance(result, OpenAIObject):
                    result = result.model_dump_json()

                ## DEFAULT TTL ##
                if self.ttl is not None:
                    kwargs["ttl"] = self.ttl
                ## Get Cache-Controls ##
                if kwargs.get("cache", None) is not None and isinstance(
                    kwargs.get("cache"), dict
                ):
                    for k, v in kwargs.get("cache").items():
                        if k == "ttl":
                            kwargs["ttl"] = v

                cached_data = {"timestamp": time.time(), "response": result}
                return cache_key, cached_data, kwargs
            else:
                raise Exception("cache key is None")
        except Exception as e:
            raise e

    def add_cache(self, result, *args, **kwargs):
        """
        Adds a result to the cache.

        Args:
            *args: args to litellm.completion() or embedding()
            **kwargs: kwargs to litellm.completion() or embedding()

        Returns:
            None
        """
        try:
            cache_key, cached_data, kwargs = self._add_cache_logic(
                result=result, *args, **kwargs
            )
            self.cache.set_cache(cache_key, cached_data, **kwargs)
        except Exception as e:
            verbose_logger.error(f"LiteLLM Cache: Excepton add_cache: {str(e)}")
            verbose_logger.debug(traceback.format_exc())
            pass

    async def async_add_cache(self, result, *args, **kwargs):
        """
        Async implementation of add_cache
        """
        try:
            if self.type == "redis" and self.redis_flush_size is not None:
                # high traffic - fill in results in memory and then flush
                await self.batch_cache_write(result, *args, **kwargs)
            else:
                cache_key, cached_data, kwargs = self._add_cache_logic(
                    result=result, *args, **kwargs
                )
                await self.cache.async_set_cache(cache_key, cached_data, **kwargs)
        except Exception as e:
            verbose_logger.error(f"LiteLLM Cache: Excepton add_cache: {str(e)}")
            verbose_logger.debug(traceback.format_exc())

    async def async_add_cache_pipeline(self, result, *args, **kwargs):
        """
        Async implementation of add_cache for Embedding calls

        Does a bulk write, to prevent using too many clients
        """
        try:
            cache_list = []
            for idx, i in enumerate(kwargs["input"]):
                preset_cache_key = litellm.cache.get_cache_key(
                    *args, **{**kwargs, "input": i}
                )
                kwargs["cache_key"] = preset_cache_key
                embedding_response = result.data[idx]
                cache_key, cached_data, kwargs = self._add_cache_logic(
                    result=embedding_response,
                    *args,
                    **kwargs,
                )
                cache_list.append((cache_key, cached_data))
            if hasattr(self.cache, "async_set_cache_pipeline"):
                await self.cache.async_set_cache_pipeline(cache_list=cache_list)
            else:
                tasks = []
                for val in cache_list:
                    tasks.append(
                        self.cache.async_set_cache(cache_key, cached_data, **kwargs)
                    )
                await asyncio.gather(*tasks)
        except Exception as e:
            verbose_logger.error(f"LiteLLM Cache: Excepton add_cache: {str(e)}")
            verbose_logger.debug(traceback.format_exc())

    async def batch_cache_write(self, result, *args, **kwargs):
        cache_key, cached_data, kwargs = self._add_cache_logic(
            result=result, *args, **kwargs
        )
        await self.cache.batch_cache_write(cache_key, cached_data, **kwargs)

    async def ping(self):
        if hasattr(self.cache, "ping"):
            return await self.cache.ping()
        return None

    async def delete_cache_keys(self, keys):
        if hasattr(self.cache, "delete_cache_keys"):
            return await self.cache.delete_cache_keys(keys)
        return None

    async def disconnect(self):
        if hasattr(self.cache, "disconnect"):
            await self.cache.disconnect()


class DiskCache(BaseCache):
    def __init__(self, disk_cache_dir: Optional[str] = None):
        import diskcache as dc

        # if users don't provider one, use the default litellm cache
        if disk_cache_dir is None:
            self.disk_cache = dc.Cache(".litellm_cache")
        else:
            self.disk_cache = dc.Cache(disk_cache_dir)

    def set_cache(self, key, value, **kwargs):
        print_verbose("DiskCache: set_cache")
        if "ttl" in kwargs:
            self.disk_cache.set(key, value, expire=kwargs["ttl"])
        else:
            self.disk_cache.set(key, value)

    async def async_set_cache(self, key, value, **kwargs):
        self.set_cache(key=key, value=value, **kwargs)

    async def async_set_cache_pipeline(self, cache_list, ttl=None):
        for cache_key, cache_value in cache_list:
            if ttl is not None:
                self.set_cache(key=cache_key, value=cache_value, ttl=ttl)
            else:
                self.set_cache(key=cache_key, value=cache_value)

    def get_cache(self, key, **kwargs):
        original_cached_response = self.disk_cache.get(key)
        if original_cached_response:
            try:
                cached_response = json.loads(original_cached_response)
            except:
                cached_response = original_cached_response
            return cached_response
        return None

    def batch_get_cache(self, keys: list, **kwargs):
        return_val = []
        for k in keys:
            val = self.get_cache(key=k, **kwargs)
            return_val.append(val)
        return return_val

    def increment_cache(self, key, value: int, **kwargs) -> int:
        # get the value
        init_value = self.get_cache(key=key) or 0
        value = init_value + value
        self.set_cache(key, value, **kwargs)
        return value

    async def async_get_cache(self, key, **kwargs):
        return self.get_cache(key=key, **kwargs)

    async def async_batch_get_cache(self, keys: list, **kwargs):
        return_val = []
        for k in keys:
            val = self.get_cache(key=k, **kwargs)
            return_val.append(val)
        return return_val

    async def async_increment(self, key, value: int, **kwargs) -> int:
        # get the value
        init_value = await self.async_get_cache(key=key) or 0
        value = init_value + value
        await self.async_set_cache(key, value, **kwargs)
        return value

    def flush_cache(self):
        self.disk_cache.clear()

    async def disconnect(self):
        pass

    def delete_cache(self, key):
        self.disk_cache.pop(key)


def enable_cache(
    type: Optional[Literal["local", "redis", "s3", "disk"]] = "local",
    host: Optional[str] = None,
    port: Optional[str] = None,
    password: Optional[str] = None,
    supported_call_types: Optional[
        List[
            Literal[
                "completion",
                "acompletion",
                "embedding",
                "aembedding",
                "atranscription",
                "transcription",
            ]
        ]
    ] = [
        "completion",
        "acompletion",
        "embedding",
        "aembedding",
        "atranscription",
        "transcription",
    ],
    **kwargs,
):
    """
    Enable cache with the specified configuration.

    Args:
        type (Optional[Literal["local", "redis", "s3", "disk"]]): The type of cache to enable. Defaults to "local".
        host (Optional[str]): The host address of the cache server. Defaults to None.
        port (Optional[str]): The port number of the cache server. Defaults to None.
        password (Optional[str]): The password for the cache server. Defaults to None.
        supported_call_types (Optional[List[Literal["completion", "acompletion", "embedding", "aembedding"]]]):
            The supported call types for the cache. Defaults to ["completion", "acompletion", "embedding", "aembedding"].
        **kwargs: Additional keyword arguments.

    Returns:
        None

    Raises:
        None
    """
    print_verbose("LiteLLM: Enabling Cache")
    if "cache" not in litellm.input_callback:
        litellm.input_callback.append("cache")
    if "cache" not in litellm.success_callback:
        litellm.success_callback.append("cache")
    if "cache" not in litellm._async_success_callback:
        litellm._async_success_callback.append("cache")

    if litellm.cache == None:
        litellm.cache = Cache(
            type=type,
            host=host,
            port=port,
            password=password,
            supported_call_types=supported_call_types,
            **kwargs,
        )
    print_verbose(f"LiteLLM: Cache enabled, litellm.cache={litellm.cache}")
    print_verbose(f"LiteLLM Cache: {vars(litellm.cache)}")


def update_cache(
    type: Optional[Literal["local", "redis", "s3", "disk"]] = "local",
    host: Optional[str] = None,
    port: Optional[str] = None,
    password: Optional[str] = None,
    supported_call_types: Optional[
        List[
            Literal[
                "completion",
                "acompletion",
                "embedding",
                "aembedding",
                "atranscription",
                "transcription",
            ]
        ]
    ] = [
        "completion",
        "acompletion",
        "embedding",
        "aembedding",
        "atranscription",
        "transcription",
    ],
    **kwargs,
):
    """
    Update the cache for LiteLLM.

    Args:
        type (Optional[Literal["local", "redis", "s3", "disk"]]): The type of cache. Defaults to "local".
        host (Optional[str]): The host of the cache. Defaults to None.
        port (Optional[str]): The port of the cache. Defaults to None.
        password (Optional[str]): The password for the cache. Defaults to None.
        supported_call_types (Optional[List[Literal["completion", "acompletion", "embedding", "aembedding"]]]):
            The supported call types for the cache. Defaults to ["completion", "acompletion", "embedding", "aembedding"].
        **kwargs: Additional keyword arguments for the cache.

    Returns:
        None

    """
    print_verbose("LiteLLM: Updating Cache")
    litellm.cache = Cache(
        type=type,
        host=host,
        port=port,
        password=password,
        supported_call_types=supported_call_types,
        **kwargs,
    )
    print_verbose(f"LiteLLM: Cache Updated, litellm.cache={litellm.cache}")
    print_verbose(f"LiteLLM Cache: {vars(litellm.cache)}")


def disable_cache():
    """
    Disable the cache used by LiteLLM.

    This function disables the cache used by the LiteLLM module. It removes the cache-related callbacks from the input_callback, success_callback, and _async_success_callback lists. It also sets the litellm.cache attribute to None.

    Parameters:
    None

    Returns:
    None
    """
    from contextlib import suppress

    print_verbose("LiteLLM: Disabling Cache")
    with suppress(ValueError):
        litellm.input_callback.remove("cache")
        litellm.success_callback.remove("cache")
        litellm._async_success_callback.remove("cache")

    litellm.cache = None
    print_verbose(f"LiteLLM: Cache disabled, litellm.cache={litellm.cache}")<|MERGE_RESOLUTION|>--- conflicted
+++ resolved
@@ -326,13 +326,10 @@
                     service=ServiceTypes.REDIS,
                     duration=_duration,
                     error=e,
-<<<<<<< HEAD
                     call_type="async_redis_failure_hook",
-=======
                     start_time=start_time,
                     end_time=end_time,
                     parent_otel_span=_get_parent_otel_span_from_kwargs(kwargs),
->>>>>>> 06ac381d
                 )
             )
             # NON blocking - notify users Redis is throwing an exception
