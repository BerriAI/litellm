--- conflicted
+++ resolved
@@ -882,7 +882,6 @@
                             end_time=end_time,
                             print_verbose=print_verbose,
                         )
-<<<<<<< HEAD
                     if callback == "literalai":
                         global literalAiLogger
                         print_verbose("reaches Literal AI for logging!")                      
@@ -920,11 +919,7 @@
                             user_id=kwargs.get("user", None),
                             print_verbose=print_verbose,
                         )
-                    if callback == "logfire":
-                        global logfireLogger
-=======
                     if callback == "logfire" and logfireLogger is not None:
->>>>>>> 8d4339c7
                         verbose_logger.debug("reaches logfire for success logging!")
                         kwargs = {}
                         for k, v in self.model_call_details.items():
@@ -1905,7 +1900,6 @@
                             level="ERROR",
                             kwargs=self.model_call_details,
                         )
-<<<<<<< HEAD
                     if callback == "literalai":
                         global literalAiLogger
                         print_verbose("reaches Literal AI for failure logging!")
@@ -1935,10 +1929,7 @@
                             level="ERROR",
                             kwargs=self.model_call_details,
                         )
-                    if callback == "logfire":
-=======
                     if callback == "logfire" and logfireLogger is not None:
->>>>>>> 8d4339c7
                         verbose_logger.debug("reaches logfire for failure logging!")
                         kwargs = {}
                         for k, v in self.model_call_details.items():
