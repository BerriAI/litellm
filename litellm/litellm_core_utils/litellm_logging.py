# What is this?
## Common Utility file for Logging handler
# Logging function -> log the exact model details + what's being sent | Non-Blocking
import copy
import datetime
import json
import os
import re
import subprocess
import sys
import time
import traceback
import uuid
from datetime import datetime as dt_object
from functools import lru_cache
from typing import Any, Callable, Dict, List, Literal, Optional, Tuple, Union, cast

from pydantic import BaseModel

import litellm
from litellm import (
    _custom_logger_compatible_callbacks_literal,
    json_logs,
    log_raw_request_response,
    turn_off_message_logging,
)
from litellm._logging import _is_debugging_on, verbose_logger
from litellm.batches.batch_utils import _handle_completed_batch
from litellm.caching.caching import DualCache, InMemoryCache
from litellm.caching.caching_handler import LLMCachingHandler
from litellm.cost_calculator import _select_model_name_for_cost_calc
from litellm.integrations.custom_guardrail import CustomGuardrail
from litellm.integrations.custom_logger import CustomLogger
from litellm.integrations.mlflow import MlflowLogger
from litellm.integrations.pagerduty.pagerduty import PagerDutyAlerting
from litellm.litellm_core_utils.get_litellm_params import get_litellm_params
from litellm.litellm_core_utils.model_param_helper import ModelParamHelper
from litellm.litellm_core_utils.redact_messages import (
    redact_message_input_output_from_custom_logger,
    redact_message_input_output_from_logging,
)
from litellm.types.llms.openai import (
    AllMessageValues,
    Batch,
    FineTuningJob,
    HttpxBinaryResponseContent,
)
from litellm.types.rerank import RerankResponse
from litellm.types.router import SPECIAL_MODEL_INFO_PARAMS
from litellm.types.utils import (
    CallTypes,
    EmbeddingResponse,
    ImageResponse,
    LiteLLMBatch,
    LiteLLMLoggingBaseClass,
    ModelResponse,
    ModelResponseStream,
    StandardCallbackDynamicParams,
    StandardLoggingAdditionalHeaders,
    StandardLoggingHiddenParams,
    StandardLoggingMetadata,
    StandardLoggingModelCostFailureDebugInformation,
    StandardLoggingModelInformation,
    StandardLoggingPayload,
    StandardLoggingPayloadErrorInformation,
    StandardLoggingPayloadStatus,
    StandardLoggingPromptManagementMetadata,
    TextCompletionResponse,
    TranscriptionResponse,
    Usage,
)
from litellm.utils import _get_base_model_from_metadata, executor, print_verbose

from ..integrations.argilla import ArgillaLogger
from ..integrations.arize.arize import ArizeLogger
from ..integrations.arize.arize_phoenix import ArizePhoenixLogger
from ..integrations.athina import AthinaLogger
from ..integrations.azure_storage.azure_storage import AzureBlobStorageLogger
from ..integrations.braintrust_logging import BraintrustLogger
from ..integrations.datadog.datadog import DataDogLogger
from ..integrations.datadog.datadog_llm_obs import DataDogLLMObsLogger
from ..integrations.dynamodb import DyanmoDBLogger
from ..integrations.galileo import GalileoObserve
from ..integrations.gcs_bucket.gcs_bucket import GCSBucketLogger
from ..integrations.gcs_pubsub.pub_sub import GcsPubSubLogger
from ..integrations.greenscale import GreenscaleLogger
from ..integrations.helicone import HeliconeLogger
from ..integrations.humanloop import HumanloopLogger
from ..integrations.lago import LagoLogger
from ..integrations.langfuse.langfuse import LangFuseLogger
from ..integrations.langfuse.langfuse_handler import LangFuseHandler
from ..integrations.langfuse.langfuse_prompt_management import LangfusePromptManagement
from ..integrations.langsmith import LangsmithLogger
from ..integrations.literal_ai import LiteralAILogger
from ..integrations.logfire_logger import LogfireLevel, LogfireLogger
from ..integrations.lunary import LunaryLogger
from ..integrations.openmeter import OpenMeterLogger
from ..integrations.opik.opik import OpikLogger
from ..integrations.prometheus import PrometheusLogger
from ..integrations.prompt_layer import PromptLayerLogger
from ..integrations.s3 import S3Logger
from ..integrations.supabase import Supabase
from ..integrations.traceloop import TraceloopLogger
from ..integrations.weights_biases import WeightsBiasesLogger
from .exception_mapping_utils import _get_response_headers
from .initialize_dynamic_callback_params import (
    initialize_standard_callback_dynamic_params as _initialize_standard_callback_dynamic_params,
)
from .logging_utils import _assemble_complete_response_from_streaming_chunks
from .specialty_caches.dynamic_logging_cache import DynamicLoggingCache

try:
    from ..proxy.enterprise.enterprise_callbacks.generic_api_callback import (
        GenericAPILogger,
    )
except Exception as e:
    verbose_logger.debug(
        f"[Non-Blocking] Unable to import GenericAPILogger - LiteLLM Enterprise Feature - {str(e)}"
    )

_in_memory_loggers: List[Any] = []

### GLOBAL VARIABLES ###

sentry_sdk_instance = None
capture_exception = None
add_breadcrumb = None
posthog = None
slack_app = None
alerts_channel = None
heliconeLogger = None
athinaLogger = None
promptLayerLogger = None
logfireLogger = None
weightsBiasesLogger = None
customLogger = None
langFuseLogger = None
openMeterLogger = None
lagoLogger = None
dataDogLogger = None
prometheusLogger = None
dynamoLogger = None
s3Logger = None
genericAPILogger = None
greenscaleLogger = None
lunaryLogger = None
supabaseClient = None
callback_list: Optional[List[str]] = []
user_logger_fn = None
additional_details: Optional[Dict[str, str]] = {}
local_cache: Optional[Dict[str, str]] = {}
last_fetched_at = None
last_fetched_at_keys = None


####
class ServiceTraceIDCache:
    def __init__(self) -> None:
        self.cache = InMemoryCache()

    def get_cache(self, litellm_call_id: str, service_name: str) -> Optional[str]:
        key_name = "{}:{}".format(service_name, litellm_call_id)
        response = self.cache.get_cache(key=key_name)
        return response

    def set_cache(self, litellm_call_id: str, service_name: str, trace_id: str) -> None:
        key_name = "{}:{}".format(service_name, litellm_call_id)
        self.cache.set_cache(key=key_name, value=trace_id)
        return None


in_memory_trace_id_cache = ServiceTraceIDCache()
in_memory_dynamic_logger_cache = DynamicLoggingCache()


class Logging(LiteLLMLoggingBaseClass):
    global supabaseClient, promptLayerLogger, weightsBiasesLogger, logfireLogger, capture_exception, add_breadcrumb, lunaryLogger, logfireLogger, prometheusLogger, slack_app
    custom_pricing: bool = False
    stream_options = None

    def __init__(
        self,
        model: str,
        messages,
        stream,
        call_type,
        start_time,
        litellm_call_id: str,
        function_id: str,
        litellm_trace_id: Optional[str] = None,
        dynamic_input_callbacks: Optional[
            List[Union[str, Callable, CustomLogger]]
        ] = None,
        dynamic_success_callbacks: Optional[
            List[Union[str, Callable, CustomLogger]]
        ] = None,
        dynamic_async_success_callbacks: Optional[
            List[Union[str, Callable, CustomLogger]]
        ] = None,
        dynamic_failure_callbacks: Optional[
            List[Union[str, Callable, CustomLogger]]
        ] = None,
        dynamic_async_failure_callbacks: Optional[
            List[Union[str, Callable, CustomLogger]]
        ] = None,
        applied_guardrails: Optional[List[str]] = None,
        kwargs: Optional[Dict] = None,
    ):
        _input: Optional[str] = messages  # save original value of messages
        if messages is not None:
            if isinstance(messages, str):
                messages = [
                    {"role": "user", "content": messages}
                ]  # convert text completion input to the chat completion format
            elif (
                isinstance(messages, list)
                and len(messages) > 0
                and isinstance(messages[0], str)
            ):
                new_messages = []
                for m in messages:
                    new_messages.append({"role": "user", "content": m})
                messages = new_messages
        self.model = model
        self.messages = copy.deepcopy(messages)
        self.stream = stream
        self.start_time = start_time  # log the call start time
        self.call_type = call_type
        self.litellm_call_id = litellm_call_id
        self.litellm_trace_id = litellm_trace_id
        self.function_id = function_id
        self.streaming_chunks: List[Any] = []  # for generating complete stream response
        self.sync_streaming_chunks: List[Any] = (
            []
        )  # for generating complete stream response

        # Initialize dynamic callbacks
        self.dynamic_input_callbacks: Optional[
            List[Union[str, Callable, CustomLogger]]
        ] = dynamic_input_callbacks
        self.dynamic_success_callbacks: Optional[
            List[Union[str, Callable, CustomLogger]]
        ] = dynamic_success_callbacks
        self.dynamic_async_success_callbacks: Optional[
            List[Union[str, Callable, CustomLogger]]
        ] = dynamic_async_success_callbacks
        self.dynamic_failure_callbacks: Optional[
            List[Union[str, Callable, CustomLogger]]
        ] = dynamic_failure_callbacks
        self.dynamic_async_failure_callbacks: Optional[
            List[Union[str, Callable, CustomLogger]]
        ] = dynamic_async_failure_callbacks

        # Process dynamic callbacks
        self.process_dynamic_callbacks()

        ## DYNAMIC LANGFUSE / GCS / logging callback KEYS ##
        self.standard_callback_dynamic_params: StandardCallbackDynamicParams = (
            self.initialize_standard_callback_dynamic_params(kwargs)
        )

        ## TIME TO FIRST TOKEN LOGGING ##
        self.completion_start_time: Optional[datetime.datetime] = None
        self._llm_caching_handler: Optional[LLMCachingHandler] = None

        # INITIAL LITELLM_PARAMS
        litellm_params = {}
        if kwargs is not None:
            litellm_params = get_litellm_params(**kwargs)
            litellm_params = scrub_sensitive_keys_in_metadata(litellm_params)

        self.litellm_params = litellm_params

        self.model_call_details: Dict[str, Any] = {
            "litellm_trace_id": litellm_trace_id,
            "litellm_call_id": litellm_call_id,
            "input": _input,
            "litellm_params": litellm_params,
            "applied_guardrails": applied_guardrails,
        }

    def process_dynamic_callbacks(self):
        """
        Initializes CustomLogger compatible callbacks in self.dynamic_* callbacks

        If a callback is in litellm._known_custom_logger_compatible_callbacks, it needs to be intialized and added to the respective dynamic_* callback list.
        """
        # Process input callbacks
        self.dynamic_input_callbacks = self._process_dynamic_callback_list(
            self.dynamic_input_callbacks, dynamic_callbacks_type="input"
        )

        # Process failure callbacks
        self.dynamic_failure_callbacks = self._process_dynamic_callback_list(
            self.dynamic_failure_callbacks, dynamic_callbacks_type="failure"
        )

        # Process async failure callbacks
        self.dynamic_async_failure_callbacks = self._process_dynamic_callback_list(
            self.dynamic_async_failure_callbacks, dynamic_callbacks_type="async_failure"
        )

        # Process success callbacks
        self.dynamic_success_callbacks = self._process_dynamic_callback_list(
            self.dynamic_success_callbacks, dynamic_callbacks_type="success"
        )

        # Process async success callbacks
        self.dynamic_async_success_callbacks = self._process_dynamic_callback_list(
            self.dynamic_async_success_callbacks, dynamic_callbacks_type="async_success"
        )

    def _process_dynamic_callback_list(
        self,
        callback_list: Optional[List[Union[str, Callable, CustomLogger]]],
        dynamic_callbacks_type: Literal[
            "input", "success", "failure", "async_success", "async_failure"
        ],
    ) -> Optional[List[Union[str, Callable, CustomLogger]]]:
        """
        Helper function to initialize CustomLogger compatible callbacks in self.dynamic_* callbacks

        - If a callback is in litellm._known_custom_logger_compatible_callbacks,
        replace the string with the initialized callback class.
        - If dynamic callback is a "success" callback that is a known_custom_logger_compatible_callbacks then add it to dynamic_async_success_callbacks
        - If dynamic callback is a "failure" callback that is a known_custom_logger_compatible_callbacks then add it to dynamic_failure_callbacks
        """
        if callback_list is None:
            return None

        processed_list: List[Union[str, Callable, CustomLogger]] = []
        for callback in callback_list:
            if (
                isinstance(callback, str)
                and callback in litellm._known_custom_logger_compatible_callbacks
            ):
                callback_class = _init_custom_logger_compatible_class(
                    callback, internal_usage_cache=None, llm_router=None  # type: ignore
                )
                if callback_class is not None:
                    processed_list.append(callback_class)

                    # If processing dynamic_success_callbacks, add to dynamic_async_success_callbacks
                    if dynamic_callbacks_type == "success":
                        if self.dynamic_async_success_callbacks is None:
                            self.dynamic_async_success_callbacks = []
                        self.dynamic_async_success_callbacks.append(callback_class)
                    elif dynamic_callbacks_type == "failure":
                        if self.dynamic_async_failure_callbacks is None:
                            self.dynamic_async_failure_callbacks = []
                        self.dynamic_async_failure_callbacks.append(callback_class)
            else:
                processed_list.append(callback)
        return processed_list

    def initialize_standard_callback_dynamic_params(
        self, kwargs: Optional[Dict] = None
    ) -> StandardCallbackDynamicParams:
        """
        Initialize the standard callback dynamic params from the kwargs

        checks if langfuse_secret_key, gcs_bucket_name in kwargs and sets the corresponding attributes in StandardCallbackDynamicParams
        """
        return _initialize_standard_callback_dynamic_params(kwargs)

    def update_environment_variables(
        self,
        litellm_params: Dict,
        optional_params: Dict,
        model: Optional[str] = None,
        user: Optional[str] = None,
        **additional_params,
    ):
        self.optional_params = optional_params
        if model is not None:
            self.model = model
        self.user = user
        self.litellm_params = {
            **self.litellm_params,
            **scrub_sensitive_keys_in_metadata(litellm_params),
        }
        self.logger_fn = litellm_params.get("logger_fn", None)
        verbose_logger.debug(f"self.optional_params: {self.optional_params}")

        self.model_call_details.update(
            {
                "model": self.model,
                "messages": self.messages,
                "optional_params": self.optional_params,
                "litellm_params": self.litellm_params,
                "start_time": self.start_time,
                "stream": self.stream,
                "user": user,
                "call_type": str(self.call_type),
                "litellm_call_id": self.litellm_call_id,
                "completion_start_time": self.completion_start_time,
                "standard_callback_dynamic_params": self.standard_callback_dynamic_params,
                **self.optional_params,
                **additional_params,
            }
        )

        ## check if stream options is set ##  - used by CustomStreamWrapper for easy instrumentation
        if "stream_options" in additional_params:
            self.stream_options = additional_params["stream_options"]
        ## check if custom pricing set ##
        if (
            litellm_params.get("input_cost_per_token") is not None
            or litellm_params.get("input_cost_per_second") is not None
            or litellm_params.get("output_cost_per_token") is not None
            or litellm_params.get("output_cost_per_second") is not None
        ):
            self.custom_pricing = True

        if "custom_llm_provider" in self.model_call_details:
            self.custom_llm_provider = self.model_call_details["custom_llm_provider"]

    def get_chat_completion_prompt(
        self,
        model: str,
        messages: List[AllMessageValues],
        non_default_params: dict,
        prompt_id: str,
        prompt_variables: Optional[dict],
    ) -> Tuple[str, List[AllMessageValues], dict]:

        for (
            custom_logger_compatible_callback
        ) in litellm._known_custom_logger_compatible_callbacks:
            if model.startswith(custom_logger_compatible_callback):
                custom_logger = _init_custom_logger_compatible_class(
                    logging_integration=custom_logger_compatible_callback,
                    internal_usage_cache=None,
                    llm_router=None,
                )

                if custom_logger is None:
                    continue
                old_name = model

                model, messages, non_default_params = (
                    custom_logger.get_chat_completion_prompt(
                        model=model,
                        messages=messages,
                        non_default_params=non_default_params,
                        prompt_id=prompt_id,
                        prompt_variables=prompt_variables,
                        dynamic_callback_params=self.standard_callback_dynamic_params,
                    )
                )
                self.model_call_details["prompt_integration"] = old_name.split("/")[0]
        self.messages = messages

        return model, messages, non_default_params

    def _pre_call(self, input, api_key, model=None, additional_args={}):
        """
        Common helper function across the sync + async pre-call function
        """

        self.model_call_details["input"] = input
        self.model_call_details["api_key"] = api_key
        self.model_call_details["additional_args"] = additional_args
        self.model_call_details["log_event_type"] = "pre_api_call"
        if (
            model
        ):  # if model name was changes pre-call, overwrite the initial model call name with the new one
            self.model_call_details["model"] = model

    def pre_call(self, input, api_key, model=None, additional_args={}):  # noqa: PLR0915
        # Log the exact input to the LLM API
        litellm.error_logs["PRE_CALL"] = locals()
        try:
            self._pre_call(
                input=input,
                api_key=api_key,
                model=model,
                additional_args=additional_args,
            )

            # User Logging -> if you pass in a custom logging function
            self._print_llm_call_debugging_log(
                api_base=additional_args.get("api_base", ""),
                headers=additional_args.get("headers", {}),
                additional_args=additional_args,
            )
            # log raw request to provider (like LangFuse) -- if opted in.
            if log_raw_request_response is True:
                _litellm_params = self.model_call_details.get("litellm_params", {})
                _metadata = _litellm_params.get("metadata", {}) or {}
                try:
                    # [Non-blocking Extra Debug Information in metadata]
                    if (
                        turn_off_message_logging is not None
                        and turn_off_message_logging is True
                    ):
                        _metadata["raw_request"] = (
                            "redacted by litellm. \
                            'litellm.turn_off_message_logging=True'"
                        )
                    else:
                        curl_command = self._get_request_curl_command(
                            api_base=additional_args.get("api_base", ""),
                            headers=additional_args.get("headers", {}),
                            additional_args=additional_args,
                            data=additional_args.get("complete_input_dict", {}),
                        )
                        _metadata["raw_request"] = str(curl_command)
                except Exception as e:
                    _metadata["raw_request"] = (
                        "Unable to Log \
                        raw request: {}".format(
                            str(e)
                        )
                    )
            if self.logger_fn and callable(self.logger_fn):
                try:
                    self.logger_fn(
                        self.model_call_details
                    )  # Expectation: any logger function passed in by the user should accept a dict object
                except Exception as e:
                    verbose_logger.exception(
                        "LiteLLM.LoggingError: [Non-Blocking] Exception occurred while logging {}".format(
                            str(e)
                        )
                    )

            self.model_call_details["api_call_start_time"] = datetime.datetime.now()
            # Input Integration Logging -> If you want to log the fact that an attempt to call the model was made
            callbacks = litellm.input_callback + (self.dynamic_input_callbacks or [])
            for callback in callbacks:
                try:
                    if callback == "supabase" and supabaseClient is not None:
                        verbose_logger.debug("reaches supabase for logging!")
                        model = self.model_call_details["model"]
                        messages = self.model_call_details["input"]
                        verbose_logger.debug(f"supabaseClient: {supabaseClient}")
                        supabaseClient.input_log_event(
                            model=model,
                            messages=messages,
                            end_user=self.model_call_details.get("user", "default"),
                            litellm_call_id=self.litellm_params["litellm_call_id"],
                            print_verbose=print_verbose,
                        )
                    elif callback == "sentry" and add_breadcrumb:
                        try:
                            details_to_log = copy.deepcopy(self.model_call_details)
                        except Exception:
                            details_to_log = self.model_call_details
                        if litellm.turn_off_message_logging:
                            # make a copy of the _model_Call_details and log it
                            details_to_log.pop("messages", None)
                            details_to_log.pop("input", None)
                            details_to_log.pop("prompt", None)

                        add_breadcrumb(
                            category="litellm.llm_call",
                            message=f"Model Call Details pre-call: {details_to_log}",
                            level="info",
                        )

                    elif isinstance(callback, CustomLogger):  # custom logger class
                        callback.log_pre_api_call(
                            model=self.model,
                            messages=self.messages,
                            kwargs=self.model_call_details,
                        )
                    elif (
                        callable(callback) and customLogger is not None
                    ):  # custom logger functions
                        customLogger.log_input_event(
                            model=self.model,
                            messages=self.messages,
                            kwargs=self.model_call_details,
                            print_verbose=print_verbose,
                            callback_func=callback,
                        )
                except Exception as e:
                    verbose_logger.exception(
                        "litellm.Logging.pre_call(): Exception occured - {}".format(
                            str(e)
                        )
                    )
                    verbose_logger.debug(
                        f"LiteLLM.Logging: is sentry capture exception initialized {capture_exception}"
                    )
                    if capture_exception:  # log this error to sentry for debugging
                        capture_exception(e)
        except Exception as e:
            verbose_logger.exception(
                "LiteLLM.LoggingError: [Non-Blocking] Exception occurred while logging {}".format(
                    str(e)
                )
            )
            verbose_logger.error(
                f"LiteLLM.Logging: is sentry capture exception initialized {capture_exception}"
            )
            if capture_exception:  # log this error to sentry for debugging
                capture_exception(e)

    def _print_llm_call_debugging_log(
        self,
        api_base: str,
        headers: dict,
        additional_args: dict,
    ):
        """
        Internal debugging helper function

        Prints the RAW curl command sent from LiteLLM
        """
        if _is_debugging_on():
            if json_logs:
                masked_headers = self._get_masked_headers(headers)
                verbose_logger.debug(
                    "POST Request Sent from LiteLLM",
                    extra={"api_base": {api_base}, **masked_headers},
                )
            else:
                headers = additional_args.get("headers", {})
                if headers is None:
                    headers = {}
                data = additional_args.get("complete_input_dict", {})
                api_base = str(additional_args.get("api_base", ""))
                if "key=" in api_base:
                    # Find the position of "key=" in the string
                    key_index = api_base.find("key=") + 4
                    # Mask the last 5 characters after "key="
                    masked_api_base = api_base[:key_index] + "*" * 5 + api_base[-4:]
                else:
                    masked_api_base = api_base
                self.model_call_details["litellm_params"]["api_base"] = masked_api_base

                curl_command = self._get_request_curl_command(
                    api_base=api_base,
                    headers=headers,
                    additional_args=additional_args,
                    data=data,
                )
                verbose_logger.debug(f"\033[92m{curl_command}\033[0m\n")

    def _get_request_curl_command(
        self, api_base: str, headers: dict, additional_args: dict, data: dict
    ) -> str:
        curl_command = "\n\nPOST Request Sent from LiteLLM:\n"
        curl_command += "curl -X POST \\\n"
        curl_command += f"{api_base} \\\n"
        masked_headers = self._get_masked_headers(headers)
        formatted_headers = " ".join(
            [f"-H '{k}: {v}'" for k, v in masked_headers.items()]
        )

        curl_command += (
            f"{formatted_headers} \\\n" if formatted_headers.strip() != "" else ""
        )
        curl_command += f"-d '{str(data)}'\n"
        if additional_args.get("request_str", None) is not None:
            # print the sagemaker / bedrock client request
            curl_command = "\nRequest Sent from LiteLLM:\n"
            curl_command += additional_args.get("request_str", None)
        elif api_base == "":
            curl_command = str(self.model_call_details)
        return curl_command

    def _get_masked_headers(self, headers: dict):
        """
        Internal debugging helper function

        Masks the headers of the request sent from LiteLLM
        """
        return {
            k: (
                (v[:-44] + "*" * 44)
                if (isinstance(v, str) and len(v) > 44)
                else "*****"
            )
            for k, v in headers.items()
        }

    def post_call(
        self, original_response, input=None, api_key=None, additional_args={}
    ):
        # Log the exact result from the LLM API, for streaming - log the type of response received
        litellm.error_logs["POST_CALL"] = locals()
        if isinstance(original_response, dict):
            original_response = json.dumps(original_response)
        try:
            self.model_call_details["input"] = input
            self.model_call_details["api_key"] = api_key
            self.model_call_details["original_response"] = original_response
            self.model_call_details["additional_args"] = additional_args
            self.model_call_details["log_event_type"] = "post_api_call"

            if json_logs:
                verbose_logger.debug(
                    "RAW RESPONSE:\n{}\n\n".format(
                        self.model_call_details.get(
                            "original_response", self.model_call_details
                        )
                    ),
                )
            else:
                print_verbose(
                    "RAW RESPONSE:\n{}\n\n".format(
                        self.model_call_details.get(
                            "original_response", self.model_call_details
                        )
                    )
                )
            if self.logger_fn and callable(self.logger_fn):
                try:
                    self.logger_fn(
                        self.model_call_details
                    )  # Expectation: any logger function passed in by the user should accept a dict object
                except Exception as e:
                    verbose_logger.exception(
                        "LiteLLM.LoggingError: [Non-Blocking] Exception occurred while logging {}".format(
                            str(e)
                        )
                    )
            original_response = redact_message_input_output_from_logging(
                model_call_details=(
                    self.model_call_details
                    if hasattr(self, "model_call_details")
                    else {}
                ),
                result=original_response,
            )
            # Input Integration Logging -> If you want to log the fact that an attempt to call the model was made

            callbacks = litellm.input_callback + (self.dynamic_input_callbacks or [])
            for callback in callbacks:
                try:
                    if callback == "sentry" and add_breadcrumb:
                        verbose_logger.debug("reaches sentry breadcrumbing")
                        try:
                            details_to_log = copy.deepcopy(self.model_call_details)
                        except Exception:
                            details_to_log = self.model_call_details
                        if litellm.turn_off_message_logging:
                            # make a copy of the _model_Call_details and log it
                            details_to_log.pop("messages", None)
                            details_to_log.pop("input", None)
                            details_to_log.pop("prompt", None)

                        add_breadcrumb(
                            category="litellm.llm_call",
                            message=f"Model Call Details post-call: {details_to_log}",
                            level="info",
                        )
                    elif isinstance(callback, CustomLogger):  # custom logger class
                        callback.log_post_api_call(
                            kwargs=self.model_call_details,
                            response_obj=None,
                            start_time=self.start_time,
                            end_time=None,
                        )
                except Exception as e:
                    verbose_logger.exception(
                        "LiteLLM.LoggingError: [Non-Blocking] Exception occurred while post-call logging with integrations {}".format(
                            str(e)
                        )
                    )
                    verbose_logger.debug(
                        f"LiteLLM.Logging: is sentry capture exception initialized {capture_exception}"
                    )
                    if capture_exception:  # log this error to sentry for debugging
                        capture_exception(e)
        except Exception as e:
            verbose_logger.exception(
                "LiteLLM.LoggingError: [Non-Blocking] Exception occurred while logging {}".format(
                    str(e)
                )
            )

    def get_response_ms(self) -> float:
        return (
            self.model_call_details.get("end_time", datetime.datetime.now())
            - self.model_call_details.get("start_time", datetime.datetime.now())
        ).total_seconds() * 1000

    def _response_cost_calculator(
        self,
        result: Union[
            ModelResponse,
            ModelResponseStream,
            EmbeddingResponse,
            ImageResponse,
            TranscriptionResponse,
            TextCompletionResponse,
            HttpxBinaryResponseContent,
            RerankResponse,
            Batch,
            FineTuningJob,
        ],
        cache_hit: Optional[bool] = None,
    ) -> Optional[float]:
        """
        Calculate response cost using result + logging object variables.

        used for consistent cost calculation across response headers + logging integrations.
        """

        ## RESPONSE COST ##
        custom_pricing = use_custom_pricing_for_model(
            litellm_params=(
                self.litellm_params if hasattr(self, "litellm_params") else None
            )
        )

        prompt = ""  # use for tts cost calc
        _input = self.model_call_details.get("input", None)
        if _input is not None and isinstance(_input, str):
            prompt = _input

        if cache_hit is None:
            cache_hit = self.model_call_details.get("cache_hit", False)

        try:
            response_cost_calculator_kwargs = {
                "response_object": result,
                "model": self.model,
                "cache_hit": cache_hit,
                "custom_llm_provider": self.model_call_details.get(
                    "custom_llm_provider", None
                ),
                "base_model": _get_base_model_from_metadata(
                    model_call_details=self.model_call_details
                ),
                "call_type": self.call_type,
                "optional_params": self.optional_params,
                "custom_pricing": custom_pricing,
                "prompt": prompt,
            }
        except Exception as e:  # error creating kwargs for cost calculation
            debug_info = StandardLoggingModelCostFailureDebugInformation(
                error_str=str(e),
                traceback_str=_get_traceback_str_for_error(str(e)),
            )
            verbose_logger.debug(
                f"response_cost_failure_debug_information: {debug_info}"
            )
            self.model_call_details["response_cost_failure_debug_information"] = (
                debug_info
            )
            return None

        try:
            response_cost = litellm.response_cost_calculator(
                **response_cost_calculator_kwargs
            )
            verbose_logger.debug(f"response_cost: {response_cost}")
            return response_cost
        except Exception as e:  # error calculating cost
            debug_info = StandardLoggingModelCostFailureDebugInformation(
                error_str=str(e),
                traceback_str=_get_traceback_str_for_error(str(e)),
                model=response_cost_calculator_kwargs["model"],
                cache_hit=response_cost_calculator_kwargs["cache_hit"],
                custom_llm_provider=response_cost_calculator_kwargs[
                    "custom_llm_provider"
                ],
                base_model=response_cost_calculator_kwargs["base_model"],
                call_type=response_cost_calculator_kwargs["call_type"],
                custom_pricing=response_cost_calculator_kwargs["custom_pricing"],
            )
            verbose_logger.debug(
                f"response_cost_failure_debug_information: {debug_info}"
            )
            self.model_call_details["response_cost_failure_debug_information"] = (
                debug_info
            )

        return None

    async def _response_cost_calculator_async(
        self,
        result: Union[
            ModelResponse,
            ModelResponseStream,
            EmbeddingResponse,
            ImageResponse,
            TranscriptionResponse,
            TextCompletionResponse,
            HttpxBinaryResponseContent,
            RerankResponse,
            Batch,
            FineTuningJob,
        ],
        cache_hit: Optional[bool] = None,
    ) -> Optional[float]:
        return self._response_cost_calculator(result=result, cache_hit=cache_hit)

    def should_run_callback(
        self, callback: litellm.CALLBACK_TYPES, litellm_params: dict, event_hook: str
    ) -> bool:

        if litellm.global_disable_no_log_param:
            return True

        if litellm_params.get("no-log", False) is True:
            # proxy cost tracking cal backs should run

            if not (
                isinstance(callback, CustomLogger)
                and "_PROXY_" in callback.__class__.__name__
            ):
                verbose_logger.debug(
                    f"no-log request, skipping logging for {event_hook} event"
                )
                return False
        return True

    def _success_handler_helper_fn(
        self,
        result=None,
        start_time=None,
        end_time=None,
        cache_hit=None,
        standard_logging_object: Optional[StandardLoggingPayload] = None,
    ):
        try:
            if start_time is None:
                start_time = self.start_time
            if end_time is None:
                end_time = datetime.datetime.now()
            if self.completion_start_time is None:
                self.completion_start_time = end_time
                self.model_call_details["completion_start_time"] = (
                    self.completion_start_time
                )
            self.model_call_details["log_event_type"] = "successful_api_call"
            self.model_call_details["end_time"] = end_time
            self.model_call_details["cache_hit"] = cache_hit

            if self.call_type == CallTypes.anthropic_messages.value:
                result = self._handle_anthropic_messages_response_logging(result=result)
            ## if model in model cost map - log the response cost
            ## else set cost to None
            if (
                standard_logging_object is None
                and result is not None
                and self.stream is not True
            ):  # handle streaming separately
                if (
                    isinstance(result, ModelResponse)
                    or isinstance(result, ModelResponseStream)
                    or isinstance(result, EmbeddingResponse)
                    or isinstance(result, ImageResponse)
                    or isinstance(result, TranscriptionResponse)
                    or isinstance(result, TextCompletionResponse)
                    or isinstance(result, HttpxBinaryResponseContent)  # tts
                    or isinstance(result, RerankResponse)
                    or isinstance(result, FineTuningJob)
                    or isinstance(result, LiteLLMBatch)
                ):
                    ## HIDDEN PARAMS ##
                    hidden_params = getattr(result, "_hidden_params", {})
                    if hidden_params:
                        # add to metadata for logging
                        if self.model_call_details.get("litellm_params") is not None:
                            self.model_call_details["litellm_params"].setdefault(
                                "metadata", {}
                            )
                            if (
                                self.model_call_details["litellm_params"]["metadata"]
                                is None
                            ):
                                self.model_call_details["litellm_params"][
                                    "metadata"
                                ] = {}

                            self.model_call_details["litellm_params"]["metadata"][  # type: ignore
                                "hidden_params"
                            ] = getattr(
                                result, "_hidden_params", {}
                            )
                    ## RESPONSE COST - Only calculate if not in hidden_params ##
                    if "response_cost" in hidden_params:
                        self.model_call_details["response_cost"] = hidden_params[
                            "response_cost"
                        ]
                    else:
                        self.model_call_details["response_cost"] = (
                            self._response_cost_calculator(result=result)
                        )
                    ## STANDARDIZED LOGGING PAYLOAD

                    self.model_call_details["standard_logging_object"] = (
                        get_standard_logging_object_payload(
                            kwargs=self.model_call_details,
                            init_response_obj=result,
                            start_time=start_time,
                            end_time=end_time,
                            logging_obj=self,
                            status="success",
                        )
                    )
                elif isinstance(result, dict):  # pass-through endpoints
                    ## STANDARDIZED LOGGING PAYLOAD
                    self.model_call_details["standard_logging_object"] = (
                        get_standard_logging_object_payload(
                            kwargs=self.model_call_details,
                            init_response_obj=result,
                            start_time=start_time,
                            end_time=end_time,
                            logging_obj=self,
                            status="success",
                        )
                    )
            elif standard_logging_object is not None:
                self.model_call_details["standard_logging_object"] = (
                    standard_logging_object
                )
            else:  # streaming chunks + image gen.
                self.model_call_details["response_cost"] = None

            if (
                litellm.max_budget
                and self.stream is False
                and result is not None
                and isinstance(result, dict)
                and "content" in result
            ):
                time_diff = (end_time - start_time).total_seconds()
                float_diff = float(time_diff)
                litellm._current_cost += litellm.completion_cost(
                    model=self.model,
                    prompt="",
                    completion=getattr(result, "content", ""),
                    total_time=float_diff,
                )

            return start_time, end_time, result
        except Exception as e:
            raise Exception(f"[Non-Blocking] LiteLLM.Success_Call Error: {str(e)}")

    def success_handler(  # noqa: PLR0915
        self, result=None, start_time=None, end_time=None, cache_hit=None, **kwargs
    ):
        verbose_logger.debug(
            f"Logging Details LiteLLM-Success Call: Cache_hit={cache_hit}"
        )
        start_time, end_time, result = self._success_handler_helper_fn(
            start_time=start_time,
            end_time=end_time,
            result=result,
            cache_hit=cache_hit,
            standard_logging_object=kwargs.get("standard_logging_object", None),
        )
        try:

            ## BUILD COMPLETE STREAMED RESPONSE
            complete_streaming_response: Optional[
                Union[ModelResponse, TextCompletionResponse]
            ] = None
            if "complete_streaming_response" in self.model_call_details:
                return  # break out of this.
            complete_streaming_response = self._get_assembled_streaming_response(
                result=result,
                start_time=start_time,
                end_time=end_time,
                is_async=False,
                streaming_chunks=self.sync_streaming_chunks,
            )
            if complete_streaming_response is not None:
                verbose_logger.debug(
                    "Logging Details LiteLLM-Success Call streaming complete"
                )
                self.model_call_details["complete_streaming_response"] = (
                    complete_streaming_response
                )
                self.model_call_details["response_cost"] = (
                    self._response_cost_calculator(result=complete_streaming_response)
                )
                ## STANDARDIZED LOGGING PAYLOAD
                self.model_call_details["standard_logging_object"] = (
                    get_standard_logging_object_payload(
                        kwargs=self.model_call_details,
                        init_response_obj=complete_streaming_response,
                        start_time=start_time,
                        end_time=end_time,
                        logging_obj=self,
                        status="success",
                    )
                )
            callbacks = self.get_combined_callback_list(
                dynamic_success_callbacks=self.dynamic_success_callbacks,
                global_callbacks=litellm.success_callback,
            )

            ## REDACT MESSAGES ##
            result = redact_message_input_output_from_logging(
                model_call_details=(
                    self.model_call_details
                    if hasattr(self, "model_call_details")
                    else {}
                ),
                result=result,
            )
            ## LOGGING HOOK ##
            for callback in callbacks:
                if isinstance(callback, CustomLogger):

                    self.model_call_details, result = callback.logging_hook(
                        kwargs=self.model_call_details,
                        result=result,
                        call_type=self.call_type,
                    )

            for callback in callbacks:
                try:
                    litellm_params = self.model_call_details.get("litellm_params", {})
                    should_run = self.should_run_callback(
                        callback=callback,
                        litellm_params=litellm_params,
                        event_hook="success_handler",
                    )
                    if not should_run:
                        continue
                    if callback == "promptlayer" and promptLayerLogger is not None:
                        print_verbose("reaches promptlayer for logging!")
                        promptLayerLogger.log_event(
                            kwargs=self.model_call_details,
                            response_obj=result,
                            start_time=start_time,
                            end_time=end_time,
                            print_verbose=print_verbose,
                        )
                    if callback == "supabase" and supabaseClient is not None:
                        print_verbose("reaches supabase for logging!")
                        kwargs = self.model_call_details

                        # this only logs streaming once, complete_streaming_response exists i.e when stream ends
                        if self.stream:
                            if "complete_streaming_response" not in kwargs:
                                continue
                            else:
                                print_verbose("reaches supabase for streaming logging!")
                                result = kwargs["complete_streaming_response"]

                        model = kwargs["model"]
                        messages = kwargs["messages"]
                        optional_params = kwargs.get("optional_params", {})
                        litellm_params = kwargs.get("litellm_params", {})
                        supabaseClient.log_event(
                            model=model,
                            messages=messages,
                            end_user=optional_params.get("user", "default"),
                            response_obj=result,
                            start_time=start_time,
                            end_time=end_time,
                            litellm_call_id=litellm_params.get(
                                "litellm_call_id", str(uuid.uuid4())
                            ),
                            print_verbose=print_verbose,
                        )
                    if callback == "wandb" and weightsBiasesLogger is not None:
                        print_verbose("reaches wandb for logging!")
                        weightsBiasesLogger.log_event(
                            kwargs=self.model_call_details,
                            response_obj=result,
                            start_time=start_time,
                            end_time=end_time,
                            print_verbose=print_verbose,
                        )
                    if callback == "logfire" and logfireLogger is not None:
                        verbose_logger.debug("reaches logfire for success logging!")
                        kwargs = {}
                        for k, v in self.model_call_details.items():
                            if (
                                k != "original_response"
                            ):  # copy.deepcopy raises errors as this could be a coroutine
                                kwargs[k] = v

                        # this only logs streaming once, complete_streaming_response exists i.e when stream ends
                        if self.stream:
                            if "complete_streaming_response" not in kwargs:
                                continue
                            else:
                                print_verbose("reaches logfire for streaming logging!")
                                result = kwargs["complete_streaming_response"]

                        logfireLogger.log_event(
                            kwargs=self.model_call_details,
                            response_obj=result,
                            start_time=start_time,
                            end_time=end_time,
                            print_verbose=print_verbose,
                            level=LogfireLevel.INFO.value,  # type: ignore
                        )

                    if callback == "lunary" and lunaryLogger is not None:
                        print_verbose("reaches lunary for logging!")
                        model = self.model
                        kwargs = self.model_call_details

                        input = kwargs.get("messages", kwargs.get("input", None))

                        type = (
                            "embed"
                            if self.call_type == CallTypes.embedding.value
                            else "llm"
                        )

                        # this only logs streaming once, complete_streaming_response exists i.e when stream ends
                        if self.stream:
                            if "complete_streaming_response" not in kwargs:
                                continue
                            else:
                                result = kwargs["complete_streaming_response"]

                        lunaryLogger.log_event(
                            type=type,
                            kwargs=kwargs,
                            event="end",
                            model=model,
                            input=input,
                            user_id=kwargs.get("user", None),
                            # user_props=self.model_call_details.get("user_props", None),
                            extra=kwargs.get("optional_params", {}),
                            response_obj=result,
                            start_time=start_time,
                            end_time=end_time,
                            run_id=self.litellm_call_id,
                            print_verbose=print_verbose,
                        )
                    if callback == "helicone" and heliconeLogger is not None:
                        print_verbose("reaches helicone for logging!")
                        model = self.model
                        messages = self.model_call_details["input"]
                        kwargs = self.model_call_details

                        # this only logs streaming once, complete_streaming_response exists i.e when stream ends
                        if self.stream:
                            if "complete_streaming_response" not in kwargs:
                                continue
                            else:
                                print_verbose("reaches helicone for streaming logging!")
                                result = kwargs["complete_streaming_response"]

                        heliconeLogger.log_success(
                            model=model,
                            messages=messages,
                            response_obj=result,
                            start_time=start_time,
                            end_time=end_time,
                            print_verbose=print_verbose,
                            kwargs=kwargs,
                        )
                    if callback == "langfuse":
                        global langFuseLogger
                        print_verbose("reaches langfuse for success logging!")
                        kwargs = {}
                        for k, v in self.model_call_details.items():
                            if (
                                k != "original_response"
                            ):  # copy.deepcopy raises errors as this could be a coroutine
                                kwargs[k] = v
                        # this only logs streaming once, complete_streaming_response exists i.e when stream ends
                        if self.stream:
                            verbose_logger.debug(
                                f"is complete_streaming_response in kwargs: {kwargs.get('complete_streaming_response', None)}"
                            )
                            if complete_streaming_response is None:
                                continue
                            else:
                                print_verbose("reaches langfuse for streaming logging!")
                                result = kwargs["complete_streaming_response"]

                        langfuse_logger_to_use = LangFuseHandler.get_langfuse_logger_for_request(
                            globalLangfuseLogger=langFuseLogger,
                            standard_callback_dynamic_params=self.standard_callback_dynamic_params,
                            in_memory_dynamic_logger_cache=in_memory_dynamic_logger_cache,
                        )
                        if langfuse_logger_to_use is not None:
                            _response = langfuse_logger_to_use.log_event_on_langfuse(
                                kwargs=kwargs,
                                response_obj=result,
                                start_time=start_time,
                                end_time=end_time,
                                user_id=kwargs.get("user", None),
                            )
                            if _response is not None and isinstance(_response, dict):
                                _trace_id = _response.get("trace_id", None)
                                if _trace_id is not None:
                                    in_memory_trace_id_cache.set_cache(
                                        litellm_call_id=self.litellm_call_id,
                                        service_name="langfuse",
                                        trace_id=_trace_id,
                                    )
                    if callback == "generic":
                        global genericAPILogger
                        verbose_logger.debug("reaches langfuse for success logging!")
                        kwargs = {}
                        for k, v in self.model_call_details.items():
                            if (
                                k != "original_response"
                            ):  # copy.deepcopy raises errors as this could be a coroutine
                                kwargs[k] = v
                        # this only logs streaming once, complete_streaming_response exists i.e when stream ends
                        if self.stream:
                            verbose_logger.debug(
                                f"is complete_streaming_response in kwargs: {kwargs.get('complete_streaming_response', None)}"
                            )
                            if complete_streaming_response is None:
                                continue
                            else:
                                print_verbose("reaches langfuse for streaming logging!")
                                result = kwargs["complete_streaming_response"]
                        if genericAPILogger is None:
                            genericAPILogger = GenericAPILogger()  # type: ignore
                        genericAPILogger.log_event(
                            kwargs=kwargs,
                            response_obj=result,
                            start_time=start_time,
                            end_time=end_time,
                            user_id=kwargs.get("user", None),
                            print_verbose=print_verbose,
                        )
                    if callback == "greenscale" and greenscaleLogger is not None:
                        kwargs = {}
                        for k, v in self.model_call_details.items():
                            if (
                                k != "original_response"
                            ):  # copy.deepcopy raises errors as this could be a coroutine
                                kwargs[k] = v
                        # this only logs streaming once, complete_streaming_response exists i.e when stream ends
                        if self.stream:
                            verbose_logger.debug(
                                f"is complete_streaming_response in kwargs: {kwargs.get('complete_streaming_response', None)}"
                            )
                            if complete_streaming_response is None:
                                continue
                            else:
                                print_verbose(
                                    "reaches greenscale for streaming logging!"
                                )
                                result = kwargs["complete_streaming_response"]

                        greenscaleLogger.log_event(
                            kwargs=kwargs,
                            response_obj=result,
                            start_time=start_time,
                            end_time=end_time,
                            print_verbose=print_verbose,
                        )
                    if callback == "athina" and athinaLogger is not None:
                        deep_copy = {}
                        for k, v in self.model_call_details.items():
                            deep_copy[k] = v
                        athinaLogger.log_event(
                            kwargs=deep_copy,
                            response_obj=result,
                            start_time=start_time,
                            end_time=end_time,
                            print_verbose=print_verbose,
                        )
                    if callback == "traceloop":
                        deep_copy = {}
                        for k, v in self.model_call_details.items():
                            if k != "original_response":
                                deep_copy[k] = v
                        traceloopLogger.log_event(
                            kwargs=deep_copy,
                            response_obj=result,
                            start_time=start_time,
                            end_time=end_time,
                            user_id=kwargs.get("user", None),
                            print_verbose=print_verbose,
                        )
                    if callback == "s3":
                        global s3Logger
                        if s3Logger is None:
                            s3Logger = S3Logger()
                        if self.stream:
                            if "complete_streaming_response" in self.model_call_details:
                                print_verbose(
                                    "S3Logger Logger: Got Stream Event - Completed Stream Response"
                                )
                                s3Logger.log_event(
                                    kwargs=self.model_call_details,
                                    response_obj=self.model_call_details[
                                        "complete_streaming_response"
                                    ],
                                    start_time=start_time,
                                    end_time=end_time,
                                    print_verbose=print_verbose,
                                )
                            else:
                                print_verbose(
                                    "S3Logger Logger: Got Stream Event - No complete stream response as yet"
                                )
                        else:
                            s3Logger.log_event(
                                kwargs=self.model_call_details,
                                response_obj=result,
                                start_time=start_time,
                                end_time=end_time,
                                print_verbose=print_verbose,
                            )

                    if (
                        callback == "openmeter"
                        and self.model_call_details.get("litellm_params", {}).get(
                            "acompletion", False
                        )
                        is not True
                        and self.model_call_details.get("litellm_params", {}).get(
                            "aembedding", False
                        )
                        is not True
                        and self.model_call_details.get("litellm_params", {}).get(
                            "aimage_generation", False
                        )
                        is not True
                        and self.model_call_details.get("litellm_params", {}).get(
                            "atranscription", False
                        )
                        is not True
                    ):
                        global openMeterLogger
                        if openMeterLogger is None:
                            print_verbose("Instantiates openmeter client")
                            openMeterLogger = OpenMeterLogger()
                        if self.stream and complete_streaming_response is None:
                            openMeterLogger.log_stream_event(
                                kwargs=self.model_call_details,
                                response_obj=result,
                                start_time=start_time,
                                end_time=end_time,
                            )
                        else:
                            if self.stream and complete_streaming_response:
                                self.model_call_details["complete_response"] = (
                                    self.model_call_details.get(
                                        "complete_streaming_response", {}
                                    )
                                )
                                result = self.model_call_details["complete_response"]
                            openMeterLogger.log_success_event(
                                kwargs=self.model_call_details,
                                response_obj=result,
                                start_time=start_time,
                                end_time=end_time,
                            )

                    if (
                        isinstance(callback, CustomLogger)
                        and self.model_call_details.get("litellm_params", {}).get(
                            "acompletion", False
                        )
                        is not True
                        and self.model_call_details.get("litellm_params", {}).get(
                            "aembedding", False
                        )
                        is not True
                        and self.model_call_details.get("litellm_params", {}).get(
                            "aimage_generation", False
                        )
                        is not True
                        and self.model_call_details.get("litellm_params", {}).get(
                            "atranscription", False
                        )
                        is not True
                        and self.call_type
                        != CallTypes.pass_through.value  # pass-through endpoints call async_log_success_event
                    ):  # custom logger class
                        if self.stream and complete_streaming_response is None:
                            callback.log_stream_event(
                                kwargs=self.model_call_details,
                                response_obj=result,
                                start_time=start_time,
                                end_time=end_time,
                            )
                        else:
                            if self.stream and complete_streaming_response:
                                self.model_call_details["complete_response"] = (
                                    self.model_call_details.get(
                                        "complete_streaming_response", {}
                                    )
                                )
                                result = self.model_call_details["complete_response"]

                            callback.log_success_event(
                                kwargs=self.model_call_details,
                                response_obj=result,
                                start_time=start_time,
                                end_time=end_time,
                            )
                    if (
                        callable(callback) is True
                        and self.model_call_details.get("litellm_params", {}).get(
                            "acompletion", False
                        )
                        is not True
                        and self.model_call_details.get("litellm_params", {}).get(
                            "aembedding", False
                        )
                        is not True
                        and self.model_call_details.get("litellm_params", {}).get(
                            "aimage_generation", False
                        )
                        is not True
                        and self.model_call_details.get("litellm_params", {}).get(
                            "atranscription", False
                        )
                        is not True
                        and customLogger is not None
                    ):  # custom logger functions
                        print_verbose(
                            "success callbacks: Running Custom Callback Function - {}".format(
                                callback
                            )
                        )

                        customLogger.log_event(
                            kwargs=self.model_call_details,
                            response_obj=result,
                            start_time=start_time,
                            end_time=end_time,
                            print_verbose=print_verbose,
                            callback_func=callback,
                        )

                except Exception as e:
                    print_verbose(
                        f"LiteLLM.LoggingError: [Non-Blocking] Exception occurred while success logging with integrations {traceback.format_exc()}"
                    )
                    print_verbose(
                        f"LiteLLM.Logging: is sentry capture exception initialized {capture_exception}"
                    )
                    if capture_exception:  # log this error to sentry for debugging
                        capture_exception(e)
        except Exception as e:
            verbose_logger.exception(
                "LiteLLM.LoggingError: [Non-Blocking] Exception occurred while success logging {}".format(
                    str(e)
                ),
            )

    async def async_success_handler(  # noqa: PLR0915
        self, result=None, start_time=None, end_time=None, cache_hit=None, **kwargs
    ):
        """
        Implementing async callbacks, to handle asyncio event loop issues when custom integrations need to use async functions.
        """
        print_verbose(
            "Logging Details LiteLLM-Async Success Call, cache_hit={}".format(cache_hit)
        )

        ## CALCULATE COST FOR BATCH JOBS
        if self.call_type == CallTypes.aretrieve_batch.value and isinstance(
            result, LiteLLMBatch
        ):

            response_cost, batch_usage = await _handle_completed_batch(
                batch=result, custom_llm_provider=self.custom_llm_provider
            )

            result._hidden_params["response_cost"] = response_cost
            result.usage = batch_usage

        start_time, end_time, result = self._success_handler_helper_fn(
            start_time=start_time,
            end_time=end_time,
            result=result,
            cache_hit=cache_hit,
            standard_logging_object=kwargs.get("standard_logging_object", None),
        )

        ## BUILD COMPLETE STREAMED RESPONSE
        if "async_complete_streaming_response" in self.model_call_details:
            return  # break out of this.
        complete_streaming_response: Optional[
            Union[ModelResponse, TextCompletionResponse]
        ] = self._get_assembled_streaming_response(
            result=result,
            start_time=start_time,
            end_time=end_time,
            is_async=True,
            streaming_chunks=self.streaming_chunks,
        )

        if complete_streaming_response is not None:
            print_verbose("Async success callbacks: Got a complete streaming response")

            self.model_call_details["async_complete_streaming_response"] = (
                complete_streaming_response
            )
            try:
                if self.model_call_details.get("cache_hit", False) is True:
                    self.model_call_details["response_cost"] = 0.0
                else:
                    # check if base_model set on azure
                    _get_base_model_from_metadata(
                        model_call_details=self.model_call_details
                    )
                    # base_model defaults to None if not set on model_info
                    self.model_call_details["response_cost"] = (
                        self._response_cost_calculator(
                            result=complete_streaming_response
                        )
                    )

                verbose_logger.debug(
                    f"Model={self.model}; cost={self.model_call_details['response_cost']}"
                )
            except litellm.NotFoundError:
                verbose_logger.warning(
                    f"Model={self.model} not found in completion cost map. Setting 'response_cost' to None"
                )
                self.model_call_details["response_cost"] = None

            ## STANDARDIZED LOGGING PAYLOAD
            self.model_call_details["standard_logging_object"] = (
                get_standard_logging_object_payload(
                    kwargs=self.model_call_details,
                    init_response_obj=complete_streaming_response,
                    start_time=start_time,
                    end_time=end_time,
                    logging_obj=self,
                    status="success",
                )
            )
        callbacks = self.get_combined_callback_list(
            dynamic_success_callbacks=self.dynamic_async_success_callbacks,
            global_callbacks=litellm._async_success_callback,
        )

        result = redact_message_input_output_from_logging(
            model_call_details=(
                self.model_call_details if hasattr(self, "model_call_details") else {}
            ),
            result=result,
        )

        ## LOGGING HOOK ##

        for callback in callbacks:
            if isinstance(callback, CustomGuardrail):
                from litellm.types.guardrails import GuardrailEventHooks

                if (
                    callback.should_run_guardrail(
                        data=self.model_call_details,
                        event_type=GuardrailEventHooks.logging_only,
                    )
                    is not True
                ):
                    continue

                self.model_call_details, result = await callback.async_logging_hook(
                    kwargs=self.model_call_details,
                    result=result,
                    call_type=self.call_type,
                )
            elif isinstance(callback, CustomLogger):
                result = redact_message_input_output_from_custom_logger(
                    result=result, litellm_logging_obj=self, custom_logger=callback
                )
                self.model_call_details, result = await callback.async_logging_hook(
                    kwargs=self.model_call_details,
                    result=result,
                    call_type=self.call_type,
                )

        for callback in callbacks:
            # check if callback can run for this request
            litellm_params = self.model_call_details.get("litellm_params", {})
            should_run = self.should_run_callback(
                callback=callback,
                litellm_params=litellm_params,
                event_hook="async_success_handler",
            )
            if not should_run:
                continue
            try:
                if callback == "openmeter" and openMeterLogger is not None:
                    if self.stream is True:
                        if (
                            "async_complete_streaming_response"
                            in self.model_call_details
                        ):
                            await openMeterLogger.async_log_success_event(
                                kwargs=self.model_call_details,
                                response_obj=self.model_call_details[
                                    "async_complete_streaming_response"
                                ],
                                start_time=start_time,
                                end_time=end_time,
                            )
                        else:
                            await openMeterLogger.async_log_stream_event(  # [TODO]: move this to being an async log stream event function
                                kwargs=self.model_call_details,
                                response_obj=result,
                                start_time=start_time,
                                end_time=end_time,
                            )
                    else:
                        await openMeterLogger.async_log_success_event(
                            kwargs=self.model_call_details,
                            response_obj=result,
                            start_time=start_time,
                            end_time=end_time,
                        )
                if isinstance(callback, CustomLogger):  # custom logger class
                    if self.stream is True:
                        if (
                            "async_complete_streaming_response"
                            in self.model_call_details
                        ):
                            await callback.async_log_success_event(
                                kwargs=self.model_call_details,
                                response_obj=self.model_call_details[
                                    "async_complete_streaming_response"
                                ],
                                start_time=start_time,
                                end_time=end_time,
                            )
                        else:
                            await callback.async_log_stream_event(  # [TODO]: move this to being an async log stream event function
                                kwargs=self.model_call_details,
                                response_obj=result,
                                start_time=start_time,
                                end_time=end_time,
                            )
                    else:
                        await callback.async_log_success_event(
                            kwargs=self.model_call_details,
                            response_obj=result,
                            start_time=start_time,
                            end_time=end_time,
                        )
                if callable(callback):  # custom logger functions
                    global customLogger
                    if customLogger is None:
                        customLogger = CustomLogger()
                    if self.stream:
                        if (
                            "async_complete_streaming_response"
                            in self.model_call_details
                        ):
                            await customLogger.async_log_event(
                                kwargs=self.model_call_details,
                                response_obj=self.model_call_details[
                                    "async_complete_streaming_response"
                                ],
                                start_time=start_time,
                                end_time=end_time,
                                print_verbose=print_verbose,
                                callback_func=callback,
                            )
                    else:
                        await customLogger.async_log_event(
                            kwargs=self.model_call_details,
                            response_obj=result,
                            start_time=start_time,
                            end_time=end_time,
                            print_verbose=print_verbose,
                            callback_func=callback,
                        )
                if callback == "dynamodb":
                    global dynamoLogger
                    if dynamoLogger is None:
                        dynamoLogger = DyanmoDBLogger()
                    if self.stream:
                        if (
                            "async_complete_streaming_response"
                            in self.model_call_details
                        ):
                            print_verbose(
                                "DynamoDB Logger: Got Stream Event - Completed Stream Response"
                            )
                            await dynamoLogger._async_log_event(
                                kwargs=self.model_call_details,
                                response_obj=self.model_call_details[
                                    "async_complete_streaming_response"
                                ],
                                start_time=start_time,
                                end_time=end_time,
                                print_verbose=print_verbose,
                            )
                        else:
                            print_verbose(
                                "DynamoDB Logger: Got Stream Event - No complete stream response as yet"
                            )
                    else:
                        await dynamoLogger._async_log_event(
                            kwargs=self.model_call_details,
                            response_obj=result,
                            start_time=start_time,
                            end_time=end_time,
                            print_verbose=print_verbose,
                        )
            except Exception:
                verbose_logger.error(
                    f"LiteLLM.LoggingError: [Non-Blocking] Exception occurred while success logging {traceback.format_exc()}"
                )
                pass

    def _failure_handler_helper_fn(
        self, exception, traceback_exception, start_time=None, end_time=None
    ):
        if start_time is None:
            start_time = self.start_time
        if end_time is None:
            end_time = datetime.datetime.now()

        # on some exceptions, model_call_details is not always initialized, this ensures that we still log those exceptions
        if not hasattr(self, "model_call_details"):
            self.model_call_details = {}

        self.model_call_details["log_event_type"] = "failed_api_call"
        self.model_call_details["exception"] = exception
        self.model_call_details["traceback_exception"] = traceback_exception
        self.model_call_details["end_time"] = end_time
        self.model_call_details.setdefault("original_response", None)
        self.model_call_details["response_cost"] = 0

        if hasattr(exception, "headers") and isinstance(exception.headers, dict):
            self.model_call_details.setdefault("litellm_params", {})
            metadata = (
                self.model_call_details["litellm_params"].get("metadata", {}) or {}
            )
            metadata.update(exception.headers)

        ## STANDARDIZED LOGGING PAYLOAD

        self.model_call_details["standard_logging_object"] = (
            get_standard_logging_object_payload(
                kwargs=self.model_call_details,
                init_response_obj={},
                start_time=start_time,
                end_time=end_time,
                logging_obj=self,
                status="failure",
                error_str=str(exception),
                original_exception=exception,
            )
        )
        return start_time, end_time

    async def special_failure_handlers(self, exception: Exception):
        """
        Custom events, emitted for specific failures.

        Currently just for router model group rate limit error
        """
        from litellm.types.router import RouterErrors

        litellm_params: dict = self.model_call_details.get("litellm_params") or {}
        metadata = litellm_params.get("metadata") or {}

        ## BASE CASE ## check if rate limit error for model group size 1
        is_base_case = False
        if metadata.get("model_group_size") is not None:
            model_group_size = metadata.get("model_group_size")
            if isinstance(model_group_size, int) and model_group_size == 1:
                is_base_case = True
        ## check if special error ##
        if (
            RouterErrors.no_deployments_available.value not in str(exception)
            and is_base_case is False
        ):
            return

        ## get original model group ##

        model_group = metadata.get("model_group") or None
        for callback in litellm._async_failure_callback:
            if isinstance(callback, CustomLogger):  # custom logger class
                await callback.log_model_group_rate_limit_error(
                    exception=exception,
                    original_model_group=model_group,
                    kwargs=self.model_call_details,
                )  # type: ignore

    def failure_handler(  # noqa: PLR0915
        self, exception, traceback_exception, start_time=None, end_time=None
    ):
        verbose_logger.debug(
            f"Logging Details LiteLLM-Failure Call: {litellm.failure_callback}"
        )
        try:
            start_time, end_time = self._failure_handler_helper_fn(
                exception=exception,
                traceback_exception=traceback_exception,
                start_time=start_time,
                end_time=end_time,
            )
            callbacks = self.get_combined_callback_list(
                dynamic_success_callbacks=self.dynamic_failure_callbacks,
                global_callbacks=litellm.failure_callback,
            )

            result = None  # result sent to all loggers, init this to None incase it's not created

            result = redact_message_input_output_from_logging(
                model_call_details=(
                    self.model_call_details
                    if hasattr(self, "model_call_details")
                    else {}
                ),
                result=result,
            )
            for callback in callbacks:
                try:
                    if callback == "lunary" and lunaryLogger is not None:
                        print_verbose("reaches lunary for logging error!")

                        model = self.model

                        input = self.model_call_details["input"]

                        _type = (
                            "embed"
                            if self.call_type == CallTypes.embedding.value
                            else "llm"
                        )

                        lunaryLogger.log_event(
                            kwargs=self.model_call_details,
                            type=_type,
                            event="error",
                            user_id=self.model_call_details.get("user", "default"),
                            model=model,
                            input=input,
                            error=traceback_exception,
                            run_id=self.litellm_call_id,
                            start_time=start_time,
                            end_time=end_time,
                            print_verbose=print_verbose,
                        )
                    if callback == "sentry":
                        print_verbose("sending exception to sentry")
                        if capture_exception:
                            capture_exception(exception)
                        else:
                            print_verbose(
                                f"capture exception not initialized: {capture_exception}"
                            )
                    elif callback == "supabase" and supabaseClient is not None:
                        print_verbose("reaches supabase for logging!")
                        print_verbose(f"supabaseClient: {supabaseClient}")
                        supabaseClient.log_event(
                            model=self.model if hasattr(self, "model") else "",
                            messages=self.messages,
                            end_user=self.model_call_details.get("user", "default"),
                            response_obj=result,
                            start_time=start_time,
                            end_time=end_time,
                            litellm_call_id=self.model_call_details["litellm_call_id"],
                            print_verbose=print_verbose,
                        )
                    if (
                        callable(callback) and customLogger is not None
                    ):  # custom logger functions
                        customLogger.log_event(
                            kwargs=self.model_call_details,
                            response_obj=result,
                            start_time=start_time,
                            end_time=end_time,
                            print_verbose=print_verbose,
                            callback_func=callback,
                        )
                    if (
                        isinstance(callback, CustomLogger)
                        and self.model_call_details.get("litellm_params", {}).get(
                            "acompletion", False
                        )
                        is not True
                        and self.model_call_details.get("litellm_params", {}).get(
                            "aembedding", False
                        )
                        is not True
                    ):  # custom logger class

                        callback.log_failure_event(
                            start_time=start_time,
                            end_time=end_time,
                            response_obj=result,
                            kwargs=self.model_call_details,
                        )
                    if callback == "langfuse":
                        global langFuseLogger
                        verbose_logger.debug("reaches langfuse for logging failure")
                        kwargs = {}
                        for k, v in self.model_call_details.items():
                            if (
                                k != "original_response"
                            ):  # copy.deepcopy raises errors as this could be a coroutine
                                kwargs[k] = v
                        # this only logs streaming once, complete_streaming_response exists i.e when stream ends
                        langfuse_logger_to_use = LangFuseHandler.get_langfuse_logger_for_request(
                            globalLangfuseLogger=langFuseLogger,
                            standard_callback_dynamic_params=self.standard_callback_dynamic_params,
                            in_memory_dynamic_logger_cache=in_memory_dynamic_logger_cache,
                        )
                        _response = langfuse_logger_to_use.log_event_on_langfuse(
                            start_time=start_time,
                            end_time=end_time,
                            response_obj=None,
                            user_id=kwargs.get("user", None),
                            status_message=str(exception),
                            level="ERROR",
                            kwargs=self.model_call_details,
                        )
                        if _response is not None and isinstance(_response, dict):
                            _trace_id = _response.get("trace_id", None)
                            if _trace_id is not None:
                                in_memory_trace_id_cache.set_cache(
                                    litellm_call_id=self.litellm_call_id,
                                    service_name="langfuse",
                                    trace_id=_trace_id,
                                )
                    if callback == "traceloop":
                        traceloopLogger.log_event(
                            start_time=start_time,
                            end_time=end_time,
                            response_obj=None,
                            user_id=self.model_call_details.get("user", None),
                            print_verbose=print_verbose,
                            status_message=str(exception),
                            level="ERROR",
                            kwargs=self.model_call_details,
                        )
                    if callback == "logfire" and logfireLogger is not None:
                        verbose_logger.debug("reaches logfire for failure logging!")
                        kwargs = {}
                        for k, v in self.model_call_details.items():
                            if (
                                k != "original_response"
                            ):  # copy.deepcopy raises errors as this could be a coroutine
                                kwargs[k] = v
                        kwargs["exception"] = exception

                        logfireLogger.log_event(
                            kwargs=kwargs,
                            response_obj=result,
                            start_time=start_time,
                            end_time=end_time,
                            level=LogfireLevel.ERROR.value,  # type: ignore
                            print_verbose=print_verbose,
                        )

                except Exception as e:
                    print_verbose(
                        f"LiteLLM.LoggingError: [Non-Blocking] Exception occurred while failure logging with integrations {str(e)}"
                    )
                    print_verbose(
                        f"LiteLLM.Logging: is sentry capture exception initialized {capture_exception}"
                    )
                    if capture_exception:  # log this error to sentry for debugging
                        capture_exception(e)
        except Exception as e:
            verbose_logger.exception(
                "LiteLLM.LoggingError: [Non-Blocking] Exception occurred while failure logging {}".format(
                    str(e)
                )
            )

    async def async_failure_handler(
        self, exception, traceback_exception, start_time=None, end_time=None
    ):
        """
        Implementing async callbacks, to handle asyncio event loop issues when custom integrations need to use async functions.
        """
        await self.special_failure_handlers(exception=exception)
        start_time, end_time = self._failure_handler_helper_fn(
            exception=exception,
            traceback_exception=traceback_exception,
            start_time=start_time,
            end_time=end_time,
        )

        callbacks = self.get_combined_callback_list(
            dynamic_success_callbacks=self.dynamic_async_failure_callbacks,
            global_callbacks=litellm._async_failure_callback,
        )

        result = None  # result sent to all loggers, init this to None incase it's not created

        for callback in callbacks:
            try:
                if isinstance(callback, CustomLogger):  # custom logger class
                    await callback.async_log_failure_event(
                        kwargs=self.model_call_details,
                        response_obj=result,
                        start_time=start_time,
                        end_time=end_time,
                    )  # type: ignore
                if (
                    callable(callback) and customLogger is not None
                ):  # custom logger functions
                    await customLogger.async_log_event(
                        kwargs=self.model_call_details,
                        response_obj=result,
                        start_time=start_time,
                        end_time=end_time,
                        print_verbose=print_verbose,
                        callback_func=callback,
                    )
            except Exception as e:
                verbose_logger.exception(
                    "LiteLLM.LoggingError: [Non-Blocking] Exception occurred while failure \
                        logging {}\nCallback={}".format(
                        str(e), callback
                    )
                )

    def _get_trace_id(self, service_name: Literal["langfuse"]) -> Optional[str]:
        """
        For the given service (e.g. langfuse), return the trace_id actually logged.

        Used for constructing the url in slack alerting.

        Returns:
            - str: The logged trace id
            - None: If trace id not yet emitted.
        """
        trace_id: Optional[str] = None
        if service_name == "langfuse":
            trace_id = in_memory_trace_id_cache.get_cache(
                litellm_call_id=self.litellm_call_id, service_name=service_name
            )

        return trace_id

    def _get_callback_object(self, service_name: Literal["langfuse"]) -> Optional[Any]:
        """
        Return dynamic callback object.

        Meant to solve issue when doing key-based/team-based logging
        """
        global langFuseLogger

        if service_name == "langfuse":
            if langFuseLogger is None or (
                (
                    self.standard_callback_dynamic_params.get("langfuse_public_key")
                    is not None
                    and self.standard_callback_dynamic_params.get("langfuse_public_key")
                    != langFuseLogger.public_key
                )
                or (
                    self.standard_callback_dynamic_params.get("langfuse_public_key")
                    is not None
                    and self.standard_callback_dynamic_params.get("langfuse_public_key")
                    != langFuseLogger.public_key
                )
                or (
                    self.standard_callback_dynamic_params.get("langfuse_host")
                    is not None
                    and self.standard_callback_dynamic_params.get("langfuse_host")
                    != langFuseLogger.langfuse_host
                )
            ):
                return LangFuseLogger(
                    langfuse_public_key=self.standard_callback_dynamic_params.get(
                        "langfuse_public_key"
                    ),
                    langfuse_secret=self.standard_callback_dynamic_params.get(
                        "langfuse_secret"
                    ),
                    langfuse_host=self.standard_callback_dynamic_params.get(
                        "langfuse_host"
                    ),
                )
            return langFuseLogger

        return None

    def handle_sync_success_callbacks_for_async_calls(
        self,
        result: Any,
        start_time: datetime.datetime,
        end_time: datetime.datetime,
    ) -> None:
        """
        Handles calling success callbacks for Async calls.

        Why: Some callbacks - `langfuse`, `s3` are sync callbacks. We need to call them in the executor.
        """
        if self._should_run_sync_callbacks_for_async_calls() is False:
            return

        executor.submit(
            self.success_handler,
            result,
            start_time,
            end_time,
        )

    def _should_run_sync_callbacks_for_async_calls(self) -> bool:
        """
        Returns:
            - bool: True if sync callbacks should be run for async calls. eg. `langfuse`, `s3`
        """
        _combined_sync_callbacks = self.get_combined_callback_list(
            dynamic_success_callbacks=self.dynamic_success_callbacks,
            global_callbacks=litellm.success_callback,
        )
        _filtered_success_callbacks = self._remove_internal_custom_logger_callbacks(
            _combined_sync_callbacks
        )
        _filtered_success_callbacks = self._remove_internal_litellm_callbacks(
            _filtered_success_callbacks
        )
        return len(_filtered_success_callbacks) > 0

    def get_combined_callback_list(
        self, dynamic_success_callbacks: Optional[List], global_callbacks: List
    ) -> List:
        if dynamic_success_callbacks is None:
            return global_callbacks
        return list(set(dynamic_success_callbacks + global_callbacks))

    def _remove_internal_litellm_callbacks(self, callbacks: List) -> List:
        """
        Creates a filtered list of callbacks, excluding internal LiteLLM callbacks.

        Args:
            callbacks: List of callback functions/strings to filter

        Returns:
            List of filtered callbacks with internal ones removed
        """
        filtered = [
            cb for cb in callbacks if not self._is_internal_litellm_proxy_callback(cb)
        ]

        verbose_logger.debug(f"Filtered callbacks: {filtered}")
        return filtered

    def _get_callback_name(self, cb) -> str:
        """
        Helper to get the name of a callback function

        Args:
            cb: The callback function/string to get the name of

        Returns:
            The name of the callback
        """
        if hasattr(cb, "__name__"):
            return cb.__name__
        if hasattr(cb, "__func__"):
            return cb.__func__.__name__
        return str(cb)

    def _is_internal_litellm_proxy_callback(self, cb) -> bool:
        """Helper to check if a callback is internal"""
        INTERNAL_PREFIXES = [
            "_PROXY",
            "_service_logger.ServiceLogging",
            "sync_deployment_callback_on_success",
        ]
        if isinstance(cb, str):
            return False

        if not callable(cb):
            return True

        cb_name = self._get_callback_name(cb)
        return any(prefix in cb_name for prefix in INTERNAL_PREFIXES)

    def _remove_internal_custom_logger_callbacks(self, callbacks: List) -> List:
        """
        Removes internal custom logger callbacks from the list.
        """
        _new_callbacks = []
        for _c in callbacks:
            if isinstance(_c, CustomLogger):
                continue
            elif (
                isinstance(_c, str)
                and _c in litellm._known_custom_logger_compatible_callbacks
            ):
                continue
            _new_callbacks.append(_c)
        return _new_callbacks

    def _get_assembled_streaming_response(
        self,
        result: Union[ModelResponse, TextCompletionResponse, ModelResponseStream, Any],
        start_time: datetime.datetime,
        end_time: datetime.datetime,
        is_async: bool,
        streaming_chunks: List[Any],
    ) -> Optional[Union[ModelResponse, TextCompletionResponse]]:
        if isinstance(result, ModelResponse):
            return result
        elif isinstance(result, TextCompletionResponse):
            return result
        elif isinstance(result, ModelResponseStream):
            complete_streaming_response: Optional[
                Union[ModelResponse, TextCompletionResponse]
            ] = _assemble_complete_response_from_streaming_chunks(
                result=result,
                start_time=start_time,
                end_time=end_time,
                request_kwargs=self.model_call_details,
                streaming_chunks=streaming_chunks,
                is_async=is_async,
            )
            return complete_streaming_response
        return None

<<<<<<< HEAD
    async def async_websocket_success_handler(self, realtime_cost_tracking: Any):
        """
        Asynchronous success handling of every message received for OpenAI realtime models
        Updates records in db.

        This method triggered everytime websocket receives message,
        not when connection closes
        """

        await realtime_cost_tracking.update_database()

    def websocket_success_handler(self, realtime_cost_tracking: Any):
        """
        Synchronous success handling of every message received for OpenAI realtime models
        Updates records in langfuse.

        This method triggered everytime websocket receives message,
        not when connection closes
        """

        global langFuseLogger
        realtime_cost_tracking.update_langfuse(
            langFuseLogger=langFuseLogger,
            in_memory_trace_id_cache=in_memory_trace_id_cache,
            in_memory_dynamic_logger_cache=in_memory_dynamic_logger_cache,
            logging_obj=self,
        )
=======
    def _handle_anthropic_messages_response_logging(self, result: Any) -> ModelResponse:
        """
        Handles logging for Anthropic messages responses.

        Args:
            result: The response object from the model call

        Returns:
            The the response object from the model call

        - For Non-streaming responses, we need to transform the response to a ModelResponse object.
        - For streaming responses, anthropic_messages handler calls success_handler with a assembled ModelResponse.
        """
        if self.stream and isinstance(result, ModelResponse):
            return result

        result = litellm.AnthropicConfig().transform_response(
            raw_response=self.model_call_details["httpx_response"],
            model_response=litellm.ModelResponse(),
            model=self.model,
            messages=[],
            logging_obj=self,
            optional_params={},
            api_key="",
            request_data={},
            encoding=litellm.encoding,
            json_mode=False,
            litellm_params={},
        )
        return result
>>>>>>> cca71b41


def set_callbacks(callback_list, function_id=None):  # noqa: PLR0915
    """
    Globally sets the callback client
    """
    global sentry_sdk_instance, capture_exception, add_breadcrumb, posthog, slack_app, alerts_channel, traceloopLogger, athinaLogger, heliconeLogger, supabaseClient, lunaryLogger, promptLayerLogger, langFuseLogger, customLogger, weightsBiasesLogger, logfireLogger, dynamoLogger, s3Logger, dataDogLogger, prometheusLogger, greenscaleLogger, openMeterLogger

    try:
        for callback in callback_list:
            if callback == "sentry":
                try:
                    import sentry_sdk
                except ImportError:
                    print_verbose("Package 'sentry_sdk' is missing. Installing it...")
                    subprocess.check_call(
                        [sys.executable, "-m", "pip", "install", "sentry_sdk"]
                    )
                    import sentry_sdk
                sentry_sdk_instance = sentry_sdk
                sentry_trace_rate = (
                    os.environ.get("SENTRY_API_TRACE_RATE")
                    if "SENTRY_API_TRACE_RATE" in os.environ
                    else "1.0"
                )
                sentry_sdk_instance.init(
                    dsn=os.environ.get("SENTRY_DSN"),
                    traces_sample_rate=float(sentry_trace_rate),  # type: ignore
                )
                capture_exception = sentry_sdk_instance.capture_exception
                add_breadcrumb = sentry_sdk_instance.add_breadcrumb
            elif callback == "posthog":
                try:
                    from posthog import Posthog
                except ImportError:
                    print_verbose("Package 'posthog' is missing. Installing it...")
                    subprocess.check_call(
                        [sys.executable, "-m", "pip", "install", "posthog"]
                    )
                    from posthog import Posthog
                posthog = Posthog(
                    project_api_key=os.environ.get("POSTHOG_API_KEY"),
                    host=os.environ.get("POSTHOG_API_URL"),
                )
            elif callback == "slack":
                try:
                    from slack_bolt import App
                except ImportError:
                    print_verbose("Package 'slack_bolt' is missing. Installing it...")
                    subprocess.check_call(
                        [sys.executable, "-m", "pip", "install", "slack_bolt"]
                    )
                    from slack_bolt import App
                slack_app = App(
                    token=os.environ.get("SLACK_API_TOKEN"),
                    signing_secret=os.environ.get("SLACK_API_SECRET"),
                )
                alerts_channel = os.environ["SLACK_API_CHANNEL"]
                print_verbose(f"Initialized Slack App: {slack_app}")
            elif callback == "traceloop":
                traceloopLogger = TraceloopLogger()
            elif callback == "athina":
                athinaLogger = AthinaLogger()
                print_verbose("Initialized Athina Logger")
            elif callback == "helicone":
                heliconeLogger = HeliconeLogger()
            elif callback == "lunary":
                lunaryLogger = LunaryLogger()
            elif callback == "promptlayer":
                promptLayerLogger = PromptLayerLogger()
            elif callback == "langfuse":
                langFuseLogger = LangFuseLogger(
                    langfuse_public_key=None, langfuse_secret=None, langfuse_host=None
                )
            elif callback == "openmeter":
                openMeterLogger = OpenMeterLogger()
            elif callback == "datadog":
                dataDogLogger = DataDogLogger()
            elif callback == "dynamodb":
                dynamoLogger = DyanmoDBLogger()
            elif callback == "s3":
                s3Logger = S3Logger()
            elif callback == "wandb":
                weightsBiasesLogger = WeightsBiasesLogger()
            elif callback == "logfire":
                logfireLogger = LogfireLogger()
            elif callback == "supabase":
                print_verbose("instantiating supabase")
                supabaseClient = Supabase()
            elif callback == "greenscale":
                greenscaleLogger = GreenscaleLogger()
                print_verbose("Initialized Greenscale Logger")
            elif callable(callback):
                customLogger = CustomLogger()
    except Exception as e:
        raise e


def _init_custom_logger_compatible_class(  # noqa: PLR0915
    logging_integration: _custom_logger_compatible_callbacks_literal,
    internal_usage_cache: Optional[DualCache],
    llm_router: Optional[
        Any
    ],  # expect litellm.Router, but typing errors due to circular import
    custom_logger_init_args: Optional[dict] = {},
) -> Optional[CustomLogger]:
    """
    Initialize a custom logger compatible class
    """
    try:
        custom_logger_init_args = custom_logger_init_args or {}
        if logging_integration == "lago":
            for callback in _in_memory_loggers:
                if isinstance(callback, LagoLogger):
                    return callback  # type: ignore

            lago_logger = LagoLogger()
            _in_memory_loggers.append(lago_logger)
            return lago_logger  # type: ignore
        elif logging_integration == "openmeter":
            for callback in _in_memory_loggers:
                if isinstance(callback, OpenMeterLogger):
                    return callback  # type: ignore

            _openmeter_logger = OpenMeterLogger()
            _in_memory_loggers.append(_openmeter_logger)
            return _openmeter_logger  # type: ignore
        elif logging_integration == "braintrust":
            for callback in _in_memory_loggers:
                if isinstance(callback, BraintrustLogger):
                    return callback  # type: ignore

            braintrust_logger = BraintrustLogger()
            _in_memory_loggers.append(braintrust_logger)
            return braintrust_logger  # type: ignore
        elif logging_integration == "langsmith":
            for callback in _in_memory_loggers:
                if isinstance(callback, LangsmithLogger):
                    return callback  # type: ignore

            _langsmith_logger = LangsmithLogger()
            _in_memory_loggers.append(_langsmith_logger)
            return _langsmith_logger  # type: ignore
        elif logging_integration == "argilla":
            for callback in _in_memory_loggers:
                if isinstance(callback, ArgillaLogger):
                    return callback  # type: ignore

            _argilla_logger = ArgillaLogger()
            _in_memory_loggers.append(_argilla_logger)
            return _argilla_logger  # type: ignore
        elif logging_integration == "literalai":
            for callback in _in_memory_loggers:
                if isinstance(callback, LiteralAILogger):
                    return callback  # type: ignore

            _literalai_logger = LiteralAILogger()
            _in_memory_loggers.append(_literalai_logger)
            return _literalai_logger  # type: ignore
        elif logging_integration == "prometheus":
            for callback in _in_memory_loggers:
                if isinstance(callback, PrometheusLogger):
                    return callback  # type: ignore

            _prometheus_logger = PrometheusLogger()
            _in_memory_loggers.append(_prometheus_logger)
            return _prometheus_logger  # type: ignore
        elif logging_integration == "datadog":
            for callback in _in_memory_loggers:
                if isinstance(callback, DataDogLogger):
                    return callback  # type: ignore

            _datadog_logger = DataDogLogger()
            _in_memory_loggers.append(_datadog_logger)
            return _datadog_logger  # type: ignore
        elif logging_integration == "datadog_llm_observability":
            _datadog_llm_obs_logger = DataDogLLMObsLogger()
            _in_memory_loggers.append(_datadog_llm_obs_logger)
            return _datadog_llm_obs_logger  # type: ignore
        elif logging_integration == "gcs_bucket":
            for callback in _in_memory_loggers:
                if isinstance(callback, GCSBucketLogger):
                    return callback  # type: ignore

            _gcs_bucket_logger = GCSBucketLogger()
            _in_memory_loggers.append(_gcs_bucket_logger)
            return _gcs_bucket_logger  # type: ignore
        elif logging_integration == "azure_storage":
            for callback in _in_memory_loggers:
                if isinstance(callback, AzureBlobStorageLogger):
                    return callback  # type: ignore

            _azure_storage_logger = AzureBlobStorageLogger()
            _in_memory_loggers.append(_azure_storage_logger)
            return _azure_storage_logger  # type: ignore
        elif logging_integration == "opik":
            for callback in _in_memory_loggers:
                if isinstance(callback, OpikLogger):
                    return callback  # type: ignore

            _opik_logger = OpikLogger()
            _in_memory_loggers.append(_opik_logger)
            return _opik_logger  # type: ignore
        elif logging_integration == "arize":
            from litellm.integrations.opentelemetry import (
                OpenTelemetry,
                OpenTelemetryConfig,
            )

            arize_config = ArizeLogger.get_arize_config()
            if arize_config.endpoint is None:
                raise ValueError(
                    "No valid endpoint found for Arize, please set 'ARIZE_ENDPOINT' to your GRPC endpoint or 'ARIZE_HTTP_ENDPOINT' to your HTTP endpoint"
                )
            otel_config = OpenTelemetryConfig(
                exporter=arize_config.protocol,
                endpoint=arize_config.endpoint,
            )

            os.environ["OTEL_EXPORTER_OTLP_TRACES_HEADERS"] = (
                f"space_key={arize_config.space_key},api_key={arize_config.api_key}"
            )
            for callback in _in_memory_loggers:
                if (
                    isinstance(callback, OpenTelemetry)
                    and callback.callback_name == "arize"
                ):
                    return callback  # type: ignore
            _otel_logger = OpenTelemetry(config=otel_config, callback_name="arize")
            _in_memory_loggers.append(_otel_logger)
            return _otel_logger  # type: ignore
        elif logging_integration == "arize_phoenix":
            from litellm.integrations.opentelemetry import (
                OpenTelemetry,
                OpenTelemetryConfig,
            )

            arize_phoenix_config = ArizePhoenixLogger.get_arize_phoenix_config()
            otel_config = OpenTelemetryConfig(
                exporter=arize_phoenix_config.protocol,
                endpoint=arize_phoenix_config.endpoint,
            )

            # auth can be disabled on local deployments of arize phoenix
            if arize_phoenix_config.otlp_auth_headers is not None:
                os.environ["OTEL_EXPORTER_OTLP_TRACES_HEADERS"] = (
                    arize_phoenix_config.otlp_auth_headers
                )

            for callback in _in_memory_loggers:
                if (
                    isinstance(callback, OpenTelemetry)
                    and callback.callback_name == "arize_phoenix"
                ):
                    return callback  # type: ignore
            _otel_logger = OpenTelemetry(
                config=otel_config, callback_name="arize_phoenix"
            )
            _in_memory_loggers.append(_otel_logger)
            return _otel_logger  # type: ignore
        elif logging_integration == "otel":
            from litellm.integrations.opentelemetry import OpenTelemetry

            for callback in _in_memory_loggers:
                if isinstance(callback, OpenTelemetry):
                    return callback  # type: ignore
            otel_logger = OpenTelemetry(
                **_get_custom_logger_settings_from_proxy_server(
                    callback_name=logging_integration
                )
            )
            _in_memory_loggers.append(otel_logger)
            return otel_logger  # type: ignore

        elif logging_integration == "galileo":
            for callback in _in_memory_loggers:
                if isinstance(callback, GalileoObserve):
                    return callback  # type: ignore

            galileo_logger = GalileoObserve()
            _in_memory_loggers.append(galileo_logger)
            return galileo_logger  # type: ignore
        elif logging_integration == "logfire":
            if "LOGFIRE_TOKEN" not in os.environ:
                raise ValueError("LOGFIRE_TOKEN not found in environment variables")
            from litellm.integrations.opentelemetry import (
                OpenTelemetry,
                OpenTelemetryConfig,
            )

            otel_config = OpenTelemetryConfig(
                exporter="otlp_http",
                endpoint="https://logfire-api.pydantic.dev/v1/traces",
                headers=f"Authorization={os.getenv('LOGFIRE_TOKEN')}",
            )
            for callback in _in_memory_loggers:
                if isinstance(callback, OpenTelemetry):
                    return callback  # type: ignore
            _otel_logger = OpenTelemetry(config=otel_config)
            _in_memory_loggers.append(_otel_logger)
            return _otel_logger  # type: ignore
        elif logging_integration == "dynamic_rate_limiter":
            from litellm.proxy.hooks.dynamic_rate_limiter import (
                _PROXY_DynamicRateLimitHandler,
            )

            for callback in _in_memory_loggers:
                if isinstance(callback, _PROXY_DynamicRateLimitHandler):
                    return callback  # type: ignore

            if internal_usage_cache is None:
                raise Exception(
                    "Internal Error: Cache cannot be empty - internal_usage_cache={}".format(
                        internal_usage_cache
                    )
                )

            dynamic_rate_limiter_obj = _PROXY_DynamicRateLimitHandler(
                internal_usage_cache=internal_usage_cache
            )

            if llm_router is not None and isinstance(llm_router, litellm.Router):
                dynamic_rate_limiter_obj.update_variables(llm_router=llm_router)
            _in_memory_loggers.append(dynamic_rate_limiter_obj)
            return dynamic_rate_limiter_obj  # type: ignore
        elif logging_integration == "langtrace":
            if "LANGTRACE_API_KEY" not in os.environ:
                raise ValueError("LANGTRACE_API_KEY not found in environment variables")

            from litellm.integrations.opentelemetry import (
                OpenTelemetry,
                OpenTelemetryConfig,
            )

            otel_config = OpenTelemetryConfig(
                exporter="otlp_http",
                endpoint="https://langtrace.ai/api/trace",
            )
            os.environ["OTEL_EXPORTER_OTLP_TRACES_HEADERS"] = (
                f"api_key={os.getenv('LANGTRACE_API_KEY')}"
            )
            for callback in _in_memory_loggers:
                if (
                    isinstance(callback, OpenTelemetry)
                    and callback.callback_name == "langtrace"
                ):
                    return callback  # type: ignore
            _otel_logger = OpenTelemetry(config=otel_config, callback_name="langtrace")
            _in_memory_loggers.append(_otel_logger)
            return _otel_logger  # type: ignore

        elif logging_integration == "mlflow":
            for callback in _in_memory_loggers:
                if isinstance(callback, MlflowLogger):
                    return callback  # type: ignore

            _mlflow_logger = MlflowLogger()
            _in_memory_loggers.append(_mlflow_logger)
            return _mlflow_logger  # type: ignore
        elif logging_integration == "langfuse":
            for callback in _in_memory_loggers:
                if isinstance(callback, LangfusePromptManagement):
                    return callback

            langfuse_logger = LangfusePromptManagement()
            _in_memory_loggers.append(langfuse_logger)
            return langfuse_logger  # type: ignore
        elif logging_integration == "pagerduty":
            for callback in _in_memory_loggers:
                if isinstance(callback, PagerDutyAlerting):
                    return callback
            pagerduty_logger = PagerDutyAlerting(**custom_logger_init_args)
            _in_memory_loggers.append(pagerduty_logger)
            return pagerduty_logger  # type: ignore
        elif logging_integration == "gcs_pubsub":
            for callback in _in_memory_loggers:
                if isinstance(callback, GcsPubSubLogger):
                    return callback
            _gcs_pubsub_logger = GcsPubSubLogger()
            _in_memory_loggers.append(_gcs_pubsub_logger)
            return _gcs_pubsub_logger  # type: ignore
        elif logging_integration == "humanloop":
            for callback in _in_memory_loggers:
                if isinstance(callback, HumanloopLogger):
                    return callback

            humanloop_logger = HumanloopLogger()
            _in_memory_loggers.append(humanloop_logger)
            return humanloop_logger  # type: ignore
    except Exception as e:
        verbose_logger.exception(
            f"[Non-Blocking Error] Error initializing custom logger: {e}"
        )
        return None


def get_custom_logger_compatible_class(  # noqa: PLR0915
    logging_integration: _custom_logger_compatible_callbacks_literal,
) -> Optional[CustomLogger]:
    try:
        if logging_integration == "lago":
            for callback in _in_memory_loggers:
                if isinstance(callback, LagoLogger):
                    return callback
        elif logging_integration == "openmeter":
            for callback in _in_memory_loggers:
                if isinstance(callback, OpenMeterLogger):
                    return callback
        elif logging_integration == "braintrust":
            for callback in _in_memory_loggers:
                if isinstance(callback, BraintrustLogger):
                    return callback
        elif logging_integration == "galileo":
            for callback in _in_memory_loggers:
                if isinstance(callback, GalileoObserve):
                    return callback
        elif logging_integration == "langsmith":
            for callback in _in_memory_loggers:
                if isinstance(callback, LangsmithLogger):
                    return callback
        elif logging_integration == "argilla":
            for callback in _in_memory_loggers:
                if isinstance(callback, ArgillaLogger):
                    return callback
        elif logging_integration == "literalai":
            for callback in _in_memory_loggers:
                if isinstance(callback, LiteralAILogger):
                    return callback
        elif logging_integration == "prometheus":
            for callback in _in_memory_loggers:
                if isinstance(callback, PrometheusLogger):
                    return callback
        elif logging_integration == "datadog":
            for callback in _in_memory_loggers:
                if isinstance(callback, DataDogLogger):
                    return callback
        elif logging_integration == "datadog_llm_observability":
            for callback in _in_memory_loggers:
                if isinstance(callback, DataDogLLMObsLogger):
                    return callback
        elif logging_integration == "gcs_bucket":
            for callback in _in_memory_loggers:
                if isinstance(callback, GCSBucketLogger):
                    return callback
        elif logging_integration == "azure_storage":
            for callback in _in_memory_loggers:
                if isinstance(callback, AzureBlobStorageLogger):
                    return callback
        elif logging_integration == "opik":
            for callback in _in_memory_loggers:
                if isinstance(callback, OpikLogger):
                    return callback
        elif logging_integration == "langfuse":
            for callback in _in_memory_loggers:
                if isinstance(callback, LangfusePromptManagement):
                    return callback
        elif logging_integration == "otel":
            from litellm.integrations.opentelemetry import OpenTelemetry

            for callback in _in_memory_loggers:
                if isinstance(callback, OpenTelemetry):
                    return callback
        elif logging_integration == "arize":
            from litellm.integrations.opentelemetry import OpenTelemetry

            if "ARIZE_SPACE_KEY" not in os.environ:
                raise ValueError("ARIZE_SPACE_KEY not found in environment variables")
            if "ARIZE_API_KEY" not in os.environ:
                raise ValueError("ARIZE_API_KEY not found in environment variables")
            for callback in _in_memory_loggers:
                if (
                    isinstance(callback, OpenTelemetry)
                    and callback.callback_name == "arize"
                ):
                    return callback
        elif logging_integration == "logfire":
            if "LOGFIRE_TOKEN" not in os.environ:
                raise ValueError("LOGFIRE_TOKEN not found in environment variables")
            from litellm.integrations.opentelemetry import OpenTelemetry

            for callback in _in_memory_loggers:
                if isinstance(callback, OpenTelemetry):
                    return callback  # type: ignore

        elif logging_integration == "dynamic_rate_limiter":
            from litellm.proxy.hooks.dynamic_rate_limiter import (
                _PROXY_DynamicRateLimitHandler,
            )

            for callback in _in_memory_loggers:
                if isinstance(callback, _PROXY_DynamicRateLimitHandler):
                    return callback  # type: ignore

        elif logging_integration == "langtrace":
            from litellm.integrations.opentelemetry import OpenTelemetry

            if "LANGTRACE_API_KEY" not in os.environ:
                raise ValueError("LANGTRACE_API_KEY not found in environment variables")

            for callback in _in_memory_loggers:
                if (
                    isinstance(callback, OpenTelemetry)
                    and callback.callback_name == "langtrace"
                ):
                    return callback

        elif logging_integration == "mlflow":
            for callback in _in_memory_loggers:
                if isinstance(callback, MlflowLogger):
                    return callback
        elif logging_integration == "pagerduty":
            for callback in _in_memory_loggers:
                if isinstance(callback, PagerDutyAlerting):
                    return callback
        elif logging_integration == "gcs_pubsub":
            for callback in _in_memory_loggers:
                if isinstance(callback, GcsPubSubLogger):
                    return callback

        return None
    except Exception as e:
        verbose_logger.exception(
            f"[Non-Blocking Error] Error getting custom logger: {e}"
        )
        return None


def _get_custom_logger_settings_from_proxy_server(callback_name: str) -> Dict:
    """
    Get the settings for a custom logger from the proxy server config.yaml

    Proxy server config.yaml defines callback_settings as:

    callback_settings:
        otel:
            message_logging: False
    """
    from litellm.proxy.proxy_server import callback_settings

    if callback_settings:
        return dict(callback_settings.get(callback_name, {}))
    return {}


def use_custom_pricing_for_model(litellm_params: Optional[dict]) -> bool:
    """
    Check if the model uses custom pricing

    Returns True if any of `SPECIAL_MODEL_INFO_PARAMS` are present in `litellm_params` or `model_info`
    """
    if litellm_params is None:
        return False

    metadata: dict = litellm_params.get("metadata", {}) or {}
    model_info: dict = metadata.get("model_info", {}) or {}

    for _custom_cost_param in SPECIAL_MODEL_INFO_PARAMS:
        if litellm_params.get(_custom_cost_param, None) is not None:
            return True
        elif model_info.get(_custom_cost_param, None) is not None:
            return True

    return False


def is_valid_sha256_hash(value: str) -> bool:
    # Check if the value is a valid SHA-256 hash (64 hexadecimal characters)
    return bool(re.fullmatch(r"[a-fA-F0-9]{64}", value))


class StandardLoggingPayloadSetup:
    @staticmethod
    def cleanup_timestamps(
        start_time: Union[dt_object, float],
        end_time: Union[dt_object, float],
        completion_start_time: Union[dt_object, float],
    ) -> Tuple[float, float, float]:
        """
        Convert datetime objects to floats

        Args:
            start_time: Union[dt_object, float]
            end_time: Union[dt_object, float]
            completion_start_time: Union[dt_object, float]

        Returns:
            Tuple[float, float, float]: A tuple containing the start time, end time, and completion start time as floats.
        """

        if isinstance(start_time, datetime.datetime):
            start_time_float = start_time.timestamp()
        elif isinstance(start_time, float):
            start_time_float = start_time
        else:
            raise ValueError(
                f"start_time is required, got={start_time} of type {type(start_time)}"
            )

        if isinstance(end_time, datetime.datetime):
            end_time_float = end_time.timestamp()
        elif isinstance(end_time, float):
            end_time_float = end_time
        else:
            raise ValueError(
                f"end_time is required, got={end_time} of type {type(end_time)}"
            )

        if isinstance(completion_start_time, datetime.datetime):
            completion_start_time_float = completion_start_time.timestamp()
        elif isinstance(completion_start_time, float):
            completion_start_time_float = completion_start_time
        else:
            completion_start_time_float = end_time_float

        return start_time_float, end_time_float, completion_start_time_float

    @staticmethod
    def get_standard_logging_metadata(
        metadata: Optional[Dict[str, Any]],
        litellm_params: Optional[dict] = None,
        prompt_integration: Optional[str] = None,
        applied_guardrails: Optional[List[str]] = None,
    ) -> StandardLoggingMetadata:
        """
        Clean and filter the metadata dictionary to include only the specified keys in StandardLoggingMetadata.

        Args:
            metadata (Optional[Dict[str, Any]]): The original metadata dictionary.

        Returns:
            StandardLoggingMetadata: A StandardLoggingMetadata object containing the cleaned metadata.

        Note:
            - If the input metadata is None or not a dictionary, an empty StandardLoggingMetadata object is returned.
            - If 'user_api_key' is present in metadata and is a valid SHA256 hash, it's stored as 'user_api_key_hash'.
        """

        prompt_management_metadata: Optional[
            StandardLoggingPromptManagementMetadata
        ] = None
        if litellm_params is not None:
            prompt_id = cast(Optional[str], litellm_params.get("prompt_id", None))
            prompt_variables = cast(
                Optional[dict], litellm_params.get("prompt_variables", None)
            )

            if prompt_id is not None and prompt_integration is not None:
                prompt_management_metadata = StandardLoggingPromptManagementMetadata(
                    prompt_id=prompt_id,
                    prompt_variables=prompt_variables,
                    prompt_integration=prompt_integration,
                )

        # Initialize with default values
        clean_metadata = StandardLoggingMetadata(
            user_api_key_hash=None,
            user_api_key_alias=None,
            user_api_key_team_id=None,
            user_api_key_org_id=None,
            user_api_key_user_id=None,
            user_api_key_team_alias=None,
            user_api_key_user_email=None,
            spend_logs_metadata=None,
            requester_ip_address=None,
            requester_metadata=None,
            user_api_key_end_user_id=None,
            prompt_management_metadata=prompt_management_metadata,
            applied_guardrails=applied_guardrails,
        )
        if isinstance(metadata, dict):
            # Filter the metadata dictionary to include only the specified keys
            supported_keys = StandardLoggingMetadata.__annotations__.keys()
            for key in supported_keys:
                if key in metadata:
                    clean_metadata[key] = metadata[key]  # type: ignore

            if metadata.get("user_api_key") is not None:
                if is_valid_sha256_hash(str(metadata.get("user_api_key"))):
                    clean_metadata["user_api_key_hash"] = metadata.get(
                        "user_api_key"
                    )  # this is the hash
            _potential_requester_metadata = metadata.get(
                "metadata", None
            )  # check if user passed metadata in the sdk request - e.g. metadata for langsmith logging - https://docs.litellm.ai/docs/observability/langsmith_integration#set-langsmith-fields
            if (
                clean_metadata["requester_metadata"] is None
                and _potential_requester_metadata is not None
                and isinstance(_potential_requester_metadata, dict)
            ):
                clean_metadata["requester_metadata"] = _potential_requester_metadata
        return clean_metadata

    @staticmethod
    def get_usage_from_response_obj(response_obj: Optional[dict]) -> Usage:
        ## BASE CASE ##
        if response_obj is None:
            return Usage(
                prompt_tokens=0,
                completion_tokens=0,
                total_tokens=0,
            )

        usage = response_obj.get("usage", None) or {}
        if usage is None or (
            not isinstance(usage, dict) and not isinstance(usage, Usage)
        ):
            return Usage(
                prompt_tokens=0,
                completion_tokens=0,
                total_tokens=0,
            )
        elif isinstance(usage, Usage):
            return usage
        elif isinstance(usage, dict):
            return Usage(**usage)

        raise ValueError(f"usage is required, got={usage} of type {type(usage)}")

    @staticmethod
    def get_model_cost_information(
        base_model: Optional[str],
        custom_pricing: Optional[bool],
        custom_llm_provider: Optional[str],
        init_response_obj: Union[Any, BaseModel, dict],
    ) -> StandardLoggingModelInformation:

        model_cost_name = _select_model_name_for_cost_calc(
            model=None,
            completion_response=init_response_obj,  # type: ignore
            base_model=base_model,
            custom_pricing=custom_pricing,
        )
        if model_cost_name is None:
            model_cost_information = StandardLoggingModelInformation(
                model_map_key="", model_map_value=None
            )
        else:
            try:
                _model_cost_information = litellm.get_model_info(
                    model=model_cost_name, custom_llm_provider=custom_llm_provider
                )
                model_cost_information = StandardLoggingModelInformation(
                    model_map_key=model_cost_name,
                    model_map_value=_model_cost_information,
                )
            except Exception:
                verbose_logger.debug(  # keep in debug otherwise it will trigger on every call
                    "Model={} is not mapped in model cost map. Defaulting to None model_cost_information for standard_logging_payload".format(
                        model_cost_name
                    )
                )
                model_cost_information = StandardLoggingModelInformation(
                    model_map_key=model_cost_name, model_map_value=None
                )
        return model_cost_information

    @staticmethod
    def get_final_response_obj(
        response_obj: dict, init_response_obj: Union[Any, BaseModel, dict], kwargs: dict
    ) -> Optional[Union[dict, str, list]]:
        """
        Get final response object after redacting the message input/output from logging
        """
        if response_obj is not None:
            final_response_obj: Optional[Union[dict, str, list]] = response_obj
        elif isinstance(init_response_obj, list) or isinstance(init_response_obj, str):
            final_response_obj = init_response_obj
        else:
            final_response_obj = None

        modified_final_response_obj = redact_message_input_output_from_logging(
            model_call_details=kwargs,
            result=final_response_obj,
        )

        if modified_final_response_obj is not None and isinstance(
            modified_final_response_obj, BaseModel
        ):
            final_response_obj = modified_final_response_obj.model_dump()
        else:
            final_response_obj = modified_final_response_obj

        return final_response_obj

    @staticmethod
    def get_additional_headers(
        additiona_headers: Optional[dict],
    ) -> Optional[StandardLoggingAdditionalHeaders]:

        if additiona_headers is None:
            return None

        additional_logging_headers: StandardLoggingAdditionalHeaders = {}

        for key in StandardLoggingAdditionalHeaders.__annotations__.keys():
            _key = key.lower()
            _key = _key.replace("_", "-")
            if _key in additiona_headers:
                try:
                    additional_logging_headers[key] = int(additiona_headers[_key])  # type: ignore
                except (ValueError, TypeError):
                    verbose_logger.debug(
                        f"Could not convert {additiona_headers[_key]} to int for key {key}."
                    )
        return additional_logging_headers

    @staticmethod
    def get_hidden_params(
        hidden_params: Optional[dict],
    ) -> StandardLoggingHiddenParams:
        clean_hidden_params = StandardLoggingHiddenParams(
            model_id=None,
            cache_key=None,
            api_base=None,
            response_cost=None,
            additional_headers=None,
            litellm_overhead_time_ms=None,
        )
        if hidden_params is not None:
            for key in StandardLoggingHiddenParams.__annotations__.keys():
                if key in hidden_params:
                    if key == "additional_headers":
                        clean_hidden_params["additional_headers"] = (
                            StandardLoggingPayloadSetup.get_additional_headers(
                                hidden_params[key]
                            )
                        )
                    else:
                        clean_hidden_params[key] = hidden_params[key]  # type: ignore
        return clean_hidden_params

    @staticmethod
    def strip_trailing_slash(api_base: Optional[str]) -> Optional[str]:
        if api_base:
            return api_base.rstrip("/")
        return api_base

    @staticmethod
    def get_error_information(
        original_exception: Optional[Exception],
    ) -> StandardLoggingPayloadErrorInformation:
        error_status: str = str(getattr(original_exception, "status_code", ""))
        error_class: str = (
            str(original_exception.__class__.__name__) if original_exception else ""
        )
        _llm_provider_in_exception = getattr(original_exception, "llm_provider", "")

        # Get traceback information (first 100 lines)
        traceback_info = ""
        if original_exception:
            tb = getattr(original_exception, "__traceback__", None)
            if tb:
                import traceback

                tb_lines = traceback.format_tb(tb)
                traceback_info = "".join(tb_lines[:100])  # Limit to first 100 lines

        # Get additional error details
        error_message = str(original_exception)

        return StandardLoggingPayloadErrorInformation(
            error_code=error_status,
            error_class=error_class,
            llm_provider=_llm_provider_in_exception,
            traceback=traceback_info,
            error_message=error_message if original_exception else "",
        )

    @staticmethod
    def get_response_time(
        start_time_float: float,
        end_time_float: float,
        completion_start_time_float: float,
        stream: bool,
    ) -> float:
        """
        Get the response time for the LLM response

        Args:
            start_time_float: float - start time of the LLM call
            end_time_float: float - end time of the LLM call
            completion_start_time_float: float - time to first token of the LLM response (for streaming responses)
            stream: bool - True when a stream response is returned

        Returns:
            float: The response time for the LLM response
        """
        if stream is True:
            return completion_start_time_float - start_time_float
        else:
            return end_time_float - start_time_float


def get_standard_logging_object_payload(
    kwargs: Optional[dict],
    init_response_obj: Union[Any, BaseModel, dict],
    start_time: dt_object,
    end_time: dt_object,
    logging_obj: Logging,
    status: StandardLoggingPayloadStatus,
    error_str: Optional[str] = None,
    original_exception: Optional[Exception] = None,
) -> Optional[StandardLoggingPayload]:
    try:
        kwargs = kwargs or {}

        hidden_params: Optional[dict] = None
        if init_response_obj is None:
            response_obj = {}
        elif isinstance(init_response_obj, BaseModel):
            response_obj = init_response_obj.model_dump()
            hidden_params = getattr(init_response_obj, "_hidden_params", None)
        elif isinstance(init_response_obj, dict):
            response_obj = init_response_obj
        else:
            response_obj = {}

        if original_exception is not None and hidden_params is None:
            response_headers = _get_response_headers(original_exception)
            if response_headers is not None:
                hidden_params = dict(
                    StandardLoggingHiddenParams(
                        additional_headers=StandardLoggingPayloadSetup.get_additional_headers(
                            dict(response_headers)
                        ),
                        model_id=None,
                        cache_key=None,
                        api_base=None,
                        response_cost=None,
                        litellm_overhead_time_ms=None,
                    )
                )

        # standardize this function to be used across, s3, dynamoDB, langfuse logging
        litellm_params = kwargs.get("litellm_params", {})
        proxy_server_request = litellm_params.get("proxy_server_request") or {}

        metadata: dict = (
            litellm_params.get("litellm_metadata")
            or litellm_params.get("metadata", None)
            or {}
        )
        completion_start_time = kwargs.get("completion_start_time", end_time)
        call_type = kwargs.get("call_type")
        cache_hit = kwargs.get("cache_hit", False)
        usage = StandardLoggingPayloadSetup.get_usage_from_response_obj(
            response_obj=response_obj
        )
        id = response_obj.get("id", kwargs.get("litellm_call_id"))

        _model_id = metadata.get("model_info", {}).get("id", "")
        _model_group = metadata.get("model_group", "")

        request_tags = (
            metadata.get("tags", [])
            if isinstance(metadata.get("tags", []), list)
            else []
        )

        # cleanup timestamps
        start_time_float, end_time_float, completion_start_time_float = (
            StandardLoggingPayloadSetup.cleanup_timestamps(
                start_time=start_time,
                end_time=end_time,
                completion_start_time=completion_start_time,
            )
        )
        response_time = StandardLoggingPayloadSetup.get_response_time(
            start_time_float=start_time_float,
            end_time_float=end_time_float,
            completion_start_time_float=completion_start_time_float,
            stream=kwargs.get("stream", False),
        )
        # clean up litellm hidden params
        clean_hidden_params = StandardLoggingPayloadSetup.get_hidden_params(
            hidden_params
        )
        # clean up litellm metadata
        clean_metadata = StandardLoggingPayloadSetup.get_standard_logging_metadata(
            metadata=metadata,
            litellm_params=litellm_params,
            prompt_integration=kwargs.get("prompt_integration", None),
            applied_guardrails=kwargs.get("applied_guardrails", None),
        )

        _request_body = proxy_server_request.get("body", {})
        end_user_id = clean_metadata["user_api_key_end_user_id"] or _request_body.get(
            "user", None
        )  # maintain backwards compatibility with old request body check

        saved_cache_cost: float = 0.0
        if cache_hit is True:

            id = f"{id}_cache_hit{time.time()}"  # do not duplicate the request id
            saved_cache_cost = (
                logging_obj._response_cost_calculator(
                    result=init_response_obj, cache_hit=False  # type: ignore
                )
                or 0.0
            )

        ## Get model cost information ##
        base_model = _get_base_model_from_metadata(model_call_details=kwargs)
        custom_pricing = use_custom_pricing_for_model(litellm_params=litellm_params)

        model_cost_information = StandardLoggingPayloadSetup.get_model_cost_information(
            base_model=base_model,
            custom_pricing=custom_pricing,
            custom_llm_provider=kwargs.get("custom_llm_provider"),
            init_response_obj=init_response_obj,
        )
        response_cost: float = kwargs.get("response_cost", 0) or 0.0

        error_information = StandardLoggingPayloadSetup.get_error_information(
            original_exception=original_exception,
        )

        ## get final response object ##
        final_response_obj = StandardLoggingPayloadSetup.get_final_response_obj(
            response_obj=response_obj,
            init_response_obj=init_response_obj,
            kwargs=kwargs,
        )

        stream: Optional[bool] = None
        if (
            kwargs.get("complete_streaming_response") is not None
            or kwargs.get("async_complete_streaming_response") is not None
        ):
            stream = True

        payload: StandardLoggingPayload = StandardLoggingPayload(
            id=str(id),
            trace_id=kwargs.get("litellm_trace_id"),  # type: ignore
            call_type=call_type or "",
            cache_hit=cache_hit,
            stream=stream,
            status=status,
            custom_llm_provider=cast(Optional[str], kwargs.get("custom_llm_provider")),
            saved_cache_cost=saved_cache_cost,
            startTime=start_time_float,
            endTime=end_time_float,
            completionStartTime=completion_start_time_float,
            response_time=response_time,
            model=kwargs.get("model", "") or "",
            metadata=clean_metadata,
            cache_key=clean_hidden_params["cache_key"],
            response_cost=response_cost,
            total_tokens=usage.total_tokens,
            prompt_tokens=usage.prompt_tokens,
            completion_tokens=usage.completion_tokens,
            request_tags=request_tags,
            end_user=end_user_id or "",
            api_base=StandardLoggingPayloadSetup.strip_trailing_slash(
                litellm_params.get("api_base", "")
            )
            or "",
            model_group=_model_group,
            model_id=_model_id,
            requester_ip_address=clean_metadata.get("requester_ip_address", None),
            messages=kwargs.get("messages"),
            response=final_response_obj,
            model_parameters=ModelParamHelper.get_standard_logging_model_parameters(
                kwargs.get("optional_params", None) or {}
            ),
            hidden_params=clean_hidden_params,
            model_map_information=model_cost_information,
            error_str=error_str,
            error_information=error_information,
            response_cost_failure_debug_info=kwargs.get(
                "response_cost_failure_debug_information"
            ),
            guardrail_information=metadata.get(
                "standard_logging_guardrail_information", None
            ),
        )

        emit_standard_logging_payload(payload)
        return payload
    except Exception as e:
        verbose_logger.exception(
            "Error creating standard logging object - {}".format(str(e))
        )
        return None


def emit_standard_logging_payload(payload: StandardLoggingPayload):
    if os.getenv("LITELLM_PRINT_STANDARD_LOGGING_PAYLOAD"):
        verbose_logger.info(json.dumps(payload, indent=4))


def get_standard_logging_metadata(
    metadata: Optional[Dict[str, Any]]
) -> StandardLoggingMetadata:
    """
    Clean and filter the metadata dictionary to include only the specified keys in StandardLoggingMetadata.

    Args:
        metadata (Optional[Dict[str, Any]]): The original metadata dictionary.

    Returns:
        StandardLoggingMetadata: A StandardLoggingMetadata object containing the cleaned metadata.

    Note:
        - If the input metadata is None or not a dictionary, an empty StandardLoggingMetadata object is returned.
        - If 'user_api_key' is present in metadata and is a valid SHA256 hash, it's stored as 'user_api_key_hash'.
    """
    # Initialize with default values
    clean_metadata = StandardLoggingMetadata(
        user_api_key_hash=None,
        user_api_key_alias=None,
        user_api_key_team_id=None,
        user_api_key_org_id=None,
        user_api_key_user_id=None,
        user_api_key_user_email=None,
        user_api_key_team_alias=None,
        spend_logs_metadata=None,
        requester_ip_address=None,
        requester_metadata=None,
        user_api_key_end_user_id=None,
        prompt_management_metadata=None,
        applied_guardrails=None,
    )
    if isinstance(metadata, dict):
        # Filter the metadata dictionary to include only the specified keys
        clean_metadata = StandardLoggingMetadata(
            **{  # type: ignore
                key: metadata[key]
                for key in StandardLoggingMetadata.__annotations__.keys()
                if key in metadata
            }
        )

        if metadata.get("user_api_key") is not None:
            if is_valid_sha256_hash(str(metadata.get("user_api_key"))):
                clean_metadata["user_api_key_hash"] = metadata.get(
                    "user_api_key"
                )  # this is the hash
    return clean_metadata


def scrub_sensitive_keys_in_metadata(litellm_params: Optional[dict]):
    if litellm_params is None:
        litellm_params = {}

    metadata = litellm_params.get("metadata", {}) or {}

    ## check user_api_key_metadata for sensitive logging keys
    cleaned_user_api_key_metadata = {}
    if "user_api_key_metadata" in metadata and isinstance(
        metadata["user_api_key_metadata"], dict
    ):
        for k, v in metadata["user_api_key_metadata"].items():
            if k == "logging":  # prevent logging user logging keys
                cleaned_user_api_key_metadata[k] = (
                    "scrubbed_by_litellm_for_sensitive_keys"
                )
            else:
                cleaned_user_api_key_metadata[k] = v

        metadata["user_api_key_metadata"] = cleaned_user_api_key_metadata
        litellm_params["metadata"] = metadata

    return litellm_params


# integration helper function
def modify_integration(integration_name, integration_params):
    global supabaseClient
    if integration_name == "supabase":
        if "table_name" in integration_params:
            Supabase.supabase_table_name = integration_params["table_name"]


@lru_cache(maxsize=16)
def _get_traceback_str_for_error(error_str: str) -> str:
    """
    function wrapped with lru_cache to limit the number of times `traceback.format_exc()` is called
    """
    return traceback.format_exc()


from decimal import Decimal

# used for unit testing
from typing import Any, Dict, List, Optional, Union


def create_dummy_standard_logging_payload() -> StandardLoggingPayload:
    # First create the nested objects with proper typing
    model_info = StandardLoggingModelInformation(
        model_map_key="gpt-3.5-turbo", model_map_value=None
    )

    metadata = StandardLoggingMetadata(  # type: ignore
        user_api_key_hash=str("test_hash"),
        user_api_key_alias=str("test_alias"),
        user_api_key_team_id=str("test_team"),
        user_api_key_user_id=str("test_user"),
        user_api_key_team_alias=str("test_team_alias"),
        user_api_key_org_id=None,
        spend_logs_metadata=None,
        requester_ip_address=str("127.0.0.1"),
        requester_metadata=None,
        user_api_key_end_user_id=str("test_end_user"),
    )

    hidden_params = StandardLoggingHiddenParams(
        model_id=None,
        cache_key=None,
        api_base=None,
        response_cost=None,
        additional_headers=None,
        litellm_overhead_time_ms=None,
    )

    # Convert numeric values to appropriate types
    response_cost = Decimal("0.1")
    start_time = Decimal("1234567890.0")
    end_time = Decimal("1234567891.0")
    completion_start_time = Decimal("1234567890.5")
    saved_cache_cost = Decimal("0.0")

    # Create messages and response with proper typing
    messages: List[Dict[str, str]] = [{"role": "user", "content": "Hello, world!"}]
    response: Dict[str, List[Dict[str, Dict[str, str]]]] = {
        "choices": [{"message": {"content": "Hi there!"}}]
    }

    # Main payload initialization
    return StandardLoggingPayload(  # type: ignore
        id=str("test_id"),
        call_type=str("completion"),
        stream=bool(False),
        response_cost=response_cost,
        response_cost_failure_debug_info=None,
        status=str("success"),
        total_tokens=int(30),
        prompt_tokens=int(20),
        completion_tokens=int(10),
        startTime=start_time,
        endTime=end_time,
        completionStartTime=completion_start_time,
        model_map_information=model_info,
        model=str("gpt-3.5-turbo"),
        model_id=str("model-123"),
        model_group=str("openai-gpt"),
        custom_llm_provider=str("openai"),
        api_base=str("https://api.openai.com"),
        metadata=metadata,
        cache_hit=bool(False),
        cache_key=None,
        saved_cache_cost=saved_cache_cost,
        request_tags=[],
        end_user=None,
        requester_ip_address=str("127.0.0.1"),
        messages=messages,
        response=response,
        error_str=None,
        model_parameters={"stream": True},
        hidden_params=hidden_params,
    )<|MERGE_RESOLUTION|>--- conflicted
+++ resolved
@@ -2307,7 +2307,7 @@
             return complete_streaming_response
         return None
 
-<<<<<<< HEAD
+
     async def async_websocket_success_handler(self, realtime_cost_tracking: Any):
         """
         Asynchronous success handling of every message received for OpenAI realtime models
@@ -2335,7 +2335,7 @@
             in_memory_dynamic_logger_cache=in_memory_dynamic_logger_cache,
             logging_obj=self,
         )
-=======
+
     def _handle_anthropic_messages_response_logging(self, result: Any) -> ModelResponse:
         """
         Handles logging for Anthropic messages responses.
@@ -2366,7 +2366,6 @@
             litellm_params={},
         )
         return result
->>>>>>> cca71b41
 
 
 def set_callbacks(callback_list, function_id=None):  # noqa: PLR0915
