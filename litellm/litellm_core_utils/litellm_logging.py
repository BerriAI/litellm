# What is this?
## Common Utility file for Logging handler
# Logging function -> log the exact model details + what's being sent | Non-Blocking
import copy
import datetime
import json
import os
import re
import subprocess
import sys
import time
import traceback
import uuid
from datetime import datetime as dt_object
from typing import Any, Callable, Dict, List, Literal, Optional, Union

from pydantic import BaseModel

import litellm
from litellm import (
    json_logs,
    log_raw_request_response,
    turn_off_message_logging,
    verbose_logger,
)
from litellm.caching import DualCache, InMemoryCache, S3Cache
from litellm.cost_calculator import _select_model_name_for_cost_calc
from litellm.integrations.custom_guardrail import CustomGuardrail
from litellm.integrations.custom_logger import CustomLogger
from litellm.litellm_core_utils.redact_messages import (
    redact_message_input_output_from_custom_logger,
    redact_message_input_output_from_logging,
)
from litellm.rerank_api.types import RerankResponse
from litellm.types.llms.openai import HttpxBinaryResponseContent
from litellm.types.router import SPECIAL_MODEL_INFO_PARAMS
from litellm.types.utils import (
    CallTypes,
    EmbeddingResponse,
    ImageResponse,
    ModelResponse,
    StandardLoggingHiddenParams,
    StandardLoggingMetadata,
    StandardLoggingModelInformation,
    StandardLoggingPayload,
    StandardLoggingPayloadStatus,
    StandardPassThroughResponseObject,
    TextCompletionResponse,
    TranscriptionResponse,
)
from litellm.utils import (
    _get_base_model_from_metadata,
    add_breadcrumb,
    capture_exception,
    customLogger,
    liteDebuggerClient,
    logfireLogger,
    lunaryLogger,
    print_verbose,
    prometheusLogger,
    prompt_token_calculator,
    promptLayerLogger,
    supabaseClient,
    weightsBiasesLogger,
)

from ..integrations.aispend import AISpendLogger
from ..integrations.athina import AthinaLogger
from ..integrations.berrispend import BerriSpendLogger
from ..integrations.braintrust_logging import BraintrustLogger
from ..integrations.clickhouse import ClickhouseLogger
from ..integrations.cloud_watch import CloudWatchLogger
from ..integrations.custom_logger import CustomLogger
from ..integrations.datadog.datadog import DataDogLogger
from ..integrations.dynamodb import DyanmoDBLogger
from ..integrations.galileo import GalileoObserve
from ..integrations.gcs_bucket import GCSBucketLogger
from ..integrations.greenscale import GreenscaleLogger
from ..integrations.helicone import HeliconeLogger
from ..integrations.lago import LagoLogger
from ..integrations.langfuse import LangFuseLogger
from ..integrations.langsmith import LangsmithLogger
from ..integrations.litedebugger import LiteDebugger
from ..integrations.logfire_logger import LogfireLevel, LogfireLogger
from ..integrations.lunary import LunaryLogger
from ..integrations.openmeter import OpenMeterLogger
from ..integrations.prometheus import PrometheusLogger
from ..integrations.prometheus_services import PrometheusServicesLogger
from ..integrations.prompt_layer import PromptLayerLogger
from ..integrations.s3 import S3Logger
from ..integrations.supabase import Supabase
from ..integrations.traceloop import TraceloopLogger
from ..integrations.weights_biases import WeightsBiasesLogger

try:
    from ..proxy.enterprise.enterprise_callbacks.generic_api_callback import (
        GenericAPILogger,
    )
except Exception as e:
    verbose_logger.debug(f"Exception import enterprise features {str(e)}")

_in_memory_loggers: List[Any] = []

### GLOBAL VARIABLES ###

sentry_sdk_instance = None
capture_exception = None
add_breadcrumb = None
posthog = None
slack_app = None
alerts_channel = None
heliconeLogger = None
athinaLogger = None
promptLayerLogger = None
logfireLogger = None
weightsBiasesLogger = None
customLogger = None
langFuseLogger = None
openMeterLogger = None
lagoLogger = None
dataDogLogger = None
prometheusLogger = None
dynamoLogger = None
aws_loggers = {}
cloudWatchLogger = None
genericAPILogger = None
clickHouseLogger = None
greenscaleLogger = None
lunaryLogger = None
aispendLogger = None
berrispendLogger = None
supabaseClient = None
liteDebuggerClient = None
callback_list: Optional[List[str]] = []
user_logger_fn = None
additional_details: Optional[Dict[str, str]] = {}
local_cache: Optional[Dict[str, str]] = {}
last_fetched_at = None
last_fetched_at_keys = None


####
class ServiceTraceIDCache:
    def __init__(self) -> None:
        self.cache = InMemoryCache()

    def get_cache(self, litellm_call_id: str, service_name: str) -> Optional[str]:
        key_name = "{}:{}".format(service_name, litellm_call_id)
        response = self.cache.get_cache(key=key_name)
        return response

    def set_cache(self, litellm_call_id: str, service_name: str, trace_id: str) -> None:
        key_name = "{}:{}".format(service_name, litellm_call_id)
        self.cache.set_cache(key=key_name, value=trace_id)
        return None


import hashlib


class DynamicLoggingCache:
    """
    Prevent memory leaks caused by initializing new logging clients on each request.

    Relevant Issue: https://github.com/BerriAI/litellm/issues/5695
    """

    def __init__(self) -> None:
        self.cache = InMemoryCache()

    def get_cache_key(self, args: dict) -> str:
        args_str = json.dumps(args, sort_keys=True)
        cache_key = hashlib.sha256(args_str.encode("utf-8")).hexdigest()
        return cache_key

    def get_cache(self, credentials: dict, service_name: str) -> Optional[Any]:
        key_name = self.get_cache_key(
            args={**credentials, "service_name": service_name}
        )
        response = self.cache.get_cache(key=key_name)
        return response

    def set_cache(self, credentials: dict, service_name: str, logging_obj: Any) -> None:
        key_name = self.get_cache_key(
            args={**credentials, "service_name": service_name}
        )
        self.cache.set_cache(key=key_name, value=logging_obj)
        return None


in_memory_trace_id_cache = ServiceTraceIDCache()
in_memory_dynamic_logger_cache = DynamicLoggingCache()


class Logging:
    global supabaseClient, liteDebuggerClient, promptLayerLogger, weightsBiasesLogger, logfireLogger, capture_exception, add_breadcrumb, lunaryLogger, logfireLogger, prometheusLogger, slack_app
    custom_pricing: bool = False
    stream_options = None

    def __init__(
        self,
        model,
        messages,
        stream,
        call_type,
        start_time,
        litellm_call_id,
        function_id,
        dynamic_success_callbacks=None,
        dynamic_failure_callbacks=None,
        dynamic_async_success_callbacks=None,
        langfuse_public_key=None,
        langfuse_secret=None,
        langfuse_host=None,
    ):
        if messages is not None:
            if isinstance(messages, str):
                messages = [
                    {"role": "user", "content": messages}
                ]  # convert text completion input to the chat completion format
            elif (
                isinstance(messages, list)
                and len(messages) > 0
                and isinstance(messages[0], str)
            ):
                new_messages = []
                for m in messages:
                    new_messages.append({"role": "user", "content": m})
                messages = new_messages
        self.model = model
        self.messages = copy.deepcopy(messages)
        self.stream = stream
        self.start_time = start_time  # log the call start time
        self.call_type = call_type
        self.litellm_call_id = litellm_call_id
        self.function_id = function_id
        self.streaming_chunks = []  # for generating complete stream response
        self.sync_streaming_chunks = []  # for generating complete stream response
        self.model_call_details = {}
        self.dynamic_input_callbacks = []  # [TODO] callbacks set for just that call
        self.dynamic_failure_callbacks = dynamic_failure_callbacks
        self.dynamic_success_callbacks = (
            dynamic_success_callbacks  # callbacks set for just that call
        )
        self.dynamic_async_success_callbacks = (
            dynamic_async_success_callbacks  # callbacks set for just that call
        )
        ## DYNAMIC LANGFUSE KEYS ##
        self.langfuse_public_key = langfuse_public_key
        self.langfuse_secret = langfuse_secret
        self.langfuse_host = langfuse_host
        ## TIME TO FIRST TOKEN LOGGING ##
        self.completion_start_time: Optional[datetime.datetime] = None

    def update_environment_variables(
        self, model, user, optional_params, litellm_params, **additional_params
    ):
        self.optional_params = optional_params
        self.model = model
        self.user = user
        self.litellm_params = scrub_sensitive_keys_in_metadata(litellm_params)
        self.logger_fn = litellm_params.get("logger_fn", None)
        verbose_logger.debug(f"self.optional_params: {self.optional_params}")

        self.model_call_details = {
            "model": self.model,
            "messages": self.messages,
            "optional_params": self.optional_params,
            "litellm_params": self.litellm_params,
            "start_time": self.start_time,
            "stream": self.stream,
            "user": user,
            "call_type": str(self.call_type),
            "litellm_call_id": self.litellm_call_id,
            "completion_start_time": self.completion_start_time,
            **self.optional_params,
            **additional_params,
        }

        ## check if stream options is set ##  - used by CustomStreamWrapper for easy instrumentation
        if "stream_options" in additional_params:
            self.stream_options = additional_params["stream_options"]
        ## check if custom pricing set ##
        if (
            litellm_params.get("input_cost_per_token") is not None
            or litellm_params.get("input_cost_per_second") is not None
            or litellm_params.get("output_cost_per_token") is not None
            or litellm_params.get("output_cost_per_second") is not None
        ):
            self.custom_pricing = True

        if "custom_llm_provider" in self.model_call_details:
            self.custom_llm_provider = self.model_call_details["custom_llm_provider"]

    def _pre_call(self, input, api_key, model=None, additional_args={}):
        """
        Common helper function across the sync + async pre-call function
        """
        self.model_call_details["input"] = input
        self.model_call_details["api_key"] = api_key
        self.model_call_details["additional_args"] = additional_args
        self.model_call_details["log_event_type"] = "pre_api_call"
        if (
            model
        ):  # if model name was changes pre-call, overwrite the initial model call name with the new one
            self.model_call_details["model"] = model

    def pre_call(self, input, api_key, model=None, additional_args={}):
        # Log the exact input to the LLM API
        litellm.error_logs["PRE_CALL"] = locals()
        try:
            self._pre_call(
                input=input,
                api_key=api_key,
                model=model,
                additional_args=additional_args,
            )

            # User Logging -> if you pass in a custom logging function
            headers = additional_args.get("headers", {})
            if headers is None:
                headers = {}
            data = additional_args.get("complete_input_dict", {})
            api_base = str(additional_args.get("api_base", ""))
            query_params = additional_args.get("query_params", {})
            if "key=" in api_base:
                # Find the position of "key=" in the string
                key_index = api_base.find("key=") + 4
                # Mask the last 5 characters after "key="
                masked_api_base = api_base[:key_index] + "*" * 5 + api_base[-4:]
            else:
                masked_api_base = api_base
            self.model_call_details["litellm_params"]["api_base"] = masked_api_base
            masked_headers = {
                k: (
                    (v[:-44] + "*" * 44)
                    if (isinstance(v, str) and len(v) > 44)
                    else "*****"
                )
                for k, v in headers.items()
            }
            formatted_headers = " ".join(
                [f"-H '{k}: {v}'" for k, v in masked_headers.items()]
            )

            verbose_logger.debug(f"PRE-API-CALL ADDITIONAL ARGS: {additional_args}")

            curl_command = "\n\nPOST Request Sent from LiteLLM:\n"
            curl_command += "curl -X POST \\\n"
            curl_command += f"{api_base} \\\n"
            curl_command += (
                f"{formatted_headers} \\\n" if formatted_headers.strip() != "" else ""
            )
            curl_command += f"-d '{str(data)}'\n"
            if additional_args.get("request_str", None) is not None:
                # print the sagemaker / bedrock client request
                curl_command = "\nRequest Sent from LiteLLM:\n"
                curl_command += additional_args.get("request_str", None)
            elif api_base == "":
                curl_command = self.model_call_details

            if json_logs:
                verbose_logger.debug(
                    "POST Request Sent from LiteLLM",
                    extra={"api_base": {api_base}, **masked_headers},
                )
            else:
                print_verbose(f"\033[92m{curl_command}\033[0m\n", log_level="DEBUG")
            # log raw request to provider (like LangFuse) -- if opted in.
            if log_raw_request_response is True:
                _litellm_params = self.model_call_details.get("litellm_params", {})
                _metadata = _litellm_params.get("metadata", {}) or {}
                try:
                    # [Non-blocking Extra Debug Information in metadata]
                    if (
                        turn_off_message_logging is not None
                        and turn_off_message_logging is True
                    ):
                        _metadata["raw_request"] = (
                            "redacted by litellm. \
                            'litellm.turn_off_message_logging=True'"
                        )
                    else:
                        _metadata["raw_request"] = str(curl_command)
                except Exception as e:
                    _metadata["raw_request"] = (
                        "Unable to Log \
                        raw request: {}".format(
                            str(e)
                        )
                    )
            if self.logger_fn and callable(self.logger_fn):
                try:
                    self.logger_fn(
                        self.model_call_details
                    )  # Expectation: any logger function passed in by the user should accept a dict object
                except Exception as e:
                    verbose_logger.exception(
                        "LiteLLM.LoggingError: [Non-Blocking] Exception occurred while logging {}".format(
                            str(e)
                        )
                    )

            self.model_call_details["api_call_start_time"] = datetime.datetime.now()
            # Input Integration Logging -> If you want to log the fact that an attempt to call the model was made
            callbacks = litellm.input_callback + self.dynamic_input_callbacks
            for callback in callbacks:
                try:
                    if callback == "supabase" and supabaseClient is not None:
                        verbose_logger.debug("reaches supabase for logging!")
                        model = self.model_call_details["model"]
                        messages = self.model_call_details["input"]
                        verbose_logger.debug(f"supabaseClient: {supabaseClient}")
                        supabaseClient.input_log_event(
                            model=model,
                            messages=messages,
                            end_user=self.model_call_details.get("user", "default"),
                            litellm_call_id=self.litellm_params["litellm_call_id"],
                            print_verbose=print_verbose,
                        )
                    elif callback == "sentry" and add_breadcrumb:
                        try:
                            details_to_log = copy.deepcopy(self.model_call_details)
                        except:
                            details_to_log = self.model_call_details
                        if litellm.turn_off_message_logging:
                            # make a copy of the _model_Call_details and log it
                            details_to_log.pop("messages", None)
                            details_to_log.pop("input", None)
                            details_to_log.pop("prompt", None)

                        add_breadcrumb(
                            category="litellm.llm_call",
                            message=f"Model Call Details pre-call: {details_to_log}",
                            level="info",
                        )
                    elif isinstance(callback, CustomLogger):  # custom logger class
                        callback.log_pre_api_call(
                            model=self.model,
                            messages=self.messages,
                            kwargs=self.model_call_details,
                        )
                    elif (
                        callable(callback) and customLogger is not None
                    ):  # custom logger functions
                        customLogger.log_input_event(
                            model=self.model,
                            messages=self.messages,
                            kwargs=self.model_call_details,
                            print_verbose=print_verbose,
                            callback_func=callback,
                        )
                except Exception as e:
                    verbose_logger.exception(
                        "litellm.Logging.pre_call(): Exception occured - {}".format(
                            str(e)
                        )
                    )
                    verbose_logger.debug(
                        f"LiteLLM.Logging: is sentry capture exception initialized {capture_exception}"
                    )
                    if capture_exception:  # log this error to sentry for debugging
                        capture_exception(e)
        except Exception as e:
            verbose_logger.exception(
                "LiteLLM.LoggingError: [Non-Blocking] Exception occurred while logging {}".format(
                    str(e)
                )
            )
            verbose_logger.error(
                f"LiteLLM.Logging: is sentry capture exception initialized {capture_exception}"
            )
            if capture_exception:  # log this error to sentry for debugging
                capture_exception(e)

    def post_call(
        self, original_response, input=None, api_key=None, additional_args={}
    ):
        # Log the exact result from the LLM API, for streaming - log the type of response received
        litellm.error_logs["POST_CALL"] = locals()
        if isinstance(original_response, dict):
            original_response = json.dumps(original_response)
        try:
            self.model_call_details["input"] = input
            self.model_call_details["api_key"] = api_key
            self.model_call_details["original_response"] = original_response
            self.model_call_details["additional_args"] = additional_args
            self.model_call_details["log_event_type"] = "post_api_call"

            if json_logs:
                verbose_logger.debug(
                    "RAW RESPONSE:\n{}\n\n".format(
                        self.model_call_details.get(
                            "original_response", self.model_call_details
                        )
                    ),
                )
            else:
                print_verbose(
                    "RAW RESPONSE:\n{}\n\n".format(
                        self.model_call_details.get(
                            "original_response", self.model_call_details
                        )
                    )
                )
            if self.logger_fn and callable(self.logger_fn):
                try:
                    self.logger_fn(
                        self.model_call_details
                    )  # Expectation: any logger function passed in by the user should accept a dict object
                except Exception as e:
                    verbose_logger.exception(
                        "LiteLLM.LoggingError: [Non-Blocking] Exception occurred while logging {}".format(
                            str(e)
                        )
                    )
            original_response = redact_message_input_output_from_logging(
                litellm_logging_obj=self, result=original_response
            )
            # Input Integration Logging -> If you want to log the fact that an attempt to call the model was made

            callbacks = litellm.input_callback + self.dynamic_input_callbacks
            for callback in callbacks:
                try:
                    if callback == "sentry" and add_breadcrumb:
                        verbose_logger.debug("reaches sentry breadcrumbing")
                        try:
                            details_to_log = copy.deepcopy(self.model_call_details)
                        except:
                            details_to_log = self.model_call_details
                        if litellm.turn_off_message_logging:
                            # make a copy of the _model_Call_details and log it
                            details_to_log.pop("messages", None)
                            details_to_log.pop("input", None)
                            details_to_log.pop("prompt", None)

                        add_breadcrumb(
                            category="litellm.llm_call",
                            message=f"Model Call Details post-call: {details_to_log}",
                            level="info",
                        )
                    elif isinstance(callback, CustomLogger):  # custom logger class
                        callback.log_post_api_call(
                            kwargs=self.model_call_details,
                            response_obj=None,
                            start_time=self.start_time,
                            end_time=None,
                        )
                except Exception as e:
                    verbose_logger.exception(
                        "LiteLLM.LoggingError: [Non-Blocking] Exception occurred while post-call logging with integrations {}".format(
                            str(e)
                        )
                    )
                    verbose_logger.debug(
                        f"LiteLLM.Logging: is sentry capture exception initialized {capture_exception}"
                    )
                    if capture_exception:  # log this error to sentry for debugging
                        capture_exception(e)
        except Exception as e:
            verbose_logger.exception(
                "LiteLLM.LoggingError: [Non-Blocking] Exception occurred while logging {}".format(
                    str(e)
                )
            )

    def _response_cost_calculator(
        self,
        result: Union[
            ModelResponse,
            EmbeddingResponse,
            ImageResponse,
            TranscriptionResponse,
            TextCompletionResponse,
            HttpxBinaryResponseContent,
            RerankResponse,
        ],
        cache_hit: Optional[bool] = None,
    ):
        """
        Calculate response cost using result + logging object variables.

        used for consistent cost calculation across response headers + logging integrations.
        """
        ## RESPONSE COST ##
        custom_pricing = use_custom_pricing_for_model(
            litellm_params=(
                self.litellm_params if hasattr(self, "litellm_params") else None
            )
        )

        if cache_hit is None:
            cache_hit = self.model_call_details.get("cache_hit", False)

        response_cost = litellm.response_cost_calculator(
            response_object=result,
            model=self.model,
            cache_hit=cache_hit,
            custom_llm_provider=self.model_call_details.get(
                "custom_llm_provider", None
            ),
            base_model=_get_base_model_from_metadata(
                model_call_details=self.model_call_details
            ),
            call_type=self.call_type,
            optional_params=self.optional_params,
            custom_pricing=custom_pricing,
        )

        return response_cost

    def _success_handler_helper_fn(
        self, result=None, start_time=None, end_time=None, cache_hit=None
    ):
        try:
            if start_time is None:
                start_time = self.start_time
            if end_time is None:
                end_time = datetime.datetime.now()
            if self.completion_start_time is None:
                self.completion_start_time = end_time
                self.model_call_details["completion_start_time"] = (
                    self.completion_start_time
                )
            self.model_call_details["log_event_type"] = "successful_api_call"
            self.model_call_details["end_time"] = end_time
            self.model_call_details["cache_hit"] = cache_hit
            ## if model in model cost map - log the response cost
            ## else set cost to None
            if (
                result is not None and self.stream is not True
            ):  # handle streaming separately
                if (
                    isinstance(result, ModelResponse)
                    or isinstance(result, EmbeddingResponse)
                    or isinstance(result, ImageResponse)
                    or isinstance(result, TranscriptionResponse)
                    or isinstance(result, TextCompletionResponse)
                    or isinstance(result, HttpxBinaryResponseContent)  # tts
                    or isinstance(result, RerankResponse)
                ):
                    ## RESPONSE COST ##
                    self.model_call_details["response_cost"] = (
                        self._response_cost_calculator(result=result)
                    )

                    ## HIDDEN PARAMS ##
                    if hasattr(result, "_hidden_params"):
                        # add to metadata for logging
                        if self.model_call_details.get("litellm_params") is not None:
                            self.model_call_details["litellm_params"].setdefault(
                                "metadata", {}
                            )
                            if (
                                self.model_call_details["litellm_params"]["metadata"]
                                is None
                            ):
                                self.model_call_details["litellm_params"][
                                    "metadata"
                                ] = {}

                            self.model_call_details["litellm_params"]["metadata"][
                                "hidden_params"
                            ] = getattr(result, "_hidden_params", {})
                    ## STANDARDIZED LOGGING PAYLOAD

                    self.model_call_details["standard_logging_object"] = (
                        get_standard_logging_object_payload(
                            kwargs=self.model_call_details,
                            init_response_obj=result,
                            start_time=start_time,
                            end_time=end_time,
                            logging_obj=self,
                            status="success",
                        )
                    )
                elif isinstance(result, dict):  # pass-through endpoints
                    ## STANDARDIZED LOGGING PAYLOAD
                    self.model_call_details["standard_logging_object"] = (
                        get_standard_logging_object_payload(
                            kwargs=self.model_call_details,
                            init_response_obj=result,
                            start_time=start_time,
                            end_time=end_time,
                            logging_obj=self,
                            status="success",
                        )
                    )
            else:  # streaming chunks, image gen., assistants
                self.model_call_details["standard_logging_object"] = (
                    get_standard_logging_object_payload(
                        kwargs=self.model_call_details,
                        init_response_obj=result,
                        start_time=start_time,
                        end_time=end_time,
                        logging_obj=self,
                    )
                )
                self.model_call_details["response_cost"] = None

            if (
                litellm.max_budget
                and self.stream is False
                and result is not None
                and isinstance(result, dict)
                and "content" in result
            ):
                time_diff = (end_time - start_time).total_seconds()
                float_diff = float(time_diff)
                litellm._current_cost += litellm.completion_cost(
                    model=self.model,
                    prompt="",
                    completion=getattr(result, "content", ""),
                    total_time=float_diff,
                )

            return start_time, end_time, result
        except Exception as e:
            raise Exception(f"[Non-Blocking] LiteLLM.Success_Call Error: {str(e)}")

    def success_handler(
        self, result=None, start_time=None, end_time=None, cache_hit=None, **kwargs
    ):
        print_verbose(f"Logging Details LiteLLM-Success Call: Cache_hit={cache_hit}")
        start_time, end_time, result = self._success_handler_helper_fn(
            start_time=start_time,
            end_time=end_time,
            result=result,
            cache_hit=cache_hit,
        )
        # print(f"original response in success handler: {self.model_call_details['original_response']}")
        try:
            verbose_logger.debug(f"success callbacks: {litellm.success_callback}")
            ## BUILD COMPLETE STREAMED RESPONSE
            complete_streaming_response = None
            if "complete_streaming_response" in self.model_call_details:
                return  # break out of this.
            if self.stream and isinstance(result, ModelResponse):
                if (
                    result.choices[0].finish_reason is not None
                ):  # if it's the last chunk
                    self.sync_streaming_chunks.append(result)
                    # print_verbose(f"final set of received chunks: {self.sync_streaming_chunks}")
                    try:
                        complete_streaming_response = litellm.stream_chunk_builder(
                            self.sync_streaming_chunks,
                            messages=self.model_call_details.get("messages", None),
                            start_time=start_time,
                            end_time=end_time,
                        )
                    except Exception as e:
                        verbose_logger.exception(
                            "LiteLLM.LoggingError: [Non-Blocking] Exception occurred while building complete streaming response in success logging {}".format(
                                str(e)
                            )
                        )
                        complete_streaming_response = None
                else:
                    self.sync_streaming_chunks.append(result)

            if complete_streaming_response is not None:
                verbose_logger.debug(
                    "Logging Details LiteLLM-Success Call streaming complete"
                )
                self.model_call_details["complete_streaming_response"] = (
                    complete_streaming_response
                )
                self.model_call_details["response_cost"] = (
                    self._response_cost_calculator(result=complete_streaming_response)
                )
                ## STANDARDIZED LOGGING PAYLOAD
                self.model_call_details["standard_logging_object"] = (
                    get_standard_logging_object_payload(
                        kwargs=self.model_call_details,
                        init_response_obj=complete_streaming_response,
                        start_time=start_time,
                        end_time=end_time,
                        logging_obj=self,
                        status="success",
                    )
                )
            if self.dynamic_success_callbacks is not None and isinstance(
                self.dynamic_success_callbacks, list
            ):
                callbacks = self.dynamic_success_callbacks
                ## keep the internal functions ##
                for callback in litellm.success_callback:
                    if (
                        isinstance(callback, CustomLogger)
                        and "_PROXY_" in callback.__class__.__name__
                    ):
                        callbacks.append(callback)
            else:
                callbacks = litellm.success_callback

            result = redact_message_input_output_from_logging(
                result=result, litellm_logging_obj=self
            )

            ## LOGGING HOOK ##
            for callback in callbacks:
                if isinstance(callback, CustomLogger):
                    self.model_call_details, result = callback.logging_hook(
                        kwargs=self.model_call_details,
                        result=result,
                        call_type=self.call_type,
                    )

            for callback in callbacks:
                try:
                    litellm_params = self.model_call_details.get("litellm_params", {})
                    if litellm_params.get("no-log", False) is True:
                        # proxy cost tracking cal backs should run
                        if not (
                            isinstance(callback, CustomLogger)
                            and "_PROXY_" in callback.__class__.__name__
                        ):
                            print_verbose("no-log request, skipping logging")
                            continue
                    if callback == "lite_debugger" and liteDebuggerClient is not None:
                        print_verbose("reaches lite_debugger for logging!")
                        print_verbose(f"liteDebuggerClient: {liteDebuggerClient}")
                        print_verbose(
                            f"liteDebuggerClient details function {self.call_type} and stream set to {self.stream}"
                        )
                        liteDebuggerClient.log_event(
                            end_user=kwargs.get("user", "default"),
                            response_obj=result,
                            start_time=start_time,
                            end_time=end_time,
                            litellm_call_id=self.litellm_call_id,
                            print_verbose=print_verbose,
                            call_type=self.call_type,
                            stream=self.stream,
                        )
                    if callback == "promptlayer" and promptLayerLogger is not None:
                        print_verbose("reaches promptlayer for logging!")
                        promptLayerLogger.log_event(
                            kwargs=self.model_call_details,
                            response_obj=result,
                            start_time=start_time,
                            end_time=end_time,
                            print_verbose=print_verbose,
                        )
                    if callback == "supabase" and supabaseClient is not None:
                        print_verbose("reaches supabase for logging!")
                        kwargs = self.model_call_details

                        # this only logs streaming once, complete_streaming_response exists i.e when stream ends
                        if self.stream:
                            if "complete_streaming_response" not in kwargs:
                                continue
                            else:
                                print_verbose("reaches supabase for streaming logging!")
                                result = kwargs["complete_streaming_response"]

                        model = kwargs["model"]
                        messages = kwargs["messages"]
                        optional_params = kwargs.get("optional_params", {})
                        litellm_params = kwargs.get("litellm_params", {})
                        supabaseClient.log_event(
                            model=model,
                            messages=messages,
                            end_user=optional_params.get("user", "default"),
                            response_obj=result,
                            start_time=start_time,
                            end_time=end_time,
                            litellm_call_id=litellm_params.get(
                                "litellm_call_id", str(uuid.uuid4())
                            ),
                            print_verbose=print_verbose,
                        )
                    if callback == "wandb" and weightsBiasesLogger is not None:
                        print_verbose("reaches wandb for logging!")
                        weightsBiasesLogger.log_event(
                            kwargs=self.model_call_details,
                            response_obj=result,
                            start_time=start_time,
                            end_time=end_time,
                            print_verbose=print_verbose,
                        )
                    if callback == "logfire" and logfireLogger is not None:
                        verbose_logger.debug("reaches logfire for success logging!")
                        kwargs = {}
                        for k, v in self.model_call_details.items():
                            if (
                                k != "original_response"
                            ):  # copy.deepcopy raises errors as this could be a coroutine
                                kwargs[k] = v

                        # this only logs streaming once, complete_streaming_response exists i.e when stream ends
                        if self.stream:
                            if "complete_streaming_response" not in kwargs:
                                continue
                            else:
                                print_verbose("reaches logfire for streaming logging!")
                                result = kwargs["complete_streaming_response"]

                        logfireLogger.log_event(
                            kwargs=self.model_call_details,
                            response_obj=result,
                            start_time=start_time,
                            end_time=end_time,
                            print_verbose=print_verbose,
                            level=LogfireLevel.INFO.value,  # type: ignore
                        )

                    if callback == "lunary" and lunaryLogger is not None:
                        print_verbose("reaches lunary for logging!")
                        model = self.model
                        kwargs = self.model_call_details

                        input = kwargs.get("messages", kwargs.get("input", None))

                        type = (
                            "embed"
                            if self.call_type == CallTypes.embedding.value
                            else "llm"
                        )

                        # this only logs streaming once, complete_streaming_response exists i.e when stream ends
                        if self.stream:
                            if "complete_streaming_response" not in kwargs:
                                continue
                            else:
                                result = kwargs["complete_streaming_response"]

                        lunaryLogger.log_event(
                            type=type,
                            kwargs=kwargs,
                            event="end",
                            model=model,
                            input=input,
                            user_id=kwargs.get("user", None),
                            # user_props=self.model_call_details.get("user_props", None),
                            extra=kwargs.get("optional_params", {}),
                            response_obj=result,
                            start_time=start_time,
                            end_time=end_time,
                            run_id=self.litellm_call_id,
                            print_verbose=print_verbose,
                        )
                    if callback == "helicone" and heliconeLogger is not None:
                        print_verbose("reaches helicone for logging!")
                        model = self.model
                        messages = self.model_call_details["input"]
                        kwargs = self.model_call_details

                        # this only logs streaming once, complete_streaming_response exists i.e when stream ends
                        if self.stream:
                            if "complete_streaming_response" not in kwargs:
                                continue
                            else:
                                print_verbose("reaches helicone for streaming logging!")
                                result = kwargs["complete_streaming_response"]

                        heliconeLogger.log_success(
                            model=model,
                            messages=messages,
                            response_obj=result,
                            start_time=start_time,
                            end_time=end_time,
                            print_verbose=print_verbose,
                            kwargs=kwargs,
                        )
                    if callback == "langfuse":
                        global langFuseLogger
                        print_verbose("reaches langfuse for success logging!")
                        kwargs = {}
                        for k, v in self.model_call_details.items():
                            if (
                                k != "original_response"
                            ):  # copy.deepcopy raises errors as this could be a coroutine
                                kwargs[k] = v
                        # this only logs streaming once, complete_streaming_response exists i.e when stream ends
                        if self.stream:
                            verbose_logger.debug(
                                f"is complete_streaming_response in kwargs: {kwargs.get('complete_streaming_response', None)}"
                            )
                            if complete_streaming_response is None:
                                continue
                            else:
                                print_verbose("reaches langfuse for streaming logging!")
                                result = kwargs["complete_streaming_response"]

                        temp_langfuse_logger = langFuseLogger
                        if langFuseLogger is None or (
                            (
                                self.langfuse_public_key is not None
                                and self.langfuse_public_key
                                != langFuseLogger.public_key
                            )
                            or (
                                self.langfuse_public_key is not None
                                and self.langfuse_public_key
                                != langFuseLogger.public_key
                            )
                            or (
                                self.langfuse_host is not None
                                and self.langfuse_host != langFuseLogger.langfuse_host
                            )
                        ):
                            credentials = {
                                "langfuse_public_key": self.langfuse_public_key,
                                "langfuse_secret": self.langfuse_secret,
                                "langfuse_host": self.langfuse_host,
                            }
                            temp_langfuse_logger = (
                                in_memory_dynamic_logger_cache.get_cache(
                                    credentials=credentials, service_name="langfuse"
                                )
                            )
                            if temp_langfuse_logger is None:
                                temp_langfuse_logger = LangFuseLogger(
                                    langfuse_public_key=self.langfuse_public_key,
                                    langfuse_secret=self.langfuse_secret,
                                    langfuse_host=self.langfuse_host,
                                )
                                in_memory_dynamic_logger_cache.set_cache(
                                    credentials=credentials,
                                    service_name="langfuse",
                                    logging_obj=temp_langfuse_logger,
                                )

                        if temp_langfuse_logger is not None:
                            _response = temp_langfuse_logger.log_event(
                                kwargs=kwargs,
                                response_obj=result,
                                start_time=start_time,
                                end_time=end_time,
                                user_id=kwargs.get("user", None),
                                print_verbose=print_verbose,
                            )
                            if _response is not None and isinstance(_response, dict):
                                _trace_id = _response.get("trace_id", None)
                                if _trace_id is not None:
                                    in_memory_trace_id_cache.set_cache(
                                        litellm_call_id=self.litellm_call_id,
                                        service_name="langfuse",
                                        trace_id=_trace_id,
                                    )
                    if callback == "generic":
                        global genericAPILogger
                        verbose_logger.debug("reaches langfuse for success logging!")
                        kwargs = {}
                        for k, v in self.model_call_details.items():
                            if (
                                k != "original_response"
                            ):  # copy.deepcopy raises errors as this could be a coroutine
                                kwargs[k] = v
                        # this only logs streaming once, complete_streaming_response exists i.e when stream ends
                        if self.stream:
                            verbose_logger.debug(
                                f"is complete_streaming_response in kwargs: {kwargs.get('complete_streaming_response', None)}"
                            )
                            if complete_streaming_response is None:
                                continue
                            else:
                                print_verbose("reaches langfuse for streaming logging!")
                                result = kwargs["complete_streaming_response"]
                        if genericAPILogger is None:
                            genericAPILogger = GenericAPILogger()  # type: ignore
                        genericAPILogger.log_event(
                            kwargs=kwargs,
                            response_obj=result,
                            start_time=start_time,
                            end_time=end_time,
                            user_id=kwargs.get("user", None),
                            print_verbose=print_verbose,
                        )
                    if callback == "clickhouse":
                        global clickHouseLogger
                        verbose_logger.debug("reaches clickhouse for success logging!")
                        kwargs = {}
                        for k, v in self.model_call_details.items():
                            if (
                                k != "original_response"
                            ):  # copy.deepcopy raises errors as this could be a coroutine
                                kwargs[k] = v
                        # this only logs streaming once, complete_streaming_response exists i.e when stream ends
                        if self.stream:
                            verbose_logger.debug(
                                f"is complete_streaming_response in kwargs: {kwargs.get('complete_streaming_response', None)}"
                            )
                            if complete_streaming_response is None:
                                continue
                            else:
                                print_verbose(
                                    "reaches clickhouse for streaming logging!"
                                )
                                result = kwargs["complete_streaming_response"]
                        if clickHouseLogger is None:
                            clickHouseLogger = ClickhouseLogger()
                        clickHouseLogger.log_event(
                            kwargs=kwargs,
                            response_obj=result,
                            start_time=start_time,
                            end_time=end_time,
                            user_id=kwargs.get("user", None),
                            print_verbose=print_verbose,
                        )
                    if callback == "greenscale" and greenscaleLogger is not None:
                        kwargs = {}
                        for k, v in self.model_call_details.items():
                            if (
                                k != "original_response"
                            ):  # copy.deepcopy raises errors as this could be a coroutine
                                kwargs[k] = v
                        # this only logs streaming once, complete_streaming_response exists i.e when stream ends
                        if self.stream:
                            verbose_logger.debug(
                                f"is complete_streaming_response in kwargs: {kwargs.get('complete_streaming_response', None)}"
                            )
                            if complete_streaming_response is None:
                                continue
                            else:
                                print_verbose(
                                    "reaches greenscale for streaming logging!"
                                )
                                result = kwargs["complete_streaming_response"]

                        greenscaleLogger.log_event(
                            kwargs=kwargs,
                            response_obj=result,
                            start_time=start_time,
                            end_time=end_time,
                            print_verbose=print_verbose,
                        )
                    if callback == "cache" and litellm.cache is not None:
                        # this only logs streaming once, complete_streaming_response exists i.e when stream ends
                        print_verbose("success_callback: reaches cache for logging!")
                        kwargs = self.model_call_details
                        if self.stream:
                            if "complete_streaming_response" not in kwargs:
                                print_verbose(
                                    f"success_callback: reaches cache for logging, there is no complete_streaming_response. Kwargs={kwargs}\n\n"
                                )
                                pass
                            else:
                                print_verbose(
                                    "success_callback: reaches cache for logging, there is a complete_streaming_response. Adding to cache"
                                )
                                result = kwargs["complete_streaming_response"]
                                # only add to cache once we have a complete streaming response
                                litellm.cache.add_cache(result, **kwargs)
                    if callback == "athina" and athinaLogger is not None:
                        deep_copy = {}
                        for k, v in self.model_call_details.items():
                            deep_copy[k] = v
                        athinaLogger.log_event(
                            kwargs=deep_copy,
                            response_obj=result,
                            start_time=start_time,
                            end_time=end_time,
                            print_verbose=print_verbose,
                        )
                    if callback == "traceloop":
                        deep_copy = {}
                        for k, v in self.model_call_details.items():
                            if k != "original_response":
                                deep_copy[k] = v
                        traceloopLogger.log_event(
                            kwargs=deep_copy,
                            response_obj=result,
                            start_time=start_time,
                            end_time=end_time,
                            user_id=kwargs.get("user", None),
                            print_verbose=print_verbose,
                        )
                    if callback in ["s3", "cloudwatch"]:
                        if self.stream:
                            if "complete_streaming_response" in self.model_call_details:
                                print_verbose(
                                    f"{callback.capitalize()} Logger: Got Stream Event - Completed Stream Response"
                                )
                                aws_loggers[callback].log_event(
                                    kwargs=self.model_call_details,
                                    response_obj=self.model_call_details[
                                        "complete_streaming_response"
                                    ],
                                    start_time=start_time,
                                    end_time=end_time,
                                    print_verbose=print_verbose,
                                )
                            elif self.model_call_details.get("log_event_type") == "successful_api_call":
                                aws_loggers[callback].log_event(
                                    kwargs=self.model_call_details,
                                    response_obj=result,
                                    start_time=start_time,
                                    end_time=end_time,
                                    print_verbose=print_verbose,
                                )
                            else:
                                print_verbose(
                                    f"{callback.capitalize()} Logger: Got Stream Event - No complete stream response as yet"
                                )
                        else:
                            aws_loggers[callback].log_event(
                                kwargs=self.model_call_details,
                                response_obj=result,
                                start_time=start_time,
                                end_time=end_time,
                                print_verbose=print_verbose,
                            )
                    if (
                        callback == "openmeter"
                        and self.model_call_details.get("litellm_params", {}).get(
                            "acompletion", False
                        )
                        is not True
                        and self.model_call_details.get("litellm_params", {}).get(
                            "aembedding", False
                        )
                        is not True
                        and self.model_call_details.get("litellm_params", {}).get(
                            "aimage_generation", False
                        )
                        is not True
                        and self.model_call_details.get("litellm_params", {}).get(
                            "atranscription", False
                        )
                        is not True
                    ):
                        global openMeterLogger
                        if openMeterLogger is None:
                            print_verbose("Instantiates openmeter client")
                            openMeterLogger = OpenMeterLogger()
                        if self.stream and complete_streaming_response is None:
                            openMeterLogger.log_stream_event(
                                kwargs=self.model_call_details,
                                response_obj=result,
                                start_time=start_time,
                                end_time=end_time,
                            )
                        else:
                            if self.stream and complete_streaming_response:
                                self.model_call_details["complete_response"] = (
                                    self.model_call_details.get(
                                        "complete_streaming_response", {}
                                    )
                                )
                                result = self.model_call_details["complete_response"]
                            openMeterLogger.log_success_event(
                                kwargs=self.model_call_details,
                                response_obj=result,
                                start_time=start_time,
                                end_time=end_time,
                            )

                    if (
                        isinstance(callback, CustomLogger)
                        and self.model_call_details.get("litellm_params", {}).get(
                            "acompletion", False
                        )
                        is not True
                        and self.model_call_details.get("litellm_params", {}).get(
                            "aembedding", False
                        )
                        is not True
                        and self.model_call_details.get("litellm_params", {}).get(
                            "aimage_generation", False
                        )
                        is not True
                        and self.model_call_details.get("litellm_params", {}).get(
                            "atranscription", False
                        )
                        is not True
                    ):  # custom logger class
                        if self.stream and complete_streaming_response is None:
                            callback.log_stream_event(
                                kwargs=self.model_call_details,
                                response_obj=result,
                                start_time=start_time,
                                end_time=end_time,
                            )
                        else:
                            if self.stream and complete_streaming_response:
                                self.model_call_details["complete_response"] = (
                                    self.model_call_details.get(
                                        "complete_streaming_response", {}
                                    )
                                )
                                result = self.model_call_details["complete_response"]

                            callback.log_success_event(
                                kwargs=self.model_call_details,
                                response_obj=result,
                                start_time=start_time,
                                end_time=end_time,
                            )
                    if (
                        callable(callback) is True
                        and self.model_call_details.get("litellm_params", {}).get(
                            "acompletion", False
                        )
                        is not True
                        and self.model_call_details.get("litellm_params", {}).get(
                            "aembedding", False
                        )
                        is not True
                        and self.model_call_details.get("litellm_params", {}).get(
                            "aimage_generation", False
                        )
                        is not True
                        and self.model_call_details.get("litellm_params", {}).get(
                            "atranscription", False
                        )
                        is not True
                        and customLogger is not None
                    ):  # custom logger functions
                        print_verbose(
                            f"success callbacks: Running Custom Callback Function"
                        )
                        customLogger.log_event(
                            kwargs=self.model_call_details,
                            response_obj=result,
                            start_time=start_time,
                            end_time=end_time,
                            print_verbose=print_verbose,
                            callback_func=callback,
                        )

                except Exception as e:
                    print_verbose(
                        f"LiteLLM.LoggingError: [Non-Blocking] Exception occurred while success logging with integrations {traceback.format_exc()}"
                    )
                    print_verbose(
                        f"LiteLLM.Logging: is sentry capture exception initialized {capture_exception}"
                    )
                    if capture_exception:  # log this error to sentry for debugging
                        capture_exception(e)
        except Exception as e:
            verbose_logger.exception(
                "LiteLLM.LoggingError: [Non-Blocking] Exception occurred while success logging {}".format(
                    str(e)
                ),
            )

    async def async_success_handler(
        self, result=None, start_time=None, end_time=None, cache_hit=None, **kwargs
    ):
        """
        Implementing async callbacks, to handle asyncio event loop issues when custom integrations need to use async functions.
        """
        print_verbose(
            "Logging Details LiteLLM-Async Success Call, cache_hit={}".format(cache_hit)
        )
        start_time, end_time, result = self._success_handler_helper_fn(
            start_time=start_time, end_time=end_time, result=result, cache_hit=cache_hit
        )
        ## BUILD COMPLETE STREAMED RESPONSE
        complete_streaming_response = None
        if "async_complete_streaming_response" in self.model_call_details:
            return  # break out of this.
        if self.stream:
            if result.choices[0].finish_reason is not None:  # if it's the last chunk
                self.streaming_chunks.append(result)
                # verbose_logger.debug(f"final set of received chunks: {self.streaming_chunks}")
                try:
                    complete_streaming_response = litellm.stream_chunk_builder(
                        self.streaming_chunks,
                        messages=self.model_call_details.get("messages", None),
                        start_time=start_time,
                        end_time=end_time,
                    )
                except Exception as e:
                    verbose_logger.exception(
                        "Error occurred building stream chunk in success logging: {}".format(
                            str(e)
                        )
                    )
                    complete_streaming_response = None
            else:
                self.streaming_chunks.append(result)
        if complete_streaming_response is not None:
            print_verbose("Async success callbacks: Got a complete streaming response")

            self.model_call_details["async_complete_streaming_response"] = (
                complete_streaming_response
            )
            try:
                if self.model_call_details.get("cache_hit", False) is True:
                    self.model_call_details["response_cost"] = 0.0
                else:
                    # check if base_model set on azure
                    base_model = _get_base_model_from_metadata(
                        model_call_details=self.model_call_details
                    )
                    # base_model defaults to None if not set on model_info
                    self.model_call_details["response_cost"] = (
                        self._response_cost_calculator(
                            result=complete_streaming_response
                        )
                    )

                verbose_logger.debug(
                    f"Model={self.model}; cost={self.model_call_details['response_cost']}"
                )
            except litellm.NotFoundError:
                verbose_logger.warning(
                    f"Model={self.model} not found in completion cost map. Setting 'response_cost' to None"
                )
                self.model_call_details["response_cost"] = None

            ## STANDARDIZED LOGGING PAYLOAD
            self.model_call_details["standard_logging_object"] = (
                get_standard_logging_object_payload(
                    kwargs=self.model_call_details,
                    init_response_obj=complete_streaming_response,
                    start_time=start_time,
                    end_time=end_time,
                    logging_obj=self,
                    status="success",
                )
            )
        if self.dynamic_async_success_callbacks is not None and isinstance(
            self.dynamic_async_success_callbacks, list
        ):
            callbacks = self.dynamic_async_success_callbacks
            ## keep the internal functions ##
            for callback in litellm._async_success_callback:
                callback_name = ""
                if isinstance(callback, CustomLogger):
                    callback_name = callback.__class__.__name__
                if callable(callback):
                    callback_name = callback.__name__
                if "_PROXY_" in callback_name:
                    callbacks.append(callback)
        else:
            callbacks = litellm._async_success_callback

        result = redact_message_input_output_from_logging(
            result=result, litellm_logging_obj=self
        )

        ## LOGGING HOOK ##

        for callback in callbacks:
            if isinstance(callback, CustomGuardrail):
                from litellm.types.guardrails import GuardrailEventHooks

                if (
                    callback.should_run_guardrail(
                        data=self.model_call_details,
                        event_type=GuardrailEventHooks.logging_only,
                    )
                    is not True
                ):
                    continue

                self.model_call_details, result = await callback.async_logging_hook(
                    kwargs=self.model_call_details,
                    result=result,
                    call_type=self.call_type,
                )
            elif isinstance(callback, CustomLogger):
                result = redact_message_input_output_from_custom_logger(
                    result=result, litellm_logging_obj=self, custom_logger=callback
                )
                self.model_call_details, result = await callback.async_logging_hook(
                    kwargs=self.model_call_details,
                    result=result,
                    call_type=self.call_type,
                )

        for callback in callbacks:
            # check if callback can run for this request
            litellm_params = self.model_call_details.get("litellm_params", {})
            if litellm_params.get("no-log", False) == True:
                # proxy cost tracking cal backs should run
                if not (
                    isinstance(callback, CustomLogger)
                    and "_PROXY_" in callback.__class__.__name__
                ):
                    print_verbose("no-log request, skipping logging")
                    continue
            try:
                if kwargs.get("no-log", False) == True:
                    print_verbose("no-log request, skipping logging")
                    continue
                if (
                    callback == "cache"
                    and litellm.cache is not None
                    and self.model_call_details.get("litellm_params", {}).get(
                        "acompletion", False
                    )
                    is True
                ):
                    # set_cache once complete streaming response is built
                    print_verbose("async success_callback: reaches cache for logging!")
                    kwargs = self.model_call_details
                    if self.stream:
                        if "async_complete_streaming_response" not in kwargs:
                            print_verbose(
                                f"async success_callback: reaches cache for logging, there is no async_complete_streaming_response. Kwargs={kwargs}\n\n"
                            )
                            pass
                        else:
                            print_verbose(
                                "async success_callback: reaches cache for logging, there is a async_complete_streaming_response. Adding to cache"
                            )
                            result = kwargs["async_complete_streaming_response"]
                            # only add to cache once we have a complete streaming response
                            if litellm.cache is not None and not isinstance(
                                litellm.cache.cache, S3Cache
                            ):
                                await litellm.cache.async_add_cache(result, **kwargs)
                            else:
                                litellm.cache.add_cache(result, **kwargs)
                if callback == "openmeter" and openMeterLogger is not None:
                    if self.stream is True:
                        if (
                            "async_complete_streaming_response"
                            in self.model_call_details
                        ):
                            await openMeterLogger.async_log_success_event(
                                kwargs=self.model_call_details,
                                response_obj=self.model_call_details[
                                    "async_complete_streaming_response"
                                ],
                                start_time=start_time,
                                end_time=end_time,
                            )
                        else:
                            await openMeterLogger.async_log_stream_event(  # [TODO]: move this to being an async log stream event function
                                kwargs=self.model_call_details,
                                response_obj=result,
                                start_time=start_time,
                                end_time=end_time,
                            )
                    else:
                        await openMeterLogger.async_log_success_event(
                            kwargs=self.model_call_details,
                            response_obj=result,
                            start_time=start_time,
                            end_time=end_time,
                        )
                if isinstance(callback, CustomLogger):  # custom logger class
                    if self.stream is True:
                        if (
                            "async_complete_streaming_response"
                            in self.model_call_details
                        ):
                            await callback.async_log_success_event(
                                kwargs=self.model_call_details,
                                response_obj=self.model_call_details[
                                    "async_complete_streaming_response"
                                ],
                                start_time=start_time,
                                end_time=end_time,
                            )
                        else:
                            await callback.async_log_stream_event(  # [TODO]: move this to being an async log stream event function
                                kwargs=self.model_call_details,
                                response_obj=result,
                                start_time=start_time,
                                end_time=end_time,
                            )
                    else:
                        await callback.async_log_success_event(
                            kwargs=self.model_call_details,
                            response_obj=result,
                            start_time=start_time,
                            end_time=end_time,
                        )
                if callable(callback):  # custom logger functions
                    global customLogger
                    if customLogger is None:
                        customLogger = CustomLogger()
                    if self.stream:
                        if (
                            "async_complete_streaming_response"
                            in self.model_call_details
                        ):
                            await customLogger.async_log_event(
                                kwargs=self.model_call_details,
                                response_obj=self.model_call_details[
                                    "async_complete_streaming_response"
                                ],
                                start_time=start_time,
                                end_time=end_time,
                                print_verbose=print_verbose,
                                callback_func=callback,
                            )
                    else:
                        await customLogger.async_log_event(
                            kwargs=self.model_call_details,
                            response_obj=result,
                            start_time=start_time,
                            end_time=end_time,
                            print_verbose=print_verbose,
                            callback_func=callback,
                        )
                if callback == "dynamodb":
                    global dynamoLogger
                    if dynamoLogger is None:
                        dynamoLogger = DyanmoDBLogger()
                    if self.stream:
                        if (
                            "async_complete_streaming_response"
                            in self.model_call_details
                        ):
                            print_verbose(
                                "DynamoDB Logger: Got Stream Event - Completed Stream Response"
                            )
                            await dynamoLogger._async_log_event(
                                kwargs=self.model_call_details,
                                response_obj=self.model_call_details[
                                    "async_complete_streaming_response"
                                ],
                                start_time=start_time,
                                end_time=end_time,
                                print_verbose=print_verbose,
                            )
                        else:
                            print_verbose(
                                "DynamoDB Logger: Got Stream Event - No complete stream response as yet"
                            )
                    else:
                        await dynamoLogger._async_log_event(
                            kwargs=self.model_call_details,
                            response_obj=result,
                            start_time=start_time,
                            end_time=end_time,
                            print_verbose=print_verbose,
                        )
            except Exception as e:
                verbose_logger.error(
                    f"LiteLLM.LoggingError: [Non-Blocking] Exception occurred while success logging {traceback.format_exc()}"
                )
                pass

    def _failure_handler_helper_fn(
        self, exception, traceback_exception, start_time=None, end_time=None
    ):
        if start_time is None:
            start_time = self.start_time
        if end_time is None:
            end_time = datetime.datetime.now()

        # on some exceptions, model_call_details is not always initialized, this ensures that we still log those exceptions
        if not hasattr(self, "model_call_details"):
            self.model_call_details = {}

        self.model_call_details["log_event_type"] = "failed_api_call"
        self.model_call_details["exception"] = exception
        self.model_call_details["traceback_exception"] = traceback_exception
        self.model_call_details["end_time"] = end_time
        self.model_call_details.setdefault("original_response", None)
        self.model_call_details["response_cost"] = 0

        ## STANDARDIZED LOGGING PAYLOAD
        self.model_call_details["standard_logging_object"] = (
            get_standard_logging_object_payload(
                kwargs=self.model_call_details,
                init_response_obj={},
                start_time=start_time,
                end_time=end_time,
                logging_obj=self,
            )
        )

        if hasattr(exception, "headers") and isinstance(exception.headers, dict):
            self.model_call_details.setdefault("litellm_params", {})
            metadata = (
                self.model_call_details["litellm_params"].get("metadata", {}) or {}
            )
            metadata.update(exception.headers)

        ## STANDARDIZED LOGGING PAYLOAD

        self.model_call_details["standard_logging_object"] = (
            get_standard_logging_object_payload(
                kwargs=self.model_call_details,
                init_response_obj={},
                start_time=start_time,
                end_time=end_time,
                logging_obj=self,
                status="failure",
                error_str=str(exception),
            )
        )
        return start_time, end_time

    async def special_failure_handlers(self, exception: Exception):
        """
        Custom events, emitted for specific failures.

        Currently just for router model group rate limit error
        """
        from litellm.types.router import RouterErrors

        litellm_params: dict = self.model_call_details.get("litellm_params") or {}
        metadata = litellm_params.get("metadata") or {}

        ## BASE CASE ## check if rate limit error for model group size 1
        is_base_case = False
        if metadata.get("model_group_size") is not None:
            model_group_size = metadata.get("model_group_size")
            if isinstance(model_group_size, int) and model_group_size == 1:
                is_base_case = True
        ## check if special error ##
        if (
            RouterErrors.no_deployments_available.value not in str(exception)
            and is_base_case is False
        ):
            return

        ## get original model group ##

        model_group = metadata.get("model_group") or None
        for callback in litellm._async_failure_callback:
            if isinstance(callback, CustomLogger):  # custom logger class
                await callback.log_model_group_rate_limit_error(
                    exception=exception,
                    original_model_group=model_group,
                    kwargs=self.model_call_details,
                )  # type: ignore

    def failure_handler(
        self, exception, traceback_exception, start_time=None, end_time=None
    ):
        verbose_logger.debug(
            f"Logging Details LiteLLM-Failure Call: {litellm.failure_callback}"
        )
        try:
            start_time, end_time = self._failure_handler_helper_fn(
                exception=exception,
                traceback_exception=traceback_exception,
                start_time=start_time,
                end_time=end_time,
            )
            callbacks = []  # init this to empty incase it's not created

            if self.dynamic_failure_callbacks is not None and isinstance(
                self.dynamic_failure_callbacks, list
            ):
                callbacks = self.dynamic_failure_callbacks
                ## keep the internal functions ##
                for callback in litellm.failure_callback:
                    if (
                        isinstance(callback, CustomLogger)
                        and "_PROXY_" in callback.__class__.__name__
                    ):
                        callbacks.append(callback)
            else:
                callbacks = litellm.failure_callback

            result = None  # result sent to all loggers, init this to None incase it's not created

            result = redact_message_input_output_from_logging(
                result=result, litellm_logging_obj=self
            )
            for callback in callbacks:
                try:
                    if callback == "lite_debugger" and liteDebuggerClient is not None:
                        pass
                    elif callback == "lunary" and lunaryLogger is not None:
                        print_verbose("reaches lunary for logging error!")

                        model = self.model

                        input = self.model_call_details["input"]

                        _type = (
                            "embed"
                            if self.call_type == CallTypes.embedding.value
                            else "llm"
                        )

                        lunaryLogger.log_event(
                            kwargs=self.model_call_details,
                            type=_type,
                            event="error",
                            user_id=self.model_call_details.get("user", "default"),
                            model=model,
                            input=input,
                            error=traceback_exception,
                            run_id=self.litellm_call_id,
                            start_time=start_time,
                            end_time=end_time,
                            print_verbose=print_verbose,
                        )
                    if callback == "sentry":
                        print_verbose("sending exception to sentry")
                        if capture_exception:
                            capture_exception(exception)
                        else:
                            print_verbose(
                                f"capture exception not initialized: {capture_exception}"
                            )
                    elif callback == "supabase" and supabaseClient is not None:
                        print_verbose("reaches supabase for logging!")
                        print_verbose(f"supabaseClient: {supabaseClient}")
                        supabaseClient.log_event(
                            model=self.model if hasattr(self, "model") else "",
                            messages=self.messages,
                            end_user=self.model_call_details.get("user", "default"),
                            response_obj=result,
                            start_time=start_time,
                            end_time=end_time,
                            litellm_call_id=self.model_call_details["litellm_call_id"],
                            print_verbose=print_verbose,
                        )
                    if (
                        callable(callback) and customLogger is not None
                    ):  # custom logger functions
                        customLogger.log_event(
                            kwargs=self.model_call_details,
                            response_obj=result,
                            start_time=start_time,
                            end_time=end_time,
                            print_verbose=print_verbose,
                            callback_func=callback,
                        )
                    if (
                        isinstance(callback, CustomLogger)
                        and self.model_call_details.get("litellm_params", {}).get(
                            "acompletion", False
                        )
                        is not True
                        and self.model_call_details.get("litellm_params", {}).get(
                            "aembedding", False
                        )
                        is not True
                    ):  # custom logger class

                        callback.log_failure_event(
                            start_time=start_time,
                            end_time=end_time,
                            response_obj=result,
                            kwargs=self.model_call_details,
                        )
                    if callback == "langfuse":
                        global langFuseLogger
                        verbose_logger.debug("reaches langfuse for logging failure")
                        kwargs = {}
                        for k, v in self.model_call_details.items():
                            if (
                                k != "original_response"
                            ):  # copy.deepcopy raises errors as this could be a coroutine
                                kwargs[k] = v
                        # this only logs streaming once, complete_streaming_response exists i.e when stream ends
                        if langFuseLogger is None or (
                            (
                                self.langfuse_public_key is not None
                                and self.langfuse_public_key
                                != langFuseLogger.public_key
                            )
                            or (
                                self.langfuse_public_key is not None
                                and self.langfuse_public_key
                                != langFuseLogger.public_key
                            )
                            or (
                                self.langfuse_host is not None
                                and self.langfuse_host != langFuseLogger.langfuse_host
                            )
                        ):
                            langFuseLogger = LangFuseLogger(
                                langfuse_public_key=self.langfuse_public_key,
                                langfuse_secret=self.langfuse_secret,
                                langfuse_host=self.langfuse_host,
                            )
                        _response = langFuseLogger.log_event(
                            start_time=start_time,
                            end_time=end_time,
                            response_obj=None,
                            user_id=kwargs.get("user", None),
                            print_verbose=print_verbose,
                            status_message=str(exception),
                            level="ERROR",
                            kwargs=self.model_call_details,
                        )
                        if _response is not None and isinstance(_response, dict):
                            _trace_id = _response.get("trace_id", None)
                            if _trace_id is not None:
                                in_memory_trace_id_cache.set_cache(
                                    litellm_call_id=self.litellm_call_id,
                                    service_name="langfuse",
                                    trace_id=_trace_id,
                                )
                    if callback == "traceloop":
                        traceloopLogger.log_event(
                            start_time=start_time,
                            end_time=end_time,
                            response_obj=None,
                            user_id=self.model_call_details.get("user", None),
                            print_verbose=print_verbose,
                            status_message=str(exception),
                            level="ERROR",
                            kwargs=self.model_call_details,
                        )
                    if callback == "logfire" and logfireLogger is not None:
                        verbose_logger.debug("reaches logfire for failure logging!")
                        kwargs = {}
                        for k, v in self.model_call_details.items():
                            if (
                                k != "original_response"
                            ):  # copy.deepcopy raises errors as this could be a coroutine
                                kwargs[k] = v
                        kwargs["exception"] = exception

                        logfireLogger.log_event(
                            kwargs=kwargs,
                            response_obj=result,
                            start_time=start_time,
                            end_time=end_time,
                            level=LogfireLevel.ERROR.value,  # type: ignore
                            print_verbose=print_verbose,
                        )

                except Exception as e:
                    print_verbose(
                        f"LiteLLM.LoggingError: [Non-Blocking] Exception occurred while failure logging with integrations {str(e)}"
                    )
                    print_verbose(
                        f"LiteLLM.Logging: is sentry capture exception initialized {capture_exception}"
                    )
                    if capture_exception:  # log this error to sentry for debugging
                        capture_exception(e)
        except Exception as e:
            verbose_logger.exception(
                "LiteLLM.LoggingError: [Non-Blocking] Exception occurred while failure logging {}".format(
                    str(e)
                )
            )

    async def async_failure_handler(
        self, exception, traceback_exception, start_time=None, end_time=None
    ):
        """
        Implementing async callbacks, to handle asyncio event loop issues when custom integrations need to use async functions.
        """
        await self.special_failure_handlers(exception=exception)
        start_time, end_time = self._failure_handler_helper_fn(
            exception=exception,
            traceback_exception=traceback_exception,
            start_time=start_time,
            end_time=end_time,
        )
        result = None  # result sent to all loggers, init this to None incase it's not created
        for callback in litellm._async_failure_callback:
            try:
                if isinstance(callback, CustomLogger):  # custom logger class
                    await callback.async_log_failure_event(
                        kwargs=self.model_call_details,
                        response_obj=result,
                        start_time=start_time,
                        end_time=end_time,
                    )  # type: ignore
                if (
                    callable(callback) and customLogger is not None
                ):  # custom logger functions
                    await customLogger.async_log_event(
                        kwargs=self.model_call_details,
                        response_obj=result,
                        start_time=start_time,
                        end_time=end_time,
                        print_verbose=print_verbose,
                        callback_func=callback,
                    )
            except Exception as e:
                verbose_logger.exception(
                    "LiteLLM.LoggingError: [Non-Blocking] Exception occurred while success \
                        logging {}\nCallback={}".format(
                        str(e), callback
                    )
                )

    def _get_trace_id(self, service_name: Literal["langfuse"]) -> Optional[str]:
        """
        For the given service (e.g. langfuse), return the trace_id actually logged.

        Used for constructing the url in slack alerting.

        Returns:
            - str: The logged trace id
            - None: If trace id not yet emitted.
        """
        trace_id: Optional[str] = None
        if service_name == "langfuse":
            trace_id = in_memory_trace_id_cache.get_cache(
                litellm_call_id=self.litellm_call_id, service_name=service_name
            )

        return trace_id

    def _get_callback_object(self, service_name: Literal["langfuse"]) -> Optional[Any]:
        """
        Return dynamic callback object.

        Meant to solve issue when doing key-based/team-based logging
        """
        global langFuseLogger

        if service_name == "langfuse":
            if langFuseLogger is None or (
                (
                    self.langfuse_public_key is not None
                    and self.langfuse_public_key != langFuseLogger.public_key
                )
                or (
                    self.langfuse_public_key is not None
                    and self.langfuse_public_key != langFuseLogger.public_key
                )
                or (
                    self.langfuse_host is not None
                    and self.langfuse_host != langFuseLogger.langfuse_host
                )
            ):
                return LangFuseLogger(
                    langfuse_public_key=self.langfuse_public_key,
                    langfuse_secret=self.langfuse_secret,
                    langfuse_host=self.langfuse_host,
                )
            return langFuseLogger

        return None


def set_callbacks(callback_list, function_id=None):
    """
    Globally sets the callback client
    """
    global sentry_sdk_instance, capture_exception, add_breadcrumb, posthog, slack_app, alerts_channel, traceloopLogger, athinaLogger, heliconeLogger, aispendLogger, berrispendLogger, supabaseClient, liteDebuggerClient, lunaryLogger, promptLayerLogger, langFuseLogger, customLogger, weightsBiasesLogger, logfireLogger, dynamoLogger, aws_loggers, dataDogLogger, prometheusLogger, greenscaleLogger, openMeterLogger

    try:
        for callback in callback_list:
            if callback == "sentry":
                try:
                    import sentry_sdk
                except ImportError:
                    print_verbose("Package 'sentry_sdk' is missing. Installing it...")
                    subprocess.check_call(
                        [sys.executable, "-m", "pip", "install", "sentry_sdk"]
                    )
                    import sentry_sdk
                sentry_sdk_instance = sentry_sdk
                sentry_trace_rate = (
                    os.environ.get("SENTRY_API_TRACE_RATE")
                    if "SENTRY_API_TRACE_RATE" in os.environ
                    else "1.0"
                )
                sentry_sdk_instance.init(
                    dsn=os.environ.get("SENTRY_DSN"),
                    traces_sample_rate=float(sentry_trace_rate),  # type: ignore
                )
                capture_exception = sentry_sdk_instance.capture_exception
                add_breadcrumb = sentry_sdk_instance.add_breadcrumb
            elif callback == "posthog":
                try:
                    from posthog import Posthog
                except ImportError:
                    print_verbose("Package 'posthog' is missing. Installing it...")
                    subprocess.check_call(
                        [sys.executable, "-m", "pip", "install", "posthog"]
                    )
                    from posthog import Posthog
                posthog = Posthog(
                    project_api_key=os.environ.get("POSTHOG_API_KEY"),
                    host=os.environ.get("POSTHOG_API_URL"),
                )
            elif callback == "slack":
                try:
                    from slack_bolt import App
                except ImportError:
                    print_verbose("Package 'slack_bolt' is missing. Installing it...")
                    subprocess.check_call(
                        [sys.executable, "-m", "pip", "install", "slack_bolt"]
                    )
                    from slack_bolt import App
                slack_app = App(
                    token=os.environ.get("SLACK_API_TOKEN"),
                    signing_secret=os.environ.get("SLACK_API_SECRET"),
                )
                alerts_channel = os.environ["SLACK_API_CHANNEL"]
                print_verbose(f"Initialized Slack App: {slack_app}")
            elif callback == "traceloop":
                traceloopLogger = TraceloopLogger()
            elif callback == "athina":
                athinaLogger = AthinaLogger()
                print_verbose("Initialized Athina Logger")
            elif callback == "helicone":
                heliconeLogger = HeliconeLogger()
            elif callback == "lunary":
                lunaryLogger = LunaryLogger()
            elif callback == "promptlayer":
                promptLayerLogger = PromptLayerLogger()
            elif callback == "langfuse":
                langFuseLogger = LangFuseLogger(
                    langfuse_public_key=None, langfuse_secret=None, langfuse_host=None
                )
            elif callback == "openmeter":
                openMeterLogger = OpenMeterLogger()
            elif callback == "datadog":
                dataDogLogger = DataDogLogger()
            elif callback == "dynamodb":
                dynamoLogger = DyanmoDBLogger()
            elif callback in ["s3", "cloudwatch"]:
                if callback not in aws_loggers:
                    aws_loggers[callback] = S3Logger() if callback == "s3" else CloudWatchLogger()
                print_verbose(f"Initialized {callback.capitalize()} Logger")
            elif callback == "wandb":
                weightsBiasesLogger = WeightsBiasesLogger()
            elif callback == "logfire":
                logfireLogger = LogfireLogger()
            elif callback == "aispend":
                aispendLogger = AISpendLogger()
            elif callback == "berrispend":
                berrispendLogger = BerriSpendLogger()
            elif callback == "supabase":
                print_verbose("instantiating supabase")
                supabaseClient = Supabase()
            elif callback == "greenscale":
                greenscaleLogger = GreenscaleLogger()
                print_verbose("Initialized Greenscale Logger")
            elif callback == "lite_debugger":
                print_verbose("instantiating lite_debugger")
                if function_id:
                    liteDebuggerClient = LiteDebugger(email=function_id)
                elif litellm.token:
                    liteDebuggerClient = LiteDebugger(email=litellm.token)
                elif litellm.email:
                    liteDebuggerClient = LiteDebugger(email=litellm.email)
                else:
                    liteDebuggerClient = LiteDebugger(email=str(uuid.uuid4()))
            elif callable(callback):
                customLogger = CustomLogger()
    except Exception as e:
        raise e


def _init_custom_logger_compatible_class(
    logging_integration: litellm._custom_logger_compatible_callbacks_literal,
    internal_usage_cache: Optional[DualCache],
    llm_router: Optional[
        Any
    ],  # expect litellm.Router, but typing errors due to circular import
) -> CustomLogger:
    if logging_integration == "lago":
        for callback in _in_memory_loggers:
            if isinstance(callback, LagoLogger):
                return callback  # type: ignore

        lago_logger = LagoLogger()
        _in_memory_loggers.append(lago_logger)
        return lago_logger  # type: ignore
    elif logging_integration == "openmeter":
        for callback in _in_memory_loggers:
            if isinstance(callback, OpenMeterLogger):
                return callback  # type: ignore

        _openmeter_logger = OpenMeterLogger()
        _in_memory_loggers.append(_openmeter_logger)
        return _openmeter_logger  # type: ignore
    elif logging_integration == "braintrust":
        for callback in _in_memory_loggers:
            if isinstance(callback, BraintrustLogger):
                return callback  # type: ignore

        braintrust_logger = BraintrustLogger()
        _in_memory_loggers.append(braintrust_logger)
        return braintrust_logger  # type: ignore
    elif logging_integration == "langsmith":
        for callback in _in_memory_loggers:
            if isinstance(callback, LangsmithLogger):
                return callback  # type: ignore

        _langsmith_logger = LangsmithLogger()
        _in_memory_loggers.append(_langsmith_logger)
        return _langsmith_logger  # type: ignore
    elif logging_integration == "prometheus":
        for callback in _in_memory_loggers:
            if isinstance(callback, PrometheusLogger):
                return callback  # type: ignore

        _prometheus_logger = PrometheusLogger()
        _in_memory_loggers.append(_prometheus_logger)
        return _prometheus_logger  # type: ignore
    elif logging_integration == "datadog":
        for callback in _in_memory_loggers:
            if isinstance(callback, DataDogLogger):
                return callback  # type: ignore

        _datadog_logger = DataDogLogger()
        _in_memory_loggers.append(_datadog_logger)
        return _datadog_logger  # type: ignore
    elif logging_integration == "gcs_bucket":
        for callback in _in_memory_loggers:
            if isinstance(callback, GCSBucketLogger):
                return callback  # type: ignore

        _gcs_bucket_logger = GCSBucketLogger()
        _in_memory_loggers.append(_gcs_bucket_logger)
        return _gcs_bucket_logger  # type: ignore
    elif logging_integration == "arize":
        if "ARIZE_SPACE_KEY" not in os.environ:
            raise ValueError("ARIZE_SPACE_KEY not found in environment variables")
        if "ARIZE_API_KEY" not in os.environ:
            raise ValueError("ARIZE_API_KEY not found in environment variables")
        from litellm.integrations.opentelemetry import (
            OpenTelemetry,
            OpenTelemetryConfig,
        )

        otel_config = OpenTelemetryConfig(
            exporter="otlp_grpc",
            endpoint="https://otlp.arize.com/v1",
        )
        os.environ["OTEL_EXPORTER_OTLP_TRACES_HEADERS"] = (
            f"space_key={os.getenv('ARIZE_SPACE_KEY')},api_key={os.getenv('ARIZE_API_KEY')}"
        )
        for callback in _in_memory_loggers:
            if (
                isinstance(callback, OpenTelemetry)
                and callback.callback_name == "arize"
            ):
                return callback  # type: ignore
        _otel_logger = OpenTelemetry(config=otel_config, callback_name="arize")
        _in_memory_loggers.append(_otel_logger)
        return _otel_logger  # type: ignore

    elif logging_integration == "otel":
        from litellm.integrations.opentelemetry import OpenTelemetry

        for callback in _in_memory_loggers:
            if isinstance(callback, OpenTelemetry):
                return callback  # type: ignore

        otel_logger = OpenTelemetry()
        _in_memory_loggers.append(otel_logger)
        return otel_logger  # type: ignore

    elif logging_integration == "galileo":
        for callback in _in_memory_loggers:
            if isinstance(callback, GalileoObserve):
                return callback  # type: ignore

        galileo_logger = GalileoObserve()
        _in_memory_loggers.append(galileo_logger)
        return galileo_logger  # type: ignore
    elif logging_integration == "logfire":
        if "LOGFIRE_TOKEN" not in os.environ:
            raise ValueError("LOGFIRE_TOKEN not found in environment variables")
        from litellm.integrations.opentelemetry import (
            OpenTelemetry,
            OpenTelemetryConfig,
        )

        otel_config = OpenTelemetryConfig(
            exporter="otlp_http",
            endpoint="https://logfire-api.pydantic.dev/v1/traces",
            headers=f"Authorization={os.getenv('LOGFIRE_TOKEN')}",
        )
        for callback in _in_memory_loggers:
            if isinstance(callback, OpenTelemetry):
                return callback  # type: ignore
        _otel_logger = OpenTelemetry(config=otel_config)
        _in_memory_loggers.append(_otel_logger)
        return _otel_logger  # type: ignore
    elif logging_integration == "dynamic_rate_limiter":
        from litellm.proxy.hooks.dynamic_rate_limiter import (
            _PROXY_DynamicRateLimitHandler,
        )

        for callback in _in_memory_loggers:
            if isinstance(callback, _PROXY_DynamicRateLimitHandler):
                return callback  # type: ignore

        if internal_usage_cache is None:
            raise Exception(
                "Internal Error: Cache cannot be empty - internal_usage_cache={}".format(
                    internal_usage_cache
                )
            )

        dynamic_rate_limiter_obj = _PROXY_DynamicRateLimitHandler(
            internal_usage_cache=internal_usage_cache
        )

        if llm_router is not None and isinstance(llm_router, litellm.Router):
            dynamic_rate_limiter_obj.update_variables(llm_router=llm_router)
        _in_memory_loggers.append(dynamic_rate_limiter_obj)
        return dynamic_rate_limiter_obj  # type: ignore


def get_custom_logger_compatible_class(
    logging_integration: litellm._custom_logger_compatible_callbacks_literal,
) -> Optional[CustomLogger]:
    if logging_integration == "lago":
        for callback in _in_memory_loggers:
            if isinstance(callback, LagoLogger):
                return callback
    elif logging_integration == "openmeter":
        for callback in _in_memory_loggers:
            if isinstance(callback, OpenMeterLogger):
                return callback
    elif logging_integration == "braintrust":
        for callback in _in_memory_loggers:
            if isinstance(callback, BraintrustLogger):
                return callback
    elif logging_integration == "galileo":
        for callback in _in_memory_loggers:
            if isinstance(callback, GalileoObserve):
                return callback
    elif logging_integration == "langsmith":
        for callback in _in_memory_loggers:
            if isinstance(callback, LangsmithLogger):
                return callback
    elif logging_integration == "prometheus":
        for callback in _in_memory_loggers:
            if isinstance(callback, PrometheusLogger):
                return callback
    elif logging_integration == "datadog":
        for callback in _in_memory_loggers:
            if isinstance(callback, DataDogLogger):
                return callback
    elif logging_integration == "gcs_bucket":
        for callback in _in_memory_loggers:
            if isinstance(callback, GCSBucketLogger):
                return callback
    elif logging_integration == "otel":
        from litellm.integrations.opentelemetry import OpenTelemetry

        for callback in _in_memory_loggers:
            if isinstance(callback, OpenTelemetry):
                return callback
    elif logging_integration == "arize":
        from litellm.integrations.opentelemetry import OpenTelemetry

        if "ARIZE_SPACE_KEY" not in os.environ:
            raise ValueError("ARIZE_SPACE_KEY not found in environment variables")
        if "ARIZE_API_KEY" not in os.environ:
            raise ValueError("ARIZE_API_KEY not found in environment variables")
        for callback in _in_memory_loggers:
            if (
                isinstance(callback, OpenTelemetry)
                and callback.callback_name == "arize"
            ):
                return callback
    elif logging_integration == "logfire":
        if "LOGFIRE_TOKEN" not in os.environ:
            raise ValueError("LOGFIRE_TOKEN not found in environment variables")
        from litellm.integrations.opentelemetry import OpenTelemetry

        for callback in _in_memory_loggers:
            if isinstance(callback, OpenTelemetry):
                return callback  # type: ignore

    elif logging_integration == "dynamic_rate_limiter":
        from litellm.proxy.hooks.dynamic_rate_limiter import (
            _PROXY_DynamicRateLimitHandler,
        )

        for callback in _in_memory_loggers:
            if isinstance(callback, _PROXY_DynamicRateLimitHandler):
                return callback  # type: ignore
    return None


def use_custom_pricing_for_model(litellm_params: Optional[dict]) -> bool:
    if litellm_params is None:
        return False
    for k, v in litellm_params.items():
        if k in SPECIAL_MODEL_INFO_PARAMS and v is not None:
            return True
    metadata: Optional[dict] = litellm_params.get("metadata", {})
    if metadata is None:
        return False
    model_info: Optional[dict] = metadata.get("model_info", {})
    if model_info is not None:
        for k, v in model_info.items():
            if k in SPECIAL_MODEL_INFO_PARAMS:
                return True

    return False


def is_valid_sha256_hash(value: str) -> bool:
    # Check if the value is a valid SHA-256 hash (64 hexadecimal characters)
    return bool(re.fullmatch(r"[a-fA-F0-9]{64}", value))


def get_standard_logging_object_payload(
    kwargs: Optional[dict],
    init_response_obj: Union[Any, BaseModel, dict],
    start_time: dt_object,
    end_time: dt_object,
    logging_obj: Logging,
    status: StandardLoggingPayloadStatus,
    error_str: Optional[str] = None,
) -> Optional[StandardLoggingPayload]:
    try:
        if kwargs is None:
            kwargs = {}

        hidden_params: Optional[dict] = None
        if init_response_obj is None:
            response_obj = {}
        elif isinstance(init_response_obj, BaseModel):
            response_obj = init_response_obj.model_dump()
            hidden_params = getattr(init_response_obj, "_hidden_params", None)
        elif isinstance(init_response_obj, dict):
            response_obj = init_response_obj
        else:
            response_obj = {}
        # standardize this function to be used across, s3, dynamoDB, langfuse logging
        litellm_params = kwargs.get("litellm_params", {})
        proxy_server_request = litellm_params.get("proxy_server_request") or {}
        end_user_id = proxy_server_request.get("body", {}).get("user", None)
        metadata = (
            litellm_params.get("metadata", {}) or {}
        )  # if litellm_params['metadata'] == None
        completion_start_time = kwargs.get("completion_start_time", end_time)
        call_type = kwargs.get("call_type")
        cache_hit = kwargs.get("cache_hit", False)
        usage = response_obj.get("usage", None) or {}
        if type(usage) == litellm.Usage:
            usage = dict(usage)
        id = response_obj.get("id", kwargs.get("litellm_call_id"))

        _model_id = metadata.get("model_info", {}).get("id", "")
        _model_group = metadata.get("model_group", "")

        request_tags = (
            metadata.get("tags", [])
            if isinstance(metadata.get("tags", []), list)
            else []
        )

        # cleanup timestamps
        if isinstance(start_time, datetime.datetime):
            start_time_float = start_time.timestamp()
        elif isinstance(start_time, float):
            start_time_float = start_time
        if isinstance(end_time, datetime.datetime):
            end_time_float = end_time.timestamp()
        elif isinstance(end_time, float):
            end_time_float = end_time
        if isinstance(completion_start_time, datetime.datetime):
            completion_start_time_float = completion_start_time.timestamp()
        elif isinstance(completion_start_time, float):
            completion_start_time_float = completion_start_time
        else:
            completion_start_time_float = end_time_float
        # clean up litellm hidden params
        clean_hidden_params = StandardLoggingHiddenParams(
            model_id=None,
            cache_key=None,
            api_base=None,
            response_cost=None,
            additional_headers=None,
        )
        if hidden_params is not None:
            clean_hidden_params = StandardLoggingHiddenParams(
                **{  # type: ignore
                    key: hidden_params[key]
                    for key in StandardLoggingHiddenParams.__annotations__.keys()
                    if key in hidden_params
                }
            )
        # clean up litellm metadata
        clean_metadata = StandardLoggingMetadata(
            user_api_key_hash=None,
            user_api_key_alias=None,
            user_api_key_team_id=None,
            user_api_key_user_id=None,
            user_api_key_team_alias=None,
            spend_logs_metadata=None,
            requester_ip_address=None,
            requester_metadata=None,
        )
        if isinstance(metadata, dict):
            # Filter the metadata dictionary to include only the specified keys
            clean_metadata = StandardLoggingMetadata(
                **{  # type: ignore
                    key: metadata[key]
                    for key in StandardLoggingMetadata.__annotations__.keys()
                    if key in metadata
                }
            )

            if metadata.get("user_api_key") is not None:
                if is_valid_sha256_hash(str(metadata.get("user_api_key"))):
                    clean_metadata["user_api_key_hash"] = metadata.get(
                        "user_api_key"
                    )  # this is the hash

        if litellm.cache is not None:
            cache_key = litellm.cache.get_cache_key(**kwargs)
        else:
            cache_key = None

        saved_cache_cost: Optional[float] = None
        if cache_hit is True:

            id = f"{id}_cache_hit{time.time()}"  # do not duplicate the request id

            saved_cache_cost = logging_obj._response_cost_calculator(
                result=init_response_obj, cache_hit=False  # type: ignore
            )

        ## Get model cost information ##
        base_model = _get_base_model_from_metadata(model_call_details=kwargs)
<<<<<<< HEAD
        if base_model is None:
            model_cost_information = None
=======
        custom_pricing = use_custom_pricing_for_model(litellm_params=litellm_params)
        model_cost_name = _select_model_name_for_cost_calc(
            model=None,
            completion_response=init_response_obj,  # type: ignore
            base_model=base_model,
            custom_pricing=custom_pricing,
        )
        if model_cost_name is None:
            model_cost_information = StandardLoggingModelInformation(
                model_map_key="", model_map_value=None
            )
>>>>>>> 92028015
        else:
            custom_pricing = use_custom_pricing_for_model(litellm_params=litellm_params)
            model_cost_name = _select_model_name_for_cost_calc(
                model=None,
                completion_response=init_response_obj,
                base_model=base_model,
                custom_pricing=custom_pricing,
            )
            if model_cost_name is None:
                model_cost_information = StandardLoggingModelInformation(
                    model_map_key="", model_map_value=None
                )
            else:
                custom_llm_provider = kwargs.get("custom_llm_provider", None)

                try:
                    _model_cost_information = litellm.get_model_info(
                        model=model_cost_name, custom_llm_provider=custom_llm_provider
                    )
                    model_cost_information = StandardLoggingModelInformation(
                        model_map_key=model_cost_name,
                        model_map_value=_model_cost_information,
                    )
                except Exception:
                    verbose_logger.debug(  # keep in debug otherwise it will trigger on every call
                        "Model is not mapped in model cost map. Defaulting to None model_cost_information for standard_logging_payload"
                    )
                    model_cost_information = StandardLoggingModelInformation(
                        model_map_key=model_cost_name, model_map_value=None
                    )

        payload: StandardLoggingPayload = StandardLoggingPayload(
            id=str(id),
            call_type=call_type or "",
            cache_hit=cache_hit,
            status=status,
            saved_cache_cost=saved_cache_cost,
            startTime=start_time_float,
            endTime=end_time_float,
            completionStartTime=completion_start_time_float,
            model=kwargs.get("model", "") or "",
            metadata=clean_metadata,
            cache_key=cache_key,
            response_cost=kwargs.get("response_cost", 0),
            total_tokens=usage.get("total_tokens", 0),
            prompt_tokens=usage.get("prompt_tokens", 0),
            completion_tokens=usage.get("completion_tokens", 0),
            request_tags=request_tags,
            end_user=end_user_id or "",
            api_base=litellm_params.get("api_base", ""),
            model_group=_model_group,
            model_id=_model_id,
            requester_ip_address=clean_metadata.get("requester_ip_address", None),
            messages=kwargs.get("messages"),
            response=(  # type: ignore
                response_obj if len(response_obj.keys()) > 0 else init_response_obj  # type: ignore
            ),
            model_parameters=kwargs.get("optional_params", None),
            hidden_params=clean_hidden_params,
<<<<<<< HEAD
            model_map_information=model_cost_information
=======
            model_map_information=model_cost_information,
            error_str=error_str,
>>>>>>> 92028015
        )

        verbose_logger.debug(
            "Standard Logging: created payload - payload: %s\n\n", payload
        )

        return payload
    except Exception as e:
        verbose_logger.exception(
            "Error creating standard logging object - {}".format(str(e))
        )
        return None


def scrub_sensitive_keys_in_metadata(litellm_params: Optional[dict]):
    if litellm_params is None:
        litellm_params = {}

    metadata = litellm_params.get("metadata", {}) or {}

    ## check user_api_key_metadata for sensitive logging keys
    cleaned_user_api_key_metadata = {}
    if "user_api_key_metadata" in metadata and isinstance(
        metadata["user_api_key_metadata"], dict
    ):
        for k, v in metadata["user_api_key_metadata"].items():
            if k == "logging":  # prevent logging user logging keys
                cleaned_user_api_key_metadata[k] = (
                    "scrubbed_by_litellm_for_sensitive_keys"
                )
            else:
                cleaned_user_api_key_metadata[k] = v

        metadata["user_api_key_metadata"] = cleaned_user_api_key_metadata
        litellm_params["metadata"] = metadata

    return litellm_params<|MERGE_RESOLUTION|>--- conflicted
+++ resolved
@@ -2503,27 +2503,13 @@
 
         ## Get model cost information ##
         base_model = _get_base_model_from_metadata(model_call_details=kwargs)
-<<<<<<< HEAD
         if base_model is None:
             model_cost_information = None
-=======
-        custom_pricing = use_custom_pricing_for_model(litellm_params=litellm_params)
-        model_cost_name = _select_model_name_for_cost_calc(
-            model=None,
-            completion_response=init_response_obj,  # type: ignore
-            base_model=base_model,
-            custom_pricing=custom_pricing,
-        )
-        if model_cost_name is None:
-            model_cost_information = StandardLoggingModelInformation(
-                model_map_key="", model_map_value=None
-            )
->>>>>>> 92028015
         else:
             custom_pricing = use_custom_pricing_for_model(litellm_params=litellm_params)
             model_cost_name = _select_model_name_for_cost_calc(
                 model=None,
-                completion_response=init_response_obj,
+                completion_response=init_response_obj,  # type: ignore
                 base_model=base_model,
                 custom_pricing=custom_pricing,
             )
@@ -2578,12 +2564,8 @@
             ),
             model_parameters=kwargs.get("optional_params", None),
             hidden_params=clean_hidden_params,
-<<<<<<< HEAD
-            model_map_information=model_cost_information
-=======
             model_map_information=model_cost_information,
             error_str=error_str,
->>>>>>> 92028015
         )
 
         verbose_logger.debug(
