--- conflicted
+++ resolved
@@ -903,11 +903,8 @@
             FineTuningJob,
             ResponsesAPIResponse,
             ResponseCompletedEvent,
-<<<<<<< HEAD
             OpenAIFileObject,
-=======
             LiteLLMRealtimeStreamLoggingObject,
->>>>>>> 9f27e836
         ],
         cache_hit: Optional[bool] = None,
         litellm_model_name: Optional[str] = None,
@@ -1089,20 +1086,6 @@
                 and self.stream is not True
             ):
                 if (
-<<<<<<< HEAD
-                    isinstance(result, ModelResponse)
-                    or isinstance(result, ModelResponseStream)
-                    or isinstance(result, EmbeddingResponse)
-                    or isinstance(result, ImageResponse)
-                    or isinstance(result, TranscriptionResponse)
-                    or isinstance(result, TextCompletionResponse)
-                    or isinstance(result, HttpxBinaryResponseContent)  # tts
-                    or isinstance(result, RerankResponse)
-                    or isinstance(result, FineTuningJob)
-                    or isinstance(result, LiteLLMBatch)
-                    or isinstance(result, ResponsesAPIResponse)
-                    or isinstance(result, OpenAIFileObject)
-=======
                     isinstance(logging_result, ModelResponse)
                     or isinstance(logging_result, ModelResponseStream)
                     or isinstance(logging_result, EmbeddingResponse)
@@ -1114,8 +1097,8 @@
                     or isinstance(logging_result, FineTuningJob)
                     or isinstance(logging_result, LiteLLMBatch)
                     or isinstance(logging_result, ResponsesAPIResponse)
+                    or isinstance(logging_result, OpenAIFileObject)
                     or isinstance(logging_result, LiteLLMRealtimeStreamLoggingObject)
->>>>>>> 9f27e836
                 ):
                     ## HIDDEN PARAMS ##
                     hidden_params = getattr(logging_result, "_hidden_params", {})
