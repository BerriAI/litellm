import sys
from typing import Optional, Tuple

import httpx

import litellm
from litellm.constants import REPLICATE_MODEL_NAME_WITH_ID_LENGTH
from litellm.secret_managers.main import get_secret, get_secret_str

from ..types.router import LiteLLM_Params


def _is_non_openai_azure_model(model: str) -> bool:
    try:
        model_name = model.split("/", 1)[1]
        if (
            model_name in litellm.cohere_chat_models
            or f"mistral/{model_name}" in litellm.mistral_chat_models
        ):
            return True
    except Exception:
        return False
    return False


def handle_cohere_chat_model_custom_llm_provider(
    model: str, custom_llm_provider: Optional[str] = None
) -> Tuple[str, Optional[str]]:
    """
    if user sets model = "cohere/command-r" -> use custom_llm_provider = "cohere_chat"

    Args:
        model:
        custom_llm_provider:

    Returns:
        model, custom_llm_provider
    """

    if custom_llm_provider:
        if custom_llm_provider == "cohere" and model in litellm.cohere_chat_models:
            return model, "cohere_chat"

    if "/" in model:
        _custom_llm_provider, _model = model.split("/", 1)
        if (
            _custom_llm_provider
            and _custom_llm_provider == "cohere"
            and _model in litellm.cohere_chat_models
        ):
            return _model, "cohere_chat"

    return model, custom_llm_provider


def handle_anthropic_text_model_custom_llm_provider(
    model: str, custom_llm_provider: Optional[str] = None
) -> Tuple[str, Optional[str]]:
    """
    if user sets model = "anthropic/claude-2" -> use custom_llm_provider = "anthropic_text"

    Args:
        model:
        custom_llm_provider:

    Returns:
        model, custom_llm_provider
    """

    if custom_llm_provider:
        if (
            custom_llm_provider == "anthropic"
            and litellm.AnthropicTextConfig._is_anthropic_text_model(model)
        ):
            return model, "anthropic_text"

    if "/" in model:
        _custom_llm_provider, _model = model.split("/", 1)
        if (
            _custom_llm_provider
            and _custom_llm_provider == "anthropic"
            and litellm.AnthropicTextConfig._is_anthropic_text_model(_model)
        ):
            return _model, "anthropic_text"

    return model, custom_llm_provider


def get_llm_provider(  # noqa: PLR0915
    model: str,
    custom_llm_provider: Optional[str] = None,
    api_base: Optional[str] = None,
    api_key: Optional[str] = None,
    litellm_params: Optional[LiteLLM_Params] = None,
) -> Tuple[str, str, Optional[str], Optional[str]]:
    """
    Returns the provider for a given model name - e.g. 'azure/chatgpt-v-2' -> 'azure'

    For router -> Can also give the whole litellm param dict -> this function will extract the relevant details

    Raises Error - if unable to map model to a provider

    Return model, custom_llm_provider, dynamic_api_key, api_base
    """
    try:
        if litellm.LiteLLMProxyChatConfig._should_use_litellm_proxy_by_default(
            litellm_params=litellm_params
        ):
            return litellm.LiteLLMProxyChatConfig.litellm_proxy_get_custom_llm_provider_info(
                model=model, api_base=api_base, api_key=api_key
            )

        ## IF LITELLM PARAMS GIVEN ##
        if litellm_params:
            assert (
                custom_llm_provider is None and api_base is None and api_key is None
            ), "Either pass in litellm_params or the custom_llm_provider/api_base/api_key. Otherwise, these values will be overriden."
            custom_llm_provider = litellm_params.custom_llm_provider
            api_base = litellm_params.api_base
            api_key = litellm_params.api_key

        dynamic_api_key = None
        # check if llm provider provided
        # AZURE AI-Studio Logic - Azure AI Studio supports AZURE/Cohere
        # If User passes azure/command-r-plus -> we should send it to cohere_chat/command-r-plus
        if model.split("/", 1)[0] == "azure":
            if _is_non_openai_azure_model(model):
                custom_llm_provider = "openai"
                return model, custom_llm_provider, dynamic_api_key, api_base

        ### Handle cases when custom_llm_provider is set to cohere/command-r-plus but it should use cohere_chat route
        model, custom_llm_provider = handle_cohere_chat_model_custom_llm_provider(
            model, custom_llm_provider
        )

        model, custom_llm_provider = handle_anthropic_text_model_custom_llm_provider(
            model, custom_llm_provider
        )

        if custom_llm_provider and (
            model.split("/")[0] != custom_llm_provider
        ):  # handle scenario where model="azure/*" and custom_llm_provider="azure"
            model = custom_llm_provider + "/" + model

        if api_key and api_key.startswith("os.environ/"):
            dynamic_api_key = get_secret_str(api_key)
        # check if llm provider part of model name

        if (
            model.split("/", 1)[0] in litellm.provider_list
            and model.split("/", 1)[0] not in litellm.model_list_set
            and len(model.split("/"))
            > 1  # handle edge case where user passes in `litellm --model mistral` https://github.com/BerriAI/litellm/issues/1351
        ):
            return _get_openai_compatible_provider_info(
                model=model,
                api_base=api_base,
                api_key=api_key,
                dynamic_api_key=dynamic_api_key,
            )
        elif model.split("/", 1)[0] in litellm.provider_list:
            custom_llm_provider = model.split("/", 1)[0]
            model = model.split("/", 1)[1]
            if api_base is not None and not isinstance(api_base, str):
                raise Exception(
                    "api base needs to be a string. api_base={}".format(api_base)
                )
            if dynamic_api_key is not None and not isinstance(dynamic_api_key, str):
                raise Exception(
                    "dynamic_api_key needs to be a string. dynamic_api_key={}".format(
                        dynamic_api_key
                    )
                )
            return model, custom_llm_provider, dynamic_api_key, api_base
        # check if api base is a known openai compatible endpoint
        if api_base:
            for endpoint in litellm.openai_compatible_endpoints:
                if endpoint in api_base:
                    if endpoint == "api.perplexity.ai":
                        custom_llm_provider = "perplexity"
                        dynamic_api_key = get_secret_str("PERPLEXITYAI_API_KEY")
                    elif endpoint == "api.endpoints.anyscale.com/v1":
                        custom_llm_provider = "anyscale"
                        dynamic_api_key = get_secret_str("ANYSCALE_API_KEY")
                    elif endpoint == "api.deepinfra.com/v1/openai":
                        custom_llm_provider = "deepinfra"
                        dynamic_api_key = get_secret_str("DEEPINFRA_API_KEY")
                    elif endpoint == "api.mistral.ai/v1":
                        custom_llm_provider = "mistral"
                        dynamic_api_key = get_secret_str("MISTRAL_API_KEY")
                    elif endpoint == "api.groq.com/openai/v1":
                        custom_llm_provider = "groq"
                        dynamic_api_key = get_secret_str("GROQ_API_KEY")
                    elif endpoint == "https://integrate.api.nvidia.com/v1":
                        custom_llm_provider = "nvidia_nim"
                        dynamic_api_key = get_secret_str("NVIDIA_NIM_API_KEY")
                    elif endpoint == "https://api.cerebras.ai/v1":
                        custom_llm_provider = "cerebras"
                        dynamic_api_key = get_secret_str("CEREBRAS_API_KEY")
                    elif endpoint == "https://api.sambanova.ai/v1":
                        custom_llm_provider = "sambanova"
                        dynamic_api_key = get_secret_str("SAMBANOVA_API_KEY")
                    elif endpoint == "https://api.ai21.com/studio/v1":
                        custom_llm_provider = "ai21_chat"
                        dynamic_api_key = get_secret_str("AI21_API_KEY")
                    elif endpoint == "https://codestral.mistral.ai/v1":
                        custom_llm_provider = "codestral"
                        dynamic_api_key = get_secret_str("CODESTRAL_API_KEY")
                    elif endpoint == "https://codestral.mistral.ai/v1":
                        custom_llm_provider = "text-completion-codestral"
                        dynamic_api_key = get_secret_str("CODESTRAL_API_KEY")
                    elif endpoint == "app.empower.dev/api/v1":
                        custom_llm_provider = "empower"
                        dynamic_api_key = get_secret_str("EMPOWER_API_KEY")
                    elif endpoint == "api.deepseek.com/v1":
                        custom_llm_provider = "deepseek"
                        dynamic_api_key = get_secret_str("DEEPSEEK_API_KEY")
                    elif endpoint == "https://api.friendli.ai/serverless/v1":
                        custom_llm_provider = "friendliai"
                        dynamic_api_key = get_secret_str(
                            "FRIENDLIAI_API_KEY"
                        ) or get_secret("FRIENDLI_TOKEN")
                    elif endpoint == "api.galadriel.com/v1":
                        custom_llm_provider = "galadriel"
                        dynamic_api_key = get_secret_str("GALADRIEL_API_KEY")
                    elif endpoint == "https://api.llama.com/compat/v1":
                        custom_llm_provider = "meta_llama"
                        dynamic_api_key = api_key or get_secret_str("LLAMA_API_KEY")
                    elif endpoint == "https://api.featherless.ai/v1":
                        custom_llm_provider = "featherless_ai"
                        dynamic_api_key = get_secret_str("FEATHERLESS_AI_API_KEY")
                    elif endpoint == litellm.NscaleConfig.API_BASE_URL:
                        custom_llm_provider = "nscale"
                        dynamic_api_key = litellm.NscaleConfig.get_api_key()
                    elif endpoint == "dashscope-intl.aliyuncs.com/compatible-mode/v1":
                        custom_llm_provider = "dashscope"
                        dynamic_api_key = get_secret_str("DASHSCOPE_API_KEY")
                    elif endpoint == "api.moonshot.ai/v1":
                        custom_llm_provider = "moonshot"
                        dynamic_api_key = get_secret_str("MOONSHOT_API_KEY")

                    if api_base is not None and not isinstance(api_base, str):
                        raise Exception(
                            "api base needs to be a string. api_base={}".format(
                                api_base
                            )
                        )
                    if dynamic_api_key is not None and not isinstance(
                        dynamic_api_key, str
                    ):
                        raise Exception(
                            "dynamic_api_key needs to be a string. dynamic_api_key={}".format(
                                dynamic_api_key
                            )
                        )
                    return model, custom_llm_provider, dynamic_api_key, api_base  # type: ignore

        # check if model in known model provider list  -> for huggingface models, raise exception as they don't have a fixed provider (can be togetherai, anyscale, baseten, runpod, et.)
        ## openai - chatcompletion + text completion
        if (
            model in litellm.open_ai_chat_completion_models
            or "ft:gpt-3.5-turbo" in model
            or "ft:gpt-4" in model  # catches ft:gpt-4-0613, ft:gpt-4o
            or model in litellm.openai_image_generation_models
        ):
            custom_llm_provider = "openai"
        elif model in litellm.open_ai_text_completion_models:
            custom_llm_provider = "text-completion-openai"
        ## anthropic
        elif model in litellm.anthropic_models:
            if litellm.AnthropicTextConfig._is_anthropic_text_model(model):
                custom_llm_provider = "anthropic_text"
            else:
                custom_llm_provider = "anthropic"
        ## cohere
        elif model in litellm.cohere_models or model in litellm.cohere_embedding_models:
            custom_llm_provider = "cohere"
        ## cohere chat models
        elif model in litellm.cohere_chat_models:
            custom_llm_provider = "cohere_chat"
        ## replicate
        elif model in litellm.replicate_models or (
            ":" in model and len(model) > REPLICATE_MODEL_NAME_WITH_ID_LENGTH
        ):
            model_parts = model.split(":")
            if (
                len(model_parts) > 1
                and len(model_parts[1]) == REPLICATE_MODEL_NAME_WITH_ID_LENGTH
            ):  ## checks if model name has a 64 digit code - e.g. "meta/llama-2-70b-chat:02e509c789964a7ea8736978a43525956ef40397be9033abf9fd2badfe68c9e3"
                custom_llm_provider = "replicate"
            elif model in litellm.replicate_models:
                custom_llm_provider = "replicate"
        ## openrouter
        elif model in litellm.openrouter_models:
            custom_llm_provider = "openrouter"
        ## maritalk
        elif model in litellm.maritalk_models:
            custom_llm_provider = "maritalk"
        ## vertex - text + chat + language (gemini) models
        elif (
            model in litellm.vertex_chat_models
            or model in litellm.vertex_code_chat_models
            or model in litellm.vertex_text_models
            or model in litellm.vertex_code_text_models
            or model in litellm.vertex_language_models
            or model in litellm.vertex_embedding_models
            or model in litellm.vertex_vision_models
            or model in litellm.vertex_ai_image_models
        ):
            custom_llm_provider = "vertex_ai"
        ## ai21
        elif model in litellm.ai21_chat_models or model in litellm.ai21_models:
            custom_llm_provider = "ai21_chat"
            api_base = (
                api_base
                or get_secret("AI21_API_BASE")
                or "https://api.ai21.com/studio/v1"
            )  # type: ignore
            dynamic_api_key = api_key or get_secret("AI21_API_KEY")
        ## aleph_alpha
        elif model in litellm.aleph_alpha_models:
            custom_llm_provider = "aleph_alpha"
        ## baseten
        elif model in litellm.baseten_models:
            custom_llm_provider = "baseten"
        ## nlp_cloud
        elif model in litellm.nlp_cloud_models:
            custom_llm_provider = "nlp_cloud"
        ## petals
        elif model in litellm.petals_models:
            custom_llm_provider = "petals"
        ## bedrock
        elif (
            model in litellm.bedrock_models
            or model in litellm.bedrock_embedding_models
            or model in litellm.bedrock_converse_models
        ):
            custom_llm_provider = "bedrock"
        elif model in litellm.watsonx_models:
            custom_llm_provider = "watsonx"
        # openai embeddings
        elif model in litellm.open_ai_embedding_models:
            custom_llm_provider = "openai"
        elif model in litellm.empower_models:
            custom_llm_provider = "empower"
        elif model == "*":
            custom_llm_provider = "openai"
        # bytez models
        elif model.startswith("bytez/"):
            custom_llm_provider = "bytez"
        if not custom_llm_provider:
            if litellm.suppress_debug_info is False:
                print(file=sys.stderr)  # noqa
                print(  # noqa
                    "\033[1;31mProvider List: https://docs.litellm.ai/docs/providers\033[0m",  # noqa
                    file=sys.stderr,
                )  # noqa
                print(file=sys.stderr)  # noqa
            error_str = f"LLM Provider NOT provided. Pass in the LLM provider you are trying to call. You passed model={model}\n Pass model as E.g. For 'Huggingface' inference endpoints pass in `completion(model='huggingface/starcoder',..)` Learn more: https://docs.litellm.ai/docs/providers"
            # maps to openai.NotFoundError, this is raised when openai does not recognize the llm
            raise litellm.exceptions.BadRequestError(  # type: ignore
                message=error_str,
                model=model,
                response=httpx.Response(
                    status_code=400,
                    content=error_str,
                    request=httpx.Request(method="completion", url="https://github.com/BerriAI/litellm"),  # type: ignore
                ),
                llm_provider="",
            )
        if api_base is not None and not isinstance(api_base, str):
            raise Exception(
                "api base needs to be a string. api_base={}".format(api_base)
            )
        if dynamic_api_key is not None and not isinstance(dynamic_api_key, str):
            raise Exception(
                "dynamic_api_key needs to be a string. dynamic_api_key={}".format(
                    dynamic_api_key
                )
            )
        return model, custom_llm_provider, dynamic_api_key, api_base
    except Exception as e:
        if isinstance(e, litellm.exceptions.BadRequestError):
            raise e
        else:
            error_str = (
                f"GetLLMProvider Exception - {str(e)}\n\noriginal model: {model}"
            )
            raise litellm.exceptions.BadRequestError(  # type: ignore
                message=f"GetLLMProvider Exception - {str(e)}\n\noriginal model: {model}",
                model=model,
                response=httpx.Response(
                    status_code=400,
                    content=error_str,
                    request=httpx.Request(method="completion", url="https://github.com/BerriAI/litellm"),  # type: ignore
                ),
                llm_provider="",
            )


def _get_openai_compatible_provider_info(  # noqa: PLR0915
    model: str,
    api_base: Optional[str],
    api_key: Optional[str],
    dynamic_api_key: Optional[str],
) -> Tuple[str, str, Optional[str], Optional[str]]:
    """
    Returns:
        Tuple[str, str, Optional[str], Optional[str]]:
            model: str
            custom_llm_provider: str
            dynamic_api_key: Optional[str]
            api_base: Optional[str]
    """

    custom_llm_provider = model.split("/", 1)[0]
    model = model.split("/", 1)[1]

    if custom_llm_provider == "perplexity":
        # perplexity is openai compatible, we just need to set this to custom_openai and have the api_base be https://api.perplexity.ai
        (
            api_base,
            dynamic_api_key,
        ) = litellm.PerplexityChatConfig()._get_openai_compatible_provider_info(
            api_base, api_key
        )
    elif custom_llm_provider == "aiohttp_openai":
        return model, "aiohttp_openai", api_key, api_base
    elif custom_llm_provider == "anyscale":
        # anyscale is openai compatible, we just need to set this to custom_openai and have the api_base be https://api.endpoints.anyscale.com/v1
        api_base = api_base or get_secret_str("ANYSCALE_API_BASE") or "https://api.endpoints.anyscale.com/v1"  # type: ignore
        dynamic_api_key = api_key or get_secret_str("ANYSCALE_API_KEY")
    elif custom_llm_provider == "deepinfra":
        (
            api_base,
            dynamic_api_key,
        ) = litellm.DeepInfraConfig()._get_openai_compatible_provider_info(
            api_base, api_key
        )
    elif custom_llm_provider == "empower":
        api_base = (
            api_base
            or get_secret("EMPOWER_API_BASE")
            or "https://app.empower.dev/api/v1"
        )  # type: ignore
        dynamic_api_key = api_key or get_secret_str("EMPOWER_API_KEY")
    elif custom_llm_provider == "groq":
        (
            api_base,
            dynamic_api_key,
        ) = litellm.GroqChatConfig()._get_openai_compatible_provider_info(
            api_base, api_key
        )
    elif custom_llm_provider == "nvidia_nim":
        # nvidia_nim is openai compatible, we just need to set this to custom_openai and have the api_base be https://api.endpoints.anyscale.com/v1
        api_base = (
            api_base
            or get_secret("NVIDIA_NIM_API_BASE")
            or "https://integrate.api.nvidia.com/v1"
        )  # type: ignore
        dynamic_api_key = api_key or get_secret_str("NVIDIA_NIM_API_KEY")
    elif custom_llm_provider == "cerebras":
        api_base = (
            api_base or get_secret("CEREBRAS_API_BASE") or "https://api.cerebras.ai/v1"
        )  # type: ignore
        dynamic_api_key = api_key or get_secret_str("CEREBRAS_API_KEY")
    elif custom_llm_provider == "sambanova":
        api_base = (
            api_base
            or get_secret("SAMBANOVA_API_BASE")
            or "https://api.sambanova.ai/v1"
        )  # type: ignore
        dynamic_api_key = api_key or get_secret_str("SAMBANOVA_API_KEY")
    elif custom_llm_provider == "meta_llama":
        api_base = (
            api_base
            or get_secret("LLAMA_API_BASE")
            or "https://api.llama.com/compat/v1"
        )  # type: ignore
        dynamic_api_key = api_key or get_secret_str("LLAMA_API_KEY")
    elif custom_llm_provider == "nebius":
        api_base = (
            api_base
            or get_secret("NEBIUS_API_BASE")
            or "https://api.studio.nebius.ai/v1"
        )  # type: ignore
        dynamic_api_key = api_key or get_secret_str("NEBIUS_API_KEY")
    elif (custom_llm_provider == "ai21_chat") or (
        custom_llm_provider == "ai21" and model in litellm.ai21_chat_models
    ):
        api_base = (
            api_base or get_secret("AI21_API_BASE") or "https://api.ai21.com/studio/v1"
        )  # type: ignore
        dynamic_api_key = api_key or get_secret_str("AI21_API_KEY")
        custom_llm_provider = "ai21_chat"
    elif custom_llm_provider == "volcengine":
        # volcengine is openai compatible, we just need to set this to custom_openai and have the api_base be https://api.endpoints.anyscale.com/v1
        api_base = (
            api_base
            or get_secret("VOLCENGINE_API_BASE")
            or "https://ark.cn-beijing.volces.com/api/v3"
        )  # type: ignore
        dynamic_api_key = api_key or get_secret_str("VOLCENGINE_API_KEY")
    elif custom_llm_provider == "codestral":
        # codestral is openai compatible, we just need to set this to custom_openai and have the api_base be https://codestral.mistral.ai/v1
        api_base = (
            api_base
            or get_secret("CODESTRAL_API_BASE")
            or "https://codestral.mistral.ai/v1"
        )  # type: ignore
        dynamic_api_key = api_key or get_secret_str("CODESTRAL_API_KEY")
    elif custom_llm_provider == "hosted_vllm":
        # vllm is openai compatible, we just need to set this to custom_openai
        (
            api_base,
            dynamic_api_key,
        ) = litellm.HostedVLLMChatConfig()._get_openai_compatible_provider_info(
            api_base, api_key
        )
    elif custom_llm_provider == "llamafile":
        # llamafile is OpenAI compatible.
        (
            api_base,
            dynamic_api_key,
        ) = litellm.LlamafileChatConfig()._get_openai_compatible_provider_info(
            api_base, api_key
        )
    elif custom_llm_provider == "datarobot":
        # DataRobot is OpenAI compatible.
        (
            api_base,
            dynamic_api_key,
        ) = litellm.DataRobotConfig()._get_openai_compatible_provider_info(
            api_base, api_key
        )
    elif custom_llm_provider == "lm_studio":
        # lm_studio is openai compatible, we just need to set this to custom_openai
        (
            api_base,
            dynamic_api_key,
        ) = litellm.LMStudioChatConfig()._get_openai_compatible_provider_info(
            api_base, api_key
        )
    elif custom_llm_provider == "deepseek":
        # deepseek is openai compatible, we just need to set this to custom_openai and have the api_base be https://api.deepseek.com/v1
        api_base = (
            api_base
            or get_secret("DEEPSEEK_API_BASE")
            or "https://api.deepseek.com/beta"
        )  # type: ignore

        dynamic_api_key = api_key or get_secret_str("DEEPSEEK_API_KEY")
    elif custom_llm_provider == "fireworks_ai":
        # fireworks is openai compatible, we just need to set this to custom_openai and have the api_base be https://api.fireworks.ai/inference/v1
        (
            api_base,
            dynamic_api_key,
        ) = litellm.FireworksAIConfig()._get_openai_compatible_provider_info(
            api_base=api_base, api_key=api_key
        )
    elif custom_llm_provider == "azure_ai":
        (
            api_base,
            dynamic_api_key,
            custom_llm_provider,
        ) = litellm.AzureAIStudioConfig()._get_openai_compatible_provider_info(
            model, api_base, api_key, custom_llm_provider
        )
    elif custom_llm_provider == "github":
        api_base = (
            api_base
            or get_secret_str("GITHUB_API_BASE")
            or "https://models.inference.ai.azure.com"  # This is github's default base url
        )
        dynamic_api_key = api_key or get_secret_str("GITHUB_API_KEY")
    elif custom_llm_provider == "litellm_proxy":
        (
            api_base,
            dynamic_api_key,
        ) = litellm.LiteLLMProxyChatConfig()._get_openai_compatible_provider_info(
            api_base=api_base, api_key=api_key
        )

    elif custom_llm_provider == "mistral":
        (
            api_base,
            dynamic_api_key,
        ) = litellm.MistralConfig()._get_openai_compatible_provider_info(
            api_base, api_key
        )
    elif custom_llm_provider == "jina_ai":
        (
            custom_llm_provider,
            api_base,
            dynamic_api_key,
        ) = litellm.JinaAIEmbeddingConfig()._get_openai_compatible_provider_info(
            api_base, api_key
        )
    elif custom_llm_provider == "xai":
        (
            api_base,
            dynamic_api_key,
        ) = litellm.XAIChatConfig()._get_openai_compatible_provider_info(
            api_base, api_key
        )
    elif custom_llm_provider == "together_ai":
        api_base = (
            api_base
            or get_secret_str("TOGETHER_AI_API_BASE")
            or "https://api.together.xyz/v1"
        )  # type: ignore
        dynamic_api_key = api_key or (
            get_secret_str("TOGETHER_API_KEY")
            or get_secret_str("TOGETHER_AI_API_KEY")
            or get_secret_str("TOGETHERAI_API_KEY")
            or get_secret_str("TOGETHER_AI_TOKEN")
        )
    elif custom_llm_provider == "friendliai":
        api_base = (
            api_base
            or get_secret("FRIENDLI_API_BASE")
            or "https://api.friendli.ai/serverless/v1"
        )  # type: ignore
        dynamic_api_key = (
            api_key
            or get_secret_str("FRIENDLIAI_API_KEY")
            or get_secret_str("FRIENDLI_TOKEN")
        )
    elif custom_llm_provider == "galadriel":
        api_base = (
            api_base
            or get_secret("GALADRIEL_API_BASE")
            or "https://api.galadriel.com/v1"
        )  # type: ignore
        dynamic_api_key = api_key or get_secret_str("GALADRIEL_API_KEY")
    elif custom_llm_provider == "github_copilot":
        (
            api_base,
            dynamic_api_key,
            custom_llm_provider,
        ) = litellm.GithubCopilotConfig()._get_openai_compatible_provider_info(
            model, api_base, api_key, custom_llm_provider
        )
    elif custom_llm_provider == "novita":
        api_base = (
            api_base
            or get_secret("NOVITA_API_BASE")
            or "https://api.novita.ai/v3/openai"
        )  # type: ignore
        dynamic_api_key = api_key or get_secret_str("NOVITA_API_KEY")
    elif custom_llm_provider == "snowflake":
        api_base = (
            api_base
            or get_secret_str("SNOWFLAKE_API_BASE")
            or f"https://{get_secret('SNOWFLAKE_ACCOUNT_ID')}.snowflakecomputing.com/api/v2/cortex/inference:complete"
        )  # type: ignore
        dynamic_api_key = api_key or get_secret_str("SNOWFLAKE_JWT")
    elif custom_llm_provider == "featherless_ai":
        (
            api_base,
            dynamic_api_key,
        ) = litellm.FeatherlessAIConfig()._get_openai_compatible_provider_info(
            api_base, api_key
        )
    elif custom_llm_provider == "nscale":
        (
            api_base,
            dynamic_api_key,
        ) = litellm.NscaleConfig()._get_openai_compatible_provider_info(
            api_base=api_base, api_key=api_key
        )
    elif custom_llm_provider == "dashscope":
        (
            api_base,
            dynamic_api_key,
        ) = litellm.DashScopeChatConfig()._get_openai_compatible_provider_info(
            api_base, api_key
        )
<<<<<<< HEAD
=======
    elif custom_llm_provider == "moonshot":
        (
            api_base,
            dynamic_api_key,
        ) = litellm.MoonshotChatConfig()._get_openai_compatible_provider_info(
            api_base, api_key
        )
>>>>>>> f05ec34e

    if api_base is not None and not isinstance(api_base, str):
        raise Exception("api base needs to be a string. api_base={}".format(api_base))
    if dynamic_api_key is not None and not isinstance(dynamic_api_key, str):
        raise Exception(
            "dynamic_api_key needs to be a string. dynamic_api_key={}".format(
                dynamic_api_key
            )
        )
    if dynamic_api_key is None and api_key is not None:
        dynamic_api_key = api_key
    return model, custom_llm_provider, dynamic_api_key, api_base<|MERGE_RESOLUTION|>--- conflicted
+++ resolved
@@ -676,8 +676,6 @@
         ) = litellm.DashScopeChatConfig()._get_openai_compatible_provider_info(
             api_base, api_key
         )
-<<<<<<< HEAD
-=======
     elif custom_llm_provider == "moonshot":
         (
             api_base,
@@ -685,7 +683,6 @@
         ) = litellm.MoonshotChatConfig()._get_openai_compatible_provider_info(
             api_base, api_key
         )
->>>>>>> f05ec34e
 
     if api_base is not None and not isinstance(api_base, str):
         raise Exception("api base needs to be a string. api_base={}".format(api_base))
