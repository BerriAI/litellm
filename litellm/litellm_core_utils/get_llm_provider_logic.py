--- conflicted
+++ resolved
@@ -638,7 +638,6 @@
             or f"https://{get_secret('SNOWFLAKE_ACCOUNT_ID')}.snowflakecomputing.com/api/v2/cortex/inference:complete"
         )  # type: ignore
         dynamic_api_key = api_key or get_secret_str("SNOWFLAKE_JWT")
-<<<<<<< HEAD
     elif custom_llm_provider == "digitalocean":
         (
             api_base,
@@ -646,7 +645,6 @@
         ) = litellm.DigitalOceanConfig()._get_openai_compatible_provider_info(
             api_base, api_key
         )
-=======
     elif custom_llm_provider == "featherless_ai":
         (
             api_base,
@@ -661,7 +659,6 @@
         ) = litellm.NscaleConfig()._get_openai_compatible_provider_info(
             api_base=api_base, api_key=api_key
         )
->>>>>>> 4bb732d3
 
     if api_base is not None and not isinstance(api_base, str):
         raise Exception("api base needs to be a string. api_base={}".format(api_base))
