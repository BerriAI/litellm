--- conflicted
+++ resolved
@@ -802,19 +802,18 @@
         ) = litellm.LemonadeChatConfig()._get_openai_compatible_provider_info(
             api_base, api_key
         )
-<<<<<<< HEAD
+    elif custom_llm_provider == "clarifai":
+        (
+            api_base,
+            dynamic_api_key,
+        ) = litellm.ClarifaiConfig()._get_openai_compatible_provider_info(
+            api_base, api_key
+        )
     elif custom_llm_provider == "cloudrift":
         (
             api_base,
             dynamic_api_key,
         ) = litellm.CloudRiftChatConfig()._get_openai_compatible_provider_info(
-=======
-    elif custom_llm_provider == "clarifai":
-        (
-            api_base,
-            dynamic_api_key,
-        ) = litellm.ClarifaiConfig()._get_openai_compatible_provider_info(
->>>>>>> 5f7a6b49
             api_base, api_key
         )
 
