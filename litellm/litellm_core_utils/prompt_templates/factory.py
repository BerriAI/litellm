--- conflicted
+++ resolved
@@ -2178,13 +2178,6 @@
     m["content-type"] = content_type
     return m.get_content_type()
 
-<<<<<<< HEAD
-        client = HTTPHandler(concurrent_limit=1)
-        # Send a GET request to the image URL
-        response = client.get(image_url, follow_redirects=True)
-        response.raise_for_status()  # Raise an exception for HTTP errors
-=======
->>>>>>> 10d3da76
 
 class BedrockImageProcessor:
     """Handles both sync and async image processing for Bedrock conversations."""
@@ -2248,17 +2241,6 @@
             mime_type = "image/jpeg"
             image_format = "jpeg"
 
-<<<<<<< HEAD
-    elif "http://" in image_url or "https://" in image_url:
-        # Case 2: Images with direct links
-        image_bytes, mime_type = get_image_details(image_url)
-        image_format = mime_type.split("/")[1]
-        _blob = BedrockSourceBlock(bytes=image_bytes)
-    else:
-        raise ValueError(
-            "Unsupported image type. Expected either image url or base64 encoded string - \
-                e.g. 'data:image/jpeg;base64,<base64-encoded-string>'"
-=======
         return img_without_base_64, mime_type, image_format
 
     @staticmethod
@@ -2270,7 +2252,6 @@
         )
         supported_doc_formats = (
             litellm.AmazonConverseConfig().get_supported_document_types()
->>>>>>> 10d3da76
         )
 
         document_types = ["application", "text"]
