"""
Common utility functions used for translating messages across providers
"""

import io
import mimetypes
from os import PathLike
from typing import Dict, List, Literal, Mapping, Optional, Union, cast

from litellm.types.llms.openai import (
    AllMessageValues,
    ChatCompletionAssistantMessage,
    ChatCompletionFileObject,
    ChatCompletionUserMessage,
)
from litellm.types.utils import (
    Choices,
    ExtractedFileData,
    FileTypes,
    ModelResponse,
    StreamingChoices,
)

DEFAULT_USER_CONTINUE_MESSAGE = ChatCompletionUserMessage(
    content="Please continue.", role="user"
)

DEFAULT_ASSISTANT_CONTINUE_MESSAGE = ChatCompletionAssistantMessage(
    content="Please continue.", role="assistant"
)


def handle_messages_with_content_list_to_str_conversion(
    messages: List[AllMessageValues],
) -> List[AllMessageValues]:
    """
    Handles messages with content list conversion
    """
    for message in messages:
        texts = convert_content_list_to_str(message=message)
        if texts:
            message["content"] = texts
    return messages


def strip_name_from_messages(
    messages: List[AllMessageValues], allowed_name_roles: List[str] = ["user"]
) -> List[AllMessageValues]:
    """
    Removes 'name' from messages
    """
    new_messages = []
    for message in messages:
        msg_role = message.get("role")
        msg_copy = message.copy()
        if msg_role not in allowed_name_roles:
            msg_copy.pop("name", None)  # type: ignore
        new_messages.append(msg_copy)
    return new_messages


def strip_none_values_from_message(message: AllMessageValues) -> AllMessageValues:
    """
    Strips None values from message
    """
    return cast(AllMessageValues, {k: v for k, v in message.items() if v is not None})


def convert_content_list_to_str(message: AllMessageValues) -> str:
    """
    - handles scenario where content is list and not string
    - content list is just text, and no images

    Motivation: mistral api + azure ai don't support content as a list
    """
    texts = ""
    message_content = message.get("content")
    if message_content:
        if message_content is not None and isinstance(message_content, list):
            for c in message_content:
                text_content = c.get("text")
                if text_content:
                    texts += text_content
        elif message_content is not None and isinstance(message_content, str):
            texts = message_content

    return texts


def get_str_from_messages(messages: List[AllMessageValues]) -> str:
    """
    Converts a list of messages to a string
    """
    text = ""
    for message in messages:
        text += convert_content_list_to_str(message=message)
    return text


def is_non_content_values_set(message: AllMessageValues) -> bool:
    ignore_keys = ["content", "role", "name"]
    return any(
        message.get(key, None) is not None for key in message if key not in ignore_keys
    )


def _audio_or_image_in_message_content(message: AllMessageValues) -> bool:
    """
    Checks if message content contains an image or audio
    """
    message_content = message.get("content")
    if message_content:
        if message_content is not None and isinstance(message_content, list):
            for c in message_content:
                if c.get("type") == "image_url" or c.get("type") == "input_audio":
                    return True
    return False


def convert_openai_message_to_only_content_messages(
    messages: List[AllMessageValues],
) -> List[Dict[str, str]]:
    """
    Converts OpenAI messages to only content messages

    Used for calling guardrails integrations which expect string content
    """
    converted_messages = []
    user_roles = ["user", "tool", "function"]
    for message in messages:
        if message.get("role") in user_roles:
            converted_messages.append(
                {"role": "user", "content": convert_content_list_to_str(message)}
            )
        elif message.get("role") == "assistant":
            converted_messages.append(
                {"role": "assistant", "content": convert_content_list_to_str(message)}
            )
    return converted_messages


def get_content_from_model_response(response: Union[ModelResponse, dict]) -> str:
    """
    Gets content from model response
    """
    if isinstance(response, dict):
        new_response = ModelResponse(**response)
    else:
        new_response = response

    content = ""

    for choice in new_response.choices:
        if isinstance(choice, Choices):
            content += choice.message.content if choice.message.content else ""
            if choice.message.function_call:
                content += choice.message.function_call.model_dump_json()
            if choice.message.tool_calls:
                for tc in choice.message.tool_calls:
                    content += tc.model_dump_json()
        elif isinstance(choice, StreamingChoices):
            content += getattr(choice, "delta", {}).get("content", "") or ""
    return content


def detect_first_expected_role(
    messages: List[AllMessageValues],
) -> Optional[Literal["user", "assistant"]]:
    """
    Detect the first expected role based on the message sequence.

    Rules:
    1. If messages list is empty, assume 'user' starts
    2. If first message is from assistant, expect 'user' next
    3. If first message is from user, expect 'assistant' next
    4. If first message is system, look at the next non-system message

    Returns:
        str: Either 'user' or 'assistant'
        None: If no 'user' or 'assistant' messages provided
    """
    if not messages:
        return "user"

    for message in messages:
        if message["role"] == "system":
            continue
        return "user" if message["role"] == "assistant" else "assistant"

    return None


def _insert_user_continue_message(
    messages: List[AllMessageValues],
    user_continue_message: Optional[ChatCompletionUserMessage],
    ensure_alternating_roles: bool,
) -> List[AllMessageValues]:
    """
    Inserts a user continue message into the messages list.
    Handles three cases:
    1. Initial assistant message
    2. Final assistant message
    3. Consecutive assistant messages

    Only inserts messages between consecutive assistant messages,
    ignoring all other role types.
    """
    if not messages:
        return messages

    result_messages = messages.copy()  # Don't modify the input list
    continue_message = user_continue_message or DEFAULT_USER_CONTINUE_MESSAGE

    # Handle first message if it's an assistant message
    if result_messages[0]["role"] == "assistant":
        result_messages.insert(0, continue_message)

    # Handle consecutive assistant messages and final message
    i = 1  # Start from second message since we handled first message
    while i < len(result_messages):
        curr_message = result_messages[i]
        prev_message = result_messages[i - 1]

        # Only check for consecutive assistant messages
        # Ignore all other role types
        if curr_message["role"] == "assistant" and prev_message["role"] == "assistant":
            result_messages.insert(i, continue_message)
            i += 2  # Skip over the message we just inserted
        else:
            i += 1

    # Handle final message
    if result_messages[-1]["role"] == "assistant" and ensure_alternating_roles:
        result_messages.append(continue_message)

    return result_messages


def _insert_assistant_continue_message(
    messages: List[AllMessageValues],
    assistant_continue_message: Optional[ChatCompletionAssistantMessage] = None,
    ensure_alternating_roles: bool = True,
) -> List[AllMessageValues]:
    """
    Add assistant continuation messages between consecutive user messages.

    Args:
        messages: List of message dictionaries
        assistant_continue_message: Optional custom assistant message
        ensure_alternating_roles: Whether to enforce alternating roles

    Returns:
        Modified list of messages with inserted assistant messages
    """
    if not ensure_alternating_roles or len(messages) <= 1:
        return messages

    # Create a new list to store modified messages
    modified_messages: List[AllMessageValues] = []

    for i, message in enumerate(messages):
        modified_messages.append(message)

        # Check if we need to insert an assistant message
        if (
            i < len(messages) - 1  # Not the last message
            and message.get("role") == "user"  # Current is user
            and messages[i + 1].get("role") == "user"
        ):  # Next is user
            # Insert assistant message
            continue_message = (
                assistant_continue_message or DEFAULT_ASSISTANT_CONTINUE_MESSAGE
            )
            modified_messages.append(continue_message)

    return modified_messages


def get_completion_messages(
    messages: List[AllMessageValues],
    assistant_continue_message: Optional[ChatCompletionAssistantMessage],
    user_continue_message: Optional[ChatCompletionUserMessage],
    ensure_alternating_roles: bool,
) -> List[AllMessageValues]:
    """
    Ensures messages alternate between user and assistant roles by adding placeholders
    only when there are consecutive messages of the same role.

    1. ensure 'user' message before 1st 'assistant' message
    2. ensure 'user' message after last 'assistant' message
    """
    if not ensure_alternating_roles:
        return messages.copy()

    ## INSERT USER CONTINUE MESSAGE
    messages = _insert_user_continue_message(
        messages, user_continue_message, ensure_alternating_roles
    )

    ## INSERT ASSISTANT CONTINUE MESSAGE
    messages = _insert_assistant_continue_message(
        messages, assistant_continue_message, ensure_alternating_roles
    )
    return messages


def get_file_ids_from_messages(messages: List[AllMessageValues]) -> List[str]:
    """
    Gets file ids from messages
    """
    file_ids = []
    for message in messages:
        if message.get("role") == "user":
            content = message.get("content")
            if content:
                if isinstance(content, str):
                    continue
                for c in content:
                    if c["type"] == "file":
                        file_object = cast(ChatCompletionFileObject, c)
                        file_object_file_field = file_object["file"]
                        file_id = file_object_file_field.get("file_id")
                        if file_id:
                            file_ids.append(file_id)
    return file_ids


def update_messages_with_model_file_ids(
    messages: List[AllMessageValues],
    model_id: str,
    model_file_id_mapping: Dict[str, Dict[str, str]],
) -> List[AllMessageValues]:
    """
    Updates messages with model file ids.

    model_file_id_mapping: Dict[str, Dict[str, str]] = {
        "litellm_proxy/file_id": {
            "model_id": "provider_file_id"
        }
    }
    """
    for message in messages:
        if message.get("role") == "user":
            content = message.get("content")
            if content:
                if isinstance(content, str):
                    continue
                for c in content:
                    if c["type"] == "file":
                        file_object = cast(ChatCompletionFileObject, c)
                        file_object_file_field = file_object["file"]
                        file_id = file_object_file_field.get("file_id")
                        if file_id:
                            provider_file_id = (
                                model_file_id_mapping.get(file_id, {}).get(model_id)
                                or file_id
                            )
                            file_object_file_field["file_id"] = provider_file_id
    return messages


<<<<<<< HEAD
def extract_file_data(file_data: FileTypes) -> ExtractedFileData:
    """
    Extracts and processes file data from various input formats.

    Args:
        file_data: Can be a tuple of (filename, content, [content_type], [headers]) or direct file content

    Returns:
        ExtractedFileData containing:
        - filename: Name of the file if provided
        - content: The file content in bytes
        - content_type: MIME type of the file
        - headers: Any additional headers
    """
    # Parse the file_data based on its type
    filename = None
    file_content = None
    content_type = None
    file_headers: Mapping[str, str] = {}

    if isinstance(file_data, tuple):
        if len(file_data) == 2:
            filename, file_content = file_data
        elif len(file_data) == 3:
            filename, file_content, content_type = file_data
        elif len(file_data) == 4:
            filename, file_content, content_type, file_headers = file_data
    else:
        file_content = file_data
    # Convert content to bytes
    if isinstance(file_content, (str, PathLike)):
        # If it's a path, open and read the file
        with open(file_content, "rb") as f:
            content = f.read()
    elif isinstance(file_content, io.IOBase):
        # If it's a file-like object
        content = file_content.read()

        if isinstance(content, str):
            content = content.encode("utf-8")
        # Reset file pointer to beginning
        file_content.seek(0)
    elif isinstance(file_content, bytes):
        content = file_content
    else:
        raise ValueError(f"Unsupported file content type: {type(file_content)}")

    # Use provided content type or guess based on filename
    if not content_type:
        content_type = (
            mimetypes.guess_type(filename)[0]
            if filename
            else "application/octet-stream"
        )

    return ExtractedFileData(
        filename=filename,
        content=content,
        content_type=content_type,
        headers=file_headers,
    )
=======
def unpack_defs(schema, defs):
    properties = schema.get("properties", None)
    if properties is None:
        return

    for name, value in properties.items():
        ref_key = value.get("$ref", None)
        if ref_key is not None:
            ref = defs[ref_key.split("defs/")[-1]]
            unpack_defs(ref, defs)
            properties[name] = ref
            continue

        anyof = value.get("anyOf", None)
        if anyof is not None:
            for i, atype in enumerate(anyof):
                ref_key = atype.get("$ref", None)
                if ref_key is not None:
                    ref = defs[ref_key.split("defs/")[-1]]
                    unpack_defs(ref, defs)
                    anyof[i] = ref
            continue

        items = value.get("items", None)
        if items is not None:
            ref_key = items.get("$ref", None)
            if ref_key is not None:
                ref = defs[ref_key.split("defs/")[-1]]
                unpack_defs(ref, defs)
                value["items"] = ref
                continue
>>>>>>> 93532e00
<|MERGE_RESOLUTION|>--- conflicted
+++ resolved
@@ -359,7 +359,6 @@
     return messages
 
 
-<<<<<<< HEAD
 def extract_file_data(file_data: FileTypes) -> ExtractedFileData:
     """
     Extracts and processes file data from various input formats.
@@ -421,7 +420,7 @@
         content_type=content_type,
         headers=file_headers,
     )
-=======
+
 def unpack_defs(schema, defs):
     properties = schema.get("properties", None)
     if properties is None:
@@ -453,4 +452,3 @@
                 unpack_defs(ref, defs)
                 value["items"] = ref
                 continue
->>>>>>> 93532e00
