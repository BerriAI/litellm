--- conflicted
+++ resolved
@@ -615,7 +615,6 @@
                         file_id = file_object_file_field.get("file_id")
                         if file_id:
                             file_ids.append(file_id)
-<<<<<<< HEAD
     return file_ids
 
 
@@ -670,6 +669,3 @@
     if format and isinstance(image_url_object["image_url"], dict):
         image_url_object["image_url"]["format"] = format
     return image_url_object
-=======
-    return file_ids
->>>>>>> cdfb6b8c
