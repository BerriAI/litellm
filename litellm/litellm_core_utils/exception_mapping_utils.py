--- conflicted
+++ resolved
@@ -634,8 +634,6 @@
                         response=original_exception.response,
                         litellm_debug_info=extra_information,
                     )
-<<<<<<< HEAD
-=======
                 elif "token_quota_reached" in error_str:
                     exception_mapping_worked = True
                     raise RateLimitError(
@@ -644,7 +642,6 @@
                         model=model,
                         response=original_exception.response,
                     )
->>>>>>> 5c552707
                 elif (
                     "The server received an invalid response from an upstream server."
                     in error_str
