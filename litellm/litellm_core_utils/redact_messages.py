--- conflicted
+++ resolved
@@ -72,20 +72,6 @@
 
     # Redact result
     if result is not None:
-<<<<<<< HEAD
-        # Check if result is a coroutine or other non-pickleable object
-        import asyncio
-        import inspect
-        if asyncio.iscoroutine(result) or inspect.iscoroutine(result):
-            # For coroutines, return a placeholder since we can't deepcopy them
-            return {"text": "redacted-by-litellm", "type": "coroutine"}
-        
-        try:
-            _result = copy.deepcopy(result)
-        except (TypeError, AttributeError) as e:
-            # If deepcopy fails, return a safe placeholder
-            return {"text": "redacted-by-litellm", "error": f"deepcopy failed: {type(result).__name__}"}
-=======
         # Check if result is a coroutine, async generator, or other async object - these cannot be deepcopied
         if (asyncio.iscoroutine(result) or 
             asyncio.iscoroutinefunction(result) or
@@ -95,7 +81,6 @@
             return {"text": "redacted-by-litellm"}
         
         _result = copy.deepcopy(result)
->>>>>>> 33510120
         if isinstance(_result, litellm.ModelResponse):
             if hasattr(_result, "choices") and _result.choices is not None:
                 for choice in _result.choices:
