--- conflicted
+++ resolved
@@ -62,13 +62,9 @@
         elif hasattr(_streaming_response, "output"):
             # Handle ResponsesAPIResponse format
             for output_item in _streaming_response.output:
-<<<<<<< HEAD
                 if hasattr(output_item, "content") and isinstance(
                     output_item.content, list
                 ):
-=======
-                if hasattr(output_item, "content") and isinstance(output_item.content, list):
->>>>>>> df470088
                     for content_part in output_item.content:
                         if hasattr(content_part, "text"):
                             content_part.text = "redacted-by-litellm"
@@ -85,21 +81,11 @@
                         choice.delta.content = "redacted-by-litellm"
         elif isinstance(_result, litellm.ResponsesAPIResponse):
             if hasattr(_result, "output"):
-<<<<<<< HEAD
-                for output_item in _result.output:  # type: ignore
-                    if hasattr(output_item, "content") and isinstance(
-                        output_item.content, list  # type: ignore
-                    ):
-                        for content_part in output_item.content:  # type: ignore
-                            if hasattr(content_part, "text"):
-                                content_part.text = "redacted-by-litellm"  # type: ignore
-=======
                 for output_item in _result.output:
                     if hasattr(output_item, "content") and isinstance(output_item.content, list):
                         for content_part in output_item.content:
                             if hasattr(content_part, "text"):
                                 content_part.text = "redacted-by-litellm"
->>>>>>> df470088
         elif isinstance(_result, litellm.EmbeddingResponse):
             if hasattr(_result, "data") and _result.data is not None:
                 _result.data = []
