import asyncio
import collections.abc
import datetime
import json
import threading
import time
import traceback
import uuid
from typing import Any, Callable, Dict, List, Optional, Union, cast

import httpx
from pydantic import BaseModel

import litellm
from litellm import verbose_logger
from litellm.litellm_core_utils.redact_messages import LiteLLMLoggingObject
from litellm.litellm_core_utils.thread_pool_executor import executor
from litellm.types.llms.openai import ChatCompletionChunk
from litellm.types.router import GenericLiteLLMParams
from litellm.types.utils import Delta
from litellm.types.utils import GenericStreamingChunk as GChunk
from litellm.types.utils import (
    ModelResponse,
    ModelResponseStream,
    StreamingChoices,
    Usage,
)

from ..exceptions import OpenAIError
from .core_helpers import map_finish_reason, process_response_headers
from .exception_mapping_utils import exception_type
from .llm_response_utils.get_api_base import get_api_base
from .rules import Rules


def is_async_iterable(obj: Any) -> bool:
    """
    Check if an object is an async iterable (can be used with 'async for').

    Args:
        obj: Any Python object to check

    Returns:
        bool: True if the object is async iterable, False otherwise
    """
    return isinstance(obj, collections.abc.AsyncIterable)


def print_verbose(print_statement):
    try:
        if litellm.set_verbose:
            print(print_statement)  # noqa
    except Exception:
        pass


class CustomStreamWrapper:
    def __init__(
        self,
        completion_stream,
        model,
        logging_obj: Any,
        custom_llm_provider: Optional[str] = None,
        stream_options=None,
        make_call: Optional[Callable] = None,
        _response_headers: Optional[dict] = None,
    ):
        self.model = model
        self.make_call = make_call
        self.custom_llm_provider = custom_llm_provider
        self.logging_obj: LiteLLMLoggingObject = logging_obj
        self.completion_stream = completion_stream
        self.sent_first_chunk = False
        self.sent_last_chunk = False

        litellm_params: GenericLiteLLMParams = GenericLiteLLMParams(
            **self.logging_obj.model_call_details.get("litellm_params", {})
        )
        self.merge_reasoning_content_in_choices: bool = (
            litellm_params.merge_reasoning_content_in_choices or False
        )
        self.sent_first_thinking_block = False
        self.sent_last_thinking_block = False
        self.thinking_content = ""

        self.system_fingerprint: Optional[str] = None
        self.received_finish_reason: Optional[str] = None
        self.intermittent_finish_reason: Optional[
            str
        ] = None  # finish reasons that show up mid-stream
        self.special_tokens = [
            "<|assistant|>",
            "<|system|>",
            "<|user|>",
            "<s>",
            "</s>",
            "<|im_end|>",
            "<|im_start|>",
        ]
        self.holding_chunk = ""
        self.complete_response = ""
        self.response_uptil_now = ""
        _model_info: Dict = litellm_params.model_info or {}

        _api_base = get_api_base(
            model=model or "",
            optional_params=self.logging_obj.model_call_details.get(
                "litellm_params", {}
            ),
        )

        self._hidden_params = {
            "model_id": (_model_info.get("id", None)),
            "api_base": _api_base,
        }  # returned as x-litellm-model-id response header in proxy

        self._hidden_params["additional_headers"] = process_response_headers(
            _response_headers or {}
        )  # GUARANTEE OPENAI HEADERS IN RESPONSE

        self._response_headers = _response_headers
        self.response_id: Optional[str] = None
        self.logging_loop = None
        self.rules = Rules()
        self.stream_options = stream_options or getattr(
            logging_obj, "stream_options", None
        )
        self.messages = getattr(logging_obj, "messages", None)
        self.sent_stream_usage = False
        self.send_stream_usage = (
            True if self.check_send_stream_usage(self.stream_options) else False
        )
        self.tool_call = False
        self.chunks: List = (
            []
        )  # keep track of the returned chunks - used for calculating the input/output tokens for stream options
        self.is_function_call = self.check_is_function_call(logging_obj=logging_obj)

    def __iter__(self):
        return self

    def __aiter__(self):
        return self

    def check_send_stream_usage(self, stream_options: Optional[dict]):
        return (
            stream_options is not None
            and stream_options.get("include_usage", False) is True
        )

    def check_is_function_call(self, logging_obj) -> bool:
        if hasattr(logging_obj, "optional_params") and isinstance(
            logging_obj.optional_params, dict
        ):
            if (
                "litellm_param_is_function_call" in logging_obj.optional_params
                and logging_obj.optional_params["litellm_param_is_function_call"]
                is True
            ):
                return True

        return False

    def process_chunk(self, chunk: str):
        """
        NLP Cloud streaming returns the entire response, for each chunk. Process this, to only return the delta.
        """
        try:
            chunk = chunk.strip()
            self.complete_response = self.complete_response.strip()

            if chunk.startswith(self.complete_response):
                # Remove last_sent_chunk only if it appears at the start of the new chunk
                chunk = chunk[len(self.complete_response) :]

            self.complete_response += chunk
            return chunk
        except Exception as e:
            raise e

    def safety_checker(self) -> None:
        """
        Fixes - https://github.com/BerriAI/litellm/issues/5158

        if the model enters a loop and starts repeating the same chunk again, break out of loop and raise an internalservererror - allows for retries.

        Raises - InternalServerError, if LLM enters infinite loop while streaming
        """
        if len(self.chunks) >= litellm.REPEATED_STREAMING_CHUNK_LIMIT:
            # Get the last n chunks
            last_chunks = self.chunks[-litellm.REPEATED_STREAMING_CHUNK_LIMIT :]

            # Extract the relevant content from the chunks
            last_contents = [chunk.choices[0].delta.content for chunk in last_chunks]

            # Check if all extracted contents are identical
            if all(content == last_contents[0] for content in last_contents):
                if (
                    last_contents[0] is not None
                    and isinstance(last_contents[0], str)
                    and len(last_contents[0]) > 2
                ):  # ignore empty content - https://github.com/BerriAI/litellm/issues/5158#issuecomment-2287156946
                    # All last n chunks are identical
                    raise litellm.InternalServerError(
                        message="The model is repeating the same chunk = {}.".format(
                            last_contents[0]
                        ),
                        model="",
                        llm_provider="",
                    )

    def check_special_tokens(self, chunk: str, finish_reason: Optional[str]):
        """
        Output parse <s> / </s> special tokens for sagemaker + hf streaming.
        """
        hold = False
        if self.custom_llm_provider != "sagemaker":
            return hold, chunk

        if finish_reason:
            for token in self.special_tokens:
                if token in chunk:
                    chunk = chunk.replace(token, "")
            return hold, chunk

        if self.sent_first_chunk is True:
            return hold, chunk

        curr_chunk = self.holding_chunk + chunk
        curr_chunk = curr_chunk.strip()

        for token in self.special_tokens:
            if len(curr_chunk) < len(token) and curr_chunk in token:
                hold = True
                self.holding_chunk = curr_chunk
            elif len(curr_chunk) >= len(token):
                if token in curr_chunk:
                    self.holding_chunk = curr_chunk.replace(token, "")
                    hold = True
            else:
                pass

        if hold is False:  # reset
            self.holding_chunk = ""
        return hold, curr_chunk

    def handle_predibase_chunk(self, chunk):
        try:
            if not isinstance(chunk, str):
                chunk = chunk.decode(
                    "utf-8"
                )  # DO NOT REMOVE this: This is required for HF inference API + Streaming
            text = ""
            is_finished = False
            finish_reason = ""
            print_verbose(f"chunk: {chunk}")
            if chunk.startswith("data:"):
                data_json = json.loads(chunk[5:])
                print_verbose(f"data json: {data_json}")
                if "token" in data_json and "text" in data_json["token"]:
                    text = data_json["token"]["text"]
                if data_json.get("details", False) and data_json["details"].get(
                    "finish_reason", False
                ):
                    is_finished = True
                    finish_reason = data_json["details"]["finish_reason"]
                elif data_json.get(
                    "generated_text", False
                ):  # if full generated text exists, then stream is complete
                    text = ""  # don't return the final bos token
                    is_finished = True
                    finish_reason = "stop"
                elif data_json.get("error", False):
                    raise Exception(data_json.get("error"))
                return {
                    "text": text,
                    "is_finished": is_finished,
                    "finish_reason": finish_reason,
                }
            elif "error" in chunk:
                raise ValueError(chunk)
            return {
                "text": text,
                "is_finished": is_finished,
                "finish_reason": finish_reason,
            }
        except Exception as e:
            raise e

    def handle_ai21_chunk(self, chunk):  # fake streaming
        chunk = chunk.decode("utf-8")
        data_json = json.loads(chunk)
        try:
            text = data_json["completions"][0]["data"]["text"]
            is_finished = True
            finish_reason = "stop"
            return {
                "text": text,
                "is_finished": is_finished,
                "finish_reason": finish_reason,
            }
        except Exception:
            raise ValueError(f"Unable to parse response. Original response: {chunk}")

    def handle_maritalk_chunk(self, chunk):  # fake streaming
        chunk = chunk.decode("utf-8")
        data_json = json.loads(chunk)
        try:
            text = data_json["answer"]
            is_finished = True
            finish_reason = "stop"
            return {
                "text": text,
                "is_finished": is_finished,
                "finish_reason": finish_reason,
            }
        except Exception:
            raise ValueError(f"Unable to parse response. Original response: {chunk}")

    def handle_nlp_cloud_chunk(self, chunk):
        text = ""
        is_finished = False
        finish_reason = ""
        try:
            if self.model and "dolphin" in self.model:
                chunk = self.process_chunk(chunk=chunk)
            else:
                data_json = json.loads(chunk)
                chunk = data_json["generated_text"]
            text = chunk
            if "[DONE]" in text:
                text = text.replace("[DONE]", "")
                is_finished = True
                finish_reason = "stop"
            return {
                "text": text,
                "is_finished": is_finished,
                "finish_reason": finish_reason,
            }
        except Exception:
            raise ValueError(f"Unable to parse response. Original response: {chunk}")

    def handle_aleph_alpha_chunk(self, chunk):
        chunk = chunk.decode("utf-8")
        data_json = json.loads(chunk)
        try:
            text = data_json["completions"][0]["completion"]
            is_finished = True
            finish_reason = "stop"
            return {
                "text": text,
                "is_finished": is_finished,
                "finish_reason": finish_reason,
            }
        except Exception:
            raise ValueError(f"Unable to parse response. Original response: {chunk}")

    def handle_azure_chunk(self, chunk):
        is_finished = False
        finish_reason = ""
        text = ""
        print_verbose(f"chunk: {chunk}")
        if "data: [DONE]" in chunk:
            text = ""
            is_finished = True
            finish_reason = "stop"
            return {
                "text": text,
                "is_finished": is_finished,
                "finish_reason": finish_reason,
            }
        elif chunk.startswith("data:"):
            data_json = json.loads(chunk[5:])  # chunk.startswith("data:"):
            try:
                if len(data_json["choices"]) > 0:
                    delta = data_json["choices"][0]["delta"]
                    text = "" if delta is None else delta.get("content", "")
                    if data_json["choices"][0].get("finish_reason", None):
                        is_finished = True
                        finish_reason = data_json["choices"][0]["finish_reason"]
                print_verbose(
                    f"text: {text}; is_finished: {is_finished}; finish_reason: {finish_reason}"
                )
                return {
                    "text": text,
                    "is_finished": is_finished,
                    "finish_reason": finish_reason,
                }
            except Exception:
                raise ValueError(
                    f"Unable to parse response. Original response: {chunk}"
                )
        elif "error" in chunk:
            raise ValueError(f"Unable to parse response. Original response: {chunk}")
        else:
            return {
                "text": text,
                "is_finished": is_finished,
                "finish_reason": finish_reason,
            }

    def handle_replicate_chunk(self, chunk):
        try:
            text = ""
            is_finished = False
            finish_reason = ""
            if "output" in chunk:
                text = chunk["output"]
            if "status" in chunk:
                if chunk["status"] == "succeeded":
                    is_finished = True
                    finish_reason = "stop"
            elif chunk.get("error", None):
                raise Exception(chunk["error"])
            return {
                "text": text,
                "is_finished": is_finished,
                "finish_reason": finish_reason,
            }
        except Exception:
            raise ValueError(f"Unable to parse response. Original response: {chunk}")

    def handle_openai_chat_completion_chunk(self, chunk):
        try:
            print_verbose(f"\nRaw OpenAI Chunk\n{chunk}\n")
            str_line = chunk
            text = ""
            is_finished = False
            finish_reason = None
            logprobs = None
            usage = None

            if str_line and str_line.choices and len(str_line.choices) > 0:
                if (
                    str_line.choices[0].delta is not None
                    and str_line.choices[0].delta.content is not None
                ):
                    text = str_line.choices[0].delta.content
                else:  # function/tool calling chunk - when content is None. in this case we just return the original chunk from openai
                    pass
                if str_line.choices[0].finish_reason:
                    is_finished = True
                    finish_reason = str_line.choices[0].finish_reason

                # checking for logprobs
                if (
                    hasattr(str_line.choices[0], "logprobs")
                    and str_line.choices[0].logprobs is not None
                ):
                    logprobs = str_line.choices[0].logprobs
                else:
                    logprobs = None

            usage = getattr(str_line, "usage", None)

            return {
                "text": text,
                "is_finished": is_finished,
                "finish_reason": finish_reason,
                "logprobs": logprobs,
                "original_chunk": str_line,
                "usage": usage,
            }
        except Exception as e:
            raise e

    def handle_azure_text_completion_chunk(self, chunk):
        try:
            print_verbose(f"\nRaw OpenAI Chunk\n{chunk}\n")
            text = ""
            is_finished = False
            finish_reason = None
            choices = getattr(chunk, "choices", [])
            if len(choices) > 0:
                text = choices[0].text
                if choices[0].finish_reason is not None:
                    is_finished = True
                    finish_reason = choices[0].finish_reason
            return {
                "text": text,
                "is_finished": is_finished,
                "finish_reason": finish_reason,
            }

        except Exception as e:
            raise e

    def handle_openai_text_completion_chunk(self, chunk):
        try:
            print_verbose(f"\nRaw OpenAI Chunk\n{chunk}\n")
            text = ""
            is_finished = False
            finish_reason = None
            usage = None
            choices = getattr(chunk, "choices", [])
            if len(choices) > 0:
                text = choices[0].text
                if choices[0].finish_reason is not None:
                    is_finished = True
                    finish_reason = choices[0].finish_reason
            usage = getattr(chunk, "usage", None)
            return {
                "text": text,
                "is_finished": is_finished,
                "finish_reason": finish_reason,
                "usage": usage,
            }

        except Exception as e:
            raise e

    def handle_baseten_chunk(self, chunk):
        try:
            chunk = chunk.decode("utf-8")
            if len(chunk) > 0:
                if chunk.startswith("data:"):
                    data_json = json.loads(chunk[5:])
                    if "token" in data_json and "text" in data_json["token"]:
                        return data_json["token"]["text"]
                    else:
                        return ""
                data_json = json.loads(chunk)
                if "model_output" in data_json:
                    if (
                        isinstance(data_json["model_output"], dict)
                        and "data" in data_json["model_output"]
                        and isinstance(data_json["model_output"]["data"], list)
                    ):
                        return data_json["model_output"]["data"][0]
                    elif isinstance(data_json["model_output"], str):
                        return data_json["model_output"]
                    elif "completion" in data_json and isinstance(
                        data_json["completion"], str
                    ):
                        return data_json["completion"]
                    else:
                        raise ValueError(
                            f"Unable to parse response. Original response: {chunk}"
                        )
                else:
                    return ""
            else:
                return ""
        except Exception as e:
            verbose_logger.exception(
                "litellm.CustomStreamWrapper.handle_baseten_chunk(): Exception occured - {}".format(
                    str(e)
                )
            )
            return ""

    def handle_ollama_chat_stream(self, chunk):
        # for ollama_chat/ provider
        try:
            if isinstance(chunk, dict):
                json_chunk = chunk
            else:
                json_chunk = json.loads(chunk)
            if "error" in json_chunk:
                raise Exception(f"Ollama Error - {json_chunk}")

            text = ""
            is_finished = False
            finish_reason = None
            if json_chunk["done"] is True:
                text = ""
                is_finished = True
                finish_reason = "stop"
                return {
                    "text": text,
                    "is_finished": is_finished,
                    "finish_reason": finish_reason,
                }
            elif "message" in json_chunk:
                print_verbose(f"delta content: {json_chunk}")
                text = json_chunk["message"]["content"]
                return {
                    "text": text,
                    "is_finished": is_finished,
                    "finish_reason": finish_reason,
                }
            else:
                raise Exception(f"Ollama Error - {json_chunk}")
        except Exception as e:
            raise e

    def handle_triton_stream(self, chunk):
        try:
            if isinstance(chunk, dict):
                parsed_response = chunk
            elif isinstance(chunk, (str, bytes)):
                if isinstance(chunk, bytes):
                    chunk = chunk.decode("utf-8")
                if "text_output" in chunk:
                    response = (
                        CustomStreamWrapper._strip_sse_data_from_chunk(chunk) or ""
                    )
                    response = response.strip()
                    parsed_response = json.loads(response)
                else:
                    return {
                        "text": "",
                        "is_finished": False,
                        "prompt_tokens": 0,
                        "completion_tokens": 0,
                    }
            else:
                print_verbose(f"chunk: {chunk} (Type: {type(chunk)})")
                raise ValueError(
                    f"Unable to parse response. Original response: {chunk}"
                )
            text = parsed_response.get("text_output", "")
            finish_reason = parsed_response.get("stop_reason")
            is_finished = parsed_response.get("is_finished", False)
            return {
                "text": text,
                "is_finished": is_finished,
                "finish_reason": finish_reason,
                "prompt_tokens": parsed_response.get("input_token_count", 0),
                "completion_tokens": parsed_response.get("generated_token_count", 0),
            }
            return {"text": "", "is_finished": False}
        except Exception as e:
            raise e

    def model_response_creator(
        self, chunk: Optional[dict] = None, hidden_params: Optional[dict] = None
    ):
        _model = self.model
        _received_llm_provider = self.custom_llm_provider
        _logging_obj_llm_provider = self.logging_obj.model_call_details.get("custom_llm_provider", None)  # type: ignore
        if (
            _received_llm_provider == "openai"
            and _received_llm_provider != _logging_obj_llm_provider
        ):
            _model = "{}/{}".format(_logging_obj_llm_provider, _model)
        if chunk is None:
            chunk = {}
        else:
            # pop model keyword
            chunk.pop("model", None)

        chunk_dict = {}
        for key, value in chunk.items():
            if key != "stream":
                chunk_dict[key] = value

        args = {
            "model": _model,
            "stream_options": self.stream_options,
            **chunk_dict,
        }

        model_response = ModelResponseStream(**args)
        if self.response_id is not None:
            model_response.id = self.response_id
        else:
            self.response_id = model_response.id  # type: ignore
        if self.system_fingerprint is not None:
            model_response.system_fingerprint = self.system_fingerprint
        if hidden_params is not None:
            model_response._hidden_params = hidden_params
        model_response._hidden_params["custom_llm_provider"] = _logging_obj_llm_provider
        model_response._hidden_params["created_at"] = time.time()
        model_response._hidden_params = {
            **model_response._hidden_params,
            **self._hidden_params,
        }

        if (
            len(model_response.choices) > 0
            and getattr(model_response.choices[0], "delta") is not None
        ):
            # do nothing, if object instantiated
            pass
        else:
            model_response.choices = [StreamingChoices(finish_reason=None)]
        return model_response

    def is_delta_empty(self, delta: Delta) -> bool:
        is_empty = True
        if delta.content:
            is_empty = False
        elif delta.tool_calls is not None:
            is_empty = False
        elif delta.function_call is not None:
            is_empty = False
        return is_empty

    def set_model_id(
        self, id: str, model_response: ModelResponseStream
    ) -> ModelResponseStream:
        """
        Set the model id and response id to the given id.

        Ensure model id is always the same across all chunks.

        If first chunk sent + id set, use that id for all chunks.
        """
        if self.response_id is None:
            self.response_id = id
        if self.response_id is not None and isinstance(self.response_id, str):
            model_response.id = self.response_id
        return model_response

    def copy_model_response_level_provider_specific_fields(
        self,
        original_chunk: Union[ModelResponseStream, ChatCompletionChunk],
        model_response: ModelResponseStream,
    ) -> ModelResponseStream:
        """
        Copy provider_specific_fields from original_chunk to model_response.
        """
        provider_specific_fields = getattr(
            original_chunk, "provider_specific_fields", None
        )
        if provider_specific_fields is not None:
            model_response.provider_specific_fields = provider_specific_fields
            for k, v in provider_specific_fields.items():
                setattr(model_response, k, v)
        return model_response

    def is_chunk_non_empty(
        self,
        completion_obj: Dict[str, Any],
        model_response: ModelResponseStream,
        response_obj: Dict[str, Any],
    ) -> bool:
        if (
            "content" in completion_obj
            and (
                isinstance(completion_obj["content"], str)
                and len(completion_obj["content"]) > 0
            )
            or (
                "tool_calls" in completion_obj
                and completion_obj["tool_calls"] is not None
                and len(completion_obj["tool_calls"]) > 0
            )
            or (
                "function_call" in completion_obj
                and completion_obj["function_call"] is not None
            )
            or (
                "reasoning_content" in model_response.choices[0].delta
                and model_response.choices[0].delta.reasoning_content is not None
            )
            or (model_response.choices[0].delta.provider_specific_fields is not None)
            or (
                "provider_specific_fields" in model_response
                and model_response.choices[0].delta.provider_specific_fields is not None
            )
            or (
                "provider_specific_fields" in response_obj
                and response_obj["provider_specific_fields"] is not None
            )
            or (
                "annotations" in model_response.choices[0].delta
                and model_response.choices[0].delta.annotations is not None
            )
        ):
            return True
        else:
            return False

    def return_processed_chunk_logic(  # noqa
        self,
        completion_obj: Dict[str, Any],
        model_response: ModelResponseStream,
        response_obj: Dict[str, Any],
    ):
        print_verbose(
            f"completion_obj: {completion_obj}, model_response.choices[0]: {model_response.choices[0]}, response_obj: {response_obj}"
        )
        is_chunk_non_empty = self.is_chunk_non_empty(
            completion_obj, model_response, response_obj
        )
        if (
            is_chunk_non_empty
        ):  # cannot set content of an OpenAI Object to be an empty string
            self.safety_checker()
            hold, model_response_str = self.check_special_tokens(
                chunk=completion_obj["content"],
                finish_reason=model_response.choices[0].finish_reason,
            )  # filter out bos/eos tokens from openai-compatible hf endpoints
            print_verbose(f"hold - {hold}, model_response_str - {model_response_str}")
            if hold is False:
                ## check if openai/azure chunk
                original_chunk = response_obj.get("original_chunk", None)
                if original_chunk:
                    if len(original_chunk.choices) > 0:
                        choices = []
                        for choice in original_chunk.choices:
                            try:
                                if isinstance(choice, BaseModel):
                                    choice_json = choice.model_dump()  # type: ignore
                                    choice_json.pop(
                                        "finish_reason", None
                                    )  # for mistral etc. which return a value in their last chunk (not-openai compatible).
                                    print_verbose(f"choice_json: {choice_json}")
                                    choices.append(StreamingChoices(**choice_json))
                            except Exception:
                                choices.append(StreamingChoices())
                        print_verbose(f"choices in streaming: {choices}")
                        setattr(model_response, "choices", choices)
                    else:
                        return
                    model_response.system_fingerprint = (
                        original_chunk.system_fingerprint
                    )
                    setattr(
                        model_response,
                        "citations",
                        getattr(original_chunk, "citations", None),
                    )
                    print_verbose(f"self.sent_first_chunk: {self.sent_first_chunk}")
                    if self.sent_first_chunk is False:
                        model_response.choices[0].delta["role"] = "assistant"
                        self.sent_first_chunk = True
                    elif self.sent_first_chunk is True and hasattr(
                        model_response.choices[0].delta, "role"
                    ):
                        _initial_delta = model_response.choices[0].delta.model_dump()

                        _initial_delta.pop("role", None)
                        model_response.choices[0].delta = Delta(**_initial_delta)
                    verbose_logger.debug(
                        f"model_response.choices[0].delta: {model_response.choices[0].delta}"
                    )
                else:
                    ## else
                    completion_obj["content"] = model_response_str
                    if self.sent_first_chunk is False:
                        completion_obj["role"] = "assistant"
                        self.sent_first_chunk = True
                    if response_obj.get("provider_specific_fields") is not None:
                        completion_obj["provider_specific_fields"] = response_obj[
                            "provider_specific_fields"
                        ]
                    model_response.choices[0].delta = Delta(**completion_obj)
                    _index: Optional[int] = completion_obj.get("index")
                    if _index is not None:
                        model_response.choices[0].index = _index

                self._optional_combine_thinking_block_in_choices(
                    model_response=model_response
                )
                print_verbose(f"returning model_response: {model_response}")
                return model_response
            else:
                return
        elif self.received_finish_reason is not None:
            if self.sent_last_chunk is True:
                # Bedrock returns the guardrail trace in the last chunk - we want to return this here
                if self.custom_llm_provider == "bedrock" and "trace" in model_response:
                    return model_response

                # Default - return StopIteration
                if hasattr(model_response, "usage"):
                    self.chunks.append(model_response)
                raise StopIteration
            # flush any remaining holding chunk
            if len(self.holding_chunk) > 0:
                if model_response.choices[0].delta.content is None:
                    model_response.choices[0].delta.content = self.holding_chunk
                else:
                    model_response.choices[0].delta.content = (
                        self.holding_chunk + model_response.choices[0].delta.content
                    )
                self.holding_chunk = ""
            # if delta is None
            _is_delta_empty = self.is_delta_empty(delta=model_response.choices[0].delta)

            if _is_delta_empty:
                model_response.choices[0].delta = Delta(
                    content=None
                )  # ensure empty delta chunk returned
                # get any function call arguments
                model_response.choices[0].finish_reason = map_finish_reason(
                    finish_reason=self.received_finish_reason
                )  # ensure consistent output to openai

                self.sent_last_chunk = True

            return model_response
        elif (
            model_response.choices[0].delta.tool_calls is not None
            or model_response.choices[0].delta.function_call is not None
        ):
            if self.sent_first_chunk is False:
                model_response.choices[0].delta["role"] = "assistant"
                self.sent_first_chunk = True
            return model_response
        elif (
            len(model_response.choices) > 0
            and hasattr(model_response.choices[0].delta, "audio")
            and model_response.choices[0].delta.audio is not None
        ):
            return model_response
        else:
            if hasattr(model_response, "usage"):
                self.chunks.append(model_response)
            return

    def _optional_combine_thinking_block_in_choices(
        self, model_response: ModelResponseStream
    ) -> None:
        """
        UI's Like OpenWebUI expect to get 1 chunk with <think>...</think> tags in the chunk content

        In place updates the model_response object with reasoning_content in content with <think>...</think> tags

        Enabled when `merge_reasoning_content_in_choices=True` passed in request params


        """
        if self.merge_reasoning_content_in_choices is True:
            reasoning_content = getattr(
                model_response.choices[0].delta, "reasoning_content", None
            )
            if reasoning_content:
                if self.sent_first_thinking_block is False:
                    model_response.choices[0].delta.content += (
                        "<think>" + reasoning_content
                    )
                    self.sent_first_thinking_block = True
                elif (
                    self.sent_first_thinking_block is True
                    and hasattr(model_response.choices[0].delta, "reasoning_content")
                    and model_response.choices[0].delta.reasoning_content
                ):
                    model_response.choices[0].delta.content = reasoning_content
            elif (
                self.sent_first_thinking_block is True
                and not self.sent_last_thinking_block
                and model_response.choices[0].delta.content
            ):
                model_response.choices[0].delta.content = (
                    "</think>" + model_response.choices[0].delta.content
                )
                self.sent_last_thinking_block = True

            if hasattr(model_response.choices[0].delta, "reasoning_content"):
                del model_response.choices[0].delta.reasoning_content
        return

    def chunk_creator(self, chunk: Any):  # type: ignore  # noqa: PLR0915
        model_response = self.model_response_creator()
        response_obj: Dict[str, Any] = {}

        try:
            # return this for all models
            completion_obj: Dict[str, Any] = {"content": ""}
            from litellm.types.utils import GenericStreamingChunk as GChunk

            if (
                isinstance(chunk, dict)
                and generic_chunk_has_all_required_fields(
                    chunk=chunk
                )  # check if chunk is a generic streaming chunk
            ) or (
                self.custom_llm_provider
                and self.custom_llm_provider in litellm._custom_providers
            ):
                if self.received_finish_reason is not None:
                    if "provider_specific_fields" not in chunk:
                        raise StopIteration
                anthropic_response_obj: GChunk = cast(GChunk, chunk)
                completion_obj["content"] = anthropic_response_obj["text"]
                if anthropic_response_obj["is_finished"]:
                    self.received_finish_reason = anthropic_response_obj[
                        "finish_reason"
                    ]

                if anthropic_response_obj["finish_reason"]:
                    self.intermittent_finish_reason = anthropic_response_obj[
                        "finish_reason"
                    ]

                if anthropic_response_obj["usage"] is not None:
                    setattr(
                        model_response,
                        "usage",
                        litellm.Usage(**anthropic_response_obj["usage"]),
                    )

                if (
                    "tool_use" in anthropic_response_obj
                    and anthropic_response_obj["tool_use"] is not None
                ):
                    completion_obj["tool_calls"] = [anthropic_response_obj["tool_use"]]

                if (
                    "provider_specific_fields" in anthropic_response_obj
                    and anthropic_response_obj["provider_specific_fields"] is not None
                ):
                    for key, value in anthropic_response_obj[
                        "provider_specific_fields"
                    ].items():
                        setattr(model_response, key, value)

                response_obj = cast(Dict[str, Any], anthropic_response_obj)
            elif self.model == "replicate" or self.custom_llm_provider == "replicate":
                response_obj = self.handle_replicate_chunk(chunk)
                completion_obj["content"] = response_obj["text"]
                if response_obj["is_finished"]:
                    self.received_finish_reason = response_obj["finish_reason"]
            elif self.custom_llm_provider and self.custom_llm_provider == "predibase":
                response_obj = self.handle_predibase_chunk(chunk)
                completion_obj["content"] = response_obj["text"]
                if response_obj["is_finished"]:
                    self.received_finish_reason = response_obj["finish_reason"]
            elif (
                self.custom_llm_provider and self.custom_llm_provider == "baseten"
            ):  # baseten doesn't provide streaming
                completion_obj["content"] = self.handle_baseten_chunk(chunk)
            elif (
                self.custom_llm_provider and self.custom_llm_provider == "ai21"
            ):  # ai21 doesn't provide streaming
                response_obj = self.handle_ai21_chunk(chunk)
                completion_obj["content"] = response_obj["text"]
                if response_obj["is_finished"]:
                    self.received_finish_reason = response_obj["finish_reason"]
            elif self.custom_llm_provider and self.custom_llm_provider == "maritalk":
                response_obj = self.handle_maritalk_chunk(chunk)
                completion_obj["content"] = response_obj["text"]
                if response_obj["is_finished"]:
                    self.received_finish_reason = response_obj["finish_reason"]
            elif self.custom_llm_provider and self.custom_llm_provider == "vllm":
                completion_obj["content"] = chunk[0].outputs[0].text
            elif (
                self.custom_llm_provider and self.custom_llm_provider == "aleph_alpha"
            ):  # aleph alpha doesn't provide streaming
                response_obj = self.handle_aleph_alpha_chunk(chunk)
                completion_obj["content"] = response_obj["text"]
                if response_obj["is_finished"]:
                    self.received_finish_reason = response_obj["finish_reason"]
            elif self.custom_llm_provider == "nlp_cloud":
                try:
                    response_obj = self.handle_nlp_cloud_chunk(chunk)
                    completion_obj["content"] = response_obj["text"]
                    if response_obj["is_finished"]:
                        self.received_finish_reason = response_obj["finish_reason"]
                except Exception as e:
                    if self.received_finish_reason:
                        raise e
                    else:
                        if self.sent_first_chunk is False:
                            raise Exception("An unknown error occurred with the stream")
                        self.received_finish_reason = "stop"
<<<<<<< HEAD
            elif self.custom_llm_provider in ["vertex_ai", "vertex_ai_beta"]:
=======
            elif self.custom_llm_provider == "vertex_ai" and not isinstance(
                chunk, ModelResponseStream
            ):
>>>>>>> fdacf07c
                import proto  # type: ignore

                if hasattr(chunk, "candidates") is True:
                    try:
                        try:
                            completion_obj["content"] = chunk.text  # type: ignore
                        except Exception as e:
                            original_exception = e
                            if "Part has no text." in str(e):
                                ## check for function calling
                                function_call = (
                                    chunk.candidates[0].content.parts[0].function_call  # type: ignore
                                )

                                args_dict = {}

                                # Check if it's a RepeatedComposite instance
                                for key, val in function_call.args.items():
                                    if isinstance(
                                        val,
                                        proto.marshal.collections.repeated.RepeatedComposite,  # type: ignore
                                    ):
                                        # If so, convert to list
                                        args_dict[key] = [v for v in val]
                                    else:
                                        args_dict[key] = val

                                try:
                                    args_str = json.dumps(args_dict)
                                except Exception as e:
                                    raise e
                                _delta_obj = litellm.utils.Delta(
                                    content=None,
                                    tool_calls=[
                                        {
                                            "id": f"call_{str(uuid.uuid4())}",
                                            "function": {
                                                "arguments": args_str,
                                                "name": function_call.name,
                                            },
                                            "type": "function",
                                        }
                                    ],
                                )
                                _streaming_response = StreamingChoices(delta=_delta_obj)
                                _model_response = ModelResponse(stream=True)
                                _model_response.choices = [_streaming_response]
                                response_obj = {"original_chunk": _model_response}
                            else:
                                raise original_exception
                        if (
                            hasattr(chunk.candidates[0], "finish_reason")  # type: ignore
                            and chunk.candidates[0].finish_reason.name  # type: ignore
                            != "FINISH_REASON_UNSPECIFIED"
                        ):  # every non-final chunk in vertex ai has this
                            self.received_finish_reason = chunk.candidates[  # type: ignore
                                0
                            ].finish_reason.name
                    except Exception:
                        if chunk.candidates[0].finish_reason.name == "SAFETY":  # type: ignore
                            raise Exception(
                                f"The response was blocked by VertexAI. {str(chunk)}"
                            )
                else:
                    completion_obj["content"] = str(chunk)
            elif self.custom_llm_provider == "petals":
                if len(self.completion_stream) == 0:
                    if self.received_finish_reason is not None:
                        raise StopIteration
                    else:
                        self.received_finish_reason = "stop"
                chunk_size = 30
                new_chunk = self.completion_stream[:chunk_size]
                completion_obj["content"] = new_chunk
                self.completion_stream = self.completion_stream[chunk_size:]
            elif self.custom_llm_provider == "palm":
                # fake streaming
                response_obj = {}
                if len(self.completion_stream) == 0:
                    if self.received_finish_reason is not None:
                        raise StopIteration
                    else:
                        self.received_finish_reason = "stop"
                chunk_size = 30
                new_chunk = self.completion_stream[:chunk_size]
                completion_obj["content"] = new_chunk
                self.completion_stream = self.completion_stream[chunk_size:]
            elif self.custom_llm_provider == "ollama_chat":
                response_obj = self.handle_ollama_chat_stream(chunk)
                completion_obj["content"] = response_obj["text"]
                print_verbose(f"completion obj content: {completion_obj['content']}")
                if response_obj["is_finished"]:
                    self.received_finish_reason = response_obj["finish_reason"]
            elif self.custom_llm_provider == "triton":
                response_obj = self.handle_triton_stream(chunk)
                completion_obj["content"] = response_obj["text"]
                print_verbose(f"completion obj content: {completion_obj['content']}")
                if response_obj["is_finished"]:
                    self.received_finish_reason = response_obj["finish_reason"]
            elif self.custom_llm_provider == "text-completion-openai":
                response_obj = self.handle_openai_text_completion_chunk(chunk)
                completion_obj["content"] = response_obj["text"]
                print_verbose(f"completion obj content: {completion_obj['content']}")
                if response_obj["is_finished"]:
                    self.received_finish_reason = response_obj["finish_reason"]
                if response_obj["usage"] is not None:
                    setattr(
                        model_response,
                        "usage",
                        litellm.Usage(
                            prompt_tokens=response_obj["usage"].prompt_tokens,
                            completion_tokens=response_obj["usage"].completion_tokens,
                            total_tokens=response_obj["usage"].total_tokens,
                        ),
                    )
            elif self.custom_llm_provider == "text-completion-codestral":
                if not isinstance(chunk, str):
                    raise ValueError(f"chunk is not a string: {chunk}")
                response_obj = cast(
                    Dict[str, Any],
                    litellm.CodestralTextCompletionConfig()._chunk_parser(chunk),
                )
                completion_obj["content"] = response_obj["text"]
                print_verbose(f"completion obj content: {completion_obj['content']}")
                if response_obj["is_finished"]:
                    self.received_finish_reason = response_obj["finish_reason"]
                if "usage" in response_obj is not None:
                    setattr(
                        model_response,
                        "usage",
                        litellm.Usage(
                            prompt_tokens=response_obj["usage"].prompt_tokens,
                            completion_tokens=response_obj["usage"].completion_tokens,
                            total_tokens=response_obj["usage"].total_tokens,
                        ),
                    )
            elif self.custom_llm_provider == "azure_text":
                response_obj = self.handle_azure_text_completion_chunk(chunk)
                completion_obj["content"] = response_obj["text"]
                print_verbose(f"completion obj content: {completion_obj['content']}")
                if response_obj["is_finished"]:
                    self.received_finish_reason = response_obj["finish_reason"]
            elif self.custom_llm_provider == "cached_response":
                response_obj = {
                    "text": chunk.choices[0].delta.content,
                    "is_finished": True,
                    "finish_reason": chunk.choices[0].finish_reason,
                    "original_chunk": chunk,
                    "tool_calls": (
                        chunk.choices[0].delta.tool_calls
                        if hasattr(chunk.choices[0].delta, "tool_calls")
                        else None
                    ),
                }

                completion_obj["content"] = response_obj["text"]
                if response_obj["tool_calls"] is not None:
                    completion_obj["tool_calls"] = response_obj["tool_calls"]
                print_verbose(f"completion obj content: {completion_obj['content']}")
                if hasattr(chunk, "id"):
                    model_response.id = chunk.id
                    self.response_id = chunk.id
                if hasattr(chunk, "system_fingerprint"):
                    self.system_fingerprint = chunk.system_fingerprint
                if response_obj["is_finished"]:
                    self.received_finish_reason = response_obj["finish_reason"]
            else:  # openai / azure chat model
                if self.custom_llm_provider == "azure":
                    if isinstance(chunk, BaseModel) and hasattr(chunk, "model"):
                        # for azure, we need to pass the model from the orignal chunk
                        self.model = chunk.model
                response_obj = self.handle_openai_chat_completion_chunk(chunk)
                if response_obj is None:
                    return
                completion_obj["content"] = response_obj["text"]
                print_verbose(f"completion obj content: {completion_obj['content']}")
                if response_obj["is_finished"]:
                    if response_obj["finish_reason"] == "error":
                        raise Exception(
                            "{} raised a streaming error - finish_reason: error, no content string given. Received Chunk={}".format(
                                self.custom_llm_provider, response_obj
                            )
                        )
                    self.received_finish_reason = response_obj["finish_reason"]
                if response_obj.get("original_chunk", None) is not None:
                    if hasattr(response_obj["original_chunk"], "id"):
                        model_response = self.set_model_id(
                            response_obj["original_chunk"].id, model_response
                        )
                    if hasattr(response_obj["original_chunk"], "system_fingerprint"):
                        model_response.system_fingerprint = response_obj[
                            "original_chunk"
                        ].system_fingerprint
                        self.system_fingerprint = response_obj[
                            "original_chunk"
                        ].system_fingerprint
                if response_obj["logprobs"] is not None:
                    model_response.choices[0].logprobs = response_obj["logprobs"]

                if response_obj["usage"] is not None:
                    if isinstance(response_obj["usage"], dict):
                        setattr(
                            model_response,
                            "usage",
                            litellm.Usage(
                                prompt_tokens=response_obj["usage"].get(
                                    "prompt_tokens", None
                                )
                                or None,
                                completion_tokens=response_obj["usage"].get(
                                    "completion_tokens", None
                                )
                                or None,
                                total_tokens=response_obj["usage"].get(
                                    "total_tokens", None
                                )
                                or None,
                            ),
                        )
                    elif isinstance(response_obj["usage"], BaseModel):
                        setattr(
                            model_response,
                            "usage",
                            litellm.Usage(**response_obj["usage"].model_dump()),
                        )

            model_response.model = self.model
            print_verbose(
                f"model_response finish reason 3: {self.received_finish_reason}; response_obj={response_obj}"
            )
            ## FUNCTION CALL PARSING
            if (
                response_obj is not None
                and response_obj.get("original_chunk", None) is not None
            ):  # function / tool calling branch - only set for openai/azure compatible endpoints
                # enter this branch when no content has been passed in response
                original_chunk = response_obj.get("original_chunk", None)
                if hasattr(original_chunk, "id"):
                    model_response = self.set_model_id(
                        original_chunk.id, model_response
                    )
                if hasattr(original_chunk, "provider_specific_fields"):
                    model_response = (
                        self.copy_model_response_level_provider_specific_fields(
                            original_chunk, model_response
                        )
                    )
                if original_chunk.choices and len(original_chunk.choices) > 0:
                    delta = original_chunk.choices[0].delta
                    if delta is not None and (
                        delta.function_call is not None or delta.tool_calls is not None
                    ):
                        try:
                            model_response.system_fingerprint = (
                                original_chunk.system_fingerprint
                            )
                            ## AZURE - check if arguments is not None
                            if (
                                original_chunk.choices[0].delta.function_call
                                is not None
                            ):
                                if (
                                    getattr(
                                        original_chunk.choices[0].delta.function_call,
                                        "arguments",
                                    )
                                    is None
                                ):
                                    original_chunk.choices[
                                        0
                                    ].delta.function_call.arguments = ""
                            elif original_chunk.choices[0].delta.tool_calls is not None:
                                if isinstance(
                                    original_chunk.choices[0].delta.tool_calls, list
                                ):
                                    for t in original_chunk.choices[0].delta.tool_calls:
                                        if hasattr(t, "functions") and hasattr(
                                            t.functions, "arguments"
                                        ):
                                            if (
                                                getattr(
                                                    t.function,
                                                    "arguments",
                                                )
                                                is None
                                            ):
                                                t.function.arguments = ""
                            _json_delta = delta.model_dump()
                            print_verbose(f"_json_delta: {_json_delta}")
                            if "role" not in _json_delta or _json_delta["role"] is None:
                                _json_delta[
                                    "role"
                                ] = "assistant"  # mistral's api returns role as None
                            if "tool_calls" in _json_delta and isinstance(
                                _json_delta["tool_calls"], list
                            ):
                                for tool in _json_delta["tool_calls"]:
                                    if (
                                        isinstance(tool, dict)
                                        and "function" in tool
                                        and isinstance(tool["function"], dict)
                                        and ("type" not in tool or tool["type"] is None)
                                    ):
                                        # if function returned but type set to None - mistral's api returns type: None
                                        tool["type"] = "function"
                            model_response.choices[0].delta = Delta(**_json_delta)
                        except Exception as e:
                            verbose_logger.exception(
                                "litellm.CustomStreamWrapper.chunk_creator(): Exception occured - {}".format(
                                    str(e)
                                )
                            )
                            model_response.choices[0].delta = Delta()
                    elif (
                        delta is not None and getattr(delta, "audio", None) is not None
                    ):
                        model_response.choices[0].delta.audio = delta.audio
                    else:
                        try:
                            delta = (
                                dict()
                                if original_chunk.choices[0].delta is None
                                else dict(original_chunk.choices[0].delta)
                            )
                            print_verbose(f"original delta: {delta}")
                            model_response.choices[0].delta = Delta(**delta)
                            print_verbose(
                                f"new delta: {model_response.choices[0].delta}"
                            )
                        except Exception:
                            model_response.choices[0].delta = Delta()
                else:
                    if (
                        self.stream_options is not None
                        and self.stream_options["include_usage"] is True
                    ):
                        return model_response
                    return
            print_verbose(
                f"model_response.choices[0].delta: {model_response.choices[0].delta}; completion_obj: {completion_obj}"
            )
            print_verbose(f"self.sent_first_chunk: {self.sent_first_chunk}")

            ## CHECK FOR TOOL USE
            if "tool_calls" in completion_obj and len(completion_obj["tool_calls"]) > 0:
                if self.is_function_call is True:  # user passed in 'functions' param
                    completion_obj["function_call"] = completion_obj["tool_calls"][0][
                        "function"
                    ]
                    completion_obj["tool_calls"] = None

                self.tool_call = True

            ## RETURN ARG
            return self.return_processed_chunk_logic(
                completion_obj=completion_obj,
                model_response=model_response,  # type: ignore
                response_obj=response_obj,
            )

        except StopIteration:
            raise StopIteration
        except Exception as e:
            traceback.format_exc()
            setattr(e, "message", str(e))
            raise exception_type(
                model=self.model,
                custom_llm_provider=self.custom_llm_provider,
                original_exception=e,
            )

    def set_logging_event_loop(self, loop):
        """
        import litellm, asyncio

        loop = asyncio.get_event_loop() # 👈 gets the current event loop

        response = litellm.completion(.., stream=True)

        response.set_logging_event_loop(loop=loop) # 👈 enables async_success callbacks for sync logging

        for chunk in response:
            ...
        """
        self.logging_loop = loop

    def cache_streaming_response(self, processed_chunk, cache_hit: bool):
        """
        Caches the streaming response
        """
        if not cache_hit and self.logging_obj._llm_caching_handler is not None:
            self.logging_obj._llm_caching_handler._sync_add_streaming_response_to_cache(
                processed_chunk
            )

    async def async_cache_streaming_response(self, processed_chunk, cache_hit: bool):
        """
        Caches the streaming response
        """
        if not cache_hit and self.logging_obj._llm_caching_handler is not None:
            await self.logging_obj._llm_caching_handler._add_streaming_response_to_cache(
                processed_chunk
            )

    def run_success_logging_and_cache_storage(self, processed_chunk, cache_hit: bool):
        """
        Runs success logging in a thread and adds the response to the cache
        """
        if litellm.disable_streaming_logging is True:
            """
            [NOT RECOMMENDED]
            Set this via `litellm.disable_streaming_logging = True`.

            Disables streaming logging.
            """
            return
        ## ASYNC LOGGING
        # Create an event loop for the new thread
        if self.logging_loop is not None:
            future = asyncio.run_coroutine_threadsafe(
                self.logging_obj.async_success_handler(
                    processed_chunk, None, None, cache_hit
                ),
                loop=self.logging_loop,
            )
            future.result()
        else:
            asyncio.run(
                self.logging_obj.async_success_handler(
                    processed_chunk, None, None, cache_hit
                )
            )
        ## SYNC LOGGING
        self.logging_obj.success_handler(processed_chunk, None, None, cache_hit)

    def finish_reason_handler(self):
        model_response = self.model_response_creator()
        _finish_reason = self.received_finish_reason or self.intermittent_finish_reason
        if _finish_reason is not None:
            model_response.choices[0].finish_reason = _finish_reason
        else:
            model_response.choices[0].finish_reason = "stop"

        ## if tool use
        if (
            model_response.choices[0].finish_reason == "stop" and self.tool_call
        ):  # don't overwrite for other - potential error finish reasons
            model_response.choices[0].finish_reason = "tool_calls"
        return model_response

    def __next__(self):  # noqa: PLR0915
        cache_hit = False
        if (
            self.custom_llm_provider is not None
            and self.custom_llm_provider == "cached_response"
        ):
            cache_hit = True
        try:
            if self.completion_stream is None:
                self.fetch_sync_stream()
            while True:
                if (
                    isinstance(self.completion_stream, str)
                    or isinstance(self.completion_stream, bytes)
                    or isinstance(self.completion_stream, ModelResponse)
                ):
                    chunk = self.completion_stream
                else:
                    chunk = next(self.completion_stream)
                if chunk is not None and chunk != b"":
                    print_verbose(
                        f"PROCESSED CHUNK PRE CHUNK CREATOR: {chunk}; custom_llm_provider: {self.custom_llm_provider}"
                    )
                    response: Optional[ModelResponseStream] = self.chunk_creator(
                        chunk=chunk
                    )
                    print_verbose(f"PROCESSED CHUNK POST CHUNK CREATOR: {response}")

                    if response is None:
                        continue
                    if self.logging_obj.completion_start_time is None:
                        self.logging_obj._update_completion_start_time(
                            completion_start_time=datetime.datetime.now()
                        )
                    ## LOGGING
                    executor.submit(
                        self.run_success_logging_and_cache_storage,
                        response,
                        cache_hit,
                    )  # log response
                    choice = response.choices[0]
                    if isinstance(choice, StreamingChoices):
                        self.response_uptil_now += choice.delta.get("content", "") or ""
                    else:
                        self.response_uptil_now += ""
                    self.rules.post_call_rules(
                        input=self.response_uptil_now, model=self.model
                    )
                    # HANDLE STREAM OPTIONS
                    self.chunks.append(response)
                    if hasattr(
                        response, "usage"
                    ):  # remove usage from chunk, only send on final chunk
                        # Convert the object to a dictionary
                        obj_dict = response.dict()

                        # Remove an attribute (e.g., 'attr2')
                        if "usage" in obj_dict:
                            del obj_dict["usage"]

                        # Create a new object without the removed attribute
                        response = self.model_response_creator(
                            chunk=obj_dict, hidden_params=response._hidden_params
                        )
                    # add usage as hidden param
                    if self.sent_last_chunk is True and self.stream_options is None:
                        usage = calculate_total_usage(chunks=self.chunks)
                        response._hidden_params["usage"] = usage
                    # RETURN RESULT
                    return response

        except StopIteration:
            if self.sent_last_chunk is True:
                complete_streaming_response = litellm.stream_chunk_builder(
                    chunks=self.chunks, messages=self.messages
                )
                response = self.model_response_creator()
                if complete_streaming_response is not None:
                    setattr(
                        response,
                        "usage",
                        getattr(complete_streaming_response, "usage"),
                    )
                    self.cache_streaming_response(
                        processed_chunk=complete_streaming_response.model_copy(
                            deep=True
                        ),
                        cache_hit=cache_hit,
                    )
                    executor.submit(
                        self.logging_obj.success_handler,
                        complete_streaming_response.model_copy(deep=True),
                        None,
                        None,
                        cache_hit,
                    )
                else:
                    executor.submit(
                        self.logging_obj.success_handler,
                        response,
                        None,
                        None,
                        cache_hit,
                    )
                if self.sent_stream_usage is False and self.send_stream_usage is True:
                    self.sent_stream_usage = True
                    return response
                raise  # Re-raise StopIteration
            else:
                self.sent_last_chunk = True
                processed_chunk = self.finish_reason_handler()
                if self.stream_options is None:  # add usage as hidden param
                    usage = calculate_total_usage(chunks=self.chunks)
                    processed_chunk._hidden_params["usage"] = usage
                ## LOGGING
                executor.submit(
                    self.run_success_logging_and_cache_storage,
                    processed_chunk,
                    cache_hit,
                )  # log response
                return processed_chunk
        except Exception as e:
            traceback_exception = traceback.format_exc()
            # LOG FAILURE - handle streaming failure logging in the _next_ object, remove `handle_failure` once it's deprecated
            threading.Thread(
                target=self.logging_obj.failure_handler, args=(e, traceback_exception)
            ).start()
            if isinstance(e, OpenAIError):
                raise e
            else:
                raise exception_type(
                    model=self.model,
                    original_exception=e,
                    custom_llm_provider=self.custom_llm_provider,
                )

    def fetch_sync_stream(self):
        if self.completion_stream is None and self.make_call is not None:
            # Call make_call to get the completion stream
            self.completion_stream = self.make_call(client=litellm.module_level_client)
            self._stream_iter = self.completion_stream.__iter__()

        return self.completion_stream

    async def fetch_stream(self):
        if self.completion_stream is None and self.make_call is not None:
            # Call make_call to get the completion stream
            self.completion_stream = await self.make_call(
                client=litellm.module_level_aclient
            )
            self._stream_iter = self.completion_stream.__aiter__()

        return self.completion_stream

    async def __anext__(self):  # noqa: PLR0915
        cache_hit = False
        if (
            self.custom_llm_provider is not None
            and self.custom_llm_provider == "cached_response"
        ):
            cache_hit = True
        try:
            if self.completion_stream is None:
                await self.fetch_stream()

            if is_async_iterable(self.completion_stream):
                async for chunk in self.completion_stream:
                    if chunk == "None" or chunk is None:
                        raise Exception
                    elif (
                        self.custom_llm_provider == "gemini"
                        and hasattr(chunk, "parts")
                        and len(chunk.parts) == 0
                    ):
                        continue
                    # chunk_creator() does logging/stream chunk building. We need to let it know its being called in_async_func, so we don't double add chunks.
                    # __anext__ also calls async_success_handler, which does logging
                    print_verbose(f"PROCESSED ASYNC CHUNK PRE CHUNK CREATOR: {chunk}")

                    processed_chunk: Optional[ModelResponseStream] = self.chunk_creator(
                        chunk=chunk
                    )
                    verbose_logger.debug(
                        f"PROCESSED ASYNC CHUNK POST CHUNK CREATOR: {processed_chunk}"
                    )
                    if processed_chunk is None:
                        continue

                    if self.logging_obj.completion_start_time is None:
                        self.logging_obj._update_completion_start_time(
                            completion_start_time=datetime.datetime.now()
                        )

                    choice = processed_chunk.choices[0]
                    if isinstance(choice, StreamingChoices):
                        self.response_uptil_now += choice.delta.get("content", "") or ""
                    else:
                        self.response_uptil_now += ""
                    self.rules.post_call_rules(
                        input=self.response_uptil_now, model=self.model
                    )
                    self.chunks.append(processed_chunk)
                    if hasattr(
                        processed_chunk, "usage"
                    ):  # remove usage from chunk, only send on final chunk
                        # Convert the object to a dictionary
                        obj_dict = processed_chunk.dict()

                        # Remove an attribute (e.g., 'attr2')
                        if "usage" in obj_dict:
                            del obj_dict["usage"]

                        # Create a new object without the removed attribute
                        processed_chunk = self.model_response_creator(chunk=obj_dict)
                    print_verbose(f"final returned processed chunk: {processed_chunk}")
                    return processed_chunk
                raise StopAsyncIteration
            else:  # temporary patch for non-aiohttp async calls
                # example - boto3 bedrock llms
                while True:
                    if isinstance(self.completion_stream, str) or isinstance(
                        self.completion_stream, bytes
                    ):
                        chunk = self.completion_stream
                    else:
                        chunk = next(self.completion_stream)
                    if chunk is not None and chunk != b"":
                        print_verbose(f"PROCESSED CHUNK PRE CHUNK CREATOR: {chunk}")
                        processed_chunk: Optional[
                            ModelResponseStream
                        ] = self.chunk_creator(chunk=chunk)
                        print_verbose(
                            f"PROCESSED CHUNK POST CHUNK CREATOR: {processed_chunk}"
                        )
                        if processed_chunk is None:
                            continue

                        choice = processed_chunk.choices[0]
                        if isinstance(choice, StreamingChoices):
                            self.response_uptil_now += (
                                choice.delta.get("content", "") or ""
                            )
                        else:
                            self.response_uptil_now += ""
                        self.rules.post_call_rules(
                            input=self.response_uptil_now, model=self.model
                        )
                        # RETURN RESULT
                        self.chunks.append(processed_chunk)
                        return processed_chunk
        except (StopAsyncIteration, StopIteration):
            if self.sent_last_chunk is True:
                # log the final chunk with accurate streaming values
                complete_streaming_response = litellm.stream_chunk_builder(
                    chunks=self.chunks, messages=self.messages
                )
                response = self.model_response_creator()
                if complete_streaming_response is not None:
                    setattr(
                        response,
                        "usage",
                        getattr(complete_streaming_response, "usage"),
                    )
                    asyncio.create_task(
                        self.async_cache_streaming_response(
                            processed_chunk=complete_streaming_response.model_copy(
                                deep=True
                            ),
                            cache_hit=cache_hit,
                        )
                    )
                if self.sent_stream_usage is False and self.send_stream_usage is True:
                    self.sent_stream_usage = True
                    return response

                asyncio.create_task(
                    self.logging_obj.async_success_handler(
                        complete_streaming_response,
                        cache_hit=cache_hit,
                        start_time=None,
                        end_time=None,
                    )
                )

                executor.submit(
                    self.logging_obj.success_handler,
                    complete_streaming_response,
                    cache_hit=cache_hit,
                    start_time=None,
                    end_time=None,
                )

                raise StopAsyncIteration  # Re-raise StopIteration
            else:
                self.sent_last_chunk = True
                processed_chunk = self.finish_reason_handler()
                return processed_chunk
        except httpx.TimeoutException as e:  # if httpx read timeout error occues
            traceback_exception = traceback.format_exc()
            ## ADD DEBUG INFORMATION - E.G. LITELLM REQUEST TIMEOUT
            traceback_exception += "\nLiteLLM Default Request Timeout - {}".format(
                litellm.request_timeout
            )
            if self.logging_obj is not None:
                ## LOGGING
                threading.Thread(
                    target=self.logging_obj.failure_handler,
                    args=(e, traceback_exception),
                ).start()  # log response
                # Handle any exceptions that might occur during streaming
                asyncio.create_task(
                    self.logging_obj.async_failure_handler(e, traceback_exception)
                )
            raise e
        except Exception as e:
            traceback_exception = traceback.format_exc()
            if self.logging_obj is not None:
                ## LOGGING
                threading.Thread(
                    target=self.logging_obj.failure_handler,
                    args=(e, traceback_exception),
                ).start()  # log response
                # Handle any exceptions that might occur during streaming
                asyncio.create_task(
                    self.logging_obj.async_failure_handler(e, traceback_exception)  # type: ignore
                )
            ## Map to OpenAI Exception
            raise exception_type(
                model=self.model,
                custom_llm_provider=self.custom_llm_provider,
                original_exception=e,
                completion_kwargs={},
                extra_kwargs={},
            )

    @staticmethod
    def _strip_sse_data_from_chunk(chunk: Optional[str]) -> Optional[str]:
        """
        Strips the 'data: ' prefix from Server-Sent Events (SSE) chunks.

        Some providers like sagemaker send it as `data:`, need to handle both

        SSE messages are prefixed with 'data: ' which is part of the protocol,
        not the actual content from the LLM. This method removes that prefix
        and returns the actual content.

        Args:
            chunk: The SSE chunk that may contain the 'data: ' prefix (string or bytes)

        Returns:
            The chunk with the 'data: ' prefix removed, or the original chunk
            if no prefix was found. Returns None if input is None.

        See OpenAI Python Ref for this: https://github.com/openai/openai-python/blob/041bf5a8ec54da19aad0169671793c2078bd6173/openai/api_requestor.py#L100
        """
        if chunk is None:
            return None

        if isinstance(chunk, str):
            # OpenAI sends `data: `
            if chunk.startswith("data: "):
                # Strip the prefix and any leading whitespace that might follow it
                _length_of_sse_data_prefix = len("data: ")
                return chunk[_length_of_sse_data_prefix:]
            elif chunk.startswith("data:"):
                # Sagemaker sends `data:`, no trailing whitespace
                _length_of_sse_data_prefix = len("data:")
                return chunk[_length_of_sse_data_prefix:]

        return chunk


def calculate_total_usage(chunks: List[ModelResponse]) -> Usage:
    """Assume most recent usage chunk has total usage uptil then."""
    prompt_tokens: int = 0
    completion_tokens: int = 0
    for chunk in chunks:
        if "usage" in chunk:
            if "prompt_tokens" in chunk["usage"]:
                prompt_tokens = chunk["usage"].get("prompt_tokens", 0) or 0
            if "completion_tokens" in chunk["usage"]:
                completion_tokens = chunk["usage"].get("completion_tokens", 0) or 0

    returned_usage_chunk = Usage(
        prompt_tokens=prompt_tokens,
        completion_tokens=completion_tokens,
        total_tokens=prompt_tokens + completion_tokens,
    )

    return returned_usage_chunk


def generic_chunk_has_all_required_fields(chunk: dict) -> bool:
    """
    Checks if the provided chunk dictionary contains all required fields for GenericStreamingChunk.

    :param chunk: The dictionary to check.
    :return: True if all required fields are present, False otherwise.
    """
    _all_fields = GChunk.__annotations__

    decision = all(key in _all_fields for key in chunk)
    return decision<|MERGE_RESOLUTION|>--- conflicted
+++ resolved
@@ -1048,13 +1048,9 @@
                         if self.sent_first_chunk is False:
                             raise Exception("An unknown error occurred with the stream")
                         self.received_finish_reason = "stop"
-<<<<<<< HEAD
-            elif self.custom_llm_provider in ["vertex_ai", "vertex_ai_beta"]:
-=======
             elif self.custom_llm_provider == "vertex_ai" and not isinstance(
                 chunk, ModelResponseStream
             ):
->>>>>>> fdacf07c
                 import proto  # type: ignore
 
                 if hasattr(chunk, "candidates") is True:
