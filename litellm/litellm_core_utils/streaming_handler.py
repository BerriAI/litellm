import asyncio
import collections.abc
import json
import threading
import time
import traceback
import uuid
from typing import Any, Callable, Dict, List, Optional, Union, cast

import httpx
from pydantic import BaseModel

import litellm
from litellm import verbose_logger
from litellm.litellm_core_utils.redact_messages import LiteLLMLoggingObject
from litellm.litellm_core_utils.thread_pool_executor import executor
from litellm.types.llms.openai import ChatCompletionChunk
from litellm.types.router import GenericLiteLLMParams
from litellm.types.utils import Delta
from litellm.types.utils import GenericStreamingChunk as GChunk
from litellm.types.utils import (
    ModelResponse,
    ModelResponseStream,
    StreamingChoices,
    Usage,
)

from ..exceptions import OpenAIError
from .core_helpers import map_finish_reason, process_response_headers
from .exception_mapping_utils import exception_type
from .llm_response_utils.get_api_base import get_api_base
from .rules import Rules


def is_async_iterable(obj: Any) -> bool:
    """
    Check if an object is an async iterable (can be used with 'async for').

    Args:
        obj: Any Python object to check

    Returns:
        bool: True if the object is async iterable, False otherwise
    """
    return isinstance(obj, collections.abc.AsyncIterable)


def print_verbose(print_statement):
    try:
        if litellm.set_verbose:
            print(print_statement)  # noqa
    except Exception:
        pass


class CustomStreamWrapper:
    def __init__(
        self,
        completion_stream,
        model,
        logging_obj: Any,
        custom_llm_provider: Optional[str] = None,
        stream_options=None,
        make_call: Optional[Callable] = None,
        _response_headers: Optional[dict] = None,
    ):
        self.model = model
        self.make_call = make_call
        self.custom_llm_provider = custom_llm_provider
        self.logging_obj: LiteLLMLoggingObject = logging_obj
        self.completion_stream = completion_stream
        self.sent_first_chunk = False
        self.sent_last_chunk = False

        litellm_params: GenericLiteLLMParams = GenericLiteLLMParams(
            **self.logging_obj.model_call_details.get("litellm_params", {})
        )
        self.merge_reasoning_content_in_choices: bool = (
            litellm_params.merge_reasoning_content_in_choices or False
        )
        self.sent_first_thinking_block = False
        self.sent_last_thinking_block = False
        self.thinking_content = ""

        self.system_fingerprint: Optional[str] = None
        self.received_finish_reason: Optional[str] = None
        self.intermittent_finish_reason: Optional[str] = (
            None  # finish reasons that show up mid-stream
        )
        self.special_tokens = [
            "<|assistant|>",
            "<|system|>",
            "<|user|>",
            "<s>",
            "</s>",
            "<|im_end|>",
            "<|im_start|>",
        ]
        self.holding_chunk = ""
        self.complete_response = ""
        self.response_uptil_now = ""
        _model_info: Dict = litellm_params.model_info or {}

        _api_base = get_api_base(
            model=model or "",
            optional_params=self.logging_obj.model_call_details.get(
                "litellm_params", {}
            ),
        )

        self._hidden_params = {
            "model_id": (_model_info.get("id", None)),
            "api_base": _api_base,
        }  # returned as x-litellm-model-id response header in proxy

        self._hidden_params["additional_headers"] = process_response_headers(
            _response_headers or {}
        )  # GUARANTEE OPENAI HEADERS IN RESPONSE

        self._response_headers = _response_headers
        self.response_id: Optional[str] = None
        self.logging_loop = None
        self.rules = Rules()
        self.stream_options = stream_options or getattr(
            logging_obj, "stream_options", None
        )
        self.messages = getattr(logging_obj, "messages", None)
        self.sent_stream_usage = False
        self.send_stream_usage = (
            True if self.check_send_stream_usage(self.stream_options) else False
        )
        self.tool_call = False
        self.chunks: List = (
            []
        )  # keep track of the returned chunks - used for calculating the input/output tokens for stream options
        self.is_function_call = self.check_is_function_call(logging_obj=logging_obj)

    def __iter__(self):
        return self

    def __aiter__(self):
        return self

    def check_send_stream_usage(self, stream_options: Optional[dict]):
        return (
            stream_options is not None
            and stream_options.get("include_usage", False) is True
        )

    def check_is_function_call(self, logging_obj) -> bool:
        if hasattr(logging_obj, "optional_params") and isinstance(
            logging_obj.optional_params, dict
        ):
            if (
                "litellm_param_is_function_call" in logging_obj.optional_params
                and logging_obj.optional_params["litellm_param_is_function_call"]
                is True
            ):
                return True

        return False

    def process_chunk(self, chunk: str):
        """
        NLP Cloud streaming returns the entire response, for each chunk. Process this, to only return the delta.
        """
        try:
            chunk = chunk.strip()
            self.complete_response = self.complete_response.strip()

            if chunk.startswith(self.complete_response):
                # Remove last_sent_chunk only if it appears at the start of the new chunk
                chunk = chunk[len(self.complete_response) :]

            self.complete_response += chunk
            return chunk
        except Exception as e:
            raise e

    def safety_checker(self) -> None:
        """
        Fixes - https://github.com/BerriAI/litellm/issues/5158

        if the model enters a loop and starts repeating the same chunk again, break out of loop and raise an internalservererror - allows for retries.

        Raises - InternalServerError, if LLM enters infinite loop while streaming
        """
        if len(self.chunks) >= litellm.REPEATED_STREAMING_CHUNK_LIMIT:
            # Get the last n chunks
            last_chunks = self.chunks[-litellm.REPEATED_STREAMING_CHUNK_LIMIT :]

            # Extract the relevant content from the chunks
            last_contents = [chunk.choices[0].delta.content for chunk in last_chunks]

            # Check if all extracted contents are identical
            if all(content == last_contents[0] for content in last_contents):
                if (
                    last_contents[0] is not None
                    and isinstance(last_contents[0], str)
                    and len(last_contents[0]) > 2
                ):  # ignore empty content - https://github.com/BerriAI/litellm/issues/5158#issuecomment-2287156946
                    # All last n chunks are identical
                    raise litellm.InternalServerError(
                        message="The model is repeating the same chunk = {}.".format(
                            last_contents[0]
                        ),
                        model="",
                        llm_provider="",
                    )

    def check_special_tokens(self, chunk: str, finish_reason: Optional[str]):
        """
        Output parse <s> / </s> special tokens for sagemaker + hf streaming.
        """
        hold = False
        if (
            self.custom_llm_provider != "huggingface"
            and self.custom_llm_provider != "sagemaker"
        ):
            return hold, chunk

        if finish_reason:
            for token in self.special_tokens:
                if token in chunk:
                    chunk = chunk.replace(token, "")
            return hold, chunk

        if self.sent_first_chunk is True:
            return hold, chunk

        curr_chunk = self.holding_chunk + chunk
        curr_chunk = curr_chunk.strip()

        for token in self.special_tokens:
            if len(curr_chunk) < len(token) and curr_chunk in token:
                hold = True
                self.holding_chunk = curr_chunk
            elif len(curr_chunk) >= len(token):
                if token in curr_chunk:
                    self.holding_chunk = curr_chunk.replace(token, "")
                    hold = True
            else:
                pass

        if hold is False:  # reset
            self.holding_chunk = ""
        return hold, curr_chunk

    def handle_predibase_chunk(self, chunk):
        try:
            if not isinstance(chunk, str):
                chunk = chunk.decode(
                    "utf-8"
                )  # DO NOT REMOVE this: This is required for HF inference API + Streaming
            text = ""
            is_finished = False
            finish_reason = ""
            print_verbose(f"chunk: {chunk}")
            if chunk.startswith("data:"):
                data_json = json.loads(chunk[5:])
                print_verbose(f"data json: {data_json}")
                if "token" in data_json and "text" in data_json["token"]:
                    text = data_json["token"]["text"]
                if data_json.get("details", False) and data_json["details"].get(
                    "finish_reason", False
                ):
                    is_finished = True
                    finish_reason = data_json["details"]["finish_reason"]
                elif data_json.get(
                    "generated_text", False
                ):  # if full generated text exists, then stream is complete
                    text = ""  # don't return the final bos token
                    is_finished = True
                    finish_reason = "stop"
                elif data_json.get("error", False):
                    raise Exception(data_json.get("error"))
                return {
                    "text": text,
                    "is_finished": is_finished,
                    "finish_reason": finish_reason,
                }
            elif "error" in chunk:
                raise ValueError(chunk)
            return {
                "text": text,
                "is_finished": is_finished,
                "finish_reason": finish_reason,
            }
        except Exception as e:
            raise e

    def handle_huggingface_chunk(self, chunk):
        try:
            if not isinstance(chunk, str):
                chunk = chunk.decode(
                    "utf-8"
                )  # DO NOT REMOVE this: This is required for HF inference API + Streaming
            text = ""
            is_finished = False
            finish_reason = ""
            print_verbose(f"chunk: {chunk}")
            if chunk.startswith("data:"):
                data_json = json.loads(chunk[5:])
                print_verbose(f"data json: {data_json}")
                if "token" in data_json and "text" in data_json["token"]:
                    text = data_json["token"]["text"]
                if data_json.get("details", False) and data_json["details"].get(
                    "finish_reason", False
                ):
                    is_finished = True
                    finish_reason = data_json["details"]["finish_reason"]
                elif data_json.get(
                    "generated_text", False
                ):  # if full generated text exists, then stream is complete
                    text = ""  # don't return the final bos token
                    is_finished = True
                    finish_reason = "stop"
                elif data_json.get("error", False):
                    raise Exception(data_json.get("error"))
                return {
                    "text": text,
                    "is_finished": is_finished,
                    "finish_reason": finish_reason,
                }
            elif "error" in chunk:
                raise ValueError(chunk)
            return {
                "text": text,
                "is_finished": is_finished,
                "finish_reason": finish_reason,
            }
        except Exception as e:
            raise e

    def handle_ai21_chunk(self, chunk):  # fake streaming
        chunk = chunk.decode("utf-8")
        data_json = json.loads(chunk)
        try:
            text = data_json["completions"][0]["data"]["text"]
            is_finished = True
            finish_reason = "stop"
            return {
                "text": text,
                "is_finished": is_finished,
                "finish_reason": finish_reason,
            }
        except Exception:
            raise ValueError(f"Unable to parse response. Original response: {chunk}")

    def handle_maritalk_chunk(self, chunk):  # fake streaming
        chunk = chunk.decode("utf-8")
        data_json = json.loads(chunk)
        try:
            text = data_json["answer"]
            is_finished = True
            finish_reason = "stop"
            return {
                "text": text,
                "is_finished": is_finished,
                "finish_reason": finish_reason,
            }
        except Exception:
            raise ValueError(f"Unable to parse response. Original response: {chunk}")

    def handle_nlp_cloud_chunk(self, chunk):
        text = ""
        is_finished = False
        finish_reason = ""
        try:
            if "dolphin" in self.model:
                chunk = self.process_chunk(chunk=chunk)
            else:
                data_json = json.loads(chunk)
                chunk = data_json["generated_text"]
            text = chunk
            if "[DONE]" in text:
                text = text.replace("[DONE]", "")
                is_finished = True
                finish_reason = "stop"
            return {
                "text": text,
                "is_finished": is_finished,
                "finish_reason": finish_reason,
            }
        except Exception:
            raise ValueError(f"Unable to parse response. Original response: {chunk}")

    def handle_aleph_alpha_chunk(self, chunk):
        chunk = chunk.decode("utf-8")
        data_json = json.loads(chunk)
        try:
            text = data_json["completions"][0]["completion"]
            is_finished = True
            finish_reason = "stop"
            return {
                "text": text,
                "is_finished": is_finished,
                "finish_reason": finish_reason,
            }
        except Exception:
            raise ValueError(f"Unable to parse response. Original response: {chunk}")

    def handle_azure_chunk(self, chunk):
        is_finished = False
        finish_reason = ""
        text = ""
        print_verbose(f"chunk: {chunk}")
        if "data: [DONE]" in chunk:
            text = ""
            is_finished = True
            finish_reason = "stop"
            return {
                "text": text,
                "is_finished": is_finished,
                "finish_reason": finish_reason,
            }
        elif chunk.startswith("data:"):
            data_json = json.loads(chunk[5:])  # chunk.startswith("data:"):
            try:
                if len(data_json["choices"]) > 0:
                    delta = data_json["choices"][0]["delta"]
                    text = "" if delta is None else delta.get("content", "")
                    if data_json["choices"][0].get("finish_reason", None):
                        is_finished = True
                        finish_reason = data_json["choices"][0]["finish_reason"]
                print_verbose(
                    f"text: {text}; is_finished: {is_finished}; finish_reason: {finish_reason}"
                )
                return {
                    "text": text,
                    "is_finished": is_finished,
                    "finish_reason": finish_reason,
                }
            except Exception:
                raise ValueError(
                    f"Unable to parse response. Original response: {chunk}"
                )
        elif "error" in chunk:
            raise ValueError(f"Unable to parse response. Original response: {chunk}")
        else:
            return {
                "text": text,
                "is_finished": is_finished,
                "finish_reason": finish_reason,
            }

    def handle_replicate_chunk(self, chunk):
        try:
            text = ""
            is_finished = False
            finish_reason = ""
            if "output" in chunk:
                text = chunk["output"]
            if "status" in chunk:
                if chunk["status"] == "succeeded":
                    is_finished = True
                    finish_reason = "stop"
            elif chunk.get("error", None):
                raise Exception(chunk["error"])
            return {
                "text": text,
                "is_finished": is_finished,
                "finish_reason": finish_reason,
            }
        except Exception:
            raise ValueError(f"Unable to parse response. Original response: {chunk}")

    def handle_openai_chat_completion_chunk(self, chunk):
        try:
            print_verbose(f"\nRaw OpenAI Chunk\n{chunk}\n")
            str_line = chunk
            text = ""
            is_finished = False
            finish_reason = None
            logprobs = None
            usage = None

            if str_line and str_line.choices and len(str_line.choices) > 0:
                if (
                    str_line.choices[0].delta is not None
                    and str_line.choices[0].delta.content is not None
                ):
                    text = str_line.choices[0].delta.content
                else:  # function/tool calling chunk - when content is None. in this case we just return the original chunk from openai
                    pass
                if str_line.choices[0].finish_reason:
                    is_finished = True
                    finish_reason = str_line.choices[0].finish_reason

                # checking for logprobs
                if (
                    hasattr(str_line.choices[0], "logprobs")
                    and str_line.choices[0].logprobs is not None
                ):
                    logprobs = str_line.choices[0].logprobs
                else:
                    logprobs = None

            usage = getattr(str_line, "usage", None)

            return {
                "text": text,
                "is_finished": is_finished,
                "finish_reason": finish_reason,
                "logprobs": logprobs,
                "original_chunk": str_line,
                "usage": usage,
            }
        except Exception as e:
            raise e

    def handle_azure_text_completion_chunk(self, chunk):
        try:
            print_verbose(f"\nRaw OpenAI Chunk\n{chunk}\n")
            text = ""
            is_finished = False
            finish_reason = None
            choices = getattr(chunk, "choices", [])
            if len(choices) > 0:
                text = choices[0].text
                if choices[0].finish_reason is not None:
                    is_finished = True
                    finish_reason = choices[0].finish_reason
            return {
                "text": text,
                "is_finished": is_finished,
                "finish_reason": finish_reason,
            }

        except Exception as e:
            raise e

    def handle_openai_text_completion_chunk(self, chunk):
        try:
            print_verbose(f"\nRaw OpenAI Chunk\n{chunk}\n")
            text = ""
            is_finished = False
            finish_reason = None
            usage = None
            choices = getattr(chunk, "choices", [])
            if len(choices) > 0:
                text = choices[0].text
                if choices[0].finish_reason is not None:
                    is_finished = True
                    finish_reason = choices[0].finish_reason
            usage = getattr(chunk, "usage", None)
            return {
                "text": text,
                "is_finished": is_finished,
                "finish_reason": finish_reason,
                "usage": usage,
            }

        except Exception as e:
            raise e

    def handle_baseten_chunk(self, chunk):
        try:
            chunk = chunk.decode("utf-8")
            if len(chunk) > 0:
                if chunk.startswith("data:"):
                    data_json = json.loads(chunk[5:])
                    if "token" in data_json and "text" in data_json["token"]:
                        return data_json["token"]["text"]
                    else:
                        return ""
                data_json = json.loads(chunk)
                if "model_output" in data_json:
                    if (
                        isinstance(data_json["model_output"], dict)
                        and "data" in data_json["model_output"]
                        and isinstance(data_json["model_output"]["data"], list)
                    ):
                        return data_json["model_output"]["data"][0]
                    elif isinstance(data_json["model_output"], str):
                        return data_json["model_output"]
                    elif "completion" in data_json and isinstance(
                        data_json["completion"], str
                    ):
                        return data_json["completion"]
                    else:
                        raise ValueError(
                            f"Unable to parse response. Original response: {chunk}"
                        )
                else:
                    return ""
            else:
                return ""
        except Exception as e:
            verbose_logger.exception(
                "litellm.CustomStreamWrapper.handle_baseten_chunk(): Exception occured - {}".format(
                    str(e)
                )
            )
            return ""

    def handle_ollama_chat_stream(self, chunk):
        # for ollama_chat/ provider
        try:
            if isinstance(chunk, dict):
                json_chunk = chunk
            else:
                json_chunk = json.loads(chunk)
            if "error" in json_chunk:
                raise Exception(f"Ollama Error - {json_chunk}")

            text = ""
            is_finished = False
            finish_reason = None
            if json_chunk["done"] is True:
                text = ""
                is_finished = True
                finish_reason = "stop"
                return {
                    "text": text,
                    "is_finished": is_finished,
                    "finish_reason": finish_reason,
                }
            elif "message" in json_chunk:
                print_verbose(f"delta content: {json_chunk}")
                text = json_chunk["message"]["content"]
                return {
                    "text": text,
                    "is_finished": is_finished,
                    "finish_reason": finish_reason,
                }
            else:
                raise Exception(f"Ollama Error - {json_chunk}")
        except Exception as e:
            raise e

    def handle_triton_stream(self, chunk):
        try:
            if isinstance(chunk, dict):
                parsed_response = chunk
            elif isinstance(chunk, (str, bytes)):
                if isinstance(chunk, bytes):
                    chunk = chunk.decode("utf-8")
                if "text_output" in chunk:
                    response = (
                        CustomStreamWrapper._strip_sse_data_from_chunk(chunk) or ""
                    )
                    response = response.strip()
                    parsed_response = json.loads(response)
                else:
                    return {
                        "text": "",
                        "is_finished": False,
                        "prompt_tokens": 0,
                        "completion_tokens": 0,
                    }
            else:
                print_verbose(f"chunk: {chunk} (Type: {type(chunk)})")
                raise ValueError(
                    f"Unable to parse response. Original response: {chunk}"
                )
            text = parsed_response.get("text_output", "")
            finish_reason = parsed_response.get("stop_reason")
            is_finished = parsed_response.get("is_finished", False)
            return {
                "text": text,
                "is_finished": is_finished,
                "finish_reason": finish_reason,
                "prompt_tokens": parsed_response.get("input_token_count", 0),
                "completion_tokens": parsed_response.get("generated_token_count", 0),
            }
            return {"text": "", "is_finished": False}
        except Exception as e:
            raise e

    def model_response_creator(
        self, chunk: Optional[dict] = None, hidden_params: Optional[dict] = None
    ):
        _model = self.model
        _received_llm_provider = self.custom_llm_provider
        _logging_obj_llm_provider = self.logging_obj.model_call_details.get("custom_llm_provider", None)  # type: ignore
        if (
            _received_llm_provider == "openai"
            and _received_llm_provider != _logging_obj_llm_provider
        ):
            _model = "{}/{}".format(_logging_obj_llm_provider, _model)
        if chunk is None:
            chunk = {}
        else:
            # pop model keyword
            chunk.pop("model", None)

        chunk_dict = {}
        for key, value in chunk.items():
            if key != "stream":
                chunk_dict[key] = value

        args = {
            "model": _model,
            "stream_options": self.stream_options,
            **chunk_dict,
        }

        model_response = ModelResponseStream(**args)
        if self.response_id is not None:
            model_response.id = self.response_id
        else:
            self.response_id = model_response.id  # type: ignore
        if self.system_fingerprint is not None:
            model_response.system_fingerprint = self.system_fingerprint
        if hidden_params is not None:
            model_response._hidden_params = hidden_params
        model_response._hidden_params["custom_llm_provider"] = _logging_obj_llm_provider
        model_response._hidden_params["created_at"] = time.time()
        model_response._hidden_params = {
            **model_response._hidden_params,
            **self._hidden_params,
        }

        if (
            len(model_response.choices) > 0
            and getattr(model_response.choices[0], "delta") is not None
        ):
            # do nothing, if object instantiated
            pass
        else:
            model_response.choices = [StreamingChoices(finish_reason=None)]
        return model_response

    def is_delta_empty(self, delta: Delta) -> bool:
        is_empty = True
        if delta.content:
            is_empty = False
        elif delta.tool_calls is not None:
            is_empty = False
        elif delta.function_call is not None:
            is_empty = False
        return is_empty

    def set_model_id(
        self, id: str, model_response: ModelResponseStream
    ) -> ModelResponseStream:
        """
        Set the model id and response id to the given id.

        Ensure model id is always the same across all chunks.

        If first chunk sent + id set, use that id for all chunks.
        """
        if self.response_id is None:
            self.response_id = id
        if self.response_id is not None and isinstance(self.response_id, str):
            model_response.id = self.response_id
        return model_response

    def copy_model_response_level_provider_specific_fields(
        self,
        original_chunk: Union[ModelResponseStream, ChatCompletionChunk],
        model_response: ModelResponseStream,
    ) -> ModelResponseStream:
        """
        Copy provider_specific_fields from original_chunk to model_response.
        """
        provider_specific_fields = getattr(
            original_chunk, "provider_specific_fields", None
        )
        if provider_specific_fields is not None:
            model_response.provider_specific_fields = provider_specific_fields
            for k, v in provider_specific_fields.items():
                setattr(model_response, k, v)
        return model_response

    def is_chunk_non_empty(
        self,
        completion_obj: Dict[str, Any],
        model_response: ModelResponseStream,
        response_obj: Dict[str, Any],
    ) -> bool:
        if (
            "content" in completion_obj
            and (
                isinstance(completion_obj["content"], str)
                and len(completion_obj["content"]) > 0
            )
            or (
                "tool_calls" in completion_obj
                and completion_obj["tool_calls"] is not None
                and len(completion_obj["tool_calls"]) > 0
            )
            or (
                "function_call" in completion_obj
                and completion_obj["function_call"] is not None
            )
            or (
                "reasoning_content" in model_response.choices[0].delta
                and model_response.choices[0].delta.reasoning_content is not None
            )
            or (model_response.choices[0].delta.provider_specific_fields is not None)
            or (
                "provider_specific_fields" in model_response
                and model_response.choices[0].delta.provider_specific_fields is not None
            )
            or (
                "provider_specific_fields" in response_obj
                and response_obj["provider_specific_fields"] is not None
            )
        ):
            return True
        else:
            return False

    def return_processed_chunk_logic(  # noqa
        self,
        completion_obj: Dict[str, Any],
        model_response: ModelResponseStream,
        response_obj: Dict[str, Any],
    ):

        print_verbose(
            f"completion_obj: {completion_obj}, model_response.choices[0]: {model_response.choices[0]}, response_obj: {response_obj}"
        )
        is_chunk_non_empty = self.is_chunk_non_empty(
            completion_obj, model_response, response_obj
        )
        if (
            is_chunk_non_empty
        ):  # cannot set content of an OpenAI Object to be an empty string
            self.safety_checker()
            hold, model_response_str = self.check_special_tokens(
                chunk=completion_obj["content"],
                finish_reason=model_response.choices[0].finish_reason,
            )  # filter out bos/eos tokens from openai-compatible hf endpoints
            print_verbose(f"hold - {hold}, model_response_str - {model_response_str}")
            if hold is False:
                ## check if openai/azure chunk
                original_chunk = response_obj.get("original_chunk", None)
                if original_chunk:
                    if len(original_chunk.choices) > 0:
                        choices = []
                        for choice in original_chunk.choices:
                            try:
                                if isinstance(choice, BaseModel):
                                    choice_json = choice.model_dump()  # type: ignore
                                    choice_json.pop(
                                        "finish_reason", None
                                    )  # for mistral etc. which return a value in their last chunk (not-openai compatible).
                                    print_verbose(f"choice_json: {choice_json}")
                                    choices.append(StreamingChoices(**choice_json))
                            except Exception:
                                choices.append(StreamingChoices())
                        print_verbose(f"choices in streaming: {choices}")
                        setattr(model_response, "choices", choices)
                    else:
                        return
                    model_response.system_fingerprint = (
                        original_chunk.system_fingerprint
                    )
                    setattr(
                        model_response,
                        "citations",
                        getattr(original_chunk, "citations", None),
                    )
                    print_verbose(f"self.sent_first_chunk: {self.sent_first_chunk}")
                    if self.sent_first_chunk is False:
                        model_response.choices[0].delta["role"] = "assistant"
                        self.sent_first_chunk = True
                    elif self.sent_first_chunk is True and hasattr(
                        model_response.choices[0].delta, "role"
                    ):
                        _initial_delta = model_response.choices[0].delta.model_dump()

                        _initial_delta.pop("role", None)
                        model_response.choices[0].delta = Delta(**_initial_delta)
                    verbose_logger.debug(
                        f"model_response.choices[0].delta: {model_response.choices[0].delta}"
                    )
                else:
                    ## else
                    completion_obj["content"] = model_response_str
                    if self.sent_first_chunk is False:
                        completion_obj["role"] = "assistant"
                        self.sent_first_chunk = True
                    if response_obj.get("provider_specific_fields") is not None:
                        completion_obj["provider_specific_fields"] = response_obj[
                            "provider_specific_fields"
                        ]
                    model_response.choices[0].delta = Delta(**completion_obj)
                    _index: Optional[int] = completion_obj.get("index")
                    if _index is not None:
                        model_response.choices[0].index = _index

                self._optional_combine_thinking_block_in_choices(
                    model_response=model_response
                )
                print_verbose(f"returning model_response: {model_response}")
                return model_response
            else:
                return
        elif self.received_finish_reason is not None:
            if self.sent_last_chunk is True:
                # Bedrock returns the guardrail trace in the last chunk - we want to return this here
                if self.custom_llm_provider == "bedrock" and "trace" in model_response:
                    return model_response

                # Default - return StopIteration
                if hasattr(model_response, "usage"):
                    self.chunks.append(model_response)
                raise StopIteration
            # flush any remaining holding chunk
            if len(self.holding_chunk) > 0:
                if model_response.choices[0].delta.content is None:
                    model_response.choices[0].delta.content = self.holding_chunk
                else:
                    model_response.choices[0].delta.content = (
                        self.holding_chunk + model_response.choices[0].delta.content
                    )
                self.holding_chunk = ""
            # if delta is None
            _is_delta_empty = self.is_delta_empty(delta=model_response.choices[0].delta)

            if _is_delta_empty:
                model_response.choices[0].delta = Delta(
                    content=None
                )  # ensure empty delta chunk returned
                # get any function call arguments
                model_response.choices[0].finish_reason = map_finish_reason(
                    finish_reason=self.received_finish_reason
                )  # ensure consistent output to openai

                self.sent_last_chunk = True

            return model_response
        elif (
            model_response.choices[0].delta.tool_calls is not None
            or model_response.choices[0].delta.function_call is not None
        ):
            if self.sent_first_chunk is False:
                model_response.choices[0].delta["role"] = "assistant"
                self.sent_first_chunk = True
            return model_response
        elif (
            len(model_response.choices) > 0
            and hasattr(model_response.choices[0].delta, "audio")
            and model_response.choices[0].delta.audio is not None
        ):
            return model_response

        else:
            if hasattr(model_response, "usage"):
                self.chunks.append(model_response)
            return

    def _optional_combine_thinking_block_in_choices(
        self, model_response: ModelResponseStream
    ) -> None:
        """
        UI's Like OpenWebUI expect to get 1 chunk with <think>...</think> tags in the chunk content

        In place updates the model_response object with reasoning_content in content with <think>...</think> tags

        Enabled when `merge_reasoning_content_in_choices=True` passed in request params


        """
        if self.merge_reasoning_content_in_choices is True:
            reasoning_content = getattr(
                model_response.choices[0].delta, "reasoning_content", None
            )
            if reasoning_content:
                if self.sent_first_thinking_block is False:
                    model_response.choices[0].delta.content += (
                        "<think>" + reasoning_content
                    )
                    self.sent_first_thinking_block = True
                elif (
                    self.sent_first_thinking_block is True
                    and hasattr(model_response.choices[0].delta, "reasoning_content")
                    and model_response.choices[0].delta.reasoning_content
                ):
                    model_response.choices[0].delta.content = reasoning_content
            elif (
                self.sent_first_thinking_block is True
                and not self.sent_last_thinking_block
                and model_response.choices[0].delta.content
            ):
                model_response.choices[0].delta.content = (
                    "</think>" + model_response.choices[0].delta.content
                )
                self.sent_last_thinking_block = True

            if hasattr(model_response.choices[0].delta, "reasoning_content"):
                del model_response.choices[0].delta.reasoning_content
        return

    def chunk_creator(self, chunk: Any):  # type: ignore  # noqa: PLR0915
        model_response = self.model_response_creator()
        response_obj: Dict[str, Any] = {}

        try:
            # return this for all models
            completion_obj: Dict[str, Any] = {"content": ""}
            from litellm.types.utils import GenericStreamingChunk as GChunk

            if (
                isinstance(chunk, dict)
                and generic_chunk_has_all_required_fields(
                    chunk=chunk
                )  # check if chunk is a generic streaming chunk
            ) or (
                self.custom_llm_provider
                and self.custom_llm_provider in litellm._custom_providers
            ):

                if self.received_finish_reason is not None:
                    if "provider_specific_fields" not in chunk:
                        raise StopIteration
                anthropic_response_obj: GChunk = cast(GChunk, chunk)
                completion_obj["content"] = anthropic_response_obj["text"]
                if anthropic_response_obj["is_finished"]:
                    self.received_finish_reason = anthropic_response_obj[
                        "finish_reason"
                    ]

                if anthropic_response_obj["finish_reason"]:
                    self.intermittent_finish_reason = anthropic_response_obj[
                        "finish_reason"
                    ]

                if anthropic_response_obj["usage"] is not None:
                    model_response.usage = litellm.Usage(
                        **anthropic_response_obj["usage"]
                    )

                if (
                    "tool_use" in anthropic_response_obj
                    and anthropic_response_obj["tool_use"] is not None
                ):
                    completion_obj["tool_calls"] = [anthropic_response_obj["tool_use"]]

                if (
                    "provider_specific_fields" in anthropic_response_obj
                    and anthropic_response_obj["provider_specific_fields"] is not None
                ):
                    for key, value in anthropic_response_obj[
                        "provider_specific_fields"
                    ].items():
                        setattr(model_response, key, value)

                response_obj = cast(Dict[str, Any], anthropic_response_obj)
            elif self.model == "replicate" or self.custom_llm_provider == "replicate":
                response_obj = self.handle_replicate_chunk(chunk)
                completion_obj["content"] = response_obj["text"]
                if response_obj["is_finished"]:
                    self.received_finish_reason = response_obj["finish_reason"]
            elif self.custom_llm_provider and self.custom_llm_provider == "huggingface":
                response_obj = self.handle_huggingface_chunk(chunk)
                completion_obj["content"] = response_obj["text"]
                if response_obj["is_finished"]:
                    self.received_finish_reason = response_obj["finish_reason"]
            elif self.custom_llm_provider and self.custom_llm_provider == "predibase":
                response_obj = self.handle_predibase_chunk(chunk)
                completion_obj["content"] = response_obj["text"]
                if response_obj["is_finished"]:
                    self.received_finish_reason = response_obj["finish_reason"]
            elif (
                self.custom_llm_provider and self.custom_llm_provider == "baseten"
            ):  # baseten doesn't provide streaming
                completion_obj["content"] = self.handle_baseten_chunk(chunk)
            elif (
                self.custom_llm_provider and self.custom_llm_provider == "ai21"
            ):  # ai21 doesn't provide streaming
                response_obj = self.handle_ai21_chunk(chunk)
                completion_obj["content"] = response_obj["text"]
                if response_obj["is_finished"]:
                    self.received_finish_reason = response_obj["finish_reason"]
            elif self.custom_llm_provider and self.custom_llm_provider == "maritalk":
                response_obj = self.handle_maritalk_chunk(chunk)
                completion_obj["content"] = response_obj["text"]
                if response_obj["is_finished"]:
                    self.received_finish_reason = response_obj["finish_reason"]
            elif self.custom_llm_provider and self.custom_llm_provider == "vllm":
                completion_obj["content"] = chunk[0].outputs[0].text
            elif (
                self.custom_llm_provider and self.custom_llm_provider == "aleph_alpha"
            ):  # aleph alpha doesn't provide streaming
                response_obj = self.handle_aleph_alpha_chunk(chunk)
                completion_obj["content"] = response_obj["text"]
                if response_obj["is_finished"]:
                    self.received_finish_reason = response_obj["finish_reason"]
            elif self.custom_llm_provider == "nlp_cloud":
                try:
                    response_obj = self.handle_nlp_cloud_chunk(chunk)
                    completion_obj["content"] = response_obj["text"]
                    if response_obj["is_finished"]:
                        self.received_finish_reason = response_obj["finish_reason"]
                except Exception as e:
                    if self.received_finish_reason:
                        raise e
                    else:
                        if self.sent_first_chunk is False:
                            raise Exception("An unknown error occurred with the stream")
                        self.received_finish_reason = "stop"
            elif self.custom_llm_provider == "vertex_ai":
                import proto  # type: ignore

                if hasattr(chunk, "candidates") is True:
                    try:
                        try:
                            completion_obj["content"] = chunk.text
                        except Exception as e:
                            original_exception = e
                            if "Part has no text." in str(e):
                                ## check for function calling
                                function_call = (
                                    chunk.candidates[0].content.parts[0].function_call
                                )

                                args_dict = {}

                                # Check if it's a RepeatedComposite instance
                                for key, val in function_call.args.items():
                                    if isinstance(
                                        val,
                                        proto.marshal.collections.repeated.RepeatedComposite,
                                    ):
                                        # If so, convert to list
                                        args_dict[key] = [v for v in val]
                                    else:
                                        args_dict[key] = val

                                try:
                                    args_str = json.dumps(args_dict)
                                except Exception as e:
                                    raise e
                                _delta_obj = litellm.utils.Delta(
                                    content=None,
                                    tool_calls=[
                                        {
                                            "id": f"call_{str(uuid.uuid4())}",
                                            "function": {
                                                "arguments": args_str,
                                                "name": function_call.name,
                                            },
                                            "type": "function",
                                        }
                                    ],
                                )
                                _streaming_response = StreamingChoices(delta=_delta_obj)
                                _model_response = ModelResponse(stream=True)
                                _model_response.choices = [_streaming_response]
                                response_obj = {"original_chunk": _model_response}
                            else:
                                raise original_exception
                        if (
                            hasattr(chunk.candidates[0], "finish_reason")
                            and chunk.candidates[0].finish_reason.name
                            != "FINISH_REASON_UNSPECIFIED"
                        ):  # every non-final chunk in vertex ai has this
                            self.received_finish_reason = chunk.candidates[
                                0
                            ].finish_reason.name
                    except Exception:
                        if chunk.candidates[0].finish_reason.name == "SAFETY":
                            raise Exception(
                                f"The response was blocked by VertexAI. {str(chunk)}"
                            )
                else:
                    completion_obj["content"] = str(chunk)
            elif self.custom_llm_provider == "petals":
                if len(self.completion_stream) == 0:
                    if self.received_finish_reason is not None:
                        raise StopIteration
                    else:
                        self.received_finish_reason = "stop"
                chunk_size = 30
                new_chunk = self.completion_stream[:chunk_size]
                completion_obj["content"] = new_chunk
                self.completion_stream = self.completion_stream[chunk_size:]
            elif self.custom_llm_provider == "palm":
                # fake streaming
                response_obj = {}
                if len(self.completion_stream) == 0:
                    if self.received_finish_reason is not None:
                        raise StopIteration
                    else:
                        self.received_finish_reason = "stop"
                chunk_size = 30
                new_chunk = self.completion_stream[:chunk_size]
                completion_obj["content"] = new_chunk
                self.completion_stream = self.completion_stream[chunk_size:]
            elif self.custom_llm_provider == "ollama_chat":
                response_obj = self.handle_ollama_chat_stream(chunk)
                completion_obj["content"] = response_obj["text"]
                print_verbose(f"completion obj content: {completion_obj['content']}")
                if response_obj["is_finished"]:
                    self.received_finish_reason = response_obj["finish_reason"]
            elif self.custom_llm_provider == "triton":
                response_obj = self.handle_triton_stream(chunk)
                completion_obj["content"] = response_obj["text"]
                print_verbose(f"completion obj content: {completion_obj['content']}")
                if response_obj["is_finished"]:
                    self.received_finish_reason = response_obj["finish_reason"]
            elif self.custom_llm_provider == "text-completion-openai":
                response_obj = self.handle_openai_text_completion_chunk(chunk)
                completion_obj["content"] = response_obj["text"]
                print_verbose(f"completion obj content: {completion_obj['content']}")
                if response_obj["is_finished"]:
                    self.received_finish_reason = response_obj["finish_reason"]
                if response_obj["usage"] is not None:
                    model_response.usage = litellm.Usage(
                        prompt_tokens=response_obj["usage"].prompt_tokens,
                        completion_tokens=response_obj["usage"].completion_tokens,
                        total_tokens=response_obj["usage"].total_tokens,
                    )
            elif self.custom_llm_provider == "text-completion-codestral":
                response_obj = cast(
                    Dict[str, Any],
                    litellm.CodestralTextCompletionConfig()._chunk_parser(chunk),
                )
                completion_obj["content"] = response_obj["text"]
                print_verbose(f"completion obj content: {completion_obj['content']}")
                if response_obj["is_finished"]:
                    self.received_finish_reason = response_obj["finish_reason"]
                if "usage" in response_obj is not None:
                    model_response.usage = litellm.Usage(
                        prompt_tokens=response_obj["usage"].prompt_tokens,
                        completion_tokens=response_obj["usage"].completion_tokens,
                        total_tokens=response_obj["usage"].total_tokens,
                    )
            elif self.custom_llm_provider == "azure_text":
                response_obj = self.handle_azure_text_completion_chunk(chunk)
                completion_obj["content"] = response_obj["text"]
                print_verbose(f"completion obj content: {completion_obj['content']}")
                if response_obj["is_finished"]:
                    self.received_finish_reason = response_obj["finish_reason"]
            elif self.custom_llm_provider == "cached_response":
                response_obj = {
                    "text": chunk.choices[0].delta.content,
                    "is_finished": True,
                    "finish_reason": chunk.choices[0].finish_reason,
                    "original_chunk": chunk,
                    "tool_calls": (
                        chunk.choices[0].delta.tool_calls
                        if hasattr(chunk.choices[0].delta, "tool_calls")
                        else None
                    ),
                }

                completion_obj["content"] = response_obj["text"]
                if response_obj["tool_calls"] is not None:
                    completion_obj["tool_calls"] = response_obj["tool_calls"]
                print_verbose(f"completion obj content: {completion_obj['content']}")
                if hasattr(chunk, "id"):
                    model_response.id = chunk.id
                    self.response_id = chunk.id
                if hasattr(chunk, "system_fingerprint"):
                    self.system_fingerprint = chunk.system_fingerprint
                if response_obj["is_finished"]:
                    self.received_finish_reason = response_obj["finish_reason"]
            else:  # openai / azure chat model
                if self.custom_llm_provider == "azure":
                    if isinstance(chunk, BaseModel) and hasattr(chunk, "model"):
                        # for azure, we need to pass the model from the orignal chunk
                        self.model = chunk.model
                response_obj = self.handle_openai_chat_completion_chunk(chunk)
                if response_obj is None:
                    return
                completion_obj["content"] = response_obj["text"]
                print_verbose(f"completion obj content: {completion_obj['content']}")
                if response_obj["is_finished"]:
                    if response_obj["finish_reason"] == "error":
                        raise Exception(
                            "{} raised a streaming error - finish_reason: error, no content string given. Received Chunk={}".format(
                                self.custom_llm_provider, response_obj
                            )
                        )
                    self.received_finish_reason = response_obj["finish_reason"]
                if response_obj.get("original_chunk", None) is not None:
                    if hasattr(response_obj["original_chunk"], "id"):
                        model_response = self.set_model_id(
                            response_obj["original_chunk"].id, model_response
                        )
                    if hasattr(response_obj["original_chunk"], "system_fingerprint"):
                        model_response.system_fingerprint = response_obj[
                            "original_chunk"
                        ].system_fingerprint
                        self.system_fingerprint = response_obj[
                            "original_chunk"
                        ].system_fingerprint
                if response_obj["logprobs"] is not None:
                    model_response.choices[0].logprobs = response_obj["logprobs"]

                if response_obj["usage"] is not None:
                    if isinstance(response_obj["usage"], dict):
                        setattr(
                            model_response,
                            "usage",
                            litellm.Usage(
                                prompt_tokens=response_obj["usage"].get(
                                    "prompt_tokens", None
                                )
                                or None,
                                completion_tokens=response_obj["usage"].get(
                                    "completion_tokens", None
                                )
                                or None,
                                total_tokens=response_obj["usage"].get(
                                    "total_tokens", None
                                )
                                or None,
                            ),
                        )
                    elif isinstance(response_obj["usage"], BaseModel):
                        setattr(
                            model_response,
                            "usage",
                            litellm.Usage(**response_obj["usage"].model_dump()),
                        )

            model_response.model = self.model
            print_verbose(
                f"model_response finish reason 3: {self.received_finish_reason}; response_obj={response_obj}"
            )
            ## FUNCTION CALL PARSING
            if (
                response_obj is not None
                and response_obj.get("original_chunk", None) is not None
            ):  # function / tool calling branch - only set for openai/azure compatible endpoints
                # enter this branch when no content has been passed in response
                original_chunk = response_obj.get("original_chunk", None)
                if hasattr(original_chunk, "id"):
                    model_response = self.set_model_id(
                        original_chunk.id, model_response
                    )
                if hasattr(original_chunk, "provider_specific_fields"):
                    model_response = (
                        self.copy_model_response_level_provider_specific_fields(
                            original_chunk, model_response
                        )
                    )
                if original_chunk.choices and len(original_chunk.choices) > 0:
                    delta = original_chunk.choices[0].delta
                    if delta is not None and (
                        delta.function_call is not None or delta.tool_calls is not None
                    ):
                        try:
                            model_response.system_fingerprint = (
                                original_chunk.system_fingerprint
                            )
                            ## AZURE - check if arguments is not None
                            if (
                                original_chunk.choices[0].delta.function_call
                                is not None
                            ):
                                if (
                                    getattr(
                                        original_chunk.choices[0].delta.function_call,
                                        "arguments",
                                    )
                                    is None
                                ):
                                    original_chunk.choices[
                                        0
                                    ].delta.function_call.arguments = ""
                            elif original_chunk.choices[0].delta.tool_calls is not None:
                                if isinstance(
                                    original_chunk.choices[0].delta.tool_calls, list
                                ):
                                    for t in original_chunk.choices[0].delta.tool_calls:
                                        if hasattr(t, "functions") and hasattr(
                                            t.functions, "arguments"
                                        ):
                                            if (
                                                getattr(
                                                    t.function,
                                                    "arguments",
                                                )
                                                is None
                                            ):
                                                t.function.arguments = ""
                            _json_delta = delta.model_dump()
                            print_verbose(f"_json_delta: {_json_delta}")
                            if "role" not in _json_delta or _json_delta["role"] is None:
                                _json_delta["role"] = (
                                    "assistant"  # mistral's api returns role as None
                                )
                            if "tool_calls" in _json_delta and isinstance(
                                _json_delta["tool_calls"], list
                            ):
                                for tool in _json_delta["tool_calls"]:
                                    if (
                                        isinstance(tool, dict)
                                        and "function" in tool
                                        and isinstance(tool["function"], dict)
                                        and ("type" not in tool or tool["type"] is None)
                                    ):
                                        # if function returned but type set to None - mistral's api returns type: None
                                        tool["type"] = "function"
                            model_response.choices[0].delta = Delta(**_json_delta)
                        except Exception as e:
                            verbose_logger.exception(
                                "litellm.CustomStreamWrapper.chunk_creator(): Exception occured - {}".format(
                                    str(e)
                                )
                            )
                            model_response.choices[0].delta = Delta()
                    elif (
                        delta is not None and getattr(delta, "audio", None) is not None
                    ):
                        model_response.choices[0].delta.audio = delta.audio
                    else:
                        try:
                            delta = (
                                dict()
                                if original_chunk.choices[0].delta is None
                                else dict(original_chunk.choices[0].delta)
                            )
                            print_verbose(f"original delta: {delta}")
                            model_response.choices[0].delta = Delta(**delta)
                            print_verbose(
                                f"new delta: {model_response.choices[0].delta}"
                            )
                        except Exception:
                            model_response.choices[0].delta = Delta()
                else:
                    if (
                        self.stream_options is not None
                        and self.stream_options["include_usage"] is True
                    ):
                        return model_response
                    return
            print_verbose(
                f"model_response.choices[0].delta: {model_response.choices[0].delta}; completion_obj: {completion_obj}"
            )
            print_verbose(f"self.sent_first_chunk: {self.sent_first_chunk}")

            ## CHECK FOR TOOL USE
            if "tool_calls" in completion_obj and len(completion_obj["tool_calls"]) > 0:
                if self.is_function_call is True:  # user passed in 'functions' param
                    completion_obj["function_call"] = completion_obj["tool_calls"][0][
                        "function"
                    ]
                    completion_obj["tool_calls"] = None

                self.tool_call = True

            ## RETURN ARG
            return self.return_processed_chunk_logic(
                completion_obj=completion_obj,
                model_response=model_response,  # type: ignore
                response_obj=response_obj,
            )

        except StopIteration:
            raise StopIteration
        except Exception as e:
            traceback.format_exc()
            setattr(e, "message", str(e))
            raise exception_type(
                model=self.model,
                custom_llm_provider=self.custom_llm_provider,
                original_exception=e,
            )

    def set_logging_event_loop(self, loop):
        """
        import litellm, asyncio

        loop = asyncio.get_event_loop() # 👈 gets the current event loop

        response = litellm.completion(.., stream=True)

        response.set_logging_event_loop(loop=loop) # 👈 enables async_success callbacks for sync logging

        for chunk in response:
            ...
        """
        self.logging_loop = loop

    def cache_streaming_response(self, processed_chunk, cache_hit: bool):
        """
        Caches the streaming response
        """
        if not cache_hit and self.logging_obj._llm_caching_handler is not None:
            self.logging_obj._llm_caching_handler._sync_add_streaming_response_to_cache(
                processed_chunk
            )

    async def async_cache_streaming_response(self, processed_chunk, cache_hit: bool):
        """
        Caches the streaming response
        """
        if not cache_hit and self.logging_obj._llm_caching_handler is not None:
            await self.logging_obj._llm_caching_handler._add_streaming_response_to_cache(
                processed_chunk
            )

    def run_success_logging_and_cache_storage(self, processed_chunk, cache_hit: bool):
        """
        Runs success logging in a thread and adds the response to the cache
        """
        def _run():
            if litellm.disable_streaming_logging is True:
                """
                [NOT RECOMMENDED]
                Set this via `litellm.disable_streaming_logging = True`.

                Disables streaming logging.
                """
                return

            if not litellm.sync_logging:
                ## ASYNC LOGGING
                # Create an event loop for the new thread
                if self.logging_loop is not None:
                    future = asyncio.run_coroutine_threadsafe(
                        self.logging_obj.async_success_handler(
                            processed_chunk, None, None, cache_hit
                        ),
                        loop=self.logging_loop,
                    )
                    future.result()
                else:
                    asyncio.run(
                        self.logging_obj.async_success_handler(
                            processed_chunk, None, None, cache_hit
                        )
                    )

            ## SYNC LOGGING
            self.logging_obj.success_handler(processed_chunk, None, None, cache_hit)

            ## Sync store in cache
            if self.logging_obj._llm_caching_handler is not None:
                self.logging_obj._llm_caching_handler._sync_add_streaming_response_to_cache(
                    processed_chunk
                )

<<<<<<< HEAD
        if litellm.sync_logging:
            _run()
        else:
            threading.Thread(target=_run).start()

=======
>>>>>>> edc38280
    def finish_reason_handler(self):
        model_response = self.model_response_creator()
        _finish_reason = self.received_finish_reason or self.intermittent_finish_reason
        if _finish_reason is not None:
            model_response.choices[0].finish_reason = _finish_reason
        else:
            model_response.choices[0].finish_reason = "stop"

        ## if tool use
        if (
            model_response.choices[0].finish_reason == "stop" and self.tool_call
        ):  # don't overwrite for other - potential error finish reasons
            model_response.choices[0].finish_reason = "tool_calls"
        return model_response

    def __next__(self):  # noqa: PLR0915
        cache_hit = False
        if (
            self.custom_llm_provider is not None
            and self.custom_llm_provider == "cached_response"
        ):
            cache_hit = True
        try:
            if self.completion_stream is None:
                self.fetch_sync_stream()
            while True:
                if (
                    isinstance(self.completion_stream, str)
                    or isinstance(self.completion_stream, bytes)
                    or isinstance(self.completion_stream, ModelResponse)
                ):
                    chunk = self.completion_stream
                else:
                    chunk = next(self.completion_stream)
                if chunk is not None and chunk != b"":
                    print_verbose(
                        f"PROCESSED CHUNK PRE CHUNK CREATOR: {chunk}; custom_llm_provider: {self.custom_llm_provider}"
                    )
                    response: Optional[ModelResponseStream] = self.chunk_creator(
                        chunk=chunk
                    )
                    print_verbose(f"PROCESSED CHUNK POST CHUNK CREATOR: {response}")

                    if response is None:
                        continue
                    ## LOGGING
<<<<<<< HEAD
                    self.run_success_logging_and_cache_storage(response, cache_hit)
=======
                    executor.submit(
                        self.run_success_logging_and_cache_storage,
                        response,
                        cache_hit,
                    )  # log response
>>>>>>> edc38280
                    choice = response.choices[0]
                    if isinstance(choice, StreamingChoices):
                        self.response_uptil_now += choice.delta.get("content", "") or ""
                    else:
                        self.response_uptil_now += ""
                    self.rules.post_call_rules(
                        input=self.response_uptil_now, model=self.model
                    )
                    # HANDLE STREAM OPTIONS
                    self.chunks.append(response)
                    if hasattr(
                        response, "usage"
                    ):  # remove usage from chunk, only send on final chunk
                        # Convert the object to a dictionary
                        obj_dict = response.dict()

                        # Remove an attribute (e.g., 'attr2')
                        if "usage" in obj_dict:
                            del obj_dict["usage"]

                        # Create a new object without the removed attribute
                        response = self.model_response_creator(
                            chunk=obj_dict, hidden_params=response._hidden_params
                        )
                    # add usage as hidden param
                    if self.sent_last_chunk is True and self.stream_options is None:
                        usage = calculate_total_usage(chunks=self.chunks)
                        response._hidden_params["usage"] = usage
                    # RETURN RESULT
                    return response

        except StopIteration:
            if self.sent_last_chunk is True:
                complete_streaming_response = litellm.stream_chunk_builder(
                    chunks=self.chunks, messages=self.messages
                )
                response = self.model_response_creator()
                if complete_streaming_response is not None:
                    setattr(
                        response,
                        "usage",
                        getattr(complete_streaming_response, "usage"),
                    )
<<<<<<< HEAD

                ## LOGGING
                self.logging_obj.success_handler(response, None, None, cache_hit)

=======
                    self.cache_streaming_response(
                        processed_chunk=complete_streaming_response.model_copy(
                            deep=True
                        ),
                        cache_hit=cache_hit,
                    )
                    executor.submit(
                        self.logging_obj.success_handler,
                        complete_streaming_response.model_copy(deep=True),
                        None,
                        None,
                        cache_hit,
                    )
                else:
                    executor.submit(
                        self.logging_obj.success_handler,
                        response,
                        None,
                        None,
                        cache_hit,
                    )
>>>>>>> edc38280
                if self.sent_stream_usage is False and self.send_stream_usage is True:
                    self.sent_stream_usage = True
                    return response
                raise  # Re-raise StopIteration
            else:
                self.sent_last_chunk = True
                processed_chunk = self.finish_reason_handler()
                if self.stream_options is None:  # add usage as hidden param
                    usage = calculate_total_usage(chunks=self.chunks)
                    processed_chunk._hidden_params["usage"] = usage
                ## LOGGING
<<<<<<< HEAD
                self.run_success_logging_and_cache_storage(processed_chunk, cache_hit)
=======
                executor.submit(
                    self.run_success_logging_and_cache_storage,
                    processed_chunk,
                    cache_hit,
                )  # log response
>>>>>>> edc38280
                return processed_chunk
        except Exception as e:
            traceback_exception = traceback.format_exc()
            # LOG FAILURE - handle streaming failure logging in the _next_ object, remove `handle_failure` once it's deprecated
            threading.Thread(
                target=self.logging_obj.failure_handler, args=(e, traceback_exception)
            ).start()
            if isinstance(e, OpenAIError):
                raise e
            else:
                raise exception_type(
                    model=self.model,
                    original_exception=e,
                    custom_llm_provider=self.custom_llm_provider,
                )

    def fetch_sync_stream(self):
        if self.completion_stream is None and self.make_call is not None:
            # Call make_call to get the completion stream
            self.completion_stream = self.make_call(client=litellm.module_level_client)
            self._stream_iter = self.completion_stream.__iter__()

        return self.completion_stream

    async def fetch_stream(self):
        if self.completion_stream is None and self.make_call is not None:
            # Call make_call to get the completion stream
            self.completion_stream = await self.make_call(
                client=litellm.module_level_aclient
            )
            self._stream_iter = self.completion_stream.__aiter__()

        return self.completion_stream

    async def __anext__(self):  # noqa: PLR0915
        cache_hit = False
        if (
            self.custom_llm_provider is not None
            and self.custom_llm_provider == "cached_response"
        ):
            cache_hit = True
        try:
            if self.completion_stream is None:
                await self.fetch_stream()

            if is_async_iterable(self.completion_stream):
                async for chunk in self.completion_stream:
                    if chunk == "None" or chunk is None:
                        raise Exception
                    elif (
                        self.custom_llm_provider == "gemini"
                        and hasattr(chunk, "parts")
                        and len(chunk.parts) == 0
                    ):
                        continue
                    # chunk_creator() does logging/stream chunk building. We need to let it know its being called in_async_func, so we don't double add chunks.
                    # __anext__ also calls async_success_handler, which does logging
                    print_verbose(f"PROCESSED ASYNC CHUNK PRE CHUNK CREATOR: {chunk}")

                    processed_chunk: Optional[ModelResponseStream] = self.chunk_creator(
                        chunk=chunk
                    )
                    print_verbose(
                        f"PROCESSED ASYNC CHUNK POST CHUNK CREATOR: {processed_chunk}"
                    )
                    if processed_chunk is None:
                        continue

                    choice = processed_chunk.choices[0]
                    if isinstance(choice, StreamingChoices):
                        self.response_uptil_now += choice.delta.get("content", "") or ""
                    else:
                        self.response_uptil_now += ""
                    self.rules.post_call_rules(
                        input=self.response_uptil_now, model=self.model
                    )
                    self.chunks.append(processed_chunk)
                    if hasattr(
                        processed_chunk, "usage"
                    ):  # remove usage from chunk, only send on final chunk
                        # Convert the object to a dictionary
                        obj_dict = processed_chunk.dict()

                        # Remove an attribute (e.g., 'attr2')
                        if "usage" in obj_dict:
                            del obj_dict["usage"]

                        # Create a new object without the removed attribute
                        processed_chunk = self.model_response_creator(chunk=obj_dict)
                    print_verbose(f"final returned processed chunk: {processed_chunk}")
                    return processed_chunk
                raise StopAsyncIteration
            else:  # temporary patch for non-aiohttp async calls
                # example - boto3 bedrock llms
                while True:
                    if isinstance(self.completion_stream, str) or isinstance(
                        self.completion_stream, bytes
                    ):
                        chunk = self.completion_stream
                    else:
                        chunk = next(self.completion_stream)
                    if chunk is not None and chunk != b"":
                        print_verbose(f"PROCESSED CHUNK PRE CHUNK CREATOR: {chunk}")
                        processed_chunk: Optional[ModelResponseStream] = (
                            self.chunk_creator(chunk=chunk)
                        )
                        print_verbose(
                            f"PROCESSED CHUNK POST CHUNK CREATOR: {processed_chunk}"
                        )
                        if processed_chunk is None:
                            continue

                        choice = processed_chunk.choices[0]
                        if isinstance(choice, StreamingChoices):
                            self.response_uptil_now += (
                                choice.delta.get("content", "") or ""
                            )
                        else:
                            self.response_uptil_now += ""
                        self.rules.post_call_rules(
                            input=self.response_uptil_now, model=self.model
                        )
                        # RETURN RESULT
                        self.chunks.append(processed_chunk)
                        return processed_chunk
        except (StopAsyncIteration, StopIteration):
            if self.sent_last_chunk is True:
                # log the final chunk with accurate streaming values
                complete_streaming_response = litellm.stream_chunk_builder(
                    chunks=self.chunks, messages=self.messages
                )
                response = self.model_response_creator()
                if complete_streaming_response is not None:
                    setattr(
                        response,
                        "usage",
                        getattr(complete_streaming_response, "usage"),
                    )
                    asyncio.create_task(
                        self.async_cache_streaming_response(
                            processed_chunk=complete_streaming_response.model_copy(
                                deep=True
                            ),
                            cache_hit=cache_hit,
                        )
                    )
                if self.sent_stream_usage is False and self.send_stream_usage is True:
                    self.sent_stream_usage = True
                    return response


                logging_params = dict(
                    result=complete_streaming_response,
                    cache_hit=cache_hit,
                    start_time=None,
                    end_time=None,
                )
                if litellm.sync_logging:
                    await self.logging_obj.async_success_handler(**logging_params)
                    self.logging_obj.success_handler(**logging_params, synchronous=True)
                else:
                    asyncio.create_task(self.logging_obj.async_success_handler(**logging_params))
                    executor.submit(
                        self.logging_obj.success_handler,
                        **logging_params,
                        # NB: We already run this in a TPE so the handler itself should run sync
                        synchronous=True,
                    )

                raise StopAsyncIteration  # Re-raise StopIteration
            else:
                self.sent_last_chunk = True
                processed_chunk = self.finish_reason_handler()
                return processed_chunk
        except httpx.TimeoutException as e:  # if httpx read timeout error occues
            traceback_exception = traceback.format_exc()
            ## ADD DEBUG INFORMATION - E.G. LITELLM REQUEST TIMEOUT
            traceback_exception += "\nLiteLLM Default Request Timeout - {}".format(
                litellm.request_timeout
            )
            if self.logging_obj is not None:
                ## LOGGING
                threading.Thread(
                    target=self.logging_obj.failure_handler,
                    args=(e, traceback_exception),
                ).start()  # log response
                # Handle any exceptions that might occur during streaming
                asyncio.create_task(
                    self.logging_obj.async_failure_handler(e, traceback_exception)
                )
            raise e
        except Exception as e:
            traceback_exception = traceback.format_exc()
            if self.logging_obj is not None:
                ## LOGGING
                threading.Thread(
                    target=self.logging_obj.failure_handler,
                    args=(e, traceback_exception),
                ).start()  # log response
                # Handle any exceptions that might occur during streaming
                asyncio.create_task(
                    self.logging_obj.async_failure_handler(e, traceback_exception)  # type: ignore
                )
            ## Map to OpenAI Exception
            raise exception_type(
                model=self.model,
                custom_llm_provider=self.custom_llm_provider,
                original_exception=e,
                completion_kwargs={},
                extra_kwargs={},
            )

    @staticmethod
    def _strip_sse_data_from_chunk(chunk: Optional[str]) -> Optional[str]:
        """
        Strips the 'data: ' prefix from Server-Sent Events (SSE) chunks.

        Some providers like sagemaker send it as `data:`, need to handle both

        SSE messages are prefixed with 'data: ' which is part of the protocol,
        not the actual content from the LLM. This method removes that prefix
        and returns the actual content.

        Args:
            chunk: The SSE chunk that may contain the 'data: ' prefix (string or bytes)

        Returns:
            The chunk with the 'data: ' prefix removed, or the original chunk
            if no prefix was found. Returns None if input is None.

        See OpenAI Python Ref for this: https://github.com/openai/openai-python/blob/041bf5a8ec54da19aad0169671793c2078bd6173/openai/api_requestor.py#L100
        """
        if chunk is None:
            return None

        if isinstance(chunk, str):
            # OpenAI sends `data: `
            if chunk.startswith("data: "):
                # Strip the prefix and any leading whitespace that might follow it
                _length_of_sse_data_prefix = len("data: ")
                return chunk[_length_of_sse_data_prefix:]
            elif chunk.startswith("data:"):
                # Sagemaker sends `data:`, no trailing whitespace
                _length_of_sse_data_prefix = len("data:")
                return chunk[_length_of_sse_data_prefix:]

        return chunk


def calculate_total_usage(chunks: List[ModelResponse]) -> Usage:
    """Assume most recent usage chunk has total usage uptil then."""
    prompt_tokens: int = 0
    completion_tokens: int = 0
    for chunk in chunks:
        if "usage" in chunk:
            if "prompt_tokens" in chunk["usage"]:
                prompt_tokens = chunk["usage"].get("prompt_tokens", 0) or 0
            if "completion_tokens" in chunk["usage"]:
                completion_tokens = chunk["usage"].get("completion_tokens", 0) or 0

    returned_usage_chunk = Usage(
        prompt_tokens=prompt_tokens,
        completion_tokens=completion_tokens,
        total_tokens=prompt_tokens + completion_tokens,
    )

    return returned_usage_chunk


def generic_chunk_has_all_required_fields(chunk: dict) -> bool:
    """
    Checks if the provided chunk dictionary contains all required fields for GenericStreamingChunk.

    :param chunk: The dictionary to check.
    :return: True if all required fields are present, False otherwise.
    """
    _all_fields = GChunk.__annotations__

    decision = all(key in _all_fields for key in chunk)
    return decision<|MERGE_RESOLUTION|>--- conflicted
+++ resolved
@@ -1531,14 +1531,11 @@
                     processed_chunk
                 )
 
-<<<<<<< HEAD
         if litellm.sync_logging:
             _run()
         else:
-            threading.Thread(target=_run).start()
-
-=======
->>>>>>> edc38280
+            executor.submit((target=_run).start()
+
     def finish_reason_handler(self):
         model_response = self.model_response_creator()
         _finish_reason = self.received_finish_reason or self.intermittent_finish_reason
@@ -1585,15 +1582,8 @@
                     if response is None:
                         continue
                     ## LOGGING
-<<<<<<< HEAD
                     self.run_success_logging_and_cache_storage(response, cache_hit)
-=======
-                    executor.submit(
-                        self.run_success_logging_and_cache_storage,
-                        response,
-                        cache_hit,
-                    )  # log response
->>>>>>> edc38280
+
                     choice = response.choices[0]
                     if isinstance(choice, StreamingChoices):
                         self.response_uptil_now += choice.delta.get("content", "") or ""
@@ -1637,18 +1627,13 @@
                         "usage",
                         getattr(complete_streaming_response, "usage"),
                     )
-<<<<<<< HEAD
-
-                ## LOGGING
-                self.logging_obj.success_handler(response, None, None, cache_hit)
-
-=======
                     self.cache_streaming_response(
                         processed_chunk=complete_streaming_response.model_copy(
                             deep=True
                         ),
                         cache_hit=cache_hit,
                     )
+                    logging_result = complete_streaming_response.model_copy(deep=True)
                     executor.submit(
                         self.logging_obj.success_handler,
                         complete_streaming_response.model_copy(deep=True),
@@ -1657,14 +1642,19 @@
                         cache_hit,
                     )
                 else:
+                    logging_result = response
+                            
+                if litellm.sync_logging:
+                    self.logging_obj.success_handler(logging_result, None, None, cache_hit)
+                else:
                     executor.submit(
                         self.logging_obj.success_handler,
-                        response,
+                        logging_result,
                         None,
                         None,
                         cache_hit,
                     )
->>>>>>> edc38280
+
                 if self.sent_stream_usage is False and self.send_stream_usage is True:
                     self.sent_stream_usage = True
                     return response
@@ -1676,15 +1666,7 @@
                     usage = calculate_total_usage(chunks=self.chunks)
                     processed_chunk._hidden_params["usage"] = usage
                 ## LOGGING
-<<<<<<< HEAD
                 self.run_success_logging_and_cache_storage(processed_chunk, cache_hit)
-=======
-                executor.submit(
-                    self.run_success_logging_and_cache_storage,
-                    processed_chunk,
-                    cache_hit,
-                )  # log response
->>>>>>> edc38280
                 return processed_chunk
         except Exception as e:
             traceback_exception = traceback.format_exc()
