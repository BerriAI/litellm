import asyncio
import collections.abc
import datetime
import json
import threading
import time
import traceback
import uuid
from typing import Any, Callable, Dict, List, Optional, Union, cast

import httpx
from pydantic import BaseModel

import litellm
from litellm import verbose_logger
from litellm.litellm_core_utils.redact_messages import LiteLLMLoggingObject
from litellm.litellm_core_utils.thread_pool_executor import executor
from litellm.types.llms.openai import ChatCompletionChunk
from litellm.types.router import GenericLiteLLMParams
from litellm.types.utils import Delta
from litellm.types.utils import GenericStreamingChunk as GChunk
from litellm.types.utils import (
    ModelResponse,
    ModelResponseStream,
    StreamingChoices,
    Usage,
)

from ..exceptions import OpenAIError
from .core_helpers import map_finish_reason, process_response_headers
from .exception_mapping_utils import exception_type
from .llm_response_utils.get_api_base import get_api_base
from .rules import Rules


def is_async_iterable(obj: Any) -> bool:
    """
        Check if an object is an async iterable (can be used with 'async for').

        Args:
            obj: Any Python object to check

        Returns:
            bool: True if the object is async iterable, False otherwise
        """
    return isinstance(obj, collections.abc.AsyncIterable)


def print_verbose(print_statement):
    try:
        if litellm.set_verbose:
            print(print_statement)  # noqa
    except Exception:
        pass


class CustomStreamWrapper:
    def __init__(
            self,
            completion_stream,
            model,
            logging_obj: Any,
            custom_llm_provider: Optional[str] = None,
            stream_options=None,
            make_call: Optional[Callable] = None,
            _response_headers: Optional[dict] = None,
    ):
        self.model = model
        self.make_call = make_call
        self.custom_llm_provider = custom_llm_provider
        self.logging_obj: LiteLLMLoggingObject = logging_obj
        self.completion_stream = completion_stream
        self.sent_first_chunk = False
        self.sent_last_chunk = False

        litellm_params: GenericLiteLLMParams = GenericLiteLLMParams(
            **self.logging_obj.model_call_details.get("litellm_params", {})
        )
        self.merge_reasoning_content_in_choices: bool = (
                litellm_params.merge_reasoning_content_in_choices or False
        )
        self.sent_first_thinking_block = False
        self.sent_last_thinking_block = False
        self.thinking_content = ""

        self.system_fingerprint: Optional[str] = None
        self.received_finish_reason: Optional[str] = None
        self.intermittent_finish_reason: Optional[
            str
        ] = None  # finish reasons that show up mid-stream
        self.special_tokens = [
            "<|assistant|>",
            "<|system|>",
            "<|user|>",
            "<s>",
            "</s>",
            "<|im_end|>",
            "<|im_start|>",
        ]
        self.holding_chunk = ""
        self.complete_response = ""
        self.response_uptil_now = ""
        _model_info: Dict = litellm_params.model_info or {}

        _api_base = get_api_base(
            model=model or "",
            optional_params=self.logging_obj.model_call_details.get(
                "litellm_params", {}
            ),
        )

        self._hidden_params = {
            "model_id": (_model_info.get("id", None)),
            "api_base": _api_base,
        }  # returned as x-litellm-model-id response header in proxy

        self._hidden_params["additional_headers"] = process_response_headers(
            _response_headers or {}
        )  # GUARANTEE OPENAI HEADERS IN RESPONSE

        self._response_headers = _response_headers
        self.response_id: Optional[str] = None
        self.logging_loop = None
        self.rules = Rules()
        self.stream_options = stream_options or getattr(
            logging_obj, "stream_options", None
        )
        self.messages = getattr(logging_obj, "messages", None)
        self.sent_stream_usage = False
        self.send_stream_usage = (
            True if self.check_send_stream_usage(self.stream_options) else False
        )
        self.tool_call = False
        self.chunks: List = (
            []
        )  # keep track of the returned chunks - used for calculating the input/output tokens for stream options
        self.is_function_call = self.check_is_function_call(logging_obj=logging_obj)

    def __iter__(self):
        return self

    def __aiter__(self):
        return self

    def check_send_stream_usage(self, stream_options: Optional[dict]):
        return (
                stream_options is not None
                and stream_options.get("include_usage", False) is True
        )

    def check_is_function_call(self, logging_obj) -> bool:
        from litellm.litellm_core_utils.prompt_templates.common_utils import (
            is_function_call,
        )

        if hasattr(logging_obj, "optional_params") and isinstance(
                logging_obj.optional_params, dict
        ):
<<<<<<< HEAD
            if (
                    "litellm_param_is_function_call" in logging_obj.optional_params
                    and logging_obj.optional_params["litellm_param_is_function_call"]
                    is True
            ):
=======
            if is_function_call(logging_obj.optional_params):
>>>>>>> 69c9d75f
                return True

        return False

    def process_chunk(self, chunk: str):
        """
                NLP Cloud streaming returns the entire response, for each chunk. Process this, to only return the delta.
                """
        try:
            chunk = chunk.strip()
            self.complete_response = self.complete_response.strip()

            if chunk.startswith(self.complete_response):
                # Remove last_sent_chunk only if it appears at the start of the new chunk
                chunk = chunk[len(self.complete_response):]

            self.complete_response += chunk
            return chunk
        except Exception as e:
            raise e

    def safety_checker(self) -> None:
        """
                Fixes - https://github.com/BerriAI/litellm/issues/5158

                if the model enters a loop and starts repeating the same chunk again, break out of loop and raise an internalservererror - allows for retries.

                Raises - InternalServerError, if LLM enters infinite loop while streaming
                """
        if len(self.chunks) >= litellm.REPEATED_STREAMING_CHUNK_LIMIT:
            # Get the last n chunks
            last_chunks = self.chunks[-litellm.REPEATED_STREAMING_CHUNK_LIMIT:]

            # Extract the relevant content from the chunks
            last_contents = [chunk.choices[0].delta.content for chunk in last_chunks]

            # Check if all extracted contents are identical
            if all(content == last_contents[0] for content in last_contents):
                if (
                        last_contents[0] is not None
                        and isinstance(last_contents[0], str)
                        and len(last_contents[0]) > 2
                ):  # ignore empty content - https://github.com/BerriAI/litellm/issues/5158#issuecomment-2287156946
                    # All last n chunks are identical
                    raise litellm.InternalServerError(
                        message="The model is repeating the same chunk = {}.".format(
                            last_contents[0]
                        ),
                        model="",
                        llm_provider="",
                    )

    def check_special_tokens(self, chunk: str, finish_reason: Optional[str]):
        """
                Output parse <s> / </s> special tokens for sagemaker + hf streaming.
                """
        hold = False
        if self.custom_llm_provider != "sagemaker":
            return hold, chunk

        if finish_reason:
            for token in self.special_tokens:
                if token in chunk:
                    chunk = chunk.replace(token, "")
            return hold, chunk

        if self.sent_first_chunk is True:
            return hold, chunk

        curr_chunk = self.holding_chunk + chunk
        curr_chunk = curr_chunk.strip()

        for token in self.special_tokens:
            if len(curr_chunk) < len(token) and curr_chunk in token:
                hold = True
                self.holding_chunk = curr_chunk
            elif len(curr_chunk) >= len(token):
                if token in curr_chunk:
                    self.holding_chunk = curr_chunk.replace(token, "")
                    hold = True
            else:
                pass

        if hold is False:  # reset
            self.holding_chunk = ""
        return hold, curr_chunk

    def handle_predibase_chunk(self, chunk):
        try:
            if not isinstance(chunk, str):
                chunk = chunk.decode(
                    "utf-8"
                )  # DO NOT REMOVE this: This is required for HF inference API + Streaming
            text = ""
            is_finished = False
            finish_reason = ""
            print_verbose(f"chunk: {chunk}")
            if chunk.startswith("data:"):
                data_json = json.loads(chunk[5:])
                print_verbose(f"data json: {data_json}")
                if "token" in data_json and "text" in data_json["token"]:
                    text = data_json["token"]["text"]
                if data_json.get("details", False) and data_json["details"].get(
                        "finish_reason", False
                ):
                    is_finished = True
                    finish_reason = data_json["details"]["finish_reason"]
                elif data_json.get(
                        "generated_text", False
                ):  # if full generated text exists, then stream is complete
                    text = ""  # don't return the final bos token
                    is_finished = True
                    finish_reason = "stop"
                elif data_json.get("error", False):
                    raise Exception(data_json.get("error"))
                return {
                    "text": text,
                    "is_finished": is_finished,
                    "finish_reason": finish_reason,
                }
            elif "error" in chunk:
                raise ValueError(chunk)
            return {
                "text": text,
                "is_finished": is_finished,
                "finish_reason": finish_reason,
            }
        except Exception as e:
            raise e

    def handle_ai21_chunk(self, chunk):  # fake streaming
        chunk = chunk.decode("utf-8")
        data_json = json.loads(chunk)
        try:
            text = data_json["completions"][0]["data"]["text"]
            is_finished = True
            finish_reason = "stop"
            return {
                "text": text,
                "is_finished": is_finished,
                "finish_reason": finish_reason,
            }
        except Exception:
            raise ValueError(f"Unable to parse response. Original response: {chunk}")

    def handle_maritalk_chunk(self, chunk):  # fake streaming
        chunk = chunk.decode("utf-8")
        data_json = json.loads(chunk)
        try:
            text = data_json["answer"]
            is_finished = True
            finish_reason = "stop"
            return {
                "text": text,
                "is_finished": is_finished,
                "finish_reason": finish_reason,
            }
        except Exception:
            raise ValueError(f"Unable to parse response. Original response: {chunk}")

    def handle_nlp_cloud_chunk(self, chunk):
        text = ""
        is_finished = False
        finish_reason = ""
        try:
            if self.model and "dolphin" in self.model:
                chunk = self.process_chunk(chunk=chunk)
            else:
                data_json = json.loads(chunk)
                chunk = data_json["generated_text"]
            text = chunk
            if "[DONE]" in text:
                text = text.replace("[DONE]", "")
                is_finished = True
                finish_reason = "stop"
            return {
                "text": text,
                "is_finished": is_finished,
                "finish_reason": finish_reason,
            }
        except Exception:
            raise ValueError(f"Unable to parse response. Original response: {chunk}")

    def handle_aleph_alpha_chunk(self, chunk):
        chunk = chunk.decode("utf-8")
        data_json = json.loads(chunk)
        try:
            text = data_json["completions"][0]["completion"]
            is_finished = True
            finish_reason = "stop"
            return {
                "text": text,
                "is_finished": is_finished,
                "finish_reason": finish_reason,
            }
        except Exception:
            raise ValueError(f"Unable to parse response. Original response: {chunk}")

    def handle_azure_chunk(self, chunk):
        is_finished = False
        finish_reason = ""
        text = ""
        print_verbose(f"chunk: {chunk}")
        if "data: [DONE]" in chunk:
            text = ""
            is_finished = True
            finish_reason = "stop"
            return {
                "text": text,
                "is_finished": is_finished,
                "finish_reason": finish_reason,
            }
        elif chunk.startswith("data:"):
            data_json = json.loads(chunk[5:])  # chunk.startswith("data:"):
            try:
                if len(data_json["choices"]) > 0:
                    delta = data_json["choices"][0]["delta"]
                    text = "" if delta is None else delta.get("content", "")
                    if data_json["choices"][0].get("finish_reason", None):
                        is_finished = True
                        finish_reason = data_json["choices"][0]["finish_reason"]
                print_verbose(
                    f"text: {text}; is_finished: {is_finished}; finish_reason: {finish_reason}"
                )
                return {
                    "text": text,
                    "is_finished": is_finished,
                    "finish_reason": finish_reason,
                }
            except Exception:
                raise ValueError(
                    f"Unable to parse response. Original response: {chunk}"
                )
        elif "error" in chunk:
            raise ValueError(f"Unable to parse response. Original response: {chunk}")
        else:
            return {
                "text": text,
                "is_finished": is_finished,
                "finish_reason": finish_reason,
            }

    def handle_replicate_chunk(self, chunk):
        try:
            text = ""
            is_finished = False
            finish_reason = ""
            if "output" in chunk:
                text = chunk["output"]
            if "status" in chunk:
                if chunk["status"] == "succeeded":
                    is_finished = True
                    finish_reason = "stop"
            elif chunk.get("error", None):
                raise Exception(chunk["error"])
            return {
                "text": text,
                "is_finished": is_finished,
                "finish_reason": finish_reason,
            }
        except Exception:
            raise ValueError(f"Unable to parse response. Original response: {chunk}")

    def handle_openai_chat_completion_chunk(self, chunk):
        try:
            print_verbose(f"\nRaw OpenAI Chunk\n{chunk}\n")
            str_line = chunk
            text = ""
            is_finished = False
            finish_reason = None
            logprobs = None
            usage = None

            if str_line and str_line.choices and len(str_line.choices) > 0:
                if (
                        str_line.choices[0].delta is not None
                        and str_line.choices[0].delta.content is not None
                ):
                    text = str_line.choices[0].delta.content
                else:  # function/tool calling chunk - when content is None. in this case we just return the original chunk from openai
                    pass
                if str_line.choices[0].finish_reason:
                    is_finished = True
                    finish_reason = str_line.choices[0].finish_reason

                # checking for logprobs
                if (
                        hasattr(str_line.choices[0], "logprobs")
                        and str_line.choices[0].logprobs is not None
                ):
                    logprobs = str_line.choices[0].logprobs
                else:
                    logprobs = None

            usage = getattr(str_line, "usage", None)

            return {
                "text": text,
                "is_finished": is_finished,
                "finish_reason": finish_reason,
                "logprobs": logprobs,
                "original_chunk": str_line,
                "usage": usage,
            }
        except Exception as e:
            raise e

    def handle_azure_text_completion_chunk(self, chunk):
        try:
            print_verbose(f"\nRaw OpenAI Chunk\n{chunk}\n")
            text = ""
            is_finished = False
            finish_reason = None
            choices = getattr(chunk, "choices", [])
            if len(choices) > 0:
                text = choices[0].text
                if choices[0].finish_reason is not None:
                    is_finished = True
                    finish_reason = choices[0].finish_reason
            return {
                "text": text,
                "is_finished": is_finished,
                "finish_reason": finish_reason,
            }

        except Exception as e:
            raise e

    def handle_openai_text_completion_chunk(self, chunk):
        try:
            print_verbose(f"\nRaw OpenAI Chunk\n{chunk}\n")
            text = ""
            is_finished = False
            finish_reason = None
            usage = None
            choices = getattr(chunk, "choices", [])
            if len(choices) > 0:
                text = choices[0].text
                if choices[0].finish_reason is not None:
                    is_finished = True
                    finish_reason = choices[0].finish_reason
            usage = getattr(chunk, "usage", None)
            return {
                "text": text,
                "is_finished": is_finished,
                "finish_reason": finish_reason,
                "usage": usage,
            }

        except Exception as e:
            raise e

    def handle_baseten_chunk(self, chunk):
        try:
            chunk = chunk.decode("utf-8")
            if len(chunk) > 0:
                if chunk.startswith("data:"):
                    data_json = json.loads(chunk[5:])
                    if "token" in data_json and "text" in data_json["token"]:
                        return data_json["token"]["text"]
                    else:
                        return ""
                data_json = json.loads(chunk)
                if "model_output" in data_json:
                    if (
                            isinstance(data_json["model_output"], dict)
                            and "data" in data_json["model_output"]
                            and isinstance(data_json["model_output"]["data"], list)
                    ):
                        return data_json["model_output"]["data"][0]
                    elif isinstance(data_json["model_output"], str):
                        return data_json["model_output"]
                    elif "completion" in data_json and isinstance(
                            data_json["completion"], str
                    ):
                        return data_json["completion"]
                    else:
                        raise ValueError(
                            f"Unable to parse response. Original response: {chunk}"
                        )
                else:
                    return ""
            else:
                return ""
        except Exception as e:
            verbose_logger.exception(
                "litellm.CustomStreamWrapper.handle_baseten_chunk(): Exception occured - {}".format(
                    str(e)
                )
            )
            return ""

    def handle_triton_stream(self, chunk):
        try:
            if isinstance(chunk, dict):
                parsed_response = chunk
            elif isinstance(chunk, (str, bytes)):
                if isinstance(chunk, bytes):
                    chunk = chunk.decode("utf-8")
                if "text_output" in chunk:
                    response = (
                            CustomStreamWrapper._strip_sse_data_from_chunk(chunk) or ""
                    )
                    response = response.strip()
                    parsed_response = json.loads(response)
                else:
                    return {
                        "text": "",
                        "is_finished": False,
                        "prompt_tokens": 0,
                        "completion_tokens": 0,
                    }
            else:
                print_verbose(f"chunk: {chunk} (Type: {type(chunk)})")
                raise ValueError(
                    f"Unable to parse response. Original response: {chunk}"
                )
            text = parsed_response.get("text_output", "")
            finish_reason = parsed_response.get("stop_reason")
            is_finished = parsed_response.get("is_finished", False)
            return {
                "text": text,
                "is_finished": is_finished,
                "finish_reason": finish_reason,
                "prompt_tokens": parsed_response.get("input_token_count", 0),
                "completion_tokens": parsed_response.get("generated_token_count", 0),
            }
            return {"text": "", "is_finished": False}
        except Exception as e:
            raise e

    def model_response_creator(
            self, chunk: Optional[dict] = None, hidden_params: Optional[dict] = None
    ):
        _model = self.model
        _received_llm_provider = self.custom_llm_provider
        _logging_obj_llm_provider = self.logging_obj.model_call_details.get("custom_llm_provider", None)  # type: ignore
        if (
                _received_llm_provider == "openai"
                and _received_llm_provider != _logging_obj_llm_provider
        ):
            _model = "{}/{}".format(_logging_obj_llm_provider, _model)
        if chunk is None:
            chunk = {}
        else:
            # pop model keyword
            chunk.pop("model", None)

        chunk_dict = {}
        for key, value in chunk.items():
            if key != "stream":
                chunk_dict[key] = value

        args = {
            "model": _model,
            "stream_options": self.stream_options,
            **chunk_dict,
        }

        model_response = ModelResponseStream(**args)
        if self.response_id is not None:
            model_response.id = self.response_id
        else:
            self.response_id = model_response.id  # type: ignore
        if self.system_fingerprint is not None:
            model_response.system_fingerprint = self.system_fingerprint
        if hidden_params is not None:
            model_response._hidden_params = hidden_params
        model_response._hidden_params["custom_llm_provider"] = _logging_obj_llm_provider
        model_response._hidden_params["created_at"] = time.time()
        model_response._hidden_params = {
            **model_response._hidden_params,
            **self._hidden_params,
        }

        if (
                len(model_response.choices) > 0
                and getattr(model_response.choices[0], "delta") is not None
        ):
            # do nothing, if object instantiated
            pass
        else:
            model_response.choices = [StreamingChoices(finish_reason=None)]
        return model_response

    def is_delta_empty(self, delta: Delta) -> bool:
        is_empty = True
        if delta.content:
            is_empty = False
        elif delta.tool_calls is not None:
            is_empty = False
        elif delta.function_call is not None:
            is_empty = False
        return is_empty

    def set_model_id(
            self, id: str, model_response: ModelResponseStream
    ) -> ModelResponseStream:
        """
                Set the model id and response id to the given id.

                Ensure model id is always the same across all chunks.

<<<<<<< HEAD
                If first chunk sent + id set, use that id for all chunks.
                """
        if self.response_id is None:
=======
        If a valid ID is received in any chunk, use it for the response.
        """
        if self.response_id is None and id and isinstance(id, str) and id.strip():
>>>>>>> 69c9d75f
            self.response_id = id

        if id and isinstance(id, str) and id.strip():
            model_response._hidden_params["received_model_id"] = id

        if self.response_id is not None and isinstance(self.response_id, str):
            model_response.id = self.response_id
        return model_response

    def copy_model_response_level_provider_specific_fields(
            self,
            original_chunk: Union[ModelResponseStream, ChatCompletionChunk],
            model_response: ModelResponseStream,
    ) -> ModelResponseStream:
        """
                Copy provider_specific_fields from original_chunk to model_response.
                """
        provider_specific_fields = getattr(
            original_chunk, "provider_specific_fields", None
        )
        if provider_specific_fields is not None:
            model_response.provider_specific_fields = provider_specific_fields
            for k, v in provider_specific_fields.items():
                setattr(model_response, k, v)
        return model_response

    def is_chunk_non_empty(
            self,
            completion_obj: Dict[str, Any],
            model_response: ModelResponseStream,
            response_obj: Dict[str, Any],
    ) -> bool:
        if (
                "content" in completion_obj
                and (
                isinstance(completion_obj["content"], str)
                and len(completion_obj["content"]) > 0
        )
                or (
                "tool_calls" in completion_obj
                and completion_obj["tool_calls"] is not None
                and len(completion_obj["tool_calls"]) > 0
        )
                or (
                "function_call" in completion_obj
                and completion_obj["function_call"] is not None
        )
                or (
                "reasoning_content" in model_response.choices[0].delta
                and model_response.choices[0].delta.reasoning_content is not None
        )
                or (model_response.choices[0].delta.provider_specific_fields is not None)
                or (
                "provider_specific_fields" in model_response
                and model_response.choices[0].delta.provider_specific_fields is not None
        )
                or (
                "provider_specific_fields" in response_obj
                and response_obj["provider_specific_fields"] is not None
        )
                or (
                "annotations" in model_response.choices[0].delta
                and model_response.choices[0].delta.annotations is not None
        )
        ):
            return True
        else:
            return False

    def return_processed_chunk_logic(  # noqa
            self,
            completion_obj: Dict[str, Any],
            model_response: ModelResponseStream,
            response_obj: Dict[str, Any],
    ):
        print_verbose(
            f"completion_obj: {completion_obj}, model_response.choices[0]: {model_response.choices[0]}, response_obj: {response_obj}"
        )
        is_chunk_non_empty = self.is_chunk_non_empty(
            completion_obj, model_response, response_obj
        )
        if (
                is_chunk_non_empty
        ):  # cannot set content of an OpenAI Object to be an empty string
            self.safety_checker()
            hold, model_response_str = self.check_special_tokens(
                chunk=completion_obj["content"],
                finish_reason=model_response.choices[0].finish_reason,
            )  # filter out bos/eos tokens from openai-compatible hf endpoints
            print_verbose(f"hold - {hold}, model_response_str - {model_response_str}")
            if hold is False:
                ## check if openai/azure chunk
                original_chunk = response_obj.get("original_chunk", None)
                if original_chunk:
                    if len(original_chunk.choices) > 0:
                        choices = []
                        for choice in original_chunk.choices:
                            try:
                                if isinstance(choice, BaseModel):
                                    choice_json = choice.model_dump()  # type: ignore
                                    choice_json.pop(
                                        "finish_reason", None
                                    )  # for mistral etc. which return a value in their last chunk (not-openai compatible).
                                    print_verbose(f"choice_json: {choice_json}")
                                    choices.append(StreamingChoices(**choice_json))
                            except Exception:
                                choices.append(StreamingChoices())
                        print_verbose(f"choices in streaming: {choices}")
                        setattr(model_response, "choices", choices)
                    else:
                        return
                    model_response.system_fingerprint = (
                        original_chunk.system_fingerprint
                    )
                    setattr(
                        model_response,
                        "citations",
                        getattr(original_chunk, "citations", None),
                    )
                    print_verbose(f"self.sent_first_chunk: {self.sent_first_chunk}")
                    if self.sent_first_chunk is False:
                        model_response.choices[0].delta["role"] = "assistant"
                        self.sent_first_chunk = True
                    elif self.sent_first_chunk is True and hasattr(
                            model_response.choices[0].delta, "role"
                    ):
                        _initial_delta = model_response.choices[0].delta.model_dump()

                        _initial_delta.pop("role", None)
                        model_response.choices[0].delta = Delta(**_initial_delta)
                    verbose_logger.debug(
                        f"model_response.choices[0].delta: {model_response.choices[0].delta}"
                    )
                else:
                    ## else
                    completion_obj["content"] = model_response_str
                    if self.sent_first_chunk is False:
                        completion_obj["role"] = "assistant"
                        self.sent_first_chunk = True
                    if response_obj.get("provider_specific_fields") is not None:
                        completion_obj["provider_specific_fields"] = response_obj[
                            "provider_specific_fields"
                        ]
                    model_response.choices[0].delta = Delta(**completion_obj)
                    _index: Optional[int] = completion_obj.get("index")
                    if _index is not None:
                        model_response.choices[0].index = _index

                self._optional_combine_thinking_block_in_choices(
                    model_response=model_response
                )
                print_verbose(f"returning model_response: {model_response}")
                return model_response
            else:
                return
        elif self.received_finish_reason is not None:
            if self.sent_last_chunk is True:
                # Bedrock returns the guardrail trace in the last chunk - we want to return this here
                if self.custom_llm_provider == "bedrock" and "trace" in model_response:
                    return model_response

                # Default - return StopIteration
                if hasattr(model_response, "usage"):
                    self.chunks.append(model_response)
                raise StopIteration
            # flush any remaining holding chunk
            if len(self.holding_chunk) > 0:
                if model_response.choices[0].delta.content is None:
                    model_response.choices[0].delta.content = self.holding_chunk
                else:
                    model_response.choices[0].delta.content = (
                            self.holding_chunk + model_response.choices[0].delta.content
                    )
                self.holding_chunk = ""
            # if delta is None
            _is_delta_empty = self.is_delta_empty(delta=model_response.choices[0].delta)

            if _is_delta_empty:
                model_response.choices[0].delta = Delta(
                    content=None
                )  # ensure empty delta chunk returned
                # get any function call arguments
                model_response.choices[0].finish_reason = map_finish_reason(
                    finish_reason=self.received_finish_reason
                )  # ensure consistent output to openai

                self.sent_last_chunk = True

            return model_response
        elif (
                model_response.choices[0].delta.tool_calls is not None
                or model_response.choices[0].delta.function_call is not None
        ):
            if self.sent_first_chunk is False:
                model_response.choices[0].delta["role"] = "assistant"
                self.sent_first_chunk = True
            return model_response
        elif (
                len(model_response.choices) > 0
                and hasattr(model_response.choices[0].delta, "audio")
                and model_response.choices[0].delta.audio is not None
        ):
            return model_response
        else:
            if hasattr(model_response, "usage"):
                self.chunks.append(model_response)
            return

    def _optional_combine_thinking_block_in_choices(
            self, model_response: ModelResponseStream
    ) -> None:
        """
                UI's Like OpenWebUI expect to get 1 chunk with <think>...</think> tags in the chunk content

                In place updates the model_response object with reasoning_content in content with <think>...</think> tags

                Enabled when `merge_reasoning_content_in_choices=True` passed in request params


                """
        if self.merge_reasoning_content_in_choices is True:
            reasoning_content = getattr(
                model_response.choices[0].delta, "reasoning_content", None
            )
            if reasoning_content:
                if self.sent_first_thinking_block is False:
                    model_response.choices[0].delta.content += (
                            "<think>" + reasoning_content
                    )
                    self.sent_first_thinking_block = True
                elif (
                        self.sent_first_thinking_block is True
                        and hasattr(model_response.choices[0].delta, "reasoning_content")
                        and model_response.choices[0].delta.reasoning_content
                ):
                    model_response.choices[0].delta.content = reasoning_content
            elif (
                    self.sent_first_thinking_block is True
                    and not self.sent_last_thinking_block
                    and model_response.choices[0].delta.content
            ):
                model_response.choices[0].delta.content = (
                        "</think>" + model_response.choices[0].delta.content
                )
                self.sent_last_thinking_block = True

            if hasattr(model_response.choices[0].delta, "reasoning_content"):
                del model_response.choices[0].delta.reasoning_content
        return

    def chunk_creator(self, chunk: Any):  # type: ignore  # noqa: PLR0915
        model_response = self.model_response_creator()
        response_obj: Dict[str, Any] = {}

        try:
            # return this for all models
            completion_obj: Dict[str, Any] = {"content": ""}
            from litellm.types.utils import GenericStreamingChunk as GChunk

            if (
                    isinstance(chunk, dict)
                    and generic_chunk_has_all_required_fields(
                chunk=chunk
            )  # check if chunk is a generic streaming chunk
            ) or (
                    self.custom_llm_provider
                    and self.custom_llm_provider in litellm._custom_providers
            ):
                if self.received_finish_reason is not None:
                    if "provider_specific_fields" not in chunk:
                        raise StopIteration
                anthropic_response_obj: GChunk = cast(GChunk, chunk)
                completion_obj["content"] = anthropic_response_obj["text"]
                if anthropic_response_obj["is_finished"]:
                    self.received_finish_reason = anthropic_response_obj[
                        "finish_reason"
                    ]

                if anthropic_response_obj["finish_reason"]:
                    self.intermittent_finish_reason = anthropic_response_obj[
                        "finish_reason"
                    ]

                if anthropic_response_obj["usage"] is not None:
                    setattr(
                        model_response,
                        "usage",
                        litellm.Usage(**anthropic_response_obj["usage"]),
                    )

                if (
                        "tool_use" in anthropic_response_obj
                        and anthropic_response_obj["tool_use"] is not None
                ):
                    completion_obj["tool_calls"] = [anthropic_response_obj["tool_use"]]

                if (
                        "provider_specific_fields" in anthropic_response_obj
                        and anthropic_response_obj["provider_specific_fields"] is not None
                ):
                    for key, value in anthropic_response_obj[
                        "provider_specific_fields"
                    ].items():
                        setattr(model_response, key, value)

                response_obj = cast(Dict[str, Any], anthropic_response_obj)
            elif self.model == "replicate" or self.custom_llm_provider == "replicate":
                response_obj = self.handle_replicate_chunk(chunk)
                completion_obj["content"] = response_obj["text"]
                if response_obj["is_finished"]:
                    self.received_finish_reason = response_obj["finish_reason"]
            elif self.custom_llm_provider and self.custom_llm_provider == "predibase":
                response_obj = self.handle_predibase_chunk(chunk)
                completion_obj["content"] = response_obj["text"]
                if response_obj["is_finished"]:
                    self.received_finish_reason = response_obj["finish_reason"]
            elif (
                    self.custom_llm_provider and self.custom_llm_provider == "baseten"
            ):  # baseten doesn't provide streaming
                completion_obj["content"] = self.handle_baseten_chunk(chunk)
            elif (
                    self.custom_llm_provider and self.custom_llm_provider == "ai21"
            ):  # ai21 doesn't provide streaming
                response_obj = self.handle_ai21_chunk(chunk)
                completion_obj["content"] = response_obj["text"]
                if response_obj["is_finished"]:
                    self.received_finish_reason = response_obj["finish_reason"]
            elif self.custom_llm_provider and self.custom_llm_provider == "maritalk":
                response_obj = self.handle_maritalk_chunk(chunk)
                completion_obj["content"] = response_obj["text"]
                if response_obj["is_finished"]:
                    self.received_finish_reason = response_obj["finish_reason"]
            elif self.custom_llm_provider and self.custom_llm_provider == "vllm":
                completion_obj["content"] = chunk[0].outputs[0].text
            elif (
                    self.custom_llm_provider and self.custom_llm_provider == "aleph_alpha"
            ):  # aleph alpha doesn't provide streaming
                response_obj = self.handle_aleph_alpha_chunk(chunk)
                completion_obj["content"] = response_obj["text"]
                if response_obj["is_finished"]:
                    self.received_finish_reason = response_obj["finish_reason"]
            elif self.custom_llm_provider == "nlp_cloud":
                try:
                    response_obj = self.handle_nlp_cloud_chunk(chunk)
                    completion_obj["content"] = response_obj["text"]
                    if response_obj["is_finished"]:
                        self.received_finish_reason = response_obj["finish_reason"]
                except Exception as e:
                    if self.received_finish_reason:
                        raise e
                    else:
                        if self.sent_first_chunk is False:
                            raise Exception("An unknown error occurred with the stream")
                        self.received_finish_reason = "stop"
            elif self.custom_llm_provider == "vertex_ai" and not isinstance(
                    chunk, ModelResponseStream
            ):
                import proto  # type: ignore

                if hasattr(chunk, "candidates") is True:
                    try:
                        try:
                            completion_obj["content"] = chunk.text  # type: ignore
                        except Exception as e:
                            original_exception = e
                            if "Part has no text." in str(e):
                                ## check for function calling
                                function_call = (
                                    chunk.candidates[0].content.parts[0].function_call  # type: ignore
                                )

                                args_dict = {}

                                # Check if it's a RepeatedComposite instance
                                for key, val in function_call.args.items():
                                    if isinstance(
                                            val,
                                            proto.marshal.collections.repeated.RepeatedComposite,  # type: ignore
                                    ):
                                        # If so, convert to list
                                        args_dict[key] = [v for v in val]
                                    else:
                                        args_dict[key] = val

                                try:
                                    args_str = json.dumps(args_dict)
                                except Exception as e:
                                    raise e
                                _delta_obj = litellm.utils.Delta(
                                    content=None,
                                    tool_calls=[
                                        {
                                            "id": f"call_{str(uuid.uuid4())}",
                                            "function": {
                                                "arguments": args_str,
                                                "name": function_call.name,
                                            },
                                            "type": "function",
                                        }
                                    ],
                                )
                                _streaming_response = StreamingChoices(delta=_delta_obj)
                                _model_response = ModelResponse(stream=True)
                                _model_response.choices = [_streaming_response]
                                response_obj = {"original_chunk": _model_response}
                            else:
                                raise original_exception
                        if (
                                hasattr(chunk.candidates[0], "finish_reason")  # type: ignore
                                and chunk.candidates[0].finish_reason.name  # type: ignore
                                != "FINISH_REASON_UNSPECIFIED"
                        ):  # every non-final chunk in vertex ai has this
                            self.received_finish_reason = chunk.candidates[  # type: ignore
                                0
                            ].finish_reason.name
                    except Exception:
                        if chunk.candidates[0].finish_reason.name == "SAFETY":  # type: ignore
                            raise Exception(
                                f"The response was blocked by VertexAI. {str(chunk)}"
                            )
                else:
                    completion_obj["content"] = str(chunk)
            elif self.custom_llm_provider == "petals":
                if len(self.completion_stream) == 0:
                    if self.received_finish_reason is not None:
                        raise StopIteration
                    else:
                        self.received_finish_reason = "stop"
                chunk_size = 30
                new_chunk = self.completion_stream[:chunk_size]
                completion_obj["content"] = new_chunk
                self.completion_stream = self.completion_stream[chunk_size:]
            elif self.custom_llm_provider == "palm":
                # fake streaming
                response_obj = {}
                if len(self.completion_stream) == 0:
                    if self.received_finish_reason is not None:
                        raise StopIteration
                    else:
                        self.received_finish_reason = "stop"
                chunk_size = 30
                new_chunk = self.completion_stream[:chunk_size]
                completion_obj["content"] = new_chunk
                self.completion_stream = self.completion_stream[chunk_size:]
            elif self.custom_llm_provider == "triton":
                response_obj = self.handle_triton_stream(chunk)
                completion_obj["content"] = response_obj["text"]
                print_verbose(f"completion obj content: {completion_obj['content']}")
                if response_obj["is_finished"]:
                    self.received_finish_reason = response_obj["finish_reason"]
            elif self.custom_llm_provider == "text-completion-openai":
                response_obj = self.handle_openai_text_completion_chunk(chunk)
                completion_obj["content"] = response_obj["text"]
                print_verbose(f"completion obj content: {completion_obj['content']}")
                if response_obj["is_finished"]:
                    self.received_finish_reason = response_obj["finish_reason"]
                if response_obj["usage"] is not None:
                    setattr(
                        model_response,
                        "usage",
                        litellm.Usage(
                            prompt_tokens=response_obj["usage"].prompt_tokens,
                            completion_tokens=response_obj["usage"].completion_tokens,
                            total_tokens=response_obj["usage"].total_tokens,
                        ),
                    )
            elif self.custom_llm_provider == "text-completion-codestral":
                if not isinstance(chunk, str):
                    raise ValueError(f"chunk is not a string: {chunk}")
                response_obj = cast(
                    Dict[str, Any],
                    litellm.CodestralTextCompletionConfig()._chunk_parser(chunk),
                )
                completion_obj["content"] = response_obj["text"]
                print_verbose(f"completion obj content: {completion_obj['content']}")
                if response_obj["is_finished"]:
                    self.received_finish_reason = response_obj["finish_reason"]
                if "usage" in response_obj is not None:
                    setattr(
                        model_response,
                        "usage",
                        litellm.Usage(
                            prompt_tokens=response_obj["usage"].prompt_tokens,
                            completion_tokens=response_obj["usage"].completion_tokens,
                            total_tokens=response_obj["usage"].total_tokens,
                        ),
                    )
            elif self.custom_llm_provider == "azure_text":
                response_obj = self.handle_azure_text_completion_chunk(chunk)
                completion_obj["content"] = response_obj["text"]
                print_verbose(f"completion obj content: {completion_obj['content']}")
                if response_obj["is_finished"]:
                    self.received_finish_reason = response_obj["finish_reason"]
            elif self.custom_llm_provider == "cached_response":
                chunk = cast(ModelResponseStream, chunk)
                response_obj = {
                    "text": chunk.choices[0].delta.content,
                    "is_finished": True,
                    "finish_reason": chunk.choices[0].finish_reason,
                    "original_chunk": chunk,
                    "tool_calls": (
                        chunk.choices[0].delta.tool_calls
                        if hasattr(chunk.choices[0].delta, "tool_calls")
                        else None
                    ),
                }

                completion_obj["content"] = response_obj["text"]
                if response_obj["tool_calls"] is not None:
                    completion_obj["tool_calls"] = response_obj["tool_calls"]
                print_verbose(f"completion obj content: {completion_obj['content']}")
                if hasattr(chunk, "id"):
                    model_response.id = chunk.id
                    self.response_id = chunk.id
                if hasattr(chunk, "system_fingerprint"):
                    self.system_fingerprint = chunk.system_fingerprint
                if response_obj["is_finished"]:
                    self.received_finish_reason = response_obj["finish_reason"]
            else:  # openai / azure chat model
                if self.custom_llm_provider == "azure":
                    if isinstance(chunk, BaseModel) and hasattr(chunk, "model"):
                        # for azure, we need to pass the model from the orignal chunk
                        self.model = getattr(chunk, "model", self.model)
                response_obj = self.handle_openai_chat_completion_chunk(chunk)
                if response_obj is None:
                    return
                completion_obj["content"] = response_obj["text"]
                print_verbose(f"completion obj content: {completion_obj['content']}")
                if response_obj["is_finished"]:
                    if response_obj["finish_reason"] == "error":
                        raise Exception(
                            "{} raised a streaming error - finish_reason: error, no content string given. Received Chunk={}".format(
                                self.custom_llm_provider, response_obj
                            )
                        )
                    self.received_finish_reason = response_obj["finish_reason"]
                if response_obj.get("original_chunk", None) is not None:
                    if hasattr(response_obj["original_chunk"], "id"):
                        model_response = self.set_model_id(
                            response_obj["original_chunk"].id, model_response
                        )
                    if hasattr(response_obj["original_chunk"], "system_fingerprint"):
                        model_response.system_fingerprint = response_obj[
                            "original_chunk"
                        ].system_fingerprint
                        self.system_fingerprint = response_obj[
                            "original_chunk"
                        ].system_fingerprint
                if response_obj["logprobs"] is not None:
                    model_response.choices[0].logprobs = response_obj["logprobs"]

                if response_obj["usage"] is not None:
                    if isinstance(response_obj["usage"], dict):
                        setattr(
                            model_response,
                            "usage",
                            litellm.Usage(
                                prompt_tokens=response_obj["usage"].get(
                                    "prompt_tokens", None
                                )
                                              or None,
                                completion_tokens=response_obj["usage"].get(
                                    "completion_tokens", None
                                )
                                                  or None,
                                total_tokens=response_obj["usage"].get(
                                    "total_tokens", None
                                )
                                             or None,
                            ),
                        )
                    elif isinstance(response_obj["usage"], BaseModel):
                        setattr(
                            model_response,
                            "usage",
                            litellm.Usage(**response_obj["usage"].model_dump()),
                        )

            model_response.model = self.model
            print_verbose(
                f"model_response finish reason 3: {self.received_finish_reason}; response_obj={response_obj}"
            )
            ## FUNCTION CALL PARSING
            if (
                    response_obj is not None
                    and response_obj.get("original_chunk", None) is not None
            ):  # function / tool calling branch - only set for openai/azure compatible endpoints
                # enter this branch when no content has been passed in response
                original_chunk = response_obj.get("original_chunk", None)
                if hasattr(original_chunk, "id"):
                    model_response = self.set_model_id(
                        original_chunk.id, model_response
                    )
                if hasattr(original_chunk, "provider_specific_fields"):
                    model_response = (
                        self.copy_model_response_level_provider_specific_fields(
                            original_chunk, model_response
                        )
                    )
                if original_chunk.choices and len(original_chunk.choices) > 0:
                    delta = original_chunk.choices[0].delta
                    if delta is not None and (
                            delta.function_call is not None or delta.tool_calls is not None
                    ):
                        try:
                            model_response.system_fingerprint = (
                                original_chunk.system_fingerprint
                            )
                            ## AZURE - check if arguments is not None
                            if (
                                    original_chunk.choices[0].delta.function_call
                                    is not None
                            ):
                                if (
                                        getattr(
                                            original_chunk.choices[0].delta.function_call,
                                            "arguments",
                                        )
                                        is None
                                ):
                                    original_chunk.choices[
                                        0
                                    ].delta.function_call.arguments = ""
                            elif original_chunk.choices[0].delta.tool_calls is not None:
                                if isinstance(
                                        original_chunk.choices[0].delta.tool_calls, list
                                ):
                                    for t in original_chunk.choices[0].delta.tool_calls:
                                        if hasattr(t, "functions") and hasattr(
                                                t.functions, "arguments"
                                        ):
                                            if (
                                                    getattr(
                                                        t.function,
                                                        "arguments",
                                                    )
                                                    is None
                                            ):
                                                t.function.arguments = ""
                            _json_delta = delta.model_dump()
                            print_verbose(f"_json_delta: {_json_delta}")
                            if "role" not in _json_delta or _json_delta["role"] is None:
                                _json_delta[
                                    "role"
                                ] = "assistant"  # mistral's api returns role as None
                            if "tool_calls" in _json_delta and isinstance(
                                    _json_delta["tool_calls"], list
                            ):
                                for tool in _json_delta["tool_calls"]:
                                    if (
                                            isinstance(tool, dict)
                                            and "function" in tool
                                            and isinstance(tool["function"], dict)
                                            and ("type" not in tool or tool["type"] is None)
                                    ):
                                        # if function returned but type set to None - mistral's api returns type: None
                                        tool["type"] = "function"
                            model_response.choices[0].delta = Delta(**_json_delta)
                        except Exception as e:
                            verbose_logger.exception(
                                "litellm.CustomStreamWrapper.chunk_creator(): Exception occured - {}".format(
                                    str(e)
                                )
                            )
                            model_response.choices[0].delta = Delta()
                    elif (
                            delta is not None and getattr(delta, "audio", None) is not None
                    ):
                        model_response.choices[0].delta.audio = delta.audio
                    else:
                        try:
                            delta = (
                                dict()
                                if original_chunk.choices[0].delta is None
                                else dict(original_chunk.choices[0].delta)
                            )
                            print_verbose(f"original delta: {delta}")
                            model_response.choices[0].delta = Delta(**delta)
                            print_verbose(
                                f"new delta: {model_response.choices[0].delta}"
                            )
                        except Exception:
                            model_response.choices[0].delta = Delta()
                else:
                    if (
                            self.stream_options is not None
                            and self.stream_options["include_usage"] is True
                    ):
                        return model_response
                    return
            print_verbose(
                f"model_response.choices[0].delta: {model_response.choices[0].delta}; completion_obj: {completion_obj}"
            )
            print_verbose(f"self.sent_first_chunk: {self.sent_first_chunk}")

            ## CHECK FOR TOOL USE

            if "tool_calls" in completion_obj and len(completion_obj["tool_calls"]) > 0:
                if self.is_function_call is True:  # user passed in 'functions' param
                    completion_obj["function_call"] = completion_obj["tool_calls"][0][
                        "function"
                    ]
                    completion_obj["tool_calls"] = None

                self.tool_call = True

            ## RETURN ARG
            return self.return_processed_chunk_logic(
                completion_obj=completion_obj,
                model_response=model_response,  # type: ignore
                response_obj=response_obj,
            )

        except StopIteration:
            raise StopIteration
        except Exception as e:
            traceback.format_exc()
            setattr(e, "message", str(e))
            raise exception_type(
                model=self.model,
                custom_llm_provider=self.custom_llm_provider,
                original_exception=e,
            )

    def set_logging_event_loop(self, loop):
        """
                import litellm, asyncio

                loop = asyncio.get_event_loop() # 👈 gets the current event loop

                response = litellm.completion(.., stream=True)

                response.set_logging_event_loop(loop=loop) # 👈 enables async_success callbacks for sync logging

                for chunk in response:
                    ...
                """
        self.logging_loop = loop

    def cache_streaming_response(self, processed_chunk, cache_hit: bool):
        """
                Caches the streaming response
                """
        if not cache_hit and self.logging_obj._llm_caching_handler is not None:
            self.logging_obj._llm_caching_handler._sync_add_streaming_response_to_cache(
                processed_chunk
            )

    async def async_cache_streaming_response(self, processed_chunk, cache_hit: bool):
        """
                Caches the streaming response
                """
        if not cache_hit and self.logging_obj._llm_caching_handler is not None:
            await self.logging_obj._llm_caching_handler._add_streaming_response_to_cache(
                processed_chunk
            )

    def run_success_logging_and_cache_storage(self, processed_chunk, cache_hit: bool):
        """
                Runs success logging in a thread and adds the response to the cache
                """
        if litellm.disable_streaming_logging is True:
            """
                        [NOT RECOMMENDED]
                        Set this via `litellm.disable_streaming_logging = True`.
        
                        Disables streaming logging.
                        """
            return
        ## ASYNC LOGGING
        # Create an event loop for the new thread
        if self.logging_loop is not None:
            future = asyncio.run_coroutine_threadsafe(
                self.logging_obj.async_success_handler(
                    processed_chunk, None, None, cache_hit
                ),
                loop=self.logging_loop,
            )
            future.result()
        else:
            asyncio.run(
                self.logging_obj.async_success_handler(
                    processed_chunk, None, None, cache_hit
                )
            )
        ## SYNC LOGGING
        self.logging_obj.success_handler(processed_chunk, None, None, cache_hit)

    def finish_reason_handler(self):
        model_response = self.model_response_creator()
        _finish_reason = self.received_finish_reason or self.intermittent_finish_reason
        if _finish_reason is not None:
            model_response.choices[0].finish_reason = _finish_reason
        else:
            model_response.choices[0].finish_reason = "stop"

        ## if tool use
        if (
                model_response.choices[0].finish_reason == "stop" and self.tool_call
        ):  # don't overwrite for other - potential error finish reasons
            model_response.choices[0].finish_reason = "tool_calls"
        return model_response

    def __next__(self):  # noqa: PLR0915
        cache_hit = False
        if (
                self.custom_llm_provider is not None
                and self.custom_llm_provider == "cached_response"
        ):
            cache_hit = True
        try:
            if self.completion_stream is None:
                self.fetch_sync_stream()
            while True:
                if (
                        isinstance(self.completion_stream, str)
                        or isinstance(self.completion_stream, bytes)
                        or isinstance(self.completion_stream, ModelResponse)
                ):
                    chunk = self.completion_stream
                else:
                    chunk = next(self.completion_stream)
                if chunk is not None and chunk != b"":
                    print_verbose(
                        f"PROCESSED CHUNK PRE CHUNK CREATOR: {chunk}; custom_llm_provider: {self.custom_llm_provider}"
                    )
                    response: Optional[ModelResponseStream] = self.chunk_creator(
                        chunk=chunk
                    )
                    print_verbose(f"PROCESSED CHUNK POST CHUNK CREATOR: {response}")

                    if response is None:
                        continue
                    if self.logging_obj.completion_start_time is None:
                        self.logging_obj._update_completion_start_time(
                            completion_start_time=datetime.datetime.now()
                        )
                    ## LOGGING
                    executor.submit(
                        self.run_success_logging_and_cache_storage,
                        response,
                        cache_hit,
                    )  # log response
                    choice = response.choices[0]
                    if isinstance(choice, StreamingChoices):
                        self.response_uptil_now += choice.delta.get("content", "") or ""
                    else:
                        self.response_uptil_now += ""
                    self.rules.post_call_rules(
                        input=self.response_uptil_now, model=self.model
                    )
                    # HANDLE STREAM OPTIONS
                    self.chunks.append(response)
                    if hasattr(
                            response, "usage"
                    ):  # remove usage from chunk, only send on final chunk
                        # Convert the object to a dictionary
                        obj_dict = response.dict()

                        # Remove an attribute (e.g., 'attr2')
                        if "usage" in obj_dict:
                            del obj_dict["usage"]

                        # Create a new object without the removed attribute
                        response = self.model_response_creator(
                            chunk=obj_dict, hidden_params=response._hidden_params
                        )
                    # add usage as hidden param
                    if self.sent_last_chunk is True and self.stream_options is None:
                        usage = calculate_total_usage(chunks=self.chunks)
                        response._hidden_params["usage"] = usage
                    # RETURN RESULT
                    return response

        except StopIteration:
            if self.sent_last_chunk is True:
                complete_streaming_response = litellm.stream_chunk_builder(
                    chunks=self.chunks, messages=self.messages
                )
                response = self.model_response_creator()
                if complete_streaming_response is not None:
                    setattr(
                        response,
                        "usage",
                        getattr(complete_streaming_response, "usage"),
                    )
                    self.cache_streaming_response(
                        processed_chunk=complete_streaming_response.model_copy(
                            deep=True
                        ),
                        cache_hit=cache_hit,
                    )
                    executor.submit(
                        self.logging_obj.success_handler,
                        complete_streaming_response.model_copy(deep=True),
                        None,
                        None,
                        cache_hit,
                    )
                else:
                    executor.submit(
                        self.logging_obj.success_handler,
                        response,
                        None,
                        None,
                        cache_hit,
                    )
                if self.sent_stream_usage is False and self.send_stream_usage is True:
                    self.sent_stream_usage = True
                    return response
                raise  # Re-raise StopIteration
            else:
                self.sent_last_chunk = True
                processed_chunk = self.finish_reason_handler()
                if self.stream_options is None:  # add usage as hidden param
                    usage = calculate_total_usage(chunks=self.chunks)
                    processed_chunk._hidden_params["usage"] = usage
                ## LOGGING
                executor.submit(
                    self.run_success_logging_and_cache_storage,
                    processed_chunk,
                    cache_hit,
                )  # log response
                return processed_chunk
        except Exception as e:
            traceback_exception = traceback.format_exc()
            # LOG FAILURE - handle streaming failure logging in the _next_ object, remove `handle_failure` once it's deprecated
            threading.Thread(
                target=self.logging_obj.failure_handler, args=(e, traceback_exception)
            ).start()
            if isinstance(e, OpenAIError):
                raise e
            else:
                raise exception_type(
                    model=self.model,
                    original_exception=e,
                    custom_llm_provider=self.custom_llm_provider,
                )

    def fetch_sync_stream(self):
        if self.completion_stream is None and self.make_call is not None:
            # Call make_call to get the completion stream
            self.completion_stream = self.make_call(client=litellm.module_level_client)
            self._stream_iter = self.completion_stream.__iter__()

        return self.completion_stream

    async def fetch_stream(self):
        if self.completion_stream is None and self.make_call is not None:
            # Call make_call to get the completion stream
            self.completion_stream = await self.make_call(
                client=litellm.module_level_aclient
            )
            self._stream_iter = self.completion_stream.__aiter__()

        return self.completion_stream

    async def __anext__(self):  # noqa: PLR0915
        cache_hit = False
        if (
                self.custom_llm_provider is not None
                and self.custom_llm_provider == "cached_response"
        ):
            cache_hit = True
        try:
            if self.completion_stream is None:
                await self.fetch_stream()

            if is_async_iterable(self.completion_stream):
                async for chunk in self.completion_stream:
                    if chunk == "None" or chunk is None:
                        continue  # skip None chunks

                    elif (
                            self.custom_llm_provider == "gemini"
                            and hasattr(chunk, "parts")
                            and len(chunk.parts) == 0
                    ):
                        continue
                    # chunk_creator() does logging/stream chunk building. We need to let it know its being called in_async_func, so we don't double add chunks.
                    # __anext__ also calls async_success_handler, which does logging
                    verbose_logger.debug(
                        f"PROCESSED ASYNC CHUNK PRE CHUNK CREATOR: {chunk}"
                    )

                    processed_chunk: Optional[ModelResponseStream] = self.chunk_creator(
                        chunk=chunk
                    )
                    verbose_logger.debug(
                        f"PROCESSED ASYNC CHUNK POST CHUNK CREATOR: {processed_chunk}"
                    )
                    if processed_chunk is None:
                        continue

                    if self.logging_obj.completion_start_time is None:
                        self.logging_obj._update_completion_start_time(
                            completion_start_time=datetime.datetime.now()
                        )

                    choice = processed_chunk.choices[0]
                    if isinstance(choice, StreamingChoices):
                        self.response_uptil_now += choice.delta.get("content", "") or ""
                    else:
                        self.response_uptil_now += ""
                    self.rules.post_call_rules(
                        input=self.response_uptil_now, model=self.model
                    )
                    self.chunks.append(processed_chunk)
                    if hasattr(
                            processed_chunk, "usage"
                    ):  # remove usage from chunk, only send on final chunk
                        # Convert the object to a dictionary
                        obj_dict = processed_chunk.dict()

                        # Remove an attribute (e.g., 'attr2')
                        if "usage" in obj_dict:
                            del obj_dict["usage"]

                        # Create a new object without the removed attribute
                        processed_chunk = self.model_response_creator(chunk=obj_dict)
                    print_verbose(f"final returned processed chunk: {processed_chunk}")
                    return processed_chunk
                raise StopAsyncIteration
            else:  # temporary patch for non-aiohttp async calls
                # example - boto3 bedrock llms
                while True:
                    if isinstance(self.completion_stream, str) or isinstance(
                            self.completion_stream, bytes
                    ):
                        chunk = self.completion_stream
                    else:
                        if self.completion_stream is None:
                            # nothing to iterate—stop the async iteration
                            raise StopAsyncIteration
                        chunk = next(self.completion_stream)
                    if chunk is not None and chunk != b"":
                        print_verbose(f"PROCESSED CHUNK PRE CHUNK CREATOR: {chunk}")
                        processed_chunk: Optional[
                            ModelResponseStream
                        ] = self.chunk_creator(chunk=chunk)
                        print_verbose(
                            f"PROCESSED CHUNK POST CHUNK CREATOR: {processed_chunk}"
                        )
                        if processed_chunk is None:
                            continue

                        choice = processed_chunk.choices[0]
                        if isinstance(choice, StreamingChoices):
                            self.response_uptil_now += (
                                    choice.delta.get("content", "") or ""
                            )
                        else:
                            self.response_uptil_now += ""
                        self.rules.post_call_rules(
                            input=self.response_uptil_now, model=self.model
                        )
                        # RETURN RESULT
                        self.chunks.append(processed_chunk)
                        return processed_chunk
        except (StopAsyncIteration, StopIteration):
            if self.sent_last_chunk is True:
                # log the final chunk with accurate streaming values
                complete_streaming_response = litellm.stream_chunk_builder(
                    chunks=self.chunks, messages=self.messages
                )
                response = self.model_response_creator()
                if complete_streaming_response is not None:
                    setattr(
                        response,
                        "usage",
                        getattr(complete_streaming_response, "usage"),
                    )
                    asyncio.create_task(
                        self.async_cache_streaming_response(
                            processed_chunk=complete_streaming_response.model_copy(
                                deep=True
                            ),
                            cache_hit=cache_hit,
                        )
                    )
                if self.sent_stream_usage is False and self.send_stream_usage is True:
                    self.sent_stream_usage = True
                    return response

                asyncio.create_task(
                    self.logging_obj.async_success_handler(
                        complete_streaming_response,
                        cache_hit=cache_hit,
                        start_time=None,
                        end_time=None,
                    )
                )

                executor.submit(
                    self.logging_obj.success_handler,
                    complete_streaming_response,
                    cache_hit=cache_hit,
                    start_time=None,
                    end_time=None,
                )

                raise StopAsyncIteration  # Re-raise StopIteration
            else:
                self.sent_last_chunk = True
                processed_chunk = self.finish_reason_handler()
                return processed_chunk
        except httpx.TimeoutException as e:  # if httpx read timeout error occues
            traceback_exception = traceback.format_exc()
            ## ADD DEBUG INFORMATION - E.G. LITELLM REQUEST TIMEOUT
            traceback_exception += "\nLiteLLM Default Request Timeout - {}".format(
                litellm.request_timeout
            )
            if self.logging_obj is not None:
                ## LOGGING
                threading.Thread(
                    target=self.logging_obj.failure_handler,
                    args=(e, traceback_exception),
                ).start()  # log response
                # Handle any exceptions that might occur during streaming
                asyncio.create_task(
                    self.logging_obj.async_failure_handler(e, traceback_exception)
                )
            raise e
        except Exception as e:
            traceback_exception = traceback.format_exc()
            if self.logging_obj is not None:
                ## LOGGING
                threading.Thread(
                    target=self.logging_obj.failure_handler,
                    args=(e, traceback_exception),
                ).start()  # log response
                # Handle any exceptions that might occur during streaming
                asyncio.create_task(
                    self.logging_obj.async_failure_handler(e, traceback_exception)  # type: ignore
                )
            ## Map to OpenAI Exception
            raise exception_type(
                model=self.model,
                custom_llm_provider=self.custom_llm_provider,
                original_exception=e,
                completion_kwargs={},
                extra_kwargs={},
            )

    @staticmethod
    def _strip_sse_data_from_chunk(chunk: Optional[str]) -> Optional[str]:
        """
                Strips the 'data: ' prefix from Server-Sent Events (SSE) chunks.

                Some providers like sagemaker send it as `data:`, need to handle both

                SSE messages are prefixed with 'data: ' which is part of the protocol,
                not the actual content from the LLM. This method removes that prefix
                and returns the actual content.

                Args:
                    chunk: The SSE chunk that may contain the 'data: ' prefix (string or bytes)

                Returns:
                    The chunk with the 'data: ' prefix removed, or the original chunk
                    if no prefix was found. Returns None if input is None.

                See OpenAI Python Ref for this: https://github.com/openai/openai-python/blob/041bf5a8ec54da19aad0169671793c2078bd6173/openai/api_requestor.py#L100
                """
        if chunk is None:
            return None

        if isinstance(chunk, str):
            # OpenAI sends `data: `
            if chunk.startswith("data: "):
                # Strip the prefix and any leading whitespace that might follow it
                _length_of_sse_data_prefix = len("data: ")
                return chunk[_length_of_sse_data_prefix:]
            elif chunk.startswith("data:"):
                # Sagemaker sends `data:`, no trailing whitespace
                _length_of_sse_data_prefix = len("data:")
                return chunk[_length_of_sse_data_prefix:]

        return chunk


def calculate_total_usage(chunks: List[ModelResponse]) -> Usage:
    """Assume most recent usage chunk has total usage uptil then."""
    prompt_tokens: int = 0
    completion_tokens: int = 0
    for chunk in chunks:
        if "usage" in chunk:
            if "prompt_tokens" in chunk["usage"]:
                prompt_tokens = chunk["usage"].get("prompt_tokens", 0) or 0
            if "completion_tokens" in chunk["usage"]:
                completion_tokens = chunk["usage"].get("completion_tokens", 0) or 0

    returned_usage_chunk = Usage(
        prompt_tokens=prompt_tokens,
        completion_tokens=completion_tokens,
        total_tokens=prompt_tokens + completion_tokens,
    )

    return returned_usage_chunk


def generic_chunk_has_all_required_fields(chunk: dict) -> bool:
    """
        Checks if the provided chunk dictionary contains all required fields for GenericStreamingChunk.

        :param chunk: The dictionary to check.
        :return: True if all required fields are present, False otherwise.
        """
    _all_fields = GChunk.__annotations__

    decision = all(key in _all_fields for key in chunk)
    return decision
    if self.completion_stream is None:
        # nothing to iterate—stop the async iteration
        raise StopAsyncIteration
<|MERGE_RESOLUTION|>--- conflicted
+++ resolved
@@ -156,15 +156,7 @@
         if hasattr(logging_obj, "optional_params") and isinstance(
                 logging_obj.optional_params, dict
         ):
-<<<<<<< HEAD
-            if (
-                    "litellm_param_is_function_call" in logging_obj.optional_params
-                    and logging_obj.optional_params["litellm_param_is_function_call"]
-                    is True
-            ):
-=======
             if is_function_call(logging_obj.optional_params):
->>>>>>> 69c9d75f
                 return True
 
         return False
@@ -668,15 +660,9 @@
 
                 Ensure model id is always the same across all chunks.
 
-<<<<<<< HEAD
-                If first chunk sent + id set, use that id for all chunks.
-                """
-        if self.response_id is None:
-=======
-        If a valid ID is received in any chunk, use it for the response.
+                If a valid ID is received in any chunk, use it for the response.
         """
         if self.response_id is None and id and isinstance(id, str) and id.strip():
->>>>>>> 69c9d75f
             self.response_id = id
 
         if id and isinstance(id, str) and id.strip():
