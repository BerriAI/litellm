--- conflicted
+++ resolved
@@ -51,11 +51,7 @@
             )
         else:
             return litellm.FireworksAIConfig().get_supported_openai_params(model=model)
-<<<<<<< HEAD
-    elif custom_llm_provider == "nvidia":
-=======
     elif custom_llm_provider in ["nvidia_nim", "nvidia"]:
->>>>>>> e118df5e
         if request_type == "chat_completion":
             return litellm.nvidiaConfig.get_supported_openai_params(model=model)
         elif request_type == "embeddings":
