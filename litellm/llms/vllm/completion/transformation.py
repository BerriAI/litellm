"""
Translates from OpenAI's `/v1/chat/completions` to the VLLM sdk `llm.generate`. 

NOT RECOMMENDED FOR PRODUCTION USE. Use `hosted_vllm/` instead.
"""

<<<<<<< HEAD
from typing import List, Optional, Dict, Any, Union
import types

from litellm.types.llms.openai import AllMessageValues

=======
>>>>>>> 888b3a25
from ...hosted_vllm.chat.transformation import HostedVLLMChatConfig


class VLLMConfig(HostedVLLMChatConfig):
    """
    VLLM SDK supports the same OpenAI params as hosted_vllm.
    """
    model: str
    tokenizer: Optional[str] = None
    tokenizer_mode: str = "auto"
    skip_tokenizer_init: bool = False
    trust_remote_code: bool = False
    allowed_local_media_path: str = ""
    tensor_parallel_size: int = 1
    dtype: str = "auto"
    quantization: Optional[str] = None
    load_format: str = "auto"
    revision: Optional[str] = None
    tokenizer_revision: Optional[str] = None
    seed: int = 0
    gpu_memory_utilization: float = 0.9
    swap_space: float = 4
    cpu_offload_gb: float = 0
    enforce_eager: Optional[bool] = None
    max_seq_len_to_capture: int = 8192
    disable_custom_all_reduce: bool = False
    disable_async_output_proc: bool = False
    hf_overrides: Optional[Any] = None
    mm_processor_kwargs: Optional[Dict[str, Any]] = None
    task: str = "auto"
    override_pooler_config: Optional[Any] = None
    compilation_config: Optional[Union[int, Dict[str, Any]]] = None
    
    def __init__(
        self,
        tokenizer: Optional[str] = None,
        tokenizer_mode: str = "auto",
        skip_tokenizer_init: bool = False,
        trust_remote_code: bool = False,
        allowed_local_media_path: str = "",
        tensor_parallel_size: int = 1,
        dtype: str = "auto",
        quantization: Optional[str] = None,
        load_format: str = "auto",
        revision: Optional[str] = None,
        tokenizer_revision: Optional[str] = None,
        seed: int = 0,
        gpu_memory_utilization: float = 0.9,
        swap_space: float = 4,
        cpu_offload_gb: float = 0,
        enforce_eager: Optional[bool] = None,
        max_seq_len_to_capture: int = 8192,
        disable_custom_all_reduce: bool = False,
        disable_async_output_proc: bool = False,
        hf_overrides: Optional[Any] = None,
        mm_processor_kwargs: Optional[Dict[str, Any]] = None,
        task: str = "auto",
        override_pooler_config: Optional[Any] = None,
        compilation_config: Optional[Union[int, Dict[str, Any]]] = None,
    ):
        locals_ = locals().copy()
        for key, value in locals_.items():
            if key != "self":
                setattr(self.__class__, key, value)
                
    @classmethod
    def get_config(cls):
        return {
            k: v
            for k, v in cls.__dict__.items()
            if not k.startswith("__")
            and not k.startswith("_abc")
            and not isinstance(
                v,
                (
                    types.FunctionType,
                    types.BuiltinFunctionType,
                    classmethod,
                    staticmethod,
                ),
            )
        }<|MERGE_RESOLUTION|>--- conflicted
+++ resolved
@@ -4,14 +4,9 @@
 NOT RECOMMENDED FOR PRODUCTION USE. Use `hosted_vllm/` instead.
 """
 
-<<<<<<< HEAD
-from typing import List, Optional, Dict, Any, Union
+from typing import Optional, Dict, Any, Union
 import types
 
-from litellm.types.llms.openai import AllMessageValues
-
-=======
->>>>>>> 888b3a25
 from ...hosted_vllm.chat.transformation import HostedVLLMChatConfig
 
 
