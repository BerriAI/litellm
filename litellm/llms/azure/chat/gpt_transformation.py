import types
from typing import TYPE_CHECKING, Any, List, Optional, Type, Union

from httpx._models import Headers, Response

import litellm
from litellm.llms.base_llm.transformation import BaseLLMException

from ....exceptions import UnsupportedParamsError
from ....types.llms.openai import (
    AllMessageValues,
    ChatCompletionToolChoiceFunctionParam,
    ChatCompletionToolChoiceObjectParam,
    ChatCompletionToolParam,
    ChatCompletionToolParamFunctionChunk,
)
<<<<<<< HEAD
from litellm.litellm_core_utils.prompt_templates.factory import convert_to_azure_openai_messages
=======
from ...base_llm.transformation import BaseConfig
from ...prompt_templates.factory import convert_to_azure_openai_messages
from ..common_utils import AzureOpenAIError

if TYPE_CHECKING:
    from litellm.litellm_core_utils.litellm_logging import Logging as LiteLLMLoggingObj

    LoggingClass = LiteLLMLoggingObj
else:
    LoggingClass = Any
>>>>>>> 350cfc36


class AzureOpenAIConfig(BaseConfig):
    """
    Reference: https://learn.microsoft.com/en-us/azure/ai-services/openai/reference#chat-completions

    The class `AzureOpenAIConfig` provides configuration for the OpenAI's Chat API interface, for use with Azure. Below are the parameters::

    - `frequency_penalty` (number or null): Defaults to 0. Allows a value between -2.0 and 2.0. Positive values penalize new tokens based on their existing frequency in the text so far, thereby minimizing repetition.

    - `function_call` (string or object): This optional parameter controls how the model calls functions.

    - `functions` (array): An optional parameter. It is a list of functions for which the model may generate JSON inputs.

    - `logit_bias` (map): This optional parameter modifies the likelihood of specified tokens appearing in the completion.

    - `max_tokens` (integer or null): This optional parameter helps to set the maximum number of tokens to generate in the chat completion.

    - `n` (integer or null): This optional parameter helps to set how many chat completion choices to generate for each input message.

    - `presence_penalty` (number or null): Defaults to 0. It penalizes new tokens based on if they appear in the text so far, hence increasing the model's likelihood to talk about new topics.

    - `stop` (string / array / null): Specifies up to 4 sequences where the API will stop generating further tokens.

    - `temperature` (number or null): Defines the sampling temperature to use, varying between 0 and 2.

    - `top_p` (number or null): An alternative to sampling with temperature, used for nucleus sampling.
    """

    def __init__(
        self,
        frequency_penalty: Optional[int] = None,
        function_call: Optional[Union[str, dict]] = None,
        functions: Optional[list] = None,
        logit_bias: Optional[dict] = None,
        max_tokens: Optional[int] = None,
        n: Optional[int] = None,
        presence_penalty: Optional[int] = None,
        stop: Optional[Union[str, list]] = None,
        temperature: Optional[int] = None,
        top_p: Optional[int] = None,
    ) -> None:
        locals_ = locals().copy()
        for key, value in locals_.items():
            if key != "self" and value is not None:
                setattr(self.__class__, key, value)

    @classmethod
    def get_config(cls):
        return super().get_config()

    def get_supported_openai_params(self, model: str) -> List[str]:
        return [
            "temperature",
            "n",
            "stream",
            "stream_options",
            "stop",
            "max_tokens",
            "max_completion_tokens",
            "tools",
            "tool_choice",
            "presence_penalty",
            "frequency_penalty",
            "logit_bias",
            "user",
            "function_call",
            "functions",
            "tools",
            "tool_choice",
            "top_p",
            "logprobs",
            "top_logprobs",
            "response_format",
            "seed",
            "extra_headers",
            "parallel_tool_calls",
        ]

    def map_openai_params(
        self,
        non_default_params: dict,
        optional_params: dict,
        model: str,
        drop_params: bool,
        api_version: str = "",
    ) -> dict:
        supported_openai_params = self.get_supported_openai_params(model)

        api_version_times = api_version.split("-")
        api_version_year = api_version_times[0]
        api_version_month = api_version_times[1]
        api_version_day = api_version_times[2]
        for param, value in non_default_params.items():
            if param == "tool_choice":
                """
                This parameter requires API version 2023-12-01-preview or later

                tool_choice='required' is not supported as of 2024-05-01-preview
                """
                ## check if api version supports this param ##
                if (
                    api_version_year < "2023"
                    or (api_version_year == "2023" and api_version_month < "12")
                    or (
                        api_version_year == "2023"
                        and api_version_month == "12"
                        and api_version_day < "01"
                    )
                ):
                    if litellm.drop_params is True or (
                        drop_params is not None and drop_params is True
                    ):
                        pass
                    else:
                        raise UnsupportedParamsError(
                            status_code=400,
                            message=f"""Azure does not support 'tool_choice', for api_version={api_version}. Bump your API version to '2023-12-01-preview' or later. This parameter requires 'api_version="2023-12-01-preview"' or later. Azure API Reference: https://learn.microsoft.com/en-us/azure/ai-services/openai/reference#chat-completions""",
                        )
                elif value == "required" and (
                    api_version_year == "2024" and api_version_month <= "05"
                ):  ## check if tool_choice value is supported ##
                    if litellm.drop_params is True or (
                        drop_params is not None and drop_params is True
                    ):
                        pass
                    else:
                        raise UnsupportedParamsError(
                            status_code=400,
                            message=f"Azure does not support '{value}' as a {param} param, for api_version={api_version}. To drop 'tool_choice=required' for calls with this Azure API version, set `litellm.drop_params=True` or for proxy:\n\n`litellm_settings:\n drop_params: true`\nAzure API Reference: https://learn.microsoft.com/en-us/azure/ai-services/openai/reference#chat-completions",
                        )
                else:
                    optional_params["tool_choice"] = value
            elif param == "response_format" and isinstance(value, dict):
                json_schema: Optional[dict] = None
                schema_name: str = ""
                if "response_schema" in value:
                    json_schema = value["response_schema"]
                    schema_name = "json_tool_call"
                elif "json_schema" in value:
                    json_schema = value["json_schema"]["schema"]
                    schema_name = value["json_schema"]["name"]
                """
                Follow similar approach to anthropic - translate to a single tool call. 

                When using tools in this way: - https://docs.anthropic.com/en/docs/build-with-claude/tool-use#json-mode
                - You usually want to provide a single tool
                - You should set tool_choice (see Forcing tool use) to instruct the model to explicitly use that tool
                - Remember that the model will pass the input to the tool, so the name of the tool and description should be from the model’s perspective.
                """
                if json_schema is not None and (
                    (api_version_year <= "2024" and api_version_month < "08")
                    or "gpt-4o" not in model
                ):  # azure api version "2024-08-01-preview" onwards supports 'json_schema' only for gpt-4o
                    _tool_choice = ChatCompletionToolChoiceObjectParam(
                        type="function",
                        function=ChatCompletionToolChoiceFunctionParam(
                            name=schema_name
                        ),
                    )

                    _tool = ChatCompletionToolParam(
                        type="function",
                        function=ChatCompletionToolParamFunctionChunk(
                            name=schema_name, parameters=json_schema
                        ),
                    )

                    optional_params["tools"] = [_tool]
                    optional_params["tool_choice"] = _tool_choice
                    optional_params["json_mode"] = True
                else:
                    optional_params["response_format"] = value
            elif param in supported_openai_params:
                optional_params[param] = value

        return optional_params

    def transform_request(
        self,
        model: str,
        messages: List[AllMessageValues],
        optional_params: dict,
        litellm_params: dict,
        headers: dict,
    ) -> dict:
        messages = convert_to_azure_openai_messages(messages)
        return {
            "model": model,
            "messages": messages,
            **optional_params,
        }

    def transform_response(
        self,
        model: str,
        raw_response: Response,
        model_response: litellm.ModelResponse,
        logging_obj: LoggingClass,
        request_data: dict,
        messages: List[AllMessageValues],
        optional_params: dict,
        litellm_params: dict,
        encoding: Any,
        api_key: Optional[str] = None,
        json_mode: Optional[bool] = None,
    ) -> litellm.ModelResponse:
        raise NotImplementedError(
            "Azure OpenAI handler.py has custom logic for transforming response, as it uses the OpenAI SDK."
        )

    def get_mapped_special_auth_params(self) -> dict:
        return {"token": "azure_ad_token"}

    def map_special_auth_params(self, non_default_params: dict, optional_params: dict):
        for param, value in non_default_params.items():
            if param == "token":
                optional_params["azure_ad_token"] = value
        return optional_params

    def get_eu_regions(self) -> List[str]:
        """
        Source: https://learn.microsoft.com/en-us/azure/ai-services/openai/concepts/models#gpt-4-and-gpt-4-turbo-model-availability
        """
        return ["europe", "sweden", "switzerland", "france", "uk"]

    def get_us_regions(self) -> List[str]:
        """
        Source: https://learn.microsoft.com/en-us/azure/ai-services/openai/concepts/models#gpt-4-and-gpt-4-turbo-model-availability
        """
        return [
            "us",
            "eastus",
            "eastus2",
            "eastus2euap",
            "eastus3",
            "southcentralus",
            "westus",
            "westus2",
            "westus3",
            "westus4",
        ]

    def get_error_class(
        self, error_message: str, status_code: int, headers: Union[dict, Headers]
    ) -> BaseLLMException:
        return AzureOpenAIError(
            message=error_message, status_code=status_code, headers=headers
        )

    def validate_environment(
        self,
        headers: dict,
        model: str,
        messages: List[AllMessageValues],
        optional_params: dict,
        api_key: Optional[str] = None,
    ) -> dict:
        raise NotImplementedError(
            "Azure OpenAI has custom logic for validating environment, as it uses the OpenAI SDK."
        )<|MERGE_RESOLUTION|>--- conflicted
+++ resolved
@@ -14,11 +14,9 @@
     ChatCompletionToolParam,
     ChatCompletionToolParamFunctionChunk,
 )
-<<<<<<< HEAD
+
+from ...base_llm.transformation import BaseConfig
 from litellm.litellm_core_utils.prompt_templates.factory import convert_to_azure_openai_messages
-=======
-from ...base_llm.transformation import BaseConfig
-from ...prompt_templates.factory import convert_to_azure_openai_messages
 from ..common_utils import AzureOpenAIError
 
 if TYPE_CHECKING:
@@ -27,8 +25,6 @@
     LoggingClass = LiteLLMLoggingObj
 else:
     LoggingClass = Any
->>>>>>> 350cfc36
-
 
 class AzureOpenAIConfig(BaseConfig):
     """
