--- conflicted
+++ resolved
@@ -71,39 +71,6 @@
                 extra_headers=extra_headers,
             )
 
-<<<<<<< HEAD
-def embedding(
-    model: str,
-    input: Union[list, str],
-    print_verbose,
-    model_response: litellm.EmbeddingResponse,
-    optional_params: dict,
-    logging_obj: Any,
-    api_key: Optional[str] = None,
-    encoding=None,
-    vertex_project=None,
-    vertex_location=None,
-    vertex_credentials=None,
-    aembedding=False,
-):
-    # logic for parsing in - calling - parsing out model embedding calls
-    try:
-        import vertexai
-    except Exception:
-        raise VertexAIError(
-            status_code=400,
-            message="vertexai import failed please run `pip install google-cloud-aiplatform`",
-        )
-
-    import google.auth  # type: ignore
-    from google.auth.credentials import Credentials
-    from vertexai.language_models import TextEmbeddingInput, TextEmbeddingModel
-
-    ## Load credentials with the correct quota project ref: https://github.com/googleapis/python-aiplatform/issues/2557#issuecomment-1709284744
-    try:
-        print_verbose(
-            f"VERTEX AI: vertex_project={vertex_project}; vertex_location={vertex_location}"
-=======
         should_use_v1beta1_features = self.is_using_v1beta1_features(
             optional_params=optional_params
         )
@@ -112,7 +79,6 @@
             credentials=vertex_credentials,
             project_id=vertex_project,
             custom_llm_provider=custom_llm_provider,
->>>>>>> 3fc4ae0d
         )
         auth_header, api_base = self._get_token_and_url(
             model=model,
@@ -133,12 +99,6 @@
                 input=input, optional_params=optional_params
             )
         )
-<<<<<<< HEAD
-        vertexai.init(
-            project=vertex_project,
-            location=vertex_location,
-            credentials=cast(Credentials, creds),
-=======
 
         _client_params = {}
         if timeout:
@@ -156,7 +116,6 @@
                 "api_base": api_base,
                 "headers": headers,
             },
->>>>>>> 3fc4ae0d
         )
 
         try:
@@ -181,11 +140,7 @@
         )
 
         return model_response
-
-<<<<<<< HEAD
-    if aembedding is True:
-        return async_embedding(
-=======
+      
     async def async_embedding(
         self,
         model: str,
@@ -218,7 +173,6 @@
             custom_llm_provider=custom_llm_provider,
         )
         auth_header, api_base = self._get_token_and_url(
->>>>>>> 3fc4ae0d
             model=model,
             gemini_api_key=gemini_api_key,
             auth_header=_auth_header,
@@ -238,50 +192,6 @@
             )
         )
 
-<<<<<<< HEAD
-
-async def async_embedding(
-    model: str,
-    input: Union[list, str],
-    model_response: litellm.EmbeddingResponse,
-    logging_obj: Any,
-    client: Any,
-    optional_params: dict,
-    encoding=None,
-):
-    """
-    Async embedding implementation
-    """
-    _input_dict = {"texts": input, **optional_params}
-    request_str = f"""embeddings = llm_model.get_embeddings({_input_dict})"""
-    ## LOGGING PRE-CALL
-    logging_obj.pre_call(
-        input=input,
-        api_key=None,
-        additional_args={
-            "complete_input_dict": optional_params,
-            "request_str": request_str,
-        },
-    )
-
-    try:
-        embeddings = await client.get_embeddings_async(**_input_dict)
-    except Exception as e:
-        raise VertexAIError(status_code=500, message=str(e))
-
-    ## LOGGING POST-CALL
-    logging_obj.post_call(input=input, api_key=None, original_response=embeddings)
-    ## Populate OpenAI compliant dictionary
-    embedding_response = []
-    input_tokens: int = 0
-    for idx, embedding in enumerate(embeddings):
-        embedding_response.append(
-            {
-                "object": "embedding",
-                "index": idx,
-                "embedding": embedding.values,
-            }
-=======
         _async_client_params = {}
         if timeout:
             _async_client_params["timeout"] = timeout
@@ -300,7 +210,6 @@
                 "api_base": api_base,
                 "headers": headers,
             },
->>>>>>> 3fc4ae0d
         )
 
         try:
