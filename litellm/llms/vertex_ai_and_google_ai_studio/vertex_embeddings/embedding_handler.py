import json
import os
import types
from typing import Any, Literal, Optional, Union, cast

import httpx
from pydantic import BaseModel

import litellm
from litellm._logging import verbose_logger
from litellm.litellm_core_utils.litellm_logging import Logging as LiteLLMLoggingObject
from litellm.llms.custom_httpx.http_handler import (
    AsyncHTTPHandler,
    HTTPHandler,
    _get_httpx_client,
    get_async_httpx_client,
)
from litellm.llms.vertex_ai_and_google_ai_studio.vertex_ai_non_gemini import (
    VertexAIError,
)
from litellm.llms.vertex_ai_and_google_ai_studio.vertex_llm_base import VertexBase
from litellm.types.llms.vertex_ai import *
from litellm.utils import Usage

from .transformation import VertexAITextEmbeddingConfig
from .types import *


class VertexEmbedding(VertexBase):
    def __init__(self) -> None:
        super().__init__()

    def embedding(
        self,
        model: str,
        input: Union[list, str],
        print_verbose,
        model_response: litellm.EmbeddingResponse,
        optional_params: dict,
        logging_obj: LiteLLMLoggingObject,
        custom_llm_provider: Literal[
            "vertex_ai", "vertex_ai_beta", "gemini"
        ],  # if it's vertex_ai or gemini (google ai studio)
        timeout: Optional[Union[float, httpx.Timeout]],
        api_key: Optional[str] = None,
        encoding=None,
        aembedding=False,
        api_base: Optional[str] = None,
        client: Optional[Union[AsyncHTTPHandler, HTTPHandler]] = None,
        vertex_project: Optional[str] = None,
        vertex_location: Optional[str] = None,
        vertex_credentials: Optional[str] = None,
        gemini_api_key: Optional[str] = None,
        extra_headers: Optional[dict] = None,
    ):
<<<<<<< HEAD
        if aembedding == True:
=======
        if aembedding is True:
>>>>>>> f8d9be13
            return self.async_embedding(
                model=model,
                input=input,
                logging_obj=logging_obj,
                model_response=model_response,
                optional_params=optional_params,
                encoding=encoding,
                custom_llm_provider=custom_llm_provider,
                timeout=timeout,
                api_base=api_base,
                vertex_project=vertex_project,
                vertex_location=vertex_location,
                vertex_credentials=vertex_credentials,
                gemini_api_key=gemini_api_key,
                extra_headers=extra_headers,
            )

        should_use_v1beta1_features = self.is_using_v1beta1_features(
            optional_params=optional_params
        )

        _auth_header, vertex_project = self._ensure_access_token(
            credentials=vertex_credentials,
            project_id=vertex_project,
            custom_llm_provider=custom_llm_provider,
        )
        auth_header, api_base = self._get_token_and_url(
            model=model,
            gemini_api_key=gemini_api_key,
            auth_header=_auth_header,
            vertex_project=vertex_project,
            vertex_location=vertex_location,
            vertex_credentials=vertex_credentials,
            stream=False,
            custom_llm_provider=custom_llm_provider,
            api_base=api_base,
            should_use_v1beta1_features=should_use_v1beta1_features,
            mode="embedding",
        )
        headers = self.set_headers(auth_header=auth_header, extra_headers=extra_headers)
        vertex_request: VertexEmbeddingRequest = (
            litellm.vertexAITextEmbeddingConfig.transform_openai_request_to_vertex_embedding_request(
                input=input, optional_params=optional_params
            )
        )

        _client_params = {}
        if timeout:
            _client_params["timeout"] = timeout
        if client is None or not isinstance(client, HTTPHandler):
            client = _get_httpx_client(params=_client_params)
        else:
            client = client  # type: ignore
        ## LOGGING
        logging_obj.pre_call(
            input=vertex_request,
            api_key="",
            additional_args={
                "complete_input_dict": vertex_request,
                "api_base": api_base,
                "headers": headers,
            },
        )

        try:
            response = client.post(api_base, headers=headers, json=vertex_request)  # type: ignore
            response.raise_for_status()
        except httpx.HTTPStatusError as err:
            error_code = err.response.status_code
            raise VertexAIError(status_code=error_code, message=err.response.text)
        except httpx.TimeoutException:
            raise VertexAIError(status_code=408, message="Timeout error occurred.")

        _json_response = response.json()
        ## LOGGING POST-CALL
        logging_obj.post_call(
            input=input, api_key=None, original_response=_json_response
        )

        model_response = (
            litellm.vertexAITextEmbeddingConfig.transform_vertex_response_to_openai(
                response=_json_response, model=model, model_response=model_response
            )
        )

        return model_response

    async def async_embedding(
        self,
        model: str,
        input: Union[list, str],
        model_response: litellm.EmbeddingResponse,
        logging_obj: LiteLLMLoggingObject,
        optional_params: dict,
        custom_llm_provider: Literal[
            "vertex_ai", "vertex_ai_beta", "gemini"
        ],  # if it's vertex_ai or gemini (google ai studio)
        timeout: Optional[Union[float, httpx.Timeout]],
        api_base: Optional[str] = None,
        client: Optional[AsyncHTTPHandler] = None,
        vertex_project: Optional[str] = None,
        vertex_location: Optional[str] = None,
        vertex_credentials: Optional[str] = None,
        gemini_api_key: Optional[str] = None,
        extra_headers: Optional[dict] = None,
        encoding=None,
    ) -> litellm.EmbeddingResponse:
        """
        Async embedding implementation
        """
        should_use_v1beta1_features = self.is_using_v1beta1_features(
            optional_params=optional_params
        )
        _auth_header, vertex_project = await self._ensure_access_token_async(
            credentials=vertex_credentials,
            project_id=vertex_project,
            custom_llm_provider=custom_llm_provider,
        )
        auth_header, api_base = self._get_token_and_url(
            model=model,
            gemini_api_key=gemini_api_key,
            auth_header=_auth_header,
            vertex_project=vertex_project,
            vertex_location=vertex_location,
            vertex_credentials=vertex_credentials,
            stream=False,
            custom_llm_provider=custom_llm_provider,
            api_base=api_base,
            should_use_v1beta1_features=should_use_v1beta1_features,
            mode="embedding",
        )
        headers = self.set_headers(auth_header=auth_header, extra_headers=extra_headers)
        vertex_request: VertexEmbeddingRequest = (
            litellm.vertexAITextEmbeddingConfig.transform_openai_request_to_vertex_embedding_request(
                input=input, optional_params=optional_params
            )
        )

        _async_client_params = {}
        if timeout:
            _async_client_params["timeout"] = timeout
        if client is None or not isinstance(client, AsyncHTTPHandler):
            client = get_async_httpx_client(
                params=_async_client_params, llm_provider=litellm.LlmProviders.VERTEX_AI
            )
        else:
            client = client  # type: ignore
        ## LOGGING
        logging_obj.pre_call(
            input=vertex_request,
            api_key="",
            additional_args={
                "complete_input_dict": vertex_request,
                "api_base": api_base,
                "headers": headers,
            },
        )

        try:
            response = await client.post(api_base, headers=headers, json=vertex_request)  # type: ignore
            response.raise_for_status()
        except httpx.HTTPStatusError as err:
            error_code = err.response.status_code
            raise VertexAIError(status_code=error_code, message=err.response.text)
        except httpx.TimeoutException:
            raise VertexAIError(status_code=408, message="Timeout error occurred.")

        _json_response = response.json()
        ## LOGGING POST-CALL
        logging_obj.post_call(
            input=input, api_key=None, original_response=_json_response
        )

        model_response = (
            litellm.vertexAITextEmbeddingConfig.transform_vertex_response_to_openai(
                response=_json_response, model=model, model_response=model_response
            )
        )

        return model_response<|MERGE_RESOLUTION|>--- conflicted
+++ resolved
@@ -53,11 +53,7 @@
         gemini_api_key: Optional[str] = None,
         extra_headers: Optional[dict] = None,
     ):
-<<<<<<< HEAD
-        if aembedding == True:
-=======
         if aembedding is True:
->>>>>>> f8d9be13
             return self.async_embedding(
                 model=model,
                 input=input,
