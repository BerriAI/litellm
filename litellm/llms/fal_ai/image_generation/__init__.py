from litellm.llms.base_llm.image_generation.transformation import (
    BaseImageGenerationConfig,
)

from .bria_transformation import FalAIBriaConfig
from .flux_pro_v11_transformation import FalAIFluxProV11Config
from .flux_pro_v11_ultra_transformation import FalAIFluxProV11UltraConfig
from .flux_schnell_transformation import FalAIFluxSchnellConfig
from .imagen4_transformation import FalAIImagen4Config
from .recraft_v3_transformation import FalAIRecraftV3Config
from .stable_diffusion_transformation import FalAIStableDiffusionConfig
from .transformation import FalAIBaseConfig, FalAIImageGenerationConfig

__all__ = [
    "FalAIBaseConfig",
    "FalAIImageGenerationConfig",
    "FalAIImagen4Config",
    "FalAIRecraftV3Config",
    "FalAIBriaConfig",
    "FalAIFluxProV11Config",
    "FalAIFluxProV11UltraConfig",
    "FalAIFluxSchnellConfig",
    "FalAIStableDiffusionConfig",
]


def get_fal_ai_image_generation_config(model: str) -> BaseImageGenerationConfig:
    """
    Get the appropriate Fal AI image generation configuration based on the model.
    
    Args:
        model: The Fal AI model name (e.g., "fal-ai/imagen4/preview", "fal-ai/recraft/v3/text-to-image")
        
    Returns:
        The appropriate configuration class for the specified model
    """
    model_lower = model.lower()
    
    # Map model names to their corresponding configuration classes
    if "imagen4" in model_lower or "imagen-4" in model_lower:
        return FalAIImagen4Config()
    elif "recraft" in model_lower:
        return FalAIRecraftV3Config()
    elif "bria" in model_lower:
        return FalAIBriaConfig()
<<<<<<< HEAD
    elif "flux-pro" in model_lower:
        if "ultra" in model_lower:
            return FalAIFluxProV11UltraConfig()
        return FalAIFluxProV11Config()
=======
    elif "flux-pro" in model_lower and "ultra" in model_lower:
        return FalAIFluxProV11UltraConfig()
    elif "flux/schnell" in model_lower or "flux-schnell" in model_lower or "schnell" in model_lower:
        return FalAIFluxSchnellConfig()
>>>>>>> 52a42e17
    elif "stable-diffusion" in model_lower:
        return FalAIStableDiffusionConfig()
    
    # Default to generic Fal AI configuration
    return FalAIImageGenerationConfig()
<|MERGE_RESOLUTION|>--- conflicted
+++ resolved
@@ -43,17 +43,12 @@
         return FalAIRecraftV3Config()
     elif "bria" in model_lower:
         return FalAIBriaConfig()
-<<<<<<< HEAD
     elif "flux-pro" in model_lower:
         if "ultra" in model_lower:
             return FalAIFluxProV11UltraConfig()
         return FalAIFluxProV11Config()
-=======
-    elif "flux-pro" in model_lower and "ultra" in model_lower:
-        return FalAIFluxProV11UltraConfig()
     elif "flux/schnell" in model_lower or "flux-schnell" in model_lower or "schnell" in model_lower:
         return FalAIFluxSchnellConfig()
->>>>>>> 52a42e17
     elif "stable-diffusion" in model_lower:
         return FalAIStableDiffusionConfig()
     
