--- conflicted
+++ resolved
@@ -497,13 +497,9 @@
                 if _tool_choice_value is not None:
                     optional_params["tool_choice"] = _tool_choice_value
             elif param == "parallel_tool_calls":
-<<<<<<< HEAD
                 if value is False and not (
                     drop_params or litellm.drop_params
                 ):  # if drop params is True, then we should just ignore this
-=======
-                if value is False:
->>>>>>> d181138a
                     tools = non_default_params.get(
                         "tools", non_default_params.get("functions")
                     )
