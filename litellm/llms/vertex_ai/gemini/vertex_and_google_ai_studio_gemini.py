--- conflicted
+++ resolved
@@ -812,22 +812,11 @@
             model_response._hidden_params["vertex_ai_grounding_metadata"] = grounding_metadata
             
             setattr(model_response, "vertex_ai_safety_results", safety_ratings)
-<<<<<<< HEAD
-            model_response._hidden_params["vertex_ai_safety_results"] = safety_ratings
+            model_response._hidden_params["vertex_ai_safety_results"] = safety_ratings  # older approach - maintaining to prevent regressions
             
-            setattr(model_response, "vertex_ai_citation_metadata", citation_metadata)
-            model_response._hidden_params["vertex_ai_citation_metadata"] = citation_metadata
-=======
-            model_response._hidden_params[
-                "vertex_ai_safety_results"
-            ] = safety_ratings  # older approach - maintaining to prevent regressions
-
             ## ADD CITATION METADATA ##
             setattr(model_response, "vertex_ai_citation_metadata", citation_metadata)
-            model_response._hidden_params[
-                "vertex_ai_citation_metadata"
-            ] = citation_metadata  # older approach - maintaining to prevent regressions
->>>>>>> 053b0e74
+            model_response._hidden_params["vertex_ai_citation_metadata"] = citation_metadata  # older approach - maintaining to prevent regressions
 
         except Exception as e:
             raise VertexAIError(
