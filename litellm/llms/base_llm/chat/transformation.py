"""
Common base config for all LLM providers
"""

import types
from abc import ABC, abstractmethod
from typing import (
    TYPE_CHECKING,
    Any,
    AsyncIterator,
    Iterator,
    List,
    Optional,
    Type,
    Union,
)

import httpx
from pydantic import BaseModel

from litellm._logging import verbose_logger
<<<<<<< HEAD
from litellm.constants import RESPONSE_FORMAT_TOOL_NAME
from litellm.types.llms.openai import (
    AllMessageValues,
    ChatCompletionToolChoiceFunctionParam,
    ChatCompletionToolChoiceObjectParam,
    ChatCompletionToolParam,
    ChatCompletionToolParamFunctionChunk,
)
=======
from litellm.llms.custom_httpx.http_handler import AsyncHTTPHandler, HTTPHandler
from litellm.types.llms.openai import AllMessageValues
>>>>>>> 51559811
from litellm.types.utils import ModelResponse
from litellm.utils import CustomStreamWrapper

from ..base_utils import (
    map_developer_role_to_system_role,
    type_to_response_format_param,
)

if TYPE_CHECKING:
    from litellm.litellm_core_utils.litellm_logging import Logging as _LiteLLMLoggingObj

    LiteLLMLoggingObj = _LiteLLMLoggingObj
else:
    LiteLLMLoggingObj = Any


class BaseLLMException(Exception):
    def __init__(
        self,
        status_code: int,
        message: str,
        headers: Optional[Union[dict, httpx.Headers]] = None,
        request: Optional[httpx.Request] = None,
        response: Optional[httpx.Response] = None,
    ):
        self.status_code = status_code
        self.message: str = message
        self.headers = headers
        if request:
            self.request = request
        else:
            self.request = httpx.Request(
                method="POST", url="https://docs.litellm.ai/docs"
            )
        if response:
            self.response = response
        else:
            self.response = httpx.Response(
                status_code=status_code, request=self.request
            )
        super().__init__(
            self.message
        )  # Call the base class constructor with the parameters it needs


class BaseConfig(ABC):
    def __init__(self):
        pass

    @classmethod
    def get_config(cls):
        return {
            k: v
            for k, v in cls.__dict__.items()
            if not k.startswith("__")
            and not k.startswith("_abc")
            and not isinstance(
                v,
                (
                    types.FunctionType,
                    types.BuiltinFunctionType,
                    classmethod,
                    staticmethod,
                ),
            )
            and v is not None
        }

    def get_json_schema_from_pydantic_object(
        self, response_format: Optional[Union[Type[BaseModel], dict]]
    ) -> Optional[dict]:
        return type_to_response_format_param(response_format=response_format)

    def should_fake_stream(
        self,
        model: Optional[str],
        stream: Optional[bool],
        custom_llm_provider: Optional[str] = None,
    ) -> bool:
        """
        Returns True if the model/provider should fake stream
        """
        return False

    def translate_developer_role_to_system_role(
        self,
        messages: List[AllMessageValues],
    ) -> List[AllMessageValues]:
        """
        Translate `developer` role to `system` role for non-OpenAI providers.

        Overriden by OpenAI/Azure
        """
        verbose_logger.debug(
            "Translating developer role to system role for non-OpenAI providers."
        )  # ensure user knows what's happening with their input.
        return map_developer_role_to_system_role(messages=messages)

    def should_retry_llm_api_inside_llm_translation_on_http_error(
        self, e: httpx.HTTPStatusError, litellm_params: dict
    ) -> bool:
        """
        Returns True if the model/provider should retry the LLM API on UnprocessableEntityError

        Overriden by azure ai - where different models support different parameters
        """
        return False

    def transform_request_on_unprocessable_entity_error(
        self, e: httpx.HTTPStatusError, request_data: dict
    ) -> dict:
        """
        Transform the request data on UnprocessableEntityError
        """
        return request_data

    @property
    def max_retry_on_unprocessable_entity_error(self) -> int:
        """
        Returns the max retry count for UnprocessableEntityError

        Used if `should_retry_llm_api_inside_llm_translation_on_http_error` is True
        """
        return 0

    @abstractmethod
    def get_supported_openai_params(self, model: str) -> list:
        pass

    def _add_response_format_to_tools(
        self,
        optional_params: dict,
        value: dict,
        should_convert_response_format_to_tool: bool,
    ) -> dict:
        """
        Follow similar approach to anthropic - translate to a single tool call.

        When using tools in this way: - https://docs.anthropic.com/en/docs/build-with-claude/tool-use#json-mode
        - You usually want to provide a single tool
        - You should set tool_choice (see Forcing tool use) to instruct the model to explicitly use that tool
        - Remember that the model will pass the input to the tool, so the name of the tool and description should be from the model’s perspective.

        Add response format to tools

        This is used to translate response_format to a tool call, for models/APIs that don't support response_format directly.
        """
        json_schema: Optional[dict] = None
        if "response_schema" in value:
            json_schema = value["response_schema"]
        elif "json_schema" in value:
            json_schema = value["json_schema"]["schema"]

        if json_schema and should_convert_response_format_to_tool:
            _tool_choice = ChatCompletionToolChoiceObjectParam(
                type="function",
                function=ChatCompletionToolChoiceFunctionParam(
                    name=RESPONSE_FORMAT_TOOL_NAME
                ),
            )

            _tool = ChatCompletionToolParam(
                type="function",
                function=ChatCompletionToolParamFunctionChunk(
                    name=RESPONSE_FORMAT_TOOL_NAME, parameters=json_schema
                ),
            )

            optional_params.setdefault("tools", [])
            optional_params["tools"].append(_tool)
            optional_params["tool_choice"] = _tool_choice
            optional_params["json_mode"] = True
        else:
            optional_params["response_format"] = value
        return optional_params

    @abstractmethod
    def map_openai_params(
        self,
        non_default_params: dict,
        optional_params: dict,
        model: str,
        drop_params: bool,
    ) -> dict:
        pass

    @abstractmethod
    def validate_environment(
        self,
        headers: dict,
        model: str,
        messages: List[AllMessageValues],
        optional_params: dict,
        api_key: Optional[str] = None,
        api_base: Optional[str] = None,
    ) -> dict:
        pass

    def sign_request(
        self,
        headers: dict,
        optional_params: dict,
        request_data: dict,
        api_base: str,
        stream: Optional[bool] = None,
        fake_stream: Optional[bool] = None,
    ) -> dict:
        """
        Some providers like Bedrock require signing the request. The sign request funtion needs access to `request_data` and `complete_url`
        Args:
            headers: dict
            optional_params: dict
            request_data: dict - the request body being sent in http request
            api_base: str - the complete url being sent in http request
        Returns:
            dict - the signed headers

        Update the headers with the signed headers in this function. The return values will be sent as headers in the http request.
        """
        return headers

    def get_complete_url(
        self,
        api_base: str,
        model: str,
        optional_params: dict,
        stream: Optional[bool] = None,
    ) -> str:
        """
        OPTIONAL

        Get the complete url for the request

        Some providers need `model` in `api_base`
        """
        return api_base

    @abstractmethod
    def transform_request(
        self,
        model: str,
        messages: List[AllMessageValues],
        optional_params: dict,
        litellm_params: dict,
        headers: dict,
    ) -> dict:
        pass

    @abstractmethod
    def transform_response(
        self,
        model: str,
        raw_response: httpx.Response,
        model_response: ModelResponse,
        logging_obj: LiteLLMLoggingObj,
        request_data: dict,
        messages: List[AllMessageValues],
        optional_params: dict,
        litellm_params: dict,
        encoding: Any,
        api_key: Optional[str] = None,
        json_mode: Optional[bool] = None,
    ) -> ModelResponse:
        pass

    @abstractmethod
    def get_error_class(
        self, error_message: str, status_code: int, headers: Union[dict, httpx.Headers]
    ) -> BaseLLMException:
        pass

    def get_model_response_iterator(
        self,
        streaming_response: Union[Iterator[str], AsyncIterator[str], ModelResponse],
        sync_stream: bool,
        json_mode: Optional[bool] = False,
    ) -> Any:
        pass

    def get_async_custom_stream_wrapper(
        self,
        model: str,
        custom_llm_provider: str,
        logging_obj: LiteLLMLoggingObj,
        api_base: str,
        headers: dict,
        data: dict,
        messages: list,
        client: Optional[AsyncHTTPHandler] = None,
    ) -> CustomStreamWrapper:
        raise NotImplementedError

    def get_sync_custom_stream_wrapper(
        self,
        model: str,
        custom_llm_provider: str,
        logging_obj: LiteLLMLoggingObj,
        api_base: str,
        headers: dict,
        data: dict,
        messages: list,
        client: Optional[Union[HTTPHandler, AsyncHTTPHandler]] = None,
    ) -> CustomStreamWrapper:
        raise NotImplementedError

    @property
    def custom_llm_provider(self) -> Optional[str]:
        return None

    @property
    def has_custom_stream_wrapper(self) -> bool:
        return False

    @property
    def supports_stream_param_in_request_body(self) -> bool:
        """
        Some providers like Bedrock invoke do not support the stream parameter in the request body.

        By default, this is true for almost all providers.
        """
        return True<|MERGE_RESOLUTION|>--- conflicted
+++ resolved
@@ -19,7 +19,6 @@
 from pydantic import BaseModel
 
 from litellm._logging import verbose_logger
-<<<<<<< HEAD
 from litellm.constants import RESPONSE_FORMAT_TOOL_NAME
 from litellm.types.llms.openai import (
     AllMessageValues,
@@ -28,10 +27,9 @@
     ChatCompletionToolParam,
     ChatCompletionToolParamFunctionChunk,
 )
-=======
+
 from litellm.llms.custom_httpx.http_handler import AsyncHTTPHandler, HTTPHandler
-from litellm.types.llms.openai import AllMessageValues
->>>>>>> 51559811
+
 from litellm.types.utils import ModelResponse
 from litellm.utils import CustomStreamWrapper
 
