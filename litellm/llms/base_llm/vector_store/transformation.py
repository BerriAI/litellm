--- conflicted
+++ resolved
@@ -87,9 +87,6 @@
             status_code=status_code,
             message=error_message,
             headers=headers,
-<<<<<<< HEAD
-        )
-=======
         )
 
     def sign_request(
@@ -106,5 +103,4 @@
         require any signing can simply return the headers unchanged and ``None``
         for the signed body.
         """
-        return headers, None
->>>>>>> f4a94ec9
+        return headers, None