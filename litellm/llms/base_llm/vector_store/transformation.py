--- conflicted
+++ resolved
@@ -5,11 +5,8 @@
 
 from litellm.types.router import GenericLiteLLMParams
 from litellm.types.vector_stores import (
-<<<<<<< HEAD
     BaseVectorStoreAuthCredentials,
-=======
     VECTOR_STORE_OPENAI_PARAMS,
->>>>>>> b02be1ba
     VectorStoreCreateOptionalRequestParams,
     VectorStoreCreateResponse,
     VectorStoreIndexEndpoints,
