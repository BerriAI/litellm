--- conflicted
+++ resolved
@@ -167,11 +167,8 @@
         concurrent_limit=1000,
         client_alias: Optional[str] = None,  # name for client in logs
         ssl_verify: Optional[VerifyTypes] = None,
-<<<<<<< HEAD
-        mounts: Optional[Dict[str, httpx.AsyncBaseTransport]] = None, # Added mounts parameter
-=======
+        mounts: Optional[Dict[str, httpx.AsyncBaseTransport]] = None,
         shared_session: Optional["ClientSession"] = None,
->>>>>>> d2f8787b
     ):
         self.timeout = timeout
         self.event_hooks = event_hooks
@@ -180,11 +177,8 @@
             concurrent_limit=concurrent_limit,
             event_hooks=event_hooks,
             ssl_verify=ssl_verify,
-<<<<<<< HEAD
-            mounts=mounts # Pass mounts to create_client
-=======
+            mounts=mounts,
             shared_session=shared_session,
->>>>>>> d2f8787b
         )
         self.client_alias = client_alias
 
@@ -194,11 +188,8 @@
         concurrent_limit: int,
         event_hooks: Optional[Mapping[str, List[Callable[..., Any]]]],
         ssl_verify: Optional[VerifyTypes] = None,
-<<<<<<< HEAD
-        mounts: Optional[Dict[str, httpx.AsyncBaseTransport]] = None, # mounts parameter
-=======
+        mounts: Optional[Dict[str, httpx.AsyncBaseTransport]] = None,
         shared_session: Optional["ClientSession"] = None,
->>>>>>> d2f8787b
     ) -> httpx.AsyncClient:
         # Get unified SSL configuration
         ssl_config = get_ssl_configuration(ssl_verify)
@@ -218,7 +209,8 @@
         )
 
         return httpx.AsyncClient(
-            mounts=mounts, # Use mounts if provided
+            transport=transport,
+            mounts=mounts,
             event_hooks=event_hooks,
             timeout=timeout,
             limits=httpx.Limits(
