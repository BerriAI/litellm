import asyncio
import os
import ssl
import sys
import time
from typing import TYPE_CHECKING, Any, Callable, Dict, List, Mapping, Optional, Tuple, Union

import certifi
import httpx
from aiohttp import ClientSession, TCPConnector
from httpx import USE_CLIENT_DEFAULT, AsyncHTTPTransport, HTTPTransport
from httpx._types import RequestFiles

import litellm
from litellm._logging import verbose_logger
from litellm.constants import (
    _DEFAULT_TTL_FOR_HTTPX_CLIENTS,
    AIOHTTP_CONNECTOR_LIMIT,
    AIOHTTP_CONNECTOR_LIMIT_PER_HOST,
    AIOHTTP_KEEPALIVE_TIMEOUT,
    AIOHTTP_NEEDS_CLEANUP_CLOSED,
    AIOHTTP_TTL_DNS_CACHE,
    DEFAULT_SSL_CIPHERS,
)
from litellm.litellm_core_utils.logging_utils import track_llm_api_timing
from litellm.types.llms.custom_http import *

if TYPE_CHECKING:
    from litellm import LlmProviders
    from litellm.litellm_core_utils.litellm_logging import (
        Logging as LiteLLMLoggingObject,
    )
    from litellm.llms.custom_httpx.aiohttp_transport import LiteLLMAiohttpTransport
else:
    LlmProviders = Any
    LiteLLMLoggingObject = Any
    LiteLLMAiohttpTransport = Any

try:
    from litellm._version import version
except Exception:
    version = "0.0.0"

headers = {
    "User-Agent": f"litellm/{version}",
}

# https://www.python-httpx.org/advanced/timeouts
_DEFAULT_TIMEOUT = httpx.Timeout(timeout=5.0, connect=5.0)


def _prepare_request_data_and_content(
    data: Optional[Union[dict, str, bytes]] = None,
    content: Any = None,
) -> Tuple[Optional[Union[dict, Mapping]], Any]:
    """
    Helper function to route data/content parameters correctly for httpx requests
    
    This prevents httpx DeprecationWarnings that cause memory leaks.
    
    Background:
    - httpx shows a DeprecationWarning when you pass bytes/str to `data=`
    - It wants you to use `content=` instead for bytes/str
    - The warning itself leaks memory when triggered repeatedly
    
    Solution:
    - Move bytes/str from `data=` to `content=` before calling build_request
    - Keep dicts in `data=` (that's still the correct parameter for dicts)
    
    Args:
        data: Request data (can be dict, str, or bytes)
        content: Request content (raw bytes/str)
        
    Returns:
        Tuple of (request_data, request_content) properly routed for httpx
    """
    request_data = None
    request_content = content
    
    if data is not None:
        if isinstance(data, (bytes, str)):
            # Bytes/strings belong in content= (only if not already provided)
            if content is None:
                request_content = data
        else:
            # dict/Mapping stays in data= parameter
            request_data = data
    
    return request_data, request_content


# Cache for SSL contexts to avoid creating duplicate contexts with the same configuration
# Key: tuple of (cafile, ssl_security_level, ssl_ecdh_curve)
# Value: ssl.SSLContext
_ssl_context_cache: Dict[Tuple[Optional[str], Optional[str], Optional[str]], ssl.SSLContext] = {}


def _create_ssl_context(
    cafile: Optional[str],
    ssl_security_level: Optional[str],
    ssl_ecdh_curve: Optional[str],
) -> ssl.SSLContext:
    """
    Create an SSL context with the given configuration.
    This is separated from get_ssl_configuration to enable caching.
    """
    custom_ssl_context = ssl.create_default_context(cafile=cafile)

    # Optimize SSL handshake performance
    # Set minimum TLS version to 1.2 for better performance
    custom_ssl_context.minimum_version = ssl.TLSVersion.TLSv1_2

    # Configure cipher suites for optimal performance
    if ssl_security_level and isinstance(ssl_security_level, str):
        # User provided custom cipher configuration (e.g., via SSL_SECURITY_LEVEL env var)
        custom_ssl_context.set_ciphers(ssl_security_level)
    else:
        # Use optimized cipher list that strongly prefers fast ciphers
        # but falls back to widely compatible ones
        custom_ssl_context.set_ciphers(DEFAULT_SSL_CIPHERS)

    # Configure ECDH curve for key exchange (e.g., to disable PQC and improve performance)
    # Set SSL_ECDH_CURVE env var or litellm.ssl_ecdh_curve to 'X25519' to disable PQC
    # Common valid curves: X25519, prime256v1, secp384r1, secp521r1
    if ssl_ecdh_curve and isinstance(ssl_ecdh_curve, str):
        try:
            custom_ssl_context.set_ecdh_curve(ssl_ecdh_curve)
            verbose_logger.debug(f"SSL ECDH curve set to: {ssl_ecdh_curve}")
        except AttributeError:
            verbose_logger.warning(
                f"SSL ECDH curve configuration not supported. "
                f"Python version: {sys.version.split()[0]}, OpenSSL version: {ssl.OPENSSL_VERSION}. "
                f"Requested curve: {ssl_ecdh_curve}. Continuing with default curves."
            )
        except ValueError as e:
            # Invalid curve name
            verbose_logger.warning(
                f"Invalid SSL ECDH curve name: '{ssl_ecdh_curve}'. {e}. "
                f"Common valid curves: X25519, prime256v1, secp384r1, secp521r1. "
                f"Continuing with default curves (including PQC)."
            )

    return custom_ssl_context


def get_ssl_configuration(
    ssl_verify: Optional[VerifyTypes] = None,
) -> Union[bool, str, ssl.SSLContext]:
    """
    Unified SSL configuration function that handles ssl_context and ssl_verify logic.

    SSL Configuration Priority:
    1. If ssl_verify is provided -> is a SSL context use the custom SSL context
    2. If ssl_verify is False -> disable SSL verification (ssl=False)
    3. If ssl_verify is a string -> use it as a path to CA bundle file
    4. If SSL_CERT_FILE environment variable is set and exists -> use it as CA bundle file
    5. Else will use default SSL context with certifi CA bundle

    If ssl_security_level is set, it will apply the security level to the SSL context.

    SSL contexts are cached to avoid creating duplicate contexts with the same configuration,
    which reduces memory allocation and improves performance.

    Args:
        ssl_verify: SSL verification setting. Can be:
            - None: Use default from environment/litellm settings
            - False: Disable SSL verification
            - True: Enable SSL verification
            - str: Path to CA bundle file

    Returns:
        Union[bool, str, ssl.SSLContext]: Appropriate SSL configuration
    """
    from litellm.secret_managers.main import str_to_bool

    if isinstance(ssl_verify, ssl.SSLContext):
        # If ssl_verify is already an SSLContext, return it directly
        return ssl_verify

    # Get ssl_verify from environment or litellm settings if not provided
    if ssl_verify is None:
        ssl_verify = os.getenv("SSL_VERIFY", litellm.ssl_verify)
        ssl_verify_bool = (
            str_to_bool(ssl_verify) if isinstance(ssl_verify, str) else ssl_verify
        )
        if ssl_verify_bool is not None:
            ssl_verify = ssl_verify_bool

    ssl_security_level = os.getenv("SSL_SECURITY_LEVEL", litellm.ssl_security_level)
    ssl_ecdh_curve = os.getenv("SSL_ECDH_CURVE", litellm.ssl_ecdh_curve)

    cafile = None
    if isinstance(ssl_verify, str) and os.path.exists(ssl_verify):
        cafile = ssl_verify
    if not cafile:
        ssl_cert_file = os.getenv("SSL_CERT_FILE")
        if ssl_cert_file and os.path.exists(ssl_cert_file):
            cafile = ssl_cert_file
        else:
            cafile = certifi.where()

    if ssl_verify is not False:
        # Create cache key from configuration parameters
        cache_key = (cafile, ssl_security_level, ssl_ecdh_curve)
        
        # Check if we have a cached SSL context for this configuration
        if cache_key not in _ssl_context_cache:
            _ssl_context_cache[cache_key] = _create_ssl_context(
                cafile=cafile,
                ssl_security_level=ssl_security_level,
                ssl_ecdh_curve=ssl_ecdh_curve,
            )
        
        # Return the cached SSL context
        return _ssl_context_cache[cache_key]

    return ssl_verify


_shared_realtime_ssl_context: Optional[Union[bool, str, ssl.SSLContext]] = None


def get_shared_realtime_ssl_context() -> Union[bool, str, ssl.SSLContext]:
    """
    Lazily create the SSL context reused by realtime websocket clients so we avoid
    import-order cycles during startup while keeping a single shared configuration.
    """
    global _shared_realtime_ssl_context
    if _shared_realtime_ssl_context is None:
        _shared_realtime_ssl_context = get_ssl_configuration()
    return _shared_realtime_ssl_context


def mask_sensitive_info(error_message):
    # Find the start of the key parameter
    if isinstance(error_message, str):
        key_index = error_message.find("key=")
    else:
        return error_message

    # If key is found
    if key_index != -1:
        # Find the end of the key parameter (next & or end of string)
        next_param = error_message.find("&", key_index)

        if next_param == -1:
            # If no more parameters, mask until the end of the string
            masked_message = error_message[: key_index + 4] + "[REDACTED_API_KEY]"
        else:
            # Replace the key with redacted value, keeping other parameters
            masked_message = (
                error_message[: key_index + 4]
                + "[REDACTED_API_KEY]"
                + error_message[next_param:]
            )

        return masked_message

    return error_message


class MaskedHTTPStatusError(httpx.HTTPStatusError):
    def __init__(
        self, original_error, message: Optional[str] = None, text: Optional[str] = None
    ):
        # Create a new error with the masked URL
        masked_url = mask_sensitive_info(str(original_error.request.url))
        # Create a new error that looks like the original, but with a masked URL

        super().__init__(
            message=original_error.message,
            request=httpx.Request(
                method=original_error.request.method,
                url=masked_url,
                headers=original_error.request.headers,
                content=original_error.request.content,
            ),
            response=httpx.Response(
                status_code=original_error.response.status_code,
                content=original_error.response.content,
                headers=original_error.response.headers,
            ),
        )
        self.message = message
        self.text = text


class AsyncHTTPHandler:
    def __init__(
        self,
        timeout: Optional[Union[float, httpx.Timeout]] = None,
        event_hooks: Optional[Mapping[str, List[Callable[..., Any]]]] = None,
        concurrent_limit=None,  # Kept for backward compatibility, but ignored (no limits)
        client_alias: Optional[str] = None,  # name for client in logs
        ssl_verify: Optional[VerifyTypes] = None,
        shared_session: Optional["ClientSession"] = None,
    ):
        self.timeout = timeout
        self.event_hooks = event_hooks
        self.client = self.create_client(
            timeout=timeout,
            event_hooks=event_hooks,
            ssl_verify=ssl_verify,
            shared_session=shared_session,
        )
        self.client_alias = client_alias

    def create_client(
        self,
        timeout: Optional[Union[float, httpx.Timeout]],
        event_hooks: Optional[Mapping[str, List[Callable[..., Any]]]],
        ssl_verify: Optional[VerifyTypes] = None,
        shared_session: Optional["ClientSession"] = None,
    ) -> httpx.AsyncClient:
        # Get unified SSL configuration
        ssl_config = get_ssl_configuration(ssl_verify)

        # An SSL certificate used by the requested host to authenticate the client.
        # /path/to/client.pem
        cert = os.getenv("SSL_CERTIFICATE", litellm.ssl_certificate)

        if timeout is None:
            timeout = _DEFAULT_TIMEOUT
        # Create a client with a connection pool

        transport = AsyncHTTPHandler._create_async_transport(
            ssl_context=ssl_config if isinstance(ssl_config, ssl.SSLContext) else None,
            ssl_verify=ssl_config if isinstance(ssl_config, bool) else None,
            shared_session=shared_session,
        )

        return httpx.AsyncClient(
            transport=transport,
            event_hooks=event_hooks,
            timeout=timeout,
            verify=ssl_config,
            cert=cert,
            headers=headers,
            follow_redirects=True,
        )

    async def close(self):
        # Close the client when you're done with it
        await self.client.aclose()

    async def __aenter__(self):
        return self.client

    async def __aexit__(self):
        # close the client when exiting
        await self.client.aclose()

    async def get(
        self,
        url: str,
        params: Optional[dict] = None,
        headers: Optional[dict] = None,
        follow_redirects: Optional[bool] = None,
    ):
        # Set follow_redirects to UseClientDefault if None
        _follow_redirects = (
            follow_redirects if follow_redirects is not None else USE_CLIENT_DEFAULT
        )

        params = params or {}
        params.update(HTTPHandler.extract_query_params(url))

        response = await self.client.get(
            url, params=params, headers=headers, follow_redirects=_follow_redirects  # type: ignore
        )
        return response

    @track_llm_api_timing()
    async def post(
        self,
        url: str,
        data: Optional[Union[dict, str, bytes]] = None,  # type: ignore
        json: Optional[dict] = None,
        params: Optional[dict] = None,
        headers: Optional[dict] = None,
        timeout: Optional[Union[float, httpx.Timeout]] = None,
        stream: bool = False,
        logging_obj: Optional[LiteLLMLoggingObject] = None,
        files: Optional[RequestFiles] = None,
        content: Any = None,
    ):
        start_time = time.time()
        try:
            if timeout is None:
                timeout = self.timeout

            # Prepare data/content parameters to prevent httpx DeprecationWarning (memory leak fix)
            request_data, request_content = _prepare_request_data_and_content(data, content)
                
            req = self.client.build_request(
                "POST",
                url,
                data=request_data,
                json=json,
                params=params,
                headers=headers,
                timeout=timeout,
                files=files,
                content=request_content,
            )        
            response = await self.client.send(req, stream=stream)
            response.raise_for_status()
            return response
        except (httpx.RemoteProtocolError, httpx.ConnectError):
            # Retry the request with a new session if there is a connection error
            new_client = self.create_client(
                timeout=timeout, event_hooks=self.event_hooks
            )
            try:
                return await self.single_connection_post_request(
                    url=url,
                    client=new_client,
                    data=data,
                    json=json,
                    params=params,
                    headers=headers,
                    stream=stream,
                )
            finally:
                await new_client.aclose()
        except httpx.TimeoutException as e:
            end_time = time.time()
            time_delta = round(end_time - start_time, 3)
            headers = {}
            error_response = getattr(e, "response", None)
            if error_response is not None:
                for key, value in error_response.headers.items():
                    headers["response_headers-{}".format(key)] = value

            raise litellm.Timeout(
                message=f"Connection timed out. Timeout passed={timeout}, time taken={time_delta} seconds",
                model="default-model-name",
                llm_provider="litellm-httpx-handler",
                headers=headers,
            )
        except httpx.HTTPStatusError as e:
            if stream is True:
                setattr(e, "message", await e.response.aread())
                setattr(e, "text", await e.response.aread())
            else:
                setattr(e, "message", mask_sensitive_info(e.response.text))
                setattr(e, "text", mask_sensitive_info(e.response.text))

            setattr(e, "status_code", e.response.status_code)

            raise e
        except Exception as e:
            raise e

    async def put(
        self,
        url: str,
        data: Optional[Union[dict, str, bytes]] = None,  # type: ignore
        json: Optional[dict] = None,
        params: Optional[dict] = None,
        headers: Optional[dict] = None,
        timeout: Optional[Union[float, httpx.Timeout]] = None,
        stream: bool = False,
        content: Any = None,
    ):
        try:
            if timeout is None:
                timeout = self.timeout

            # Prepare data/content parameters to prevent httpx DeprecationWarning (memory leak fix)
            request_data, request_content = _prepare_request_data_and_content(data, content)

            req = self.client.build_request(
                "PUT", url, data=request_data, json=json, params=params, headers=headers, timeout=timeout, content=request_content  # type: ignore
            )
            response = await self.client.send(req)
            response.raise_for_status()
            return response
        except (httpx.RemoteProtocolError, httpx.ConnectError):
            # Retry the request with a new session if there is a connection error
            new_client = self.create_client(
                timeout=timeout, event_hooks=self.event_hooks
            )
            try:
                return await self.single_connection_post_request(
                    url=url,
                    client=new_client,
                    data=data,
                    json=json,
                    params=params,
                    headers=headers,
                    stream=stream,
                )
            finally:
                await new_client.aclose()
        except httpx.TimeoutException as e:
            headers = {}
            error_response = getattr(e, "response", None)
            if error_response is not None:
                for key, value in error_response.headers.items():
                    headers["response_headers-{}".format(key)] = value

            raise litellm.Timeout(
                message=f"Connection timed out after {timeout} seconds.",
                model="default-model-name",
                llm_provider="litellm-httpx-handler",
                headers=headers,
            )
        except httpx.HTTPStatusError as e:
            setattr(e, "status_code", e.response.status_code)
            if stream is True:
                setattr(e, "message", await e.response.aread())
            else:
                setattr(e, "message", e.response.text)
            raise e
        except Exception as e:
            raise e

    async def patch(
        self,
        url: str,
        data: Optional[Union[dict, str, bytes]] = None,  # type: ignore
        json: Optional[dict] = None,
        params: Optional[dict] = None,
        headers: Optional[dict] = None,
        timeout: Optional[Union[float, httpx.Timeout]] = None,
        stream: bool = False,
        content: Any = None,
    ):
        try:
            if timeout is None:
                timeout = self.timeout

            # Prepare data/content parameters to prevent httpx DeprecationWarning (memory leak fix)
            request_data, request_content = _prepare_request_data_and_content(data, content)

            req = self.client.build_request(
                "PATCH", url, data=request_data, json=json, params=params, headers=headers, timeout=timeout, content=request_content  # type: ignore
            )
            response = await self.client.send(req)
            response.raise_for_status()
            return response
        except (httpx.RemoteProtocolError, httpx.ConnectError):
            # Retry the request with a new session if there is a connection error
            new_client = self.create_client(
                timeout=timeout, event_hooks=self.event_hooks
            )
            try:
                return await self.single_connection_post_request(
                    url=url,
                    client=new_client,
                    data=data,
                    json=json,
                    params=params,
                    headers=headers,
                    stream=stream,
                )
            finally:
                await new_client.aclose()
        except httpx.TimeoutException as e:
            headers = {}
            error_response = getattr(e, "response", None)
            if error_response is not None:
                for key, value in error_response.headers.items():
                    headers["response_headers-{}".format(key)] = value

            raise litellm.Timeout(
                message=f"Connection timed out after {timeout} seconds.",
                model="default-model-name",
                llm_provider="litellm-httpx-handler",
                headers=headers,
            )
        except httpx.HTTPStatusError as e:
            setattr(e, "status_code", e.response.status_code)
            if stream is True:
                setattr(e, "message", await e.response.aread())
            else:
                setattr(e, "message", e.response.text)
            raise e
        except Exception as e:
            raise e

    async def delete(
        self,
        url: str,
        data: Optional[Union[dict, str, bytes]] = None,  # type: ignore
        json: Optional[dict] = None,
        params: Optional[dict] = None,
        headers: Optional[dict] = None,
        timeout: Optional[Union[float, httpx.Timeout]] = None,
        stream: bool = False,
        content: Any = None,
    ):
        try:
            if timeout is None:
                timeout = self.timeout
            
            # Prepare data/content parameters to prevent httpx DeprecationWarning (memory leak fix)
            request_data, request_content = _prepare_request_data_and_content(data, content)
            
            req = self.client.build_request(
                "DELETE", url, data=request_data, json=json, params=params, headers=headers, timeout=timeout, content=request_content  # type: ignore
            )
            response = await self.client.send(req, stream=stream)
            response.raise_for_status()
            return response
        except (httpx.RemoteProtocolError, httpx.ConnectError):
            # Retry the request with a new session if there is a connection error
            new_client = self.create_client(
                timeout=timeout, event_hooks=self.event_hooks
            )
            try:
                return await self.single_connection_post_request(
                    url=url,
                    client=new_client,
                    data=data,
                    json=json,
                    params=params,
                    headers=headers,
                    stream=stream,
                )
            finally:
                await new_client.aclose()
        except httpx.HTTPStatusError as e:
            setattr(e, "status_code", e.response.status_code)
            if stream is True:
                setattr(e, "message", await e.response.aread())
            else:
                setattr(e, "message", e.response.text)
            raise e
        except Exception as e:
            raise e

    async def single_connection_post_request(
        self,
        url: str,
        client: httpx.AsyncClient,
        data: Optional[Union[dict, str, bytes]] = None,  # type: ignore
        json: Optional[dict] = None,
        params: Optional[dict] = None,
        headers: Optional[dict] = None,
        stream: bool = False,
        content: Any = None,
    ):
        """
        Making POST request for a single connection client.

        Used for retrying connection client errors.
        """
        # Prepare data/content parameters to prevent httpx DeprecationWarning (memory leak fix)
        request_data, request_content = _prepare_request_data_and_content(data, content)
        
        req = client.build_request(
            "POST", url, data=request_data, json=json, params=params, headers=headers, content=request_content  # type: ignore
        )
        response = await client.send(req, stream=stream)
        response.raise_for_status()
        return response

    def __del__(self) -> None:
        try:
            asyncio.get_running_loop().create_task(self.close())
        except Exception:
            pass

    @staticmethod
    def _create_async_transport(
        ssl_context: Optional[ssl.SSLContext] = None,
        ssl_verify: Optional[bool] = None,
        shared_session: Optional["ClientSession"] = None,
    ) -> Optional[Union[LiteLLMAiohttpTransport, AsyncHTTPTransport]]:
        """
        - Creates a transport for httpx.AsyncClient
            - if litellm.force_ipv4 is True, it will return AsyncHTTPTransport with local_address="0.0.0.0"
            - [Default] It will return AiohttpTransport
            - Users can opt out of using AiohttpTransport by setting litellm.use_aiohttp_transport to False


        Notes on this handler:
        - Why AiohttpTransport?
            - By default, we use AiohttpTransport since it offers much higher throughput and lower latency than httpx.

        - Why force ipv4?
            - Some users have seen httpx ConnectionError when using ipv6 - forcing ipv4 resolves the issue for them
        """
        #########################################################
        # AIOHTTP TRANSPORT is off by default
        #########################################################
        if AsyncHTTPHandler._should_use_aiohttp_transport():
            return AsyncHTTPHandler._create_aiohttp_transport(
                ssl_context=ssl_context,
                ssl_verify=ssl_verify,
                shared_session=shared_session,
            )

        #########################################################
        # HTTPX TRANSPORT is used when aiohttp is not installed
        #########################################################
        return AsyncHTTPHandler._create_httpx_transport()

    @staticmethod
    def _should_use_aiohttp_transport() -> bool:
        """
        AiohttpTransport is the default transport for litellm.

        Httpx can be used by the following
            - litellm.disable_aiohttp_transport = True
            - os.getenv("DISABLE_AIOHTTP_TRANSPORT") = "True"
        """
        import os

        from litellm.secret_managers.main import str_to_bool

        #########################################################
        # Check if user disabled aiohttp transport
        ########################################################
        if (
            litellm.disable_aiohttp_transport is True
            or str_to_bool(os.getenv("DISABLE_AIOHTTP_TRANSPORT", "False")) is True
        ):
            return False

        #########################################################
        # Default: Use AiohttpTransport
        ########################################################
        verbose_logger.debug("Using AiohttpTransport...")
        return True

    @staticmethod
    def _get_ssl_connector_kwargs(
        ssl_verify: Optional[bool] = None,
        ssl_context: Optional[ssl.SSLContext] = None,
    ) -> Dict[str, Any]:
        """
        Helper method to get SSL connector initialization arguments for aiohttp TCPConnector.

        SSL Configuration Priority:
        1. If ssl_context is provided -> use the custom SSL context
        2. If ssl_verify is False -> disable SSL verification (ssl=False)

        Returns:
            Dict with appropriate SSL configuration for TCPConnector
        """
        connector_kwargs: Dict[str, Any] = {
            "local_addr": ("0.0.0.0", 0) if litellm.force_ipv4 else None,
        }

        if ssl_context is not None:
            # Priority 1: Use the provided custom SSL context
            connector_kwargs["ssl"] = ssl_context
        elif ssl_verify is False:
            # Priority 2: Explicitly disable SSL verification
            connector_kwargs["verify_ssl"] = False

        return connector_kwargs

    @staticmethod
    def _create_aiohttp_transport(
        ssl_verify: Optional[bool] = None,
        ssl_context: Optional[ssl.SSLContext] = None,
        shared_session: Optional["ClientSession"] = None,
    ) -> LiteLLMAiohttpTransport:
        """
        Creates an AiohttpTransport with RequestNotRead error handling

        Note: aiohttp TCPConnector ssl parameter accepts:
        - SSLContext: custom SSL context
        - False: disable SSL verification
        """
        from litellm.llms.custom_httpx.aiohttp_transport import LiteLLMAiohttpTransport
        from litellm.secret_managers.main import str_to_bool

        connector_kwargs = AsyncHTTPHandler._get_ssl_connector_kwargs(
            ssl_verify=ssl_verify, ssl_context=ssl_context
        )
        #########################################################
        # Check if user enabled aiohttp trust env
        # use for HTTP_PROXY, HTTPS_PROXY, etc.
        ########################################################
        trust_env: bool = litellm.aiohttp_trust_env
        if str_to_bool(os.getenv("AIOHTTP_TRUST_ENV", "False")) is True:
            trust_env = True

        verbose_logger.debug("Creating AiohttpTransport...")

        # Use shared session if provided and valid
        if shared_session is not None and not shared_session.closed:
            verbose_logger.debug(
                f"SHARED SESSION: Reusing existing ClientSession (ID: {id(shared_session)})"
            )
            return LiteLLMAiohttpTransport(client=shared_session)

        # Create new session only if none provided or existing one is invalid
        verbose_logger.debug(
            "NEW SESSION: Creating new ClientSession (no shared session provided)"
        )
        transport_connector_kwargs = {
            "keepalive_timeout": AIOHTTP_KEEPALIVE_TIMEOUT,
            "ttl_dns_cache": AIOHTTP_TTL_DNS_CACHE,
            "enable_cleanup_closed": True,
            **connector_kwargs,
        }
        if AIOHTTP_CONNECTOR_LIMIT > 0:
            transport_connector_kwargs["limit"] = AIOHTTP_CONNECTOR_LIMIT
        if AIOHTTP_CONNECTOR_LIMIT_PER_HOST > 0:
            transport_connector_kwargs["limit_per_host"] = AIOHTTP_CONNECTOR_LIMIT_PER_HOST
        
        return LiteLLMAiohttpTransport(
            client=lambda: ClientSession(
<<<<<<< HEAD
                connector=TCPConnector(**transport_connector_kwargs),
=======
                connector=TCPConnector(
                    limit=AIOHTTP_CONNECTOR_LIMIT,
                    keepalive_timeout=AIOHTTP_KEEPALIVE_TIMEOUT,
                    ttl_dns_cache=AIOHTTP_TTL_DNS_CACHE,
                    enable_cleanup_closed=AIOHTTP_NEEDS_CLEANUP_CLOSED,
                    **connector_kwargs,
                ),
>>>>>>> 52090c3f
                trust_env=trust_env,
            ),
        )

    @staticmethod
    def _create_httpx_transport() -> Optional[AsyncHTTPTransport]:
        """
        Creates an AsyncHTTPTransport

        - If force_ipv4 is True, it will create an AsyncHTTPTransport with local_address set to "0.0.0.0"
        - [Default] If force_ipv4 is False, it will return None
        """
        if litellm.force_ipv4:
            return AsyncHTTPTransport(local_address="0.0.0.0")
        else:
            return None


class HTTPHandler:
    def __init__(
        self,
        timeout: Optional[Union[float, httpx.Timeout]] = None,
        concurrent_limit=None,  # Kept for backward compatibility, but ignored (no limits)
        client: Optional[httpx.Client] = None,
        ssl_verify: Optional[Union[bool, str]] = None,
    ):
        if timeout is None:
            timeout = _DEFAULT_TIMEOUT

        # Get unified SSL configuration
        ssl_config = get_ssl_configuration(ssl_verify)

        # An SSL certificate used by the requested host to authenticate the client.
        # /path/to/client.pem
        cert = os.getenv("SSL_CERTIFICATE", litellm.ssl_certificate)

        if client is None:
            transport = self._create_sync_transport()

            # Create a client with a connection pool
            self.client = httpx.Client(
                transport=transport,
                timeout=timeout,
                verify=ssl_config,
                cert=cert,
                headers=headers,
                follow_redirects=True,
            )
        else:
            self.client = client

    def close(self):
        # Close the client when you're done with it
        self.client.close()

    def get(
        self,
        url: str,
        params: Optional[dict] = None,
        headers: Optional[dict] = None,
        follow_redirects: Optional[bool] = None,
    ):
        # Set follow_redirects to UseClientDefault if None
        _follow_redirects = (
            follow_redirects if follow_redirects is not None else USE_CLIENT_DEFAULT
        )
        params = params or {}
        params.update(self.extract_query_params(url))

        response = self.client.get(
            url, params=params, headers=headers, follow_redirects=_follow_redirects  # type: ignore
        )

        return response

    @staticmethod
    def extract_query_params(url: str) -> Dict[str, str]:
        """
        Parse a URL’s query-string into a dict.

        :param url: full URL, e.g. "https://.../path?foo=1&bar=2"
        :return: {"foo": "1", "bar": "2"}
        """
        from urllib.parse import parse_qsl, urlsplit

        parts = urlsplit(url)
        return dict(parse_qsl(parts.query))

    def post(
        self,
        url: str,
        data: Optional[Union[dict, str, bytes]] = None,
        json: Optional[Union[dict, str, List]] = None,
        params: Optional[dict] = None,
        headers: Optional[dict] = None,
        stream: bool = False,
        timeout: Optional[Union[float, httpx.Timeout]] = None,
        files: Optional[Union[dict, RequestFiles]] = None,
        content: Any = None,
        logging_obj: Optional[LiteLLMLoggingObject] = None,
    ):
        try:
            # Prepare data/content parameters to prevent httpx DeprecationWarning (memory leak fix)
            request_data, request_content = _prepare_request_data_and_content(data, content)
            
            if timeout is not None:
                req = self.client.build_request(
                    "POST",
                    url,
                    data=request_data,  # type: ignore
                    json=json,
                    params=params,
                    headers=headers,
                    timeout=timeout,
                    files=files,
                    content=request_content,  # type: ignore
                )
            else:
                req = self.client.build_request(
                    "POST", url, data=request_data, json=json, params=params, headers=headers, files=files, content=request_content  # type: ignore
                )
            response = self.client.send(req, stream=stream)
            response.raise_for_status()
            return response
        except httpx.TimeoutException:
            raise litellm.Timeout(
                message=f"Connection timed out after {timeout} seconds.",
                model="default-model-name",
                llm_provider="litellm-httpx-handler",
            )
        except httpx.HTTPStatusError as e:
            if stream is True:
                setattr(e, "message", mask_sensitive_info(e.response.read()))
                setattr(e, "text", mask_sensitive_info(e.response.read()))
            else:
                error_text = mask_sensitive_info(e.response.text)
                setattr(e, "message", error_text)
                setattr(e, "text", error_text)

            setattr(e, "status_code", e.response.status_code)
            raise e
        except Exception as e:
            raise e

    def patch(
        self,
        url: str,
        data: Optional[Union[dict, str, bytes]] = None,
        json: Optional[Union[dict, str]] = None,
        params: Optional[dict] = None,
        headers: Optional[dict] = None,
        stream: bool = False,
        timeout: Optional[Union[float, httpx.Timeout]] = None,
        content: Any = None,
    ):
        try:
            # Prepare data/content parameters to prevent httpx DeprecationWarning (memory leak fix)
            request_data, request_content = _prepare_request_data_and_content(data, content)
            
            if timeout is not None:
                req = self.client.build_request(
                    "PATCH", url, data=request_data, json=json, params=params, headers=headers, timeout=timeout, content=request_content  # type: ignore
                )
            else:
                req = self.client.build_request(
                    "PATCH", url, data=request_data, json=json, params=params, headers=headers, content=request_content  # type: ignore
                )
            response = self.client.send(req, stream=stream)
            response.raise_for_status()
            return response
        except httpx.TimeoutException:
            raise litellm.Timeout(
                message=f"Connection timed out after {timeout} seconds.",
                model="default-model-name",
                llm_provider="litellm-httpx-handler",
            )
        except httpx.HTTPStatusError as e:
            if stream is True:
                setattr(e, "message", mask_sensitive_info(e.response.read()))
                setattr(e, "text", mask_sensitive_info(e.response.read()))
            else:
                error_text = mask_sensitive_info(e.response.text)
                setattr(e, "message", error_text)
                setattr(e, "text", error_text)

            setattr(e, "status_code", e.response.status_code)

            raise e
        except Exception as e:
            raise e

    def put(
        self,
        url: str,
        data: Optional[Union[dict, str, bytes]] = None,
        json: Optional[Union[dict, str]] = None,
        params: Optional[dict] = None,
        headers: Optional[dict] = None,
        stream: bool = False,
        timeout: Optional[Union[float, httpx.Timeout]] = None,
        content: Any = None,
    ):
        try:
            # Prepare data/content parameters to prevent httpx DeprecationWarning (memory leak fix)
            request_data, request_content = _prepare_request_data_and_content(data, content)
            
            if timeout is not None:
                req = self.client.build_request(
                    "PUT", url, data=request_data, json=json, params=params, headers=headers, timeout=timeout, content=request_content  # type: ignore
                )
            else:
                req = self.client.build_request(
                    "PUT", url, data=request_data, json=json, params=params, headers=headers, content=request_content  # type: ignore
                )
            response = self.client.send(req, stream=stream)
            return response
        except httpx.TimeoutException:
            raise litellm.Timeout(
                message=f"Connection timed out after {timeout} seconds.",
                model="default-model-name",
                llm_provider="litellm-httpx-handler",
            )
        except Exception as e:
            raise e

    def delete(
        self,
        url: str,
        data: Optional[Union[dict, str, bytes]] = None,  # type: ignore
        json: Optional[dict] = None,
        params: Optional[dict] = None,
        headers: Optional[dict] = None,
        timeout: Optional[Union[float, httpx.Timeout]] = None,
        stream: bool = False,
        content: Any = None,
    ):
        try:
            # Prepare data/content parameters to prevent httpx DeprecationWarning (memory leak fix)
            request_data, request_content = _prepare_request_data_and_content(data, content)
            
            if timeout is not None:
                req = self.client.build_request(
                    "DELETE", url, data=request_data, json=json, params=params, headers=headers, timeout=timeout, content=request_content  # type: ignore
                )
            else:
                req = self.client.build_request(
                    "DELETE", url, data=request_data, json=json, params=params, headers=headers, content=request_content  # type: ignore
                )
            response = self.client.send(req, stream=stream)
            response.raise_for_status()
            return response
        except httpx.TimeoutException:
            raise litellm.Timeout(
                message=f"Connection timed out after {timeout} seconds.",
                model="default-model-name",
                llm_provider="litellm-httpx-handler",
            )
        except httpx.HTTPStatusError as e:
            if stream is True:
                setattr(e, "message", mask_sensitive_info(e.response.read()))
                setattr(e, "text", mask_sensitive_info(e.response.read()))
            else:
                error_text = mask_sensitive_info(e.response.text)
                setattr(e, "message", error_text)
                setattr(e, "text", error_text)

            setattr(e, "status_code", e.response.status_code)

            raise e
        except Exception as e:
            raise e

    def __del__(self) -> None:
        try:
            self.close()
        except Exception:
            pass

    def _create_sync_transport(self) -> Optional[HTTPTransport]:
        """
        Create an HTTP transport with IPv4 only if litellm.force_ipv4 is True.
        Otherwise, return None.

        Some users have seen httpx ConnectionError when using ipv6 - forcing ipv4 resolves the issue for them
        """
        if litellm.force_ipv4:
            return HTTPTransport(local_address="0.0.0.0")
        else:
            return getattr(litellm, "sync_transport", None)


def get_async_httpx_client(
    llm_provider: Union[LlmProviders, httpxSpecialProvider],
    params: Optional[dict] = None,
    shared_session: Optional["ClientSession"] = None,
) -> AsyncHTTPHandler:
    """
    Retrieves the async HTTP client from the cache
    If not present, creates a new client

    Caches the new client and returns it.
    """
    _params_key_name = ""
    if params is not None:
        for key, value in params.items():
            try:
                _params_key_name += f"{key}_{value}"
            except Exception:
                pass

    _cache_key_name = "async_httpx_client" + _params_key_name + llm_provider
    _cached_client = litellm.in_memory_llm_clients_cache.get_cache(_cache_key_name)
    if _cached_client:
        return _cached_client

    if params is not None:
        params["shared_session"] = shared_session
        _new_client = AsyncHTTPHandler(**params)
    else:
        _new_client = AsyncHTTPHandler(
            timeout=httpx.Timeout(timeout=600.0, connect=5.0),
            shared_session=shared_session,
        )

    litellm.in_memory_llm_clients_cache.set_cache(
        key=_cache_key_name,
        value=_new_client,
        ttl=_DEFAULT_TTL_FOR_HTTPX_CLIENTS,
    )
    return _new_client


def _get_httpx_client(params: Optional[dict] = None) -> HTTPHandler:
    """
    Retrieves the HTTP client from the cache
    If not present, creates a new client

    Caches the new client and returns it.
    """
    _params_key_name = ""
    if params is not None:
        for key, value in params.items():
            try:
                _params_key_name += f"{key}_{value}"
            except Exception:
                pass

    _cache_key_name = "httpx_client" + _params_key_name

    _cached_client = litellm.in_memory_llm_clients_cache.get_cache(_cache_key_name)
    if _cached_client:
        return _cached_client

    if params is not None:
        _new_client = HTTPHandler(**params)
    else:
        _new_client = HTTPHandler(timeout=httpx.Timeout(timeout=600.0, connect=5.0))

    litellm.in_memory_llm_clients_cache.set_cache(
        key=_cache_key_name,
        value=_new_client,
        ttl=_DEFAULT_TTL_FOR_HTTPX_CLIENTS,
    )
    return _new_client<|MERGE_RESOLUTION|>--- conflicted
+++ resolved
@@ -807,17 +807,7 @@
         
         return LiteLLMAiohttpTransport(
             client=lambda: ClientSession(
-<<<<<<< HEAD
                 connector=TCPConnector(**transport_connector_kwargs),
-=======
-                connector=TCPConnector(
-                    limit=AIOHTTP_CONNECTOR_LIMIT,
-                    keepalive_timeout=AIOHTTP_KEEPALIVE_TIMEOUT,
-                    ttl_dns_cache=AIOHTTP_TTL_DNS_CACHE,
-                    enable_cleanup_closed=AIOHTTP_NEEDS_CLEANUP_CLOSED,
-                    **connector_kwargs,
-                ),
->>>>>>> 52090c3f
                 trust_env=trust_env,
             ),
         )
