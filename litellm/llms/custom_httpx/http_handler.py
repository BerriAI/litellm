--- conflicted
+++ resolved
@@ -45,13 +45,10 @@
                 max_connections=concurrent_limit,
                 max_keepalive_connections=concurrent_limit,
             ),
-<<<<<<< HEAD
             http2=True,
-=======
             verify=ssl_verify,
             mounts=async_proxy_mounts,
             cert=cert,
->>>>>>> b7c6f050
         )
 
     async def close(self):
@@ -139,13 +136,10 @@
                     max_connections=concurrent_limit,
                     max_keepalive_connections=concurrent_limit,
                 ),
-<<<<<<< HEAD
                 http2=True,
-=======
                 verify=ssl_verify,
                 mounts=sync_proxy_mounts,
                 cert=cert,
->>>>>>> b7c6f050
             )
         else:
             self.client = client
