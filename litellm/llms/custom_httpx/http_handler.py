import asyncio
import os
import ssl
import time
from typing import TYPE_CHECKING, Any, Callable, Dict, List, Mapping, Optional, Union

import certifi
import httpx
from aiohttp import ClientSession, TCPConnector
from httpx import USE_CLIENT_DEFAULT, AsyncHTTPTransport, HTTPTransport
from httpx._types import RequestFiles

import litellm
from litellm._logging import verbose_logger
from litellm.constants import _DEFAULT_TTL_FOR_HTTPX_CLIENTS
from litellm.litellm_core_utils.logging_utils import track_llm_api_timing
from litellm.types.llms.custom_http import *

if TYPE_CHECKING:
    from litellm import LlmProviders
    from litellm.litellm_core_utils.litellm_logging import (
        Logging as LiteLLMLoggingObject,
    )
    from litellm.llms.custom_httpx.aiohttp_transport import LiteLLMAiohttpTransport
else:
    LlmProviders = Any
    LiteLLMLoggingObject = Any
    LiteLLMAiohttpTransport = Any

try:
    from litellm._version import version
except Exception:
    version = "0.0.0"

headers = {
    "User-Agent": f"litellm/{version}",
}

# https://www.python-httpx.org/advanced/timeouts
_DEFAULT_TIMEOUT = httpx.Timeout(timeout=5.0, connect=5.0)


def get_ssl_configuration(
    ssl_verify: Optional[VerifyTypes] = None,
) -> Union[bool, str, ssl.SSLContext]:
    """
    Unified SSL configuration function that handles ssl_context and ssl_verify logic.

    SSL Configuration Priority:
    1. If ssl_verify is provided -> is a SSL context use the custom SSL context
    2. If ssl_verify is False -> disable SSL verification (ssl=False)
    3. If ssl_verify is a string -> use it as a path to CA bundle file
    4. If SSL_CERT_FILE environment variable is set and exists -> use it as CA bundle file
    5. Else will use default SSL context with certifi CA bundle

    If ssl_security_level is set, it will apply the security level to the SSL context.

    Args:
        ssl_verify: SSL verification setting. Can be:
            - None: Use default from environment/litellm settings
            - False: Disable SSL verification
            - True: Enable SSL verification
            - str: Path to CA bundle file

    Returns:
        Union[bool, str, ssl.SSLContext]: Appropriate SSL configuration
    """
    from litellm.secret_managers.main import str_to_bool

    if isinstance(ssl_verify, ssl.SSLContext):
        # If ssl_verify is already an SSLContext, return it directly
        return ssl_verify

    # Get ssl_verify from environment or litellm settings if not provided
    if ssl_verify is None:
        ssl_verify = os.getenv("SSL_VERIFY", litellm.ssl_verify)
        ssl_verify_bool = (
            str_to_bool(ssl_verify) if isinstance(ssl_verify, str) else ssl_verify
        )
        if ssl_verify_bool is not None:
            ssl_verify = ssl_verify_bool

    ssl_security_level = os.getenv("SSL_SECURITY_LEVEL", litellm.ssl_security_level)

    cafile = None
    if isinstance(ssl_verify, str) and os.path.exists(ssl_verify):
        cafile = ssl_verify
    if not cafile:
        ssl_cert_file = os.getenv("SSL_CERT_FILE")
        if ssl_cert_file and os.path.exists(ssl_cert_file):
            cafile = ssl_cert_file
        else:
            cafile = certifi.where()

    if ssl_verify is not False:
        custom_ssl_context = ssl.create_default_context(cafile=cafile)
        # If security level is set, apply it to the SSL context
        if ssl_security_level and isinstance(ssl_security_level, str):
            # Create a custom SSL context with reduced security level
            custom_ssl_context.set_ciphers(ssl_security_level)

        # Use our custom SSL context instead of the original ssl_verify value
        return custom_ssl_context

    return ssl_verify


def mask_sensitive_info(error_message):
    # Find the start of the key parameter
    if isinstance(error_message, str):
        key_index = error_message.find("key=")
    else:
        return error_message

    # If key is found
    if key_index != -1:
        # Find the end of the key parameter (next & or end of string)
        next_param = error_message.find("&", key_index)

        if next_param == -1:
            # If no more parameters, mask until the end of the string
            masked_message = error_message[: key_index + 4] + "[REDACTED_API_KEY]"
        else:
            # Replace the key with redacted value, keeping other parameters
            masked_message = (
                error_message[: key_index + 4]
                + "[REDACTED_API_KEY]"
                + error_message[next_param:]
            )

        return masked_message

    return error_message


class MaskedHTTPStatusError(httpx.HTTPStatusError):
    def __init__(
        self, original_error, message: Optional[str] = None, text: Optional[str] = None
    ):
        # Create a new error with the masked URL
        masked_url = mask_sensitive_info(str(original_error.request.url))
        # Create a new error that looks like the original, but with a masked URL

        super().__init__(
            message=original_error.message,
            request=httpx.Request(
                method=original_error.request.method,
                url=masked_url,
                headers=original_error.request.headers,
                content=original_error.request.content,
            ),
            response=httpx.Response(
                status_code=original_error.response.status_code,
                content=original_error.response.content,
                headers=original_error.response.headers,
            ),
        )
        self.message = message
        self.text = text


class AsyncHTTPHandler:
    def __init__(
        self,
        timeout: Optional[Union[float, httpx.Timeout]] = None,
        event_hooks: Optional[Mapping[str, List[Callable[..., Any]]]] = None,
        concurrent_limit=1000,
        client_alias: Optional[str] = None,  # name for client in logs
        ssl_verify: Optional[VerifyTypes] = None,
        mounts: Optional[Dict[str, httpx.AsyncBaseTransport]] = None, # Added mounts parameter
    ):
        self.timeout = timeout
        self.event_hooks = event_hooks
        self.client = self.create_client(
            timeout=timeout,
            concurrent_limit=concurrent_limit,
            event_hooks=event_hooks,
            ssl_verify=ssl_verify,
            mounts=mounts # Pass mounts to create_client
        )
        self.client_alias = client_alias

    def create_client(
        self,
        timeout: Optional[Union[float, httpx.Timeout]],
        concurrent_limit: int,
        event_hooks: Optional[Mapping[str, List[Callable[..., Any]]]],
        ssl_verify: Optional[VerifyTypes] = None,
        mounts: Optional[Dict[str, httpx.AsyncBaseTransport]] = None, # mounts parameter
    ) -> httpx.AsyncClient:
        # Get unified SSL configuration
        ssl_config = get_ssl_configuration(ssl_verify)

        # An SSL certificate used by the requested host to authenticate the client.
        # /path/to/client.pem
        cert = os.getenv("SSL_CERTIFICATE", litellm.ssl_certificate)

        if timeout is None:
            timeout = _DEFAULT_TIMEOUT
        # Create a client with a connection pool

        transport = AsyncHTTPHandler._create_async_transport(
            ssl_context=ssl_config if isinstance(ssl_config, ssl.SSLContext) else None,
            ssl_verify=ssl_config if isinstance(ssl_config, bool) else None,
        )

        return httpx.AsyncClient(
            mounts=mounts, # Use mounts if provided
            event_hooks=event_hooks,
            timeout=timeout,
            limits=httpx.Limits(
                max_connections=concurrent_limit,
                max_keepalive_connections=concurrent_limit,
            ),
            verify=ssl_config,
            cert=cert,
            headers=headers,
<<<<<<< HEAD
            trust_env=True,
=======
            follow_redirects=True,
>>>>>>> 796192da
        )

    async def close(self):
        # Close the client when you're done with it
        await self.client.aclose()

    async def __aenter__(self):
        return self.client

    async def __aexit__(self):
        # close the client when exiting
        await self.client.aclose()

    async def get(
        self,
        url: str,
        params: Optional[dict] = None,
        headers: Optional[dict] = None,
        follow_redirects: Optional[bool] = None,
    ):
        # Set follow_redirects to UseClientDefault if None
        _follow_redirects = (
            follow_redirects if follow_redirects is not None else USE_CLIENT_DEFAULT
        )

        params = params or {}
        params.update(HTTPHandler.extract_query_params(url))

        response = await self.client.get(
            url, params=params, headers=headers, follow_redirects=_follow_redirects  # type: ignore
        )
        return response

    @track_llm_api_timing()
    async def post(
        self,
        url: str,
        data: Optional[Union[dict, str, bytes]] = None,  # type: ignore
        json: Optional[dict] = None,
        params: Optional[dict] = None,
        headers: Optional[dict] = None,
        timeout: Optional[Union[float, httpx.Timeout]] = None,
        stream: bool = False,
        logging_obj: Optional[LiteLLMLoggingObject] = None,
        files: Optional[RequestFiles] = None,
        content: Any = None,
    ):

        start_time = time.time()
        try:
            if timeout is None:
                timeout = self.timeout

            req = self.client.build_request(
                "POST",
                url,
                data=data,  # type: ignore
                json=json,
                params=params,
                headers=headers,
                timeout=timeout,
                files=files,
                content=content,
            )
            response = await self.client.send(req, stream=stream)
            response.raise_for_status()
            return response
        except (httpx.RemoteProtocolError, httpx.ConnectError):
            # Retry the request with a new session if there is a connection error
            new_client = self.create_client(
                timeout=timeout, concurrent_limit=1, event_hooks=self.event_hooks
            )
            try:
                return await self.single_connection_post_request(
                    url=url,
                    client=new_client,
                    data=data,
                    json=json,
                    params=params,
                    headers=headers,
                    stream=stream,
                )
            finally:
                await new_client.aclose()
        except httpx.TimeoutException as e:
            end_time = time.time()
            time_delta = round(end_time - start_time, 3)
            headers = {}
            error_response = getattr(e, "response", None)
            if error_response is not None:
                for key, value in error_response.headers.items():
                    headers["response_headers-{}".format(key)] = value

            raise litellm.Timeout(
                message=f"Connection timed out. Timeout passed={timeout}, time taken={time_delta} seconds",
                model="default-model-name",
                llm_provider="litellm-httpx-handler",
                headers=headers,
            )
        except httpx.HTTPStatusError as e:
            if stream is True:
                setattr(e, "message", await e.response.aread())
                setattr(e, "text", await e.response.aread())
            else:
                setattr(e, "message", mask_sensitive_info(e.response.text))
                setattr(e, "text", mask_sensitive_info(e.response.text))

            setattr(e, "status_code", e.response.status_code)

            raise e
        except Exception as e:
            raise e

    async def put(
        self,
        url: str,
        data: Optional[Union[dict, str]] = None,  # type: ignore
        json: Optional[dict] = None,
        params: Optional[dict] = None,
        headers: Optional[dict] = None,
        timeout: Optional[Union[float, httpx.Timeout]] = None,
        stream: bool = False,
    ):
        try:
            if timeout is None:
                timeout = self.timeout

            req = self.client.build_request(
                "PUT", url, data=data, json=json, params=params, headers=headers, timeout=timeout  # type: ignore
            )
            response = await self.client.send(req)
            response.raise_for_status()
            return response
        except (httpx.RemoteProtocolError, httpx.ConnectError):
            # Retry the request with a new session if there is a connection error
            new_client = self.create_client(
                timeout=timeout, concurrent_limit=1, event_hooks=self.event_hooks
            )
            try:
                return await self.single_connection_post_request(
                    url=url,
                    client=new_client,
                    data=data,
                    json=json,
                    params=params,
                    headers=headers,
                    stream=stream,
                )
            finally:
                await new_client.aclose()
        except httpx.TimeoutException as e:
            headers = {}
            error_response = getattr(e, "response", None)
            if error_response is not None:
                for key, value in error_response.headers.items():
                    headers["response_headers-{}".format(key)] = value

            raise litellm.Timeout(
                message=f"Connection timed out after {timeout} seconds.",
                model="default-model-name",
                llm_provider="litellm-httpx-handler",
                headers=headers,
            )
        except httpx.HTTPStatusError as e:
            setattr(e, "status_code", e.response.status_code)
            if stream is True:
                setattr(e, "message", await e.response.aread())
            else:
                setattr(e, "message", e.response.text)
            raise e
        except Exception as e:
            raise e

    async def patch(
        self,
        url: str,
        data: Optional[Union[dict, str]] = None,  # type: ignore
        json: Optional[dict] = None,
        params: Optional[dict] = None,
        headers: Optional[dict] = None,
        timeout: Optional[Union[float, httpx.Timeout]] = None,
        stream: bool = False,
    ):
        try:
            if timeout is None:
                timeout = self.timeout

            req = self.client.build_request(
                "PATCH", url, data=data, json=json, params=params, headers=headers, timeout=timeout  # type: ignore
            )
            response = await self.client.send(req)
            response.raise_for_status()
            return response
        except (httpx.RemoteProtocolError, httpx.ConnectError):
            # Retry the request with a new session if there is a connection error
            new_client = self.create_client(
                timeout=timeout, concurrent_limit=1, event_hooks=self.event_hooks
            )
            try:
                return await self.single_connection_post_request(
                    url=url,
                    client=new_client,
                    data=data,
                    json=json,
                    params=params,
                    headers=headers,
                    stream=stream,
                )
            finally:
                await new_client.aclose()
        except httpx.TimeoutException as e:
            headers = {}
            error_response = getattr(e, "response", None)
            if error_response is not None:
                for key, value in error_response.headers.items():
                    headers["response_headers-{}".format(key)] = value

            raise litellm.Timeout(
                message=f"Connection timed out after {timeout} seconds.",
                model="default-model-name",
                llm_provider="litellm-httpx-handler",
                headers=headers,
            )
        except httpx.HTTPStatusError as e:
            setattr(e, "status_code", e.response.status_code)
            if stream is True:
                setattr(e, "message", await e.response.aread())
            else:
                setattr(e, "message", e.response.text)
            raise e
        except Exception as e:
            raise e

    async def delete(
        self,
        url: str,
        data: Optional[Union[dict, str]] = None,  # type: ignore
        json: Optional[dict] = None,
        params: Optional[dict] = None,
        headers: Optional[dict] = None,
        timeout: Optional[Union[float, httpx.Timeout]] = None,
        stream: bool = False,
    ):
        try:
            if timeout is None:
                timeout = self.timeout
            req = self.client.build_request(
                "DELETE", url, data=data, json=json, params=params, headers=headers, timeout=timeout  # type: ignore
            )
            response = await self.client.send(req, stream=stream)
            response.raise_for_status()
            return response
        except (httpx.RemoteProtocolError, httpx.ConnectError):
            # Retry the request with a new session if there is a connection error
            new_client = self.create_client(
                timeout=timeout, concurrent_limit=1, event_hooks=self.event_hooks
            )
            try:
                return await self.single_connection_post_request(
                    url=url,
                    client=new_client,
                    data=data,
                    json=json,
                    params=params,
                    headers=headers,
                    stream=stream,
                )
            finally:
                await new_client.aclose()
        except httpx.HTTPStatusError as e:
            setattr(e, "status_code", e.response.status_code)
            if stream is True:
                setattr(e, "message", await e.response.aread())
            else:
                setattr(e, "message", e.response.text)
            raise e
        except Exception as e:
            raise e

    async def single_connection_post_request(
        self,
        url: str,
        client: httpx.AsyncClient,
        data: Optional[Union[dict, str, bytes]] = None,  # type: ignore
        json: Optional[dict] = None,
        params: Optional[dict] = None,
        headers: Optional[dict] = None,
        stream: bool = False,
        content: Any = None,
    ):
        """
        Making POST request for a single connection client.

        Used for retrying connection client errors.
        """
        req = client.build_request(
            "POST", url, data=data, json=json, params=params, headers=headers, content=content  # type: ignore
        )
        response = await client.send(req, stream=stream)
        response.raise_for_status()
        return response

    def __del__(self) -> None:
        try:
            asyncio.get_running_loop().create_task(self.close())
        except Exception:
            pass

    @staticmethod
    def _create_async_transport(
        ssl_context: Optional[ssl.SSLContext] = None, ssl_verify: Optional[bool] = None
    ) -> Optional[Union[LiteLLMAiohttpTransport, AsyncHTTPTransport]]:
        """
        - Creates a transport for httpx.AsyncClient
            - if litellm.force_ipv4 is True, it will return AsyncHTTPTransport with local_address="0.0.0.0"
            - [Default] It will return AiohttpTransport
            - Users can opt out of using AiohttpTransport by setting litellm.use_aiohttp_transport to False


        Notes on this handler:
        - Why AiohttpTransport?
            - By default, we use AiohttpTransport since it offers much higher throughput and lower latency than httpx.

        - Why force ipv4?
            - Some users have seen httpx ConnectionError when using ipv6 - forcing ipv4 resolves the issue for them
        """
        #########################################################
        # AIOHTTP TRANSPORT is off by default
        #########################################################
        if AsyncHTTPHandler._should_use_aiohttp_transport():
            return AsyncHTTPHandler._create_aiohttp_transport(
                ssl_context=ssl_context, ssl_verify=ssl_verify
            )

        #########################################################
        # HTTPX TRANSPORT is used when aiohttp is not installed
        #########################################################
        return AsyncHTTPHandler._create_httpx_transport()

    @staticmethod
    def _should_use_aiohttp_transport() -> bool:
        """
        AiohttpTransport is the default transport for litellm.

        Httpx can be used by the following
            - litellm.disable_aiohttp_transport = True
            - os.getenv("DISABLE_AIOHTTP_TRANSPORT") = "True"
        """
        import os

        from litellm.secret_managers.main import str_to_bool

        #########################################################
        # Check if user disabled aiohttp transport
        ########################################################
        if (
            litellm.disable_aiohttp_transport is True
            or str_to_bool(os.getenv("DISABLE_AIOHTTP_TRANSPORT", "False")) is True
        ):
            return False

        #########################################################
        # Default: Use AiohttpTransport
        ########################################################
        verbose_logger.debug("Using AiohttpTransport...")
        return True

    @staticmethod
    def _get_ssl_connector_kwargs(
        ssl_verify: Optional[bool] = None,
        ssl_context: Optional[ssl.SSLContext] = None,
    ) -> Dict[str, Any]:
        """
        Helper method to get SSL connector initialization arguments for aiohttp TCPConnector.

        SSL Configuration Priority:
        1. If ssl_context is provided -> use the custom SSL context
        2. If ssl_verify is False -> disable SSL verification (ssl=False)

        Returns:
            Dict with appropriate SSL configuration for TCPConnector
        """
        connector_kwargs: Dict[str, Any] = {
            "local_addr": ("0.0.0.0", 0) if litellm.force_ipv4 else None,
        }

        if ssl_context is not None:
            # Priority 1: Use the provided custom SSL context
            connector_kwargs["ssl"] = ssl_context
        elif ssl_verify is False:
            # Priority 2: Explicitly disable SSL verification
            connector_kwargs["verify_ssl"] = False

        return connector_kwargs

    @staticmethod
    def _create_aiohttp_transport(
        ssl_verify: Optional[bool] = None,
        ssl_context: Optional[ssl.SSLContext] = None,
    ) -> LiteLLMAiohttpTransport:
        """
        Creates an AiohttpTransport with RequestNotRead error handling

        Note: aiohttp TCPConnector ssl parameter accepts:
        - SSLContext: custom SSL context
        - False: disable SSL verification
        """
        from litellm.llms.custom_httpx.aiohttp_transport import LiteLLMAiohttpTransport
        from litellm.secret_managers.main import str_to_bool

        connector_kwargs = AsyncHTTPHandler._get_ssl_connector_kwargs(
            ssl_verify=ssl_verify, ssl_context=ssl_context
        )
        #########################################################
        # Check if user enabled aiohttp trust env
        # use for HTTP_PROXY, HTTPS_PROXY, etc.
        ########################################################
        trust_env: bool = litellm.aiohttp_trust_env
        if str_to_bool(os.getenv("AIOHTTP_TRUST_ENV", "True")) is True:
            trust_env = True

        verbose_logger.debug("Creating AiohttpTransport...")
        return LiteLLMAiohttpTransport(
            client=lambda: ClientSession(
                connector=TCPConnector(**connector_kwargs),
                trust_env=trust_env,
            ),
        )

    @staticmethod
    def _create_httpx_transport() -> Optional[AsyncHTTPTransport]:
        """
        Creates an AsyncHTTPTransport

        - If force_ipv4 is True, it will create an AsyncHTTPTransport with local_address set to "0.0.0.0"
        - [Default] If force_ipv4 is False, it will return None
        """
        if litellm.force_ipv4:
            return AsyncHTTPTransport(local_address="0.0.0.0")
        else:
            return None


class HTTPHandler:
    def __init__(
        self,
        timeout: Optional[Union[float, httpx.Timeout]] = None,
        concurrent_limit=1000,
        client: Optional[httpx.Client] = None,
        ssl_verify: Optional[Union[bool, str]] = None,
        mounts: Optional[Dict[str, httpx.BaseTransport]] = None, # mounts parameter
    ):
        if timeout is None:
            timeout = _DEFAULT_TIMEOUT

        # Get unified SSL configuration
        ssl_config = get_ssl_configuration(ssl_verify)

        # An SSL certificate used by the requested host to authenticate the client.
        # /path/to/client.pem
        cert = os.getenv("SSL_CERTIFICATE", litellm.ssl_certificate)

        if client is None:
            # If mounts are provided, use them. Otherwise, httpx will use its default behavior.
            # The expectation is that litellm/__init__.py will prepare and pass the mounts.
            self.client = httpx.Client(
                mounts=mounts, # Use mounts if provided
                timeout=timeout,
                limits=httpx.Limits(
                    max_connections=concurrent_limit,
                    max_keepalive_connections=concurrent_limit,
                ),
                verify=ssl_config,
                cert=cert,
                headers=headers,
<<<<<<< HEAD
                trust_env=True,
=======
                follow_redirects=True,
>>>>>>> 796192da
            )
        else:
            self.client = client

    def close(self):
        # Close the client when you're done with it
        self.client.close()

    def get(
        self,
        url: str,
        params: Optional[dict] = None,
        headers: Optional[dict] = None,
        follow_redirects: Optional[bool] = None,
    ):
        # Set follow_redirects to UseClientDefault if None
        _follow_redirects = (
            follow_redirects if follow_redirects is not None else USE_CLIENT_DEFAULT
        )
        params = params or {}
        params.update(self.extract_query_params(url))

        response = self.client.get(
            url, params=params, headers=headers, follow_redirects=_follow_redirects  # type: ignore
        )

        return response

    @staticmethod
    def extract_query_params(url: str) -> Dict[str, str]:
        """
        Parse a URL’s query-string into a dict.

        :param url: full URL, e.g. "https://.../path?foo=1&bar=2"
        :return: {"foo": "1", "bar": "2"}
        """
        from urllib.parse import parse_qsl, urlsplit

        parts = urlsplit(url)
        return dict(parse_qsl(parts.query))

    def post(
        self,
        url: str,
        data: Optional[Union[dict, str, bytes]] = None,
        json: Optional[Union[dict, str, List]] = None,
        params: Optional[dict] = None,
        headers: Optional[dict] = None,
        stream: bool = False,
        timeout: Optional[Union[float, httpx.Timeout]] = None,
        files: Optional[Union[dict, RequestFiles]] = None,
        content: Any = None,
        logging_obj: Optional[LiteLLMLoggingObject] = None,
    ):
        try:
            if timeout is not None:
                req = self.client.build_request(
                    "POST",
                    url,
                    data=data,  # type: ignore
                    json=json,
                    params=params,
                    headers=headers,
                    timeout=timeout,
                    files=files,
                    content=content,  # type: ignore
                )
            else:
                req = self.client.build_request(
                    "POST", url, data=data, json=json, params=params, headers=headers, files=files, content=content  # type: ignore
                )
            response = self.client.send(req, stream=stream)
            response.raise_for_status()
            return response
        except httpx.TimeoutException:
            raise litellm.Timeout(
                message=f"Connection timed out after {timeout} seconds.",
                model="default-model-name",
                llm_provider="litellm-httpx-handler",
            )
        except httpx.HTTPStatusError as e:
            if stream is True:
                setattr(e, "message", mask_sensitive_info(e.response.read()))
                setattr(e, "text", mask_sensitive_info(e.response.read()))
            else:
                error_text = mask_sensitive_info(e.response.text)
                setattr(e, "message", error_text)
                setattr(e, "text", error_text)

            setattr(e, "status_code", e.response.status_code)
            raise e
        except Exception as e:
            raise e

    def patch(
        self,
        url: str,
        data: Optional[Union[dict, str]] = None,
        json: Optional[Union[dict, str]] = None,
        params: Optional[dict] = None,
        headers: Optional[dict] = None,
        stream: bool = False,
        timeout: Optional[Union[float, httpx.Timeout]] = None,
    ):
        try:
            if timeout is not None:
                req = self.client.build_request(
                    "PATCH", url, data=data, json=json, params=params, headers=headers, timeout=timeout  # type: ignore
                )
            else:
                req = self.client.build_request(
                    "PATCH", url, data=data, json=json, params=params, headers=headers  # type: ignore
                )
            response = self.client.send(req, stream=stream)
            response.raise_for_status()
            return response
        except httpx.TimeoutException:
            raise litellm.Timeout(
                message=f"Connection timed out after {timeout} seconds.",
                model="default-model-name",
                llm_provider="litellm-httpx-handler",
            )
        except httpx.HTTPStatusError as e:
            if stream is True:
                setattr(e, "message", mask_sensitive_info(e.response.read()))
                setattr(e, "text", mask_sensitive_info(e.response.read()))
            else:
                error_text = mask_sensitive_info(e.response.text)
                setattr(e, "message", error_text)
                setattr(e, "text", error_text)

            setattr(e, "status_code", e.response.status_code)

            raise e
        except Exception as e:
            raise e

    def put(
        self,
        url: str,
        data: Optional[Union[dict, str]] = None,
        json: Optional[Union[dict, str]] = None,
        params: Optional[dict] = None,
        headers: Optional[dict] = None,
        stream: bool = False,
        timeout: Optional[Union[float, httpx.Timeout]] = None,
    ):
        try:
            if timeout is not None:
                req = self.client.build_request(
                    "PUT", url, data=data, json=json, params=params, headers=headers, timeout=timeout  # type: ignore
                )
            else:
                req = self.client.build_request(
                    "PUT", url, data=data, json=json, params=params, headers=headers  # type: ignore
                )
            response = self.client.send(req, stream=stream)
            return response
        except httpx.TimeoutException:
            raise litellm.Timeout(
                message=f"Connection timed out after {timeout} seconds.",
                model="default-model-name",
                llm_provider="litellm-httpx-handler",
            )
        except Exception as e:
            raise e

    def delete(
        self,
        url: str,
        data: Optional[Union[dict, str]] = None,  # type: ignore
        json: Optional[dict] = None,
        params: Optional[dict] = None,
        headers: Optional[dict] = None,
        timeout: Optional[Union[float, httpx.Timeout]] = None,
        stream: bool = False,
    ):
        try:
            if timeout is not None:
                req = self.client.build_request(
                    "DELETE", url, data=data, json=json, params=params, headers=headers, timeout=timeout  # type: ignore
                )
            else:
                req = self.client.build_request(
                    "DELETE", url, data=data, json=json, params=params, headers=headers  # type: ignore
                )
            response = self.client.send(req, stream=stream)
            response.raise_for_status()
            return response
        except httpx.TimeoutException:
            raise litellm.Timeout(
                message=f"Connection timed out after {timeout} seconds.",
                model="default-model-name",
                llm_provider="litellm-httpx-handler",
            )
        except httpx.HTTPStatusError as e:
            if stream is True:
                setattr(e, "message", mask_sensitive_info(e.response.read()))
                setattr(e, "text", mask_sensitive_info(e.response.read()))
            else:
                error_text = mask_sensitive_info(e.response.text)
                setattr(e, "message", error_text)
                setattr(e, "text", error_text)

            setattr(e, "status_code", e.response.status_code)

            raise e
        except Exception as e:
            raise e

    def __del__(self) -> None:
        try:
            self.close()
        except Exception:
            pass

    def _create_sync_transport(self) -> Optional[HTTPTransport]:
        """
        Create an HTTP transport with IPv4 only if litellm.force_ipv4 is True.
        Otherwise, return None.

        Some users have seen httpx ConnectionError when using ipv6 - forcing ipv4 resolves the issue for them
        """
        if litellm.force_ipv4:
            return HTTPTransport(local_address="0.0.0.0")
        else:
            return None


def get_async_httpx_client(
    llm_provider: Union[LlmProviders, httpxSpecialProvider],
    params: Optional[dict] = None,
) -> AsyncHTTPHandler:
    """
    Retrieves the async HTTP client from the cache
    If not present, creates a new client

    Caches the new client and returns it.
    """
    _params_key_name = ""
    if params is not None:
        for key, value in params.items():
            try:
                _params_key_name += f"{key}_{value}"
            except Exception:
                pass

    _cache_key_name = "async_httpx_client" + _params_key_name + llm_provider
    _cached_client = litellm.in_memory_llm_clients_cache.get_cache(_cache_key_name)
    if _cached_client:
        return _cached_client

    if params is not None:
        _new_client = AsyncHTTPHandler(**params)
    else:
        _new_client = AsyncHTTPHandler(
            timeout=httpx.Timeout(timeout=600.0, connect=5.0)
        )

    litellm.in_memory_llm_clients_cache.set_cache(
        key=_cache_key_name,
        value=_new_client,
        ttl=_DEFAULT_TTL_FOR_HTTPX_CLIENTS,
    )
    return _new_client


def _get_httpx_client(params: Optional[dict] = None) -> HTTPHandler:
    """
    Retrieves the HTTP client from the cache
    If not present, creates a new client

    Caches the new client and returns it.
    """
    _params_key_name = ""
    if params is not None:
        for key, value in params.items():
            try:
                _params_key_name += f"{key}_{value}"
            except Exception:
                pass

    _cache_key_name = "httpx_client" + _params_key_name

    _cached_client = litellm.in_memory_llm_clients_cache.get_cache(_cache_key_name)
    if _cached_client:
        return _cached_client

    if params is not None:
        _new_client = HTTPHandler(**params)
    else:
        _new_client = HTTPHandler(timeout=httpx.Timeout(timeout=600.0, connect=5.0))

    litellm.in_memory_llm_clients_cache.set_cache(
        key=_cache_key_name,
        value=_new_client,
        ttl=_DEFAULT_TTL_FOR_HTTPX_CLIENTS,
    )
    return _new_client<|MERGE_RESOLUTION|>--- conflicted
+++ resolved
@@ -215,11 +215,8 @@
             verify=ssl_config,
             cert=cert,
             headers=headers,
-<<<<<<< HEAD
+            follow_redirects=True,
             trust_env=True,
-=======
-            follow_redirects=True,
->>>>>>> 796192da
         )
 
     async def close(self):
@@ -695,11 +692,8 @@
                 verify=ssl_config,
                 cert=cert,
                 headers=headers,
-<<<<<<< HEAD
+                follow_redirects=True,
                 trust_env=True,
-=======
-                follow_redirects=True,
->>>>>>> 796192da
             )
         else:
             self.client = client
