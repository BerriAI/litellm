import json
from typing import (
    TYPE_CHECKING,
    Any,
    AsyncIterator,
    Coroutine,
    Dict,
    List,
    Literal,
    Optional,
    Tuple,
    Union,
    cast,
)

import httpx  # type: ignore

import litellm
import litellm.litellm_core_utils
import litellm.types
import litellm.types.utils
from litellm._logging import verbose_logger
from litellm.constants import REALTIME_WEBSOCKET_MAX_MESSAGE_SIZE_BYTES
from litellm.litellm_core_utils.realtime_streaming import RealTimeStreaming
from litellm.llms.base_llm.anthropic_messages.transformation import (
    BaseAnthropicMessagesConfig,
)
from litellm.llms.base_llm.audio_transcription.transformation import (
    BaseAudioTranscriptionConfig,
)
from litellm.llms.base_llm.base_model_iterator import MockResponseIterator
from litellm.llms.base_llm.batches.transformation import BaseBatchesConfig
from litellm.llms.base_llm.chat.transformation import BaseConfig
from litellm.llms.base_llm.containers.transformation import BaseContainerConfig
from litellm.llms.base_llm.embedding.transformation import BaseEmbeddingConfig
from litellm.llms.base_llm.files.transformation import BaseFilesConfig
from litellm.llms.base_llm.google_genai.transformation import (
    BaseGoogleGenAIGenerateContentConfig,
)
from litellm.llms.base_llm.image_edit.transformation import BaseImageEditConfig
from litellm.llms.base_llm.image_generation.transformation import (
    BaseImageGenerationConfig,
)
from litellm.llms.base_llm.ocr.transformation import BaseOCRConfig, OCRResponse
from litellm.llms.base_llm.realtime.transformation import BaseRealtimeConfig
from litellm.llms.base_llm.rerank.transformation import BaseRerankConfig
from litellm.llms.base_llm.responses.transformation import BaseResponsesAPIConfig
from litellm.llms.base_llm.search.transformation import BaseSearchConfig, SearchResponse
from litellm.llms.base_llm.skills.transformation import BaseSkillsAPIConfig
from litellm.llms.base_llm.text_to_speech.transformation import BaseTextToSpeechConfig
from litellm.llms.base_llm.vector_store.transformation import BaseVectorStoreConfig
from litellm.llms.base_llm.vector_store_files.transformation import (
    BaseVectorStoreFilesConfig,
)
from litellm.llms.base_llm.videos.transformation import BaseVideoConfig
from litellm.llms.custom_httpx.http_handler import (
    AsyncHTTPHandler,
    HTTPHandler,
    _get_httpx_client,
    get_async_httpx_client,
)
from litellm.responses.streaming_iterator import (
    BaseResponsesAPIStreamingIterator,
    MockResponsesAPIStreamingIterator,
    ResponsesAPIStreamingIterator,
    SyncResponsesAPIStreamingIterator,
)
from litellm.types.containers.main import (
    ContainerFileListResponse,
    ContainerListResponse,
    ContainerObject,
    DeleteContainerResult,
)
from litellm.types.llms.anthropic_messages.anthropic_response import (
    AnthropicMessagesResponse,
)
from litellm.types.llms.anthropic_skills import (
    DeleteSkillResponse,
    ListSkillsResponse,
    Skill,
)
from litellm.types.llms.openai import (
    CreateBatchRequest,
    CreateFileRequest,
    HttpxBinaryResponseContent,
    OpenAIFileObject,
    ResponseInputParam,
    ResponsesAPIResponse,
)
from litellm.types.rerank import RerankResponse
from litellm.types.responses.main import DeleteResponseResult
from litellm.types.router import GenericLiteLLMParams
from litellm.types.utils import (
    EmbeddingResponse,
    FileTypes,
    LiteLLMBatch,
    TranscriptionResponse,
)
from litellm.types.vector_store_files import (
    VectorStoreFileContentResponse,
    VectorStoreFileCreateRequest,
    VectorStoreFileDeleteResponse,
    VectorStoreFileListQueryParams,
    VectorStoreFileListResponse,
    VectorStoreFileObject,
    VectorStoreFileUpdateRequest,
)
from litellm.types.vector_stores import (
    VectorStoreCreateOptionalRequestParams,
    VectorStoreCreateResponse,
    VectorStoreSearchOptionalRequestParams,
    VectorStoreSearchResponse,
)
from litellm.types.videos.main import VideoObject
from litellm.utils import (
    CustomStreamWrapper,
    ImageResponse,
    ModelResponse,
    ProviderConfigManager,
)

from .http_handler import get_shared_realtime_ssl_context

if TYPE_CHECKING:
    from aiohttp import ClientSession

    from litellm.litellm_core_utils.litellm_logging import Logging as _LiteLLMLoggingObj
    from litellm.llms.base_llm.passthrough.transformation import BasePassthroughConfig

    LiteLLMLoggingObj = _LiteLLMLoggingObj
else:
    LiteLLMLoggingObj = Any


class BaseLLMHTTPHandler:
    async def _make_common_async_call(
        self,
        async_httpx_client: AsyncHTTPHandler,
        provider_config: BaseConfig,
        api_base: str,
        headers: dict,
        data: dict,
        timeout: Union[float, httpx.Timeout],
        litellm_params: dict,
        logging_obj: LiteLLMLoggingObj,
        stream: bool = False,
        signed_json_body: Optional[bytes] = None,
    ) -> httpx.Response:
        """Common implementation across stream + non-stream calls. Meant to ensure consistent error-handling."""
        max_retry_on_unprocessable_entity_error = (
            provider_config.max_retry_on_unprocessable_entity_error
        )

        response: Optional[httpx.Response] = None
        for i in range(max(max_retry_on_unprocessable_entity_error, 1)):
            try:
                response = await async_httpx_client.post(
                    url=api_base,
                    headers=headers,
                    data=(
                        signed_json_body
                        if signed_json_body is not None
                        else json.dumps(data)
                    ),
                    timeout=timeout,
                    stream=stream,
                    logging_obj=logging_obj,
                )
            except httpx.HTTPStatusError as e:
                hit_max_retry = i + 1 == max_retry_on_unprocessable_entity_error
                should_retry = provider_config.should_retry_llm_api_inside_llm_translation_on_http_error(
                    e=e, litellm_params=litellm_params
                )
                if should_retry and not hit_max_retry:
                    data = (
                        provider_config.transform_request_on_unprocessable_entity_error(
                            e=e, request_data=data
                        )
                    )
                    continue
                else:
                    raise self._handle_error(e=e, provider_config=provider_config)
            except Exception as e:
                raise self._handle_error(e=e, provider_config=provider_config)
            break

        if response is None:
            raise provider_config.get_error_class(
                error_message="No response from the API",
                status_code=422,  # don't retry on this error
                headers={},
            )

        return response

    def _make_common_sync_call(
        self,
        sync_httpx_client: HTTPHandler,
        provider_config: BaseConfig,
        api_base: str,
        headers: dict,
        data: dict,
        timeout: Union[float, httpx.Timeout],
        litellm_params: dict,
        logging_obj: LiteLLMLoggingObj,
        stream: bool = False,
        signed_json_body: Optional[bytes] = None,
    ) -> httpx.Response:
        max_retry_on_unprocessable_entity_error = (
            provider_config.max_retry_on_unprocessable_entity_error
        )

        response: Optional[httpx.Response] = None

        for i in range(max(max_retry_on_unprocessable_entity_error, 1)):
            try:
                response = sync_httpx_client.post(
                    url=api_base,
                    headers=headers,
                    data=(
                        signed_json_body
                        if signed_json_body is not None
                        else json.dumps(data)
                    ),
                    timeout=timeout,
                    stream=stream,
                    logging_obj=logging_obj,
                )
            except httpx.HTTPStatusError as e:
                hit_max_retry = i + 1 == max_retry_on_unprocessable_entity_error
                should_retry = provider_config.should_retry_llm_api_inside_llm_translation_on_http_error(
                    e=e, litellm_params=litellm_params
                )
                if should_retry and not hit_max_retry:
                    data = (
                        provider_config.transform_request_on_unprocessable_entity_error(
                            e=e, request_data=data
                        )
                    )
                    continue
                else:
                    raise self._handle_error(e=e, provider_config=provider_config)
            except Exception as e:
                raise self._handle_error(e=e, provider_config=provider_config)
            break

        if response is None:
            raise provider_config.get_error_class(
                error_message="No response from the API",
                status_code=422,  # don't retry on this error
                headers={},
            )

        return response

    async def async_completion(
        self,
        custom_llm_provider: str,
        provider_config: BaseConfig,
        api_base: str,
        headers: dict,
        data: dict,
        timeout: Union[float, httpx.Timeout],
        model: str,
        model_response: ModelResponse,
        logging_obj: LiteLLMLoggingObj,
        messages: list,
        optional_params: dict,
        litellm_params: dict,
        encoding: Any,
        api_key: Optional[str] = None,
        client: Optional[AsyncHTTPHandler] = None,
        json_mode: bool = False,
        signed_json_body: Optional[bytes] = None,
        shared_session: Optional["ClientSession"] = None,
    ):
        if client is None:
            verbose_logger.debug(
                f"Creating HTTP client with shared_session: {id(shared_session) if shared_session else None}"
            )
            async_httpx_client = get_async_httpx_client(
                llm_provider=litellm.LlmProviders(custom_llm_provider),
                params={"ssl_verify": litellm_params.get("ssl_verify", None)},
                shared_session=shared_session,
            )
        else:
            async_httpx_client = client

        response = await self._make_common_async_call(
            async_httpx_client=async_httpx_client,
            provider_config=provider_config,
            api_base=api_base,
            headers=headers,
            data=data,
            timeout=timeout,
            litellm_params=litellm_params,
            stream=False,
            logging_obj=logging_obj,
            signed_json_body=signed_json_body,
        )
        return provider_config.transform_response(
            model=model,
            raw_response=response,
            model_response=model_response,
            logging_obj=logging_obj,
            api_key=api_key,
            request_data=data,
            messages=messages,
            optional_params=optional_params,
            litellm_params=litellm_params,
            encoding=encoding,
            json_mode=json_mode,
        )

    def completion(
        self,
        model: str,
        messages: list,
        api_base: Optional[str],
        custom_llm_provider: str,
        model_response: ModelResponse,
        encoding,
        logging_obj: LiteLLMLoggingObj,
        optional_params: dict,
        timeout: Union[float, httpx.Timeout],
        litellm_params: dict,
        acompletion: bool,
        stream: Optional[bool] = False,
        fake_stream: bool = False,
        api_key: Optional[str] = None,
        headers: Optional[Dict[str, Any]] = None,
        client: Optional[Union[HTTPHandler, AsyncHTTPHandler]] = None,
        provider_config: Optional[BaseConfig] = None,
        shared_session: Optional["ClientSession"] = None,
    ):
        json_mode: bool = optional_params.pop("json_mode", False)
        extra_body: Optional[dict] = optional_params.pop("extra_body", None)

        provider_config = (
            provider_config
            or ProviderConfigManager.get_provider_chat_config(
                model=model, provider=litellm.LlmProviders(custom_llm_provider)
            )
        )
        if provider_config is None:
            raise ValueError(
                f"Provider config not found for model: {model} and provider: {custom_llm_provider}"
            )

        fake_stream = (
            fake_stream
            or optional_params.pop("fake_stream", False)
            or provider_config.should_fake_stream(
                model=model, custom_llm_provider=custom_llm_provider, stream=stream
            )
        )

        # get config from model, custom llm provider
        headers = provider_config.validate_environment(
            api_key=api_key,
            headers=headers or {},
            model=model,
            messages=messages,
            optional_params=optional_params,
            api_base=api_base,
            litellm_params=litellm_params,
        )

        api_base = provider_config.get_complete_url(
            api_base=api_base,
            api_key=api_key,
            model=model,
            optional_params=optional_params,
            stream=stream,
            litellm_params=litellm_params,
        )

        data = provider_config.transform_request(
            model=model,
            messages=messages,
            optional_params=optional_params,
            litellm_params=litellm_params,
            headers=headers,
        )

        if extra_body is not None:
            data = {**data, **extra_body}

        headers, signed_json_body = provider_config.sign_request(
            headers=headers,
            optional_params=optional_params,
            request_data=data,
            api_base=api_base,
            api_key=api_key,
            stream=stream,
            fake_stream=fake_stream,
            model=model,
        )

        ## LOGGING
        logging_obj.pre_call(
            input=messages,
            api_key=api_key,
            additional_args={
                "complete_input_dict": data,
                "api_base": api_base,
                "headers": headers,
            },
        )

        if acompletion is True:
            if stream is True:
                data = self._add_stream_param_to_request_body(
                    data=data,
                    provider_config=provider_config,
                    fake_stream=fake_stream,
                )
                return self.acompletion_stream_function(
                    model=model,
                    messages=messages,
                    api_base=api_base,
                    headers=headers,
                    custom_llm_provider=custom_llm_provider,
                    provider_config=provider_config,
                    timeout=timeout,
                    logging_obj=logging_obj,
                    data=data,
                    fake_stream=fake_stream,
                    client=(
                        client
                        if client is not None and isinstance(client, AsyncHTTPHandler)
                        else None
                    ),
                    litellm_params=litellm_params,
                    json_mode=json_mode,
                    optional_params=optional_params,
                    signed_json_body=signed_json_body,
                )

            else:
                return self.async_completion(
                    custom_llm_provider=custom_llm_provider,
                    provider_config=provider_config,
                    api_base=api_base,
                    headers=headers,
                    data=data,
                    timeout=timeout,
                    model=model,
                    model_response=model_response,
                    logging_obj=logging_obj,
                    api_key=api_key,
                    messages=messages,
                    optional_params=optional_params,
                    litellm_params=litellm_params,
                    encoding=encoding,
                    client=(
                        client
                        if client is not None and isinstance(client, AsyncHTTPHandler)
                        else None
                    ),
                    json_mode=json_mode,
                    signed_json_body=signed_json_body,
                    shared_session=shared_session,
                )

        if stream is True:
            data = self._add_stream_param_to_request_body(
                data=data,
                provider_config=provider_config,
                fake_stream=fake_stream,
            )
            if provider_config.has_custom_stream_wrapper is True:
                return provider_config.get_sync_custom_stream_wrapper(
                    model=model,
                    custom_llm_provider=custom_llm_provider,
                    logging_obj=logging_obj,
                    api_base=api_base,
                    headers=headers,
                    data=data,
                    signed_json_body=signed_json_body,
                    messages=messages,
                    client=client,
                    json_mode=json_mode,
                )
            completion_stream, headers = self.make_sync_call(
                provider_config=provider_config,
                api_base=api_base,
                headers=headers,  # type: ignore
                data=data,
                signed_json_body=signed_json_body,
                original_data=data,
                model=model,
                messages=messages,
                logging_obj=logging_obj,
                timeout=timeout,
                fake_stream=fake_stream,
                client=(
                    client
                    if client is not None and isinstance(client, HTTPHandler)
                    else None
                ),
                litellm_params=litellm_params,
                json_mode=json_mode,
                optional_params=optional_params,
            )
            return CustomStreamWrapper(
                completion_stream=completion_stream,
                model=model,
                custom_llm_provider=custom_llm_provider,
                logging_obj=logging_obj,
            )

        if client is None or not isinstance(client, HTTPHandler):
            sync_httpx_client = _get_httpx_client(
                params={"ssl_verify": litellm_params.get("ssl_verify", None)},
            )
        else:
            sync_httpx_client = client

        response = self._make_common_sync_call(
            sync_httpx_client=sync_httpx_client,
            provider_config=provider_config,
            api_base=api_base,
            headers=headers,
            data=data,
            signed_json_body=signed_json_body,
            timeout=timeout,
            litellm_params=litellm_params,
            logging_obj=logging_obj,
        )
        return provider_config.transform_response(
            model=model,
            raw_response=response,
            model_response=model_response,
            logging_obj=logging_obj,
            api_key=api_key,
            request_data=data,
            messages=messages,
            optional_params=optional_params,
            litellm_params=litellm_params,
            encoding=encoding,
            json_mode=json_mode,
        )

    def make_sync_call(
        self,
        provider_config: BaseConfig,
        api_base: str,
        headers: dict,
        data: dict,
        signed_json_body: Optional[bytes],
        original_data: dict,
        model: str,
        messages: list,
        logging_obj,
        optional_params: dict,
        litellm_params: dict,
        timeout: Union[float, httpx.Timeout],
        fake_stream: bool = False,
        client: Optional[HTTPHandler] = None,
        json_mode: bool = False,
    ) -> Tuple[Any, dict]:
        if client is None or not isinstance(client, HTTPHandler):
            sync_httpx_client = _get_httpx_client(
                {
                    "ssl_verify": litellm_params.get("ssl_verify", None),
                }
            )
        else:
            sync_httpx_client = client
        stream = True
        if fake_stream is True:
            stream = False

        response = self._make_common_sync_call(
            sync_httpx_client=sync_httpx_client,
            provider_config=provider_config,
            api_base=api_base,
            headers=headers,
            data=data,
            signed_json_body=signed_json_body,
            timeout=timeout,
            litellm_params=litellm_params,
            stream=stream,
            logging_obj=logging_obj,
        )

        if fake_stream is True:
            model_response: ModelResponse = provider_config.transform_response(
                model=model,
                raw_response=response,
                model_response=litellm.ModelResponse(),
                logging_obj=logging_obj,
                request_data=original_data,
                messages=messages,
                optional_params=optional_params,
                litellm_params=litellm_params,
                encoding=None,
                json_mode=json_mode,
            )

            completion_stream: Any = MockResponseIterator(
                model_response=model_response, json_mode=json_mode
            )
        else:
            completion_stream = provider_config.get_model_response_iterator(
                streaming_response=response.iter_lines(),
                sync_stream=True,
                json_mode=json_mode,
            )

        # LOGGING
        logging_obj.post_call(
            input=messages,
            api_key="",
            original_response="first stream response received",
            additional_args={"complete_input_dict": data},
        )

        return completion_stream, dict(response.headers)

    async def acompletion_stream_function(
        self,
        model: str,
        messages: list,
        api_base: str,
        custom_llm_provider: str,
        headers: dict,
        provider_config: BaseConfig,
        timeout: Union[float, httpx.Timeout],
        logging_obj: LiteLLMLoggingObj,
        data: dict,
        litellm_params: dict,
        optional_params: dict,
        fake_stream: bool = False,
        client: Optional[AsyncHTTPHandler] = None,
        json_mode: Optional[bool] = None,
        signed_json_body: Optional[bytes] = None,
    ):
        if provider_config.has_custom_stream_wrapper is True:
            return await provider_config.get_async_custom_stream_wrapper(
                model=model,
                custom_llm_provider=custom_llm_provider,
                logging_obj=logging_obj,
                api_base=api_base,
                headers=headers,
                data=data,
                messages=messages,
                client=client,
                json_mode=json_mode,
                signed_json_body=signed_json_body,
            )

        completion_stream, _response_headers = await self.make_async_call_stream_helper(
            model=model,
            custom_llm_provider=custom_llm_provider,
            provider_config=provider_config,
            api_base=api_base,
            headers=headers,
            data=data,
            messages=messages,
            logging_obj=logging_obj,
            timeout=timeout,
            fake_stream=fake_stream,
            client=client,
            litellm_params=litellm_params,
            optional_params=optional_params,
            json_mode=json_mode,
            signed_json_body=signed_json_body,
        )
        streamwrapper = CustomStreamWrapper(
            completion_stream=completion_stream,
            model=model,
            custom_llm_provider=custom_llm_provider,
            logging_obj=logging_obj,
        )
        return streamwrapper

    async def make_async_call_stream_helper(
        self,
        model: str,
        custom_llm_provider: str,
        provider_config: BaseConfig,
        api_base: str,
        headers: dict,
        data: dict,
        messages: list,
        logging_obj: LiteLLMLoggingObj,
        timeout: Union[float, httpx.Timeout],
        litellm_params: dict,
        optional_params: dict,
        fake_stream: bool = False,
        client: Optional[AsyncHTTPHandler] = None,
        json_mode: Optional[bool] = None,
        signed_json_body: Optional[bytes] = None,
    ) -> Tuple[Any, httpx.Headers]:
        """
        Helper function for making an async call with stream.

        Handles fake stream as well.
        """
        if client is None:
            async_httpx_client = get_async_httpx_client(
                llm_provider=litellm.LlmProviders(custom_llm_provider),
                params={"ssl_verify": litellm_params.get("ssl_verify", None)},
            )
        else:
            async_httpx_client = client
        stream = True
        if fake_stream is True:
            stream = False

        response = await self._make_common_async_call(
            async_httpx_client=async_httpx_client,
            provider_config=provider_config,
            api_base=api_base,
            headers=headers,
            data=data,
            signed_json_body=signed_json_body,
            timeout=timeout,
            litellm_params=litellm_params,
            stream=stream,
            logging_obj=logging_obj,
        )

        if fake_stream is True:
            model_response: ModelResponse = provider_config.transform_response(
                model=model,
                raw_response=response,
                model_response=litellm.ModelResponse(),
                logging_obj=logging_obj,
                request_data=data,
                messages=messages,
                optional_params=optional_params,
                litellm_params=litellm_params,
                encoding=None,
                json_mode=json_mode,
            )

            completion_stream: Any = MockResponseIterator(
                model_response=model_response, json_mode=json_mode
            )
        else:
            completion_stream = provider_config.get_model_response_iterator(
                streaming_response=response.aiter_lines(), sync_stream=False
            )
        # LOGGING
        logging_obj.post_call(
            input=messages,
            api_key="",
            original_response="first stream response received",
            additional_args={"complete_input_dict": data},
        )

        return completion_stream, response.headers

    def _add_stream_param_to_request_body(
        self,
        data: dict,
        provider_config: BaseConfig,
        fake_stream: bool,
    ) -> dict:
        """
        Some providers like Bedrock invoke do not support the stream parameter in the request body, we only pass `stream` in the request body the provider supports it.
        """

        if fake_stream is True:
            # remove 'stream' from data
            new_data = data.copy()
            new_data.pop("stream", None)
            return new_data
        if provider_config.supports_stream_param_in_request_body is True:
            data["stream"] = True
        return data

    def embedding(
        self,
        model: str,
        input: list,
        timeout: float,
        custom_llm_provider: str,
        logging_obj: LiteLLMLoggingObj,
        api_base: Optional[str],
        optional_params: dict,
        litellm_params: dict,
        model_response: EmbeddingResponse,
        api_key: Optional[str] = None,
        client: Optional[Union[HTTPHandler, AsyncHTTPHandler]] = None,
        aembedding: Optional[bool] = False,
        headers: Optional[Dict[str, Any]] = None,
    ) -> EmbeddingResponse:
        provider_config = ProviderConfigManager.get_provider_embedding_config(
            model=model, provider=litellm.LlmProviders(custom_llm_provider)
        )
        if provider_config is None:
            raise ValueError(
                f"Provider {custom_llm_provider} does not support embedding"
            )
        # get config from model, custom llm provider
        headers = provider_config.validate_environment(
            api_key=api_key,
            headers=headers or {},
            model=model,
            messages=[],
            optional_params=optional_params,
            litellm_params=litellm_params,
        )

        api_base = provider_config.get_complete_url(
            api_base=api_base,
            api_key=api_key,
            model=model,
            optional_params=optional_params,
            litellm_params=litellm_params,
        )

        data = provider_config.transform_embedding_request(
            model=model,
            input=input,
            optional_params=optional_params,
            headers=headers,
        )

        ## LOGGING
        logging_obj.pre_call(
            input=input,
            api_key=api_key,
            additional_args={
                "complete_input_dict": data,
                "api_base": api_base,
                "headers": headers,
            },
        )

        if aembedding is True:
            return self.aembedding(  # type: ignore
                request_data=data,
                api_base=api_base,
                headers=headers,
                model=model,
                custom_llm_provider=custom_llm_provider,
                provider_config=provider_config,
                model_response=model_response,
                logging_obj=logging_obj,
                api_key=api_key,
                timeout=timeout,
                client=client,
                optional_params=optional_params,
                litellm_params=litellm_params,
            )

        if client is None or not isinstance(client, HTTPHandler):
            sync_httpx_client = _get_httpx_client()
        else:
            sync_httpx_client = client

        try:
            response = sync_httpx_client.post(
                url=api_base,
                headers=headers,
                data=json.dumps(data),
                timeout=timeout,
            )
        except Exception as e:
            raise self._handle_error(
                e=e,
                provider_config=provider_config,
            )

        return provider_config.transform_embedding_response(
            model=model,
            raw_response=response,
            model_response=model_response,
            logging_obj=logging_obj,
            api_key=api_key,
            request_data=data,
            optional_params=optional_params,
            litellm_params=litellm_params,
        )

    async def aembedding(
        self,
        request_data: dict,
        api_base: str,
        headers: dict,
        model: str,
        custom_llm_provider: str,
        provider_config: BaseEmbeddingConfig,
        model_response: EmbeddingResponse,
        logging_obj: LiteLLMLoggingObj,
        optional_params: dict,
        litellm_params: dict,
        api_key: Optional[str] = None,
        timeout: Optional[Union[float, httpx.Timeout]] = None,
        client: Optional[Union[HTTPHandler, AsyncHTTPHandler]] = None,
    ) -> EmbeddingResponse:
        if client is None or not isinstance(client, AsyncHTTPHandler):
            async_httpx_client = get_async_httpx_client(
                llm_provider=litellm.LlmProviders(custom_llm_provider)
            )
        else:
            async_httpx_client = client

        try:
            response = await async_httpx_client.post(
                url=api_base,
                headers=headers,
                json=request_data,
                timeout=timeout,
            )
        except Exception as e:
            raise self._handle_error(e=e, provider_config=provider_config)

        return provider_config.transform_embedding_response(
            model=model,
            raw_response=response,
            model_response=model_response,
            logging_obj=logging_obj,
            api_key=api_key,
            request_data=request_data,
            optional_params=optional_params,
            litellm_params=litellm_params,
        )

    def rerank(
        self,
        model: str,
        custom_llm_provider: str,
        logging_obj: LiteLLMLoggingObj,
        provider_config: BaseRerankConfig,
        optional_rerank_params: Dict,
        timeout: Optional[Union[float, httpx.Timeout]],
        model_response: RerankResponse,
        _is_async: bool = False,
        headers: Optional[Dict[str, Any]] = None,
        api_key: Optional[str] = None,
        api_base: Optional[str] = None,
        client: Optional[Union[HTTPHandler, AsyncHTTPHandler]] = None,
    ) -> RerankResponse:
        # get config from model, custom llm provider
        headers = provider_config.validate_environment(
            api_key=api_key,
            headers=headers or {},
            model=model,
            optional_params=optional_rerank_params,
        )

        api_base = provider_config.get_complete_url(
            api_base=api_base,
            model=model,
            optional_params=optional_rerank_params,
        )

        data = provider_config.transform_rerank_request(
            model=model,
            optional_rerank_params=optional_rerank_params,
            headers=headers,
        )

        ## LOGGING
        logging_obj.pre_call(
            input=optional_rerank_params.get("query", ""),
            api_key=api_key,
            additional_args={
                "complete_input_dict": data,
                "api_base": api_base,
                "headers": headers,
            },
        )

        if _is_async is True:
            return self.arerank(  # type: ignore
                model=model,
                request_data=data,
                custom_llm_provider=custom_llm_provider,
                provider_config=provider_config,
                logging_obj=logging_obj,
                model_response=model_response,
                api_base=api_base,
                headers=headers,
                api_key=api_key,
                timeout=timeout,
                client=client,
            )

        if client is None or not isinstance(client, HTTPHandler):
            sync_httpx_client = _get_httpx_client()
        else:
            sync_httpx_client = client

        try:
            response = sync_httpx_client.post(
                url=api_base,
                headers=headers,
                data=json.dumps(data),
                timeout=timeout,
            )
        except Exception as e:
            raise self._handle_error(
                e=e,
                provider_config=provider_config,
            )

        return provider_config.transform_rerank_response(
            model=model,
            raw_response=response,
            model_response=model_response,
            logging_obj=logging_obj,
            api_key=api_key,
            request_data=data,
        )

    async def arerank(
        self,
        model: str,
        request_data: dict,
        custom_llm_provider: str,
        provider_config: BaseRerankConfig,
        logging_obj: LiteLLMLoggingObj,
        model_response: RerankResponse,
        api_base: str,
        headers: dict,
        api_key: Optional[str] = None,
        timeout: Optional[Union[float, httpx.Timeout]] = None,
        client: Optional[Union[HTTPHandler, AsyncHTTPHandler]] = None,
    ) -> RerankResponse:
        if client is None or not isinstance(client, AsyncHTTPHandler):
            async_httpx_client = get_async_httpx_client(
                llm_provider=litellm.LlmProviders(custom_llm_provider)
            )
        else:
            async_httpx_client = client
        try:
            response = await async_httpx_client.post(
                url=api_base,
                headers=headers,
                data=json.dumps(request_data),
                timeout=timeout,
            )
        except Exception as e:
            raise self._handle_error(e=e, provider_config=provider_config)

        return provider_config.transform_rerank_response(
            model=model,
            raw_response=response,
            model_response=model_response,
            logging_obj=logging_obj,
            api_key=api_key,
            request_data=request_data,
        )

    def _prepare_audio_transcription_request(
        self,
        model: str,
        audio_file: FileTypes,
        optional_params: dict,
        litellm_params: dict,
        logging_obj: LiteLLMLoggingObj,
        api_key: Optional[str],
        api_base: Optional[str],
        headers: Optional[Dict[str, Any]],
        provider_config: BaseAudioTranscriptionConfig,
    ) -> Tuple[dict, str, Union[dict, bytes, None], Optional[dict]]:
        """
        Shared logic for preparing audio transcription requests.
        Returns: (headers, complete_url, data, files)
        """
        # Handle the response based on type
        from litellm.llms.base_llm.audio_transcription.transformation import (
            AudioTranscriptionRequestData,
        )

        headers = provider_config.validate_environment(
            api_key=api_key,
            headers=headers or {},
            model=model,
            messages=[],
            optional_params=optional_params,
            litellm_params=litellm_params,
        )

        complete_url = provider_config.get_complete_url(
            api_base=api_base,
            api_key=api_key,
            model=model,
            optional_params=optional_params,
            litellm_params=litellm_params,
        )

        # Transform the request to get data
        transformed_result = provider_config.transform_audio_transcription_request(
            model=model,
            audio_file=audio_file,
            optional_params=optional_params,
            litellm_params=litellm_params,
        )

        # All providers now return AudioTranscriptionRequestData
        if not isinstance(transformed_result, AudioTranscriptionRequestData):
            raise ValueError(
                f"Provider {provider_config.__class__.__name__} must return AudioTranscriptionRequestData"
            )

        data = transformed_result.data
        files = transformed_result.files

        ## LOGGING
        logging_obj.pre_call(
            input=optional_params.get("query", ""),
            api_key=api_key,
            additional_args={
                "complete_input_dict": data or {},
                "api_base": complete_url,
                "headers": headers,
            },
        )

        return headers, complete_url, data, files

    def _transform_audio_transcription_response(
        self,
        provider_config: BaseAudioTranscriptionConfig,
        model: str,
        response: httpx.Response,
        model_response: TranscriptionResponse,
        logging_obj: LiteLLMLoggingObj,
        optional_params: dict,
        api_key: Optional[str],
    ) -> TranscriptionResponse:
        """Shared logic for transforming audio transcription responses."""
        return provider_config.transform_audio_transcription_response(
            raw_response=response,
        )

    def audio_transcriptions(
        self,
        model: str,
        audio_file: FileTypes,
        optional_params: dict,
        litellm_params: dict,
        model_response: TranscriptionResponse,
        timeout: float,
        max_retries: int,
        logging_obj: LiteLLMLoggingObj,
        api_key: Optional[str],
        api_base: Optional[str],
        custom_llm_provider: str,
        client: Optional[Union[HTTPHandler, AsyncHTTPHandler]] = None,
        atranscription: bool = False,
        headers: Optional[Dict[str, Any]] = None,
        provider_config: Optional[BaseAudioTranscriptionConfig] = None,
        shared_session: Optional["ClientSession"] = None,
    ) -> Union[TranscriptionResponse, Coroutine[Any, Any, TranscriptionResponse]]:
        if provider_config is None:
            raise ValueError(
                f"No provider config found for model: {model} and provider: {custom_llm_provider}"
            )

        if atranscription is True:
            return self.async_audio_transcriptions(  # type: ignore
                model=model,
                audio_file=audio_file,
                optional_params=optional_params,
                litellm_params=litellm_params,
                model_response=model_response,
                timeout=timeout,
                max_retries=max_retries,
                logging_obj=logging_obj,
                api_key=api_key,
                api_base=api_base,
                custom_llm_provider=custom_llm_provider,
                client=client,
                headers=headers,
                provider_config=provider_config,
                shared_session=shared_session,
            )

        # Prepare the request
        (
            headers,
            complete_url,
            data,
            files,
        ) = self._prepare_audio_transcription_request(
            model=model,
            audio_file=audio_file,
            optional_params=optional_params,
            litellm_params=litellm_params,
            logging_obj=logging_obj,
            api_key=api_key,
            api_base=api_base,
            headers=headers,
            provider_config=provider_config,
        )

        if client is None or not isinstance(client, HTTPHandler):
            client = _get_httpx_client()

        try:
            # Make the POST request - clean and simple, always use data and files
            response = client.post(
                url=complete_url,
                headers=headers,
                data=data,
                files=files,
                json=(
                    data if files is None and isinstance(data, dict) else None
                ),  # Use json param only when no files and data is dict
                timeout=timeout,
            )
        except Exception as e:
            raise self._handle_error(e=e, provider_config=provider_config)

        return self._transform_audio_transcription_response(
            provider_config=provider_config,
            model=model,
            response=response,
            model_response=model_response,
            logging_obj=logging_obj,
            optional_params=optional_params,
            api_key=api_key,
        )

    async def async_audio_transcriptions(
        self,
        model: str,
        audio_file: FileTypes,
        optional_params: dict,
        litellm_params: dict,
        model_response: TranscriptionResponse,
        timeout: float,
        max_retries: int,
        logging_obj: LiteLLMLoggingObj,
        api_key: Optional[str],
        api_base: Optional[str],
        custom_llm_provider: str,
        client: Optional[Union[HTTPHandler, AsyncHTTPHandler]] = None,
        headers: Optional[Dict[str, Any]] = None,
        provider_config: Optional[BaseAudioTranscriptionConfig] = None,
        shared_session: Optional["ClientSession"] = None,
    ) -> TranscriptionResponse:
        if provider_config is None:
            raise ValueError(
                f"No provider config found for model: {model} and provider: {custom_llm_provider}"
            )

        # Prepare the request
        (
            headers,
            complete_url,
            data,
            files,
        ) = self._prepare_audio_transcription_request(
            model=model,
            audio_file=audio_file,
            optional_params=optional_params,
            litellm_params=litellm_params,
            logging_obj=logging_obj,
            api_key=api_key,
            api_base=api_base,
            headers=headers,
            provider_config=provider_config,
        )

        if client is None or not isinstance(client, AsyncHTTPHandler):
            async_httpx_client = get_async_httpx_client(
                llm_provider=litellm.LlmProviders(custom_llm_provider),
                params={"ssl_verify": litellm_params.get("ssl_verify", None)},
                shared_session=shared_session,
            )
        else:
            async_httpx_client = client

        try:
            # Make the async POST request - clean and simple, always use data and files
            response = await async_httpx_client.post(
                url=complete_url,
                headers=headers,
                data=data,
                files=files,
                json=(
                    data if files is None and isinstance(data, dict) else None
                ),  # Use json param only when no files and data is dict
                timeout=timeout,
            )
        except Exception as e:
            raise self._handle_error(e=e, provider_config=provider_config)

        return self._transform_audio_transcription_response(
            provider_config=provider_config,
            model=model,
            response=response,
            model_response=model_response,
            logging_obj=logging_obj,
            optional_params=optional_params,
            api_key=api_key,
        )

    def _prepare_ocr_request(
        self,
        model: str,
        document: Dict[str, str],
        optional_params: dict,
        logging_obj: LiteLLMLoggingObj,
        api_key: Optional[str],
        api_base: Optional[str],
        headers: Optional[Dict[str, Any]],
        provider_config: BaseOCRConfig,
        litellm_params: dict,
    ) -> Tuple[Dict[str, Any], str, Dict[str, Any], None]:
        """
        Shared logic for preparing OCR requests.
        Returns: (headers, complete_url, data, files)
        """
        from litellm.llms.base_llm.ocr.transformation import OCRRequestData
        headers = provider_config.validate_environment(
            api_key=api_key,
            api_base=api_base,
            headers=headers or {},
            model=model,
            litellm_params=litellm_params,
        )

        complete_url = provider_config.get_complete_url(
            api_base=api_base,
            model=model,
            optional_params=optional_params,
            litellm_params=litellm_params,
        )

        # Transform the request to get data and files
        transformed_result = provider_config.transform_ocr_request(
            model=model,
            document=document,
            optional_params=optional_params,
            headers=headers,
        )

        # All providers return OCRRequestData
        if not isinstance(transformed_result, OCRRequestData):
            raise ValueError(
                f"Provider {provider_config.__class__.__name__} must return OCRRequestData"
            )

        # Data is always a dict for Mistral OCR format
        if not isinstance(transformed_result.data, dict):
            raise ValueError(
                f"Expected dict data for OCR request, got {type(transformed_result.data)}"
            )

        data = transformed_result.data

        ## LOGGING
        logging_obj.pre_call(
            input="OCR document processing",
            api_key=api_key,
            additional_args={
                "complete_input_dict": data,
                "api_base": complete_url,
                "headers": headers,
            },
        )

        return headers, complete_url, data, None

    async def _async_prepare_ocr_request(
        self,
        model: str,
        document: Dict[str, str],
        optional_params: dict,
        logging_obj: LiteLLMLoggingObj,
        api_key: Optional[str],
        api_base: Optional[str],
        headers: Optional[Dict[str, Any]],
        provider_config: BaseOCRConfig,
        litellm_params: dict,
    ) -> Tuple[Dict[str, Any], str, Dict[str, Any], None]:
        """
        Async version of _prepare_ocr_request for providers that need async transforms.
        Returns: (headers, complete_url, data, files)
        """
        from litellm.llms.base_llm.ocr.transformation import OCRRequestData

        headers = provider_config.validate_environment(
            api_key=api_key,
            api_base=api_base,
            headers=headers or {},
            model=model,
            litellm_params=litellm_params,
        )

        complete_url = provider_config.get_complete_url(
            api_base=api_base,
            model=model,
            optional_params=optional_params,
            litellm_params=litellm_params,
        )

        # Use async transform (providers can override this method if they need async operations)
        transformed_result = await provider_config.async_transform_ocr_request(
            model=model,
            document=document,
            optional_params=optional_params,
            headers=headers,
        )

        # All providers return OCRRequestData
        if not isinstance(transformed_result, OCRRequestData):
            raise ValueError(
                f"Provider {provider_config.__class__.__name__} must return OCRRequestData"
            )

        # Data is always a dict for Mistral OCR format
        if not isinstance(transformed_result.data, dict):
            raise ValueError(
                f"Expected dict data for OCR request, got {type(transformed_result.data)}"
            )

        data = transformed_result.data

        ## LOGGING
        logging_obj.pre_call(
            input="OCR document processing",
            api_key=api_key,
            additional_args={
                "complete_input_dict": data,
                "api_base": complete_url,
                "headers": headers,
            },
        )

        return headers, complete_url, data, None

    def _transform_ocr_response(
        self,
        provider_config: BaseOCRConfig,
        model: str,
        response: httpx.Response,
        logging_obj: LiteLLMLoggingObj,
    ) -> OCRResponse:
        """Shared logic for transforming OCR responses."""
        return provider_config.transform_ocr_response(
            model=model,
            raw_response=response,
            logging_obj=logging_obj,
        )

    def ocr(
        self,
        model: str,
        document: Dict[str, str],
        optional_params: dict,
        timeout: Union[float, httpx.Timeout],
        logging_obj: LiteLLMLoggingObj,
        api_key: Optional[str],
        api_base: Optional[str],
        custom_llm_provider: str,
        client: Optional[Union[HTTPHandler, AsyncHTTPHandler]] = None,
        aocr: bool = False,
        headers: Optional[Dict[str, Any]] = None,
        provider_config: Optional[BaseOCRConfig] = None,
        litellm_params: Optional[dict] = None,
    ) -> Union[OCRResponse, Coroutine[Any, Any, OCRResponse]]:
        """
        Sync OCR handler.
        """
        if provider_config is None:
            raise ValueError(
                f"No provider config found for model: {model} and provider: {custom_llm_provider}"
            )

        if litellm_params is None:
            litellm_params = {}

        if aocr is True:
            return self.async_ocr(
                model=model,
                document=document,
                optional_params=optional_params,
                timeout=timeout,
                logging_obj=logging_obj,
                api_key=api_key,
                api_base=api_base,
                custom_llm_provider=custom_llm_provider,
                client=client,
                headers=headers,
                provider_config=provider_config,
                litellm_params=litellm_params,
            )

        # Prepare the request
        headers, complete_url, data, files = self._prepare_ocr_request(
            model=model,
            document=document,
            optional_params=optional_params,
            logging_obj=logging_obj,
            api_key=api_key,
            api_base=api_base,
            headers=headers,
            provider_config=provider_config,
            litellm_params=litellm_params,
        )

        if client is None or not isinstance(client, HTTPHandler):
            client = _get_httpx_client()

        try:
            # Make the POST request with JSON data (Mistral format)
            response = client.post(
                url=complete_url,
                headers=headers,
                json=data,
                timeout=timeout,
            )
        except Exception as e:
            raise self._handle_error(e=e, provider_config=provider_config)

        return self._transform_ocr_response(
            provider_config=provider_config,
            model=model,
            response=response,
            logging_obj=logging_obj,
        )

    async def async_ocr(
        self,
        model: str,
        document: Dict[str, str],
        optional_params: dict,
        timeout: Union[float, httpx.Timeout],
        logging_obj: LiteLLMLoggingObj,
        api_key: Optional[str],
        api_base: Optional[str],
        custom_llm_provider: str,
        client: Optional[Union[HTTPHandler, AsyncHTTPHandler]] = None,
        headers: Optional[Dict[str, Any]] = None,
        provider_config: Optional[BaseOCRConfig] = None,
        litellm_params: Optional[dict] = None,
    ) -> OCRResponse:
        """
        Async OCR handler.
        """
        if provider_config is None:
            raise ValueError(
                f"No provider config found for model: {model} and provider: {custom_llm_provider}"
            )

        if litellm_params is None:
            litellm_params = {}

        # Prepare the request using async prepare method
        headers, complete_url, data, files = await self._async_prepare_ocr_request(
            model=model,
            document=document,
            optional_params=optional_params,
            logging_obj=logging_obj,
            api_key=api_key,
            api_base=api_base,
            headers=headers,
            provider_config=provider_config,
            litellm_params=litellm_params,
        )

        if client is None or not isinstance(client, AsyncHTTPHandler):
            async_httpx_client = get_async_httpx_client(
                llm_provider=litellm.LlmProviders(custom_llm_provider),
            )
        else:
            async_httpx_client = client

        try:
            # Make the async POST request with JSON data (Mistral format)
            response = await async_httpx_client.post(
                url=complete_url,
                headers=headers,
                json=data,
                timeout=timeout,
            )
        except Exception as e:
            raise self._handle_error(e=e, provider_config=provider_config)

        # Use async response transform for async operations
        return await provider_config.async_transform_ocr_response(
            model=model,
            raw_response=response,
            logging_obj=logging_obj,
        )

    def search(
        self,
        query: Union[str, List[str]],
        optional_params: dict,
        timeout: Union[float, httpx.Timeout],
        logging_obj: LiteLLMLoggingObj,
        api_key: Optional[str],
        api_base: Optional[str],
        custom_llm_provider: str,
        client: Optional[Union[HTTPHandler, AsyncHTTPHandler]] = None,
        asearch: bool = False,
        headers: Optional[Dict[str, Any]] = None,
        provider_config: Optional[BaseSearchConfig] = None,
    ) -> Union[SearchResponse, Coroutine[Any, Any, SearchResponse]]:
        """
        Sync Search handler.
        """
        if provider_config is None:
            raise ValueError(
                f"No provider config found for provider: {custom_llm_provider}"
            )

        if asearch is True:
            return self.async_search(
                query=query,
                optional_params=optional_params,
                timeout=timeout,
                logging_obj=logging_obj,
                api_key=api_key,
                api_base=api_base,
                custom_llm_provider=custom_llm_provider,
                client=client,
                headers=headers,
                provider_config=provider_config,
            )

        # Validate environment and get headers
        headers = provider_config.validate_environment(
            api_key=api_key,
            api_base=api_base,
            headers=headers or {},
        )

        # Transform the request
        data = provider_config.transform_search_request(
            query=query,
            optional_params=optional_params,
        )

        # Get complete URL (pass data for providers that need request body for URL construction)
        complete_url = provider_config.get_complete_url(
            api_base=api_base,
            optional_params=optional_params,
            data=data,
        )

        ## LOGGING
        logging_obj.pre_call(
            input=query if isinstance(query, str) else str(query),
            api_key=api_key,
            additional_args={
                "complete_input_dict": data,
                "api_base": complete_url,
                "headers": headers,
            },
        )

        if client is None or not isinstance(client, HTTPHandler):
            client = _get_httpx_client()

        # Check HTTP method from provider config
        http_method = provider_config.get_http_method()

        try:
            if http_method == "GET":
                # Make GET request (URL already contains query params from get_complete_url)
                # Note: timeout is set on the client itself, not per-request for GET
                response = client.get(
                    url=complete_url,
                    headers=headers,
                )
            else:
                # Make POST request with JSON data
                response = client.post(
                    url=complete_url,
                    headers=headers,
                    json=data,
                    timeout=timeout,
                )
        except Exception as e:
            raise self._handle_error(e=e, provider_config=provider_config)

        return provider_config.transform_search_response(
            raw_response=response,
            logging_obj=logging_obj,
        )

    async def async_search(
        self,
        query: Union[str, List[str]],
        optional_params: dict,
        timeout: Union[float, httpx.Timeout],
        logging_obj: LiteLLMLoggingObj,
        api_key: Optional[str],
        api_base: Optional[str],
        custom_llm_provider: str,
        client: Optional[Union[HTTPHandler, AsyncHTTPHandler]] = None,
        headers: Optional[Dict[str, Any]] = None,
        provider_config: Optional[BaseSearchConfig] = None,
    ) -> SearchResponse:
        """
        Async Search handler.
        """
        if provider_config is None:
            raise ValueError(
                f"No provider config found for provider: {custom_llm_provider}"
            )

        # Validate environment and get headers
        headers = provider_config.validate_environment(
            api_key=api_key,
            api_base=api_base,
            headers=headers or {},
        )

        # Transform the request first
        data = provider_config.transform_search_request(
            query=query,
            optional_params=optional_params,
        )

        # Get complete URL (pass data for providers that need request body for URL construction)
        complete_url = provider_config.get_complete_url(
            api_base=api_base,
            optional_params=optional_params,
            data=data,
        )

        ## LOGGING
        logging_obj.pre_call(
            input=query if isinstance(query, str) else str(query),
            api_key=api_key,
            additional_args={
                "complete_input_dict": data,
                "api_base": complete_url,
                "headers": headers,
            },
        )

        if client is None or not isinstance(client, AsyncHTTPHandler):
            # For search providers, use special Search provider type
            from litellm.types.llms.custom_http import httpxSpecialProvider

            async_httpx_client = get_async_httpx_client(
                llm_provider=httpxSpecialProvider.Search
            )
        else:
            async_httpx_client = client

        # Check HTTP method from provider config
        http_method = provider_config.get_http_method().upper()

        try:
            if http_method == "GET":
                # Make async GET request (URL already contains query params from get_complete_url)
                # Note: timeout is set on the client itself, not per-request for GET
                response = await async_httpx_client.get(
                    url=complete_url,
                    headers=headers,
                )
            else:
                # Make async POST request with JSON data
                response = await async_httpx_client.post(
                    url=complete_url,
                    headers=headers,
                    json=data,  # type: ignore
                    timeout=timeout,
                )
        except Exception as e:
            raise self._handle_error(e=e, provider_config=provider_config)

        return provider_config.transform_search_response(
            raw_response=response,
            logging_obj=logging_obj,
        )

    async def async_anthropic_messages_handler(
        self,
        model: str,
        messages: List[Dict],
        anthropic_messages_provider_config: BaseAnthropicMessagesConfig,
        anthropic_messages_optional_request_params: Dict,
        custom_llm_provider: str,
        litellm_params: GenericLiteLLMParams,
        logging_obj: LiteLLMLoggingObj,
        client: Optional[AsyncHTTPHandler] = None,
        extra_headers: Optional[Dict[str, Any]] = None,
        api_key: Optional[str] = None,
        api_base: Optional[str] = None,
        stream: Optional[bool] = False,
        kwargs: Optional[Dict[str, Any]] = None,
    ) -> Union[AnthropicMessagesResponse, AsyncIterator]:
        from litellm.litellm_core_utils.get_provider_specific_headers import (
            ProviderSpecificHeaderUtils,
        )

        if client is None or not isinstance(client, AsyncHTTPHandler):
            async_httpx_client = get_async_httpx_client(
                llm_provider=litellm.LlmProviders.ANTHROPIC
            )
        else:
            async_httpx_client = client

        # Prepare headers
        kwargs = kwargs or {}
        provider_specific_header = cast(
            Optional[litellm.types.utils.ProviderSpecificHeader],
            kwargs.get("provider_specific_header", None),
        )
        provider_specific_headers = ProviderSpecificHeaderUtils.get_provider_specific_headers(
            provider_specific_header=provider_specific_header,
            custom_llm_provider=custom_llm_provider,
        )
        forwarded_headers = kwargs.get("headers", None)
        # Also check for extra_headers in kwargs (from config or direct calls)
        extra_headers_from_kwargs = kwargs.get("extra_headers", None)
        # Merge all header sources: forwarded < extra_headers < provider_specific
        merged_headers = {}
        if forwarded_headers:
            merged_headers.update(forwarded_headers)
        if extra_headers_from_kwargs:
            merged_headers.update(extra_headers_from_kwargs)
        if provider_specific_headers:
            merged_headers.update(provider_specific_headers)
        (
            headers,
            api_base,
        ) = anthropic_messages_provider_config.validate_anthropic_messages_environment(
            headers=merged_headers or {},
            model=model,
            messages=messages,
            optional_params=anthropic_messages_optional_request_params,
            litellm_params=dict(litellm_params),
            api_key=api_key,
            api_base=api_base,
        )

        logging_obj.update_environment_variables(
            model=model,
            optional_params=dict(anthropic_messages_optional_request_params),
            litellm_params={
                "metadata": kwargs.get("metadata", {}),
                "preset_cache_key": None,
                "stream_response": {},
                **anthropic_messages_optional_request_params,
            },
            custom_llm_provider=custom_llm_provider,
        )

        # Apply additional_drop_params for nested field removal
        additional_drop_params = litellm_params.get("additional_drop_params")
        if additional_drop_params:
            from litellm.litellm_core_utils.dot_notation_indexing import (
                delete_nested_value,
                is_nested_path,
            )

            nested_paths = [p for p in additional_drop_params if is_nested_path(p)]
            for path in nested_paths:
                anthropic_messages_optional_request_params = delete_nested_value(
                    anthropic_messages_optional_request_params, path
                )

        # Prepare request body
        request_body = anthropic_messages_provider_config.transform_anthropic_messages_request(
            model=model,
            messages=messages,
            anthropic_messages_optional_request_params=anthropic_messages_optional_request_params,
            litellm_params=litellm_params,
            headers=headers,
        )
        logging_obj.stream = stream
        logging_obj.model_call_details.update(request_body)

        # Make the request
        request_url = anthropic_messages_provider_config.get_complete_url(
            api_base=api_base,
            api_key=api_key,
            model=model,
            optional_params=dict(
                litellm_params
            ),  # this uses the invoke config, which expects aws_* params in optional_params
            litellm_params=dict(litellm_params),
            stream=stream,
        )

        headers, signed_json_body = anthropic_messages_provider_config.sign_request(
            headers=headers,
            optional_params=dict(
                litellm_params
            ),  # dynamic aws_* params are passed under litellm_params
            request_data=request_body,
            api_base=request_url,
            api_key=api_key,
            stream=stream,
            fake_stream=False,
            model=model,
        )

        logging_obj.pre_call(
            input=[{"role": "user", "content": json.dumps(request_body)}],
            api_key="",
            additional_args={
                "complete_input_dict": request_body,
                "api_base": str(request_url),
                "headers": headers,
            },
        )

        try:
            response = await async_httpx_client.post(
                url=request_url,
                headers=headers,
                data=signed_json_body or json.dumps(request_body),
                stream=stream or False,
                logging_obj=logging_obj,
            )
            response.raise_for_status()
        except Exception as e:
            raise self._handle_error(
                e=e, provider_config=anthropic_messages_provider_config
            )

        # used for logging + cost tracking
        logging_obj.model_call_details["httpx_response"] = response

        if stream:
            completion_stream = anthropic_messages_provider_config.get_async_streaming_response_iterator(
                model=model,
                httpx_response=response,
                request_body=request_body,
                litellm_logging_obj=logging_obj,
            )
            return completion_stream
        else:
            return anthropic_messages_provider_config.transform_anthropic_messages_response(
                model=model,
                raw_response=response,
                logging_obj=logging_obj,
            )

    def anthropic_messages_handler(
        self,
        model: str,
        messages: List[Dict],
        anthropic_messages_provider_config: BaseAnthropicMessagesConfig,
        anthropic_messages_optional_request_params: Dict,
        custom_llm_provider: str,
        _is_async: bool,
        litellm_params: GenericLiteLLMParams,
        logging_obj: LiteLLMLoggingObj,
        client: Optional[Union[HTTPHandler, AsyncHTTPHandler]] = None,
        api_key: Optional[str] = None,
        api_base: Optional[str] = None,
        stream: Optional[bool] = False,
        kwargs: Optional[Dict[str, Any]] = None,
    ) -> Union[
        AnthropicMessagesResponse,
        Coroutine[Any, Any, Union[AnthropicMessagesResponse, AsyncIterator]],
    ]:
        """
        LLM HTTP Handler for Anthropic Messages
        """
        if _is_async:
            # Return the async coroutine if called with _is_async=True
            return self.async_anthropic_messages_handler(
                model=model,
                messages=messages,
                anthropic_messages_provider_config=anthropic_messages_provider_config,
                anthropic_messages_optional_request_params=anthropic_messages_optional_request_params,
                client=client if isinstance(client, AsyncHTTPHandler) else None,
                custom_llm_provider=custom_llm_provider,
                litellm_params=litellm_params,
                logging_obj=logging_obj,
                api_key=api_key,
                api_base=api_base,
                stream=stream,
                kwargs=kwargs,
            )
        raise ValueError("anthropic_messages_handler is not implemented for sync calls")

    def response_api_handler(
        self,
        model: str,
        input: Union[str, ResponseInputParam],
        responses_api_provider_config: BaseResponsesAPIConfig,
        response_api_optional_request_params: Dict,
        custom_llm_provider: str,
        litellm_params: GenericLiteLLMParams,
        logging_obj: LiteLLMLoggingObj,
        extra_headers: Optional[Dict[str, Any]] = None,
        extra_body: Optional[Dict[str, Any]] = None,
        timeout: Optional[Union[float, httpx.Timeout]] = None,
        client: Optional[Union[HTTPHandler, AsyncHTTPHandler]] = None,
        _is_async: bool = False,
        fake_stream: bool = False,
        litellm_metadata: Optional[Dict[str, Any]] = None,
        shared_session: Optional["ClientSession"] = None,
    ) -> Union[
        ResponsesAPIResponse,
        BaseResponsesAPIStreamingIterator,
        Coroutine[
            Any, Any, Union[ResponsesAPIResponse, BaseResponsesAPIStreamingIterator]
        ],
    ]:
        """
        Handles responses API requests.
        When _is_async=True, returns a coroutine instead of making the call directly.
        """

        if _is_async:
            # Return the async coroutine if called with _is_async=True
            return self.async_response_api_handler(
                model=model,
                input=input,
                responses_api_provider_config=responses_api_provider_config,
                response_api_optional_request_params=response_api_optional_request_params,
                custom_llm_provider=custom_llm_provider,
                litellm_params=litellm_params,
                logging_obj=logging_obj,
                extra_headers=extra_headers,
                extra_body=extra_body,
                timeout=timeout,
                client=client if isinstance(client, AsyncHTTPHandler) else None,
                fake_stream=fake_stream,
                litellm_metadata=litellm_metadata,
                shared_session=shared_session,
            )

        if client is None or not isinstance(client, HTTPHandler):
            sync_httpx_client = _get_httpx_client(
                params={"ssl_verify": litellm_params.get("ssl_verify", None)}
            )
        else:
            sync_httpx_client = client

        headers = responses_api_provider_config.validate_environment(
            headers=response_api_optional_request_params.get("extra_headers", {}) or {},
            model=model,
            litellm_params=litellm_params,
        )

        if extra_headers:
            headers.update(extra_headers)

        # Check if streaming is requested
        stream = response_api_optional_request_params.get("stream", False)

        api_base = responses_api_provider_config.get_complete_url(
            api_base=litellm_params.api_base,
            litellm_params=dict(litellm_params),
        )

        data = responses_api_provider_config.transform_responses_api_request(
            model=model,
            input=input,
            response_api_optional_request_params=response_api_optional_request_params,
            litellm_params=litellm_params,
            headers=headers,
        )

        if extra_body:
            data.update(extra_body)

        ## LOGGING
        logging_obj.pre_call(
            input=input,
            api_key="",
            additional_args={
                "complete_input_dict": data,
                "api_base": api_base,
                "headers": headers,
            },
        )

        try:
            if stream:
                # For streaming, use stream=True in the request
                if fake_stream is True:
                    stream, data = self._prepare_fake_stream_request(
                        stream=stream,
                        data=data,
                        fake_stream=fake_stream,
                    )

                response = sync_httpx_client.post(
                    url=api_base,
                    headers=headers,
                    json=data,
                    timeout=timeout
                    or float(response_api_optional_request_params.get("timeout", 0)),
                    stream=stream,
                )
                if fake_stream is True:
                    return MockResponsesAPIStreamingIterator(
                        response=response,
                        model=model,
                        logging_obj=logging_obj,
                        responses_api_provider_config=responses_api_provider_config,
                        litellm_metadata=litellm_metadata,
                        custom_llm_provider=custom_llm_provider,
                    )

                return SyncResponsesAPIStreamingIterator(
                    response=response,
                    model=model,
                    logging_obj=logging_obj,
                    responses_api_provider_config=responses_api_provider_config,
                    litellm_metadata=litellm_metadata,
                    custom_llm_provider=custom_llm_provider,
                )
            else:
                # For non-streaming requests
                response = sync_httpx_client.post(
                    url=api_base,
                    headers=headers,
                    json=data,
                    timeout=timeout
                    or float(response_api_optional_request_params.get("timeout", 0)),
                )
        except Exception as e:
            raise self._handle_error(
                e=e,
                provider_config=responses_api_provider_config,
            )

        return responses_api_provider_config.transform_response_api_response(
            model=model,
            raw_response=response,
            logging_obj=logging_obj,
        )

    async def async_response_api_handler(
        self,
        model: str,
        input: Union[str, ResponseInputParam],
        responses_api_provider_config: BaseResponsesAPIConfig,
        response_api_optional_request_params: Dict,
        custom_llm_provider: str,
        litellm_params: GenericLiteLLMParams,
        logging_obj: LiteLLMLoggingObj,
        extra_headers: Optional[Dict[str, Any]] = None,
        extra_body: Optional[Dict[str, Any]] = None,
        timeout: Optional[Union[float, httpx.Timeout]] = None,
        client: Optional[Union[HTTPHandler, AsyncHTTPHandler]] = None,
        fake_stream: bool = False,
        litellm_metadata: Optional[Dict[str, Any]] = None,
        shared_session: Optional["ClientSession"] = None,
    ) -> Union[ResponsesAPIResponse, BaseResponsesAPIStreamingIterator]:
        """
        Async version of the responses API handler.
        Uses async HTTP client to make requests.
        """
        if client is None or not isinstance(client, AsyncHTTPHandler):
            verbose_logger.debug(
                f"Creating HTTP client for responses API with shared_session: {id(shared_session) if shared_session else None}"
            )
            async_httpx_client = get_async_httpx_client(
                llm_provider=litellm.LlmProviders(custom_llm_provider),
                params={"ssl_verify": litellm_params.get("ssl_verify", None)},
                shared_session=shared_session,
            )
        else:
            async_httpx_client = client

        headers = responses_api_provider_config.validate_environment(
            headers=response_api_optional_request_params.get("extra_headers", {}) or {},
            model=model,
            litellm_params=litellm_params,
        )

        if extra_headers:
            headers.update(extra_headers)

        # Check if streaming is requested
        stream = response_api_optional_request_params.get("stream", False)

        api_base = responses_api_provider_config.get_complete_url(
            api_base=litellm_params.api_base,
            litellm_params=dict(litellm_params),
        )

        data = responses_api_provider_config.transform_responses_api_request(
            model=model,
            input=input,
            response_api_optional_request_params=response_api_optional_request_params,
            litellm_params=litellm_params,
            headers=headers,
        )

        if extra_body:
            data.update(extra_body)

        ## LOGGING
        logging_obj.pre_call(
            input=input,
            api_key="",
            additional_args={
                "complete_input_dict": data,
                "api_base": api_base,
                "headers": headers,
            },
        )

        try:
            if stream:
                # For streaming, we need to use stream=True in the request
                if fake_stream is True:
                    stream, data = self._prepare_fake_stream_request(
                        stream=stream,
                        data=data,
                        fake_stream=fake_stream,
                    )

                response = await async_httpx_client.post(
                    url=api_base,
                    headers=headers,
                    json=data,
                    timeout=timeout
                    or float(response_api_optional_request_params.get("timeout", 0)),
                    stream=stream,
                )

                if fake_stream is True:
                    return MockResponsesAPIStreamingIterator(
                        response=response,
                        model=model,
                        logging_obj=logging_obj,
                        responses_api_provider_config=responses_api_provider_config,
                        litellm_metadata=litellm_metadata,
                        custom_llm_provider=custom_llm_provider,
                    )

                # Return the streaming iterator
                return ResponsesAPIStreamingIterator(
                    response=response,
                    model=model,
                    logging_obj=logging_obj,
                    responses_api_provider_config=responses_api_provider_config,
                    litellm_metadata=litellm_metadata,
                    custom_llm_provider=custom_llm_provider,
                )
            else:
                # For non-streaming, proceed as before
                response = await async_httpx_client.post(
                    url=api_base,
                    headers=headers,
                    json=data,
                    timeout=timeout
                    or float(response_api_optional_request_params.get("timeout", 0)),
                )

        except Exception as e:
            raise self._handle_error(
                e=e,
                provider_config=responses_api_provider_config,
            )

        return responses_api_provider_config.transform_response_api_response(
            model=model,
            raw_response=response,
            logging_obj=logging_obj,
        )

    async def async_delete_response_api_handler(
        self,
        response_id: str,
        responses_api_provider_config: BaseResponsesAPIConfig,
        litellm_params: GenericLiteLLMParams,
        logging_obj: LiteLLMLoggingObj,
        custom_llm_provider: Optional[str],
        extra_headers: Optional[Dict[str, Any]] = None,
        extra_body: Optional[Dict[str, Any]] = None,
        timeout: Optional[Union[float, httpx.Timeout]] = None,
        client: Optional[Union[HTTPHandler, AsyncHTTPHandler]] = None,
        _is_async: bool = False,
        shared_session: Optional["ClientSession"] = None,
    ) -> DeleteResponseResult:
        """
        Async version of the delete response API handler.
        Uses async HTTP client to make requests.
        """
        if client is None or not isinstance(client, AsyncHTTPHandler):
            verbose_logger.debug(
                f"Creating HTTP client for delete_response with shared_session: {id(shared_session) if shared_session else None}"
            )
            async_httpx_client = get_async_httpx_client(
                llm_provider=litellm.LlmProviders(custom_llm_provider),
                params={"ssl_verify": litellm_params.get("ssl_verify", None)},
                shared_session=shared_session,
            )
        else:
            async_httpx_client = client

        headers = responses_api_provider_config.validate_environment(
            headers=extra_headers or {}, model="None", litellm_params=litellm_params
        )

        if extra_headers:
            headers.update(extra_headers)

        api_base = responses_api_provider_config.get_complete_url(
            api_base=litellm_params.api_base,
            litellm_params=dict(litellm_params),
        )

        url, data = responses_api_provider_config.transform_delete_response_api_request(
            response_id=response_id,
            api_base=api_base,
            litellm_params=litellm_params,
            headers=headers,
        )

        ## LOGGING
        logging_obj.pre_call(
            input=input,
            api_key="",
            additional_args={
                "complete_input_dict": data,
                "api_base": api_base,
                "headers": headers,
            },
        )

        try:
            response = await async_httpx_client.delete(
                url=url, headers=headers, json=data, timeout=timeout
            )

        except Exception as e:
            raise self._handle_error(
                e=e,
                provider_config=responses_api_provider_config,
            )

        return responses_api_provider_config.transform_delete_response_api_response(
            raw_response=response,
            logging_obj=logging_obj,
        )

    def delete_response_api_handler(
        self,
        response_id: str,
        responses_api_provider_config: BaseResponsesAPIConfig,
        litellm_params: GenericLiteLLMParams,
        logging_obj: LiteLLMLoggingObj,
        custom_llm_provider: Optional[str],
        extra_headers: Optional[Dict[str, Any]] = None,
        extra_body: Optional[Dict[str, Any]] = None,
        timeout: Optional[Union[float, httpx.Timeout]] = None,
        client: Optional[Union[HTTPHandler, AsyncHTTPHandler]] = None,
        _is_async: bool = False,
        shared_session: Optional["ClientSession"] = None,
    ) -> Union[DeleteResponseResult, Coroutine[Any, Any, DeleteResponseResult]]:
        """
        Async version of the responses API handler.
        Uses async HTTP client to make requests.
        """
        if _is_async:
            return self.async_delete_response_api_handler(
                response_id=response_id,
                responses_api_provider_config=responses_api_provider_config,
                litellm_params=litellm_params,
                logging_obj=logging_obj,
                custom_llm_provider=custom_llm_provider,
                extra_headers=extra_headers,
                extra_body=extra_body,
                timeout=timeout,
                client=client,
                shared_session=shared_session,
            )
        if client is None or not isinstance(client, HTTPHandler):
            sync_httpx_client = _get_httpx_client(
                params={"ssl_verify": litellm_params.get("ssl_verify", None)}
            )
        else:
            sync_httpx_client = client

        headers = responses_api_provider_config.validate_environment(
            headers=extra_headers or {}, model="None", litellm_params=litellm_params
        )

        if extra_headers:
            headers.update(extra_headers)

        api_base = responses_api_provider_config.get_complete_url(
            api_base=litellm_params.api_base,
            litellm_params=dict(litellm_params),
        )

        url, data = responses_api_provider_config.transform_delete_response_api_request(
            response_id=response_id,
            api_base=api_base,
            litellm_params=litellm_params,
            headers=headers,
        )

        ## LOGGING
        logging_obj.pre_call(
            input=input,
            api_key="",
            additional_args={
                "complete_input_dict": data,
                "api_base": api_base,
                "headers": headers,
            },
        )

        try:
            response = sync_httpx_client.delete(
                url=url, headers=headers, json=data, timeout=timeout
            )

        except Exception as e:
            raise self._handle_error(
                e=e,
                provider_config=responses_api_provider_config,
            )

        return responses_api_provider_config.transform_delete_response_api_response(
            raw_response=response,
            logging_obj=logging_obj,
        )

    def get_responses(
        self,
        response_id: str,
        responses_api_provider_config: BaseResponsesAPIConfig,
        litellm_params: GenericLiteLLMParams,
        logging_obj: LiteLLMLoggingObj,
        custom_llm_provider: Optional[str] = None,
        extra_headers: Optional[Dict[str, Any]] = None,
        extra_body: Optional[Dict[str, Any]] = None,
        timeout: Optional[Union[float, httpx.Timeout]] = None,
        client: Optional[Union[HTTPHandler, AsyncHTTPHandler]] = None,
        _is_async: bool = False,
        shared_session: Optional["ClientSession"] = None,
    ) -> Union[ResponsesAPIResponse, Coroutine[Any, Any, ResponsesAPIResponse]]:
        """
        Get a response by ID
        Uses GET /v1/responses/{response_id} endpoint in the responses API
        """
        if _is_async:
            return self.async_get_responses(
                response_id=response_id,
                responses_api_provider_config=responses_api_provider_config,
                litellm_params=litellm_params,
                logging_obj=logging_obj,
                custom_llm_provider=custom_llm_provider,
                extra_headers=extra_headers,
                extra_body=extra_body,
                timeout=timeout,
                client=client,
                shared_session=shared_session,
            )

        if client is None or not isinstance(client, HTTPHandler):
            sync_httpx_client = _get_httpx_client(
                params={"ssl_verify": litellm_params.get("ssl_verify", None)}
            )
        else:
            sync_httpx_client = client

        headers = responses_api_provider_config.validate_environment(
            headers=extra_headers or {}, model="None", litellm_params=litellm_params
        )

        if extra_headers:
            headers.update(extra_headers)

        api_base = responses_api_provider_config.get_complete_url(
            api_base=litellm_params.api_base,
            litellm_params=dict(litellm_params),
        )

        url, data = responses_api_provider_config.transform_get_response_api_request(
            response_id=response_id,
            api_base=api_base,
            litellm_params=litellm_params,
            headers=headers,
        )

        ## LOGGING
        logging_obj.pre_call(
            input="",
            api_key="",
            additional_args={
                "complete_input_dict": data,
                "api_base": api_base,
                "headers": headers,
            },
        )

        try:
            response = sync_httpx_client.get(url=url, headers=headers, params=data)
        except Exception as e:
            raise self._handle_error(
                e=e,
                provider_config=responses_api_provider_config,
            )

        return responses_api_provider_config.transform_get_response_api_response(
            raw_response=response,
            logging_obj=logging_obj,
        )

    async def async_get_responses(
        self,
        response_id: str,
        responses_api_provider_config: BaseResponsesAPIConfig,
        litellm_params: GenericLiteLLMParams,
        logging_obj: LiteLLMLoggingObj,
        custom_llm_provider: Optional[str] = None,
        extra_headers: Optional[Dict[str, Any]] = None,
        extra_body: Optional[Dict[str, Any]] = None,
        timeout: Optional[Union[float, httpx.Timeout]] = None,
        client: Optional[Union[HTTPHandler, AsyncHTTPHandler]] = None,
        shared_session: Optional["ClientSession"] = None,
    ) -> ResponsesAPIResponse:
        """
        Async version of get_responses
        """
        if client is None or not isinstance(client, AsyncHTTPHandler):
            verbose_logger.debug(
                f"Creating HTTP client for get_responses with shared_session: {id(shared_session) if shared_session else None}"
            )
            async_httpx_client = get_async_httpx_client(
                llm_provider=litellm.LlmProviders(custom_llm_provider),
                params={"ssl_verify": litellm_params.get("ssl_verify", None)},
                shared_session=shared_session,
            )
        else:
            async_httpx_client = client

        headers = responses_api_provider_config.validate_environment(
            headers=extra_headers or {}, model="None", litellm_params=litellm_params
        )

        if extra_headers:
            headers.update(extra_headers)

        api_base = responses_api_provider_config.get_complete_url(
            api_base=litellm_params.api_base,
            litellm_params=dict(litellm_params),
        )

        url, data = responses_api_provider_config.transform_get_response_api_request(
            response_id=response_id,
            api_base=api_base,
            litellm_params=litellm_params,
            headers=headers,
        )

        ## LOGGING
        logging_obj.pre_call(
            input="",
            api_key="",
            additional_args={
                "complete_input_dict": data,
                "api_base": api_base,
                "headers": headers,
            },
        )

        try:
            response = await async_httpx_client.get(
                url=url, headers=headers, params=data
            )

        except Exception as e:
            verbose_logger.exception(f"Error retrieving response: {e}")
            raise self._handle_error(
                e=e,
                provider_config=responses_api_provider_config,
            )

        return responses_api_provider_config.transform_get_response_api_response(
            raw_response=response,
            logging_obj=logging_obj,
        )

    #####################################################################
    ################ LIST RESPONSES INPUT ITEMS HANDLER ###########################
    #####################################################################
    def list_responses_input_items(
        self,
        response_id: str,
        responses_api_provider_config: BaseResponsesAPIConfig,
        litellm_params: GenericLiteLLMParams,
        logging_obj: LiteLLMLoggingObj,
        custom_llm_provider: Optional[str] = None,
        after: Optional[str] = None,
        before: Optional[str] = None,
        include: Optional[List[str]] = None,
        limit: int = 20,
        order: Literal["asc", "desc"] = "desc",
        extra_headers: Optional[Dict[str, Any]] = None,
        timeout: Optional[Union[float, httpx.Timeout]] = None,
        client: Optional[Union[HTTPHandler, AsyncHTTPHandler]] = None,
        _is_async: bool = False,
        shared_session: Optional["ClientSession"] = None,
    ) -> Union[Dict, Coroutine[Any, Any, Dict]]:
        if _is_async:
            return self.async_list_responses_input_items(
                response_id=response_id,
                responses_api_provider_config=responses_api_provider_config,
                litellm_params=litellm_params,
                logging_obj=logging_obj,
                custom_llm_provider=custom_llm_provider,
                after=after,
                before=before,
                include=include,
                limit=limit,
                order=order,
                extra_headers=extra_headers,
                timeout=timeout,
                client=client,
                shared_session=shared_session,
            )

        if client is None or not isinstance(client, HTTPHandler):
            sync_httpx_client = _get_httpx_client(
                params={"ssl_verify": litellm_params.get("ssl_verify", None)}
            )
        else:
            sync_httpx_client = client

        headers = responses_api_provider_config.validate_environment(
            headers=extra_headers or {}, model="None", litellm_params=litellm_params
        )

        if extra_headers:
            headers.update(extra_headers)

        api_base = responses_api_provider_config.get_complete_url(
            api_base=litellm_params.api_base,
            litellm_params=dict(litellm_params),
        )

        url, params = responses_api_provider_config.transform_list_input_items_request(
            response_id=response_id,
            api_base=api_base,
            litellm_params=litellm_params,
            headers=headers,
            after=after,
            before=before,
            include=include,
            limit=limit,
            order=order,
        )

        logging_obj.pre_call(
            input="",
            api_key="",
            additional_args={
                "complete_input_dict": params,
                "api_base": api_base,
                "headers": headers,
            },
        )

        try:
            response = sync_httpx_client.get(url=url, headers=headers, params=params)
        except Exception as e:
            raise self._handle_error(e=e, provider_config=responses_api_provider_config)

        return responses_api_provider_config.transform_list_input_items_response(
            raw_response=response,
            logging_obj=logging_obj,
        )

    async def async_list_responses_input_items(
        self,
        response_id: str,
        responses_api_provider_config: BaseResponsesAPIConfig,
        litellm_params: GenericLiteLLMParams,
        logging_obj: LiteLLMLoggingObj,
        custom_llm_provider: Optional[str] = None,
        after: Optional[str] = None,
        before: Optional[str] = None,
        include: Optional[List[str]] = None,
        limit: int = 20,
        order: Literal["asc", "desc"] = "desc",
        extra_headers: Optional[Dict[str, Any]] = None,
        timeout: Optional[Union[float, httpx.Timeout]] = None,
        client: Optional[Union[HTTPHandler, AsyncHTTPHandler]] = None,
        shared_session: Optional["ClientSession"] = None,
    ) -> Dict:
        if client is None or not isinstance(client, AsyncHTTPHandler):
            verbose_logger.debug(
                f"Creating HTTP client for list_input_items with shared_session: {id(shared_session) if shared_session else None}"
            )
            async_httpx_client = get_async_httpx_client(
                llm_provider=litellm.LlmProviders(custom_llm_provider),
                params={"ssl_verify": litellm_params.get("ssl_verify", None)},
                shared_session=shared_session,
            )
        else:
            async_httpx_client = client

        headers = responses_api_provider_config.validate_environment(
            headers=extra_headers or {}, model="None", litellm_params=litellm_params
        )

        if extra_headers:
            headers.update(extra_headers)

        api_base = responses_api_provider_config.get_complete_url(
            api_base=litellm_params.api_base,
            litellm_params=dict(litellm_params),
        )

        url, params = responses_api_provider_config.transform_list_input_items_request(
            response_id=response_id,
            api_base=api_base,
            litellm_params=litellm_params,
            headers=headers,
            after=after,
            before=before,
            include=include,
            limit=limit,
            order=order,
        )

        logging_obj.pre_call(
            input="",
            api_key="",
            additional_args={
                "complete_input_dict": params,
                "api_base": api_base,
                "headers": headers,
            },
        )

        try:
            response = await async_httpx_client.get(
                url=url, headers=headers, params=params
            )
        except Exception as e:
            raise self._handle_error(e=e, provider_config=responses_api_provider_config)

        return responses_api_provider_config.transform_list_input_items_response(
            raw_response=response,
            logging_obj=logging_obj,
        )

    def create_file(
        self,
        create_file_data: CreateFileRequest,
        litellm_params: dict,
        provider_config: BaseFilesConfig,
        headers: dict,
        api_base: Optional[str],
        api_key: Optional[str],
        logging_obj: LiteLLMLoggingObj,
        _is_async: bool = False,
        client: Optional[Union[HTTPHandler, AsyncHTTPHandler]] = None,
        timeout: Optional[Union[float, httpx.Timeout]] = None,
    ) -> Union[OpenAIFileObject, Coroutine[Any, Any, OpenAIFileObject]]:
        """
        Creates a file using Gemini's two-step upload process
        """
        # get config from model, custom llm provider
        headers = provider_config.validate_environment(
            api_key=api_key,
            headers=headers,
            model="",
            messages=[],
            optional_params={},
            litellm_params=litellm_params,
        )

        api_base = provider_config.get_complete_file_url(
            api_base=api_base,
            api_key=api_key,
            model="",
            optional_params={},
            litellm_params=litellm_params,
            data=create_file_data,
        )
        if api_base is None:
            raise ValueError("api_base is required for create_file")

        # Get the transformed request data for both steps
        transformed_request = provider_config.transform_create_file_request(
            model="",
            create_file_data=create_file_data,
            litellm_params=litellm_params,
            optional_params={},
        )

        if _is_async:
            return self.async_create_file(
                transformed_request=transformed_request,
                litellm_params=litellm_params,
                provider_config=provider_config,
                headers=headers,
                api_base=api_base,
                logging_obj=logging_obj,
                client=client,
                timeout=timeout,
            )

        if client is None or not isinstance(client, HTTPHandler):
            sync_httpx_client = _get_httpx_client()
        else:
            sync_httpx_client = client

        if isinstance(transformed_request, dict) and "method" in transformed_request:
            # Handle pre-signed requests (e.g., from Bedrock S3 uploads)
            upload_response = getattr(
                sync_httpx_client, transformed_request["method"].lower()
            )(
                url=transformed_request["url"],
                headers=transformed_request["headers"],
                data=transformed_request["data"],
                timeout=timeout,
            )
        elif isinstance(transformed_request, str) or isinstance(
            transformed_request, bytes
        ):
            # Handle traditional file uploads
            # Ensure transformed_request is a string for httpx compatibility
            if isinstance(transformed_request, bytes):
                transformed_request = transformed_request.decode("utf-8")

            # Use the HTTP method specified by the provider config
            http_method = provider_config.file_upload_http_method.upper()
            if http_method == "PUT":
                upload_response = sync_httpx_client.put(
                    url=api_base,
                    headers=headers,
                    data=transformed_request,
                    timeout=timeout,
                )
            else:  # Default to POST
                upload_response = sync_httpx_client.post(
                    url=api_base,
                    headers=headers,
                    data=transformed_request,
                    timeout=timeout,
                )
        else:
            try:
                # Step 1: Initial request to get upload URL
                initial_response = sync_httpx_client.post(
                    url=api_base,
                    headers={
                        **headers,
                        **transformed_request["initial_request"]["headers"],
                    },
                    data=json.dumps(transformed_request["initial_request"]["data"]),
                    timeout=timeout,
                )

                # Extract upload URL from response headers
                upload_url = initial_response.headers.get("X-Goog-Upload-URL")

                if not upload_url:
                    raise ValueError("Failed to get upload URL from initial request")

                # Step 2: Upload the actual file
                upload_response = sync_httpx_client.post(
                    url=upload_url,
                    headers=transformed_request["upload_request"]["headers"],
                    data=transformed_request["upload_request"]["data"],
                    timeout=timeout,
                )
            except Exception as e:
                raise self._handle_error(
                    e=e,
                    provider_config=provider_config,
                )

        # Store the upload URL in litellm_params for the transformation method
        litellm_params_with_url = dict(litellm_params)
        litellm_params_with_url["upload_url"] = api_base

        return provider_config.transform_create_file_response(
            model=None,
            raw_response=upload_response,
            logging_obj=logging_obj,
            litellm_params=litellm_params_with_url,
        )

    async def async_create_file(
        self,
        transformed_request: Union[bytes, str, dict],
        litellm_params: dict,
        provider_config: BaseFilesConfig,
        headers: dict,
        api_base: str,
        logging_obj: LiteLLMLoggingObj,
        client: Optional[Union[HTTPHandler, AsyncHTTPHandler]] = None,
        timeout: Optional[Union[float, httpx.Timeout]] = None,
    ):
        """
        Creates a file using Gemini's two-step upload process
        """
        if client is None or not isinstance(client, AsyncHTTPHandler):
            async_httpx_client = get_async_httpx_client(
                llm_provider=provider_config.custom_llm_provider
            )
        else:
            async_httpx_client = client

        #########################################################
        # Debug Logging
        #########################################################
        logging_obj.pre_call(
            input="",
            api_key="",
            additional_args={
                "complete_input_dict": transformed_request,
                "api_base": api_base,
                "headers": headers,
            },
        )

        if isinstance(transformed_request, dict) and "method" in transformed_request:
            # Handle pre-signed requests (e.g., from Bedrock S3 uploads)
            upload_response = await getattr(
                async_httpx_client, transformed_request["method"].lower()
            )(
                url=transformed_request["url"],
                headers=transformed_request["headers"],
                data=transformed_request["data"],
                timeout=timeout,
            )
        elif isinstance(transformed_request, str) or isinstance(
            transformed_request, bytes
        ):
            # Handle traditional file uploads
            # Ensure transformed_request is a string for httpx compatibility
            if isinstance(transformed_request, bytes):
                transformed_request = transformed_request.decode("utf-8")

            # Use the HTTP method specified by the provider config
            http_method = provider_config.file_upload_http_method.upper()
            if http_method == "PUT":
                upload_response = await async_httpx_client.put(
                    url=api_base,
                    headers=headers,
                    data=transformed_request,
                    timeout=timeout,
                )
            else:  # Default to POST
                upload_response = await async_httpx_client.post(
                    url=api_base,
                    headers=headers,
                    data=transformed_request,
                    timeout=timeout,
                )
        else:
            try:
                # Step 1: Initial request to get upload URL
                initial_response = await async_httpx_client.post(
                    url=api_base,
                    headers={
                        **headers,
                        **transformed_request["initial_request"]["headers"],
                    },
                    data=json.dumps(transformed_request["initial_request"]["data"]),
                    timeout=timeout,
                )

                # Extract upload URL from response headers
                upload_url = initial_response.headers.get("X-Goog-Upload-URL")

                if not upload_url:
                    raise ValueError("Failed to get upload URL from initial request")

                # Step 2: Upload the actual file
                upload_response = await async_httpx_client.post(
                    url=upload_url,
                    headers=transformed_request["upload_request"]["headers"],
                    data=transformed_request["upload_request"]["data"],
                    timeout=timeout,
                )
            except Exception as e:
                verbose_logger.exception(f"Error creating file: {e}")
                raise self._handle_error(
                    e=e,
                    provider_config=provider_config,
                )

        return provider_config.transform_create_file_response(
            model=None,
            raw_response=upload_response,
            logging_obj=logging_obj,
            litellm_params=litellm_params,
        )

    def create_batch(
        self,
        create_batch_data: "CreateBatchRequest",
        litellm_params: dict,
        provider_config: "BaseBatchesConfig",
        headers: dict,
        api_base: Optional[str],
        api_key: Optional[str],
        logging_obj: "LiteLLMLoggingObj",
        _is_async: bool = False,
        client: Optional[Union["HTTPHandler", "AsyncHTTPHandler"]] = None,
        timeout: Optional[Union[float, httpx.Timeout]] = None,
        model: Optional[str] = None,
    ) -> Union["LiteLLMBatch", Coroutine[Any, Any, "LiteLLMBatch"]]:
        """
        Creates a batch using provider-specific batch creation process
        """
        # get config from model, custom llm provider
        if model is None:
            raise ValueError("model is required for create_batch")

        headers = provider_config.validate_environment(
            api_key=api_key,
            headers=headers,
            model=model,
            messages=[],
            optional_params={},
            litellm_params=litellm_params,
        )

        api_base = provider_config.get_complete_batch_url(
            api_base=api_base,
            api_key=api_key,
            model=model,
            optional_params={},
            litellm_params=litellm_params,
            data=create_batch_data,
        )
        if api_base is None:
            raise ValueError("api_base is required for create_batch")

        # Get the transformed request data
        transformed_request = provider_config.transform_create_batch_request(
            model=model,
            create_batch_data=create_batch_data,
            litellm_params=litellm_params,
            optional_params={},
        )

        if _is_async:
            return self.async_create_batch(
                transformed_request=transformed_request,
                litellm_params=litellm_params,
                provider_config=provider_config,
                headers=headers,
                api_base=api_base,
                logging_obj=logging_obj,
                client=client,
                timeout=timeout,
                create_batch_data=create_batch_data,
            )

        if client is None or not isinstance(client, HTTPHandler):
            sync_httpx_client = _get_httpx_client()
        else:
            sync_httpx_client = client

        try:
            if (
                isinstance(transformed_request, dict)
                and "method" in transformed_request
            ):
                # Handle pre-signed requests (e.g., from Bedrock with AWS auth)
                batch_response = getattr(
                    sync_httpx_client, transformed_request["method"].lower()
                )(
                    url=transformed_request["url"],
                    headers=transformed_request["headers"],
                    data=transformed_request["data"],
                    timeout=timeout,
                )
            elif isinstance(transformed_request, dict):
                # For other providers that use JSON requests
                batch_response = sync_httpx_client.post(
                    url=api_base,
                    headers={**headers, "Content-Type": "application/json"},
                    json=transformed_request,
                    timeout=timeout,
                )
            else:
                # Handle other request types if needed
                batch_response = sync_httpx_client.post(
                    url=api_base,
                    headers=headers,
                    data=transformed_request,
                    timeout=timeout,
                )
        except Exception as e:
            verbose_logger.exception(f"Error creating batch: {e}")
            raise self._handle_error(
                e=e,
                provider_config=provider_config,
            )

        # Store original request for response transformation
        litellm_params_with_request = {
            **litellm_params,
            "original_batch_request": create_batch_data,
        }

        return provider_config.transform_create_batch_response(
            model=model,
            raw_response=batch_response,
            logging_obj=logging_obj,
            litellm_params=litellm_params_with_request,
        )

    def retrieve_batch(
        self,
        batch_id: str,
        litellm_params: dict,
        provider_config: "BaseBatchesConfig",
        headers: dict,
        api_base: Optional[str],
        api_key: Optional[str],
        logging_obj: "LiteLLMLoggingObj",
        _is_async: bool = False,
        client: Optional[Union["HTTPHandler", "AsyncHTTPHandler"]] = None,
        timeout: Optional[Union[float, httpx.Timeout]] = None,
        model: Optional[str] = None,
    ) -> Union["LiteLLMBatch", Coroutine[Any, Any, "LiteLLMBatch"]]:
        """
        Retrieve a batch using provider-specific configuration.
        """
        # Transform the request using provider config
        transformed_request = provider_config.transform_retrieve_batch_request(
            batch_id=batch_id,
            optional_params=litellm_params,
            litellm_params=litellm_params,
        )

        if _is_async:
            return self.async_retrieve_batch(
                transformed_request=transformed_request,
                litellm_params=litellm_params,
                provider_config=provider_config,
                headers=headers,
                api_base=api_base,
                logging_obj=logging_obj,
                client=client,
                timeout=timeout,
                batch_id=batch_id,
                model=model,
            )

        if client is None or not isinstance(client, HTTPHandler):
            sync_httpx_client = _get_httpx_client()
        else:
            sync_httpx_client = client

        try:
            if (
                isinstance(transformed_request, dict)
                and "method" in transformed_request
            ):
                # Handle pre-signed requests (e.g., from Bedrock with AWS auth)
                method = transformed_request["method"].lower()
                request_kwargs = {
                    "url": transformed_request["url"],
                    "headers": transformed_request["headers"],
                }

                # Only add data for non-GET requests
                if method != "get" and transformed_request.get("data") is not None:
                    request_kwargs["data"] = transformed_request["data"]

                batch_response = getattr(sync_httpx_client, method)(**request_kwargs)
            elif isinstance(transformed_request, dict) and api_base:
                # For other providers that use JSON requests
                batch_response = sync_httpx_client.get(
                    url=api_base,
                    headers={**headers, "Content-Type": "application/json"},
                    params=transformed_request,
                )
            else:
                # Handle other request types if needed
                if not api_base:
                    raise ValueError("api_base is required for non-pre-signed requests")
                batch_response = sync_httpx_client.get(
                    url=api_base,
                    headers=headers,
                )
        except Exception as e:
            verbose_logger.exception(f"Error retrieving batch: {e}")
            raise self._handle_error(
                e=e,
                provider_config=provider_config,
            )

        return provider_config.transform_retrieve_batch_response(
            model=model,
            raw_response=batch_response,
            logging_obj=logging_obj,
            litellm_params=litellm_params,
        )

    async def async_create_batch(
        self,
        transformed_request: Union[bytes, str, dict],
        litellm_params: dict,
        provider_config: "BaseBatchesConfig",
        headers: dict,
        api_base: str,
        logging_obj: "LiteLLMLoggingObj",
        client: Optional[Union["HTTPHandler", "AsyncHTTPHandler"]] = None,
        timeout: Optional[Union[float, httpx.Timeout]] = None,
        create_batch_data: Optional["CreateBatchRequest"] = None,
        model: Optional[str] = None,
    ):
        """
        Async version of create_batch
        """
        if client is None or not isinstance(client, AsyncHTTPHandler):
            async_httpx_client = get_async_httpx_client(
                llm_provider=provider_config.custom_llm_provider
            )
        else:
            async_httpx_client = client

        #########################################################
        # Debug Logging
        #########################################################
        logging_obj.pre_call(
            input="",
            api_key="",
            additional_args={
                "complete_input_dict": transformed_request,
                "api_base": api_base,
                "headers": headers,
            },
        )

        try:
            if (
                isinstance(transformed_request, dict)
                and "method" in transformed_request
            ):
                # Handle pre-signed requests (e.g., from Bedrock with AWS auth)
                batch_response = await getattr(
                    async_httpx_client, transformed_request["method"].lower()
                )(
                    url=transformed_request["url"],
                    headers=transformed_request["headers"],
                    data=transformed_request["data"],
                    timeout=timeout,
                )
            elif isinstance(transformed_request, dict):
                # For other providers that use JSON requests
                batch_response = await async_httpx_client.post(
                    url=api_base,
                    headers={**headers, "Content-Type": "application/json"},
                    json=transformed_request,
                    timeout=timeout,
                )
            else:
                # Handle other request types if needed
                batch_response = await async_httpx_client.post(
                    url=api_base,
                    headers=headers,
                    data=transformed_request,
                    timeout=timeout,
                )
        except Exception as e:
            verbose_logger.exception(f"Error creating batch: {e}")
            raise self._handle_error(
                e=e,
                provider_config=provider_config,
            )

        # Store original request for response transformation (for async version)
        litellm_params_with_request = {
            **litellm_params,
            "original_batch_request": create_batch_data or {},
        }

        return provider_config.transform_create_batch_response(
            model=model,
            raw_response=batch_response,
            logging_obj=logging_obj,
            litellm_params=litellm_params_with_request,
        )

    async def async_retrieve_batch(
        self,
        transformed_request: Union[bytes, str, dict],
        litellm_params: dict,
        provider_config: "BaseBatchesConfig",
        headers: dict,
        api_base: Optional[str],
        logging_obj: "LiteLLMLoggingObj",
        client: Optional[Union["HTTPHandler", "AsyncHTTPHandler"]] = None,
        timeout: Optional[Union[float, httpx.Timeout]] = None,
        batch_id: Optional[str] = None,
        model: Optional[str] = None,
    ):
        """
        Async version of retrieve_batch
        """
        if client is None or not isinstance(client, AsyncHTTPHandler):
            async_httpx_client = get_async_httpx_client(
                llm_provider=provider_config.custom_llm_provider
            )
        else:
            async_httpx_client = client

        #########################################################
        # Debug Logging
        #########################################################
        logging_obj.pre_call(
            input="",
            api_key="",
            additional_args={
                "complete_input_dict": transformed_request,
                "api_base": api_base,
                "headers": headers,
                "batch_id": batch_id,
            },
        )

        try:
            if (
                isinstance(transformed_request, dict)
                and "method" in transformed_request
            ):
                # Handle pre-signed requests (e.g., from Bedrock with AWS auth)
                method = transformed_request["method"].lower()
                request_kwargs = {
                    "url": transformed_request["url"],
                    "headers": transformed_request["headers"],
                }

                # Only add data for non-GET requests
                if method != "get" and transformed_request.get("data") is not None:
                    request_kwargs["data"] = transformed_request["data"]

                batch_response = await getattr(async_httpx_client, method)(
                    **request_kwargs
                )
            elif isinstance(transformed_request, dict) and api_base:
                # For other providers that use JSON requests
                batch_response = await async_httpx_client.get(
                    url=api_base,
                    headers={**headers, "Content-Type": "application/json"},
                    params=transformed_request,
                )
            else:
                # Handle other request types if needed
                if not api_base:
                    raise ValueError("api_base is required for non-pre-signed requests")
                batch_response = await async_httpx_client.get(
                    url=api_base,
                    headers=headers,
                )
        except Exception as e:
            verbose_logger.exception(f"Error retrieving batch: {e}")
            raise self._handle_error(
                e=e,
                provider_config=provider_config,
            )

        return provider_config.transform_retrieve_batch_response(
            model=model,
            raw_response=batch_response,
            logging_obj=logging_obj,
            litellm_params=litellm_params,
        )

    def cancel_response_api_handler(
        self,
        response_id: str,
        responses_api_provider_config: BaseResponsesAPIConfig,
        litellm_params: GenericLiteLLMParams,
        logging_obj: LiteLLMLoggingObj,
        custom_llm_provider: Optional[str],
        extra_headers: Optional[Dict[str, Any]] = None,
        extra_body: Optional[Dict[str, Any]] = None,
        timeout: Optional[Union[float, httpx.Timeout]] = None,
        client: Optional[Union[HTTPHandler, AsyncHTTPHandler]] = None,
        _is_async: bool = False,
        shared_session: Optional["ClientSession"] = None,
    ) -> Union[ResponsesAPIResponse, Coroutine[Any, Any, ResponsesAPIResponse]]:
        """
        Async version of the responses API handler.
        Uses async HTTP client to make requests.
        """
        if _is_async:
            return self.async_cancel_response_api_handler(
                response_id=response_id,
                responses_api_provider_config=responses_api_provider_config,
                litellm_params=litellm_params,
                logging_obj=logging_obj,
                custom_llm_provider=custom_llm_provider,
                extra_headers=extra_headers,
                extra_body=extra_body,
                timeout=timeout,
                client=client,
                shared_session=shared_session,
            )
        if client is None or not isinstance(client, HTTPHandler):
            sync_httpx_client = _get_httpx_client(
                params={"ssl_verify": litellm_params.get("ssl_verify", None)}
            )
        else:
            sync_httpx_client = client

        headers = responses_api_provider_config.validate_environment(
            headers=extra_headers or {}, model="None", litellm_params=litellm_params
        )

        if extra_headers:
            headers.update(extra_headers)

        api_base = responses_api_provider_config.get_complete_url(
            api_base=litellm_params.api_base,
            litellm_params=dict(litellm_params),
        )

        url, data = responses_api_provider_config.transform_cancel_response_api_request(
            response_id=response_id,
            api_base=api_base,
            litellm_params=litellm_params,
            headers=headers,
        )

        ## LOGGING
        logging_obj.pre_call(
            input=response_id,
            api_key="",
            additional_args={
                "complete_input_dict": data,
                "api_base": url,
                "headers": headers,
            },
        )

        try:
            response = sync_httpx_client.post(
                url=url, headers=headers, json=data, timeout=timeout
            )

        except Exception as e:
            raise self._handle_error(
                e=e,
                provider_config=responses_api_provider_config,
            )

        return responses_api_provider_config.transform_cancel_response_api_response(
            raw_response=response,
            logging_obj=logging_obj,
        )

    async def async_cancel_response_api_handler(
        self,
        response_id: str,
        responses_api_provider_config: BaseResponsesAPIConfig,
        litellm_params: GenericLiteLLMParams,
        logging_obj: LiteLLMLoggingObj,
        custom_llm_provider: Optional[str],
        extra_headers: Optional[Dict[str, Any]] = None,
        extra_body: Optional[Dict[str, Any]] = None,
        timeout: Optional[Union[float, httpx.Timeout]] = None,
        client: Optional[Union[HTTPHandler, AsyncHTTPHandler]] = None,
        _is_async: bool = False,
        shared_session: Optional["ClientSession"] = None,
    ) -> ResponsesAPIResponse:
        """
        Async version of the cancel response API handler.
        Uses async HTTP client to make requests.
        """
        if client is None or not isinstance(client, AsyncHTTPHandler):
            verbose_logger.debug(
                f"Creating HTTP client for cancel_response with shared_session: {id(shared_session) if shared_session else None}"
            )
            async_httpx_client = get_async_httpx_client(
                llm_provider=litellm.LlmProviders(custom_llm_provider),
                params={"ssl_verify": litellm_params.get("ssl_verify", None)},
                shared_session=shared_session,
            )
        else:
            async_httpx_client = client

        headers = responses_api_provider_config.validate_environment(
            headers=extra_headers or {}, model="None", litellm_params=litellm_params
        )

        if extra_headers:
            headers.update(extra_headers)

        api_base = responses_api_provider_config.get_complete_url(
            api_base=litellm_params.api_base,
            litellm_params=dict(litellm_params),
        )

        url, data = responses_api_provider_config.transform_cancel_response_api_request(
            response_id=response_id,
            api_base=api_base,
            litellm_params=litellm_params,
            headers=headers,
        )

        ## LOGGING
        logging_obj.pre_call(
            input=response_id,
            api_key="",
            additional_args={
                "complete_input_dict": data,
                "api_base": url,
                "headers": headers,
            },
        )

        try:
            response = await async_httpx_client.post(
                url=url, headers=headers, json=data, timeout=timeout
            )

        except Exception as e:
            raise self._handle_error(
                e=e,
                provider_config=responses_api_provider_config,
            )

        return responses_api_provider_config.transform_cancel_response_api_response(
            raw_response=response,
            logging_obj=logging_obj,
        )

    def list_files(self):
        """
        Lists all files
        """
        pass

    def delete_file(self):
        """
        Deletes a file
        """
        pass

    def retrieve_file(self):
        """
        Returns the metadata of the file
        """
        pass

    def retrieve_file_content(self):
        """
        Returns the content of the file
        """
        pass

    def _prepare_fake_stream_request(
        self,
        stream: bool,
        data: dict,
        fake_stream: bool,
    ) -> Tuple[bool, dict]:
        """
        Handles preparing a request when `fake_stream` is True.
        """
        if fake_stream is True:
            stream = False
            data.pop("stream", None)
            return stream, data
        return stream, data

    def _handle_error(
        self,
        e: Exception,
        provider_config: Union[
            BaseConfig,
            BaseRerankConfig,
            BaseResponsesAPIConfig,
            BaseImageEditConfig,
            BaseImageGenerationConfig,
            BaseVectorStoreConfig,
            BaseVectorStoreFilesConfig,
            BaseGoogleGenAIGenerateContentConfig,
            BaseAnthropicMessagesConfig,
            BaseBatchesConfig,
            BaseOCRConfig,
            BaseVideoConfig,
            BaseSearchConfig,
            BaseTextToSpeechConfig,
            BaseSkillsAPIConfig,
            "BasePassthroughConfig",
            "BaseContainerConfig",
        ],
    ):
        status_code = getattr(e, "status_code", 500)
        error_headers = getattr(e, "headers", None)
        if isinstance(e, httpx.HTTPStatusError):
            error_text = e.response.text
            status_code = e.response.status_code
        else:
            error_text = getattr(e, "text", str(e))
        error_response = getattr(e, "response", None)
        if error_headers is None and error_response:
            error_headers = getattr(error_response, "headers", None)
        if error_response and hasattr(error_response, "text"):
            error_text = getattr(error_response, "text", error_text)
        if error_headers:
            error_headers = dict(error_headers)
        else:
            error_headers = {}

        if provider_config is None:
            from litellm.llms.base_llm.chat.transformation import BaseLLMException

            raise BaseLLMException(
                status_code=status_code,
                message=error_text,
                headers=error_headers,
            )

        raise provider_config.get_error_class(
            error_message=error_text,
            status_code=status_code,
            headers=error_headers,
        )

    async def async_realtime(
        self,
        model: str,
        websocket: Any,
        logging_obj: LiteLLMLoggingObj,
        provider_config: BaseRealtimeConfig,
        headers: dict,
        api_base: Optional[str] = None,
        api_key: Optional[str] = None,
        client: Optional[Any] = None,
        timeout: Optional[float] = None,
    ):
        import websockets
        from websockets.asyncio.client import ClientConnection

        url = provider_config.get_complete_url(api_base, model, api_key)
        headers = provider_config.validate_environment(
            headers=headers,
            model=model,
            api_key=api_key,
        )

        try:
            ssl_context = get_shared_realtime_ssl_context()
            async with websockets.connect(  # type: ignore
                url,
                extra_headers=headers,
                max_size=REALTIME_WEBSOCKET_MAX_MESSAGE_SIZE_BYTES,
                ssl=ssl_context,
            ) as backend_ws:
                realtime_streaming = RealTimeStreaming(
                    websocket,
                    cast(ClientConnection, backend_ws),
                    logging_obj,
                    provider_config,
                    model,
                )
                await realtime_streaming.bidirectional_forward()

        except websockets.exceptions.InvalidStatusCode as e:  # type: ignore
            verbose_logger.exception(f"Error connecting to backend: {e}")
            await websocket.close(code=e.status_code, reason=str(e))
        except Exception as e:
            verbose_logger.exception(f"Error connecting to backend: {e}")
            try:
                await websocket.close(
                    code=1011, reason=f"Internal server error: {str(e)}"
                )
            except RuntimeError as close_error:
                if "already completed" in str(close_error) or "websocket.close" in str(
                    close_error
                ):
                    # The WebSocket is already closed or the response is completed, so we can ignore this error
                    pass
                else:
                    # If it's a different RuntimeError, we might want to log it or handle it differently
                    raise Exception(
                        f"Unexpected error while closing WebSocket: {close_error}"
                    )

    def image_edit_handler(
        self,
        model: str,
        image: Any,
        prompt: str,
        image_edit_provider_config: BaseImageEditConfig,
        image_edit_optional_request_params: Dict,
        custom_llm_provider: str,
        litellm_params: GenericLiteLLMParams,
        logging_obj: LiteLLMLoggingObj,
        timeout: Union[float, httpx.Timeout],
        extra_headers: Optional[Dict[str, Any]] = None,
        extra_body: Optional[Dict[str, Any]] = None,
        client: Optional[Union[HTTPHandler, AsyncHTTPHandler]] = None,
        _is_async: bool = False,
        fake_stream: bool = False,
        litellm_metadata: Optional[Dict[str, Any]] = None,
    ) -> Union[
        ImageResponse,
        Coroutine[Any, Any, ImageResponse],
    ]:
        """

        Handles image edit requests.
        When _is_async=True, returns a coroutine instead of making the call directly.
        """
        if _is_async:
            # Return the async coroutine if called with _is_async=True
            return self.async_image_edit_handler(
                model=model,
                image=image,
                prompt=prompt,
                image_edit_provider_config=image_edit_provider_config,
                image_edit_optional_request_params=image_edit_optional_request_params,
                custom_llm_provider=custom_llm_provider,
                litellm_params=litellm_params,
                logging_obj=logging_obj,
                extra_headers=extra_headers,
                extra_body=extra_body,
                timeout=timeout,
                client=client if isinstance(client, AsyncHTTPHandler) else None,
                fake_stream=fake_stream,
                litellm_metadata=litellm_metadata,
            )

        if client is None or not isinstance(client, HTTPHandler):
            sync_httpx_client = _get_httpx_client(
                params={"ssl_verify": litellm_params.get("ssl_verify", None)}
            )
        else:
            sync_httpx_client = client

        headers = image_edit_provider_config.validate_environment(
            api_key=litellm_params.api_key,
            headers=image_edit_optional_request_params.get("extra_headers", {}) or {},
            model=model,
        )

        if extra_headers:
            headers.update(extra_headers)

        api_base = image_edit_provider_config.get_complete_url(
            model=model,
            api_base=litellm_params.api_base,
            litellm_params=dict(litellm_params),
        )

        data, files = image_edit_provider_config.transform_image_edit_request(
            model=model,
            image=image,
            prompt=prompt,
            image_edit_optional_request_params=image_edit_optional_request_params,
            litellm_params=litellm_params,
            headers=headers,
        )

        ## LOGGING
        logging_obj.pre_call(
            input=prompt,
            api_key="",
            additional_args={
                "complete_input_dict": data,
                "api_base": api_base,
                "headers": headers,
            },
        )

        try:
            # Check if provider uses multipart/form-data or JSON
            if image_edit_provider_config.use_multipart_form_data():
                # Use form-data (OpenAI style)
                response = sync_httpx_client.post(
                    url=api_base,
                    headers=headers,
                    data=data,
                    files=files,
                    timeout=timeout,
                )
            else:
<<<<<<< HEAD
                # Use JSON (BFL style)
=======
                # Use JSON (Gemini style)
>>>>>>> 1c5f16fb
                response = sync_httpx_client.post(
                    url=api_base,
                    headers=headers,
                    json=data,
                    timeout=timeout,
                )

        except Exception as e:
            raise self._handle_error(
                e=e,
                provider_config=image_edit_provider_config,
            )

        return image_edit_provider_config.transform_image_edit_response(
            model=model,
            raw_response=response,
            logging_obj=logging_obj,
        )

    async def async_image_edit_handler(
        self,
        model: str,
        image: FileTypes,
        prompt: str,
        image_edit_provider_config: BaseImageEditConfig,
        image_edit_optional_request_params: Dict,
        custom_llm_provider: str,
        litellm_params: GenericLiteLLMParams,
        logging_obj: LiteLLMLoggingObj,
        timeout: Union[float, httpx.Timeout],
        extra_headers: Optional[Dict[str, Any]] = None,
        extra_body: Optional[Dict[str, Any]] = None,
        client: Optional[Union[HTTPHandler, AsyncHTTPHandler]] = None,
        fake_stream: bool = False,
        litellm_metadata: Optional[Dict[str, Any]] = None,
    ) -> ImageResponse:
        """
        Async version of the image edit handler.
        Uses async HTTP client to make requests.
        """
        if client is None or not isinstance(client, AsyncHTTPHandler):
            async_httpx_client = get_async_httpx_client(
                llm_provider=litellm.LlmProviders(custom_llm_provider),
                params={"ssl_verify": litellm_params.get("ssl_verify", None)},
            )
        else:
            async_httpx_client = client

        headers = image_edit_provider_config.validate_environment(
            api_key=litellm_params.api_key,
            headers=image_edit_optional_request_params.get("extra_headers", {}) or {},
            model=model,
        )

        if extra_headers:
            headers.update(extra_headers)

        api_base = image_edit_provider_config.get_complete_url(
            model=model,
            api_base=litellm_params.api_base,
            litellm_params=dict(litellm_params),
        )

        data, files = image_edit_provider_config.transform_image_edit_request(
            model=model,
            image=image,
            prompt=prompt,
            image_edit_optional_request_params=image_edit_optional_request_params,
            litellm_params=litellm_params,
            headers=headers,
        )

        ## LOGGING
        logging_obj.pre_call(
            input=prompt,
            api_key="",
            additional_args={
                "complete_input_dict": data,
                "api_base": api_base,
                "headers": headers,
            },
        )

        try:
            # Check if provider uses multipart/form-data or JSON
            if image_edit_provider_config.use_multipart_form_data():
                # Use form-data (OpenAI style)
                response = await async_httpx_client.post(
                    url=api_base,
                    headers=headers,
                    data=data,
                    files=files,
                    timeout=timeout,
                )
            else:
<<<<<<< HEAD
                # Use JSON (BFL style)
=======
                # Use JSON (Gemini style)
>>>>>>> 1c5f16fb
                response = await async_httpx_client.post(
                    url=api_base,
                    headers=headers,
                    json=data,
                    timeout=timeout,
                )

        except Exception as e:
            raise self._handle_error(
                e=e,
                provider_config=image_edit_provider_config,
            )

        return image_edit_provider_config.transform_image_edit_response(
            model=model,
            raw_response=response,
            logging_obj=logging_obj,
        )

    def image_generation_handler(
        self,
        model: str,
        prompt: str,
        image_generation_provider_config: BaseImageGenerationConfig,
        image_generation_optional_request_params: Dict,
        custom_llm_provider: str,
        litellm_params: Dict,
        logging_obj: LiteLLMLoggingObj,
        timeout: Union[float, httpx.Timeout],
        extra_headers: Optional[Dict[str, Any]] = None,
        extra_body: Optional[Dict[str, Any]] = None,
        client: Optional[Union[HTTPHandler, AsyncHTTPHandler]] = None,
        _is_async: bool = False,
        fake_stream: bool = False,
        litellm_metadata: Optional[Dict[str, Any]] = None,
        api_key: Optional[str] = None,
    ) -> Union[
        ImageResponse,
        Coroutine[Any, Any, ImageResponse],
    ]:
        """
        Handles image generation requests.
        When _is_async=True, returns a coroutine instead of making the call directly.
        """
        if _is_async:
            # Return the async coroutine if called with _is_async=True
            return self.async_image_generation_handler(
                model=model,
                prompt=prompt,
                image_generation_provider_config=image_generation_provider_config,
                image_generation_optional_request_params=image_generation_optional_request_params,
                custom_llm_provider=custom_llm_provider,
                litellm_params=litellm_params,
                logging_obj=logging_obj,
                extra_headers=extra_headers,
                extra_body=extra_body,
                timeout=timeout,
                client=client if isinstance(client, AsyncHTTPHandler) else None,
                fake_stream=fake_stream,
                litellm_metadata=litellm_metadata,
                api_key=api_key,
            )

        if client is None or not isinstance(client, HTTPHandler):
            sync_httpx_client = _get_httpx_client(
                params={"ssl_verify": litellm_params.get("ssl_verify", None)}
            )
        else:
            sync_httpx_client = client

        headers = image_generation_provider_config.validate_environment(
            api_key=api_key,
            headers=image_generation_optional_request_params.get("extra_headers", {})
            or {},
            model=model,
            messages=[],
            optional_params=image_generation_optional_request_params,
            litellm_params=dict(litellm_params),
        )

        if extra_headers:
            headers.update(extra_headers)

        api_base = image_generation_provider_config.get_complete_url(
            model=model,
            api_base=litellm_params.get("api_base", None),
            api_key=litellm_params.get("api_key", None),
            optional_params=image_generation_optional_request_params,
            litellm_params=dict(litellm_params),
        )

        data = image_generation_provider_config.transform_image_generation_request(
            model=model,
            prompt=prompt,
            optional_params=image_generation_optional_request_params,
            litellm_params=dict(litellm_params),
            headers=headers,
        )

        ## LOGGING
        logging_obj.pre_call(
            input=prompt,
            api_key="",
            additional_args={
                "complete_input_dict": data,
                "api_base": api_base,
                "headers": headers,
            },
        )

        try:
            # Check if provider requires multipart/form-data (e.g., Stability AI)
            if image_generation_provider_config.use_multipart_form_data():
                # Use form-data: pass files={} to force multipart encoding
                response = sync_httpx_client.post(
                    url=api_base,
                    headers=headers,
                    data=data,
                    files={"none": ""},  # Forces multipart/form-data
                    timeout=timeout,
                )
            else:
                # Use JSON (default)
                response = sync_httpx_client.post(
                    url=api_base,
                    headers=headers,
                    json=data,
                    timeout=timeout,
                )

        except Exception as e:
            raise self._handle_error(
                e=e,
                provider_config=image_generation_provider_config,
            )

        model_response: ImageResponse = (
            image_generation_provider_config.transform_image_generation_response(
                model=model,
                raw_response=response,
                model_response=litellm.ImageResponse(),
                logging_obj=logging_obj,
                request_data=data,
                optional_params=image_generation_optional_request_params,
                litellm_params=dict(litellm_params),
                encoding=None,
            )
        )

        return model_response

    async def async_image_generation_handler(
        self,
        model: str,
        prompt: str,
        image_generation_provider_config: BaseImageGenerationConfig,
        image_generation_optional_request_params: Dict,
        custom_llm_provider: str,
        litellm_params: Dict,
        logging_obj: LiteLLMLoggingObj,
        timeout: Union[float, httpx.Timeout],
        extra_headers: Optional[Dict[str, Any]] = None,
        extra_body: Optional[Dict[str, Any]] = None,
        client: Optional[Union[HTTPHandler, AsyncHTTPHandler]] = None,
        fake_stream: bool = False,
        litellm_metadata: Optional[Dict[str, Any]] = None,
        api_key: Optional[str] = None,
    ) -> ImageResponse:
        """
        Async version of the image generation handler.
        Uses async HTTP client to make requests.
        """
        if client is None or not isinstance(client, AsyncHTTPHandler):
            async_httpx_client = get_async_httpx_client(
                llm_provider=litellm.LlmProviders(custom_llm_provider),
                params={"ssl_verify": litellm_params.get("ssl_verify", None)},
            )
        else:
            async_httpx_client = client

        headers = image_generation_provider_config.validate_environment(
            api_key=api_key,
            headers=image_generation_optional_request_params.get("extra_headers", {})
            or {},
            model=model,
            messages=[],
            optional_params=image_generation_optional_request_params,
            litellm_params=dict(litellm_params),
        )

        if extra_headers:
            headers.update(extra_headers)

        api_base = image_generation_provider_config.get_complete_url(
            model=model,
            api_base=litellm_params.get("api_base", None),
            api_key=litellm_params.get("api_key", None),
            optional_params=image_generation_optional_request_params,
            litellm_params=dict(litellm_params),
        )

        data = image_generation_provider_config.transform_image_generation_request(
            model=model,
            prompt=prompt,
            optional_params=image_generation_optional_request_params,
            litellm_params=dict(litellm_params),
            headers=headers,
        )

        ## LOGGING
        logging_obj.pre_call(
            input=prompt,
            api_key="",
            additional_args={
                "complete_input_dict": data,
                "api_base": api_base,
                "headers": headers,
            },
        )

        try:
            # Check if provider requires multipart/form-data (e.g., Stability AI)
            if image_generation_provider_config.use_multipart_form_data():
                # Use form-data: pass files={} to force multipart encoding
                response = await async_httpx_client.post(
                    url=api_base,
                    headers=headers,
                    data=data,
                    files={"none": ""},  # Forces multipart/form-data
                    timeout=timeout,
                )
            else:
                # Use JSON (default)
                response = await async_httpx_client.post(
                    url=api_base,
                    headers=headers,
                    json=data,
                    timeout=timeout,
                )

        except Exception as e:
            raise self._handle_error(
                e=e,
                provider_config=image_generation_provider_config,
            )

        model_response: ImageResponse = (
            image_generation_provider_config.transform_image_generation_response(
                model=model,
                raw_response=response,
                model_response=litellm.ImageResponse(),
                logging_obj=logging_obj,
                request_data=data,
                optional_params=image_generation_optional_request_params,
                litellm_params=dict(litellm_params),
                encoding=None,
            )
        )

        return model_response

    ###### VIDEO GENERATION HANDLER ######
    def video_generation_handler(
        self,
        model: str,
        prompt: str,
        video_generation_provider_config: BaseVideoConfig,
        video_generation_optional_request_params: Dict,
        custom_llm_provider: str,
        litellm_params: GenericLiteLLMParams,
        logging_obj: LiteLLMLoggingObj,
        timeout: Union[float, httpx.Timeout],
        extra_headers: Optional[Dict[str, Any]] = None,
        extra_body: Optional[Dict[str, Any]] = None,
        client: Optional[Union[HTTPHandler, AsyncHTTPHandler]] = None,
        _is_async: bool = False,
        fake_stream: bool = False,
        litellm_metadata: Optional[Dict[str, Any]] = None,
        api_key: Optional[str] = None,
    ) -> Union[
        VideoObject,
        Coroutine[Any, Any, VideoObject],
    ]:
        """
        Handles video generation requests.
        When _is_async=True, returns a coroutine instead of making the call directly.
        """
        if _is_async:
            # Return the async coroutine if called with _is_async=True
            return self.async_video_generation_handler(
                model=model,
                prompt=prompt,
                video_generation_provider_config=video_generation_provider_config,
                video_generation_optional_request_params=video_generation_optional_request_params,
                custom_llm_provider=custom_llm_provider,
                litellm_params=litellm_params,
                logging_obj=logging_obj,
                extra_headers=extra_headers,
                extra_body=extra_body,
                timeout=timeout,
                client=client if isinstance(client, AsyncHTTPHandler) else None,
                fake_stream=fake_stream,
                litellm_metadata=litellm_metadata,
                api_key=api_key,
            )

        if client is None or not isinstance(client, HTTPHandler):
            sync_httpx_client = _get_httpx_client(
                params={"ssl_verify": litellm_params.get("ssl_verify", None)}
            )
        else:
            sync_httpx_client = client

        headers = video_generation_provider_config.validate_environment(
            api_key=api_key or litellm_params.get("api_key", None),
            headers=video_generation_optional_request_params.get("extra_headers", {})
            or {},
            model=model,
            litellm_params=litellm_params,
        )
        
        if extra_headers:
            headers.update(extra_headers)

        api_base = video_generation_provider_config.get_complete_url(
            model=model,
            api_base=litellm_params.get("api_base", None),
            litellm_params=dict(litellm_params),
        )

        data, files, api_base = video_generation_provider_config.transform_video_create_request(
            model=model,
            prompt=prompt,
            video_create_optional_request_params=video_generation_optional_request_params,
            litellm_params=litellm_params,
            headers=headers,
            api_base=api_base,
        )

        ## LOGGING
        logging_obj.pre_call(
            input=prompt,
            api_key="",
            additional_args={
                "complete_input_dict": data,
                "api_base": api_base,
                "headers": headers,
            },
        )

        try:
            # Use JSON when no files, otherwise use form data with files
            if files and len(files) > 0:
                # Use multipart/form-data when files are present
                response = sync_httpx_client.post(
                    url=api_base,
                    headers=headers,
                    data=data,
                    files=files,
                    timeout=timeout,
                )

            else:
                # Use JSON content type for POST requests without files
                response = sync_httpx_client.post(
                    url=api_base,
                    headers=headers,
                    json=data,
                    timeout=timeout,
                )

        except Exception as e:
            raise self._handle_error(
                e=e,
                provider_config=video_generation_provider_config,
            )

        return video_generation_provider_config.transform_video_create_response(
            model=model,
            raw_response=response,
            logging_obj=logging_obj,
            custom_llm_provider=custom_llm_provider,
            request_data=data,
        )

    async def async_video_generation_handler(
        self,
        model: str,
        prompt: str,
        video_generation_provider_config: "BaseVideoConfig",
        video_generation_optional_request_params: Dict,
        custom_llm_provider: str,
        litellm_params: GenericLiteLLMParams,
        logging_obj: LiteLLMLoggingObj,
        timeout: Union[float, httpx.Timeout],
        extra_headers: Optional[Dict[str, Any]] = None,
        extra_body: Optional[Dict[str, Any]] = None,
        client: Optional[Union[HTTPHandler, AsyncHTTPHandler]] = None,
        fake_stream: bool = False,
        litellm_metadata: Optional[Dict[str, Any]] = None,
        api_key: Optional[str] = None,
    ) -> VideoObject:
        """
        Async version of the video generation handler.
        Uses async HTTP client to make requests.
        """
        if client is None or not isinstance(client, AsyncHTTPHandler):
            async_httpx_client = get_async_httpx_client(
                llm_provider=litellm.LlmProviders(custom_llm_provider),
                params={"ssl_verify": litellm_params.get("ssl_verify", None)},
            )
        else:
            async_httpx_client = client

        headers = video_generation_provider_config.validate_environment(
            api_key=api_key or litellm_params.get("api_key", None),
            headers=video_generation_optional_request_params.get("extra_headers", {})
            or {},
            model=model,
            litellm_params=litellm_params,
        )

        if extra_headers:
            headers.update(extra_headers)

        api_base = video_generation_provider_config.get_complete_url(
            model=model,
            api_base=litellm_params.get("api_base", None),
            litellm_params=dict(litellm_params),
        )

        data, files, api_base = video_generation_provider_config.transform_video_create_request(
            model=model,
            prompt=prompt,
            api_base=api_base,
            video_create_optional_request_params=video_generation_optional_request_params,
            litellm_params=litellm_params,
            headers=headers,
        )

        ## LOGGING
        logging_obj.pre_call(
            input=prompt,
            api_key="",
            additional_args={
                "complete_input_dict": data,
                "api_base": api_base,
                "headers": headers,
            },
        )

        try:
            #Use JSON when no files, otherwise use form data with files
            if files is None or len(files) == 0:
                response = await async_httpx_client.post(
                    url=api_base,
                    headers=headers,
                    json=data,
                    timeout=timeout,
                )
            else:
                response = await async_httpx_client.post(
                    url=api_base,
                    headers=headers,
                    data=data,
                    files=files,
                    timeout=timeout,
                )

        except Exception as e:
            raise self._handle_error(
                e=e,
                provider_config=video_generation_provider_config,
            )

        return video_generation_provider_config.transform_video_create_response(
            model=model,
            raw_response=response,
            logging_obj=logging_obj,
            custom_llm_provider=custom_llm_provider,
            request_data=data,
        )

    ###### VIDEO CONTENT HANDLER ######
    def video_content_handler(
        self,
        video_id: str,
        video_content_provider_config: BaseVideoConfig,
        custom_llm_provider: str,
        litellm_params: GenericLiteLLMParams,
        logging_obj: LiteLLMLoggingObj,
        timeout: Union[float, httpx.Timeout],
        extra_headers: Optional[Dict[str, Any]] = None,
        api_key: Optional[str] = None,
        client: Optional[Union[HTTPHandler, AsyncHTTPHandler]] = None,
        _is_async: bool = False,
    ) -> Union[bytes, Coroutine[Any, Any, bytes]]:
        """
        Handle video content download requests.
        """
        if _is_async:
            return self.async_video_content_handler(
                video_id=video_id,
                video_content_provider_config=video_content_provider_config,
                custom_llm_provider=custom_llm_provider,
                litellm_params=litellm_params,
                logging_obj=logging_obj,
                timeout=timeout,
                extra_headers=extra_headers,
                api_key=api_key,
                client=client,
            )

        if client is None or not isinstance(client, HTTPHandler):
            sync_httpx_client = _get_httpx_client(
                params={"ssl_verify": litellm_params.get("ssl_verify", None)}
            )
        else:
            sync_httpx_client = client

        headers = video_content_provider_config.validate_environment(
            headers=extra_headers or {},
            model="",
            api_key=api_key,
            litellm_params=litellm_params,
        )

        if extra_headers:
            headers.update(extra_headers)

        api_base = video_content_provider_config.get_complete_url(
            model="",
            api_base=litellm_params.get("api_base", None),
            litellm_params=dict(litellm_params),
        )

        # Transform the request using the provider config
        url, data = video_content_provider_config.transform_video_content_request(
            video_id=video_id,
            api_base=api_base,
            litellm_params=litellm_params,
            headers=headers,
        )

        try:
            # Use POST if params contains data (e.g., Vertex AI fetchPredictOperation)
            # Otherwise use GET (e.g., OpenAI video content download)
            if data:
                response = sync_httpx_client.post(
                    url=url,
                    headers=headers,
                    json=data,
                )
            else:
                # Otherwise it's a GET request with query params
                response = sync_httpx_client.get(
                    url=url,
                    headers=headers,
                    params=data,
                )

            # Transform the response using the provider config
            return video_content_provider_config.transform_video_content_response(
                raw_response=response,
                logging_obj=logging_obj,
            )

        except Exception as e:
            raise self._handle_error(
                e=e,
                provider_config=video_content_provider_config,
            )

    async def async_video_content_handler(
        self,
        video_id: str,
        video_content_provider_config: BaseVideoConfig,
        custom_llm_provider: str,
        litellm_params: GenericLiteLLMParams,
        logging_obj: LiteLLMLoggingObj,
        timeout: Union[float, httpx.Timeout],
        extra_headers: Optional[Dict[str, Any]] = None,
        api_key: Optional[str] = None,
        client: Optional[Union[HTTPHandler, AsyncHTTPHandler]] = None,
    ) -> bytes:
        """
        Async version of the video content download handler.
        """
        if client is None or not isinstance(client, AsyncHTTPHandler):
            async_httpx_client = get_async_httpx_client(
                llm_provider=litellm.LlmProviders(custom_llm_provider),
                params={"ssl_verify": litellm_params.get("ssl_verify", None)},
            )
        else:
            async_httpx_client = client

        headers = video_content_provider_config.validate_environment(
            headers=extra_headers or {},
            model="",
            api_key=api_key,
            litellm_params=litellm_params,
        )

        if extra_headers:
            headers.update(extra_headers)

        api_base = video_content_provider_config.get_complete_url(
            model="",
            api_base=litellm_params.get("api_base", None),
            litellm_params=dict(litellm_params),
        )

        # Transform the request using the provider config
        url, data = video_content_provider_config.transform_video_content_request(
            video_id=video_id,
            api_base=api_base,
            litellm_params=litellm_params,
            headers=headers,
        )

        try:
            # Use POST if params contains data (e.g., Vertex AI fetchPredictOperation)
            # Otherwise use GET (e.g., OpenAI video content download)
            if data:
                response = await async_httpx_client.post(
                    url=url,
                    headers=headers,
                    json=data,
                )
            else:
                # Otherwise it's a GET request with query params
                response = await async_httpx_client.get(
                    url=url,
                    headers=headers,
                    params=data,
                )

            # Transform the response using the provider config
            return await video_content_provider_config.async_transform_video_content_response(
                raw_response=response,
                logging_obj=logging_obj,
            )

        except Exception as e:
            raise self._handle_error(
                e=e,
                provider_config=video_content_provider_config,
            )

    def video_remix_handler(
        self,
        video_id: str,
        prompt: str,
        video_remix_provider_config: BaseVideoConfig,
        custom_llm_provider: str,
        litellm_params,
        logging_obj,
        extra_headers: Optional[Dict[str, Any]] = None,
        extra_body: Optional[Dict[str, Any]] = None,
        timeout: Optional[float] = None,
        _is_async: bool = False,
        client=None,
        api_key: Optional[str] = None,
    ):
        """
        Handler for video remix requests.
        When _is_async=True, returns a coroutine instead of making the call directly.
        """
        if _is_async:
            # Return the async coroutine if called with _is_async=True
            return self.async_video_remix_handler(
                video_id=video_id,
                prompt=prompt,
                video_remix_provider_config=video_remix_provider_config,
                custom_llm_provider=custom_llm_provider,
                litellm_params=litellm_params,
                logging_obj=logging_obj,
                extra_headers=extra_headers,
                extra_body=extra_body,
                timeout=timeout,
                client=client,
                api_key=api_key,
            )

        # For sync calls, use sync HTTP client directly (like video_generation does)
        if client is None or not isinstance(client, HTTPHandler):
            sync_httpx_client = _get_httpx_client(
                params={"ssl_verify": litellm_params.get("ssl_verify", None)}
            )
        else:
            sync_httpx_client = client

        headers = video_remix_provider_config.validate_environment(
            api_key=api_key,
            headers=extra_headers or {},
            model="",
        )

        if extra_headers:
            headers.update(extra_headers)

        api_base = video_remix_provider_config.get_complete_url(
            model="",
            api_base=litellm_params.get("api_base", None),
            litellm_params=dict(litellm_params),
        )

        # Transform the request using the provider config
        url, data = video_remix_provider_config.transform_video_remix_request(
            video_id=video_id,
            prompt=prompt,
            api_base=api_base,
            litellm_params=litellm_params,
            headers=headers,
            extra_body=extra_body,
        )

        ## LOGGING
        logging_obj.pre_call(
            input=prompt,
            api_key="",
            additional_args={
                "complete_input_dict": data,
                "api_base": url,
                "headers": headers,
                "video_id": video_id,
            },
        )

        try:
            response = sync_httpx_client.post(
                url=url,
                headers=headers,
                json=data,
                timeout=timeout,
            )

            return video_remix_provider_config.transform_video_remix_response(
                raw_response=response,
                logging_obj=logging_obj,
                custom_llm_provider=custom_llm_provider,
            )

        except Exception as e:
            raise self._handle_error(
                e=e,
                provider_config=video_remix_provider_config,
            )

    async def async_video_remix_handler(
        self,
        video_id: str,
        prompt: str,
        video_remix_provider_config: BaseVideoConfig,
        custom_llm_provider: str,
        litellm_params,
        logging_obj,
        extra_headers: Optional[Dict[str, Any]] = None,
        extra_body: Optional[Dict[str, Any]] = None,
        timeout: Optional[float] = None,
        client=None,
        api_key: Optional[str] = None,
    ):
        """
        Async version of the video remix handler.
        """
        if client is None or not isinstance(client, AsyncHTTPHandler):
            async_httpx_client = get_async_httpx_client(
                llm_provider=litellm.LlmProviders(custom_llm_provider),
                params={"ssl_verify": litellm_params.get("ssl_verify", None)},
            )
        else:
            async_httpx_client = client

        headers = video_remix_provider_config.validate_environment(
            api_key=api_key,
            headers=extra_headers or {},
            model="",
        )

        if extra_headers:
            headers.update(extra_headers)

        api_base = video_remix_provider_config.get_complete_url(
            model="",
            api_base=litellm_params.get("api_base", None),
            litellm_params=dict(litellm_params),
        )

        # Transform the request using the provider config
        url, data = video_remix_provider_config.transform_video_remix_request(
            video_id=video_id,
            prompt=prompt,
            api_base=api_base,
            litellm_params=litellm_params,
            headers=headers,
            extra_body=extra_body,
        )

        ## LOGGING
        logging_obj.pre_call(
            input=prompt,
            api_key="",
            additional_args={
                "complete_input_dict": data,
                "api_base": url,
                "headers": headers,
                "video_id": video_id,
            },
        )

        try:
            response = await async_httpx_client.post(
                url=url,
                headers=headers,
                json=data,
                timeout=timeout,
            )

            return video_remix_provider_config.transform_video_remix_response(
                raw_response=response,
                logging_obj=logging_obj,
                custom_llm_provider=custom_llm_provider,
            )

        except Exception as e:
            raise self._handle_error(
                e=e,
                provider_config=video_remix_provider_config,
            )

    def video_list_handler(
        self,
        after: Optional[str],
        limit: Optional[int],
        order: Optional[str],
        video_list_provider_config,
        custom_llm_provider: str,
        litellm_params,
        logging_obj,
        extra_headers: Optional[Dict[str, Any]] = None,
        extra_query: Optional[Dict[str, Any]] = None,
        timeout: Optional[float] = None,
        _is_async: bool = False,
        client=None,
        api_key: Optional[str] = None,
    ):
        """
        Handler for video list requests.
        """
        if _is_async:
            return self.async_video_list_handler(
                after=after,
                limit=limit,
                order=order,
                video_list_provider_config=video_list_provider_config,
                custom_llm_provider=custom_llm_provider,
                litellm_params=litellm_params,
                logging_obj=logging_obj,
                extra_headers=extra_headers,
                extra_query=extra_query,
                timeout=timeout,
                client=client,
                api_key=api_key,
            )
        else:
            # For sync calls, we'll use the async handler in a sync context
            import asyncio

            return asyncio.run(
                self.async_video_list_handler(
                    after=after,
                    limit=limit,
                    order=order,
                    video_list_provider_config=video_list_provider_config,
                    custom_llm_provider=custom_llm_provider,
                    litellm_params=litellm_params,
                    logging_obj=logging_obj,
                    extra_headers=extra_headers,
                    extra_query=extra_query,
                    timeout=timeout,
                    client=client,
                )
            )

    async def async_video_list_handler(
        self,
        after: Optional[str],
        limit: Optional[int],
        order: Optional[str],
        video_list_provider_config: BaseVideoConfig,
        custom_llm_provider: str,
        litellm_params,
        logging_obj,
        extra_headers: Optional[Dict[str, Any]] = None,
        extra_query: Optional[Dict[str, Any]] = None,
        timeout: Optional[float] = None,
        client=None,
        api_key: Optional[str] = None,
    ):
        """
        Async version of the video list handler.
        """
        if client is None or not isinstance(client, AsyncHTTPHandler):
            async_httpx_client = get_async_httpx_client(
                llm_provider=litellm.LlmProviders(custom_llm_provider),
                params={"ssl_verify": litellm_params.get("ssl_verify", None)},
            )
        else:
            async_httpx_client = client

        headers = video_list_provider_config.validate_environment(
            api_key=api_key,
            headers=extra_headers or {},
            model="",
            litellm_params=litellm_params,
        )

        if extra_headers:
            headers.update(extra_headers)

        api_base = video_list_provider_config.get_complete_url(
            model="",
            api_base=litellm_params.get("api_base", None),
            litellm_params=dict(litellm_params),
        )

        # Transform the request using the provider config
        url, params = video_list_provider_config.transform_video_list_request(
            api_base=api_base,
            litellm_params=litellm_params,
            headers=headers,
            after=after,
            limit=limit,
            order=order,
            extra_query=extra_query,
        )

        ## LOGGING
        logging_obj.pre_call(
            input="",
            api_key="",
            additional_args={
                "api_base": url,
                "headers": headers,
                "params": params,
            },
        )

        try:
            response = await async_httpx_client.get(
                url=url,
                headers=headers,
                params=params,
            )

            return video_list_provider_config.transform_video_list_response(
                raw_response=response,
                logging_obj=logging_obj,
                custom_llm_provider=custom_llm_provider,
            )

        except Exception as e:
            raise self._handle_error(
                e=e,
                provider_config=video_list_provider_config,
            )

    async def async_video_delete_handler(
        self,
        video_id: str,
        video_delete_provider_config: BaseVideoConfig,
        custom_llm_provider: str,
        litellm_params,
        logging_obj,
        extra_headers: Optional[Dict[str, Any]] = None,
        timeout: Optional[float] = None,
        client=None,
        api_key: Optional[str] = None,
    ):
        """
        Async version of the video delete handler.
        """
        if client is None or not isinstance(client, AsyncHTTPHandler):
            async_httpx_client = get_async_httpx_client(
                llm_provider=litellm.LlmProviders(custom_llm_provider),
                params={"ssl_verify": litellm_params.get("ssl_verify", None)},
            )
        else:
            async_httpx_client = client

        headers = video_delete_provider_config.validate_environment(
            api_key=api_key,
            headers=extra_headers or {},
            model="",
        )

        if extra_headers:
            headers.update(extra_headers)

        api_base = video_delete_provider_config.get_complete_url(
            model="",
            api_base=litellm_params.get("api_base", None),
            litellm_params=dict(litellm_params),
        )

        # Transform the request using the provider config
        url, data = video_delete_provider_config.transform_video_delete_request(
            video_id=video_id,
            api_base=api_base,
            litellm_params=litellm_params,
            headers=headers,
        )

        ## LOGGING
        logging_obj.pre_call(
            input="",
            api_key="",
            additional_args={
                "api_base": url,
                "headers": headers,
                "video_id": video_id,
            },
        )

        try:
            response = await async_httpx_client.delete(
                url=url,
                headers=headers,
                timeout=timeout,
            )

            return video_delete_provider_config.transform_video_delete_response(
                raw_response=response,
                logging_obj=logging_obj,
            )

        except Exception as e:
            raise self._handle_error(
                e=e,
                provider_config=video_delete_provider_config,
            )

    def video_status_handler(
        self,
        video_id: str,
        video_status_provider_config: BaseVideoConfig,
        custom_llm_provider: str,
        litellm_params,
        logging_obj,
        extra_headers: Optional[Dict[str, Any]] = None,
        extra_body: Optional[Dict[str, Any]] = None,
        timeout: Optional[float] = None,
        _is_async: bool = False,
        client=None,
        api_key: Optional[str] = None,
    ):
        """
        Handler for video status requests.
        When _is_async=True, returns a coroutine instead of making the call directly.
        """
        if _is_async:
            # Return the async coroutine if called with _is_async=True
            return self.async_video_status_handler(
                video_id=video_id,
                video_status_provider_config=video_status_provider_config,
                custom_llm_provider=custom_llm_provider,
                litellm_params=litellm_params,
                logging_obj=logging_obj,
                extra_headers=extra_headers,
                extra_body=extra_body,
                timeout=timeout,
                client=client,
                api_key=api_key,
            )

        # For sync calls, use sync HTTP client directly (like video_generation does)
        if client is None or not isinstance(client, HTTPHandler):
            sync_httpx_client = _get_httpx_client(
                params={"ssl_verify": litellm_params.get("ssl_verify", None)}
            )
        else:
            sync_httpx_client = client

        headers = video_status_provider_config.validate_environment(
            api_key=api_key,
            headers=extra_headers or {},
            model="",
            litellm_params=litellm_params,
        )

        if extra_headers:
            headers.update(extra_headers)

        api_base = video_status_provider_config.get_complete_url(
            model="",
            api_base=litellm_params.get("api_base", None),
            litellm_params=dict(litellm_params),
        )

        # Transform the request using the provider config
        url, data = video_status_provider_config.transform_video_status_retrieve_request(
            video_id=video_id,
            api_base=api_base,
            litellm_params=litellm_params,
            headers=headers,
        )

        ## LOGGING
        logging_obj.pre_call(
            input="",
            api_key="",
            additional_args={
                "api_base": url,
                "headers": headers,
                "video_id": video_id,
                "data": data,
            },
        )

        try:
            # Use POST if data is provided (e.g., Vertex AI fetchPredictOperation)
            # Otherwise use GET (e.g., OpenAI video status)
            if data:
                response = sync_httpx_client.post(
                    url=url,
                    headers=headers,
                    json=data,
                )
            else:
                response = sync_httpx_client.get(
                    url=url,
                    headers=headers,
                )

            return video_status_provider_config.transform_video_status_retrieve_response(
                raw_response=response,
                logging_obj=logging_obj,
                custom_llm_provider=custom_llm_provider,
            )

        except Exception as e:
            raise self._handle_error(
                e=e,
                provider_config=video_status_provider_config,
            )

    async def async_video_status_handler(
        self,
        video_id: str,
        video_status_provider_config: BaseVideoConfig,
        custom_llm_provider: str,
        litellm_params,
        logging_obj,
        extra_headers: Optional[Dict[str, Any]] = None,
        extra_body: Optional[Dict[str, Any]] = None,
        timeout: Optional[float] = None,
        client=None,
        api_key: Optional[str] = None,
    ):
        """
        Async version of the video status handler.
        """
        if client is None or not isinstance(client, AsyncHTTPHandler):
            async_httpx_client = get_async_httpx_client(
                llm_provider=litellm.LlmProviders(custom_llm_provider),
                params={"ssl_verify": litellm_params.get("ssl_verify", None)},
            )
        else:
            async_httpx_client = client

        headers = video_status_provider_config.validate_environment(
            api_key=api_key,
            headers=extra_headers or {},
            model="",
            litellm_params=litellm_params,
        )

        if extra_headers:
            headers.update(extra_headers)

        api_base = video_status_provider_config.get_complete_url(
            model="",
            api_base=litellm_params.get("api_base", None),
            litellm_params=dict(litellm_params),
        )

        # Transform the request using the provider config
        url, data = video_status_provider_config.transform_video_status_retrieve_request(
            video_id=video_id,
            api_base=api_base,
            litellm_params=litellm_params,
            headers=headers,
        )

        ## LOGGING
        logging_obj.pre_call(
            input="",
            api_key="",
            additional_args={
                "api_base": url,
                "headers": headers,
                "video_id": video_id,
                "data": data,
            },
        )

        try:
            # Use POST if data is provided (e.g., Vertex AI fetchPredictOperation)
            # Otherwise use GET (e.g., OpenAI video status)
            if data:
                response = await async_httpx_client.post(
                    url=url,
                    headers=headers,
                    json=data,
                )
            else:
                response = await async_httpx_client.get(
                    url=url,
                    headers=headers,
                )
            return video_status_provider_config.transform_video_status_retrieve_response(
                raw_response=response,
                logging_obj=logging_obj,
                custom_llm_provider=custom_llm_provider,
            )

        except Exception as e:
            raise self._handle_error(
                e=e,
                provider_config=video_status_provider_config,
            )
    
    ###### CONTAINER HANDLER ######
    def container_create_handler(
        self,
        name: str,
        container_create_request_params: Dict,
        container_provider_config: "BaseContainerConfig",
        litellm_params: GenericLiteLLMParams,
        logging_obj: "LiteLLMLoggingObj",
        extra_headers: Optional[Dict[str, Any]] = None,
        timeout: Union[float, httpx.Timeout] = 600,
        _is_async: bool = False,
        client: Optional[Union[HTTPHandler, AsyncHTTPHandler]] = None,
    ) -> Union["ContainerObject", Coroutine[Any, Any, "ContainerObject"]]:
        if _is_async:
            # Return the async coroutine if called with _is_async=True
            return self.async_container_create_handler(
                name=name,
                container_create_request_params=container_create_request_params,
                container_provider_config=container_provider_config,
                litellm_params=litellm_params,
                logging_obj=logging_obj,
                extra_headers=extra_headers,
                timeout=timeout,
                client=client,
            )

        # For sync calls, use sync HTTP client
        if client is None or not isinstance(client, HTTPHandler):
            sync_httpx_client = _get_httpx_client(
                params={"ssl_verify": litellm_params.get("ssl_verify", None)}
            )
        else:
            sync_httpx_client = client

        # Validate environment and get headers
        headers = container_provider_config.validate_environment(
            headers=extra_headers or {},
            api_key=litellm_params.get("api_key", None),
        )
        
        # Add Content-Type header for JSON requests
        headers["Content-Type"] = "application/json"

        if extra_headers:
            headers.update(extra_headers)

        # Get the complete URL for the request
        api_base = container_provider_config.get_complete_url(
            api_base=litellm_params.get("api_base", None),
            litellm_params=dict(litellm_params),
        )

        # Transform the request using the provider config
        data = container_provider_config.transform_container_create_request(
            name=name,
            container_create_optional_request_params=container_create_request_params,
            litellm_params=litellm_params,
            headers=headers,
        )

        ## LOGGING
        logging_obj.pre_call(
            input=name,
            api_key="",
            additional_args={
                "complete_input_dict": data,
                "api_base": api_base,
                "headers": headers,
            },
        )

        try:
            response = sync_httpx_client.post(
                url=api_base,
                headers=headers,
                json=data,
                timeout=timeout,
            )

            return container_provider_config.transform_container_create_response(
                raw_response=response,
                logging_obj=logging_obj,
            )

        except Exception as e:
            raise self._handle_error(
                e=e,
                provider_config=container_provider_config,
            )
    
    async def async_container_create_handler(
        self,
        name: str,
        container_create_request_params: Dict,
        container_provider_config: "BaseContainerConfig",
        litellm_params: GenericLiteLLMParams,
        logging_obj: "LiteLLMLoggingObj",
        extra_headers: Optional[Dict[str, Any]] = None,
        timeout: Union[float, httpx.Timeout] = 600,
        client: Optional[Union[HTTPHandler, AsyncHTTPHandler]] = None,
    ) -> "ContainerObject":
        # For async calls, use async HTTP client
        if client is None or not isinstance(client, AsyncHTTPHandler):
            async_httpx_client = get_async_httpx_client(
                llm_provider=litellm.LlmProviders.OPENAI,
                params={"ssl_verify": litellm_params.get("ssl_verify", None)},
            )
        else:
            async_httpx_client = client

        # Validate environment and get headers
        headers = container_provider_config.validate_environment(
            headers=extra_headers or {},
            api_key=litellm_params.get("api_key", None),
        )
        
        # Add Content-Type header for JSON requests
        headers["Content-Type"] = "application/json"

        if extra_headers:
            headers.update(extra_headers)

        # Get the complete URL for the request
        api_base = container_provider_config.get_complete_url(
            api_base=litellm_params.get("api_base", None),
            litellm_params=dict(litellm_params),
        )

        # Transform the request using the provider config
        data = container_provider_config.transform_container_create_request(
            name=name,
            container_create_optional_request_params=container_create_request_params,
            litellm_params=litellm_params,
            headers=headers,
        )

        ## LOGGING
        logging_obj.pre_call(
            input=name,
            api_key="",
            additional_args={
                "complete_input_dict": data,
                "api_base": api_base,
                "headers": headers,
            },
        )

        try:
            response = await async_httpx_client.post(
                url=api_base,
                headers=headers,
                json=data,
                timeout=timeout,
            )

            return container_provider_config.transform_container_create_response(
                raw_response=response,
                logging_obj=logging_obj,
            )

        except Exception as e:
            raise self._handle_error(
                e=e,
                provider_config=container_provider_config,
            )
    
    def container_list_handler(
        self,
        container_provider_config: "BaseContainerConfig",
        litellm_params: GenericLiteLLMParams,
        logging_obj: "LiteLLMLoggingObj",
        after: Optional[str] = None,
        limit: Optional[int] = None,
        order: Optional[str] = None,
        extra_headers: Optional[Dict[str, Any]] = None,
        extra_query: Optional[Dict[str, Any]] = None,
        timeout: Union[float, httpx.Timeout] = 600,
        _is_async: bool = False,
        client: Optional[Union[HTTPHandler, AsyncHTTPHandler]] = None,
    ) -> Union["ContainerListResponse", Coroutine[Any, Any, "ContainerListResponse"]]:
        if _is_async:
            # Return the async coroutine if called with _is_async=True
            return self.async_container_list_handler(
                container_provider_config=container_provider_config,
                litellm_params=litellm_params,
                logging_obj=logging_obj,
                after=after,
                limit=limit,
                order=order,
                extra_headers=extra_headers,
                extra_query=extra_query,
                timeout=timeout,
                client=client,
            )

        # For sync calls, use sync HTTP client
        if client is None or not isinstance(client, HTTPHandler):
            sync_httpx_client = _get_httpx_client(
                params={"ssl_verify": litellm_params.get("ssl_verify", None)}
            )
        else:
            sync_httpx_client = client

        # Validate environment and get headers
        headers = container_provider_config.validate_environment(
            headers=extra_headers or {},
            api_key=litellm_params.get("api_key", None),
        )

        if extra_headers:
            headers.update(extra_headers)

        # Get the complete URL for the request
        api_base = container_provider_config.get_complete_url(
            api_base=litellm_params.get("api_base", None),
            litellm_params=dict(litellm_params),
        )

        # Transform the request using the provider config
        url, params = container_provider_config.transform_container_list_request(
            api_base=api_base,
            litellm_params=litellm_params,
            headers=headers,
            after=after,
            limit=limit,
            order=order,
            extra_query=extra_query,
        )

        ## LOGGING
        logging_obj.pre_call(
            input="",
            api_key="",
            additional_args={
                "api_base": url,
                "headers": headers,
                "params": params,
            },
        )

        try:
            response = sync_httpx_client.get(
                url=url,
                headers=headers,
                params=params,
            )

            return container_provider_config.transform_container_list_response(
                raw_response=response,
                logging_obj=logging_obj,
            )

        except Exception as e:
            raise self._handle_error(
                e=e,
                provider_config=container_provider_config,
            )
    
    async def async_container_list_handler(
        self,
        container_provider_config: "BaseContainerConfig",
        litellm_params: GenericLiteLLMParams,
        logging_obj: "LiteLLMLoggingObj",
        after: Optional[str] = None,
        limit: Optional[int] = None,
        order: Optional[str] = None,
        extra_headers: Optional[Dict[str, Any]] = None,
        extra_query: Optional[Dict[str, Any]] = None,
        timeout: Union[float, httpx.Timeout] = 600,
        client: Optional[Union[HTTPHandler, AsyncHTTPHandler]] = None,
    ) -> "ContainerListResponse":
        # For async calls, use async HTTP client
        if client is None or not isinstance(client, AsyncHTTPHandler):
            async_httpx_client = get_async_httpx_client(
                llm_provider=litellm.LlmProviders.OPENAI,
                params={"ssl_verify": litellm_params.get("ssl_verify", None)},
            )
        else:
            async_httpx_client = client

        # Validate environment and get headers
        headers = container_provider_config.validate_environment(
            headers=extra_headers or {},
            api_key=litellm_params.get("api_key", None),
        )

        if extra_headers:
            headers.update(extra_headers)

        # Get the complete URL for the request
        api_base = container_provider_config.get_complete_url(
            api_base=litellm_params.get("api_base", None),
            litellm_params=dict(litellm_params),
        )

        # Transform the request using the provider config
        url, params = container_provider_config.transform_container_list_request(
            api_base=api_base,
            litellm_params=litellm_params,
            headers=headers,
            after=after,
            limit=limit,
            order=order,
            extra_query=extra_query,
        )

        ## LOGGING
        logging_obj.pre_call(
            input="",
            api_key="",
            additional_args={
                "api_base": url,
                "headers": headers,
                "params": params,
            },
        )

        try:
            response = await async_httpx_client.get(
                url=url,
                headers=headers,
                params=params,
            )

            return container_provider_config.transform_container_list_response(
                raw_response=response,
                logging_obj=logging_obj,
            )

        except Exception as e:
            raise self._handle_error(
                e=e,
                provider_config=container_provider_config,
            )
    
    def container_retrieve_handler(
        self,
        container_id: str,
        container_provider_config: "BaseContainerConfig",
        litellm_params: GenericLiteLLMParams,
        logging_obj: "LiteLLMLoggingObj",
        extra_headers: Optional[Dict[str, Any]] = None,
        extra_query: Optional[Dict[str, Any]] = None,
        timeout: Union[float, httpx.Timeout] = 600,
        _is_async: bool = False,
        client: Optional[Union[HTTPHandler, AsyncHTTPHandler]] = None,
    ) -> Union["ContainerObject", Coroutine[Any, Any, "ContainerObject"]]:
        if _is_async:
            # Return the async coroutine if called with _is_async=True
            return self.async_container_retrieve_handler(
                container_id=container_id,
                container_provider_config=container_provider_config,
                litellm_params=litellm_params,
                logging_obj=logging_obj,
                extra_headers=extra_headers,
                extra_query=extra_query,
                timeout=timeout,
                client=client,
            )

        # For sync calls, use sync HTTP client
        if client is None or not isinstance(client, HTTPHandler):
            sync_httpx_client = _get_httpx_client(
                params={"ssl_verify": litellm_params.get("ssl_verify", None)}
            )
        else:
            sync_httpx_client = client

        # Validate environment and get headers
        headers = container_provider_config.validate_environment(
            headers=extra_headers or {},
            api_key=litellm_params.get("api_key", None),
        )

        if extra_headers:
            headers.update(extra_headers)

        # Get the complete URL for the request
        api_base = container_provider_config.get_complete_url(
            api_base=litellm_params.get("api_base", None),
            litellm_params=dict(litellm_params),
        )

        # Transform the request using the provider config
        url, params = container_provider_config.transform_container_retrieve_request(
            container_id=container_id,
            api_base=api_base,
            litellm_params=litellm_params,
            headers=headers,
        )
        
        # Add any extra query parameters
        if extra_query:
            params.update(extra_query)

        ## LOGGING
        logging_obj.pre_call(
            input="",
            api_key="",
            additional_args={
                "api_base": url,
                "headers": headers,
                "params": params,
                "container_id": container_id,
            },
        )

        try:
            response = sync_httpx_client.get(
                url=url,
                headers=headers,
                params=params,
            )

            return container_provider_config.transform_container_retrieve_response(
                raw_response=response,
                logging_obj=logging_obj,
            )

        except Exception as e:
            raise self._handle_error(
                e=e,
                provider_config=container_provider_config,
            )
    
    async def async_container_retrieve_handler(
        self,
        container_id: str,
        container_provider_config: "BaseContainerConfig",
        litellm_params: GenericLiteLLMParams,
        logging_obj: "LiteLLMLoggingObj",
        extra_headers: Optional[Dict[str, Any]] = None,
        extra_query: Optional[Dict[str, Any]] = None,
        timeout: Union[float, httpx.Timeout] = 600,
        client: Optional[Union[HTTPHandler, AsyncHTTPHandler]] = None,
    ) -> "ContainerObject":
        # For async calls, use async HTTP client
        if client is None or not isinstance(client, AsyncHTTPHandler):
            async_httpx_client = get_async_httpx_client(
                llm_provider=litellm.LlmProviders.OPENAI,
                params={"ssl_verify": litellm_params.get("ssl_verify", None)},
            )
        else:
            async_httpx_client = client

        # Validate environment and get headers
        headers = container_provider_config.validate_environment(
            headers=extra_headers or {},
            api_key=litellm_params.get("api_key", None),
        )

        if extra_headers:
            headers.update(extra_headers)

        # Get the complete URL for the request
        api_base = container_provider_config.get_complete_url(
            api_base=litellm_params.get("api_base", None),
            litellm_params=dict(litellm_params),
        )

        # Transform the request using the provider config
        url, params = container_provider_config.transform_container_retrieve_request(
            container_id=container_id,
            api_base=api_base,
            litellm_params=litellm_params,
            headers=headers,
        )
        
        # Add any extra query parameters
        if extra_query:
            params.update(extra_query)

        ## LOGGING
        logging_obj.pre_call(
            input="",
            api_key="",
            additional_args={
                "api_base": url,
                "headers": headers,
                "params": params,
                "container_id": container_id,
            },
        )

        try:
            response = await async_httpx_client.get(
                url=url,
                headers=headers,
                params=params,
            )

            return container_provider_config.transform_container_retrieve_response(
                raw_response=response,
                logging_obj=logging_obj,
            )

        except Exception as e:
            raise self._handle_error(
                e=e,
                provider_config=container_provider_config,
            )
    
    def container_delete_handler(
        self,
        container_id: str,
        container_provider_config: "BaseContainerConfig",
        litellm_params: GenericLiteLLMParams,
        logging_obj: "LiteLLMLoggingObj",
        extra_headers: Optional[Dict[str, Any]] = None,
        extra_query: Optional[Dict[str, Any]] = None,
        timeout: Union[float, httpx.Timeout] = 600,
        _is_async: bool = False,
        client: Optional[Union[HTTPHandler, AsyncHTTPHandler]] = None,
    ) -> Union["DeleteContainerResult", Coroutine[Any, Any, "DeleteContainerResult"]]:
        if _is_async:
            # Return the async coroutine if called with _is_async=True
            return self.async_container_delete_handler(
                container_id=container_id,
                container_provider_config=container_provider_config,
                litellm_params=litellm_params,
                logging_obj=logging_obj,
                extra_headers=extra_headers,
                extra_query=extra_query,
                timeout=timeout,
                client=client,
            )

        # For sync calls, use sync HTTP client
        if client is None or not isinstance(client, HTTPHandler):
            sync_httpx_client = _get_httpx_client(
                params={"ssl_verify": litellm_params.get("ssl_verify", None)}
            )
        else:
            sync_httpx_client = client

        # Validate environment and get headers
        headers = container_provider_config.validate_environment(
            headers=extra_headers or {},
            api_key=litellm_params.get("api_key", None),
        )

        if extra_headers:
            headers.update(extra_headers)

        # Get the complete URL for the request
        api_base = container_provider_config.get_complete_url(
            api_base=litellm_params.get("api_base", None),
            litellm_params=dict(litellm_params),
        )

        # Transform the request using the provider config
        url, params = container_provider_config.transform_container_delete_request(
            container_id=container_id,
            api_base=api_base,
            litellm_params=litellm_params,
            headers=headers,
        )
        
        # Add any extra query parameters
        if extra_query:
            params.update(extra_query)

        ## LOGGING
        logging_obj.pre_call(
            input="",
            api_key="",
            additional_args={
                "api_base": url,
                "headers": headers,
                "params": params,
                "container_id": container_id,
            },
        )

        try:
            response = sync_httpx_client.delete(
                url=url,
                headers=headers,
                params=params,
            )

            return container_provider_config.transform_container_delete_response(
                raw_response=response,
                logging_obj=logging_obj,
            )

        except Exception as e:
            raise self._handle_error(
                e=e,
                provider_config=container_provider_config,
            )
    
    async def async_container_delete_handler(
        self,
        container_id: str,
        container_provider_config: "BaseContainerConfig",
        litellm_params: GenericLiteLLMParams,
        logging_obj: "LiteLLMLoggingObj",
        extra_headers: Optional[Dict[str, Any]] = None,
        extra_query: Optional[Dict[str, Any]] = None,
        timeout: Union[float, httpx.Timeout] = 600,
        client: Optional[Union[HTTPHandler, AsyncHTTPHandler]] = None,
    ) -> "DeleteContainerResult":
        # For async calls, use async HTTP client
        if client is None or not isinstance(client, AsyncHTTPHandler):
            async_httpx_client = get_async_httpx_client(
                llm_provider=litellm.LlmProviders.OPENAI,
                params={"ssl_verify": litellm_params.get("ssl_verify", None)},
            )
        else:
            async_httpx_client = client

        # Validate environment and get headers
        headers = container_provider_config.validate_environment(
            headers=extra_headers or {},
            api_key=litellm_params.get("api_key", None),
        )

        if extra_headers:
            headers.update(extra_headers)

        # Get the complete URL for the request
        api_base = container_provider_config.get_complete_url(
            api_base=litellm_params.get("api_base", None),
            litellm_params=dict(litellm_params),
        )

        # Transform the request using the provider config
        url, params = container_provider_config.transform_container_delete_request(
            container_id=container_id,
            api_base=api_base,
            litellm_params=litellm_params,
            headers=headers,
        )
        
        # Add any extra query parameters
        if extra_query:
            params.update(extra_query)

        ## LOGGING
        logging_obj.pre_call(
            input="",
            api_key="",
            additional_args={
                "api_base": url,
                "headers": headers,
                "params": params,
                "container_id": container_id,
            },
        )

        try:
            response = await async_httpx_client.delete(
                url=url,
                headers=headers,
                params=params,
            )

            return container_provider_config.transform_container_delete_response(
                raw_response=response,
                logging_obj=logging_obj,
            )

        except Exception as e:
            raise self._handle_error(
                e=e,
                provider_config=container_provider_config,
            )

    def container_file_list_handler(
        self,
        container_id: str,
        container_provider_config: "BaseContainerConfig",
        litellm_params: GenericLiteLLMParams,
        logging_obj: "LiteLLMLoggingObj",
        after: Optional[str] = None,
        limit: Optional[int] = None,
        order: Optional[str] = None,
        extra_headers: Optional[Dict[str, Any]] = None,
        extra_query: Optional[Dict[str, Any]] = None,
        timeout: Union[float, httpx.Timeout] = 600,
        _is_async: bool = False,
        client: Optional[Union[HTTPHandler, AsyncHTTPHandler]] = None,
    ) -> Union["ContainerFileListResponse", Coroutine[Any, Any, "ContainerFileListResponse"]]:
        if _is_async:
            return self.async_container_file_list_handler(
                container_id=container_id,
                container_provider_config=container_provider_config,
                litellm_params=litellm_params,
                logging_obj=logging_obj,
                after=after,
                limit=limit,
                order=order,
                extra_headers=extra_headers,
                extra_query=extra_query,
                timeout=timeout,
                client=client,
            )

        # For sync calls, use sync HTTP client
        if client is None or not isinstance(client, HTTPHandler):
            sync_httpx_client = _get_httpx_client(
                params={"ssl_verify": litellm_params.get("ssl_verify", None)}
            )
        else:
            sync_httpx_client = client

        # Validate environment and get headers
        headers = container_provider_config.validate_environment(
            headers=extra_headers or {},
            api_key=litellm_params.get("api_key", None),
        )

        if extra_headers:
            headers.update(extra_headers)

        # Get the complete URL for container files
        api_base = container_provider_config.get_complete_url(
            api_base=litellm_params.get("api_base", None),
            litellm_params=dict(litellm_params),
        )

        # Transform the request using the provider config
        url, params = container_provider_config.transform_container_file_list_request(
            container_id=container_id,
            api_base=api_base,
            litellm_params=litellm_params,
            headers=headers,
            after=after,
            limit=limit,
            order=order,
            extra_query=extra_query,
        )

        ## LOGGING
        logging_obj.pre_call(
            input="",
            api_key="",
            additional_args={
                "api_base": url,
                "headers": headers,
                "params": params,
            },
        )

        try:
            response = sync_httpx_client.get(
                url=url,
                headers=headers,
                params=params,
            )

            return container_provider_config.transform_container_file_list_response(
                raw_response=response,
                logging_obj=logging_obj,
            )

        except Exception as e:
            raise self._handle_error(
                e=e,
                provider_config=container_provider_config,
            )

    async def async_container_file_list_handler(
        self,
        container_id: str,
        container_provider_config: "BaseContainerConfig",
        litellm_params: GenericLiteLLMParams,
        logging_obj: "LiteLLMLoggingObj",
        after: Optional[str] = None,
        limit: Optional[int] = None,
        order: Optional[str] = None,
        extra_headers: Optional[Dict[str, Any]] = None,
        extra_query: Optional[Dict[str, Any]] = None,
        timeout: Union[float, httpx.Timeout] = 600,
        client: Optional[Union[HTTPHandler, AsyncHTTPHandler]] = None,
    ) -> "ContainerFileListResponse":
        # For async calls, use async HTTP client
        if client is None or not isinstance(client, AsyncHTTPHandler):
            async_httpx_client = get_async_httpx_client(
                llm_provider=litellm.LlmProviders.OPENAI,
                params={"ssl_verify": litellm_params.get("ssl_verify", None)},
            )
        else:
            async_httpx_client = client

        # Validate environment and get headers
        headers = container_provider_config.validate_environment(
            headers=extra_headers or {},
            api_key=litellm_params.get("api_key", None),
        )

        if extra_headers:
            headers.update(extra_headers)

        # Get the complete URL for container files
        api_base = container_provider_config.get_complete_url(
            api_base=litellm_params.get("api_base", None),
            litellm_params=dict(litellm_params),
        )

        # Transform the request using the provider config
        url, params = container_provider_config.transform_container_file_list_request(
            container_id=container_id,
            api_base=api_base,
            litellm_params=litellm_params,
            headers=headers,
            after=after,
            limit=limit,
            order=order,
            extra_query=extra_query,
        )

        ## LOGGING
        logging_obj.pre_call(
            input="",
            api_key="",
            additional_args={
                "api_base": url,
                "headers": headers,
                "params": params,
            },
        )

        try:
            response = await async_httpx_client.get(
                url=url,
                headers=headers,
                params=params,
            )

            return container_provider_config.transform_container_file_list_response(
                raw_response=response,
                logging_obj=logging_obj,
            )

        except Exception as e:
            raise self._handle_error(
                e=e,
                provider_config=container_provider_config,
            )

    def container_file_content_handler(
        self,
        container_id: str,
        file_id: str,
        container_provider_config: "BaseContainerConfig",
        litellm_params: GenericLiteLLMParams,
        logging_obj: "LiteLLMLoggingObj",
        extra_headers: Optional[Dict[str, Any]] = None,
        timeout: Union[float, httpx.Timeout] = 600,
        _is_async: bool = False,
        client: Optional[Union[HTTPHandler, AsyncHTTPHandler]] = None,
    ) -> Union[bytes, Coroutine[Any, Any, bytes]]:
        if _is_async:
            return self.async_container_file_content_handler(
                container_id=container_id,
                file_id=file_id,
                container_provider_config=container_provider_config,
                litellm_params=litellm_params,
                logging_obj=logging_obj,
                extra_headers=extra_headers,
                timeout=timeout,
                client=client,
            )

        # For sync calls, use sync HTTP client
        if client is None or not isinstance(client, HTTPHandler):
            sync_httpx_client = _get_httpx_client(
                params={"ssl_verify": litellm_params.get("ssl_verify", None)}
            )
        else:
            sync_httpx_client = client

        # Validate environment and get headers
        headers = container_provider_config.validate_environment(
            headers=extra_headers or {},
            api_key=litellm_params.get("api_key", None),
        )

        if extra_headers:
            headers.update(extra_headers)

        # Get the complete URL for container files
        api_base = container_provider_config.get_complete_url(
            api_base=litellm_params.get("api_base", None),
            litellm_params=dict(litellm_params),
        )

        # Transform the request using the provider config
        url, params = container_provider_config.transform_container_file_content_request(
            container_id=container_id,
            file_id=file_id,
            api_base=api_base,
            litellm_params=litellm_params,
            headers=headers,
        )

        ## LOGGING
        logging_obj.pre_call(
            input="",
            api_key="",
            additional_args={
                "api_base": url,
                "headers": headers,
                "params": params,
            },
        )

        try:
            response = sync_httpx_client.get(
                url=url,
                headers=headers,
                params=params,
            )

            return container_provider_config.transform_container_file_content_response(
                raw_response=response,
                logging_obj=logging_obj,
            )

        except Exception as e:
            raise self._handle_error(
                e=e,
                provider_config=container_provider_config,
            )

    async def async_container_file_content_handler(
        self,
        container_id: str,
        file_id: str,
        container_provider_config: "BaseContainerConfig",
        litellm_params: GenericLiteLLMParams,
        logging_obj: "LiteLLMLoggingObj",
        extra_headers: Optional[Dict[str, Any]] = None,
        timeout: Union[float, httpx.Timeout] = 600,
        client: Optional[Union[HTTPHandler, AsyncHTTPHandler]] = None,
    ) -> bytes:
        # For async calls, use async HTTP client
        if client is None or not isinstance(client, AsyncHTTPHandler):
            async_httpx_client = get_async_httpx_client(
                llm_provider=litellm.LlmProviders.OPENAI,
                params={"ssl_verify": litellm_params.get("ssl_verify", None)},
            )
        else:
            async_httpx_client = client

        # Validate environment and get headers
        headers = container_provider_config.validate_environment(
            headers=extra_headers or {},
            api_key=litellm_params.get("api_key", None),
        )

        if extra_headers:
            headers.update(extra_headers)

        # Get the complete URL for container files
        api_base = container_provider_config.get_complete_url(
            api_base=litellm_params.get("api_base", None),
            litellm_params=dict(litellm_params),
        )

        # Transform the request using the provider config
        url, params = container_provider_config.transform_container_file_content_request(
            container_id=container_id,
            file_id=file_id,
            api_base=api_base,
            litellm_params=litellm_params,
            headers=headers,
        )

        ## LOGGING
        logging_obj.pre_call(
            input="",
            api_key="",
            additional_args={
                "api_base": url,
                "headers": headers,
                "params": params,
            },
        )

        try:
            response = await async_httpx_client.get(
                url=url,
                headers=headers,
                params=params,
            )

            return container_provider_config.transform_container_file_content_response(
                raw_response=response,
                logging_obj=logging_obj,
            )

        except Exception as e:
            raise self._handle_error(
                e=e,
                provider_config=container_provider_config,
            )

    ###### VECTOR STORE HANDLER ######
    async def async_vector_store_search_handler(
        self,
        vector_store_id: str,
        query: Union[str, List[str]],
        vector_store_search_optional_params: VectorStoreSearchOptionalRequestParams,
        vector_store_provider_config: BaseVectorStoreConfig,
        custom_llm_provider: str,
        litellm_params: GenericLiteLLMParams,
        logging_obj: LiteLLMLoggingObj,
        extra_headers: Optional[Dict[str, Any]] = None,
        extra_body: Optional[Dict[str, Any]] = None,
        timeout: Optional[Union[float, httpx.Timeout]] = None,
        client: Optional[Union[HTTPHandler, AsyncHTTPHandler]] = None,
        _is_async: bool = False,
    ) -> VectorStoreSearchResponse:
        if client is None or not isinstance(client, AsyncHTTPHandler):
            async_httpx_client = get_async_httpx_client(
                llm_provider=litellm.LlmProviders(custom_llm_provider),
                params={"ssl_verify": litellm_params.get("ssl_verify", None)},
            )
        else:
            async_httpx_client = client

        headers = vector_store_provider_config.validate_environment(
            headers=extra_headers or {}, litellm_params=litellm_params
        )

        if extra_headers:
            headers.update(extra_headers)

        api_base = vector_store_provider_config.get_complete_url(
            api_base=litellm_params.api_base,
            litellm_params=dict(litellm_params),
        )

        (
            url,
            request_body,
        ) = vector_store_provider_config.transform_search_vector_store_request(
            vector_store_id=vector_store_id,
            query=query,
            vector_store_search_optional_params=vector_store_search_optional_params,
            api_base=api_base,
            litellm_logging_obj=logging_obj,
            litellm_params=dict(litellm_params),
        )
        all_optional_params: Dict[str, Any] = dict(litellm_params)
        all_optional_params.update(vector_store_search_optional_params or {})
        headers, signed_json_body = vector_store_provider_config.sign_request(
            headers=headers,
            optional_params=all_optional_params,
            request_data=request_body,
            api_base=url,
        )

        logging_obj.pre_call(
            input="",
            api_key="",
            additional_args={
                "complete_input_dict": request_body,
                "api_base": api_base,
                "headers": headers,
            },
        )

        request_data = (
            json.dumps(request_body) if signed_json_body is None else signed_json_body
        )

        try:

            response = await async_httpx_client.post(
                url=url,
                headers=headers,
                data=request_data,
                timeout=timeout,
            )
        except Exception as e:
            raise self._handle_error(e=e, provider_config=vector_store_provider_config)

        return vector_store_provider_config.transform_search_vector_store_response(
            response=response,
            litellm_logging_obj=logging_obj,
        )

    def vector_store_search_handler(
        self,
        vector_store_id: str,
        query: Union[str, List[str]],
        vector_store_search_optional_params: VectorStoreSearchOptionalRequestParams,
        vector_store_provider_config: BaseVectorStoreConfig,
        custom_llm_provider: str,
        litellm_params: GenericLiteLLMParams,
        logging_obj: LiteLLMLoggingObj,
        extra_headers: Optional[Dict[str, Any]] = None,
        extra_body: Optional[Dict[str, Any]] = None,
        timeout: Optional[Union[float, httpx.Timeout]] = None,
        client: Optional[Union[HTTPHandler, AsyncHTTPHandler]] = None,
        _is_async: bool = False,
    ) -> Union[
        VectorStoreSearchResponse, Coroutine[Any, Any, VectorStoreSearchResponse]
    ]:
        if _is_async:
            return self.async_vector_store_search_handler(
                vector_store_id=vector_store_id,
                query=query,
                vector_store_search_optional_params=vector_store_search_optional_params,
                vector_store_provider_config=vector_store_provider_config,
                litellm_params=litellm_params,
                logging_obj=logging_obj,
                custom_llm_provider=custom_llm_provider,
                extra_headers=extra_headers,
                extra_body=extra_body,
                timeout=timeout,
                client=client,
            )

        if client is None or not isinstance(client, HTTPHandler):
            sync_httpx_client = _get_httpx_client(
                params={"ssl_verify": litellm_params.get("ssl_verify", None)}
            )
        else:
            sync_httpx_client = client

        headers = vector_store_provider_config.validate_environment(
            headers=extra_headers or {}, litellm_params=litellm_params
        )

        if extra_headers:
            headers.update(extra_headers)

        api_base = vector_store_provider_config.get_complete_url(
            api_base=litellm_params.api_base,
            litellm_params=dict(litellm_params),
        )

        (
            url,
            request_body,
        ) = vector_store_provider_config.transform_search_vector_store_request(
            vector_store_id=vector_store_id,
            query=query,
            vector_store_search_optional_params=vector_store_search_optional_params,
            api_base=api_base,
            litellm_logging_obj=logging_obj,
            litellm_params=dict(litellm_params),
        )

        all_optional_params: Dict[str, Any] = dict(litellm_params)
        all_optional_params.update(vector_store_search_optional_params or {})

        headers, signed_json_body = vector_store_provider_config.sign_request(
            headers=headers,
            optional_params=all_optional_params,
            request_data=request_body,
            api_base=url,
        )

        logging_obj.pre_call(
            input="",
            api_key="",
            additional_args={
                "complete_input_dict": request_body,
                "api_base": api_base,
                "headers": headers,
            },
        )

        request_data = (
            json.dumps(request_body) if signed_json_body is None else signed_json_body
        )

        try:
            response = sync_httpx_client.post(
                url=url,
                headers=headers,
                data=request_data,
            )
        except Exception as e:
            raise self._handle_error(e=e, provider_config=vector_store_provider_config)

        return vector_store_provider_config.transform_search_vector_store_response(
            response=response,
            litellm_logging_obj=logging_obj,
        )

    async def async_vector_store_create_handler(
        self,
        vector_store_create_optional_params: VectorStoreCreateOptionalRequestParams,
        vector_store_provider_config: BaseVectorStoreConfig,
        custom_llm_provider: str,
        litellm_params: GenericLiteLLMParams,
        logging_obj: LiteLLMLoggingObj,
        extra_headers: Optional[Dict[str, Any]] = None,
        extra_body: Optional[Dict[str, Any]] = None,
        timeout: Optional[Union[float, httpx.Timeout]] = None,
        client: Optional[Union[HTTPHandler, AsyncHTTPHandler]] = None,
        _is_async: bool = False,
    ) -> VectorStoreCreateResponse:
        if client is None or not isinstance(client, AsyncHTTPHandler):
            async_httpx_client = get_async_httpx_client(
                llm_provider=litellm.LlmProviders(custom_llm_provider),
                params={"ssl_verify": litellm_params.get("ssl_verify", None)},
            )
        else:
            async_httpx_client = client

        headers = vector_store_provider_config.validate_environment(
            headers=extra_headers or {}, litellm_params=litellm_params
        )

        if extra_headers:
            headers.update(extra_headers)

        api_base = vector_store_provider_config.get_complete_url(
            api_base=litellm_params.api_base,
            litellm_params=dict(litellm_params),
        )

        (
            url,
            request_body,
        ) = vector_store_provider_config.transform_create_vector_store_request(
            vector_store_create_optional_params=vector_store_create_optional_params,
            api_base=api_base,
        )

        logging_obj.pre_call(
            input="",
            api_key="",
            additional_args={
                "complete_input_dict": request_body,
                "api_base": api_base,
                "headers": headers,
            },
        )

        try:
            response = await async_httpx_client.post(
                url=url, headers=headers, json=request_body, timeout=timeout
            )
        except Exception as e:
            raise self._handle_error(e=e, provider_config=vector_store_provider_config)

        return vector_store_provider_config.transform_create_vector_store_response(
            response=response,
        )

    def vector_store_create_handler(
        self,
        vector_store_create_optional_params: VectorStoreCreateOptionalRequestParams,
        vector_store_provider_config: BaseVectorStoreConfig,
        custom_llm_provider: str,
        litellm_params: GenericLiteLLMParams,
        logging_obj: LiteLLMLoggingObj,
        extra_headers: Optional[Dict[str, Any]] = None,
        extra_body: Optional[Dict[str, Any]] = None,
        timeout: Optional[Union[float, httpx.Timeout]] = None,
        client: Optional[Union[HTTPHandler, AsyncHTTPHandler]] = None,
        _is_async: bool = False,
    ) -> Union[
        VectorStoreCreateResponse, Coroutine[Any, Any, VectorStoreCreateResponse]
    ]:
        if _is_async:
            return self.async_vector_store_create_handler(
                vector_store_create_optional_params=vector_store_create_optional_params,
                vector_store_provider_config=vector_store_provider_config,
                litellm_params=litellm_params,
                logging_obj=logging_obj,
                custom_llm_provider=custom_llm_provider,
                extra_headers=extra_headers,
                extra_body=extra_body,
                timeout=timeout,
                client=client,
            )

        if client is None or not isinstance(client, HTTPHandler):
            sync_httpx_client = _get_httpx_client(
                params={"ssl_verify": litellm_params.get("ssl_verify", None)}
            )
        else:
            sync_httpx_client = client

        headers = vector_store_provider_config.validate_environment(
            headers=extra_headers or {}, litellm_params=litellm_params
        )

        if extra_headers:
            headers.update(extra_headers)

        api_base = vector_store_provider_config.get_complete_url(
            api_base=litellm_params.api_base,
            litellm_params=dict(litellm_params),
        )

        (
            url,
            request_body,
        ) = vector_store_provider_config.transform_create_vector_store_request(
            vector_store_create_optional_params=vector_store_create_optional_params,
            api_base=api_base,
        )

        logging_obj.pre_call(
            input="",
            api_key="",
            additional_args={
                "complete_input_dict": request_body,
                "api_base": api_base,
                "headers": headers,
            },
        )

        try:
            response = sync_httpx_client.post(
                url=url, headers=headers, json=request_body
            )
        except Exception as e:
            raise self._handle_error(e=e, provider_config=vector_store_provider_config)

        return vector_store_provider_config.transform_create_vector_store_response(
            response=response,
        )

    #####################################################################
    ################ Vector Store Files HANDLERS ########################
    #####################################################################
    async def async_vector_store_file_create_handler(
        self,
        *,
        vector_store_id: str,
        create_request: VectorStoreFileCreateRequest,
        vector_store_files_provider_config: BaseVectorStoreFilesConfig,
        custom_llm_provider: str,
        litellm_params: GenericLiteLLMParams,
        logging_obj: LiteLLMLoggingObj,
        extra_headers: Optional[Dict[str, Any]] = None,
        extra_body: Optional[Dict[str, Any]] = None,
        timeout: Optional[Union[float, httpx.Timeout]] = None,
        client: Optional[Union[HTTPHandler, AsyncHTTPHandler]] = None,
    ) -> VectorStoreFileObject:
        if client is None or not isinstance(client, AsyncHTTPHandler):
            async_httpx_client = get_async_httpx_client(
                llm_provider=litellm.LlmProviders(custom_llm_provider),
                params={"ssl_verify": litellm_params.get("ssl_verify", None)},
            )
        else:
            async_httpx_client = client

        headers = vector_store_files_provider_config.validate_environment(
            headers=extra_headers or {}, litellm_params=litellm_params
        )

        if extra_headers:
            headers.update(extra_headers)

        api_base = vector_store_files_provider_config.get_complete_url(
            api_base=litellm_params.api_base,
            vector_store_id=vector_store_id,
            litellm_params=dict(litellm_params),
        )

        request_dict = dict(create_request)
        if extra_body:
            request_dict.update(extra_body)

        (
            url,
            request_body,
        ) = vector_store_files_provider_config.transform_create_vector_store_file_request(
            vector_store_id=vector_store_id,
            create_request=cast(VectorStoreFileCreateRequest, request_dict),
            api_base=api_base,
        )

        logging_obj.pre_call(
            input="",
            api_key="",
            additional_args={
                "complete_input_dict": request_body,
                "api_base": api_base,
                "headers": headers,
            },
        )

        try:
            response = await async_httpx_client.post(
                url=url, headers=headers, json=request_body, timeout=timeout
            )
        except Exception as e:
            raise self._handle_error(
                e=e, provider_config=vector_store_files_provider_config
            )

        return vector_store_files_provider_config.transform_create_vector_store_file_response(
            response=response
        )

    def vector_store_file_create_handler(
        self,
        *,
        vector_store_id: str,
        create_request: VectorStoreFileCreateRequest,
        vector_store_files_provider_config: BaseVectorStoreFilesConfig,
        custom_llm_provider: str,
        litellm_params: GenericLiteLLMParams,
        logging_obj: LiteLLMLoggingObj,
        extra_headers: Optional[Dict[str, Any]] = None,
        extra_body: Optional[Dict[str, Any]] = None,
        timeout: Optional[Union[float, httpx.Timeout]] = None,
        client: Optional[Union[HTTPHandler, AsyncHTTPHandler]] = None,
        _is_async: bool = False,
    ) -> Union[VectorStoreFileObject, Coroutine[Any, Any, VectorStoreFileObject]]:
        if _is_async:
            return self.async_vector_store_file_create_handler(
                vector_store_id=vector_store_id,
                create_request=create_request,
                vector_store_files_provider_config=vector_store_files_provider_config,
                custom_llm_provider=custom_llm_provider,
                litellm_params=litellm_params,
                logging_obj=logging_obj,
                extra_headers=extra_headers,
                extra_body=extra_body,
                timeout=timeout,
                client=client if isinstance(client, AsyncHTTPHandler) else None,
            )

        if client is None or not isinstance(client, HTTPHandler):
            sync_httpx_client = _get_httpx_client(
                params={"ssl_verify": litellm_params.get("ssl_verify", None)}
            )
        else:
            sync_httpx_client = client

        headers = vector_store_files_provider_config.validate_environment(
            headers=extra_headers or {}, litellm_params=litellm_params
        )

        if extra_headers:
            headers.update(extra_headers)

        api_base = vector_store_files_provider_config.get_complete_url(
            api_base=litellm_params.api_base,
            vector_store_id=vector_store_id,
            litellm_params=dict(litellm_params),
        )

        request_dict = dict(create_request)
        if extra_body:
            request_dict.update(extra_body)

        (
            url,
            request_body,
        ) = vector_store_files_provider_config.transform_create_vector_store_file_request(
            vector_store_id=vector_store_id,
            create_request=cast(VectorStoreFileCreateRequest, request_dict),
            api_base=api_base,
        )

        logging_obj.pre_call(
            input="",
            api_key="",
            additional_args={
                "complete_input_dict": request_body,
                "api_base": api_base,
                "headers": headers,
            },
        )

        try:
            response = sync_httpx_client.post(
                url=url, headers=headers, json=request_body, timeout=timeout
            )
        except Exception as e:
            raise self._handle_error(
                e=e, provider_config=vector_store_files_provider_config
            )

        return vector_store_files_provider_config.transform_create_vector_store_file_response(
            response=response
        )

    async def async_vector_store_file_list_handler(
        self,
        *,
        vector_store_id: str,
        query_params: VectorStoreFileListQueryParams,
        vector_store_files_provider_config: BaseVectorStoreFilesConfig,
        custom_llm_provider: str,
        litellm_params: GenericLiteLLMParams,
        logging_obj: LiteLLMLoggingObj,
        extra_headers: Optional[Dict[str, Any]] = None,
        extra_query: Optional[Dict[str, Any]] = None,
        timeout: Optional[Union[float, httpx.Timeout]] = None,
        client: Optional[Union[HTTPHandler, AsyncHTTPHandler]] = None,
    ) -> VectorStoreFileListResponse:
        if client is None or not isinstance(client, AsyncHTTPHandler):
            async_httpx_client = get_async_httpx_client(
                llm_provider=litellm.LlmProviders(custom_llm_provider),
                params={"ssl_verify": litellm_params.get("ssl_verify", None)},
            )
        else:
            async_httpx_client = client

        headers = vector_store_files_provider_config.validate_environment(
            headers=extra_headers or {}, litellm_params=litellm_params
        )
        if extra_headers:
            headers.update(extra_headers)

        api_base = vector_store_files_provider_config.get_complete_url(
            api_base=litellm_params.api_base,
            vector_store_id=vector_store_id,
            litellm_params=dict(litellm_params),
        )

        params_dict = dict(query_params)
        if extra_query:
            params_dict.update(extra_query)

        (
            url,
            request_params,
        ) = vector_store_files_provider_config.transform_list_vector_store_files_request(
            vector_store_id=vector_store_id,
            query_params=cast(VectorStoreFileListQueryParams, params_dict),
            api_base=api_base,
        )

        logging_obj.pre_call(
            input="",
            api_key="",
            additional_args={
                "complete_input_dict": request_params,
                "api_base": api_base,
                "headers": headers,
            },
        )

        try:
            response = await async_httpx_client.get(
                url=url, headers=headers, params=request_params
            )
        except Exception as e:
            raise self._handle_error(
                e=e, provider_config=vector_store_files_provider_config
            )

        return vector_store_files_provider_config.transform_list_vector_store_files_response(
            response=response
        )

    def vector_store_file_list_handler(
        self,
        *,
        vector_store_id: str,
        query_params: VectorStoreFileListQueryParams,
        vector_store_files_provider_config: BaseVectorStoreFilesConfig,
        custom_llm_provider: str,
        litellm_params: GenericLiteLLMParams,
        logging_obj: LiteLLMLoggingObj,
        extra_headers: Optional[Dict[str, Any]] = None,
        extra_query: Optional[Dict[str, Any]] = None,
        timeout: Optional[Union[float, httpx.Timeout]] = None,
        client: Optional[Union[HTTPHandler, AsyncHTTPHandler]] = None,
        _is_async: bool = False,
    ) -> Union[
        VectorStoreFileListResponse, Coroutine[Any, Any, VectorStoreFileListResponse]
    ]:
        if _is_async:
            return self.async_vector_store_file_list_handler(
                vector_store_id=vector_store_id,
                query_params=query_params,
                vector_store_files_provider_config=vector_store_files_provider_config,
                custom_llm_provider=custom_llm_provider,
                litellm_params=litellm_params,
                logging_obj=logging_obj,
                extra_headers=extra_headers,
                extra_query=extra_query,
                timeout=timeout,
                client=client if isinstance(client, AsyncHTTPHandler) else None,
            )

        if client is None or not isinstance(client, HTTPHandler):
            sync_httpx_client = _get_httpx_client(
                params={"ssl_verify": litellm_params.get("ssl_verify", None)}
            )
        else:
            sync_httpx_client = client

        headers = vector_store_files_provider_config.validate_environment(
            headers=extra_headers or {}, litellm_params=litellm_params
        )
        if extra_headers:
            headers.update(extra_headers)

        api_base = vector_store_files_provider_config.get_complete_url(
            api_base=litellm_params.api_base,
            vector_store_id=vector_store_id,
            litellm_params=dict(litellm_params),
        )

        params_dict = dict(query_params)
        if extra_query:
            params_dict.update(extra_query)

        (
            url,
            request_params,
        ) = vector_store_files_provider_config.transform_list_vector_store_files_request(
            vector_store_id=vector_store_id,
            query_params=cast(VectorStoreFileListQueryParams, params_dict),
            api_base=api_base,
        )

        logging_obj.pre_call(
            input="",
            api_key="",
            additional_args={
                "complete_input_dict": request_params,
                "api_base": api_base,
                "headers": headers,
            },
        )

        try:
            response = sync_httpx_client.get(
                url=url, headers=headers, params=request_params
            )
        except Exception as e:
            raise self._handle_error(
                e=e, provider_config=vector_store_files_provider_config
            )

        return vector_store_files_provider_config.transform_list_vector_store_files_response(
            response=response
        )

    async def async_vector_store_file_retrieve_handler(
        self,
        *,
        vector_store_id: str,
        file_id: str,
        vector_store_files_provider_config: BaseVectorStoreFilesConfig,
        custom_llm_provider: str,
        litellm_params: GenericLiteLLMParams,
        logging_obj: LiteLLMLoggingObj,
        extra_headers: Optional[Dict[str, Any]] = None,
        timeout: Optional[Union[float, httpx.Timeout]] = None,
        client: Optional[Union[HTTPHandler, AsyncHTTPHandler]] = None,
    ) -> VectorStoreFileObject:
        if client is None or not isinstance(client, AsyncHTTPHandler):
            async_httpx_client = get_async_httpx_client(
                llm_provider=litellm.LlmProviders(custom_llm_provider),
                params={"ssl_verify": litellm_params.get("ssl_verify", None)},
            )
        else:
            async_httpx_client = client

        headers = vector_store_files_provider_config.validate_environment(
            headers=extra_headers or {}, litellm_params=litellm_params
        )
        if extra_headers:
            headers.update(extra_headers)

        api_base = vector_store_files_provider_config.get_complete_url(
            api_base=litellm_params.api_base,
            vector_store_id=vector_store_id,
            litellm_params=dict(litellm_params),
        )

        url, request_params = (
            vector_store_files_provider_config.transform_retrieve_vector_store_file_request(
                vector_store_id=vector_store_id,
                file_id=file_id,
                api_base=api_base,
            )
        )

        logging_obj.pre_call(
            input="",
            api_key="",
            additional_args={
                "complete_input_dict": request_params,
                "api_base": api_base,
                "headers": headers,
            },
        )

        try:
            response = await async_httpx_client.get(
                url=url, headers=headers, params=request_params
            )
        except Exception as e:
            raise self._handle_error(
                e=e, provider_config=vector_store_files_provider_config
            )

        return vector_store_files_provider_config.transform_retrieve_vector_store_file_response(
            response=response
        )

    def vector_store_file_retrieve_handler(
        self,
        *,
        vector_store_id: str,
        file_id: str,
        vector_store_files_provider_config: BaseVectorStoreFilesConfig,
        custom_llm_provider: str,
        litellm_params: GenericLiteLLMParams,
        logging_obj: LiteLLMLoggingObj,
        extra_headers: Optional[Dict[str, Any]] = None,
        timeout: Optional[Union[float, httpx.Timeout]] = None,
        client: Optional[Union[HTTPHandler, AsyncHTTPHandler]] = None,
        _is_async: bool = False,
    ) -> Union[VectorStoreFileObject, Coroutine[Any, Any, VectorStoreFileObject]]:
        if _is_async:
            return self.async_vector_store_file_retrieve_handler(
                vector_store_id=vector_store_id,
                file_id=file_id,
                vector_store_files_provider_config=vector_store_files_provider_config,
                custom_llm_provider=custom_llm_provider,
                litellm_params=litellm_params,
                logging_obj=logging_obj,
                extra_headers=extra_headers,
                timeout=timeout,
                client=client if isinstance(client, AsyncHTTPHandler) else None,
            )

        if client is None or not isinstance(client, HTTPHandler):
            sync_httpx_client = _get_httpx_client(
                params={"ssl_verify": litellm_params.get("ssl_verify", None)}
            )
        else:
            sync_httpx_client = client

        headers = vector_store_files_provider_config.validate_environment(
            headers=extra_headers or {}, litellm_params=litellm_params
        )
        if extra_headers:
            headers.update(extra_headers)

        api_base = vector_store_files_provider_config.get_complete_url(
            api_base=litellm_params.api_base,
            vector_store_id=vector_store_id,
            litellm_params=dict(litellm_params),
        )

        url, request_params = (
            vector_store_files_provider_config.transform_retrieve_vector_store_file_request(
                vector_store_id=vector_store_id,
                file_id=file_id,
                api_base=api_base,
            )
        )

        logging_obj.pre_call(
            input="",
            api_key="",
            additional_args={
                "complete_input_dict": request_params,
                "api_base": api_base,
                "headers": headers,
            },
        )

        try:
            response = sync_httpx_client.get(
                url=url, headers=headers, params=request_params
            )
        except Exception as e:
            raise self._handle_error(
                e=e, provider_config=vector_store_files_provider_config
            )

        return vector_store_files_provider_config.transform_retrieve_vector_store_file_response(
            response=response
        )

    async def async_vector_store_file_content_handler(
        self,
        *,
        vector_store_id: str,
        file_id: str,
        vector_store_files_provider_config: BaseVectorStoreFilesConfig,
        custom_llm_provider: str,
        litellm_params: GenericLiteLLMParams,
        logging_obj: LiteLLMLoggingObj,
        extra_headers: Optional[Dict[str, Any]] = None,
        timeout: Optional[Union[float, httpx.Timeout]] = None,
        client: Optional[Union[HTTPHandler, AsyncHTTPHandler]] = None,
    ) -> VectorStoreFileContentResponse:
        if client is None or not isinstance(client, AsyncHTTPHandler):
            async_httpx_client = get_async_httpx_client(
                llm_provider=litellm.LlmProviders(custom_llm_provider),
                params={"ssl_verify": litellm_params.get("ssl_verify", None)},
            )
        else:
            async_httpx_client = client

        headers = vector_store_files_provider_config.validate_environment(
            headers=extra_headers or {}, litellm_params=litellm_params
        )
        if extra_headers:
            headers.update(extra_headers)

        api_base = vector_store_files_provider_config.get_complete_url(
            api_base=litellm_params.api_base,
            vector_store_id=vector_store_id,
            litellm_params=dict(litellm_params),
        )

        url, request_params = (
            vector_store_files_provider_config.transform_retrieve_vector_store_file_content_request(
                vector_store_id=vector_store_id,
                file_id=file_id,
                api_base=api_base,
            )
        )

        logging_obj.pre_call(
            input="",
            api_key="",
            additional_args={
                "complete_input_dict": request_params,
                "api_base": api_base,
                "headers": headers,
            },
        )

        try:
            response = await async_httpx_client.get(
                url=url, headers=headers, params=request_params
            )
        except Exception as e:
            raise self._handle_error(
                e=e, provider_config=vector_store_files_provider_config
            )

        return vector_store_files_provider_config.transform_retrieve_vector_store_file_content_response(
            response=response
        )

    def vector_store_file_content_handler(
        self,
        *,
        vector_store_id: str,
        file_id: str,
        vector_store_files_provider_config: BaseVectorStoreFilesConfig,
        custom_llm_provider: str,
        litellm_params: GenericLiteLLMParams,
        logging_obj: LiteLLMLoggingObj,
        extra_headers: Optional[Dict[str, Any]] = None,
        timeout: Optional[Union[float, httpx.Timeout]] = None,
        client: Optional[Union[HTTPHandler, AsyncHTTPHandler]] = None,
        _is_async: bool = False,
    ) -> Union[
        VectorStoreFileContentResponse,
        Coroutine[Any, Any, VectorStoreFileContentResponse],
    ]:
        if _is_async:
            return self.async_vector_store_file_content_handler(
                vector_store_id=vector_store_id,
                file_id=file_id,
                vector_store_files_provider_config=vector_store_files_provider_config,
                custom_llm_provider=custom_llm_provider,
                litellm_params=litellm_params,
                logging_obj=logging_obj,
                extra_headers=extra_headers,
                timeout=timeout,
                client=client if isinstance(client, AsyncHTTPHandler) else None,
            )

        if client is None or not isinstance(client, HTTPHandler):
            sync_httpx_client = _get_httpx_client(
                params={"ssl_verify": litellm_params.get("ssl_verify", None)}
            )
        else:
            sync_httpx_client = client

        headers = vector_store_files_provider_config.validate_environment(
            headers=extra_headers or {}, litellm_params=litellm_params
        )
        if extra_headers:
            headers.update(extra_headers)

        api_base = vector_store_files_provider_config.get_complete_url(
            api_base=litellm_params.api_base,
            vector_store_id=vector_store_id,
            litellm_params=dict(litellm_params),
        )

        url, request_params = (
            vector_store_files_provider_config.transform_retrieve_vector_store_file_content_request(
                vector_store_id=vector_store_id,
                file_id=file_id,
                api_base=api_base,
            )
        )

        logging_obj.pre_call(
            input="",
            api_key="",
            additional_args={
                "complete_input_dict": request_params,
                "api_base": api_base,
                "headers": headers,
            },
        )

        try:
            response = sync_httpx_client.get(
                url=url, headers=headers, params=request_params
            )
        except Exception as e:
            raise self._handle_error(
                e=e, provider_config=vector_store_files_provider_config
            )

        return vector_store_files_provider_config.transform_retrieve_vector_store_file_content_response(
            response=response
        )

    async def async_vector_store_file_update_handler(
        self,
        *,
        vector_store_id: str,
        file_id: str,
        update_request: VectorStoreFileUpdateRequest,
        vector_store_files_provider_config: BaseVectorStoreFilesConfig,
        custom_llm_provider: str,
        litellm_params: GenericLiteLLMParams,
        logging_obj: LiteLLMLoggingObj,
        extra_headers: Optional[Dict[str, Any]] = None,
        extra_body: Optional[Dict[str, Any]] = None,
        timeout: Optional[Union[float, httpx.Timeout]] = None,
        client: Optional[Union[HTTPHandler, AsyncHTTPHandler]] = None,
    ) -> VectorStoreFileObject:
        if client is None or not isinstance(client, AsyncHTTPHandler):
            async_httpx_client = get_async_httpx_client(
                llm_provider=litellm.LlmProviders(custom_llm_provider),
                params={"ssl_verify": litellm_params.get("ssl_verify", None)},
            )
        else:
            async_httpx_client = client

        headers = vector_store_files_provider_config.validate_environment(
            headers=extra_headers or {}, litellm_params=litellm_params
        )
        if extra_headers:
            headers.update(extra_headers)

        api_base = vector_store_files_provider_config.get_complete_url(
            api_base=litellm_params.api_base,
            vector_store_id=vector_store_id,
            litellm_params=dict(litellm_params),
        )

        request_dict = dict(update_request)
        if extra_body:
            request_dict.update(extra_body)

        (
            url,
            request_body,
        ) = vector_store_files_provider_config.transform_update_vector_store_file_request(
            vector_store_id=vector_store_id,
            file_id=file_id,
            update_request=cast(VectorStoreFileUpdateRequest, request_dict),
            api_base=api_base,
        )

        logging_obj.pre_call(
            input="",
            api_key="",
            additional_args={
                "complete_input_dict": request_body,
                "api_base": api_base,
                "headers": headers,
            },
        )

        try:
            response = await async_httpx_client.post(
                url=url, headers=headers, json=request_body, timeout=timeout
            )
        except Exception as e:
            raise self._handle_error(
                e=e, provider_config=vector_store_files_provider_config
            )

        return vector_store_files_provider_config.transform_update_vector_store_file_response(
            response=response
        )

    def vector_store_file_update_handler(
        self,
        *,
        vector_store_id: str,
        file_id: str,
        update_request: VectorStoreFileUpdateRequest,
        vector_store_files_provider_config: BaseVectorStoreFilesConfig,
        custom_llm_provider: str,
        litellm_params: GenericLiteLLMParams,
        logging_obj: LiteLLMLoggingObj,
        extra_headers: Optional[Dict[str, Any]] = None,
        extra_body: Optional[Dict[str, Any]] = None,
        timeout: Optional[Union[float, httpx.Timeout]] = None,
        client: Optional[Union[HTTPHandler, AsyncHTTPHandler]] = None,
        _is_async: bool = False,
    ) -> Union[VectorStoreFileObject, Coroutine[Any, Any, VectorStoreFileObject]]:
        if _is_async:
            return self.async_vector_store_file_update_handler(
                vector_store_id=vector_store_id,
                file_id=file_id,
                update_request=update_request,
                vector_store_files_provider_config=vector_store_files_provider_config,
                custom_llm_provider=custom_llm_provider,
                litellm_params=litellm_params,
                logging_obj=logging_obj,
                extra_headers=extra_headers,
                extra_body=extra_body,
                timeout=timeout,
                client=client if isinstance(client, AsyncHTTPHandler) else None,
            )

        if client is None or not isinstance(client, HTTPHandler):
            sync_httpx_client = _get_httpx_client(
                params={"ssl_verify": litellm_params.get("ssl_verify", None)}
            )
        else:
            sync_httpx_client = client

        headers = vector_store_files_provider_config.validate_environment(
            headers=extra_headers or {}, litellm_params=litellm_params
        )
        if extra_headers:
            headers.update(extra_headers)

        api_base = vector_store_files_provider_config.get_complete_url(
            api_base=litellm_params.api_base,
            vector_store_id=vector_store_id,
            litellm_params=dict(litellm_params),
        )

        request_dict = dict(update_request)
        if extra_body:
            request_dict.update(extra_body)

        (
            url,
            request_body,
        ) = vector_store_files_provider_config.transform_update_vector_store_file_request(
            vector_store_id=vector_store_id,
            file_id=file_id,
            update_request=cast(VectorStoreFileUpdateRequest, request_dict),
            api_base=api_base,
        )

        logging_obj.pre_call(
            input="",
            api_key="",
            additional_args={
                "complete_input_dict": request_body,
                "api_base": api_base,
                "headers": headers,
            },
        )

        try:
            response = sync_httpx_client.post(
                url=url, headers=headers, json=request_body, timeout=timeout
            )
        except Exception as e:
            raise self._handle_error(
                e=e, provider_config=vector_store_files_provider_config
            )

        return vector_store_files_provider_config.transform_update_vector_store_file_response(
            response=response
        )

    async def async_vector_store_file_delete_handler(
        self,
        *,
        vector_store_id: str,
        file_id: str,
        vector_store_files_provider_config: BaseVectorStoreFilesConfig,
        custom_llm_provider: str,
        litellm_params: GenericLiteLLMParams,
        logging_obj: LiteLLMLoggingObj,
        extra_headers: Optional[Dict[str, Any]] = None,
        timeout: Optional[Union[float, httpx.Timeout]] = None,
        client: Optional[Union[HTTPHandler, AsyncHTTPHandler]] = None,
    ) -> VectorStoreFileDeleteResponse:
        if client is None or not isinstance(client, AsyncHTTPHandler):
            async_httpx_client = get_async_httpx_client(
                llm_provider=litellm.LlmProviders(custom_llm_provider),
                params={"ssl_verify": litellm_params.get("ssl_verify", None)},
            )
        else:
            async_httpx_client = client

        headers = vector_store_files_provider_config.validate_environment(
            headers=extra_headers or {}, litellm_params=litellm_params
        )
        if extra_headers:
            headers.update(extra_headers)

        api_base = vector_store_files_provider_config.get_complete_url(
            api_base=litellm_params.api_base,
            vector_store_id=vector_store_id,
            litellm_params=dict(litellm_params),
        )

        url, request_params = (
            vector_store_files_provider_config.transform_delete_vector_store_file_request(
                vector_store_id=vector_store_id,
                file_id=file_id,
                api_base=api_base,
            )
        )

        logging_obj.pre_call(
            input="",
            api_key="",
            additional_args={
                "complete_input_dict": request_params,
                "api_base": api_base,
                "headers": headers,
            },
        )

        try:
            response = await async_httpx_client.delete(
                url=url, headers=headers, params=request_params, timeout=timeout
            )
        except Exception as e:
            raise self._handle_error(
                e=e, provider_config=vector_store_files_provider_config
            )

        return vector_store_files_provider_config.transform_delete_vector_store_file_response(
            response=response
        )

    def vector_store_file_delete_handler(
        self,
        *,
        vector_store_id: str,
        file_id: str,
        vector_store_files_provider_config: BaseVectorStoreFilesConfig,
        custom_llm_provider: str,
        litellm_params: GenericLiteLLMParams,
        logging_obj: LiteLLMLoggingObj,
        extra_headers: Optional[Dict[str, Any]] = None,
        timeout: Optional[Union[float, httpx.Timeout]] = None,
        client: Optional[Union[HTTPHandler, AsyncHTTPHandler]] = None,
        _is_async: bool = False,
    ) -> Union[
        VectorStoreFileDeleteResponse,
        Coroutine[Any, Any, VectorStoreFileDeleteResponse],
    ]:
        if _is_async:
            return self.async_vector_store_file_delete_handler(
                vector_store_id=vector_store_id,
                file_id=file_id,
                vector_store_files_provider_config=vector_store_files_provider_config,
                custom_llm_provider=custom_llm_provider,
                litellm_params=litellm_params,
                logging_obj=logging_obj,
                extra_headers=extra_headers,
                timeout=timeout,
                client=client if isinstance(client, AsyncHTTPHandler) else None,
            )

        if client is None or not isinstance(client, HTTPHandler):
            sync_httpx_client = _get_httpx_client(
                params={"ssl_verify": litellm_params.get("ssl_verify", None)}
            )
        else:
            sync_httpx_client = client

        headers = vector_store_files_provider_config.validate_environment(
            headers=extra_headers or {}, litellm_params=litellm_params
        )
        if extra_headers:
            headers.update(extra_headers)

        api_base = vector_store_files_provider_config.get_complete_url(
            api_base=litellm_params.api_base,
            vector_store_id=vector_store_id,
            litellm_params=dict(litellm_params),
        )

        url, request_params = (
            vector_store_files_provider_config.transform_delete_vector_store_file_request(
                vector_store_id=vector_store_id,
                file_id=file_id,
                api_base=api_base,
            )
        )

        logging_obj.pre_call(
            input="",
            api_key="",
            additional_args={
                "complete_input_dict": request_params,
                "api_base": api_base,
                "headers": headers,
            },
        )

        try:
            response = sync_httpx_client.delete(
                url=url, headers=headers, params=request_params, timeout=timeout
            )
        except Exception as e:
            raise self._handle_error(
                e=e, provider_config=vector_store_files_provider_config
            )

        return vector_store_files_provider_config.transform_delete_vector_store_file_response(
            response=response
        )

    #####################################################################
    ################ Google GenAI GENERATE CONTENT HANDLER ###########################
    #####################################################################
    def generate_content_handler(
        self,
        model: str,
        contents: Any,
        generate_content_provider_config: BaseGoogleGenAIGenerateContentConfig,
        generate_content_config_dict: Dict,
        tools: Any,
        custom_llm_provider: str,
        litellm_params: GenericLiteLLMParams,
        logging_obj: LiteLLMLoggingObj,
        extra_headers: Optional[Dict[str, Any]] = None,
        extra_body: Optional[Dict[str, Any]] = None,
        timeout: Optional[Union[float, httpx.Timeout]] = None,
        _is_async: bool = False,
        client: Optional[Union[HTTPHandler, AsyncHTTPHandler]] = None,
        stream: bool = False,
        litellm_metadata: Optional[Dict[str, Any]] = None,
        system_instruction: Optional[Any] = None,
    ) -> Any:
        """
        Handles Google GenAI generate content requests.
        When _is_async=True, returns a coroutine instead of making the call directly.
        """
        from litellm.google_genai.streaming_iterator import (
            GoogleGenAIGenerateContentStreamingIterator,
        )

        if _is_async:
            return self.async_generate_content_handler(
                model=model,
                contents=contents,
                generate_content_provider_config=generate_content_provider_config,
                generate_content_config_dict=generate_content_config_dict,
                tools=tools,
                custom_llm_provider=custom_llm_provider,
                litellm_params=litellm_params,
                logging_obj=logging_obj,
                extra_headers=extra_headers,
                extra_body=extra_body,
                timeout=timeout,
                client=client if isinstance(client, AsyncHTTPHandler) else None,
                stream=stream,
                litellm_metadata=litellm_metadata,
                system_instruction=system_instruction,
            )

        if client is None or not isinstance(client, HTTPHandler):
            sync_httpx_client = _get_httpx_client(
                params={"ssl_verify": litellm_params.get("ssl_verify", None)}
            )
        else:
            sync_httpx_client = client

        # Get headers and URL from the provider config
        (
            headers,
            api_base,
        ) = generate_content_provider_config.sync_get_auth_token_and_url(
            api_base=litellm_params.api_base,
            model=model,
            litellm_params=dict(litellm_params),
            stream=stream,
        )

        if extra_headers:
            headers.update(extra_headers)

        # Get the request body from the provider config
        data = generate_content_provider_config.transform_generate_content_request(
            model=model,
            contents=contents,
            tools=tools,
            generate_content_config_dict=generate_content_config_dict,
            system_instruction=system_instruction,
        )

        if extra_body:
            data.update(extra_body)

        ## LOGGING
        logging_obj.pre_call(
            input=contents,
            api_key="",
            additional_args={
                "complete_input_dict": data,
                "api_base": api_base,
                "headers": headers,
            },
        )

        try:
            if stream:
                response = sync_httpx_client.post(
                    url=api_base,
                    headers=headers,
                    json=data,
                    timeout=timeout,
                    stream=True,
                )
                # Return streaming iterator
                return GoogleGenAIGenerateContentStreamingIterator(
                    response=response,
                    model=model,
                    logging_obj=logging_obj,
                    generate_content_provider_config=generate_content_provider_config,
                    litellm_metadata=litellm_metadata or {},
                    custom_llm_provider=custom_llm_provider,
                    request_body=data,
                )
            else:
                response = sync_httpx_client.post(
                    url=api_base,
                    headers=headers,
                    json=data,
                    timeout=timeout,
                )
        except Exception as e:
            raise self._handle_error(
                e=e,
                provider_config=generate_content_provider_config,
            )

        return generate_content_provider_config.transform_generate_content_response(
            model=model,
            raw_response=response,
            logging_obj=logging_obj,
        )

    async def async_generate_content_handler(
        self,
        model: str,
        contents: Any,
        generate_content_provider_config: BaseGoogleGenAIGenerateContentConfig,
        generate_content_config_dict: Dict,
        tools: Any,
        custom_llm_provider: str,
        litellm_params: GenericLiteLLMParams,
        logging_obj: LiteLLMLoggingObj,
        extra_headers: Optional[Dict[str, Any]] = None,
        extra_body: Optional[Dict[str, Any]] = None,
        timeout: Optional[Union[float, httpx.Timeout]] = None,
        client: Optional[AsyncHTTPHandler] = None,
        stream: bool = False,
        litellm_metadata: Optional[Dict[str, Any]] = None,
        system_instruction: Optional[Any] = None,
    ) -> Any:
        """
        Async version of the generate content handler.
        Uses async HTTP client to make requests.
        """
        from litellm.google_genai.streaming_iterator import (
            AsyncGoogleGenAIGenerateContentStreamingIterator,
        )

        if client is None or not isinstance(client, AsyncHTTPHandler):
            async_httpx_client = get_async_httpx_client(
                llm_provider=litellm.LlmProviders(custom_llm_provider),
                params={"ssl_verify": litellm_params.get("ssl_verify", None)},
            )
        else:
            async_httpx_client = client

        # Get headers and URL from the provider config
        (
            headers,
            api_base,
        ) = await generate_content_provider_config.get_auth_token_and_url(
            model=model,
            litellm_params=dict(litellm_params),
            stream=stream,
            api_base=litellm_params.api_base,
        )

        if extra_headers:
            headers.update(extra_headers)

        # Get the request body from the provider config
        data = generate_content_provider_config.transform_generate_content_request(
            model=model,
            contents=contents,
            tools=tools,
            generate_content_config_dict=generate_content_config_dict,
            system_instruction=system_instruction,
        )

        if extra_body:
            data.update(extra_body)

        ## LOGGING
        logging_obj.pre_call(
            input=contents,
            api_key="",
            additional_args={
                "complete_input_dict": data,
                "api_base": api_base,
                "headers": headers,
            },
        )

        try:
            if stream:
                response = await async_httpx_client.post(
                    url=api_base,
                    headers=headers,
                    json=data,
                    timeout=timeout,
                    stream=True,
                )
                # Return async streaming iterator
                return AsyncGoogleGenAIGenerateContentStreamingIterator(
                    response=response,
                    model=model,
                    logging_obj=logging_obj,
                    generate_content_provider_config=generate_content_provider_config,
                    litellm_metadata=litellm_metadata or {},
                    custom_llm_provider=custom_llm_provider,
                    request_body=data,
                )
            else:
                response = await async_httpx_client.post(
                    url=api_base,
                    headers=headers,
                    json=data,
                    timeout=timeout,
                )
        except Exception as e:
            raise self._handle_error(
                e=e,
                provider_config=generate_content_provider_config,
            )

        return generate_content_provider_config.transform_generate_content_response(
            model=model,
            raw_response=response,
            logging_obj=logging_obj,
        )

    #####################################################################
    ################ TEXT TO SPEECH HANDLER ###########################
    #####################################################################
    def text_to_speech_handler(
        self,
        model: str,
        input: str,
        voice: Optional[str],
        text_to_speech_provider_config: BaseTextToSpeechConfig,
        text_to_speech_optional_params: Dict,
        custom_llm_provider: str,
        litellm_params: Dict,
        logging_obj: LiteLLMLoggingObj,
        timeout: Union[float, httpx.Timeout],
        extra_headers: Optional[Dict[str, Any]] = None,
        client: Optional[Union[HTTPHandler, AsyncHTTPHandler]] = None,
        _is_async: bool = False,
    ) -> Union[
        "HttpxBinaryResponseContent",
        Coroutine[Any, Any, "HttpxBinaryResponseContent"],
    ]:
        """
        Handles text-to-speech requests.
        When _is_async=True, returns a coroutine instead of making the call directly.
        """
        if _is_async:
            return self.async_text_to_speech_handler(
                model=model,
                input=input,
                voice=voice,
                text_to_speech_provider_config=text_to_speech_provider_config,
                text_to_speech_optional_params=text_to_speech_optional_params,
                custom_llm_provider=custom_llm_provider,
                litellm_params=litellm_params,
                logging_obj=logging_obj,
                extra_headers=extra_headers,
                timeout=timeout,
                client=client if isinstance(client, AsyncHTTPHandler) else None,
            )

        if client is None or not isinstance(client, HTTPHandler):
            sync_httpx_client = _get_httpx_client(
                params={"ssl_verify": litellm_params.get("ssl_verify", None)}
            )
        else:
            sync_httpx_client = client

        headers = text_to_speech_provider_config.validate_environment(
            api_key=litellm_params.get("api_key"),
            headers=extra_headers or {},
            model=model,
            api_base=litellm_params.get("api_base"),
        )

        if extra_headers:
            headers.update(extra_headers)

        api_base = text_to_speech_provider_config.get_complete_url(
            model=model,
            api_base=litellm_params.get("api_base"),
            litellm_params=litellm_params,
        )

        request_data = text_to_speech_provider_config.transform_text_to_speech_request(
            model=model,
            input=input,
            voice=voice,
            optional_params=text_to_speech_optional_params,
            litellm_params=litellm_params,
            headers=headers,
        )

        # Merge provider-specific headers
        if "headers" in request_data:
            headers.update(request_data["headers"])

        ## LOGGING
        logging_obj.pre_call(
            input=input,
            api_key="",
            additional_args={
                "complete_input_dict": request_data,
                "api_base": api_base,
                "headers": headers,
            },
        )

        try:
            # Determine request body type and send appropriately
            if "dict_body" in request_data:
                response = sync_httpx_client.post(
                    url=api_base,
                    headers=headers,
                    json=request_data["dict_body"],
                    timeout=timeout,
                )
            elif "ssml_body" in request_data:
                response = sync_httpx_client.post(
                    url=api_base,
                    headers=headers,
                    data=request_data["ssml_body"],
                    timeout=timeout,
                )
            else:
                raise ValueError(
                    "No body found in request_data. Must provide one of: dict_body, ssml_body, text_body, binary_body"
                )

        except Exception as e:
            raise self._handle_error(
                e=e,
                provider_config=text_to_speech_provider_config,
            )

        return text_to_speech_provider_config.transform_text_to_speech_response(
            model=model,
            raw_response=response,
            logging_obj=logging_obj,
        )

    async def async_text_to_speech_handler(
        self,
        model: str,
        input: str,
        voice: Optional[str],
        text_to_speech_provider_config: BaseTextToSpeechConfig,
        text_to_speech_optional_params: Dict,
        custom_llm_provider: str,
        litellm_params: Dict,
        logging_obj: LiteLLMLoggingObj,
        timeout: Union[float, httpx.Timeout],
        extra_headers: Optional[Dict[str, Any]] = None,
        client: Optional[Union[HTTPHandler, AsyncHTTPHandler]] = None,
    ) -> "HttpxBinaryResponseContent":
        """
        Async version of the text-to-speech handler.
        Uses async HTTP client to make requests.
        """
        if client is None or not isinstance(client, AsyncHTTPHandler):
            async_httpx_client = get_async_httpx_client(
                llm_provider=litellm.LlmProviders(custom_llm_provider),
                params={"ssl_verify": litellm_params.get("ssl_verify", None)},
            )
        else:
            async_httpx_client = client

        headers = text_to_speech_provider_config.validate_environment(
            api_key=litellm_params.get("api_key"),
            headers=extra_headers or {},
            model=model,
            api_base=litellm_params.get("api_base"),
        )

        if extra_headers:
            headers.update(extra_headers)

        api_base = text_to_speech_provider_config.get_complete_url(
            model=model,
            api_base=litellm_params.get("api_base"),
            litellm_params=litellm_params,
        )

        request_data = text_to_speech_provider_config.transform_text_to_speech_request(
            model=model,
            input=input,
            voice=voice,
            optional_params=text_to_speech_optional_params,
            litellm_params=litellm_params,
            headers=headers,
        )

        # Merge provider-specific headers
        if "headers" in request_data:
            headers.update(request_data["headers"])

        ## LOGGING
        logging_obj.pre_call(
            input=input,
            api_key="",
            additional_args={
                "complete_input_dict": request_data,
                "api_base": api_base,
                "headers": headers,
            },
        )

        try:
            # Determine request body type and send appropriately
            if "dict_body" in request_data:
                response = await async_httpx_client.post(
                    url=api_base,
                    headers=headers,
                    json=request_data["dict_body"],
                    timeout=timeout,
                )
            elif "ssml_body" in request_data:
                response = await async_httpx_client.post(
                    url=api_base,
                    headers=headers,
                    data=request_data["ssml_body"],
                    timeout=timeout,
                )
            else:
                raise ValueError(
                    "No body found in request_data. Must provide one of: dict_body, ssml_body, text_body, binary_body"
                )

        except Exception as e:
            raise self._handle_error(
                e=e,
                provider_config=text_to_speech_provider_config,
            )

        return text_to_speech_provider_config.transform_text_to_speech_response(
            model=model,
            raw_response=response,
            logging_obj=logging_obj,
        )

    #########################################################
    ########## SKILLS API HANDLERS ##########################
    #########################################################

    def _prepare_skill_multipart_request(
        self,
        request_body: Dict,
        headers: dict,
    ) -> tuple[Optional[Dict], Optional[list]]:
        """
        Helper to prepare multipart/form-data request for skills API.
        
        Args:
            request_body: Request body containing files and other fields
            headers: Request headers
            
        Returns:
            Tuple of (data_dict, files_list) for multipart request, or (None, None) if no files
        """
        if "files" not in request_body or not request_body["files"]:
            return None, None
            
        # Remove content-type header if present - httpx will set it automatically for multipart
        if "content-type" in headers:
            del headers["content-type"]
        
        # Prepare files for multipart upload
        files = []
        for file_obj in request_body["files"]:
            files.append(("files[]", file_obj))
        
        # Prepare data (non-file fields)
        data = {k: v for k, v in request_body.items() if k != "files"}
        
        return data, files

    def create_skill_handler(
        self,
        url: str,
        request_body: Dict,
        skills_api_provider_config: "BaseSkillsAPIConfig",
        custom_llm_provider: str,
        litellm_params: GenericLiteLLMParams,
        logging_obj: LiteLLMLoggingObj,
        extra_headers: Optional[Dict[str, Any]] = None,
        timeout: Optional[Union[float, httpx.Timeout]] = None,
        client: Optional[Union[HTTPHandler, AsyncHTTPHandler]] = None,
        _is_async: bool = False,
        shared_session: Optional["ClientSession"] = None,
    ) -> Union["Skill", Coroutine[Any, Any, "Skill"]]:
        """Create a skill"""
        if _is_async:
            return self.async_create_skill_handler(
                url=url,
                request_body=request_body,
                skills_api_provider_config=skills_api_provider_config,
                custom_llm_provider=custom_llm_provider,
                litellm_params=litellm_params,
                logging_obj=logging_obj,
                extra_headers=extra_headers,
                timeout=timeout,
                client=client,
                shared_session=shared_session,
            )

        if client is None or not isinstance(client, HTTPHandler):
            sync_httpx_client = _get_httpx_client(
                params={"ssl_verify": litellm_params.get("ssl_verify", None)}
            )
        else:
            sync_httpx_client = client

        headers = extra_headers or {}

        logging_obj.pre_call(
            input=request_body.get("display_title", ""),
            api_key="",
            additional_args={
                "complete_input_dict": request_body,
                "api_base": url,
                "headers": headers,
            },
        )

        try:
            # Check if files are present - use multipart/form-data
            data, files = self._prepare_skill_multipart_request(
                request_body=request_body, headers=headers
            )
            
            if files is not None:
                response = sync_httpx_client.post(
                    url=url, headers=headers, data=data, files=files, timeout=timeout
                )
            else:
                # No files - send as JSON
                response = sync_httpx_client.post(
                    url=url, headers=headers, json=request_body, timeout=timeout
                )
        except Exception as e:
            raise self._handle_error(
                e=e,
                provider_config=skills_api_provider_config,
            )

        return skills_api_provider_config.transform_create_skill_response(
            raw_response=response,
            logging_obj=logging_obj,
        )

    async def async_create_skill_handler(
        self,
        url: str,
        request_body: Dict,
        skills_api_provider_config: "BaseSkillsAPIConfig",
        custom_llm_provider: str,
        litellm_params: GenericLiteLLMParams,
        logging_obj: LiteLLMLoggingObj,
        extra_headers: Optional[Dict[str, Any]] = None,
        timeout: Optional[Union[float, httpx.Timeout]] = None,
        client: Optional[Union[HTTPHandler, AsyncHTTPHandler]] = None,
        shared_session: Optional["ClientSession"] = None,
    ) -> "Skill":
        """Async create a skill"""
        if client is None or not isinstance(client, AsyncHTTPHandler):
            async_httpx_client = get_async_httpx_client(
                llm_provider=litellm.LlmProviders(custom_llm_provider),
                params={"ssl_verify": litellm_params.get("ssl_verify", None)},
            )
        else:
            async_httpx_client = client

        headers = extra_headers or {}

        logging_obj.pre_call(
            input=request_body.get("display_title", ""),
            api_key="",
            additional_args={
                "complete_input_dict": request_body,
                "api_base": url,
                "headers": headers,
            },
        )

        try:
            # Check if files are present - use multipart/form-data
            data, files = self._prepare_skill_multipart_request(
                request_body=request_body, headers=headers
            )
            
            if files is not None:
                response = await async_httpx_client.post(
                    url=url, headers=headers, data=data, files=files, timeout=timeout
                )
            else:
                # No files - send as JSON
                response = await async_httpx_client.post(
                    url=url, headers=headers, json=request_body, timeout=timeout
                )
        except Exception as e:
            raise self._handle_error(
                e=e,
                provider_config=skills_api_provider_config,
            )

        return skills_api_provider_config.transform_create_skill_response(
            raw_response=response,
            logging_obj=logging_obj,
        )

    def list_skills_handler(
        self,
        url: str,
        query_params: Dict,
        skills_api_provider_config: "BaseSkillsAPIConfig",
        custom_llm_provider: str,
        litellm_params: GenericLiteLLMParams,
        logging_obj: LiteLLMLoggingObj,
        extra_headers: Optional[Dict[str, Any]] = None,
        timeout: Optional[Union[float, httpx.Timeout]] = None,
        client: Optional[Union[HTTPHandler, AsyncHTTPHandler]] = None,
        _is_async: bool = False,
        shared_session: Optional["ClientSession"] = None,
    ) -> Union["ListSkillsResponse", Coroutine[Any, Any, "ListSkillsResponse"]]:
        """List skills"""
        if _is_async:
            return self.async_list_skills_handler(
                url=url,
                query_params=query_params,
                skills_api_provider_config=skills_api_provider_config,
                custom_llm_provider=custom_llm_provider,
                litellm_params=litellm_params,
                logging_obj=logging_obj,
                extra_headers=extra_headers,
                timeout=timeout,
                client=client,
                shared_session=shared_session,
            )

        if client is None or not isinstance(client, HTTPHandler):
            sync_httpx_client = _get_httpx_client(
                params={"ssl_verify": litellm_params.get("ssl_verify", None)}
            )
        else:
            sync_httpx_client = client

        headers = extra_headers or {}

        logging_obj.pre_call(
            input="",
            api_key="",
            additional_args={
                "complete_input_dict": query_params,
                "api_base": url,
                "headers": headers,
            },
        )

        try:
            response = sync_httpx_client.get(
                url=url, headers=headers, params=query_params
            )
        except Exception as e:
            raise self._handle_error(
                e=e,
                provider_config=skills_api_provider_config,
            )

        return skills_api_provider_config.transform_list_skills_response(
            raw_response=response,
            logging_obj=logging_obj,
        )

    async def async_list_skills_handler(
        self,
        url: str,
        query_params: Dict,
        skills_api_provider_config: "BaseSkillsAPIConfig",
        custom_llm_provider: str,
        litellm_params: GenericLiteLLMParams,
        logging_obj: LiteLLMLoggingObj,
        extra_headers: Optional[Dict[str, Any]] = None,
        timeout: Optional[Union[float, httpx.Timeout]] = None,
        client: Optional[Union[HTTPHandler, AsyncHTTPHandler]] = None,
        shared_session: Optional["ClientSession"] = None,
    ) -> "ListSkillsResponse":
        """Async list skills"""
        if client is None or not isinstance(client, AsyncHTTPHandler):
            async_httpx_client = get_async_httpx_client(
                llm_provider=litellm.LlmProviders(custom_llm_provider),
                params={"ssl_verify": litellm_params.get("ssl_verify", None)},
            )
        else:
            async_httpx_client = client

        headers = extra_headers or {}

        logging_obj.pre_call(
            input="",
            api_key="",
            additional_args={
                "complete_input_dict": query_params,
                "api_base": url,
                "headers": headers,
            },
        )

        try:
            response = await async_httpx_client.get(
                url=url, headers=headers, params=query_params
            )
        except Exception as e:
            raise self._handle_error(
                e=e,
                provider_config=skills_api_provider_config,
            )

        return skills_api_provider_config.transform_list_skills_response(
            raw_response=response,
            logging_obj=logging_obj,
        )

    def get_skill_handler(
        self,
        url: str,
        skills_api_provider_config: "BaseSkillsAPIConfig",
        custom_llm_provider: str,
        litellm_params: GenericLiteLLMParams,
        logging_obj: LiteLLMLoggingObj,
        extra_headers: Optional[Dict[str, Any]] = None,
        timeout: Optional[Union[float, httpx.Timeout]] = None,
        client: Optional[Union[HTTPHandler, AsyncHTTPHandler]] = None,
        _is_async: bool = False,
        shared_session: Optional["ClientSession"] = None,
    ) -> Union["Skill", Coroutine[Any, Any, "Skill"]]:
        """Get a skill"""
        if _is_async:
            return self.async_get_skill_handler(
                url=url,
                skills_api_provider_config=skills_api_provider_config,
                custom_llm_provider=custom_llm_provider,
                litellm_params=litellm_params,
                logging_obj=logging_obj,
                extra_headers=extra_headers,
                timeout=timeout,
                client=client,
                shared_session=shared_session,
            )

        if client is None or not isinstance(client, HTTPHandler):
            sync_httpx_client = _get_httpx_client(
                params={"ssl_verify": litellm_params.get("ssl_verify", None)}
            )
        else:
            sync_httpx_client = client

        headers = extra_headers or {}

        logging_obj.pre_call(
            input="",
            api_key="",
            additional_args={
                "api_base": url,
                "headers": headers,
            },
        )

        try:
            response = sync_httpx_client.get(url=url, headers=headers)
        except Exception as e:
            raise self._handle_error(
                e=e,
                provider_config=skills_api_provider_config,
            )

        return skills_api_provider_config.transform_get_skill_response(
            raw_response=response,
            logging_obj=logging_obj,
        )

    async def async_get_skill_handler(
        self,
        url: str,
        skills_api_provider_config: "BaseSkillsAPIConfig",
        custom_llm_provider: str,
        litellm_params: GenericLiteLLMParams,
        logging_obj: LiteLLMLoggingObj,
        extra_headers: Optional[Dict[str, Any]] = None,
        timeout: Optional[Union[float, httpx.Timeout]] = None,
        client: Optional[Union[HTTPHandler, AsyncHTTPHandler]] = None,
        shared_session: Optional["ClientSession"] = None,
    ) -> "Skill":
        """Async get a skill"""
        if client is None or not isinstance(client, AsyncHTTPHandler):
            async_httpx_client = get_async_httpx_client(
                llm_provider=litellm.LlmProviders(custom_llm_provider),
                params={"ssl_verify": litellm_params.get("ssl_verify", None)},
            )
        else:
            async_httpx_client = client

        headers = extra_headers or {}

        logging_obj.pre_call(
            input="",
            api_key="",
            additional_args={
                "api_base": url,
                "headers": headers,
            },
        )

        try:
            response = await async_httpx_client.get(
                url=url, headers=headers
            )
        except Exception as e:
            raise self._handle_error(
                e=e,
                provider_config=skills_api_provider_config,
            )

        return skills_api_provider_config.transform_get_skill_response(
            raw_response=response,
            logging_obj=logging_obj,
        )

    def delete_skill_handler(
        self,
        url: str,
        skills_api_provider_config: "BaseSkillsAPIConfig",
        custom_llm_provider: str,
        litellm_params: GenericLiteLLMParams,
        logging_obj: LiteLLMLoggingObj,
        extra_headers: Optional[Dict[str, Any]] = None,
        timeout: Optional[Union[float, httpx.Timeout]] = None,
        client: Optional[Union[HTTPHandler, AsyncHTTPHandler]] = None,
        _is_async: bool = False,
        shared_session: Optional["ClientSession"] = None,
    ) -> Union["DeleteSkillResponse", Coroutine[Any, Any, "DeleteSkillResponse"]]:
        """Delete a skill"""
        if _is_async:
            return self.async_delete_skill_handler(
                url=url,
                skills_api_provider_config=skills_api_provider_config,
                custom_llm_provider=custom_llm_provider,
                litellm_params=litellm_params,
                logging_obj=logging_obj,
                extra_headers=extra_headers,
                timeout=timeout,
                client=client,
                shared_session=shared_session,
            )

        if client is None or not isinstance(client, HTTPHandler):
            sync_httpx_client = _get_httpx_client(
                params={"ssl_verify": litellm_params.get("ssl_verify", None)}
            )
        else:
            sync_httpx_client = client

        headers = extra_headers or {}

        logging_obj.pre_call(
            input="",
            api_key="",
            additional_args={
                "api_base": url,
                "headers": headers,
            },
        )

        try:
            response = sync_httpx_client.delete(
                url=url, headers=headers, timeout=timeout
            )
        except Exception as e:
            raise self._handle_error(
                e=e,
                provider_config=skills_api_provider_config,
            )

        return skills_api_provider_config.transform_delete_skill_response(
            raw_response=response,
            logging_obj=logging_obj,
        )

    async def async_delete_skill_handler(
        self,
        url: str,
        skills_api_provider_config: "BaseSkillsAPIConfig",
        custom_llm_provider: str,
        litellm_params: GenericLiteLLMParams,
        logging_obj: LiteLLMLoggingObj,
        extra_headers: Optional[Dict[str, Any]] = None,
        timeout: Optional[Union[float, httpx.Timeout]] = None,
        client: Optional[Union[HTTPHandler, AsyncHTTPHandler]] = None,
        shared_session: Optional["ClientSession"] = None,
    ) -> "DeleteSkillResponse":
        """Async delete a skill"""
        if client is None or not isinstance(client, AsyncHTTPHandler):
            async_httpx_client = get_async_httpx_client(
                llm_provider=litellm.LlmProviders(custom_llm_provider),
                params={"ssl_verify": litellm_params.get("ssl_verify", None)},
            )
        else:
            async_httpx_client = client

        headers = extra_headers or {}

        logging_obj.pre_call(
            input="",
            api_key="",
            additional_args={
                "api_base": url,
                "headers": headers,
            },
        )

        try:
            response = await async_httpx_client.delete(
                url=url, headers=headers, timeout=timeout
            )
        except Exception as e:
            raise self._handle_error(
                e=e,
                provider_config=skills_api_provider_config,
            )

        return skills_api_provider_config.transform_delete_skill_response(
            raw_response=response,
            logging_obj=logging_obj,
        )<|MERGE_RESOLUTION|>--- conflicted
+++ resolved
@@ -3779,11 +3779,7 @@
                     timeout=timeout,
                 )
             else:
-<<<<<<< HEAD
-                # Use JSON (BFL style)
-=======
-                # Use JSON (Gemini style)
->>>>>>> 1c5f16fb
+                # Use JSON (BFL/Gemini style)
                 response = sync_httpx_client.post(
                     url=api_base,
                     headers=headers,
@@ -3879,11 +3875,7 @@
                     timeout=timeout,
                 )
             else:
-<<<<<<< HEAD
-                # Use JSON (BFL style)
-=======
-                # Use JSON (Gemini style)
->>>>>>> 1c5f16fb
+                # Use JSON (BFL/Gemini style)
                 response = await async_httpx_client.post(
                     url=api_base,
                     headers=headers,
