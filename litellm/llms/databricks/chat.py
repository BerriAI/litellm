# What is this?
## Handler file for databricks API https://docs.databricks.com/en/machine-learning/foundation-models/api-reference.html#chat-request
import copy
import json
import os
import time
import types
from enum import Enum
from functools import partial
from typing import Any, Callable, List, Literal, Optional, Tuple, Union

import httpx  # type: ignore
import requests  # type: ignore

import litellm
from litellm.litellm_core_utils.core_helpers import map_finish_reason
from litellm.llms.custom_httpx.http_handler import AsyncHTTPHandler, HTTPHandler
from litellm.llms.databricks.exceptions import DatabricksError
from litellm.llms.databricks.streaming_utils import ModelResponseIterator
from litellm.types.llms.openai import (
    ChatCompletionDeltaChunk,
    ChatCompletionResponseMessage,
    ChatCompletionToolCallChunk,
    ChatCompletionToolCallFunctionChunk,
    ChatCompletionUsageBlock,
)
from litellm.types.utils import (
    CustomStreamingDecoder,
    GenericStreamingChunk,
    ProviderField,
)
from litellm.utils import CustomStreamWrapper, EmbeddingResponse, ModelResponse, Usage

from ..base import BaseLLM
from ..prompt_templates.factory import custom_prompt, prompt_factory


class DatabricksConfig:
    """
    Reference: https://docs.databricks.com/en/machine-learning/foundation-models/api-reference.html#chat-request
    """

    max_tokens: Optional[int] = None
    temperature: Optional[int] = None
    top_p: Optional[int] = None
    top_k: Optional[int] = None
    stop: Optional[Union[List[str], str]] = None
    n: Optional[int] = None

    def __init__(
        self,
        max_tokens: Optional[int] = None,
        temperature: Optional[int] = None,
        top_p: Optional[int] = None,
        top_k: Optional[int] = None,
        stop: Optional[Union[List[str], str]] = None,
        n: Optional[int] = None,
    ) -> None:
        locals_ = locals()
        for key, value in locals_.items():
            if key != "self" and value is not None:
                setattr(self.__class__, key, value)

    @classmethod
    def get_config(cls):
        return {
            k: v
            for k, v in cls.__dict__.items()
            if not k.startswith("__")
            and not isinstance(
                v,
                (
                    types.FunctionType,
                    types.BuiltinFunctionType,
                    classmethod,
                    staticmethod,
                ),
            )
            and v is not None
        }

    def get_required_params(self) -> List[ProviderField]:
        """For a given provider, return it's required fields with a description"""
        return [
            ProviderField(
                field_name="api_key",
                field_type="string",
                field_description="Your Databricks API Key.",
                field_value="dapi...",
            ),
            ProviderField(
                field_name="api_base",
                field_type="string",
                field_description="Your Databricks API Base.",
                field_value="https://adb-..",
            ),
        ]

    def get_supported_openai_params(self):
        return [
            "stream",
            "stop",
            "temperature",
            "top_p",
            "max_tokens",
            "max_completion_tokens",
            "n",
        ]

    def map_openai_params(self, non_default_params: dict, optional_params: dict):
        for param, value in non_default_params.items():
            if param == "max_tokens" or param == "max_completion_tokens":
                optional_params["max_tokens"] = value
            if param == "n":
                optional_params["n"] = value
            if param == "stream" and value == True:
                optional_params["stream"] = value
            if param == "temperature":
                optional_params["temperature"] = value
            if param == "top_p":
                optional_params["top_p"] = value
            if param == "stop":
                optional_params["stop"] = value
        return optional_params


class DatabricksEmbeddingConfig:
    """
    Reference: https://learn.microsoft.com/en-us/azure/databricks/machine-learning/foundation-models/api-reference#--embedding-task
    """

    instruction: Optional[str] = (
        None  # An optional instruction to pass to the embedding model. BGE Authors recommend 'Represent this sentence for searching relevant passages:' for retrieval queries
    )

    def __init__(self, instruction: Optional[str] = None) -> None:
        locals_ = locals()
        for key, value in locals_.items():
            if key != "self" and value is not None:
                setattr(self.__class__, key, value)

    @classmethod
    def get_config(cls):
        return {
            k: v
            for k, v in cls.__dict__.items()
            if not k.startswith("__")
            and not isinstance(
                v,
                (
                    types.FunctionType,
                    types.BuiltinFunctionType,
                    classmethod,
                    staticmethod,
                ),
            )
            and v is not None
        }

    def get_supported_openai_params(
        self,
    ):  # no optional openai embedding params supported
        return []

    def map_openai_params(self, non_default_params: dict, optional_params: dict):
        return optional_params


async def make_call(
    client: AsyncHTTPHandler,
    api_base: str,
    headers: dict,
    data: str,
    model: str,
    messages: list,
    logging_obj,
    streaming_decoder: Optional[CustomStreamingDecoder] = None,
):
    response = await client.post(api_base, headers=headers, data=data, stream=True)

    if response.status_code != 200:
        raise DatabricksError(status_code=response.status_code, message=response.text)

    if streaming_decoder is not None:
        completion_stream: Any = streaming_decoder.aiter_bytes(
            response.aiter_bytes(chunk_size=1024)
        )
    else:
        completion_stream = ModelResponseIterator(
            streaming_response=response.aiter_lines(), sync_stream=False
        )
    # LOGGING
    logging_obj.post_call(
        input=messages,
        api_key="",
        original_response=completion_stream,  # Pass the completion stream for logging
        additional_args={"complete_input_dict": data},
    )

    return completion_stream


def make_sync_call(
    client: Optional[HTTPHandler],
    api_base: str,
    headers: dict,
    data: str,
    model: str,
    messages: list,
    logging_obj,
    streaming_decoder: Optional[CustomStreamingDecoder] = None,
):
    if client is None:
        client = HTTPHandler()  # Create a new client if none provided

    response = client.post(api_base, headers=headers, data=data, stream=True)

    if response.status_code != 200:
        raise DatabricksError(status_code=response.status_code, message=response.read())

    if streaming_decoder is not None:
        completion_stream = streaming_decoder.iter_bytes(
            response.iter_bytes(chunk_size=1024)
        )
    else:
        completion_stream = ModelResponseIterator(
            streaming_response=response.iter_lines(), sync_stream=True
        )

    # LOGGING
    logging_obj.post_call(
        input=messages,
        api_key="",
        original_response="first stream response received",
        additional_args={"complete_input_dict": data},
    )

    return completion_stream


class DatabricksChatCompletion(BaseLLM):
    def __init__(self) -> None:
        super().__init__()

    # makes headers for API call

    def _validate_environment(
        self,
        api_key: Optional[str],
        api_base: Optional[str],
        endpoint_type: Literal["chat_completions", "embeddings"],
        custom_endpoint: Optional[bool],
        headers: Optional[dict],
    ) -> Tuple[str, dict]:
        headers = headers or {"Content-Type": "application/json"}
        if api_key is None or api_base is None:
            try:
                from databricks.sdk import WorkspaceClient

                databricks_client = WorkspaceClient()
                api_base = (
                    api_base or f"{databricks_client.config.host}/serving-endpoints"
                )

                if api_key is None:
                    databricks_auth_headers: dict[str, str] = (
                        databricks_client.config.authenticate()
                    )
                    headers = {**databricks_auth_headers, **headers}
            except ImportError:
                raise DatabricksError(
                    status_code=400,
                    message=(
                        "If the Databricks base URL and API key are not set, the databricks-sdk "
                        "Python library must be installed. Please install the databricks-sdk, set "
                        "{LLM_PROVIDER}_API_BASE and {LLM_PROVIDER}_API_KEY environment variables, "
                        "or provide the base URL and API key as arguments."
                    ),
                )

        if api_key is not None:
            headers["Authorization"] = f"Bearer {api_key}"

        if endpoint_type == "chat_completions" and custom_endpoint is not True:
            api_base = "{}/chat/completions".format(api_base)
        elif endpoint_type == "embeddings" and custom_endpoint is not True:
            api_base = "{}/embeddings".format(api_base)
        return api_base, headers

    async def acompletion_stream_function(
        self,
        model: str,
        messages: list,
        custom_llm_provider: str,
        api_base: str,
        custom_prompt_dict: dict,
        model_response: ModelResponse,
        print_verbose: Callable,
        encoding,
        api_key,
        logging_obj,
        stream,
        data: dict,
        optional_params=None,
        litellm_params=None,
        logger_fn=None,
        headers={},
        client: Optional[AsyncHTTPHandler] = None,
        streaming_decoder: Optional[CustomStreamingDecoder] = None,
    ) -> CustomStreamWrapper:

        data["stream"] = True
        streamwrapper = CustomStreamWrapper(
            completion_stream=None,
            make_call=partial(
                make_call,
                api_base=api_base,
                headers=headers,
                data=json.dumps(data),
                model=model,
                messages=messages,
                logging_obj=logging_obj,
                streaming_decoder=streaming_decoder,
            ),
            model=model,
            custom_llm_provider=custom_llm_provider,
            logging_obj=logging_obj,
        )
        return streamwrapper

    async def acompletion_function(
        self,
        model: str,
        messages: list,
        api_base: str,
        custom_prompt_dict: dict,
        model_response: ModelResponse,
        custom_llm_provider: str,
        print_verbose: Callable,
        encoding,
        api_key,
        logging_obj,
        stream,
        data: dict,
        base_model: Optional[str],
        optional_params: dict,
        litellm_params=None,
        logger_fn=None,
        headers={},
        timeout: Optional[Union[float, httpx.Timeout]] = None,
    ) -> ModelResponse:
        if timeout is None:
            timeout = httpx.Timeout(timeout=600.0, connect=5.0)

        self.async_handler = AsyncHTTPHandler(timeout=timeout)

        try:
            response = await self.async_handler.post(
                api_base, headers=headers, data=json.dumps(data)
            )
            response.raise_for_status()

            response_json = response.json()
        except httpx.HTTPStatusError as e:
            raise DatabricksError(
                status_code=e.response.status_code,
                message=e.response.text,
            )
        except httpx.TimeoutException:
            raise DatabricksError(status_code=408, message="Timeout error occurred.")
        except Exception as e:
            raise DatabricksError(status_code=500, message=str(e))

        logging_obj.post_call(
            input=messages,
            api_key="",
            original_response=response_json,
            additional_args={"complete_input_dict": data},
        )
        response = ModelResponse(**response_json)

        response.model = custom_llm_provider + "/" + (response.model or "")

        if base_model is not None:
            response._hidden_params["model"] = base_model
        return response

    def completion(
        self,
        model: str,
        messages: list,
        api_base: str,
        custom_llm_provider: str,
        custom_prompt_dict: dict,
        model_response: ModelResponse,
        print_verbose: Callable,
        encoding,
        api_key: Optional[str],
        logging_obj,
        optional_params: dict,
        acompletion=None,
        litellm_params=None,
        logger_fn=None,
        headers: Optional[dict] = None,
        timeout: Optional[Union[float, httpx.Timeout]] = None,
        client: Optional[Union[HTTPHandler, AsyncHTTPHandler]] = None,
        custom_endpoint: Optional[bool] = None,
        streaming_decoder: Optional[
            CustomStreamingDecoder
        ] = None,  # if openai-compatible api needs custom stream decoder - e.g. sagemaker
    ):
        custom_endpoint = custom_endpoint or optional_params.pop(
            "custom_endpoint", None
        )
        base_model: Optional[str] = optional_params.pop("base_model", None)
        api_base, headers = self._validate_environment(
            api_base=api_base,
            api_key=api_key,
            endpoint_type="chat_completions",
            custom_endpoint=custom_endpoint,
            headers=headers,
        )
        ## Load Config
        config = litellm.DatabricksConfig().get_config()
        for k, v in config.items():
            if (
                k not in optional_params
            ):  # completion(top_k=3) > anthropic_config(top_k=3) <- allows for dynamic variables to be passed in
                optional_params[k] = v

        stream: bool = optional_params.get("stream", None) or False
        optional_params["stream"] = stream

        data = {
            "model": model,
            "messages": messages,
            **optional_params,
        }

        ## LOGGING
        logging_obj.pre_call(
            input=messages,
            api_key=api_key,
            additional_args={
                "complete_input_dict": data,
                "api_base": api_base,
                "headers": headers,
            },
        )
        if acompletion is True:
            if client is not None and isinstance(client, HTTPHandler):
                client = None
            if (
                stream is not None and stream is True
            ):  # if function call - fake the streaming (need complete blocks for output parsing in openai format)
                print_verbose("makes async anthropic streaming POST request")
                data["stream"] = stream
                return self.acompletion_stream_function(
                    model=model,
                    messages=messages,
                    data=data,
                    api_base=api_base,
                    custom_prompt_dict=custom_prompt_dict,
                    model_response=model_response,
                    print_verbose=print_verbose,
                    encoding=encoding,
                    api_key=api_key,
                    logging_obj=logging_obj,
                    optional_params=optional_params,
                    stream=stream,
                    litellm_params=litellm_params,
                    logger_fn=logger_fn,
                    headers=headers,
                    client=client,
                    custom_llm_provider=custom_llm_provider,
                    streaming_decoder=streaming_decoder,
                )
            else:
                return self.acompletion_function(
                    model=model,
                    messages=messages,
                    data=data,
                    api_base=api_base,
                    custom_prompt_dict=custom_prompt_dict,
                    custom_llm_provider=custom_llm_provider,
                    model_response=model_response,
                    print_verbose=print_verbose,
                    encoding=encoding,
                    api_key=api_key,
                    logging_obj=logging_obj,
                    optional_params=optional_params,
                    stream=stream,
                    litellm_params=litellm_params,
                    logger_fn=logger_fn,
                    headers=headers,
                    timeout=timeout,
                    base_model=base_model,
                )
        else:
            if client is None or not isinstance(client, HTTPHandler):
                client = HTTPHandler(timeout=timeout)  # type: ignore
            ## COMPLETION CALL
            if stream is True:
                return CustomStreamWrapper(
                    completion_stream=None,
                    make_call=partial(
                        make_sync_call,
                        client=None,
                        api_base=api_base,
                        headers=headers,  # type: ignore
                        data=json.dumps(data),
                        model=model,
                        messages=messages,
                        logging_obj=logging_obj,
                        streaming_decoder=streaming_decoder,
                    ),
                    model=model,
                    custom_llm_provider=custom_llm_provider,
                    logging_obj=logging_obj,
                )
            else:
                response: httpx.Response = None
                try:
                    response = client.post(
                        api_base, headers=headers, data=json.dumps(data)
                    )
                    response.raise_for_status()

                    response_json = response.json()
                except httpx.HTTPStatusError as e:
                    raise DatabricksError(
<<<<<<< HEAD
                        status_code=e.response.status_code,
                        message=response.text if response else str(e),
=======
                        status_code=e.response.status_code, message=e.response.text
>>>>>>> 8d4339c7
                    )
                except httpx.TimeoutException as e:
                    raise DatabricksError(
                        status_code=408, message="Timeout error occurred."
                    )
                except Exception as e:
                    raise DatabricksError(status_code=500, message=str(e))

        response = ModelResponse(**response_json)

        response.model = custom_llm_provider + "/" + (response.model or "")

        if base_model is not None:
            response._hidden_params["model"] = base_model

        return response

    async def aembedding(
        self,
        input: list,
        data: dict,
        model_response: ModelResponse,
        timeout: float,
        api_key: str,
        api_base: str,
        logging_obj,
        headers: dict,
        client=None,
    ) -> EmbeddingResponse:
        response = None
        try:
            if client is None or isinstance(client, AsyncHTTPHandler):
                self.async_client = AsyncHTTPHandler(timeout=timeout)  # type: ignore
            else:
                self.async_client = client

            try:
                response = await self.async_client.post(
                    api_base,
                    headers=headers,
                    data=json.dumps(data),
                )  # type: ignore

                response.raise_for_status()

                response_json = response.json()
            except httpx.HTTPStatusError as e:
                raise DatabricksError(
                    status_code=e.response.status_code,
                    message=response.text if response else str(e),
                )
            except httpx.TimeoutException as e:
                raise DatabricksError(
                    status_code=408, message="Timeout error occurred."
                )
            except Exception as e:
                raise DatabricksError(status_code=500, message=str(e))

            ## LOGGING
            logging_obj.post_call(
                input=input,
                api_key=api_key,
                additional_args={"complete_input_dict": data},
                original_response=response_json,
            )
            return EmbeddingResponse(**response_json)
        except Exception as e:
            ## LOGGING
            logging_obj.post_call(
                input=input,
                api_key=api_key,
                original_response=str(e),
            )
            raise e

    def embedding(
        self,
        model: str,
        input: list,
        timeout: float,
        logging_obj,
        api_key: Optional[str],
        api_base: Optional[str],
        optional_params: dict,
        model_response: Optional[litellm.utils.EmbeddingResponse] = None,
        client=None,
        aembedding=None,
        headers: Optional[dict] = None,
    ) -> EmbeddingResponse:
        api_base, headers = self._validate_environment(
            api_base=api_base,
            api_key=api_key,
            endpoint_type="embeddings",
            custom_endpoint=False,
            headers=headers,
        )
        model = model
        data = {"model": model, "input": input, **optional_params}

        ## LOGGING
        logging_obj.pre_call(
            input=input,
            api_key=api_key,
            additional_args={"complete_input_dict": data, "api_base": api_base},
        )

        if aembedding == True:
            return self.aembedding(data=data, input=input, logging_obj=logging_obj, model_response=model_response, api_base=api_base, api_key=api_key, timeout=timeout, client=client, headers=headers)  # type: ignore
        if client is None or isinstance(client, AsyncHTTPHandler):
            self.client = HTTPHandler(timeout=timeout)  # type: ignore
        else:
            self.client = client

        ## EMBEDDING CALL
        response: httpx.Response = None
        try:
            response = self.client.post(
                api_base,
                headers=headers,
                data=json.dumps(data),
            )  # type: ignore

            response.raise_for_status()  # type: ignore

            response_json = response.json()  # type: ignore
        except httpx.HTTPStatusError as e:
            raise DatabricksError(
                status_code=e.response.status_code,
                message=e.response.text,
            )
        except httpx.TimeoutException as e:
            raise DatabricksError(status_code=408, message="Timeout error occurred.")
        except Exception as e:
            raise DatabricksError(status_code=500, message=str(e))

        ## LOGGING
        logging_obj.post_call(
            input=input,
            api_key=api_key,
            additional_args={"complete_input_dict": data},
            original_response=response_json,
        )

        return litellm.EmbeddingResponse(**response_json)<|MERGE_RESOLUTION|>--- conflicted
+++ resolved
@@ -519,22 +519,18 @@
                     logging_obj=logging_obj,
                 )
             else:
-                response: httpx.Response = None
+                http_response: Optional[httpx.Response] = None
                 try:
-                    response = client.post(
+                    http_response = client.post(
                         api_base, headers=headers, data=json.dumps(data)
                     )
-                    response.raise_for_status()
-
-                    response_json = response.json()
+                    http_response.raise_for_status()
+
+                    response_json = http_response.json()
                 except httpx.HTTPStatusError as e:
                     raise DatabricksError(
-<<<<<<< HEAD
                         status_code=e.response.status_code,
-                        message=response.text if response else str(e),
-=======
-                        status_code=e.response.status_code, message=e.response.text
->>>>>>> 8d4339c7
+                        message=http_response.text if http_response else str(e),
                     )
                 except httpx.TimeoutException as e:
                     raise DatabricksError(
@@ -543,7 +539,7 @@
                 except Exception as e:
                     raise DatabricksError(status_code=500, message=str(e))
 
-        response = ModelResponse(**response_json)
+        response: ModelResponse = ModelResponse(**response_json)
 
         response.model = custom_llm_provider + "/" + (response.model or "")
 
@@ -649,17 +645,17 @@
             self.client = client
 
         ## EMBEDDING CALL
-        response: httpx.Response = None
+        http_response: Optional[httpx.Response] = None
         try:
-            response = self.client.post(
+            http_response = self.client.post(
                 api_base,
                 headers=headers,
                 data=json.dumps(data),
             )  # type: ignore
 
-            response.raise_for_status()  # type: ignore
-
-            response_json = response.json()  # type: ignore
+            http_response.raise_for_status()  # type: ignore
+
+            response_json = http_response.json()  # type: ignore
         except httpx.HTTPStatusError as e:
             raise DatabricksError(
                 status_code=e.response.status_code,
