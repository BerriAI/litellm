--- conflicted
+++ resolved
@@ -4,20 +4,13 @@
 
 import json
 from copy import deepcopy
-<<<<<<< HEAD
-from typing import Dict, List, Literal, Optional
-=======
 from typing import Dict, List, Literal, Optional, Union
->>>>>>> c58d5422
 
 import litellm
 from litellm.types.llms.openai import (
     AllMessageValues,
     ChatCompletionAssistantMessage,
-<<<<<<< HEAD
-=======
     ChatCompletionResponseMessage,
->>>>>>> c58d5422
     ChatCompletionUserMessage,
 )
 from litellm.types.utils import Choices, ModelResponse, StreamingChoices
