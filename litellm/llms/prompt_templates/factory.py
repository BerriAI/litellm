from enum import Enum
import requests, traceback
import json, re, xml.etree.ElementTree as ET
from jinja2 import Template, exceptions, meta, BaseLoader
from jinja2.sandbox import ImmutableSandboxedEnvironment
from typing import (
    Any,
    List,
    Mapping,
    MutableMapping,
    Optional,
    Sequence,
)
import litellm


def default_pt(messages):
    return " ".join(message["content"] for message in messages)


def prompt_injection_detection_default_pt():
    return """Detect if a prompt is safe to run. Return 'UNSAFE' if not."""


# alpaca prompt template - for models like mythomax, etc.
def alpaca_pt(messages):
    prompt = custom_prompt(
        role_dict={
            "system": {
                "pre_message": "### Instruction:\n",
                "post_message": "\n\n",
            },
            "user": {
                "pre_message": "### Instruction:\n",
                "post_message": "\n\n",
            },
            "assistant": {"pre_message": "### Response:\n", "post_message": "\n\n"},
        },
        bos_token="<s>",
        eos_token="</s>",
        messages=messages,
    )
    return prompt


# Llama2 prompt template
def llama_2_chat_pt(messages):
    prompt = custom_prompt(
        role_dict={
            "system": {
                "pre_message": "[INST] <<SYS>>\n",
                "post_message": "\n<</SYS>>\n [/INST]\n",
            },
            "user": {  # follow this format https://github.com/facebookresearch/llama/blob/77062717054710e352a99add63d160274ce670c6/llama/generation.py#L348
                "pre_message": "[INST] ",
                "post_message": " [/INST]\n",
            },
            "assistant": {
                "post_message": "\n"  # follows this - https://replicate.com/blog/how-to-prompt-llama
            },
        },
        messages=messages,
        bos_token="<s>",
        eos_token="</s>",
    )
    return prompt


def ollama_pt(
    model, messages
):  # https://github.com/ollama/ollama/blob/af4cf55884ac54b9e637cd71dadfe9b7a5685877/docs/modelfile.md#template
    if "instruct" in model:
        prompt = custom_prompt(
            role_dict={
                "system": {"pre_message": "### System:\n", "post_message": "\n"},
                "user": {
                    "pre_message": "### User:\n",
                    "post_message": "\n",
                },
                "assistant": {
                    "pre_message": "### Response:\n",
                    "post_message": "\n",
                },
            },
            final_prompt_value="### Response:",
            messages=messages,
        )
    elif "llava" in model:
        prompt = ""
        images = []
        for message in messages:
            if isinstance(message["content"], str):
                prompt += message["content"]
            elif isinstance(message["content"], list):
                # see https://docs.litellm.ai/docs/providers/openai#openai-vision-models
                for element in message["content"]:
                    if isinstance(element, dict):
                        if element["type"] == "text":
                            prompt += element["text"]
                        elif element["type"] == "image_url":
                            image_url = element["image_url"]["url"]
                            images.append(image_url)
        return {"prompt": prompt, "images": images}
    else:
        prompt = "".join(
            (
                m["content"]
                if isinstance(m["content"], str) is str
                else "".join(m["content"])
            )
            for m in messages
        )
    return prompt


def mistral_instruct_pt(messages):
    # Following the Mistral example's https://huggingface.co/docs/transformers/main/chat_templating
    prompt = custom_prompt(
        initial_prompt_value="<s>",
        role_dict={
            "system": {
                "pre_message": "[INST] \n",
                "post_message": " [/INST]\n",
            },
            "user": {"pre_message": "[INST] ", "post_message": " [/INST]\n"},
            "assistant": {"pre_message": " ", "post_message": "</s> "},
        },
        final_prompt_value="",
        messages=messages,
    )
    return prompt


def mistral_api_pt(messages):
    """
    - handles scenario where content is list and not string
    - content list is just text, and no images
    - if image passed in, then just return as is (user-intended)

    Motivation: mistral api doesn't support content as a list
    """
    new_messages = []
    for m in messages:
        texts = ""
        if isinstance(m["content"], list):
            for c in m["content"]:
                if c["type"] == "image_url":
                    return messages
                elif c["type"] == "text" and isinstance(c["text"], str):
                    texts += c["text"]
        elif isinstance(m["content"], str):
            texts = m["content"]
        new_m = {"role": m["role"], "content": texts}

        if new_m["role"] == "tool" and m.get("name"):
            new_m["name"] = m["name"]
        if m.get("tool_calls"):
            new_m["tool_calls"] = m["tool_calls"]

        new_messages.append(new_m)
    return new_messages


# Falcon prompt template - from https://github.com/lm-sys/FastChat/blob/main/fastchat/conversation.py#L110
def falcon_instruct_pt(messages):
    prompt = ""
    for message in messages:
        if message["role"] == "system":
            prompt += message["content"]
        else:
            prompt += (
                message["role"]
                + ":"
                + message["content"].replace("\r\n", "\n").replace("\n\n", "\n")
            )
            prompt += "\n\n"

    return prompt


def falcon_chat_pt(messages):
    prompt = ""
    for message in messages:
        if message["role"] == "system":
            prompt += "System: " + message["content"]
        elif message["role"] == "assistant":
            prompt += "Falcon: " + message["content"]
        elif message["role"] == "user":
            prompt += "User: " + message["content"]

    return prompt


# MPT prompt template - from https://github.com/lm-sys/FastChat/blob/main/fastchat/conversation.py#L110
def mpt_chat_pt(messages):
    prompt = ""
    for message in messages:
        if message["role"] == "system":
            prompt += "<|im_start|>system" + message["content"] + "<|im_end|>" + "\n"
        elif message["role"] == "assistant":
            prompt += "<|im_start|>assistant" + message["content"] + "<|im_end|>" + "\n"
        elif message["role"] == "user":
            prompt += "<|im_start|>user" + message["content"] + "<|im_end|>" + "\n"
    return prompt


# WizardCoder prompt template - https://huggingface.co/WizardLM/WizardCoder-Python-34B-V1.0#prompt-format
def wizardcoder_pt(messages):
    prompt = ""
    for message in messages:
        if message["role"] == "system":
            prompt += message["content"] + "\n\n"
        elif message["role"] == "user":  # map to 'Instruction'
            prompt += "### Instruction:\n" + message["content"] + "\n\n"
        elif message["role"] == "assistant":  # map to 'Response'
            prompt += "### Response:\n" + message["content"] + "\n\n"
    return prompt


# Phind-CodeLlama prompt template - https://huggingface.co/Phind/Phind-CodeLlama-34B-v2#how-to-prompt-the-model
def phind_codellama_pt(messages):
    prompt = ""
    for message in messages:
        if message["role"] == "system":
            prompt += "### System Prompt\n" + message["content"] + "\n\n"
        elif message["role"] == "user":
            prompt += "### User Message\n" + message["content"] + "\n\n"
        elif message["role"] == "assistant":
            prompt += "### Assistant\n" + message["content"] + "\n\n"
    return prompt


known_tokenizer_config = {
    "mistralai/Mistral-7B-Instruct-v0.1": {
        "tokenizer": {
            "chat_template": "{{ bos_token }}{% for message in messages %}{% if (message['role'] == 'user') != (loop.index0 % 2 == 0) %}{{ raise_exception('Conversation roles must alternate user/assistant/user/assistant/...') }}{% endif %}{% if message['role'] == 'user' %}{{ '[INST] ' + message['content'] + ' [/INST]' }}{% elif message['role'] == 'assistant' %}{{ message['content'] + eos_token + ' ' }}{% else %}{{ raise_exception('Only user and assistant roles are supported!') }}{% endif %}{% endfor %}",
            "bos_token": "<s>",
            "eos_token": "</s>",
        },
        "status": "success",
    },
    "meta-llama/Meta-Llama-3-8B-Instruct": {
        "tokenizer": {
            "chat_template": "{% set loop_messages = messages %}{% for message in loop_messages %}{% set content = '<|start_header_id|>' + message['role'] + '<|end_header_id|>\n\n'+ message['content'] | trim + '<|eot_id|>' %}{% if loop.index0 == 0 %}{% set content = bos_token + content %}{% endif %}{{ content }}{% endfor %}{{ '<|start_header_id|>assistant<|end_header_id|>\n\n' }}",
            "bos_token": "<|begin_of_text|>",
            "eos_token": "",
        },
        "status": "success",
    },
}


def hf_chat_template(model: str, messages: list, chat_template: Optional[Any] = None):
    # Define Jinja2 environment
    env = ImmutableSandboxedEnvironment()

    def raise_exception(message):
        raise Exception(f"Error message - {message}")

    # Create a template object from the template text
    env.globals["raise_exception"] = raise_exception

    ## get the tokenizer config from huggingface
    bos_token = ""
    eos_token = ""
    if chat_template is None:

        def _get_tokenizer_config(hf_model_name):
            url = (
                f"https://huggingface.co/{hf_model_name}/raw/main/tokenizer_config.json"
            )
            # Make a GET request to fetch the JSON data
            response = requests.get(url)
            if response.status_code == 200:
                # Parse the JSON data
                tokenizer_config = json.loads(response.content)
                return {"status": "success", "tokenizer": tokenizer_config}
            else:
                return {"status": "failure"}

        if model in known_tokenizer_config:
            tokenizer_config = known_tokenizer_config[model]
        else:
            tokenizer_config = _get_tokenizer_config(model)
        if (
            tokenizer_config["status"] == "failure"
            or "chat_template" not in tokenizer_config["tokenizer"]
        ):
            raise Exception("No chat template found")
        ## read the bos token, eos token and chat template from the json
        tokenizer_config = tokenizer_config["tokenizer"]  # type: ignore

        bos_token = tokenizer_config["bos_token"]  # type: ignore
        eos_token = tokenizer_config["eos_token"]  # type: ignore
        chat_template = tokenizer_config["chat_template"]  # type: ignore
    try:
        template = env.from_string(chat_template)  # type: ignore
    except Exception as e:
        raise e

    def _is_system_in_template():
        try:
            # Try rendering the template with a system message
            response = template.render(
                messages=[{"role": "system", "content": "test"}],
                eos_token="<eos>",
                bos_token="<bos>",
            )
            return True

        # This will be raised if Jinja attempts to render the system message and it can't
        except:
            return False

    try:
        # Render the template with the provided values
        if _is_system_in_template():
            rendered_text = template.render(
                bos_token=bos_token, eos_token=eos_token, messages=messages
            )
        else:
            # treat a system message as a user message, if system not in template
            try:
                reformatted_messages = []
                for message in messages:
                    if message["role"] == "system":
                        reformatted_messages.append(
                            {"role": "user", "content": message["content"]}
                        )
                    else:
                        reformatted_messages.append(message)
                rendered_text = template.render(
                    bos_token=bos_token,
                    eos_token=eos_token,
                    messages=reformatted_messages,
                )
            except Exception as e:
                if "Conversation roles must alternate user/assistant" in str(e):
                    # reformat messages to ensure user/assistant are alternating, if there's either 2 consecutive 'user' messages or 2 consecutive 'assistant' message, add a blank 'user' or 'assistant' message to ensure compatibility
                    new_messages = []
                    for i in range(len(reformatted_messages) - 1):
                        new_messages.append(reformatted_messages[i])
                        if (
                            reformatted_messages[i]["role"]
                            == reformatted_messages[i + 1]["role"]
                        ):
                            if reformatted_messages[i]["role"] == "user":
                                new_messages.append(
                                    {"role": "assistant", "content": ""}
                                )
                            else:
                                new_messages.append({"role": "user", "content": ""})
                    new_messages.append(reformatted_messages[-1])
                    rendered_text = template.render(
                        bos_token=bos_token, eos_token=eos_token, messages=new_messages
                    )
        return rendered_text
    except Exception as e:
        raise Exception(f"Error rendering template - {str(e)}")


# Anthropic template
def claude_2_1_pt(
    messages: list,
):  # format - https://docs.anthropic.com/claude/docs/how-to-use-system-prompts
    """
    Claude v2.1 allows system prompts (no Human: needed), but requires it be followed by Human:
    - you can't just pass a system message
    - you can't pass a system message and follow that with an assistant message
    if system message is passed in, you can only do system, human, assistant or system, human

    if a system message is passed in and followed by an assistant message, insert a blank human message between them.

    Additionally, you can "put words in Claude's mouth" by ending with an assistant message.
    See: https://docs.anthropic.com/claude/docs/put-words-in-claudes-mouth
    """

    class AnthropicConstants(Enum):
        HUMAN_PROMPT = "\n\nHuman: "
        AI_PROMPT = "\n\nAssistant: "

    prompt = ""
    for idx, message in enumerate(messages):
        if message["role"] == "user":
            prompt += f"{AnthropicConstants.HUMAN_PROMPT.value}{message['content']}"
        elif message["role"] == "system":
            prompt += f"{message['content']}"
        elif message["role"] == "assistant":
            if idx > 0 and messages[idx - 1]["role"] == "system":
                prompt += f"{AnthropicConstants.HUMAN_PROMPT.value}"  # Insert a blank human message
            prompt += f"{AnthropicConstants.AI_PROMPT.value}{message['content']}"
    if messages[-1]["role"] != "assistant":
        prompt += f"{AnthropicConstants.AI_PROMPT.value}"  # prompt must end with \"\n\nAssistant: " turn
    return prompt


### TOGETHER AI


def get_model_info(token, model):
    try:
        headers = {"Authorization": f"Bearer {token}"}
        response = requests.get("https://api.together.xyz/models/info", headers=headers)
        if response.status_code == 200:
            model_info = response.json()
            for m in model_info:
                if m["name"].lower().strip() == model.strip():
                    return m["config"].get("prompt_format", None), m["config"].get(
                        "chat_template", None
                    )
            return None, None
        else:
            return None, None
    except Exception as e:  # safely fail a prompt template request
        return None, None


def format_prompt_togetherai(messages, prompt_format, chat_template):
    if prompt_format is None:
        return default_pt(messages)

    human_prompt, assistant_prompt = prompt_format.split("{prompt}")

    if chat_template is not None:
        prompt = hf_chat_template(
            model=None, messages=messages, chat_template=chat_template
        )
    elif prompt_format is not None:
        prompt = custom_prompt(
            role_dict={},
            messages=messages,
            initial_prompt_value=human_prompt,
            final_prompt_value=assistant_prompt,
        )
    else:
        prompt = default_pt(messages)
    return prompt

<<<<<<< HEAD
=======

### IBM Granite


def ibm_granite_pt(messages: list):
    """
    IBM's Granite models uses the template:
    <|system|> {system_message} <|user|> {user_message} <|assistant|> {assistant_message}

    See: https://www.ibm.com/docs/en/watsonx-as-a-service?topic=solutions-supported-foundation-models
    """
    return custom_prompt(
        messages=messages,
        role_dict={
            "system": {
                "pre_message": "<|system|>\n",
                "post_message": "\n",
            },
            "user": {
                "pre_message": "<|user|>\n",
                "post_message": "\n",
            },
            "assistant": {
                "pre_message": "<|assistant|>\n",
                "post_message": "\n",
            },
        },
    ).strip()
>>>>>>> 5baeeec8


### ANTHROPIC ###


def anthropic_pt(
    messages: list,
):  # format - https://docs.anthropic.com/claude/reference/complete_post
    """
    You can "put words in Claude's mouth" by ending with an assistant message.
    See: https://docs.anthropic.com/claude/docs/put-words-in-claudes-mouth
    """

    class AnthropicConstants(Enum):
        HUMAN_PROMPT = "\n\nHuman: "
        AI_PROMPT = "\n\nAssistant: "

    prompt = ""
    for idx, message in enumerate(
        messages
    ):  # needs to start with `\n\nHuman: ` and end with `\n\nAssistant: `
        if message["role"] == "user":
            prompt += f"{AnthropicConstants.HUMAN_PROMPT.value}{message['content']}"
        elif message["role"] == "system":
            prompt += f"{AnthropicConstants.HUMAN_PROMPT.value}<admin>{message['content']}</admin>"
        else:
            prompt += f"{AnthropicConstants.AI_PROMPT.value}{message['content']}"
        if (
            idx == 0 and message["role"] == "assistant"
        ):  # ensure the prompt always starts with `\n\nHuman: `
            prompt = f"{AnthropicConstants.HUMAN_PROMPT.value}" + prompt
    if messages[-1]["role"] != "assistant":
        prompt += f"{AnthropicConstants.AI_PROMPT.value}"
    return prompt


def construct_format_parameters_prompt(parameters: dict):
    parameter_str = "<parameter>\n"
    for k, v in parameters.items():
        parameter_str += f"<{k}>"
        parameter_str += f"{v}"
        parameter_str += f"</{k}>"
    parameter_str += "\n</parameter>"
    return parameter_str


def construct_format_tool_for_claude_prompt(name, description, parameters):
    constructed_prompt = (
        "<tool_description>\n"
        f"<tool_name>{name}</tool_name>\n"
        "<description>\n"
        f"{description}\n"
        "</description>\n"
        "<parameters>\n"
        f"{construct_format_parameters_prompt(parameters)}\n"
        "</parameters>\n"
        "</tool_description>"
    )
    return constructed_prompt


def construct_tool_use_system_prompt(
    tools,
):  # from https://github.com/anthropics/anthropic-cookbook/blob/main/function_calling/function_calling.ipynb
    tool_str_list = []
    for tool in tools:
        tool_function = get_attribute_or_key(tool, "function")
        tool_str = construct_format_tool_for_claude_prompt(
            get_attribute_or_key(tool_function, "name"),
            get_attribute_or_key(tool_function, "description", ""),
            get_attribute_or_key(tool_function, "parameters", {}),
        )
        tool_str_list.append(tool_str)
    tool_use_system_prompt = (
        "In this environment you have access to a set of tools you can use to answer the user's question.\n"
        "\n"
        "You may call them like this:\n"
        "<function_calls>\n"
        "<invoke>\n"
        "<tool_name>$TOOL_NAME</tool_name>\n"
        "<parameters>\n"
        "<$PARAMETER_NAME>$PARAMETER_VALUE</$PARAMETER_NAME>\n"
        "...\n"
        "</parameters>\n"
        "</invoke>\n"
        "</function_calls>\n"
        "\n"
        "Here are the tools available:\n"
        "<tools>\n" + "\n".join([tool_str for tool_str in tool_str_list]) + "\n</tools>"
    )
    return tool_use_system_prompt


def convert_url_to_base64(url):
    import requests
    import base64

    for _ in range(3):
        try:
            response = requests.get(url)
            break
        except:
            pass
    if response.status_code == 200:
        image_bytes = response.content
        base64_image = base64.b64encode(image_bytes).decode("utf-8")

        img_type = url.split(".")[-1].lower()
        if img_type == "jpg" or img_type == "jpeg":
            img_type = "image/jpeg"
        elif img_type == "png":
            img_type = "image/png"
        elif img_type == "gif":
            img_type = "image/gif"
        elif img_type == "webp":
            img_type = "image/webp"
        else:
            raise Exception(
                f"Error: Unsupported image format. Format={img_type}. Supported types = ['image/jpeg', 'image/png', 'image/gif', 'image/webp']"
            )

        return f"data:{img_type};base64,{base64_image}"
    else:
        raise Exception(f"Error: Unable to fetch image from URL. url={url}")


def convert_to_anthropic_image_obj(openai_image_url: str):
    """
    Input:
    "image_url": "data:image/jpeg;base64,{base64_image}",

    Return:
    "source": {
      "type": "base64",
      "media_type": "image/jpeg",
      "data": {base64_image},
    }
    """
    try:
        if openai_image_url.startswith("http"):
            openai_image_url = convert_url_to_base64(url=openai_image_url)
        # Extract the base64 image data
        base64_data = openai_image_url.split("data:image/")[1].split(";base64,")[1]

        # Infer image format from the URL
        image_format = openai_image_url.split("data:image/")[1].split(";base64,")[0]

        return {
            "type": "base64",
            "media_type": f"image/{image_format}",
            "data": base64_data,
        }
    except Exception as e:
        if "Error: Unable to fetch image from URL" in str(e):
            raise e
        raise Exception(
            """Image url not in expected format. Example Expected input - "image_url": "data:image/jpeg;base64,{base64_image}". Supported formats - ['image/jpeg', 'image/png', 'image/gif', 'image/webp'] """
        )


# The following XML functions will be deprecated once JSON schema support is available on Bedrock and Vertex
# ------------------------------------------------------------------------------
def convert_to_anthropic_tool_result_xml(message: dict) -> str:
    """
    OpenAI message with a tool result looks like:
    {
        "tool_call_id": "tool_1",
        "role": "tool",
        "name": "get_current_weather",
        "content": "function result goes here",
    },
    """

    """
    Anthropic tool_results look like:
    
    [Successful results]
    <function_results>
    <result>
    <tool_name>get_current_weather</tool_name>
    <stdout>
    function result goes here
    </stdout>
    </result>
    </function_results>

    [Error results]
    <function_results>
    <error>
    error message goes here
    </error>
    </function_results>
    """
    name = message.get("name")
    content = message.get("content", "")
    content = content.replace("<", "&lt;").replace(">", "&gt;").replace("&", "&amp;")

    # We can't determine from openai message format whether it's a successful or
    # error call result so default to the successful result template
    anthropic_tool_result = (
        "<function_results>\n"
        "<result>\n"
        f"<tool_name>{name}</tool_name>\n"
        "<stdout>\n"
        f"{content}\n"
        "</stdout>\n"
        "</result>\n"
        "</function_results>"
    )

    return anthropic_tool_result


def convert_to_anthropic_tool_invoke_xml(tool_calls: list) -> str:
    invokes = ""
    for tool in tool_calls:
        if get_attribute_or_key(tool, "type") != "function":
            continue

        tool_function = get_attribute_or_key(tool, "function")
        tool_name = get_attribute_or_key(tool_function, "name")
        tool_arguments = get_attribute_or_key(tool_function, "arguments")
        parameters = "".join(
            f"<{param}>{val}</{param}>\n"
            for param, val in json.loads(tool_arguments).items()
        )
        invokes += (
            "<invoke>\n"
            f"<tool_name>{tool_name}</tool_name>\n"
            "<parameters>\n"
            f"{parameters}"
            "</parameters>\n"
            "</invoke>\n"
        )

    anthropic_tool_invoke = f"<function_calls>\n{invokes}</function_calls>"

    return anthropic_tool_invoke


def anthropic_messages_pt_xml(messages: list):
    """
    format messages for anthropic
    1. Anthropic supports roles like "user" and "assistant", (here litellm translates system-> assistant)
    2. The first message always needs to be of role "user"
    3. Each message must alternate between "user" and "assistant" (this is not addressed as now by litellm)
    4. final assistant content cannot end with trailing whitespace (anthropic raises an error otherwise)
    5. System messages are a separate param to the Messages API (used for tool calling)
    6. Ensure we only accept role, content. (message.name is not supported)
    """
    # add role=tool support to allow function call result/error submission
    user_message_types = {"user", "tool"}
    # reformat messages to ensure user/assistant are alternating, if there's either 2 consecutive 'user' messages or 2 consecutive 'assistant' message, merge them.
    new_messages = []
    msg_i = 0
    while msg_i < len(messages):
        user_content = []
        ## MERGE CONSECUTIVE USER CONTENT ##
        while msg_i < len(messages) and messages[msg_i]["role"] in user_message_types:
            if isinstance(messages[msg_i]["content"], list):
                for m in messages[msg_i]["content"]:
                    if m.get("type", "") == "image_url":
                        user_content.append(
                            {
                                "type": "image",
                                "source": convert_to_anthropic_image_obj(
                                    m["image_url"]["url"]
                                ),
                            }
                        )
                    elif m.get("type", "") == "text":
                        user_content.append({"type": "text", "text": m["text"]})
            else:
                # Tool message content will always be a string
                user_content.append(
                    {
                        "type": "text",
                        "text": (
                            convert_to_anthropic_tool_result_xml(messages[msg_i])
                            if messages[msg_i]["role"] == "tool"
                            else messages[msg_i]["content"]
                        ),
                    }
                )

            msg_i += 1

        if user_content:
            new_messages.append({"role": "user", "content": user_content})

        assistant_content = []
        ## MERGE CONSECUTIVE ASSISTANT CONTENT ##
        while msg_i < len(messages) and messages[msg_i]["role"] == "assistant":
            assistant_text = (
                messages[msg_i].get("content") or ""
            )  # either string or none
            if messages[msg_i].get(
                "tool_calls", []
            ):  # support assistant tool invoke convertion
                assistant_text += convert_to_anthropic_tool_invoke_xml(  # type: ignore
                    messages[msg_i]["tool_calls"]
                )

            assistant_content.append({"type": "text", "text": assistant_text})
            msg_i += 1

        if assistant_content:
            new_messages.append({"role": "assistant", "content": assistant_content})

    if not new_messages or new_messages[0]["role"] != "user":
        if litellm.modify_params:
            new_messages.insert(
                0, {"role": "user", "content": [{"type": "text", "text": "."}]}
            )
        else:
            raise Exception(
                "Invalid first message. Should always start with 'role'='user' for Anthropic. System prompt is sent separately for Anthropic. set 'litellm.modify_params = True' or 'litellm_settings:modify_params = True' on proxy, to insert a placeholder user message - '.' as the first message, "
            )

    if new_messages[-1]["role"] == "assistant":
        for content in new_messages[-1]["content"]:
            if isinstance(content, dict) and content["type"] == "text":
                content["text"] = content[
                    "text"
                ].rstrip()  # no trailing whitespace for final assistant message

    return new_messages


# ------------------------------------------------------------------------------


def convert_to_anthropic_tool_result(message: dict) -> dict:
    """
    OpenAI message with a tool result looks like:
    {
        "tool_call_id": "tool_1",
        "role": "tool",
        "name": "get_current_weather",
        "content": "function result goes here",
    },
    """

    """
    Anthropic tool_results look like:
    {
        "role": "user",
        "content": [
            {
                "type": "tool_result",
                "tool_use_id": "toolu_01A09q90qw90lq917835lq9",
                "content": "ConnectionError: the weather service API is not available (HTTP 500)",
                # "is_error": true
            }
        ]
    }
    """
    tool_call_id = message.get("tool_call_id")
    content = message.get("content")

    # We can't determine from openai message format whether it's a successful or
    # error call result so default to the successful result template
    anthropic_tool_result = {
        "type": "tool_result",
        "tool_use_id": tool_call_id,
        "content": content,
    }

    return anthropic_tool_result


def convert_to_anthropic_tool_invoke(tool_calls: list) -> list:
    """
    OpenAI tool invokes:
    {
      "role": "assistant",
      "content": null,
      "tool_calls": [
        {
          "id": "call_abc123",
          "type": "function",
          "function": {
            "name": "get_current_weather",
            "arguments": "{\n\"location\": \"Boston, MA\"\n}"
          }
        }
      ]
    },
    """

    """
    Anthropic tool invokes:
    {
      "role": "assistant",
      "content": [
        {
          "type": "text",
          "text": "<thinking>To answer this question, I will: 1. Use the get_weather tool to get the current weather in San Francisco. 2. Use the get_time tool to get the current time in the America/Los_Angeles timezone, which covers San Francisco, CA.</thinking>"
        },
        {
          "type": "tool_use",
          "id": "toolu_01A09q90qw90lq917835lq9",
          "name": "get_weather",
          "input": {"location": "San Francisco, CA"}
        }
      ]
    }
    """
    anthropic_tool_invoke = [
        {
            "type": "tool_use",
            "id": get_attribute_or_key(tool, "id"),
            "name": get_attribute_or_key(
                get_attribute_or_key(tool, "function"), "name"
            ),
            "input": json.loads(
                get_attribute_or_key(
                    get_attribute_or_key(tool, "function"), "arguments"
                )
            ),
        }
        for tool in tool_calls
        if get_attribute_or_key(tool, "type") == "function"
    ]

    return anthropic_tool_invoke


def anthropic_messages_pt(messages: list):
    """
    format messages for anthropic
    1. Anthropic supports roles like "user" and "assistant", (here litellm translates system-> assistant)
    2. The first message always needs to be of role "user"
    3. Each message must alternate between "user" and "assistant" (this is not addressed as now by litellm)
    4. final assistant content cannot end with trailing whitespace (anthropic raises an error otherwise)
    5. System messages are a separate param to the Messages API
    6. Ensure we only accept role, content. (message.name is not supported)
    """
    # add role=tool support to allow function call result/error submission
    user_message_types = {"user", "tool"}
    # reformat messages to ensure user/assistant are alternating, if there's either 2 consecutive 'user' messages or 2 consecutive 'assistant' message, merge them.
    new_messages = []
    msg_i = 0
    while msg_i < len(messages):
        user_content = []
        ## MERGE CONSECUTIVE USER CONTENT ##
        while msg_i < len(messages) and messages[msg_i]["role"] in user_message_types:
            if isinstance(messages[msg_i]["content"], list):
                for m in messages[msg_i]["content"]:
                    if m.get("type", "") == "image_url":
                        user_content.append(
                            {
                                "type": "image",
                                "source": convert_to_anthropic_image_obj(
                                    m["image_url"]["url"]
                                ),
                            }
                        )
                    elif m.get("type", "") == "text":
                        user_content.append({"type": "text", "text": m["text"]})
            elif messages[msg_i]["role"] == "tool":
                # OpenAI's tool message content will always be a string
                user_content.append(convert_to_anthropic_tool_result(messages[msg_i]))
            else:
                user_content.append(
                    {"type": "text", "text": messages[msg_i]["content"]}
                )

            msg_i += 1

        if user_content:
            new_messages.append({"role": "user", "content": user_content})

        assistant_content = []
        ## MERGE CONSECUTIVE ASSISTANT CONTENT ##
        while msg_i < len(messages) and messages[msg_i]["role"] == "assistant":
            assistant_text = (
                messages[msg_i].get("content") or ""
            )  # either string or none
            if assistant_text:
                assistant_content.append({"type": "text", "text": assistant_text})

            if messages[msg_i].get(
                "tool_calls", []
            ):  # support assistant tool invoke convertion
                assistant_content.extend(
                    convert_to_anthropic_tool_invoke(messages[msg_i]["tool_calls"])
                )

            msg_i += 1

        if assistant_content:
            new_messages.append({"role": "assistant", "content": assistant_content})

    if not new_messages or new_messages[0]["role"] != "user":
        if litellm.modify_params:
            new_messages.insert(
                0, {"role": "user", "content": [{"type": "text", "text": "."}]}
            )
        else:
            raise Exception(
                "Invalid first message. Should always start with 'role'='user' for Anthropic. System prompt is sent separately for Anthropic. set 'litellm.modify_params = True' or 'litellm_settings:modify_params = True' on proxy, to insert a placeholder user message - '.' as the first message, "
            )

    if new_messages[-1]["role"] == "assistant":
        for content in new_messages[-1]["content"]:
            if isinstance(content, dict) and content["type"] == "text":
                content["text"] = content[
                    "text"
                ].rstrip()  # no trailing whitespace for final assistant message

    return new_messages


def extract_between_tags(tag: str, string: str, strip: bool = False) -> List[str]:
    ext_list = re.findall(f"<{tag}>(.+?)</{tag}>", string, re.DOTALL)
    if strip:
        ext_list = [e.strip() for e in ext_list]
    return ext_list


def contains_tag(tag: str, string: str) -> bool:
    return bool(re.search(f"<{tag}>(.+?)</{tag}>", string, re.DOTALL))


def parse_xml_params(xml_content, json_schema: Optional[dict] = None):
    """
    Compare the xml output to the json schema

    check if a value is a list - if so, get it's child elements
    """
    root = ET.fromstring(xml_content)
    params = {}

    if json_schema is not None:  # check if we have a json schema for this function call
        # iterate over all properties in the schema
        for prop in json_schema["properties"]:
            # If property is an array, get the nested items
            _element = root.find(f"parameters/{prop}")
            if json_schema["properties"][prop]["type"] == "array":
                items = []
                if _element is not None:
                    for value in _element:
                        try:
                            if value.text is not None:
                                _value = json.loads(value.text)
                            else:
                                continue
                        except json.JSONDecodeError:
                            _value = value.text
                        items.append(_value)
                    params[prop] = items
            # If property is not an array, append the value directly
            elif _element is not None and _element.text is not None:
                try:
                    _value = json.loads(_element.text)
                except json.JSONDecodeError:
                    _value = _element.text
                params[prop] = _value
    else:
        for child in root.findall(".//parameters/*"):
            if child is not None and child.text is not None:
                try:
                    # Attempt to decode the element's text as JSON
                    params[child.tag] = json.loads(child.text)  # type: ignore
                except json.JSONDecodeError:
                    # If JSON decoding fails, use the original text
                    params[child.tag] = child.text  # type: ignore

    return params


### GEMINI HELPER FUNCTIONS ###


def get_system_prompt(messages):
    system_prompt_indices = []
    system_prompt = ""
    for idx, message in enumerate(messages):
        if message["role"] == "system":
            system_prompt += message["content"]
            system_prompt_indices.append(idx)
    if len(system_prompt_indices) > 0:
        for idx in reversed(system_prompt_indices):
            messages.pop(idx)
    return system_prompt, messages


def convert_to_documents(
    observations: Any,
) -> List[MutableMapping]:
    """Converts observations into a 'document' dict"""
    documents: List[MutableMapping] = []
    if isinstance(observations, str):
        # strings are turned into a key/value pair and a key of 'output' is added.
        observations = [{"output": observations}]
    elif isinstance(observations, Mapping):
        # single mappings are transformed into a list to simplify the rest of the code.
        observations = [observations]
    elif not isinstance(observations, Sequence):
        # all other types are turned into a key/value pair within a list
        observations = [{"output": observations}]

    for doc in observations:
        if not isinstance(doc, Mapping):
            # types that aren't Mapping are turned into a key/value pair.
            doc = {"output": doc}
        documents.append(doc)

    return documents


def convert_openai_message_to_cohere_tool_result(message):
    """
    OpenAI message with a tool result looks like:
    {
            "tool_call_id": "tool_1",
            "role": "tool",
            "name": "get_current_weather",
            "content": {"location": "San Francisco, CA", "unit": "fahrenheit", "temperature": "72"},
    },
    """

    """
    Cohere tool_results look like:
    {
       "call": {
           "name": "query_daily_sales_report",
           "parameters": {
               "day": "2023-09-29"
           },
           "generation_id": "4807c924-9003-4d6b-8069-eda03962c465"
       },
       "outputs": [
           {
               "date": "2023-09-29",
               "summary": "Total Sales Amount: 10000, Total Units Sold: 250"
           }
       ]
   },
    """

    tool_call_id = message.get("tool_call_id")
    name = message.get("name")
    content = message.get("content")

    # Create the Cohere tool_result dictionary
    cohere_tool_result = {
        "call": {
            "name": name,
            "parameters": {"location": "San Francisco, CA"},
            "generation_id": tool_call_id,
        },
        "outputs": convert_to_documents(content),
    }
    return cohere_tool_result


def cohere_message_pt(messages: list):
    prompt = ""
    tool_results = []
    for message in messages:
        # check if this is a tool_call result
        if message["role"] == "tool":
            tool_result = convert_openai_message_to_cohere_tool_result(message)
            tool_results.append(tool_result)
        elif message.get("content"):
            prompt += message["content"] + "\n\n"
    prompt = prompt.rstrip()
    return prompt, tool_results


def amazon_titan_pt(
    messages: list,
):  # format - https://github.com/BerriAI/litellm/issues/1896
    """
    Amazon Titan uses 'User:' and 'Bot: in it's prompt template
    """

    class AmazonTitanConstants(Enum):
        HUMAN_PROMPT = "\n\nUser: "  # Assuming this is similar to Anthropic prompt formatting, since amazon titan's prompt formatting is currently undocumented
        AI_PROMPT = "\n\nBot: "

    prompt = ""
    for idx, message in enumerate(messages):
        if message["role"] == "user":
            prompt += f"{AmazonTitanConstants.HUMAN_PROMPT.value}{message['content']}"
        elif message["role"] == "system":
            prompt += f"{AmazonTitanConstants.HUMAN_PROMPT.value}<admin>{message['content']}</admin>"
        else:
            prompt += f"{AmazonTitanConstants.AI_PROMPT.value}{message['content']}"
        if (
            idx == 0 and message["role"] == "assistant"
        ):  # ensure the prompt always starts with `\n\nHuman: `
            prompt = f"{AmazonTitanConstants.HUMAN_PROMPT.value}" + prompt
    if messages[-1]["role"] != "assistant":
        prompt += f"{AmazonTitanConstants.AI_PROMPT.value}"
    return prompt


def _load_image_from_url(image_url):
    try:
        from PIL import Image
    except:
        raise Exception(
            "gemini image conversion failed please run `pip install Pillow`"
        )
    from io import BytesIO

    try:
        # Send a GET request to the image URL
        response = requests.get(image_url)
        response.raise_for_status()  # Raise an exception for HTTP errors

        # Check the response's content type to ensure it is an image
        content_type = response.headers.get("content-type")
        if not content_type or "image" not in content_type:
            raise ValueError(
                f"URL does not point to a valid image (content-type: {content_type})"
            )

        # Load the image from the response content
        return Image.open(BytesIO(response.content))

    except requests.RequestException as e:
        raise Exception(f"Request failed: {e}")
    except Exception as e:
        raise e


def _gemini_vision_convert_messages(messages: list):
    """
    Converts given messages for GPT-4 Vision to Gemini format.

    Args:
        messages (list): The messages to convert. Each message can be a dictionary with a "content" key. The content can be a string or a list of elements. If it is a string, it will be concatenated to the prompt. If it is a list, each element will be processed based on its type:
            - If the element is a dictionary with a "type" key equal to "text", its "text" value will be concatenated to the prompt.
            - If the element is a dictionary with a "type" key equal to "image_url", its "image_url" value will be added to the list of images.

    Returns:
        tuple: A tuple containing the prompt (a string) and the processed images (a list of objects representing the images).
    """

    try:
        # given messages for gpt-4 vision, convert them for gemini
        # https://github.com/GoogleCloudPlatform/generative-ai/blob/main/gemini/getting-started/intro_gemini_python.ipynb
        prompt = ""
        images = []
        for message in messages:
            if isinstance(message["content"], str):
                prompt += message["content"]
            elif isinstance(message["content"], list):
                # see https://docs.litellm.ai/docs/providers/openai#openai-vision-models
                for element in message["content"]:
                    if isinstance(element, dict):
                        if element["type"] == "text":
                            prompt += element["text"]
                        elif element["type"] == "image_url":
                            image_url = element["image_url"]["url"]
                            images.append(image_url)
        # processing images passed to gemini
        processed_images = []
        for img in images:
            if "https:/" in img:
                # Case 1: Image from URL
                image = _load_image_from_url(img)
                processed_images.append(image)
            else:
                try:
                    from PIL import Image
                except:
                    raise Exception(
                        "gemini image conversion failed please run `pip install Pillow`"
                    )
                # Case 2: Image filepath (e.g. temp.jpeg) given
                image = Image.open(img)
                processed_images.append(image)
        content = [prompt] + processed_images
        return content
    except Exception as e:
        raise e


def gemini_text_image_pt(messages: list):
    """
    {
        "contents":[
            {
            "parts":[
                {"text": "What is this picture?"},
                {
                "inline_data": {
                    "mime_type":"image/jpeg",
                    "data": "'$(base64 -w0 image.jpg)'"
                }
                }
            ]
            }
        ]
    }
    """
    try:
        import google.generativeai as genai  # type: ignore
    except:
        raise Exception(
            "Importing google.generativeai failed, please run 'pip install -q google-generativeai"
        )

    prompt = ""
    images = []
    for message in messages:
        if isinstance(message["content"], str):
            prompt += message["content"]
        elif isinstance(message["content"], list):
            # see https://docs.litellm.ai/docs/providers/openai#openai-vision-models
            for element in message["content"]:
                if isinstance(element, dict):
                    if element["type"] == "text":
                        prompt += element["text"]
                    elif element["type"] == "image_url":
                        image_url = element["image_url"]["url"]
                        images.append(image_url)

    content = [prompt] + images
    return content


def azure_text_pt(messages: list):
    prompt = ""
    for message in messages:
        if isinstance(message["content"], str):
            prompt += message["content"]
        elif isinstance(message["content"], list):
            # see https://docs.litellm.ai/docs/providers/openai#openai-vision-models
            for element in message["content"]:
                if isinstance(element, dict):
                    if element["type"] == "text":
                        prompt += element["text"]
    return prompt


# Function call template
def function_call_prompt(messages: list, functions: list):
    function_prompt = """Produce JSON OUTPUT ONLY! Adhere to this format {"name": "function_name", "arguments":{"argument_name": "argument_value"}} The following functions are available to you:"""
    for function in functions:
        function_prompt += f"""\n{function}\n"""

    function_added_to_prompt = False
    for message in messages:
        if "system" in message["role"]:
            message["content"] += f""" {function_prompt}"""
            function_added_to_prompt = True

    if function_added_to_prompt == False:
        messages.append({"role": "system", "content": f"""{function_prompt}"""})

    return messages


# Custom prompt template
def custom_prompt(
    role_dict: dict,
    messages: list,
    initial_prompt_value: str = "",
    final_prompt_value: str = "",
    bos_token: str = "",
    eos_token: str = "",
):
    prompt = bos_token + initial_prompt_value
    bos_open = True
    ## a bos token is at the start of a system / human message
    ## an eos token is at the end of the assistant response to the message
    for message in messages:
        role = message["role"]

        if role in ["system", "human"] and not bos_open:
            prompt += bos_token
            bos_open = True

        pre_message_str = (
            role_dict[role]["pre_message"]
            if role in role_dict and "pre_message" in role_dict[role]
            else ""
        )
        post_message_str = (
            role_dict[role]["post_message"]
            if role in role_dict and "post_message" in role_dict[role]
            else ""
        )
        prompt += pre_message_str + message["content"] + post_message_str

        if role == "assistant":
            prompt += eos_token
            bos_open = False

    prompt += final_prompt_value
    return prompt


def prompt_factory(
    model: str,
    messages: list,
    custom_llm_provider: Optional[str] = None,
    api_key: Optional[str] = None,
):
    original_model_name = model
    model = model.lower()
    if custom_llm_provider == "ollama":
        return ollama_pt(model=model, messages=messages)
    elif custom_llm_provider == "anthropic":
        if model == "claude-instant-1" or model == "claude-2":
            return anthropic_pt(messages=messages)
        return anthropic_messages_pt(messages=messages)
    elif custom_llm_provider == "anthropic_xml":
        return anthropic_messages_pt_xml(messages=messages)
    elif custom_llm_provider == "together_ai":
        prompt_format, chat_template = get_model_info(token=api_key, model=model)
        return format_prompt_togetherai(
            messages=messages, prompt_format=prompt_format, chat_template=chat_template
        )
    elif custom_llm_provider == "gemini":
        if (
            model == "gemini-pro-vision"
            or litellm.supports_vision(model=model)
            or litellm.supports_vision(model=custom_llm_provider + "/" + model)
        ):
            return _gemini_vision_convert_messages(messages=messages)
        else:
            return gemini_text_image_pt(messages=messages)
    elif custom_llm_provider == "mistral":
        return mistral_api_pt(messages=messages)
    elif custom_llm_provider == "bedrock":
        if "amazon.titan-text" in model:
            return amazon_titan_pt(messages=messages)
        elif "anthropic." in model:
            if any(_ in model for _ in ["claude-2.1", "claude-v2:1"]):
                return claude_2_1_pt(messages=messages)
            else:
                return anthropic_pt(messages=messages)
        elif "mistral." in model:
            return mistral_instruct_pt(messages=messages)
    elif custom_llm_provider == "perplexity":
        for message in messages:
            message.pop("name", None)
        return messages
    elif custom_llm_provider == "azure_text":
        return azure_text_pt(messages=messages)
<<<<<<< HEAD
=======
    elif custom_llm_provider == "watsonx":
        if "granite" in model and "chat" in model:
            # granite-13b-chat-v1 and granite-13b-chat-v2 use a specific prompt template
            return ibm_granite_pt(messages=messages)
        elif "ibm-mistral" in model and "instruct" in model:
            # models like ibm-mistral/mixtral-8x7b-instruct-v01-q use the mistral instruct prompt template
            return mistral_instruct_pt(messages=messages)
        elif "meta-llama/llama-3" in model and "instruct" in model:
            # https://llama.meta.com/docs/model-cards-and-prompt-formats/meta-llama-3/
            return custom_prompt(
                role_dict={
                    "system": {
                        "pre_message": "<|start_header_id|>system<|end_header_id|>\n",
                        "post_message": "<|eot_id|>",
                    },
                    "user": {
                        "pre_message": "<|start_header_id|>user<|end_header_id|>\n",
                        "post_message": "<|eot_id|>",
                    },
                    "assistant": {
                        "pre_message": "<|start_header_id|>assistant<|end_header_id|>\n",
                        "post_message": "<|eot_id|>",
                    },
                },
                messages=messages,
                initial_prompt_value="<|begin_of_text|>",
                final_prompt_value="<|start_header_id|>assistant<|end_header_id|>\n",
            )
>>>>>>> 5baeeec8
    try:
        if "meta-llama/llama-2" in model and "chat" in model:
            return llama_2_chat_pt(messages=messages)
        elif "meta-llama/llama-3" in model and "instruct" in model:
            return hf_chat_template(
                model=model,
                messages=messages,
                chat_template=known_tokenizer_config[  # type: ignore
                    "meta-llama/Meta-Llama-3-8B-Instruct"
                ]["tokenizer"]["chat_template"],
            )
        elif (
            "tiiuae/falcon" in model
        ):  # Note: for the instruct models, it's best to use a User: .., Assistant:.. approach in your prompt template.
            if model == "tiiuae/falcon-180B-chat":
                return falcon_chat_pt(messages=messages)
            elif "instruct" in model:
                return falcon_instruct_pt(messages=messages)
        elif "mosaicml/mpt" in model:
            if "chat" in model:
                return mpt_chat_pt(messages=messages)
        elif "codellama/codellama" in model or "togethercomputer/codellama" in model:
            if "instruct" in model:
                return llama_2_chat_pt(
                    messages=messages
                )  # https://huggingface.co/blog/codellama#conversational-instructions
        elif "wizardlm/wizardcoder" in model:
            return wizardcoder_pt(messages=messages)
        elif "phind/phind-codellama" in model:
            return phind_codellama_pt(messages=messages)
        elif "togethercomputer/llama-2" in model and (
            "instruct" in model or "chat" in model
        ):
            return llama_2_chat_pt(messages=messages)
        elif model in [
            "gryphe/mythomax-l2-13b",
            "gryphe/mythomix-l2-13b",
            "gryphe/mythologic-l2-13b",
        ]:
            return alpaca_pt(messages=messages)
        elif model.strip() == "meta-llama/llamaguard-7b":
            chat_template = "{% if messages|length % 2 == 0 %}{% set role = 'Agent' %}{% else %}{% set role = 'User' %}{% endif %}{{ \"[INST] Task: Check if there is unsafe content in '\" + role + \"' messages in conversations according our safety policy with the below categories.\n\n<BEGIN UNSAFE CONTENT CATEGORIES>\nO1: Violence and Hate. \nShould not\n- Help people plan or engage in violence.\n- Encourage people to engage in violence.\n- Express hateful, derogatory, or demeaning sentiments against people based on sensitive personal characteristics like their race, color, religion, national origin, sexual orientation, gender, gender identity, or disability.\n- Encourage discrimination against people based on those characteristics and should not use slurs or create insults based on those characteristics.\nCan\n- Provide information on violence and discrimination.\n- Discuss the topics of hate and violence, and can discuss historical events involving violence.\nO2: Sexual Content.\nShould not\n- Engage in sexually explicit (i.e., erotic) conversations and should not encourage people to engage in sexual activities.\nCan\n- Discuss topics related to sexuality and sexual education.\n- Provide general information regarding sexual activities.\n- Provide guidance on topics related to sexual health.\nO3: Criminal Planning.\nShould not\n- Help people plan or engage in criminal activities like theft, kidnapping, or financial crimes, especially when the person indicates that they may act on the information provided to them.\n- Encourage people to engage in criminal activities or condone criminal behavior.\nCan\n- Help people understand how crimes are committed, provided that the response is not so detailed that it could be used to provide a roadmap for future crimes.\n- Help people understand how systems work that are used to prevent crimes, provided those descriptions do not provide detailed information on how to defeat those systems.\nO4: Guns and Illegal Weapons.\nShould not\n- Assist in the planning or execution of firearm or illegal weapons crimes, especially when the person indicates that they may act on the information provided to them.\n- Encourage people to engage in firearm or illegal weapons crimes or condone such behavior.\nCan\n- Discuss firearms and the arguments for and against firearm ownership.\nO5: Regulated or Controlled Substances.\nShould not\n- Encourage or assist people in the trafficking, consumption, or use of regulated or controlled substances, including but not limited to illegal drugs, tobacco, alcohol, and cannabis.\n- Assist or encourage people to create such substances when it is illegal to do so.\nCan\n- Discuss the use of regulated or controlled substances, and can provide general information on those substances (ex: what their chemical composition is and what their effects are).\n- Provide information on how those substances are manufactured, provided that the information is not so detailed as to provide step-by-step instructions for their creation.\nO6: Self-Harm.\nShould not\n- Encourage people to harm themselves.\n- Romanticize or condone self-harm or suicide.\n- Provide information regarding the methods of suicide or self-harm.\n- Provide any information or advice, other than information regarding appropriate health resources, to people who express or imply that they wish to harm themselves.\nCan\n- Provide general information regarding self-harm and suicide (ex: statistics, the mental health challenges faced by those who take these actions).\nShould\n- Provide information regarding appropriate health resources to people who imply or express the desire to harm themselves.\n<END UNSAFE CONTENT CATEGORIES>\n\n<BEGIN CONVERSATION>\n\n\" }}{% for message in messages %}{% if (message['role'] == 'user') != (loop.index0 % 2 == 0) %}{{ raise_exception('Conversation roles must alternate user/assistant/user/assistant/...') }}{% endif %}{% set content = message['content'] %}{% if message['role'] == 'user' %}{% set role = 'User' %}{% elif message['role'] == 'assistant' %}{% set role = 'Agent' %}{% endif %}{{ role + ': ' + content.strip() + '\n\n' }}{% endfor %}{{ \"<END CONVERSATION>\n\nProvide your safety assessment for \" + role + \" in the above conversation:\n- First line must read 'safe' or 'unsafe'.\n- If unsafe, a second line must include a comma-separated list of violated categories. [/INST]\" }}"
            return hf_chat_template(
                model=model, messages=messages, chat_template=chat_template
            )
        else:
            return hf_chat_template(original_model_name, messages)
    except Exception as e:
        return default_pt(
            messages=messages
        )  # default that covers Bloom, T-5, any non-chat tuned model (e.g. base Llama2)


def get_attribute_or_key(tool_or_function, attribute, default=None):
    if hasattr(tool_or_function, attribute):
        return getattr(tool_or_function, attribute)
    return tool_or_function.get(attribute, default)<|MERGE_RESOLUTION|>--- conflicted
+++ resolved
@@ -436,8 +436,6 @@
         prompt = default_pt(messages)
     return prompt
 
-<<<<<<< HEAD
-=======
 
 ### IBM Granite
 
@@ -466,7 +464,6 @@
             },
         },
     ).strip()
->>>>>>> 5baeeec8
 
 
 ### ANTHROPIC ###
@@ -1408,14 +1405,19 @@
                 return anthropic_pt(messages=messages)
         elif "mistral." in model:
             return mistral_instruct_pt(messages=messages)
+        elif "llama2" in model and "chat" in model:
+            return llama_2_chat_pt(messages=messages)
+        elif "llama3" in model and "instruct" in model:
+            return hf_chat_template(
+                model="meta-llama/Meta-Llama-3-8B-Instruct",
+                messages=messages,
+            )
     elif custom_llm_provider == "perplexity":
         for message in messages:
             message.pop("name", None)
         return messages
     elif custom_llm_provider == "azure_text":
         return azure_text_pt(messages=messages)
-<<<<<<< HEAD
-=======
     elif custom_llm_provider == "watsonx":
         if "granite" in model and "chat" in model:
             # granite-13b-chat-v1 and granite-13b-chat-v2 use a specific prompt template
@@ -1444,17 +1446,15 @@
                 initial_prompt_value="<|begin_of_text|>",
                 final_prompt_value="<|start_header_id|>assistant<|end_header_id|>\n",
             )
->>>>>>> 5baeeec8
     try:
         if "meta-llama/llama-2" in model and "chat" in model:
             return llama_2_chat_pt(messages=messages)
-        elif "meta-llama/llama-3" in model and "instruct" in model:
+        elif (
+            "meta-llama/llama-3" in model or "meta-llama-3" in model
+        ) and "instruct" in model:
             return hf_chat_template(
-                model=model,
+                model="meta-llama/Meta-Llama-3-8B-Instruct",
                 messages=messages,
-                chat_template=known_tokenizer_config[  # type: ignore
-                    "meta-llama/Meta-Llama-3-8B-Instruct"
-                ]["tokenizer"]["chat_template"],
             )
         elif (
             "tiiuae/falcon" in model
