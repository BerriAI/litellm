--- conflicted
+++ resolved
@@ -229,15 +229,11 @@
                     json_schema=json_schema,
                     schema_name=schema_name if schema_name != "" else "json_tool_call",
                 )
-<<<<<<< HEAD
+
                 optional_params = self._add_tools_to_optional_params(
                     optional_params=optional_params, tools=[_tool]
                 )
-                optional_params["tool_choice"] = ToolChoiceValuesBlock(
-                    tool=SpecificToolChoiceBlock(
-                        name=schema_name if schema_name != "" else "json_tool_call"
-=======
-                optional_params["tools"] = [_tool]
+
                 if litellm.utils.supports_tool_choice(
                     model=model, custom_llm_provider=self.custom_llm_provider
                 ):
@@ -245,7 +241,7 @@
                         tool=SpecificToolChoiceBlock(
                             name=schema_name if schema_name != "" else "json_tool_call"
                         )
->>>>>>> 8d3a942f
+
                     )
                 optional_params["json_mode"] = True
                 if non_default_params.get("stream", False) is True:
