--- conflicted
+++ resolved
@@ -13,12 +13,9 @@
 )
 from litellm.types.router import GenericLiteLLMParams
 from litellm.types.vector_stores import (
-<<<<<<< HEAD
     BaseVectorStoreAuthCredentials,
     VectorStoreIndexEndpoints,
-=======
     VECTOR_STORE_OPENAI_PARAMS,
->>>>>>> b02be1ba
     VectorStoreResultContent,
     VectorStoreSearchOptionalRequestParams,
     VectorStoreSearchResponse,
@@ -38,7 +35,6 @@
         BaseVectorStoreConfig.__init__(self)
         BaseAWSLLM.__init__(self)
 
-<<<<<<< HEAD
     def get_auth_credentials(
         self, litellm_params: dict
     ) -> BaseVectorStoreAuthCredentials:
@@ -50,7 +46,6 @@
             "write": [],
         }
 
-=======
     def get_supported_openai_params(
         self, model: str
     ) -> List[VECTOR_STORE_OPENAI_PARAMS]:
@@ -179,7 +174,6 @@
 
         return optional_params
 
->>>>>>> b02be1ba
     def validate_environment(
         self, headers: dict, litellm_params: Optional[GenericLiteLLMParams]
     ) -> dict:
