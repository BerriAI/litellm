# What is this?
## httpx client for vertex ai calls
## Initial implementation - covers gemini + image gen calls
import inspect
import json
import os
import time
import types
import uuid
from enum import Enum
from functools import partial
from typing import Any, Callable, Dict, List, Literal, Optional, Tuple, Union

import httpx  # type: ignore
import requests  # type: ignore

import litellm
import litellm.litellm_core_utils
import litellm.litellm_core_utils.litellm_logging
from litellm import verbose_logger
from litellm.litellm_core_utils.core_helpers import map_finish_reason
from litellm.llms.custom_httpx.http_handler import AsyncHTTPHandler, HTTPHandler
from litellm.llms.prompt_templates.factory import (
    convert_url_to_base64,
    response_schema_prompt,
)
from litellm.llms.vertex_ai import _gemini_convert_messages_with_history
from litellm.types.llms.openai import (
    ChatCompletionResponseMessage,
    ChatCompletionToolCallChunk,
    ChatCompletionToolCallFunctionChunk,
    ChatCompletionUsageBlock,
)
from litellm.types.llms.vertex_ai import (
    ContentType,
    FunctionCallingConfig,
    FunctionDeclaration,
    GenerateContentResponseBody,
    GenerationConfig,
    PartType,
    RequestBody,
    SafetSettingsConfig,
    SystemInstructions,
    ToolConfig,
    Tools,
)
from litellm.types.utils import GenericStreamingChunk
from litellm.utils import CustomStreamWrapper, ModelResponse, Usage

from .base import BaseLLM


class VertexAIConfig:
    """
    Reference: https://cloud.google.com/vertex-ai/docs/generative-ai/chat/test-chat-prompts
    Reference: https://cloud.google.com/vertex-ai/generative-ai/docs/model-reference/inference

    The class `VertexAIConfig` provides configuration for the VertexAI's API interface. Below are the parameters:

    - `temperature` (float): This controls the degree of randomness in token selection.

    - `max_output_tokens` (integer): This sets the limitation for the maximum amount of token in the text output. In this case, the default value is 256.

    - `top_p` (float): The tokens are selected from the most probable to the least probable until the sum of their probabilities equals the `top_p` value. Default is 0.95.

    - `top_k` (integer): The value of `top_k` determines how many of the most probable tokens are considered in the selection. For example, a `top_k` of 1 means the selected token is the most probable among all tokens. The default value is 40.

    - `response_mime_type` (str): The MIME type of the response. The default value is 'text/plain'.

    - `candidate_count` (int): Number of generated responses to return.

    - `stop_sequences` (List[str]): The set of character sequences (up to 5) that will stop output generation. If specified, the API will stop at the first appearance of a stop sequence. The stop sequence will not be included as part of the response.

    - `frequency_penalty` (float): This parameter is used to penalize the model from repeating the same output. The default value is 0.0.

    - `presence_penalty` (float): This parameter is used to penalize the model from generating the same output as the input. The default value is 0.0.

    Note: Please make sure to modify the default parameters as required for your use case.
    """

    temperature: Optional[float] = None
    max_output_tokens: Optional[int] = None
    top_p: Optional[float] = None
    top_k: Optional[int] = None
    response_mime_type: Optional[str] = None
    candidate_count: Optional[int] = None
    stop_sequences: Optional[list] = None
    frequency_penalty: Optional[float] = None
    presence_penalty: Optional[float] = None

    def __init__(
        self,
        temperature: Optional[float] = None,
        max_output_tokens: Optional[int] = None,
        top_p: Optional[float] = None,
        top_k: Optional[int] = None,
        response_mime_type: Optional[str] = None,
        candidate_count: Optional[int] = None,
        stop_sequences: Optional[list] = None,
        frequency_penalty: Optional[float] = None,
        presence_penalty: Optional[float] = None,
    ) -> None:
        locals_ = locals()
        for key, value in locals_.items():
            if key != "self" and value is not None:
                setattr(self.__class__, key, value)

    @classmethod
    def get_config(cls):
        return {
            k: v
            for k, v in cls.__dict__.items()
            if not k.startswith("__")
            and not isinstance(
                v,
                (
                    types.FunctionType,
                    types.BuiltinFunctionType,
                    classmethod,
                    staticmethod,
                ),
            )
            and v is not None
        }

    def get_mapped_special_auth_params(self) -> dict:
        """
        Common auth params across bedrock/vertex_ai/azure/watsonx
        """
        return {"project": "vertex_project", "region_name": "vertex_location"}

    def map_special_auth_params(self, non_default_params: dict, optional_params: dict):
        mapped_params = self.get_mapped_special_auth_params()

        for param, value in non_default_params.items():
            if param in mapped_params:
                optional_params[mapped_params[param]] = value
        return optional_params

    def get_eu_regions(self) -> List[str]:
        """
        Source: https://cloud.google.com/vertex-ai/generative-ai/docs/learn/locations#available-regions
        """
        return [
            "europe-central2",
            "europe-north1",
            "europe-southwest1",
            "europe-west1",
            "europe-west2",
            "europe-west3",
            "europe-west4",
            "europe-west6",
            "europe-west8",
            "europe-west9",
        ]


class GoogleAIStudioGeminiConfig:  # key diff from VertexAI - 'frequency_penalty' and 'presence_penalty' not supported
    """
    Reference: https://ai.google.dev/api/rest/v1beta/GenerationConfig

    The class `GoogleAIStudioGeminiConfig` provides configuration for the Google AI Studio's Gemini API interface. Below are the parameters:

    - `temperature` (float): This controls the degree of randomness in token selection.

    - `max_output_tokens` (integer): This sets the limitation for the maximum amount of token in the text output. In this case, the default value is 256.

    - `top_p` (float): The tokens are selected from the most probable to the least probable until the sum of their probabilities equals the `top_p` value. Default is 0.95.

    - `top_k` (integer): The value of `top_k` determines how many of the most probable tokens are considered in the selection. For example, a `top_k` of 1 means the selected token is the most probable among all tokens. The default value is 40.

    - `response_mime_type` (str): The MIME type of the response. The default value is 'text/plain'. Other values - `application/json`.

    - `response_schema` (dict): Optional. Output response schema of the generated candidate text when response mime type can have schema. Schema can be objects, primitives or arrays and is a subset of OpenAPI schema. If set, a compatible response_mime_type must also be set. Compatible mimetypes: application/json: Schema for JSON response.

    - `candidate_count` (int): Number of generated responses to return.

    - `stop_sequences` (List[str]): The set of character sequences (up to 5) that will stop output generation. If specified, the API will stop at the first appearance of a stop sequence. The stop sequence will not be included as part of the response.

    Note: Please make sure to modify the default parameters as required for your use case.
    """

    temperature: Optional[float] = None
    max_output_tokens: Optional[int] = None
    top_p: Optional[float] = None
    top_k: Optional[int] = None
    response_mime_type: Optional[str] = None
    response_schema: Optional[dict] = None
    candidate_count: Optional[int] = None
    stop_sequences: Optional[list] = None

    def __init__(
        self,
        temperature: Optional[float] = None,
        max_output_tokens: Optional[int] = None,
        top_p: Optional[float] = None,
        top_k: Optional[int] = None,
        response_mime_type: Optional[str] = None,
        response_schema: Optional[dict] = None,
        candidate_count: Optional[int] = None,
        stop_sequences: Optional[list] = None,
    ) -> None:
        locals_ = locals()
        for key, value in locals_.items():
            if key != "self" and value is not None:
                setattr(self.__class__, key, value)

    @classmethod
    def get_config(cls):
        return {
            k: v
            for k, v in cls.__dict__.items()
            if not k.startswith("__")
            and not isinstance(
                v,
                (
                    types.FunctionType,
                    types.BuiltinFunctionType,
                    classmethod,
                    staticmethod,
                ),
            )
            and v is not None
        }

    def get_supported_openai_params(self):
        return [
            "temperature",
            "top_p",
            "max_tokens",
            "stream",
            "tools",
            "tool_choice",
            "response_format",
            "n",
            "stop",
        ]

    def map_tool_choice_values(
        self, model: str, tool_choice: Union[str, dict]
    ) -> Optional[ToolConfig]:
        if tool_choice == "none":
            return ToolConfig(functionCallingConfig=FunctionCallingConfig(mode="NONE"))
        elif tool_choice == "required":
            return ToolConfig(functionCallingConfig=FunctionCallingConfig(mode="ANY"))
        elif tool_choice == "auto":
            return ToolConfig(functionCallingConfig=FunctionCallingConfig(mode="AUTO"))
        elif isinstance(tool_choice, dict):
            # only supported for anthropic + mistral models - https://docs.aws.amazon.com/bedrock/latest/APIReference/API_runtime_ToolChoice.html
            name = tool_choice.get("function", {}).get("name", "")
            return ToolConfig(
                functionCallingConfig=FunctionCallingConfig(
                    mode="ANY", allowed_function_names=[name]
                )
            )
        else:
            raise litellm.utils.UnsupportedParamsError(
                message="VertexAI doesn't support tool_choice={}. Supported tool_choice values=['auto', 'required', json object]. To drop it from the call, set `litellm.drop_params = True.".format(
                    tool_choice
                ),
                status_code=400,
            )

    def map_openai_params(
        self,
        model: str,
        non_default_params: dict,
        optional_params: dict,
    ):
        for param, value in non_default_params.items():
            if param == "temperature":
                optional_params["temperature"] = value
            if param == "top_p":
                optional_params["top_p"] = value
            if (
                param == "stream" and value is True
            ):  # sending stream = False, can cause it to get passed unchecked and raise issues
                optional_params["stream"] = value
            if param == "n":
                optional_params["candidate_count"] = value
            if param == "stop":
                if isinstance(value, str):
                    optional_params["stop_sequences"] = [value]
                elif isinstance(value, list):
                    optional_params["stop_sequences"] = value
            if param == "max_tokens":
                optional_params["max_output_tokens"] = value
            if param == "response_format" and value["type"] == "json_object":  # type: ignore
                optional_params["response_mime_type"] = "application/json"
            if param == "tools" and isinstance(value, list):
                gtool_func_declarations = []
                for tool in value:
                    _parameters = tool.get("function", {}).get("parameters", {})
                    _properties = _parameters.get("properties", {})
                    if isinstance(_properties, dict):
                        for _, _property in _properties.items():
                            if "enum" in _property and "format" not in _property:
                                _property["format"] = "enum"

                    gtool_func_declaration = FunctionDeclaration(
                        name=tool["function"]["name"],
                        description=tool["function"].get("description", ""),
                        parameters=_parameters,
                    )
                    gtool_func_declarations.append(gtool_func_declaration)
                optional_params["tools"] = [
                    Tools(function_declarations=gtool_func_declarations)
                ]
            if param == "tool_choice" and (
                isinstance(value, str) or isinstance(value, dict)
            ):
                _tool_choice_value = self.map_tool_choice_values(
                    model=model, tool_choice=value  # type: ignore
                )
                if _tool_choice_value is not None:
                    optional_params["tool_choice"] = _tool_choice_value
        return optional_params

    def get_mapped_special_auth_params(self) -> dict:
        """
        Common auth params across bedrock/vertex_ai/azure/watsonx
        """
        return {"project": "vertex_project", "region_name": "vertex_location"}

    def map_special_auth_params(self, non_default_params: dict, optional_params: dict):
        mapped_params = self.get_mapped_special_auth_params()

        for param, value in non_default_params.items():
            if param in mapped_params:
                optional_params[mapped_params[param]] = value
        return optional_params

    def get_flagged_finish_reasons(self) -> Dict[str, str]:
        """
        Return Dictionary of finish reasons which indicate response was flagged

        and what it means
        """
        return {
            "SAFETY": "The token generation was stopped as the response was flagged for safety reasons. NOTE: When streaming the Candidate.content will be empty if content filters blocked the output.",
            "RECITATION": "The token generation was stopped as the response was flagged for unauthorized citations.",
            "BLOCKLIST": "The token generation was stopped as the response was flagged for the terms which are included from the terminology blocklist.",
            "PROHIBITED_CONTENT": "The token generation was stopped as the response was flagged for the prohibited contents.",
            "SPII": "The token generation was stopped as the response was flagged for Sensitive Personally Identifiable Information (SPII) contents.",
        }


class VertexGeminiConfig:
    """
    Reference: https://cloud.google.com/vertex-ai/docs/generative-ai/chat/test-chat-prompts
    Reference: https://cloud.google.com/vertex-ai/generative-ai/docs/model-reference/inference

    The class `VertexAIConfig` provides configuration for the VertexAI's API interface. Below are the parameters:

    - `temperature` (float): This controls the degree of randomness in token selection.

    - `max_output_tokens` (integer): This sets the limitation for the maximum amount of token in the text output. In this case, the default value is 256.

    - `top_p` (float): The tokens are selected from the most probable to the least probable until the sum of their probabilities equals the `top_p` value. Default is 0.95.

    - `top_k` (integer): The value of `top_k` determines how many of the most probable tokens are considered in the selection. For example, a `top_k` of 1 means the selected token is the most probable among all tokens. The default value is 40.

    - `response_mime_type` (str): The MIME type of the response. The default value is 'text/plain'.

    - `candidate_count` (int): Number of generated responses to return.

    - `stop_sequences` (List[str]): The set of character sequences (up to 5) that will stop output generation. If specified, the API will stop at the first appearance of a stop sequence. The stop sequence will not be included as part of the response.

    - `frequency_penalty` (float): This parameter is used to penalize the model from repeating the same output. The default value is 0.0.

    - `presence_penalty` (float): This parameter is used to penalize the model from generating the same output as the input. The default value is 0.0.

    - `seed` (int): The seed value is used to help generate the same output for the same input. The default value is None.

    Note: Please make sure to modify the default parameters as required for your use case.
    """

    temperature: Optional[float] = None
    max_output_tokens: Optional[int] = None
    top_p: Optional[float] = None
    top_k: Optional[int] = None
    response_mime_type: Optional[str] = None
    candidate_count: Optional[int] = None
    stop_sequences: Optional[list] = None
    frequency_penalty: Optional[float] = None
    presence_penalty: Optional[float] = None
    seed: Optional[int] = None

    def __init__(
        self,
        temperature: Optional[float] = None,
        max_output_tokens: Optional[int] = None,
        top_p: Optional[float] = None,
        top_k: Optional[int] = None,
        response_mime_type: Optional[str] = None,
        candidate_count: Optional[int] = None,
        stop_sequences: Optional[list] = None,
        frequency_penalty: Optional[float] = None,
        presence_penalty: Optional[float] = None,
        seed: Optional[int] = None,
    ) -> None:
        locals_ = locals()
        for key, value in locals_.items():
            if key != "self" and value is not None:
                setattr(self.__class__, key, value)

    @classmethod
    def get_config(cls):
        return {
            k: v
            for k, v in cls.__dict__.items()
            if not k.startswith("__")
            and not isinstance(
                v,
                (
                    types.FunctionType,
                    types.BuiltinFunctionType,
                    classmethod,
                    staticmethod,
                ),
            )
            and v is not None
        }

    def get_supported_openai_params(self):
        return [
            "temperature",
            "top_p",
            "max_tokens",
            "stream",
            "tools",
            "tool_choice",
            "response_format",
            "n",
            "stop",
            "frequency_penalty",
            "presence_penalty",
<<<<<<< HEAD
            "extra_headers",
=======
            "seed",
>>>>>>> b6b8bb4f
        ]

    def map_tool_choice_values(
        self, model: str, tool_choice: Union[str, dict]
    ) -> Optional[ToolConfig]:
        if tool_choice == "none":
            return ToolConfig(functionCallingConfig=FunctionCallingConfig(mode="NONE"))
        elif tool_choice == "required":
            return ToolConfig(functionCallingConfig=FunctionCallingConfig(mode="ANY"))
        elif tool_choice == "auto":
            return ToolConfig(functionCallingConfig=FunctionCallingConfig(mode="AUTO"))
        elif isinstance(tool_choice, dict):
            # only supported for anthropic + mistral models - https://docs.aws.amazon.com/bedrock/latest/APIReference/API_runtime_ToolChoice.html
            name = tool_choice.get("function", {}).get("name", "")
            return ToolConfig(
                functionCallingConfig=FunctionCallingConfig(
                    mode="ANY", allowed_function_names=[name]
                )
            )
        else:
            raise litellm.utils.UnsupportedParamsError(
                message="VertexAI doesn't support tool_choice={}. Supported tool_choice values=['auto', 'required', json object]. To drop it from the call, set `litellm.drop_params = True.".format(
                    tool_choice
                ),
                status_code=400,
            )

    def map_openai_params(
        self,
        model: str,
        non_default_params: dict,
        optional_params: dict,
        drop_params: bool,
    ):
        for param, value in non_default_params.items():
            if param == "temperature":
                optional_params["temperature"] = value
            if param == "top_p":
                optional_params["top_p"] = value
            if (
                param == "stream" and value is True
            ):  # sending stream = False, can cause it to get passed unchecked and raise issues
                optional_params["stream"] = value
            if param == "n":
                optional_params["candidate_count"] = value
            if param == "stop":
                if isinstance(value, str):
                    optional_params["stop_sequences"] = [value]
                elif isinstance(value, list):
                    optional_params["stop_sequences"] = value
            if param == "max_tokens":
                optional_params["max_output_tokens"] = value
            if param == "response_format" and isinstance(value, dict):  # type: ignore
                if value["type"] == "json_object":
                    optional_params["response_mime_type"] = "application/json"
                elif value["type"] == "text":
                    optional_params["response_mime_type"] = "text/plain"
                if "response_schema" in value:
                    optional_params["response_schema"] = value["response_schema"]
            if param == "frequency_penalty":
                optional_params["frequency_penalty"] = value
            if param == "presence_penalty":
                optional_params["presence_penalty"] = value
            if param == "tools" and isinstance(value, list):
                gtool_func_declarations = []
                googleSearchRetrieval: Optional[dict] = None
                provider_specific_tools: List[dict] = []
                for tool in value:
                    # check if grounding
                    try:
                        gtool_func_declaration = FunctionDeclaration(
                            name=tool["function"]["name"],
                            description=tool["function"].get("description", ""),
                            parameters=tool["function"].get("parameters", {}),
                        )
                        gtool_func_declarations.append(gtool_func_declaration)
                    except KeyError:
                        # assume it's a provider-specific param
                        verbose_logger.warning(
                            "Got KeyError parsing tool={}. Assuming it's a provider-specific param. Use `litellm.set_verbose` or `litellm --detailed_debug` to see raw request."
                        )
                        if tool.get("googleSearchRetrieval", None) is not None:
                            googleSearchRetrieval = tool["googleSearchRetrieval"]
                _tools = Tools(
                    function_declarations=gtool_func_declarations,
                )
                if googleSearchRetrieval is not None:
                    _tools["googleSearchRetrieval"] = googleSearchRetrieval
                optional_params["tools"] = [_tools] + provider_specific_tools
            if param == "tool_choice" and (
                isinstance(value, str) or isinstance(value, dict)
            ):
                _tool_choice_value = self.map_tool_choice_values(
                    model=model, tool_choice=value  # type: ignore
                )
                if _tool_choice_value is not None:
                    optional_params["tool_choice"] = _tool_choice_value
            if param == "seed":
                optional_params["seed"] = value
        return optional_params

    def get_mapped_special_auth_params(self) -> dict:
        """
        Common auth params across bedrock/vertex_ai/azure/watsonx
        """
        return {"project": "vertex_project", "region_name": "vertex_location"}

    def map_special_auth_params(self, non_default_params: dict, optional_params: dict):
        mapped_params = self.get_mapped_special_auth_params()

        for param, value in non_default_params.items():
            if param in mapped_params:
                optional_params[mapped_params[param]] = value
        return optional_params

    def get_eu_regions(self) -> List[str]:
        """
        Source: https://cloud.google.com/vertex-ai/generative-ai/docs/learn/locations#available-regions
        """
        return [
            "europe-central2",
            "europe-north1",
            "europe-southwest1",
            "europe-west1",
            "europe-west2",
            "europe-west3",
            "europe-west4",
            "europe-west6",
            "europe-west8",
            "europe-west9",
        ]

    def get_flagged_finish_reasons(self) -> Dict[str, str]:
        """
        Return Dictionary of finish reasons which indicate response was flagged

        and what it means
        """
        return {
            "SAFETY": "The token generation was stopped as the response was flagged for safety reasons. NOTE: When streaming the Candidate.content will be empty if content filters blocked the output.",
            "RECITATION": "The token generation was stopped as the response was flagged for unauthorized citations.",
            "BLOCKLIST": "The token generation was stopped as the response was flagged for the terms which are included from the terminology blocklist.",
            "PROHIBITED_CONTENT": "The token generation was stopped as the response was flagged for the prohibited contents.",
            "SPII": "The token generation was stopped as the response was flagged for Sensitive Personally Identifiable Information (SPII) contents.",
        }


async def make_call(
    client: Optional[AsyncHTTPHandler],
    api_base: str,
    headers: dict,
    data: str,
    model: str,
    messages: list,
    logging_obj,
):
    if client is None:
        client = AsyncHTTPHandler()  # Create a new client if none provided

    response = await client.post(api_base, headers=headers, data=data, stream=True)

    if response.status_code != 200:
        raise VertexAIError(status_code=response.status_code, message=response.text)

    completion_stream = ModelResponseIterator(
        streaming_response=response.aiter_lines(), sync_stream=False
    )
    # LOGGING
    logging_obj.post_call(
        input=messages,
        api_key="",
        original_response="first stream response received",
        additional_args={"complete_input_dict": data},
    )

    return completion_stream


def make_sync_call(
    client: Optional[HTTPHandler],
    api_base: str,
    headers: dict,
    data: str,
    model: str,
    messages: list,
    logging_obj,
):
    if client is None:
        client = HTTPHandler()  # Create a new client if none provided

    response = client.post(api_base, headers=headers, data=data, stream=True)

    if response.status_code != 200:
        raise VertexAIError(status_code=response.status_code, message=response.read())

    completion_stream = ModelResponseIterator(
        streaming_response=response.iter_lines(), sync_stream=True
    )

    # LOGGING
    logging_obj.post_call(
        input=messages,
        api_key="",
        original_response="first stream response received",
        additional_args={"complete_input_dict": data},
    )

    return completion_stream


class VertexAIError(Exception):
    def __init__(self, status_code, message):
        self.status_code = status_code
        self.message = message
        self.request = httpx.Request(
            method="POST", url=" https://cloud.google.com/vertex-ai/"
        )
        self.response = httpx.Response(status_code=status_code, request=self.request)
        super().__init__(
            self.message
        )  # Call the base class constructor with the parameters it needs


class VertexLLM(BaseLLM):
    def __init__(self) -> None:
        super().__init__()
        self.access_token: Optional[str] = None
        self.refresh_token: Optional[str] = None
        self._credentials: Optional[Any] = None
        self.project_id: Optional[str] = None
        self.async_handler: Optional[AsyncHTTPHandler] = None

    def _process_response(
        self,
        model: str,
        response: httpx.Response,
        model_response: ModelResponse,
        logging_obj: litellm.litellm_core_utils.litellm_logging.Logging,
        optional_params: dict,
        api_key: str,
        data: Union[dict, str],
        messages: List,
        print_verbose,
        encoding,
    ) -> ModelResponse:

        ## LOGGING
        logging_obj.post_call(
            input=messages,
            api_key="",
            original_response=response.text,
            additional_args={"complete_input_dict": data},
        )

        print_verbose(f"raw model_response: {response.text}")

        ## RESPONSE OBJECT
        try:
            completion_response = GenerateContentResponseBody(**response.json())  # type: ignore
        except Exception as e:
            raise VertexAIError(
                message="Received={}, Error converting to valid response block={}. File an issue if litellm error - https://github.com/BerriAI/litellm/issues".format(
                    response.text, str(e)
                ),
                status_code=422,
            )

        ## GET MODEL ##
        model_response.model = model

        ## CHECK IF RESPONSE FLAGGED
        if "promptFeedback" in completion_response:
            if "blockReason" in completion_response["promptFeedback"]:
                # If set, the prompt was blocked and no candidates are returned. Rephrase your prompt
                model_response.choices[0].finish_reason = "content_filter"

                chat_completion_message: ChatCompletionResponseMessage = {
                    "role": "assistant",
                    "content": None,
                }

                choice = litellm.Choices(
                    finish_reason="content_filter",
                    index=0,
                    message=chat_completion_message,  # type: ignore
                    logprobs=None,
                    enhancements=None,
                )

                model_response.choices = [choice]

                ## GET USAGE ##
                usage = litellm.Usage(
                    prompt_tokens=completion_response["usageMetadata"].get(
                        "promptTokenCount", 0
                    ),
                    completion_tokens=completion_response["usageMetadata"].get(
                        "candidatesTokenCount", 0
                    ),
                    total_tokens=completion_response["usageMetadata"].get(
                        "totalTokenCount", 0
                    ),
                )

                setattr(model_response, "usage", usage)

                return model_response

        if len(completion_response["candidates"]) > 0:
            content_policy_violations = (
                VertexGeminiConfig().get_flagged_finish_reasons()
            )
            if (
                "finishReason" in completion_response["candidates"][0]
                and completion_response["candidates"][0]["finishReason"]
                in content_policy_violations.keys()
            ):
                ## CONTENT POLICY VIOLATION ERROR
                model_response.choices[0].finish_reason = "content_filter"

                chat_completion_message = {
                    "role": "assistant",
                    "content": None,
                }

                choice = litellm.Choices(
                    finish_reason="content_filter",
                    index=0,
                    message=chat_completion_message,  # type: ignore
                    logprobs=None,
                    enhancements=None,
                )

                model_response.choices = [choice]

                ## GET USAGE ##
                usage = litellm.Usage(
                    prompt_tokens=completion_response["usageMetadata"].get(
                        "promptTokenCount", 0
                    ),
                    completion_tokens=completion_response["usageMetadata"].get(
                        "candidatesTokenCount", 0
                    ),
                    total_tokens=completion_response["usageMetadata"].get(
                        "totalTokenCount", 0
                    ),
                )

                setattr(model_response, "usage", usage)

                return model_response

        model_response.choices = []  # type: ignore

        try:
            ## CHECK IF GROUNDING METADATA IN REQUEST
            grounding_metadata: List[dict] = []
            safety_ratings: List = []
            citation_metadata: List = []
            ## GET TEXT ##
            chat_completion_message = {"role": "assistant"}
            content_str = ""
            tools: List[ChatCompletionToolCallChunk] = []
            for idx, candidate in enumerate(completion_response["candidates"]):
                if "content" not in candidate:
                    continue

                if "groundingMetadata" in candidate:
                    grounding_metadata.append(candidate["groundingMetadata"])

                if "safetyRatings" in candidate:
                    safety_ratings.append(candidate["safetyRatings"])

                if "citationMetadata" in candidate:
                    citation_metadata.append(candidate["citationMetadata"])
                if "text" in candidate["content"]["parts"][0]:
                    content_str = candidate["content"]["parts"][0]["text"]

                if "functionCall" in candidate["content"]["parts"][0]:
                    _function_chunk = ChatCompletionToolCallFunctionChunk(
                        name=candidate["content"]["parts"][0]["functionCall"]["name"],
                        arguments=json.dumps(
                            candidate["content"]["parts"][0]["functionCall"]["args"]
                        ),
                    )
                    _tool_response_chunk = ChatCompletionToolCallChunk(
                        id=f"call_{str(uuid.uuid4())}",
                        type="function",
                        function=_function_chunk,
                        index=candidate.get("index", idx),
                    )
                    tools.append(_tool_response_chunk)

                chat_completion_message["content"] = (
                    content_str if len(content_str) > 0 else None
                )
                chat_completion_message["tool_calls"] = tools

                choice = litellm.Choices(
                    finish_reason=candidate.get("finishReason", "stop"),
                    index=candidate.get("index", idx),
                    message=chat_completion_message,  # type: ignore
                    logprobs=None,
                    enhancements=None,
                )

                model_response.choices.append(choice)

            ## GET USAGE ##
            usage = litellm.Usage(
                prompt_tokens=completion_response["usageMetadata"].get(
                    "promptTokenCount", 0
                ),
                completion_tokens=completion_response["usageMetadata"].get(
                    "candidatesTokenCount", 0
                ),
                total_tokens=completion_response["usageMetadata"].get(
                    "totalTokenCount", 0
                ),
            )

            setattr(model_response, "usage", usage)

            ## ADD GROUNDING METADATA ##
            model_response._hidden_params["vertex_ai_grounding_metadata"] = (
                grounding_metadata
            )

            ## ADD SAFETY RATINGS ##
            model_response._hidden_params["vertex_ai_safety_results"] = safety_ratings

            ## ADD CITATION METADATA ##
            model_response._hidden_params["vertex_ai_citation_metadata"] = (
                citation_metadata
            )

        except Exception as e:
            raise VertexAIError(
                message="Received={}, Error converting to valid response block={}. File an issue if litellm error - https://github.com/BerriAI/litellm/issues".format(
                    completion_response, str(e)
                ),
                status_code=422,
            )

        return model_response

    def get_vertex_region(self, vertex_region: Optional[str]) -> str:
        return vertex_region or "us-central1"

    def load_auth(
        self, credentials: Optional[str], project_id: Optional[str]
    ) -> Tuple[Any, str]:
        import google.auth as google_auth
        from google.auth.credentials import Credentials  # type: ignore[import-untyped]
        from google.auth.transport.requests import (
            Request,  # type: ignore[import-untyped]
        )

        if credentials is not None and isinstance(credentials, str):
            import google.oauth2.service_account

            json_obj = json.loads(credentials)

            creds = google.oauth2.service_account.Credentials.from_service_account_info(
                json_obj,
                scopes=["https://www.googleapis.com/auth/cloud-platform"],
            )

            if project_id is None:
                project_id = creds.project_id
        else:
            creds, creds_project_id = google_auth.default(
                quota_project_id=project_id,
                scopes=["https://www.googleapis.com/auth/cloud-platform"],
            )
            if project_id is None:
                project_id = creds_project_id

        creds.refresh(Request())

        if not project_id:
            raise ValueError("Could not resolve project_id")

        if not isinstance(project_id, str):
            raise TypeError(
                f"Expected project_id to be a str but got {type(project_id)}"
            )

        return creds, project_id

    def refresh_auth(self, credentials: Any) -> None:
        from google.auth.transport.requests import (
            Request,  # type: ignore[import-untyped]
        )

        credentials.refresh(Request())

    def _ensure_access_token(
        self, credentials: Optional[str], project_id: Optional[str]
    ) -> Tuple[str, str]:
        """
        Returns auth token and project id
        """
        if self.access_token is not None and self.project_id is not None:
            return self.access_token, self.project_id

        if not self._credentials:
            self._credentials, cred_project_id = self.load_auth(
                credentials=credentials, project_id=project_id
            )
            if not self.project_id:
                self.project_id = project_id or cred_project_id
        else:
            self.refresh_auth(self._credentials)

            if not self.project_id:
                self.project_id = self._credentials.project_id

        if not self.project_id:
            raise ValueError("Could not resolve project_id")

        if not self._credentials or not self._credentials.token:
            raise RuntimeError("Could not resolve API token from the environment")

        return self._credentials.token, self.project_id

    def _get_token_and_url(
        self,
        model: str,
        gemini_api_key: Optional[str],
        vertex_project: Optional[str],
        vertex_location: Optional[str],
        vertex_credentials: Optional[str],
        stream: Optional[bool],
        custom_llm_provider: Literal["vertex_ai", "vertex_ai_beta", "gemini"],
        api_base: Optional[str],
    ) -> Tuple[Optional[str], str]:
        """
        Internal function. Returns the token and url for the call.

        Handles logic if it's google ai studio vs. vertex ai.

        Returns
            token, url
        """
        if custom_llm_provider == "gemini":
            _gemini_model_name = "models/{}".format(model)
            auth_header = None
            endpoint = "generateContent"
            if stream is True:
                endpoint = "streamGenerateContent"
                url = "https://generativelanguage.googleapis.com/v1beta/{}:{}?key={}&alt=sse".format(
                    _gemini_model_name, endpoint, gemini_api_key
                )
            else:
                url = "https://generativelanguage.googleapis.com/v1beta/{}:{}?key={}".format(
                    _gemini_model_name, endpoint, gemini_api_key
                )
        else:
            auth_header, vertex_project = self._ensure_access_token(
                credentials=vertex_credentials, project_id=vertex_project
            )
            vertex_location = self.get_vertex_region(vertex_region=vertex_location)

            ### SET RUNTIME ENDPOINT ###
            endpoint = "generateContent"
            if stream is True:
                endpoint = "streamGenerateContent"
                url = f"https://{vertex_location}-aiplatform.googleapis.com/v1/projects/{vertex_project}/locations/{vertex_location}/publishers/google/models/{model}:{endpoint}?alt=sse"
            else:
                url = f"https://{vertex_location}-aiplatform.googleapis.com/v1/projects/{vertex_project}/locations/{vertex_location}/publishers/google/models/{model}:{endpoint}"

        if (
            api_base is not None
        ):  # for cloudflare ai gateway - https://github.com/BerriAI/litellm/issues/4317
            if custom_llm_provider == "gemini":
                url = "{}/{}".format(api_base, endpoint)
                auth_header = (
                    gemini_api_key  # cloudflare expects api key as bearer token
                )
            else:
                url = "{}:{}".format(api_base, endpoint)

            if stream is True:
                url = url + "?alt=sse"

        return auth_header, url

    async def async_streaming(
        self,
        model: str,
        messages: list,
        api_base: str,
        model_response: ModelResponse,
        print_verbose: Callable,
        data: str,
        timeout: Optional[Union[float, httpx.Timeout]],
        encoding,
        logging_obj,
        stream,
        optional_params: dict,
        litellm_params=None,
        logger_fn=None,
        headers={},
        client: Optional[AsyncHTTPHandler] = None,
    ) -> CustomStreamWrapper:
        streaming_response = CustomStreamWrapper(
            completion_stream=None,
            make_call=partial(
                make_call,
                client=client,
                api_base=api_base,
                headers=headers,
                data=data,
                model=model,
                messages=messages,
                logging_obj=logging_obj,
            ),
            model=model,
            custom_llm_provider="vertex_ai_beta",
            logging_obj=logging_obj,
        )
        return streaming_response

    async def async_completion(
        self,
        model: str,
        messages: list,
        api_base: str,
        model_response: ModelResponse,
        print_verbose: Callable,
        data: str,
        timeout: Optional[Union[float, httpx.Timeout]],
        encoding,
        logging_obj,
        stream,
        optional_params: dict,
        litellm_params=None,
        logger_fn=None,
        headers={},
        client: Optional[AsyncHTTPHandler] = None,
    ) -> Union[ModelResponse, CustomStreamWrapper]:
        if client is None:
            _params = {}
            if timeout is not None:
                if isinstance(timeout, float) or isinstance(timeout, int):
                    timeout = httpx.Timeout(timeout)
                _params["timeout"] = timeout
            client = AsyncHTTPHandler(**_params)  # type: ignore
        else:
            client = client  # type: ignore

        try:
            response = await client.post(api_base, headers=headers, json=data)  # type: ignore
            response.raise_for_status()
        except httpx.HTTPStatusError as err:
            error_code = err.response.status_code
            raise VertexAIError(status_code=error_code, message=err.response.text)
        except httpx.TimeoutException:
            raise VertexAIError(status_code=408, message="Timeout error occurred.")

        return self._process_response(
            model=model,
            response=response,
            model_response=model_response,
            logging_obj=logging_obj,
            api_key="",
            data=data,
            messages=messages,
            print_verbose=print_verbose,
            optional_params=optional_params,
            encoding=encoding,
        )

    def completion(
        self,
        model: str,
        messages: list,
        model_response: ModelResponse,
        print_verbose: Callable,
        custom_llm_provider: Literal[
            "vertex_ai", "vertex_ai_beta", "gemini"
        ],  # if it's vertex_ai or gemini (google ai studio)
        encoding,
        logging_obj,
        optional_params: dict,
        acompletion: bool,
        timeout: Optional[Union[float, httpx.Timeout]],
        vertex_project: Optional[str],
        vertex_location: Optional[str],
        vertex_credentials: Optional[str],
        gemini_api_key: Optional[str],
        litellm_params=None,
        logger_fn=None,
        extra_headers: Optional[dict] = None,
        client: Optional[Union[AsyncHTTPHandler, HTTPHandler]] = None,
        api_base: Optional[str] = None,
    ) -> Union[ModelResponse, CustomStreamWrapper]:
        stream: Optional[bool] = optional_params.pop("stream", None)  # type: ignore

        auth_header, url = self._get_token_and_url(
            model=model,
            gemini_api_key=gemini_api_key,
            vertex_project=vertex_project,
            vertex_location=vertex_location,
            vertex_credentials=vertex_credentials,
            stream=stream,
            custom_llm_provider=custom_llm_provider,
            api_base=api_base,
        )

        ## TRANSFORMATION ##
        try:
            _custom_llm_provider = custom_llm_provider
            if custom_llm_provider == "vertex_ai_beta":
                _custom_llm_provider = "vertex_ai"
            supports_system_message = litellm.supports_system_messages(
                model=model, custom_llm_provider=_custom_llm_provider
            )
        except Exception as e:
            verbose_logger.warning(
                "Unable to identify if system message supported. Defaulting to 'False'. Received error message - {}\nAdd it here - https://github.com/BerriAI/litellm/blob/main/model_prices_and_context_window.json".format(
                    str(e)
                )
            )
            supports_system_message = False
        # Separate system prompt from rest of message
        system_prompt_indices = []
        system_content_blocks: List[PartType] = []
        if supports_system_message is True:
            for idx, message in enumerate(messages):
                if message["role"] == "system":
                    _system_content_block = PartType(text=message["content"])
                    system_content_blocks.append(_system_content_block)
                    system_prompt_indices.append(idx)
            if len(system_prompt_indices) > 0:
                for idx in reversed(system_prompt_indices):
                    messages.pop(idx)

        # Checks for 'response_schema' support - if passed in
        if "response_schema" in optional_params:
            supports_response_schema = litellm.supports_response_schema(
                model=model, custom_llm_provider="vertex_ai"
            )
            if supports_response_schema is False:
                user_response_schema_message = response_schema_prompt(
                    model=model, response_schema=optional_params.get("response_schema")  # type: ignore
                )
                messages.append(
                    {"role": "user", "content": user_response_schema_message}
                )
                optional_params.pop("response_schema")

        try:
            content = _gemini_convert_messages_with_history(messages=messages)
            tools: Optional[Tools] = optional_params.pop("tools", None)
            tool_choice: Optional[ToolConfig] = optional_params.pop("tool_choice", None)
            safety_settings: Optional[List[SafetSettingsConfig]] = optional_params.pop(
                "safety_settings", None
            )  # type: ignore
            cached_content: Optional[str] = optional_params.pop("cached_content", None)
            generation_config: Optional[GenerationConfig] = GenerationConfig(
                **optional_params
            )
            data = RequestBody(contents=content)
            if len(system_content_blocks) > 0:
                system_instructions = SystemInstructions(parts=system_content_blocks)
                data["system_instruction"] = system_instructions
            if tools is not None:
                data["tools"] = tools
            if tool_choice is not None:
                data["toolConfig"] = tool_choice
            if safety_settings is not None:
                data["safetySettings"] = safety_settings
            if generation_config is not None:
                data["generationConfig"] = generation_config
            if cached_content is not None:
                data["cachedContent"] = cached_content

            headers = {
                "Content-Type": "application/json",
            }
            if auth_header is not None:
                headers["Authorization"] = f"Bearer {auth_header}"
            if extra_headers is not None:
                headers.update(extra_headers)
        except Exception as e:
            raise e

        ## LOGGING
        logging_obj.pre_call(
            input=messages,
            api_key="",
            additional_args={
                "complete_input_dict": data,
                "api_base": url,
                "headers": headers,
            },
        )

        ### ROUTING (ASYNC, STREAMING, SYNC)
        if acompletion:
            ### ASYNC STREAMING
            if stream is True:
                return self.async_streaming(
                    model=model,
                    messages=messages,
                    data=json.dumps(data),  # type: ignore
                    api_base=url,
                    model_response=model_response,
                    print_verbose=print_verbose,
                    encoding=encoding,
                    logging_obj=logging_obj,
                    optional_params=optional_params,
                    stream=stream,
                    litellm_params=litellm_params,
                    logger_fn=logger_fn,
                    headers=headers,
                    timeout=timeout,
                    client=client,  # type: ignore
                )
            ### ASYNC COMPLETION
            return self.async_completion(
                model=model,
                messages=messages,
                data=data,  # type: ignore
                api_base=url,
                model_response=model_response,
                print_verbose=print_verbose,
                encoding=encoding,
                logging_obj=logging_obj,
                optional_params=optional_params,
                stream=stream,
                litellm_params=litellm_params,
                logger_fn=logger_fn,
                headers=headers,
                timeout=timeout,
                client=client,  # type: ignore
            )

        ## SYNC STREAMING CALL ##
        if stream is not None and stream is True:
            streaming_response = CustomStreamWrapper(
                completion_stream=None,
                make_call=partial(
                    make_sync_call,
                    client=None,
                    api_base=url,
                    headers=headers,  # type: ignore
                    data=json.dumps(data),
                    model=model,
                    messages=messages,
                    logging_obj=logging_obj,
                ),
                model=model,
                custom_llm_provider="vertex_ai_beta",
                logging_obj=logging_obj,
            )

            return streaming_response
        ## COMPLETION CALL ##
        if client is None or isinstance(client, AsyncHTTPHandler):
            _params = {}
            if timeout is not None:
                if isinstance(timeout, float) or isinstance(timeout, int):
                    timeout = httpx.Timeout(timeout)
                _params["timeout"] = timeout
            client = HTTPHandler(**_params)  # type: ignore
        else:
            client = client

        try:
            response = client.post(url=url, headers=headers, json=data)  # type: ignore
            response.raise_for_status()
        except httpx.HTTPStatusError as err:
            error_code = err.response.status_code
            raise VertexAIError(status_code=error_code, message=err.response.text)
        except httpx.TimeoutException:
            raise VertexAIError(status_code=408, message="Timeout error occurred.")

        return self._process_response(
            model=model,
            response=response,
            model_response=model_response,
            logging_obj=logging_obj,
            optional_params=optional_params,
            api_key="",
            data=data,  # type: ignore
            messages=messages,
            print_verbose=print_verbose,
            encoding=encoding,
        )

    def image_generation(
        self,
        prompt: str,
        vertex_project: Optional[str],
        vertex_location: Optional[str],
        vertex_credentials: Optional[str],
        model_response: litellm.ImageResponse,
        model: Optional[
            str
        ] = "imagegeneration",  # vertex ai uses imagegeneration as the default model
        client: Optional[Any] = None,
        optional_params: Optional[dict] = None,
        timeout: Optional[int] = None,
        logging_obj=None,
        aimg_generation=False,
    ):
        if aimg_generation is True:
            return self.aimage_generation(
                prompt=prompt,
                vertex_project=vertex_project,
                vertex_location=vertex_location,
                vertex_credentials=vertex_credentials,
                model=model,
                client=client,
                optional_params=optional_params,
                timeout=timeout,
                logging_obj=logging_obj,
                model_response=model_response,
            )

        if client is None:
            _params = {}
            if timeout is not None:
                if isinstance(timeout, float) or isinstance(timeout, int):
                    _httpx_timeout = httpx.Timeout(timeout)
                    _params["timeout"] = _httpx_timeout
            else:
                _params["timeout"] = httpx.Timeout(timeout=600.0, connect=5.0)

            sync_handler: HTTPHandler = HTTPHandler(**_params)  # type: ignore
        else:
            sync_handler = client  # type: ignore

        url = f"https://{vertex_location}-aiplatform.googleapis.com/v1/projects/{vertex_project}/locations/{vertex_location}/publishers/google/models/{model}:predict"

        auth_header, _ = self._ensure_access_token(
            credentials=vertex_credentials, project_id=vertex_project
        )
        optional_params = optional_params or {
            "sampleCount": 1
        }  # default optional params

        request_data = {
            "instances": [{"prompt": prompt}],
            "parameters": optional_params,
        }

        request_str = f"\n curl -X POST \\\n -H \"Authorization: Bearer {auth_header[:10] + 'XXXXXXXXXX'}\" \\\n -H \"Content-Type: application/json; charset=utf-8\" \\\n -d {request_data} \\\n \"{url}\""
        logging_obj.pre_call(
            input=prompt,
            api_key=None,
            additional_args={
                "complete_input_dict": optional_params,
                "request_str": request_str,
            },
        )

        logging_obj.pre_call(
            input=prompt,
            api_key=None,
            additional_args={
                "complete_input_dict": optional_params,
                "request_str": request_str,
            },
        )

        response = sync_handler.post(
            url=url,
            headers={
                "Content-Type": "application/json; charset=utf-8",
                "Authorization": f"Bearer {auth_header}",
            },
            data=json.dumps(request_data),
        )

        if response.status_code != 200:
            raise Exception(f"Error: {response.status_code} {response.text}")
        """
        Vertex AI Image generation response example:
        {
            "predictions": [
                {
                "bytesBase64Encoded": "BASE64_IMG_BYTES",
                "mimeType": "image/png"
                },
                {
                "mimeType": "image/png",
                "bytesBase64Encoded": "BASE64_IMG_BYTES"
                }
            ]
        }
        """

        _json_response = response.json()
        _predictions = _json_response["predictions"]

        _response_data: List[litellm.ImageObject] = []
        for _prediction in _predictions:
            _bytes_base64_encoded = _prediction["bytesBase64Encoded"]
            image_object = litellm.ImageObject(b64_json=_bytes_base64_encoded)
            _response_data.append(image_object)

        model_response.data = _response_data

        return model_response

    async def aimage_generation(
        self,
        prompt: str,
        vertex_project: Optional[str],
        vertex_location: Optional[str],
        vertex_credentials: Optional[str],
        model_response: litellm.ImageResponse,
        model: Optional[
            str
        ] = "imagegeneration",  # vertex ai uses imagegeneration as the default model
        client: Optional[AsyncHTTPHandler] = None,
        optional_params: Optional[dict] = None,
        timeout: Optional[int] = None,
        logging_obj=None,
    ):
        response = None
        if client is None:
            _params = {}
            if timeout is not None:
                if isinstance(timeout, float) or isinstance(timeout, int):
                    _httpx_timeout = httpx.Timeout(timeout)
                    _params["timeout"] = _httpx_timeout
            else:
                _params["timeout"] = httpx.Timeout(timeout=600.0, connect=5.0)

            self.async_handler = AsyncHTTPHandler(**_params)  # type: ignore
        else:
            self.async_handler = client  # type: ignore

        # make POST request to
        # https://us-central1-aiplatform.googleapis.com/v1/projects/PROJECT_ID/locations/us-central1/publishers/google/models/imagegeneration:predict
        url = f"https://{vertex_location}-aiplatform.googleapis.com/v1/projects/{vertex_project}/locations/{vertex_location}/publishers/google/models/{model}:predict"

        """
        Docs link: https://console.cloud.google.com/vertex-ai/publishers/google/model-garden/imagegeneration?project=adroit-crow-413218
        curl -X POST \
        -H "Authorization: Bearer $(gcloud auth print-access-token)" \
        -H "Content-Type: application/json; charset=utf-8" \
        -d {
            "instances": [
                {
                    "prompt": "a cat"
                }
            ],
            "parameters": {
                "sampleCount": 1
            }
        } \
        "https://us-central1-aiplatform.googleapis.com/v1/projects/PROJECT_ID/locations/us-central1/publishers/google/models/imagegeneration:predict"
        """
        auth_header, _ = self._ensure_access_token(
            credentials=vertex_credentials, project_id=vertex_project
        )
        optional_params = optional_params or {
            "sampleCount": 1
        }  # default optional params

        request_data = {
            "instances": [{"prompt": prompt}],
            "parameters": optional_params,
        }

        request_str = f"\n curl -X POST \\\n -H \"Authorization: Bearer {auth_header[:10] + 'XXXXXXXXXX'}\" \\\n -H \"Content-Type: application/json; charset=utf-8\" \\\n -d {request_data} \\\n \"{url}\""
        logging_obj.pre_call(
            input=prompt,
            api_key=None,
            additional_args={
                "complete_input_dict": optional_params,
                "request_str": request_str,
            },
        )

        response = await self.async_handler.post(
            url=url,
            headers={
                "Content-Type": "application/json; charset=utf-8",
                "Authorization": f"Bearer {auth_header}",
            },
            data=json.dumps(request_data),
        )

        if response.status_code != 200:
            raise Exception(f"Error: {response.status_code} {response.text}")
        """
        Vertex AI Image generation response example:
        {
            "predictions": [
                {
                "bytesBase64Encoded": "BASE64_IMG_BYTES",
                "mimeType": "image/png"
                },
                {
                "mimeType": "image/png",
                "bytesBase64Encoded": "BASE64_IMG_BYTES"
                }
            ]
        }
        """

        _json_response = response.json()
        _predictions = _json_response["predictions"]

        _response_data: List[litellm.ImageObject] = []
        for _prediction in _predictions:
            _bytes_base64_encoded = _prediction["bytesBase64Encoded"]
            image_object = litellm.ImageObject(b64_json=_bytes_base64_encoded)
            _response_data.append(image_object)

        model_response.data = _response_data

        return model_response


class ModelResponseIterator:
    def __init__(self, streaming_response, sync_stream: bool):
        self.streaming_response = streaming_response

    def chunk_parser(self, chunk: dict) -> GenericStreamingChunk:
        try:
            processed_chunk = GenerateContentResponseBody(**chunk)  # type: ignore

            text = ""
            tool_use: Optional[ChatCompletionToolCallChunk] = None
            is_finished = False
            finish_reason = ""
            usage: Optional[ChatCompletionUsageBlock] = None

            gemini_chunk = processed_chunk["candidates"][0]

            if "content" in gemini_chunk:
                if "text" in gemini_chunk["content"]["parts"][0]:
                    text = gemini_chunk["content"]["parts"][0]["text"]
                elif "functionCall" in gemini_chunk["content"]["parts"][0]:
                    function_call = ChatCompletionToolCallFunctionChunk(
                        name=gemini_chunk["content"]["parts"][0]["functionCall"][
                            "name"
                        ],
                        arguments=json.dumps(
                            gemini_chunk["content"]["parts"][0]["functionCall"]["args"]
                        ),
                    )
                    tool_use = ChatCompletionToolCallChunk(
                        id=str(uuid.uuid4()),
                        type="function",
                        function=function_call,
                        index=0,
                    )

            if "finishReason" in gemini_chunk:
                finish_reason = map_finish_reason(
                    finish_reason=gemini_chunk["finishReason"]
                )
                ## DO NOT SET 'is_finished' = True
                ## GEMINI SETS FINISHREASON ON EVERY CHUNK!

            if "usageMetadata" in processed_chunk:
                usage = ChatCompletionUsageBlock(
                    prompt_tokens=processed_chunk["usageMetadata"].get(
                        "promptTokenCount", 0
                    ),
                    completion_tokens=processed_chunk["usageMetadata"].get(
                        "candidatesTokenCount", 0
                    ),
                    total_tokens=processed_chunk["usageMetadata"].get(
                        "totalTokenCount", 0
                    ),
                )

            returned_chunk = GenericStreamingChunk(
                text=text,
                tool_use=tool_use,
                is_finished=False,
                finish_reason=finish_reason,
                usage=usage,
                index=0,
            )
            return returned_chunk
        except json.JSONDecodeError:
            raise ValueError(f"Failed to decode JSON from chunk: {chunk}")

    # Sync iterator
    def __iter__(self):
        self.response_iterator = self.streaming_response
        return self

    def __next__(self):
        try:
            chunk = self.response_iterator.__next__()
        except StopIteration:
            raise StopIteration
        except ValueError as e:
            raise RuntimeError(f"Error receiving chunk from stream: {e}")

        try:
            chunk = chunk.replace("data:", "")
            chunk = chunk.strip()
            if len(chunk) > 0:
                json_chunk = json.loads(chunk)
                return self.chunk_parser(chunk=json_chunk)
            else:
                return GenericStreamingChunk(
                    text="",
                    is_finished=False,
                    finish_reason="",
                    usage=None,
                    index=0,
                    tool_use=None,
                )
        except StopIteration:
            raise StopIteration
        except ValueError as e:
            raise RuntimeError(f"Error parsing chunk: {e},\nReceived chunk: {chunk}")

    # Async iterator
    def __aiter__(self):
        self.async_response_iterator = self.streaming_response.__aiter__()
        return self

    async def __anext__(self):
        try:
            chunk = await self.async_response_iterator.__anext__()
        except StopAsyncIteration:
            raise StopAsyncIteration
        except ValueError as e:
            raise RuntimeError(f"Error receiving chunk from stream: {e}")

        try:
            chunk = chunk.replace("data:", "")
            chunk = chunk.strip()
            if len(chunk) > 0:
                json_chunk = json.loads(chunk)
                return self.chunk_parser(chunk=json_chunk)
            else:
                return GenericStreamingChunk(
                    text="",
                    is_finished=False,
                    finish_reason="",
                    usage=None,
                    index=0,
                    tool_use=None,
                )
        except StopAsyncIteration:
            raise StopAsyncIteration
        except ValueError as e:
            raise RuntimeError(f"Error parsing chunk: {e},\nReceived chunk: {chunk}")<|MERGE_RESOLUTION|>--- conflicted
+++ resolved
@@ -435,11 +435,8 @@
             "stop",
             "frequency_penalty",
             "presence_penalty",
-<<<<<<< HEAD
             "extra_headers",
-=======
             "seed",
->>>>>>> b6b8bb4f
         ]
 
     def map_tool_choice_values(
