import logging
import os
from typing import TYPE_CHECKING, Any, List, Optional, Union

import httpx

from litellm.types.llms.openai import AllMessageValues, ChatCompletionRequest

if TYPE_CHECKING:
    from litellm.litellm_core_utils.litellm_logging import Logging as LiteLLMLoggingObj

    LoggingClass = LiteLLMLoggingObj
else:
    LoggingClass = Any

from litellm.llms.base_llm.chat.transformation import BaseLLMException

from ...openai.chat.gpt_transformation import OpenAIGPTConfig
from ..common_utils import HuggingFaceError, _fetch_inference_provider_mapping


logger = logging.getLogger(__name__)

BASE_URL = "https://router.huggingface.co"


class HuggingFaceChatConfig(OpenAIGPTConfig):
    """
    Reference: https://huggingface.co/docs/huggingface_hub/guides/inference
    """

    def validate_environment(
        self,
        headers: dict,
        model: str,
        messages: List[AllMessageValues],
<<<<<<< HEAD
        optional_params: Dict,
        litellm_params: dict,
=======
        optional_params: dict,
>>>>>>> 52b35cd8
        api_key: Optional[str] = None,
        api_base: Optional[str] = None,
    ) -> dict:
        default_headers = {
            "content-type": "application/json",
        }
        if api_key is not None:
            default_headers["Authorization"] = f"Bearer {api_key}"

        headers = {**headers, **default_headers}

        return headers

    def get_error_class(
        self, error_message: str, status_code: int, headers: Union[dict, httpx.Headers]
    ) -> BaseLLMException:
        return HuggingFaceError(status_code=status_code, message=error_message, headers=headers)

    def get_base_url(self, model: str, base_url: Optional[str]) -> Optional[str]:
        """
        Get the API base for the Huggingface API.

        Do not add the chat/embedding/rerank extension here. Let the handler do this.
        """
        if model.startswith(("http://", "https://")):
            base_url = model
        elif base_url is None:
            base_url = os.getenv("HF_API_BASE") or os.getenv("HUGGINGFACE_API_BASE", "")
        return base_url

    def get_complete_url(
        self,
        api_base: Optional[str],
        api_key: Optional[str],
        model: str,
        optional_params: dict,
        litellm_params: dict,
        stream: Optional[bool] = None,
    ) -> str:
        """
        Get the complete URL for the API call.
        For provider-specific routing through huggingface
        """
        # 1. Check if api_base is provided
        if api_base is not None:
            complete_url = api_base
        elif os.getenv("HF_API_BASE") or os.getenv("HUGGINGFACE_API_BASE"):
            complete_url = str(os.getenv("HF_API_BASE")) or str(os.getenv("HUGGINGFACE_API_BASE"))
        elif model.startswith(("http://", "https://")):
            complete_url = model
        # 4. Default construction with provider
        else:
            # Parse provider and model
            first_part, remaining = model.split("/", 1)
            if "/" in remaining:
                provider = first_part
            else:
                provider = "hf-inference"

            if provider == "hf-inference":
                route = f"{provider}/models/{model}/v1/chat/completions"
            elif provider == "novita":
                route = f"{provider}/chat/completions"
            else:
                route = f"{provider}/v1/chat/completions"
            complete_url = f"{BASE_URL}/{route}"

        # Ensure URL doesn't end with a slash
        complete_url = complete_url.rstrip("/")
        return complete_url

    def transform_request(
        self,
        model: str,
        messages: List[AllMessageValues],
        optional_params: dict,
        litellm_params: dict,
        headers: dict,
    ) -> dict:
        if "max_retries" in optional_params:
            logger.warning("`max_retries` is not supported. It will be ignored.")
            optional_params.pop("max_retries", None)
        first_part, remaining = model.split("/", 1)
        if "/" in remaining:
            provider = first_part
            model_id = remaining
        else:
            provider = "hf-inference"
            model_id = model
        provider_mapping = _fetch_inference_provider_mapping(model_id)
        if provider not in provider_mapping:
            raise HuggingFaceError(
                message=f"Model {model_id} is not supported for provider {provider}",
                status_code=404,
                headers={},
            )
        provider_mapping = provider_mapping[provider]
        if provider_mapping["status"] == "staging":
            logger.warning(
                f"Model {model_id} is in staging mode for provider {provider}. Meant for test purposes only."
            )
        mapped_model = provider_mapping["providerId"]
        messages = self._transform_messages(messages=messages, model=mapped_model)
        return dict(ChatCompletionRequest(model=mapped_model, messages=messages, **optional_params))<|MERGE_RESOLUTION|>--- conflicted
+++ resolved
@@ -34,12 +34,8 @@
         headers: dict,
         model: str,
         messages: List[AllMessageValues],
-<<<<<<< HEAD
         optional_params: Dict,
         litellm_params: dict,
-=======
-        optional_params: dict,
->>>>>>> 52b35cd8
         api_key: Optional[str] = None,
         api_base: Optional[str] = None,
     ) -> dict:
