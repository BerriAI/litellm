"""
Ollama /chat/completion calls handled in llm_http_handler.py

[TODO]: migrate embeddings to a base handler as well.
"""

import asyncio
import json
import time
import traceback
import types
import uuid
from copy import deepcopy
from itertools import chain
from typing import Any, Dict, List, Optional

import litellm
from litellm import verbose_logger
from litellm.litellm_core_utils.prompt_templates.factory import (
    custom_prompt,
    prompt_factory,
)
from litellm.llms.custom_httpx.http_handler import get_async_httpx_client
from litellm.secret_managers.main import get_secret_str
from litellm.types.utils import (
    EmbeddingResponse,
    ModelInfo,
    ModelResponse,
    ProviderField,
    StreamingChoices,
)

from ..common_utils import OllamaError
from .transformation import OllamaConfig

# ollama wants plain base64 jpeg/png files as images.  strip any leading dataURI
# and convert to jpeg if necessary.
<<<<<<< HEAD
=======
def _convert_image(image):
    import base64
    import io

    try:
        from PIL import Image
    except Exception:
        raise Exception(
            "ollama image conversion failed please run `pip install Pillow`"
        )

    orig = image
    if image.startswith("data:"):
        image = image.split(",")[-1]
    try:
        image_data = Image.open(io.BytesIO(base64.b64decode(image)))
        if image_data.format in ["JPEG", "PNG"]:
            return image
    except Exception:
        return orig
    jpeg_image = io.BytesIO()
    image_data.convert("RGB").save(jpeg_image, "JPEG")
    jpeg_image.seek(0)
    return base64.b64encode(jpeg_image.getvalue()).decode("utf-8")


# ollama implementation
def get_ollama_response(
    model_response: ModelResponse,
    model: str,
    prompt: str,
    optional_params: dict,
    logging_obj: Any,
    encoding: Any,
    acompletion: bool = False,
    api_base="http://localhost:11434",
):
    if api_base.endswith("/api/generate"):
        url = api_base
    else:
        url = f"{api_base}/api/generate"

    ## Load Config
    config = litellm.OllamaConfig.get_config()
    for k, v in config.items():
        if (
            k not in optional_params
        ):  # completion(top_k=3) > cohere_config(top_k=3) <- allows for dynamic variables to be passed in
            optional_params[k] = v

    stream = optional_params.pop("stream", False)
    format = optional_params.pop("format", None)
    images = optional_params.pop("images", None)
    data = {
        "model": model,
        "prompt": prompt,
        "options": optional_params,
        "stream": stream,
    }
    if format is not None:
        data["format"] = format
    if images is not None:
        data["images"] = [_convert_image(image) for image in images]

    ## LOGGING
    logging_obj.pre_call(
        input=None,
        api_key=None,
        additional_args={
            "api_base": url,
            "complete_input_dict": data,
            "headers": {},
            "acompletion": acompletion,
        },
    )
    if acompletion is True:
        if stream is True:
            response = ollama_async_streaming(
                url=url,
                data=data,
                model_response=model_response,
                encoding=encoding,
                logging_obj=logging_obj,
            )
        else:
            response = ollama_acompletion(
                url=url,
                data=data,
                model_response=model_response,
                encoding=encoding,
                logging_obj=logging_obj,
            )
        return response
    elif stream is True:
        return ollama_completion_stream(url=url, data=data, logging_obj=logging_obj)

    response = requests.post(
        url=f"{url}", json={**data, "stream": stream}, timeout=litellm.request_timeout
    )
    if response.status_code != 200:
        raise OllamaError(
            status_code=response.status_code,
            message=response.text,
            headers=dict(response.headers),
        )

    ## LOGGING
    logging_obj.post_call(
        input=prompt,
        api_key="",
        original_response=response.text,
        additional_args={
            "headers": None,
            "api_base": api_base,
        },
    )

    response_json = response.json()

    ## RESPONSE OBJECT
    model_response.choices[0].finish_reason = "stop"
    if data.get("format", "") == "json":
        function_call = json.loads(response_json["response"])
        message = litellm.Message(
            content=None,
            tool_calls=[
                {
                    "id": f"call_{str(uuid.uuid4())}",
                    "function": {
                        "name": function_call["name"],
                        "arguments": json.dumps(function_call["arguments"]),
                    },
                    "type": "function",
                }
            ],
        )
        model_response.choices[0].message = message  # type: ignore
        model_response.choices[0].finish_reason = "tool_calls"
    else:
        model_response.choices[0].message.content = response_json["response"]  # type: ignore
    model_response.created = int(time.time())
    model_response.model = "ollama/" + model
    prompt_tokens = response_json.get("prompt_eval_count", len(encoding.encode(prompt, disallowed_special=())))  # type: ignore
    completion_tokens = response_json.get(
        "eval_count", len(response_json.get("message", dict()).get("content", ""))
    )
    setattr(
        model_response,
        "usage",
        litellm.Usage(
            prompt_tokens=prompt_tokens,
            completion_tokens=completion_tokens,
            total_tokens=prompt_tokens + completion_tokens,
        ),
    )
    return model_response


def ollama_completion_stream(url, data, logging_obj):
    with httpx.stream(
        url=url, json=data, method="POST", timeout=litellm.request_timeout
    ) as response:
        try:
            if response.status_code != 200:
                raise OllamaError(
                    status_code=response.status_code,
                    message=str(response.read()),
                    headers=response.headers,
                )

            streamwrapper = litellm.CustomStreamWrapper(
                completion_stream=response.iter_lines(),
                model=data["model"],
                custom_llm_provider="ollama",
                logging_obj=logging_obj,
            )
            # If format is JSON, this was a function call
            # Gather all chunks and return the function call as one delta to simplify parsing
            if data.get("format", "") == "json":
                first_chunk = next(streamwrapper)
                content_chunks = []
                for chunk in chain([first_chunk], streamwrapper):
                    content_chunk = chunk.choices[0]
                    if (
                        isinstance(content_chunk, StreamingChoices)
                        and hasattr(content_chunk, "delta")
                        and hasattr(content_chunk.delta, "content")
                        and content_chunk.delta.content is not None
                    ):
                        content_chunks.append(content_chunk.delta.content)
                response_content = "".join(content_chunks)

                function_call = json.loads(response_content)
                delta = litellm.utils.Delta(
                    content=None,
                    tool_calls=[
                        {
                            "id": f"call_{str(uuid.uuid4())}",
                            "function": {
                                "name": function_call["name"],
                                "arguments": json.dumps(function_call["arguments"]),
                            },
                            "type": "function",
                        }
                    ],
                )
                model_response = first_chunk
                model_response.choices[0].delta = delta  # type: ignore
                model_response.choices[0].finish_reason = "tool_calls"
                yield model_response
            else:
                for transformed_chunk in streamwrapper:
                    yield transformed_chunk
        except Exception as e:
            raise e


async def ollama_async_streaming(url, data, model_response, encoding, logging_obj):
    try:
        _async_http_client = get_async_httpx_client(
            llm_provider=litellm.LlmProviders.OLLAMA
        )
        client = _async_http_client.client
        async with client.stream(
            url=f"{url}", json=data, method="POST", timeout=litellm.request_timeout
        ) as response:
            if response.status_code != 200:
                raise OllamaError(
                    status_code=response.status_code,
                    message=str(await response.aread()),
                    headers=dict(response.headers),
                )

            streamwrapper = litellm.CustomStreamWrapper(
                completion_stream=response.aiter_lines(),
                model=data["model"],
                custom_llm_provider="ollama",
                logging_obj=logging_obj,
            )

            # If format is JSON, this was a function call
            # Gather all chunks and return the function call as one delta to simplify parsing
            if data.get("format", "") == "json":
                first_chunk = await anext(streamwrapper)  # noqa F821
                chunk_choice = first_chunk.choices[0]
                if (
                    isinstance(chunk_choice, StreamingChoices)
                    and hasattr(chunk_choice, "delta")
                    and hasattr(chunk_choice.delta, "content")
                ):
                    first_chunk_content = chunk_choice.delta.content or ""
                else:
                    first_chunk_content = ""

                content_chunks = []
                async for chunk in streamwrapper:
                    chunk_choice = chunk.choices[0]
                    if (
                        isinstance(chunk_choice, StreamingChoices)
                        and hasattr(chunk_choice, "delta")
                        and hasattr(chunk_choice.delta, "content")
                    ):
                        content_chunks.append(chunk_choice.delta.content)
                response_content = first_chunk_content + "".join(content_chunks)
                function_call = json.loads(response_content)
                delta = litellm.utils.Delta(
                    content=None,
                    tool_calls=[
                        {
                            "id": f"call_{str(uuid.uuid4())}",
                            "function": {
                                "name": function_call["name"],
                                "arguments": json.dumps(function_call["arguments"]),
                            },
                            "type": "function",
                        }
                    ],
                )
                model_response = first_chunk
                model_response.choices[0].delta = delta  # type: ignore
                model_response.choices[0].finish_reason = "tool_calls"
                yield model_response
            else:
                async for transformed_chunk in streamwrapper:
                    yield transformed_chunk
    except Exception as e:
        raise e  # don't use verbose_logger.exception, if exception is raised


async def ollama_acompletion(
    url, data, model_response: litellm.ModelResponse, encoding, logging_obj
):
    data["stream"] = False
    try:
        timeout = aiohttp.ClientTimeout(total=litellm.request_timeout)  # 10 minutes
        async with aiohttp.ClientSession(timeout=timeout) as session:
            resp = await session.post(url, json=data)

            if resp.status != 200:
                text = await resp.text()
                raise OllamaError(
                    status_code=resp.status,
                    message=text,
                    headers=dict(resp.headers),
                )

            ## LOGGING
            logging_obj.post_call(
                input=data["prompt"],
                api_key="",
                original_response=resp.text,
                additional_args={
                    "headers": None,
                    "api_base": url,
                },
            )

            response_json = await resp.json()
            ## RESPONSE OBJECT
            model_response.choices[0].finish_reason = "stop"
            if data.get("format", "") == "json":
                function_call = json.loads(response_json["response"])
                message = litellm.Message(
                    content=None,
                    tool_calls=[
                        {
                            "id": f"call_{str(uuid.uuid4())}",
                            "function": {
                                "name": function_call.get(
                                    "name", function_call.get("function", None)
                                ),
                                "arguments": json.dumps(function_call["arguments"]),
                            },
                            "type": "function",
                        }
                    ],
                )
                model_response.choices[0].message = message  # type: ignore
                model_response.choices[0].finish_reason = "tool_calls"
            else:
                model_response.choices[0].message.content = response_json["response"]  # type: ignore
            model_response.created = int(time.time())
            model_response.model = "ollama/" + data["model"]
            prompt_tokens = response_json.get("prompt_eval_count", len(encoding.encode(data["prompt"], disallowed_special=())))  # type: ignore
            completion_tokens = response_json.get(
                "eval_count",
                len(response_json.get("message", dict()).get("content", "")),
            )
            setattr(
                model_response,
                "usage",
                litellm.Usage(
                    prompt_tokens=prompt_tokens,
                    completion_tokens=completion_tokens,
                    total_tokens=prompt_tokens + completion_tokens,
                ),
            )
            return model_response
    except Exception as e:
        raise e  # don't use verbose_logger.exception, if exception is raised
>>>>>>> 224ead15


async def ollama_aembeddings(
    api_base: str,
    model: str,
    prompts: List[str],
    model_response: EmbeddingResponse,
    optional_params: dict,
    logging_obj: Any,
    encoding: Any,
):
    if api_base.endswith("/api/embed"):
        url = api_base
    else:
        url = f"{api_base}/api/embed"

    ## Load Config
    config = litellm.OllamaConfig.get_config()
    for k, v in config.items():
        if (
            k not in optional_params
        ):  # completion(top_k=3) > cohere_config(top_k=3) <- allows for dynamic variables to be passed in
            optional_params[k] = v

    data: Dict[str, Any] = {"model": model, "input": prompts}
    special_optional_params = ["truncate", "options", "keep_alive"]

    for k, v in optional_params.items():
        if k in special_optional_params:
            data[k] = v
        else:
            # Ensure "options" is a dictionary before updating it
            data.setdefault("options", {})
            if isinstance(data["options"], dict):
                data["options"].update({k: v})
    total_input_tokens = 0
    output_data = []

    response = await litellm.module_level_aclient.post(url=url, json=data)

    response_json = await response.json()

    embeddings: List[List[float]] = response_json["embeddings"]
    for idx, emb in enumerate(embeddings):
        output_data.append({"object": "embedding", "index": idx, "embedding": emb})

    input_tokens = response_json.get("prompt_eval_count") or len(
        encoding.encode("".join(prompt for prompt in prompts))
    )
    total_input_tokens += input_tokens

    model_response.object = "list"
    model_response.data = output_data
    model_response.model = "ollama/" + model
    setattr(
        model_response,
        "usage",
        litellm.Usage(
            prompt_tokens=total_input_tokens,
            completion_tokens=total_input_tokens,
            total_tokens=total_input_tokens,
            prompt_tokens_details=None,
            completion_tokens_details=None,
        ),
    )
    return model_response


def ollama_embeddings(
    api_base: str,
    model: str,
    prompts: list,
    optional_params: dict,
    model_response: EmbeddingResponse,
    logging_obj: Any,
    encoding=None,
):
    return asyncio.run(
        ollama_aembeddings(
            api_base=api_base,
            model=model,
            prompts=prompts,
            model_response=model_response,
            optional_params=optional_params,
            logging_obj=logging_obj,
            encoding=encoding,
        )
    )<|MERGE_RESOLUTION|>--- conflicted
+++ resolved
@@ -35,370 +35,6 @@
 
 # ollama wants plain base64 jpeg/png files as images.  strip any leading dataURI
 # and convert to jpeg if necessary.
-<<<<<<< HEAD
-=======
-def _convert_image(image):
-    import base64
-    import io
-
-    try:
-        from PIL import Image
-    except Exception:
-        raise Exception(
-            "ollama image conversion failed please run `pip install Pillow`"
-        )
-
-    orig = image
-    if image.startswith("data:"):
-        image = image.split(",")[-1]
-    try:
-        image_data = Image.open(io.BytesIO(base64.b64decode(image)))
-        if image_data.format in ["JPEG", "PNG"]:
-            return image
-    except Exception:
-        return orig
-    jpeg_image = io.BytesIO()
-    image_data.convert("RGB").save(jpeg_image, "JPEG")
-    jpeg_image.seek(0)
-    return base64.b64encode(jpeg_image.getvalue()).decode("utf-8")
-
-
-# ollama implementation
-def get_ollama_response(
-    model_response: ModelResponse,
-    model: str,
-    prompt: str,
-    optional_params: dict,
-    logging_obj: Any,
-    encoding: Any,
-    acompletion: bool = False,
-    api_base="http://localhost:11434",
-):
-    if api_base.endswith("/api/generate"):
-        url = api_base
-    else:
-        url = f"{api_base}/api/generate"
-
-    ## Load Config
-    config = litellm.OllamaConfig.get_config()
-    for k, v in config.items():
-        if (
-            k not in optional_params
-        ):  # completion(top_k=3) > cohere_config(top_k=3) <- allows for dynamic variables to be passed in
-            optional_params[k] = v
-
-    stream = optional_params.pop("stream", False)
-    format = optional_params.pop("format", None)
-    images = optional_params.pop("images", None)
-    data = {
-        "model": model,
-        "prompt": prompt,
-        "options": optional_params,
-        "stream": stream,
-    }
-    if format is not None:
-        data["format"] = format
-    if images is not None:
-        data["images"] = [_convert_image(image) for image in images]
-
-    ## LOGGING
-    logging_obj.pre_call(
-        input=None,
-        api_key=None,
-        additional_args={
-            "api_base": url,
-            "complete_input_dict": data,
-            "headers": {},
-            "acompletion": acompletion,
-        },
-    )
-    if acompletion is True:
-        if stream is True:
-            response = ollama_async_streaming(
-                url=url,
-                data=data,
-                model_response=model_response,
-                encoding=encoding,
-                logging_obj=logging_obj,
-            )
-        else:
-            response = ollama_acompletion(
-                url=url,
-                data=data,
-                model_response=model_response,
-                encoding=encoding,
-                logging_obj=logging_obj,
-            )
-        return response
-    elif stream is True:
-        return ollama_completion_stream(url=url, data=data, logging_obj=logging_obj)
-
-    response = requests.post(
-        url=f"{url}", json={**data, "stream": stream}, timeout=litellm.request_timeout
-    )
-    if response.status_code != 200:
-        raise OllamaError(
-            status_code=response.status_code,
-            message=response.text,
-            headers=dict(response.headers),
-        )
-
-    ## LOGGING
-    logging_obj.post_call(
-        input=prompt,
-        api_key="",
-        original_response=response.text,
-        additional_args={
-            "headers": None,
-            "api_base": api_base,
-        },
-    )
-
-    response_json = response.json()
-
-    ## RESPONSE OBJECT
-    model_response.choices[0].finish_reason = "stop"
-    if data.get("format", "") == "json":
-        function_call = json.loads(response_json["response"])
-        message = litellm.Message(
-            content=None,
-            tool_calls=[
-                {
-                    "id": f"call_{str(uuid.uuid4())}",
-                    "function": {
-                        "name": function_call["name"],
-                        "arguments": json.dumps(function_call["arguments"]),
-                    },
-                    "type": "function",
-                }
-            ],
-        )
-        model_response.choices[0].message = message  # type: ignore
-        model_response.choices[0].finish_reason = "tool_calls"
-    else:
-        model_response.choices[0].message.content = response_json["response"]  # type: ignore
-    model_response.created = int(time.time())
-    model_response.model = "ollama/" + model
-    prompt_tokens = response_json.get("prompt_eval_count", len(encoding.encode(prompt, disallowed_special=())))  # type: ignore
-    completion_tokens = response_json.get(
-        "eval_count", len(response_json.get("message", dict()).get("content", ""))
-    )
-    setattr(
-        model_response,
-        "usage",
-        litellm.Usage(
-            prompt_tokens=prompt_tokens,
-            completion_tokens=completion_tokens,
-            total_tokens=prompt_tokens + completion_tokens,
-        ),
-    )
-    return model_response
-
-
-def ollama_completion_stream(url, data, logging_obj):
-    with httpx.stream(
-        url=url, json=data, method="POST", timeout=litellm.request_timeout
-    ) as response:
-        try:
-            if response.status_code != 200:
-                raise OllamaError(
-                    status_code=response.status_code,
-                    message=str(response.read()),
-                    headers=response.headers,
-                )
-
-            streamwrapper = litellm.CustomStreamWrapper(
-                completion_stream=response.iter_lines(),
-                model=data["model"],
-                custom_llm_provider="ollama",
-                logging_obj=logging_obj,
-            )
-            # If format is JSON, this was a function call
-            # Gather all chunks and return the function call as one delta to simplify parsing
-            if data.get("format", "") == "json":
-                first_chunk = next(streamwrapper)
-                content_chunks = []
-                for chunk in chain([first_chunk], streamwrapper):
-                    content_chunk = chunk.choices[0]
-                    if (
-                        isinstance(content_chunk, StreamingChoices)
-                        and hasattr(content_chunk, "delta")
-                        and hasattr(content_chunk.delta, "content")
-                        and content_chunk.delta.content is not None
-                    ):
-                        content_chunks.append(content_chunk.delta.content)
-                response_content = "".join(content_chunks)
-
-                function_call = json.loads(response_content)
-                delta = litellm.utils.Delta(
-                    content=None,
-                    tool_calls=[
-                        {
-                            "id": f"call_{str(uuid.uuid4())}",
-                            "function": {
-                                "name": function_call["name"],
-                                "arguments": json.dumps(function_call["arguments"]),
-                            },
-                            "type": "function",
-                        }
-                    ],
-                )
-                model_response = first_chunk
-                model_response.choices[0].delta = delta  # type: ignore
-                model_response.choices[0].finish_reason = "tool_calls"
-                yield model_response
-            else:
-                for transformed_chunk in streamwrapper:
-                    yield transformed_chunk
-        except Exception as e:
-            raise e
-
-
-async def ollama_async_streaming(url, data, model_response, encoding, logging_obj):
-    try:
-        _async_http_client = get_async_httpx_client(
-            llm_provider=litellm.LlmProviders.OLLAMA
-        )
-        client = _async_http_client.client
-        async with client.stream(
-            url=f"{url}", json=data, method="POST", timeout=litellm.request_timeout
-        ) as response:
-            if response.status_code != 200:
-                raise OllamaError(
-                    status_code=response.status_code,
-                    message=str(await response.aread()),
-                    headers=dict(response.headers),
-                )
-
-            streamwrapper = litellm.CustomStreamWrapper(
-                completion_stream=response.aiter_lines(),
-                model=data["model"],
-                custom_llm_provider="ollama",
-                logging_obj=logging_obj,
-            )
-
-            # If format is JSON, this was a function call
-            # Gather all chunks and return the function call as one delta to simplify parsing
-            if data.get("format", "") == "json":
-                first_chunk = await anext(streamwrapper)  # noqa F821
-                chunk_choice = first_chunk.choices[0]
-                if (
-                    isinstance(chunk_choice, StreamingChoices)
-                    and hasattr(chunk_choice, "delta")
-                    and hasattr(chunk_choice.delta, "content")
-                ):
-                    first_chunk_content = chunk_choice.delta.content or ""
-                else:
-                    first_chunk_content = ""
-
-                content_chunks = []
-                async for chunk in streamwrapper:
-                    chunk_choice = chunk.choices[0]
-                    if (
-                        isinstance(chunk_choice, StreamingChoices)
-                        and hasattr(chunk_choice, "delta")
-                        and hasattr(chunk_choice.delta, "content")
-                    ):
-                        content_chunks.append(chunk_choice.delta.content)
-                response_content = first_chunk_content + "".join(content_chunks)
-                function_call = json.loads(response_content)
-                delta = litellm.utils.Delta(
-                    content=None,
-                    tool_calls=[
-                        {
-                            "id": f"call_{str(uuid.uuid4())}",
-                            "function": {
-                                "name": function_call["name"],
-                                "arguments": json.dumps(function_call["arguments"]),
-                            },
-                            "type": "function",
-                        }
-                    ],
-                )
-                model_response = first_chunk
-                model_response.choices[0].delta = delta  # type: ignore
-                model_response.choices[0].finish_reason = "tool_calls"
-                yield model_response
-            else:
-                async for transformed_chunk in streamwrapper:
-                    yield transformed_chunk
-    except Exception as e:
-        raise e  # don't use verbose_logger.exception, if exception is raised
-
-
-async def ollama_acompletion(
-    url, data, model_response: litellm.ModelResponse, encoding, logging_obj
-):
-    data["stream"] = False
-    try:
-        timeout = aiohttp.ClientTimeout(total=litellm.request_timeout)  # 10 minutes
-        async with aiohttp.ClientSession(timeout=timeout) as session:
-            resp = await session.post(url, json=data)
-
-            if resp.status != 200:
-                text = await resp.text()
-                raise OllamaError(
-                    status_code=resp.status,
-                    message=text,
-                    headers=dict(resp.headers),
-                )
-
-            ## LOGGING
-            logging_obj.post_call(
-                input=data["prompt"],
-                api_key="",
-                original_response=resp.text,
-                additional_args={
-                    "headers": None,
-                    "api_base": url,
-                },
-            )
-
-            response_json = await resp.json()
-            ## RESPONSE OBJECT
-            model_response.choices[0].finish_reason = "stop"
-            if data.get("format", "") == "json":
-                function_call = json.loads(response_json["response"])
-                message = litellm.Message(
-                    content=None,
-                    tool_calls=[
-                        {
-                            "id": f"call_{str(uuid.uuid4())}",
-                            "function": {
-                                "name": function_call.get(
-                                    "name", function_call.get("function", None)
-                                ),
-                                "arguments": json.dumps(function_call["arguments"]),
-                            },
-                            "type": "function",
-                        }
-                    ],
-                )
-                model_response.choices[0].message = message  # type: ignore
-                model_response.choices[0].finish_reason = "tool_calls"
-            else:
-                model_response.choices[0].message.content = response_json["response"]  # type: ignore
-            model_response.created = int(time.time())
-            model_response.model = "ollama/" + data["model"]
-            prompt_tokens = response_json.get("prompt_eval_count", len(encoding.encode(data["prompt"], disallowed_special=())))  # type: ignore
-            completion_tokens = response_json.get(
-                "eval_count",
-                len(response_json.get("message", dict()).get("content", "")),
-            )
-            setattr(
-                model_response,
-                "usage",
-                litellm.Usage(
-                    prompt_tokens=prompt_tokens,
-                    completion_tokens=completion_tokens,
-                    total_tokens=prompt_tokens + completion_tokens,
-                ),
-            )
-            return model_response
-    except Exception as e:
-        raise e  # don't use verbose_logger.exception, if exception is raised
->>>>>>> 224ead15
-
 
 async def ollama_aembeddings(
     api_base: str,
