--- conflicted
+++ resolved
@@ -171,7 +171,7 @@
                         request_count_dict[id] = {}
 
                     ## Latency
-                    request_count_dict[id].setdefault("latency", []).append(100.0)
+                    request_count_dict[id].setdefault("latency", []).append(1000.0)
                     self.router_cache.set_cache(
                         key=latency_key,
                         value=request_count_dict,
@@ -355,12 +355,6 @@
                 if isinstance(_call_latency, float):
                     total += _call_latency
             item_latency = total / len(item_latency)
-<<<<<<< HEAD
-            if item_latency == 0:
-                deployment = _deployment
-                break
-            elif (
-=======
 
             # -------------- #
             # Debugging Logic
@@ -377,22 +371,10 @@
             # -------------- #
 
             if (
->>>>>>> 5baeeec8
                 item_tpm + input_tokens > _deployment_tpm
                 or item_rpm + 1 > _deployment_rpm
             ):  # if user passed in tpm / rpm in the model_list
                 continue
-<<<<<<< HEAD
-            elif item_latency < lowest_latency:
-                lowest_latency = item_latency
-                deployment = _deployment
-
-            # _latency_per_deployment is used for debuggig
-            _deployment_api_base = _deployment.get("litellm_params", {}).get(
-                "api_base", ""
-            )
-            _latency_per_deployment[_deployment_api_base] = item_latency
-=======
             else:
                 potential_deployments.append((_deployment, item_latency))
 
@@ -415,7 +397,6 @@
         random_valid_deployment = random.choice(valid_deployments)
         deployment = random_valid_deployment[0]
 
->>>>>>> 5baeeec8
         if request_kwargs is not None and "metadata" in request_kwargs:
             request_kwargs["metadata"][
                 "_latency_per_deployment"
