import asyncio
import json
import logging
import traceback
from typing import (
    TYPE_CHECKING,
    Any,
    AsyncGenerator,
    Callable,
    Literal,
    Optional,
    Tuple,
    Union,
)

import httpx
import orjson
from fastapi import HTTPException, Request, status
from fastapi.responses import Response, StreamingResponse

import litellm
from litellm._logging import verbose_proxy_logger
from litellm._uuid import uuid
from litellm.constants import (
    DD_TRACER_STREAMING_CHUNK_YIELD_RESOURCE,
    STREAM_SSE_DATA_PREFIX,
)
from litellm.litellm_core_utils.dd_tracing import tracer
from litellm.litellm_core_utils.litellm_logging import Logging as LiteLLMLoggingObj
from litellm.litellm_core_utils.safe_json_dumps import safe_dumps
from litellm.proxy._types import ProxyException, UserAPIKeyAuth
from litellm.proxy.auth.auth_utils import check_response_size_is_safe
from litellm.proxy.common_utils.callback_utils import (
    get_logging_caching_headers,
    get_remaining_tokens_and_requests_from_request_data,
)
from litellm.proxy.route_llm_request import route_request
from litellm.proxy.utils import ProxyLogging
from litellm.router import Router
from litellm.types.utils import ServerToolUse

if TYPE_CHECKING:
    from litellm.proxy.proxy_server import ProxyConfig as _ProxyConfig

    ProxyConfig = _ProxyConfig
else:
    ProxyConfig = Any
from litellm.proxy.litellm_pre_call_utils import add_litellm_data_to_request
from litellm.types.utils import ModelResponse, ModelResponseStream, Usage
import datetime


async def _parse_event_data_for_error(event_line: Union[str, bytes]) -> Optional[int]:
    """Parses an event line and returns an error code if present, else None."""
    event_line = (
        event_line.decode("utf-8") if isinstance(event_line, bytes) else event_line
    )
    if event_line.startswith("data: "):
        json_str = event_line[len("data: ") :].strip()
        if not json_str or json_str == "[DONE]":  # handle empty data or [DONE] message
            return None
        try:
            data = orjson.loads(json_str)
            if (
                isinstance(data, dict)
                and "error" in data
                and isinstance(data["error"], dict)
            ):
                error_code_raw = data["error"].get("code")
                error_code: Optional[int] = None

                if isinstance(error_code_raw, int):
                    error_code = error_code_raw
                elif isinstance(error_code_raw, str):
                    try:
                        error_code = int(error_code_raw)
                    except ValueError:
                        verbose_proxy_logger.warning(
                            f"Error code is a string but not a valid integer: {error_code_raw}"
                        )
                        # Not a valid integer string, treat as if no valid code was found for this check
                        pass

                # Ensure error_code is a valid HTTP status code
                if error_code is not None and 100 <= error_code <= 599:
                    return error_code
                elif (
                    error_code_raw is not None
                ):  # Log if original code was present but not valid
                    verbose_proxy_logger.warning(
                        f"Error has invalid or non-convertible code: {error_code_raw}"
                    )
        except (orjson.JSONDecodeError, json.JSONDecodeError):
            # not a known error chunk
            pass
    return None


async def create_streaming_response(
    generator: AsyncGenerator[str, None],
    media_type: str,
    headers: dict,
    default_status_code: int = status.HTTP_200_OK,
) -> StreamingResponse:
    """
    Creates a StreamingResponse by inspecting the first chunk for an error code.
    The entire original generator content is streamed, but the HTTP status code
    of the response is set based on the first chunk if it's a recognized error.
    """
    first_chunk_value: Optional[str] = None
    final_status_code = default_status_code

    try:
        # Handle coroutine that returns a generator
        if asyncio.iscoroutine(generator):
            generator = await generator

        # Now get the first chunk from the actual generator
        first_chunk_value = await generator.__anext__()

        if first_chunk_value is not None:
            try:
                error_code_from_chunk = await _parse_event_data_for_error(
                    first_chunk_value
                )
                if error_code_from_chunk is not None:
                    final_status_code = error_code_from_chunk
                    verbose_proxy_logger.debug(
                        f"Error detected in first stream chunk. Status code set to: {final_status_code}"
                    )
            except Exception as e:
                verbose_proxy_logger.debug(f"Error parsing first chunk value: {e}")

    except StopAsyncIteration:
        # Generator was empty. Default status
        async def empty_gen() -> AsyncGenerator[str, None]:
            if False:
                yield  # type: ignore

        return StreamingResponse(
            empty_gen(),
            media_type=media_type,
            headers=headers,
            status_code=default_status_code,
        )
    except Exception as e:
        # Unexpected error consuming first chunk.
        verbose_proxy_logger.exception(
            f"Error consuming first chunk from generator: {e}"
        )

        # Fallback to a generic error stream
        async def error_gen_message() -> AsyncGenerator[str, None]:
            yield f"data: {json.dumps({'error': {'message': 'Error processing stream start', 'code': status.HTTP_500_INTERNAL_SERVER_ERROR}})}\n\n"
            yield "data: [DONE]\n\n"

        return StreamingResponse(
            error_gen_message(),
            media_type=media_type,
            headers=headers,
            status_code=status.HTTP_500_INTERNAL_SERVER_ERROR,
        )

    async def combined_generator() -> AsyncGenerator[str, None]:
        if first_chunk_value is not None:
            with tracer.trace(DD_TRACER_STREAMING_CHUNK_YIELD_RESOURCE):
                yield first_chunk_value
        async for chunk in generator:
            with tracer.trace(DD_TRACER_STREAMING_CHUNK_YIELD_RESOURCE):
                yield chunk

    return StreamingResponse(
        combined_generator(),
        media_type=media_type,
        headers=headers,
        status_code=final_status_code,
    )


def _get_cost_breakdown_from_logging_obj(
    litellm_logging_obj: Optional[LiteLLMLoggingObj],
) -> Tuple[Optional[float], Optional[float]]:
    """
    Extract discount information from logging object's cost breakdown.
    
    Returns:
        Tuple of (original_cost, discount_amount)
    """
    if not litellm_logging_obj or not hasattr(litellm_logging_obj, "cost_breakdown"):
        return None, None
    
    cost_breakdown = litellm_logging_obj.cost_breakdown
    if not cost_breakdown:
        return None, None
    
    original_cost = cost_breakdown.get("original_cost")
    discount_amount = cost_breakdown.get("discount_amount")
    
    return original_cost, discount_amount


class ProxyBaseLLMRequestProcessing:
    def __init__(self, data: dict):
        self.data = data

    @staticmethod
    def get_custom_headers(
        *,
        user_api_key_dict: UserAPIKeyAuth,
        call_id: Optional[str] = None,
        model_id: Optional[str] = None,
        cache_key: Optional[str] = None,
        api_base: Optional[str] = None,
        version: Optional[str] = None,
        model_region: Optional[str] = None,
        response_cost: Optional[Union[float, str]] = None,
        hidden_params: Optional[dict] = None,
        fastest_response_batch_completion: Optional[bool] = None,
        request_data: Optional[dict] = {},
        timeout: Optional[Union[float, int, httpx.Timeout]] = None,
        litellm_logging_obj: Optional[LiteLLMLoggingObj] = None,
        **kwargs,
    ) -> dict:
        exclude_values = {"", None, "None"}
        hidden_params = hidden_params or {}
        
        # Extract discount info from cost_breakdown if available
        original_cost, discount_amount = _get_cost_breakdown_from_logging_obj(
            litellm_logging_obj=litellm_logging_obj
        )
        
        headers = {
            "x-litellm-call-id": call_id,
            "x-litellm-model-id": model_id,
            "x-litellm-cache-key": cache_key,
            "x-litellm-model-api-base": (
                api_base.split("?")[0] if api_base else None
            ),  # don't include query params, risk of leaking sensitive info
            "x-litellm-version": version,
            "x-litellm-model-region": model_region,
            "x-litellm-response-cost": str(response_cost),
            "x-litellm-response-cost-original": str(original_cost) if original_cost is not None else None,
            "x-litellm-response-cost-discount-amount": str(discount_amount) if discount_amount is not None else None,
            "x-litellm-key-tpm-limit": str(user_api_key_dict.tpm_limit),
            "x-litellm-key-rpm-limit": str(user_api_key_dict.rpm_limit),
            "x-litellm-key-max-budget": str(user_api_key_dict.max_budget),
            "x-litellm-key-spend": str(user_api_key_dict.spend),
            "x-litellm-response-duration-ms": str(
                hidden_params.get("_response_ms", None)
            ),
            "x-litellm-overhead-duration-ms": str(
                hidden_params.get("litellm_overhead_time_ms", None)
            ),
            "x-litellm-fastest_response_batch_completion": (
                str(fastest_response_batch_completion)
                if fastest_response_batch_completion is not None
                else None
            ),
            "x-litellm-timeout": str(timeout) if timeout is not None else None,
            **{k: str(v) for k, v in kwargs.items()},
        }
        if request_data:
            remaining_tokens_header = (
                get_remaining_tokens_and_requests_from_request_data(request_data)
            )
            headers.update(remaining_tokens_header)

            logging_caching_headers = get_logging_caching_headers(request_data)
            if logging_caching_headers:
                headers.update(logging_caching_headers)

        try:
            return {
                key: str(value)
                for key, value in headers.items()
                if value not in exclude_values
            }
        except Exception as e:
            verbose_proxy_logger.error(f"Error setting custom headers: {e}")
            return {}

    async def common_processing_pre_call_logic(
        self,
        request: Request,
        general_settings: dict,
        user_api_key_dict: UserAPIKeyAuth,
        proxy_logging_obj: ProxyLogging,
        proxy_config: ProxyConfig,
        route_type: Literal[
            "acompletion",
            "aresponses",
            "_arealtime",
            "aget_responses",
            "adelete_responses",
            "acancel_responses",
            "acreate_batch",
            "aretrieve_batch",
            "alist_batches",
            "afile_content",
            "afile_retrieve",
            "atext_completion",
            "acreate_fine_tuning_job",
            "acancel_fine_tuning_job",
            "alist_fine_tuning_jobs",
            "aretrieve_fine_tuning_job",
            "alist_input_items",
            "aimage_edit",
            "agenerate_content",
            "agenerate_content_stream",
            "allm_passthrough_route",
            "avector_store_search",
            "avector_store_create",
            "aocr",
        ],
        version: Optional[str] = None,
        user_model: Optional[str] = None,
        user_temperature: Optional[float] = None,
        user_request_timeout: Optional[float] = None,
        user_max_tokens: Optional[int] = None,
        user_api_base: Optional[str] = None,
        model: Optional[str] = None,
    ) -> Tuple[dict, LiteLLMLoggingObj]:
<<<<<<< HEAD
        # ALWAYS use proxy start time from middleware (includes auth overhead)
        # This is set by ProxyTimingMiddleware before any processing
        start_time = request.state.proxy_start_time
=======
        
        start_time = datetime.datetime.now()  # start before calling guardrail hooks
>>>>>>> 33db2442
        self.data = await add_litellm_data_to_request(
            data=self.data,
            request=request,
            general_settings=general_settings,
            user_api_key_dict=user_api_key_dict,
            version=version,
            proxy_config=proxy_config,
        )

        self.data["model"] = (
            general_settings.get("completion_model", None)  # server default
            or user_model  # model name passed via cli args
            or model  # for azure deployments
            or self.data.get("model", None)  # default passed in http request
        )

        # override with user settings, these are params passed via cli
        if user_temperature:
            self.data["temperature"] = user_temperature
        if user_request_timeout:
            self.data["request_timeout"] = user_request_timeout
        if user_max_tokens:
            self.data["max_tokens"] = user_max_tokens
        if user_api_base:
            self.data["api_base"] = user_api_base

        ### MODEL ALIAS MAPPING ###
        # check if model name in model alias map
        # get the actual model name
        if (
            isinstance(self.data["model"], str)
            and self.data["model"] in litellm.model_alias_map
        ):
            self.data["model"] = litellm.model_alias_map[self.data["model"]]

        self.data["litellm_call_id"] = request.headers.get(
            "x-litellm-call-id", str(uuid.uuid4())
        )
        ### CALL HOOKS ### - modify/reject incoming data before calling the model

        ## LOGGING OBJECT ## - initialize logging object for logging success/failure events for call
        ## IMPORTANT Note: - initialize this before running pre-call checks. Ensures we log rejected requests to langfuse.
        logging_obj, self.data = litellm.utils.function_setup(
            original_function=route_type,
            rules_obj=litellm.utils.Rules(),
            start_time=start_time,
            **self.data,
        )

        self.data["litellm_logging_obj"] = logging_obj

        self.data = await proxy_logging_obj.pre_call_hook(  # type: ignore
            user_api_key_dict=user_api_key_dict, data=self.data, call_type=route_type  # type: ignore
        )

        if "messages" in self.data and self.data["messages"]:
            logging_obj.update_messages(self.data["messages"])

        return self.data, logging_obj

    async def base_process_llm_request(
        self,
        request: Request,
        fastapi_response: Response,
        user_api_key_dict: UserAPIKeyAuth,
        route_type: Literal[
            "acompletion",
            "aresponses",
            "_arealtime",
            "aget_responses",
            "adelete_responses",
            "acancel_responses",
            "atext_completion",
            "aimage_edit",
            "alist_input_items",
            "agenerate_content",
            "agenerate_content_stream",
            "allm_passthrough_route",
            "avector_store_search",
            "avector_store_create",
            "aocr",
        ],
        proxy_logging_obj: ProxyLogging,
        general_settings: dict,
        proxy_config: ProxyConfig,
        select_data_generator: Callable,
        llm_router: Optional[Router] = None,
        model: Optional[str] = None,
        user_model: Optional[str] = None,
        user_temperature: Optional[float] = None,
        user_request_timeout: Optional[float] = None,
        user_max_tokens: Optional[int] = None,
        user_api_base: Optional[str] = None,
        version: Optional[str] = None,
        is_streaming_request: Optional[bool] = False,
        contents: Optional[list] = None,  # Add contents parameter
    ) -> Any:
        """
        Common request processing logic for both chat completions and responses API endpoints
        """
        if verbose_proxy_logger.isEnabledFor(logging.DEBUG):
            verbose_proxy_logger.debug(
                "Request received by LiteLLM:\n{}".format(
                    json.dumps(self.data, indent=4, default=str)
                ),
            )

        self.data, logging_obj = await self.common_processing_pre_call_logic(
            request=request,
            general_settings=general_settings,
            proxy_logging_obj=proxy_logging_obj,
            user_api_key_dict=user_api_key_dict,
            version=version,
            proxy_config=proxy_config,
            user_model=user_model,
            user_temperature=user_temperature,
            user_request_timeout=user_request_timeout,
            user_max_tokens=user_max_tokens,
            user_api_base=user_api_base,
            model=model,
            route_type=route_type,
        )

        tasks = []
        tasks.append(
            proxy_logging_obj.during_call_hook(
                data=self.data,
                user_api_key_dict=user_api_key_dict,
                call_type=ProxyBaseLLMRequestProcessing._get_pre_call_type(
                    route_type=route_type  # type: ignore
                ),
            )
        )

        # Pass contents if provided
        if contents:
            self.data["contents"] = contents

        ### ROUTE THE REQUEST ###
        # Do not change this - it should be a constant time fetch - ALWAYS
        llm_call = await route_request(
            data=self.data,
            route_type=route_type,
            llm_router=llm_router,
            user_model=user_model,
        )
        tasks.append(llm_call)

        # wait for call to end
        llm_responses = asyncio.gather(
            *tasks
        )  # run the moderation check in parallel to the actual llm api call

        responses = await llm_responses

        response = responses[1]

        hidden_params = getattr(response, "_hidden_params", {}) or {}
        model_id = hidden_params.get("model_id", None) or ""
        cache_key = hidden_params.get("cache_key", None) or ""
        api_base = hidden_params.get("api_base", None) or ""
        response_cost = hidden_params.get("response_cost", None) or ""
        fastest_response_batch_completion = hidden_params.get(
            "fastest_response_batch_completion", None
        )
        additional_headers: dict = hidden_params.get("additional_headers", {}) or {}

        # Post Call Processing
        if llm_router is not None:
            self.data["deployment"] = llm_router.get_deployment(model_id=model_id)
        asyncio.create_task(
            proxy_logging_obj.update_request_status(
                litellm_call_id=self.data.get("litellm_call_id", ""), status="success"
            )
        )
        if self._is_streaming_request(
            data=self.data, is_streaming_request=is_streaming_request
        ) or self._is_streaming_response(
            response
        ):  # use generate_responses to stream responses
            custom_headers = ProxyBaseLLMRequestProcessing.get_custom_headers(
                user_api_key_dict=user_api_key_dict,
                call_id=logging_obj.litellm_call_id,
                model_id=model_id,
                cache_key=cache_key,
                api_base=api_base,
                version=version,
                response_cost=response_cost,
                model_region=getattr(user_api_key_dict, "allowed_model_region", ""),
                fastest_response_batch_completion=fastest_response_batch_completion,
                request_data=self.data,
                hidden_params=hidden_params,
                litellm_logging_obj=logging_obj,
                **additional_headers,
            )
            if route_type == "allm_passthrough_route":
                # Check if response is an async generator
                if self._is_streaming_response(response):
                    if asyncio.iscoroutine(response):
                        generator = await response
                    else:
                        generator = response

                    # For passthrough routes, stream directly without error parsing
                    # since we're dealing with raw binary data (e.g., AWS event streams)
                    return StreamingResponse(
                        content=generator,
                        status_code=status.HTTP_200_OK,
                        headers=custom_headers,
                    )
                else:
                    # Traditional HTTP response with aiter_bytes
                    return StreamingResponse(
                        content=response.aiter_bytes(),
                        status_code=response.status_code,
                        headers=custom_headers,
                    )
            else:
                selected_data_generator = select_data_generator(
                    response=response,
                    user_api_key_dict=user_api_key_dict,
                    request_data=self.data,
                )
                return await create_streaming_response(
                    generator=selected_data_generator,
                    media_type="text/event-stream",
                    headers=custom_headers,
                )

        ### CALL HOOKS ### - modify outgoing data
        response = await proxy_logging_obj.post_call_success_hook(
            data=self.data, user_api_key_dict=user_api_key_dict, response=response
        )

        hidden_params = (
            getattr(response, "_hidden_params", {}) or {}
        )  # get any updated response headers
        additional_headers = hidden_params.get("additional_headers", {}) or {}

        fastapi_response.headers.update(
            ProxyBaseLLMRequestProcessing.get_custom_headers(
                user_api_key_dict=user_api_key_dict,
                call_id=logging_obj.litellm_call_id,
                model_id=model_id,
                cache_key=cache_key,
                api_base=api_base,
                version=version,
                response_cost=response_cost,
                model_region=getattr(user_api_key_dict, "allowed_model_region", ""),
                fastest_response_batch_completion=fastest_response_batch_completion,
                request_data=self.data,
                hidden_params=hidden_params,
                litellm_logging_obj=logging_obj,
                **additional_headers,
            )
        )
        await check_response_size_is_safe(response=response)

        return response

    async def base_passthrough_process_llm_request(
        self,
        request: Request,
        fastapi_response: Response,
        user_api_key_dict: UserAPIKeyAuth,
        proxy_logging_obj: ProxyLogging,
        general_settings: dict,
        proxy_config: ProxyConfig,
        select_data_generator: Callable,
        llm_router: Optional[Router] = None,
        model: Optional[str] = None,
        user_model: Optional[str] = None,
        user_temperature: Optional[float] = None,
        user_request_timeout: Optional[float] = None,
        user_max_tokens: Optional[int] = None,
        user_api_base: Optional[str] = None,
        version: Optional[str] = None,
    ):
        from litellm.proxy.pass_through_endpoints.pass_through_endpoints import (
            HttpPassThroughEndpointHelpers,
        )

        result = await self.base_process_llm_request(
            request=request,
            fastapi_response=fastapi_response,
            user_api_key_dict=user_api_key_dict,
            route_type="allm_passthrough_route",
            proxy_logging_obj=proxy_logging_obj,
            llm_router=llm_router,
            general_settings=general_settings,
            proxy_config=proxy_config,
            select_data_generator=select_data_generator,
            model=model,
            user_model=user_model,
            user_temperature=user_temperature,
            user_request_timeout=user_request_timeout,
            user_max_tokens=user_max_tokens,
            user_api_base=user_api_base,
            version=version,
        )

        # Check if result is actually a streaming response by inspecting its type
        if isinstance(result, StreamingResponse):
            return result

        content = await result.aread()
        return Response(
            content=content,
            status_code=result.status_code,
            headers=HttpPassThroughEndpointHelpers.get_response_headers(
                headers=result.headers,
                custom_headers=None,
            ),
        )

    def _is_streaming_response(self, response: Any) -> bool:
        """
        Check if the response object is actually a streaming response by inspecting its type.

        This uses standard Python inspection to detect streaming/async iterator objects
        rather than relying on specific wrapper classes.
        """
        import inspect
        from collections.abc import AsyncGenerator, AsyncIterator

        # Check if it's an async generator (most reliable)
        if inspect.isasyncgen(response):
            return True

        # Check if it implements the async iterator protocol
        if isinstance(response, (AsyncIterator, AsyncGenerator)):
            return True

        return False

    def _is_streaming_request(
        self, data: dict, is_streaming_request: Optional[bool] = False
    ) -> bool:
        """
        Check if the request is a streaming request.

        1. is_streaming_request is a dynamic param passed in
        2. if "stream" in data and data["stream"] is True
        """
        if is_streaming_request is True:
            return True
        if "stream" in data and data["stream"] is True:
            return True
        return False

    async def _handle_llm_api_exception(
        self,
        e: Exception,
        user_api_key_dict: UserAPIKeyAuth,
        proxy_logging_obj: ProxyLogging,
        version: Optional[str] = None,
    ):
        """Raises ProxyException (OpenAI API compatible) if an exception is raised"""
        verbose_proxy_logger.exception(
            f"litellm.proxy.proxy_server._handle_llm_api_exception(): Exception occured - {str(e)}"
        )
        await proxy_logging_obj.post_call_failure_hook(
            user_api_key_dict=user_api_key_dict,
            original_exception=e,
            request_data=self.data,
        )
        litellm_debug_info = getattr(e, "litellm_debug_info", "")
        verbose_proxy_logger.debug(
            "\033[1;31mAn error occurred: %s %s\n\n Debug this by setting `--debug`, e.g. `litellm --model gpt-3.5-turbo --debug`",
            e,
            litellm_debug_info,
        )

        timeout = getattr(
            e, "timeout", None
        )  # returns the timeout set by the wrapper. Used for testing if model-specific timeout are set correctly
        _litellm_logging_obj: Optional[LiteLLMLoggingObj] = self.data.get(
            "litellm_logging_obj", None
        )
        custom_headers = ProxyBaseLLMRequestProcessing.get_custom_headers(
            user_api_key_dict=user_api_key_dict,
            call_id=(
                _litellm_logging_obj.litellm_call_id if _litellm_logging_obj else None
            ),
            version=version,
            response_cost=0,
            model_region=getattr(user_api_key_dict, "allowed_model_region", ""),
            request_data=self.data,
            timeout=timeout,
            litellm_logging_obj=_litellm_logging_obj,
        )
        headers = getattr(e, "headers", {}) or {}
        headers.update(custom_headers)

        if isinstance(e, HTTPException):
            raise ProxyException(
                message=getattr(e, "detail", str(e)),
                type=getattr(e, "type", "None"),
                param=getattr(e, "param", "None"),
                code=getattr(e, "status_code", status.HTTP_400_BAD_REQUEST),
                headers=headers,
            )
        error_msg = f"{str(e)}"
        raise ProxyException(
            message=getattr(e, "message", error_msg),
            type=getattr(e, "type", "None"),
            param=getattr(e, "param", "None"),
            openai_code=getattr(e, "code", None),
            code=getattr(e, "status_code", 500),
            headers=headers,
        )

    @staticmethod
    def _get_pre_call_type(
        route_type: Literal["acompletion", "aresponses"],
    ) -> Literal["completion", "responses"]:
        if route_type == "acompletion":
            return "completion"
        elif route_type == "aresponses":
            return "responses"

    #########################################################
    # Proxy Level Streaming Data Generator
    #########################################################

    @staticmethod
    def return_sse_chunk(chunk: Any) -> str:
        """
        Helper function to format streaming chunks for Anthropic API format

        Args:
            chunk: A string or dictionary to be returned in SSE format

        Returns:
            str: A properly formatted SSE chunk string
        """
        if isinstance(chunk, dict):
            # Use safe_dumps for proper JSON serialization with circular reference detection
            chunk_str = safe_dumps(chunk)
            return f"{STREAM_SSE_DATA_PREFIX}{chunk_str}\n\n"
        else:
            return chunk

    @staticmethod
    async def async_sse_data_generator(
        response,
        user_api_key_dict: UserAPIKeyAuth,
        request_data: dict,
        proxy_logging_obj: ProxyLogging,
    ):
        """
        Anthropic /messages and Google /generateContent streaming data generator require SSE events
        """

        verbose_proxy_logger.debug("inside generator")
        try:
            str_so_far = ""
            async for chunk in proxy_logging_obj.async_post_call_streaming_iterator_hook(
                user_api_key_dict=user_api_key_dict,
                response=response,
                request_data=request_data,
            ):
                verbose_proxy_logger.debug(
                    "async_data_generator: received streaming chunk - {}".format(chunk)
                )
                ### CALL HOOKS ### - modify outgoing data
                chunk = await proxy_logging_obj.async_post_call_streaming_hook(
                    user_api_key_dict=user_api_key_dict,
                    response=chunk,
                    data=request_data,
                    str_so_far=str_so_far,
                )

                if isinstance(chunk, (ModelResponse, ModelResponseStream)):
                    response_str = litellm.get_response_string(response_obj=chunk)
                    str_so_far += response_str

                # Inject cost into Anthropic-style SSE usage for /v1/messages for any provider
                model_name = request_data.get("model", "")
                chunk = ProxyBaseLLMRequestProcessing._process_chunk_with_cost_injection(chunk, model_name)

                # Format chunk using helper function
                yield ProxyBaseLLMRequestProcessing.return_sse_chunk(chunk)
        except Exception as e:
            verbose_proxy_logger.exception(
                "litellm.proxy.proxy_server.async_data_generator(): Exception occured - {}".format(
                    str(e)
                )
            )
            await proxy_logging_obj.post_call_failure_hook(
                user_api_key_dict=user_api_key_dict,
                original_exception=e,
                request_data=request_data,
            )
            verbose_proxy_logger.debug(
                f"\033[1;31mAn error occurred: {e}\n\n Debug this by setting `--debug`, e.g. `litellm --model gpt-3.5-turbo --debug`"
            )

            if isinstance(e, HTTPException):
                raise e
            else:
                error_traceback = traceback.format_exc()
                error_msg = f"{str(e)}\n\n{error_traceback}"

            proxy_exception = ProxyException(
                message=getattr(e, "message", error_msg),
                type=getattr(e, "type", "None"),
                param=getattr(e, "param", "None"),
                code=getattr(e, "status_code", 500),
            )
            error_returned = json.dumps({"error": proxy_exception.to_dict()})
            yield f"{STREAM_SSE_DATA_PREFIX}{error_returned}\n\n"

    @staticmethod
    def _process_chunk_with_cost_injection(chunk: Any, model_name: str) -> Any:
        """
        Process a streaming chunk and inject cost information if enabled.
        
        Args:
            chunk: The streaming chunk (dict, str, bytes, or bytearray)
            model_name: Model name for cost calculation
            
        Returns:
            The processed chunk with cost information injected if applicable
        """
        if not getattr(litellm, "include_cost_in_streaming_usage", False):
            return chunk
            
        try:
            if isinstance(chunk, dict):
                maybe_modified = ProxyBaseLLMRequestProcessing._inject_cost_into_usage_dict(chunk, model_name)
                if maybe_modified is not None:
                    return maybe_modified
            elif isinstance(chunk, (bytes, bytearray)):
                # Decode to str, inject, and rebuild as bytes
                try:
                    s = chunk.decode("utf-8", errors="ignore")
                    maybe_mod = ProxyBaseLLMRequestProcessing._inject_cost_into_sse_frame_str(s, model_name)
                    if maybe_mod is not None:
                        return (maybe_mod + ("" if maybe_mod.endswith("\n\n") else "\n\n")).encode("utf-8")
                except Exception:
                    pass
            elif isinstance(chunk, str):
                # Try to parse SSE frame and inject cost into the data line
                maybe_mod = ProxyBaseLLMRequestProcessing._inject_cost_into_sse_frame_str(chunk, model_name)
                if maybe_mod is not None:
                    # Ensure trailing frame separator
                    return maybe_mod if maybe_mod.endswith("\n\n") else (maybe_mod + "\n\n")
        except Exception:
            # Never break streaming on optional cost injection
            pass
            
        return chunk
    
    @staticmethod
    def _inject_cost_into_sse_frame_str(frame_str: str, model_name: str) -> Optional[str]:
        """
        Inject cost information into an SSE frame string by modifying the JSON in the 'data:' line.
        
        Args:
            frame_str: SSE frame string that may contain multiple lines
            model_name: Model name for cost calculation
            
        Returns:
            Modified SSE frame string with cost injected, or None if no modification needed
        """
        try:
            # Split preserving lines
            lines = frame_str.split("\n")
            for idx, ln in enumerate(lines):
                stripped_ln = ln.strip()
                if stripped_ln.startswith("data:"):
                    json_part = stripped_ln.split("data:", 1)[1].strip()
                    if json_part and json_part != "[DONE]":
                        obj = json.loads(json_part)
                        maybe_modified = ProxyBaseLLMRequestProcessing._inject_cost_into_usage_dict(obj, model_name)
                        if maybe_modified is not None:
                            # Replace just this line with updated JSON using safe_dumps
                            lines[idx] = f"data: {safe_dumps(maybe_modified)}"
                            return "\n".join(lines)
            return None
        except Exception:
            return None
    
    @staticmethod
    def _inject_cost_into_usage_dict(obj: dict, model_name: str) -> Optional[dict]:
        """
        Inject cost information into a usage dictionary for message_delta events.
        
        Args:
            obj: Dictionary containing the SSE event data
            model_name: Model name for cost calculation
            
        Returns:
            Modified dictionary with cost injected, or None if no modification needed
        """
        if (
            obj.get("type") == "message_delta"
            and isinstance(obj.get("usage"), dict)
        ):
            _usage = obj["usage"]
            prompt_tokens = int(_usage.get("input_tokens", 0) or 0)
            completion_tokens = int(_usage.get("output_tokens", 0) or 0)
            total_tokens = int(
                _usage.get("total_tokens", prompt_tokens + completion_tokens)
                or (prompt_tokens + completion_tokens)
            )

            # Extract additional usage fields
            cache_creation_input_tokens = _usage.get("cache_creation_input_tokens")
            cache_read_input_tokens = _usage.get("cache_read_input_tokens")
            web_search_requests = _usage.get("web_search_requests")
            completion_tokens_details = _usage.get("completion_tokens_details")
            prompt_tokens_details = _usage.get("prompt_tokens_details")

            
            usage_kwargs: dict[str, Any] = {
                "prompt_tokens": prompt_tokens,
                "completion_tokens": completion_tokens,
                "total_tokens": total_tokens,
            }
            
            # Add optional named parameters
            if completion_tokens_details is not None:
                usage_kwargs["completion_tokens_details"] = completion_tokens_details
            if prompt_tokens_details is not None:
                usage_kwargs["prompt_tokens_details"] = prompt_tokens_details
            
            # Handle web_search_requests by wrapping in ServerToolUse
            if web_search_requests is not None:
                usage_kwargs["server_tool_use"] = ServerToolUse(
                    web_search_requests=web_search_requests
                )
            
            # Add cache-related fields to **params (handled by Usage.__init__)
            if cache_creation_input_tokens is not None:
                usage_kwargs["cache_creation_input_tokens"] = cache_creation_input_tokens
            if cache_read_input_tokens is not None:
                usage_kwargs["cache_read_input_tokens"] = cache_read_input_tokens

            _mr = ModelResponse(
                usage=Usage(**usage_kwargs)
            )
            
            try:
                cost_val = litellm.completion_cost(
                    completion_response=_mr,
                    model=model_name,
                )
            except Exception:
                cost_val = None
                
            if cost_val is not None:
                obj.setdefault("usage", {})["cost"] = cost_val
                return obj
        return None<|MERGE_RESOLUTION|>--- conflicted
+++ resolved
@@ -320,14 +320,8 @@
         user_api_base: Optional[str] = None,
         model: Optional[str] = None,
     ) -> Tuple[dict, LiteLLMLoggingObj]:
-<<<<<<< HEAD
-        # ALWAYS use proxy start time from middleware (includes auth overhead)
-        # This is set by ProxyTimingMiddleware before any processing
-        start_time = request.state.proxy_start_time
-=======
         
         start_time = datetime.datetime.now()  # start before calling guardrail hooks
->>>>>>> 33db2442
         self.data = await add_litellm_data_to_request(
             data=self.data,
             request=request,
