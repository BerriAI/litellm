import ast
import asyncio
import copy
import inspect
import io
import os
import random
import secrets
import subprocess
import sys
import time
import traceback
import uuid
import warnings
from datetime import datetime, timedelta
from typing import (
    TYPE_CHECKING,
    Any,
    List,
    Optional,
    Tuple,
    cast,
    get_args,
    get_origin,
    get_type_hints,
)

import requests

if TYPE_CHECKING:
    from opentelemetry.trace import Span as _Span

    Span = _Span
else:
    Span = Any


def showwarning(message, category, filename, lineno, file=None, line=None):
    traceback_info = f"{filename}:{lineno}: {category.__name__}: {message}\n"
    if file is not None:
        file.write(traceback_info)


warnings.showwarning = showwarning
warnings.filterwarnings("default", category=UserWarning)

# Your client code here


messages: list = []
sys.path.insert(
    0, os.path.abspath("../..")
)  # Adds the parent directory to the system path - for litellm local dev

try:
    import logging

    import backoff
    import fastapi
    import orjson
    import yaml  # type: ignore
    from apscheduler.schedulers.asyncio import AsyncIOScheduler
except ImportError as e:
    raise ImportError(f"Missing dependency {e}. Run `pip install 'litellm[proxy]'`")

list_of_messages = [
    "'The thing I wish you improved is...'",
    "'A feature I really want is...'",
    "'The worst thing about this product is...'",
    "'This product would be better if...'",
    "'I don't like how this works...'",
    "'It would help me if you could add...'",
    "'This feature doesn't meet my needs because...'",
    "'I get frustrated when the product...'",
]


def generate_feedback_box():
    box_width = 60

    # Select a random message
    message = random.choice(list_of_messages)

    print()  # noqa
    print("\033[1;37m" + "#" + "-" * box_width + "#\033[0m")  # noqa
    print("\033[1;37m" + "#" + " " * box_width + "#\033[0m")  # noqa
    print("\033[1;37m" + "# {:^59} #\033[0m".format(message))  # noqa
    print(  # noqa
        "\033[1;37m"
        + "# {:^59} #\033[0m".format("https://github.com/BerriAI/litellm/issues/new")
    )  # noqa
    print("\033[1;37m" + "#" + " " * box_width + "#\033[0m")  # noqa
    print("\033[1;37m" + "#" + "-" * box_width + "#\033[0m")  # noqa
    print()  # noqa
    print(" Thank you for using LiteLLM! - Krrish & Ishaan")  # noqa
    print()  # noqa
    print()  # noqa
    print()  # noqa
    print(  # noqa
        "\033[1;31mGive Feedback / Get Help: https://github.com/BerriAI/litellm/issues/new\033[0m"
    )  # noqa
    print()  # noqa
    print()  # noqa


import pydantic

import litellm
from litellm import (
    CancelBatchRequest,
    CreateBatchRequest,
    ListBatchRequest,
    RetrieveBatchRequest,
)
from litellm._logging import verbose_proxy_logger, verbose_router_logger
from litellm.caching.caching import DualCache, RedisCache
from litellm.exceptions import RejectedRequestError
from litellm.integrations.SlackAlerting.slack_alerting import SlackAlerting
from litellm.litellm_core_utils.core_helpers import (
    _get_parent_otel_span_from_kwargs,
    get_litellm_metadata_from_kwargs,
)
from litellm.llms.custom_httpx.httpx_handler import HTTPHandler
from litellm.proxy._types import *
from litellm.proxy.analytics_endpoints.analytics_endpoints import (
    router as analytics_router,
)
from litellm.proxy.auth.auth_checks import log_to_opentelemetry
from litellm.proxy.auth.auth_utils import check_response_size_is_safe
from litellm.proxy.auth.handle_jwt import JWTHandler
from litellm.proxy.auth.litellm_license import LicenseCheck
from litellm.proxy.auth.model_checks import (
    get_complete_model_list,
    get_key_models,
    get_team_models,
)
from litellm.proxy.auth.user_api_key_auth import user_api_key_auth

## Import All Misc routes here ##
from litellm.proxy.caching_routes import router as caching_router
from litellm.proxy.common_utils.admin_ui_utils import html_form
from litellm.proxy.common_utils.callback_utils import (
    get_logging_caching_headers,
    get_remaining_tokens_and_requests_from_request_data,
    initialize_callbacks_on_proxy,
)
from litellm.proxy.common_utils.debug_utils import init_verbose_loggers
from litellm.proxy.common_utils.debug_utils import router as debugging_endpoints_router
from litellm.proxy.common_utils.encrypt_decrypt_utils import (
    decrypt_value_helper,
    encrypt_value_helper,
)
from litellm.proxy.common_utils.http_parsing_utils import (
    _read_request_body,
    check_file_size_under_limit,
)
from litellm.proxy.common_utils.load_config_utils import (
    get_config_file_contents_from_gcs,
    get_file_contents_from_s3,
)
from litellm.proxy.common_utils.openai_endpoint_utils import (
    remove_sensitive_info_from_deployment,
)
from litellm.proxy.common_utils.swagger_utils import ERROR_RESPONSES
from litellm.proxy.fine_tuning_endpoints.endpoints import router as fine_tuning_router
from litellm.proxy.fine_tuning_endpoints.endpoints import set_fine_tuning_config
from litellm.proxy.guardrails.init_guardrails import (
    init_guardrails_v2,
    initialize_guardrails,
)
from litellm.proxy.health_check import perform_health_check
from litellm.proxy.health_endpoints._health_endpoints import router as health_router
from litellm.proxy.hooks.prompt_injection_detection import (
    _OPTIONAL_PromptInjectionDetection,
)
from litellm.proxy.litellm_pre_call_utils import add_litellm_data_to_request
from litellm.proxy.management_endpoints.internal_user_endpoints import (
    router as internal_user_router,
)
from litellm.proxy.management_endpoints.internal_user_endpoints import user_update
from litellm.proxy.management_endpoints.key_management_endpoints import (
    _duration_in_seconds,
    delete_verification_token,
    generate_key_helper_fn,
)
from litellm.proxy.management_endpoints.key_management_endpoints import (
    router as key_management_router,
)
from litellm.proxy.management_endpoints.organization_endpoints import (
    router as organization_router,
)
from litellm.proxy.management_endpoints.team_callback_endpoints import (
    router as team_callback_router,
)
from litellm.proxy.management_endpoints.team_endpoints import router as team_router
from litellm.proxy.management_endpoints.ui_sso import router as ui_sso_router
from litellm.proxy.openai_files_endpoints.files_endpoints import is_known_model
from litellm.proxy.openai_files_endpoints.files_endpoints import (
    router as openai_files_router,
)
from litellm.proxy.openai_files_endpoints.files_endpoints import set_files_config
from litellm.proxy.pass_through_endpoints.pass_through_endpoints import (
    initialize_pass_through_endpoints,
)
from litellm.proxy.pass_through_endpoints.pass_through_endpoints import (
    router as pass_through_router,
)
from litellm.proxy.rerank_endpoints.endpoints import router as rerank_router
from litellm.proxy.route_llm_request import route_request
from litellm.proxy.spend_tracking.spend_management_endpoints import (
    router as spend_management_router,
)
from litellm.proxy.spend_tracking.spend_tracking_utils import get_logging_payload
from litellm.proxy.ui_crud_endpoints.proxy_setting_endpoints import (
    router as ui_crud_endpoints_router,
)
from litellm.proxy.utils import (
    PrismaClient,
    ProxyLogging,
    _cache_user_row,
    _get_projected_spend_over_limit,
    _is_projected_spend_over_limit,
    _is_valid_team_configs,
    get_error_message_str,
    get_instance_fn,
    hash_token,
    reset_budget,
    update_spend,
)
from litellm.proxy.vertex_ai_endpoints.google_ai_studio_endpoints import (
    router as gemini_router,
)
from litellm.proxy.vertex_ai_endpoints.langfuse_endpoints import (
    router as langfuse_router,
)
from litellm.proxy.vertex_ai_endpoints.vertex_endpoints import router as vertex_router
from litellm.proxy.vertex_ai_endpoints.vertex_endpoints import set_default_vertex_config
from litellm.router import (
    AssistantsTypedDict,
    Deployment,
    LiteLLM_Params,
    ModelGroupInfo,
)
from litellm.router import ModelInfo as RouterModelInfo
from litellm.router import updateDeployment
from litellm.scheduler import DefaultPriorities, FlowItem, Scheduler
from litellm.secret_managers.aws_secret_manager import (
    load_aws_kms,
    load_aws_secret_manager,
)
from litellm.secret_managers.google_kms import load_google_kms
from litellm.secret_managers.main import get_secret, get_secret_str, str_to_bool
from litellm.types.integrations.slack_alerting import SlackAlertingArgs
from litellm.types.llms.anthropic import (
    AnthropicMessagesRequest,
    AnthropicResponse,
    AnthropicResponseContentBlockText,
    AnthropicResponseUsageBlock,
)
from litellm.types.llms.openai import HttpxBinaryResponseContent
from litellm.types.router import RouterGeneralSettings

try:
    from litellm._version import version
except Exception:
    version = "0.0.0"
litellm.suppress_debug_info = True
import json
from typing import Union

from fastapi import (
    Depends,
    FastAPI,
    File,
    Form,
    Header,
    HTTPException,
    Path,
    Request,
    Response,
    UploadFile,
    status,
)
from fastapi.encoders import jsonable_encoder
from fastapi.middleware.cors import CORSMiddleware
from fastapi.openapi.utils import get_openapi
from fastapi.responses import (
    FileResponse,
    JSONResponse,
    ORJSONResponse,
    RedirectResponse,
    StreamingResponse,
)
from fastapi.routing import APIRouter
from fastapi.security import OAuth2PasswordBearer
from fastapi.security.api_key import APIKeyHeader
from fastapi.staticfiles import StaticFiles

# import enterprise folder
try:
    # when using litellm cli
    import litellm.proxy.enterprise as enterprise
except Exception:
    # when using litellm docker image
    try:
        import enterprise  # type: ignore
    except Exception:
        pass

server_root_path = os.getenv("SERVER_ROOT_PATH", "")
_license_check = LicenseCheck()
premium_user: bool = _license_check.is_premium()
global_max_parallel_request_retries_env: Optional[str] = os.getenv(
    "LITELLM_GLOBAL_MAX_PARALLEL_REQUEST_RETRIES"
)
if global_max_parallel_request_retries_env is None:
    global_max_parallel_request_retries: int = 3
else:
    global_max_parallel_request_retries = int(global_max_parallel_request_retries_env)

global_max_parallel_request_retry_timeout_env: Optional[str] = os.getenv(
    "LITELLM_GLOBAL_MAX_PARALLEL_REQUEST_RETRY_TIMEOUT"
)
if global_max_parallel_request_retry_timeout_env is None:
    global_max_parallel_request_retry_timeout: float = 60.0
else:
    global_max_parallel_request_retry_timeout = float(
        global_max_parallel_request_retry_timeout_env
    )

ui_link = f"{server_root_path}/ui/"
ui_message = (
    f"👉 [```LiteLLM Admin Panel on /ui```]({ui_link}). Create, Edit Keys with SSO"
)
ui_message += "\n\n💸 [```LiteLLM Model Cost Map```](https://models.litellm.ai/)."

custom_swagger_message = "[**Customize Swagger Docs**](https://docs.litellm.ai/docs/proxy/enterprise#swagger-docs---custom-routes--branding)"

### CUSTOM BRANDING [ENTERPRISE FEATURE] ###
_docs_url = None if os.getenv("NO_DOCS", "False") == "True" else "/"
_title = os.getenv("DOCS_TITLE", "LiteLLM API") if premium_user else "LiteLLM API"
_description = (
    os.getenv(
        "DOCS_DESCRIPTION",
        f"Enterprise Edition \n\nProxy Server to call 100+ LLMs in the OpenAI format. {custom_swagger_message}\n\n{ui_message}",
    )
    if premium_user
    else f"Proxy Server to call 100+ LLMs in the OpenAI format. {custom_swagger_message}\n\n{ui_message}"
)


app = FastAPI(
    docs_url=_docs_url,
    title=_title,
    description=_description,
    version=version,
    root_path=server_root_path,  # check if user passed root path, FastAPI defaults this value to ""
)


### CUSTOM API DOCS [ENTERPRISE FEATURE] ###
# Custom OpenAPI schema generator to include only selected routes
def custom_openapi():
    if app.openapi_schema:
        return app.openapi_schema
    openapi_schema = get_openapi(
        title=app.title,
        version=app.version,
        description=app.description,
        routes=app.routes,
    )
    # Filter routes to include only specific ones
    openai_routes = LiteLLMRoutes.openai_routes.value
    paths_to_include: dict = {}
    for route in openai_routes:
        paths_to_include[route] = openapi_schema["paths"][route]
    openapi_schema["paths"] = paths_to_include
    app.openapi_schema = openapi_schema
    return app.openapi_schema


if os.getenv("DOCS_FILTERED", "False") == "True" and premium_user:
    app.openapi = custom_openapi  # type: ignore


class UserAPIKeyCacheTTLEnum(enum.Enum):
    in_memory_cache_ttl = 60  # 1 min ttl ## configure via `general_settings::user_api_key_cache_ttl: <your-value>`


@app.exception_handler(ProxyException)
async def openai_exception_handler(request: Request, exc: ProxyException):
    # NOTE: DO NOT MODIFY THIS, its crucial to map to Openai exceptions
    headers = exc.headers
    return JSONResponse(
        status_code=(
            int(exc.code) if exc.code else status.HTTP_500_INTERNAL_SERVER_ERROR
        ),
        content={
            "error": {
                "message": exc.message,
                "type": exc.type,
                "param": exc.param,
                "code": exc.code,
            }
        },
        headers=headers,
    )


router = APIRouter()
origins = ["*"]

# get current directory
try:
    current_dir = os.path.dirname(os.path.abspath(__file__))
    ui_path = os.path.join(current_dir, "_experimental", "out")
    app.mount("/ui", StaticFiles(directory=ui_path, html=True), name="ui")
    # Iterate through files in the UI directory
    for filename in os.listdir(ui_path):
        if filename.endswith(".html") and filename != "index.html":
            # Create a folder with the same name as the HTML file
            folder_name = os.path.splitext(filename)[0]
            folder_path = os.path.join(ui_path, folder_name)
            os.makedirs(folder_path, exist_ok=True)

            # Move the HTML file into the folder and rename it to 'index.html'
            src = os.path.join(ui_path, filename)
            dst = os.path.join(folder_path, "index.html")
            os.rename(src, dst)

    if server_root_path != "":
        print(  # noqa
            f"server_root_path is set, forwarding any /ui requests to {server_root_path}/ui"
        )  # noqa
        if os.getenv("PROXY_BASE_URL") is None:
            os.environ["PROXY_BASE_URL"] = server_root_path

        @app.middleware("http")
        async def redirect_ui_middleware(request: Request, call_next):
            if request.url.path.startswith("/ui"):
                new_path = request.url.path.replace("/ui", f"{server_root_path}/ui", 1)
                return RedirectResponse(new_path)
            return await call_next(request)

except Exception:
    pass
app.add_middleware(
    CORSMiddleware,
    allow_origins=origins,
    allow_credentials=True,
    allow_methods=["*"],
    allow_headers=["*"],
)


from typing import Dict

user_api_base = None
user_model = None
user_debug = False
user_max_tokens = None
user_request_timeout = None
user_temperature = None
user_telemetry = True
user_config = None
user_headers = None
user_config_file_path: Optional[str] = None
local_logging = True  # writes logs to a local api_log.json file for debugging
experimental = False
#### GLOBAL VARIABLES ####
llm_router: Optional[litellm.Router] = None
llm_model_list: Optional[list] = None
general_settings: dict = {}
callback_settings: dict = {}
log_file = "api_log.json"
worker_config = None
master_key: Optional[str] = None
otel_logging = False
prisma_client: Optional[PrismaClient] = None
user_api_key_cache = DualCache(
    default_in_memory_ttl=UserAPIKeyCacheTTLEnum.in_memory_cache_ttl.value
)
redis_usage_cache: Optional[RedisCache] = (
    None  # redis cache used for tracking spend, tpm/rpm limits
)
user_custom_auth = None
user_custom_key_generate = None
user_custom_sso = None
use_background_health_checks = None
use_queue = False
health_check_interval = None
health_check_details = None
health_check_results = {}
queue: List = []
litellm_proxy_budget_name = "litellm-proxy-budget"
litellm_proxy_admin_name = "default_user_id"
ui_access_mode: Literal["admin", "all"] = "all"
proxy_budget_rescheduler_min_time = 597
proxy_budget_rescheduler_max_time = 605
proxy_batch_write_at = 10  # in seconds
litellm_master_key_hash = None
disable_spend_logs = False
jwt_handler = JWTHandler()
prompt_injection_detection_obj: Optional[_OPTIONAL_PromptInjectionDetection] = None
store_model_in_db: bool = False
open_telemetry_logger: Optional[Any] = None
### INITIALIZE GLOBAL LOGGING OBJECT ###
proxy_logging_obj = ProxyLogging(
    user_api_key_cache=user_api_key_cache, premium_user=premium_user
)
### REDIS QUEUE ###
async_result = None
celery_app_conn = None
celery_fn = None  # Redis Queue for handling requests
### DB WRITER ###
db_writer_client: Optional[HTTPHandler] = None
### logger ###


def _get_pydantic_json_dict(pydantic_obj: BaseModel) -> dict:
    try:
        return pydantic_obj.model_dump()  # type: ignore
    except Exception:
        # if using pydantic v1
        return pydantic_obj.dict()


def get_custom_headers(
    *,
    user_api_key_dict: UserAPIKeyAuth,
    call_id: Optional[str] = None,
    model_id: Optional[str] = None,
    cache_key: Optional[str] = None,
    api_base: Optional[str] = None,
    version: Optional[str] = None,
    model_region: Optional[str] = None,
    response_cost: Optional[Union[float, str]] = None,
    fastest_response_batch_completion: Optional[bool] = None,
    request_data: Optional[dict] = {},
    **kwargs,
) -> dict:
    exclude_values = {"", None}
    headers = {
        "x-litellm-call-id": call_id,
        "x-litellm-model-id": model_id,
        "x-litellm-cache-key": cache_key,
        "x-litellm-model-api-base": api_base,
        "x-litellm-version": version,
        "x-litellm-model-region": model_region,
        "x-litellm-response-cost": str(response_cost),
        "x-litellm-key-tpm-limit": str(user_api_key_dict.tpm_limit),
        "x-litellm-key-rpm-limit": str(user_api_key_dict.rpm_limit),
        "x-litellm-fastest_response_batch_completion": (
            str(fastest_response_batch_completion)
            if fastest_response_batch_completion is not None
            else None
        ),
        **{k: str(v) for k, v in kwargs.items()},
    }
    if request_data:
        remaining_tokens_header = get_remaining_tokens_and_requests_from_request_data(
            request_data
        )
        headers.update(remaining_tokens_header)

        logging_caching_headers = get_logging_caching_headers(request_data)
        if logging_caching_headers:
            headers.update(logging_caching_headers)

    try:
        return {
            key: str(value)
            for key, value in headers.items()
            if value not in exclude_values
        }
    except Exception as e:
        verbose_proxy_logger.error(f"Error setting custom headers: {e}")
        return {}


async def check_request_disconnection(request: Request, llm_api_call_task):
    """
    Asynchronously checks if the request is disconnected at regular intervals.
    If the request is disconnected
    - cancel the litellm.router task
    - raises an HTTPException with status code 499 and detail "Client disconnected the request".

    Parameters:
    - request: Request: The request object to check for disconnection.
    Returns:
    - None
    """

    # only run this function for 10 mins -> if these don't get cancelled -> we don't want the server to have many while loops
    start_time = time.time()
    while time.time() - start_time < 600:
        await asyncio.sleep(1)
        if await request.is_disconnected():

            # cancel the LLM API Call task if any passed - this is passed from individual providers
            # Example OpenAI, Azure, VertexAI etc
            llm_api_call_task.cancel()

            raise HTTPException(
                status_code=499,
                detail="Client disconnected the request",
            )


def _resolve_typed_dict_type(typ):
    """Resolve the actual TypedDict class from a potentially wrapped type."""
    from typing_extensions import _TypedDictMeta  # type: ignore

    origin = get_origin(typ)
    if origin is Union:  # Check if it's a Union (like Optional)
        for arg in get_args(typ):
            if isinstance(arg, _TypedDictMeta):
                return arg
    elif isinstance(typ, type) and isinstance(typ, dict):
        return typ
    return None


def _resolve_pydantic_type(typ) -> List:
    """Resolve the actual TypedDict class from a potentially wrapped type."""
    origin = get_origin(typ)
    typs = []
    if origin is Union:  # Check if it's a Union (like Optional)
        for arg in get_args(typ):
            if (
                arg is not None
                and not isinstance(arg, type(None))
                and "NoneType" not in str(arg)
            ):
                typs.append(arg)
    elif isinstance(typ, type) and isinstance(typ, BaseModel):
        return [typ]
    return typs


def prisma_setup(database_url: Optional[str]):
    global prisma_client, proxy_logging_obj, user_api_key_cache

    if database_url is not None:
        try:
            prisma_client = PrismaClient(
                database_url=database_url, proxy_logging_obj=proxy_logging_obj
            )
        except Exception as e:
            raise e


def load_from_azure_key_vault(use_azure_key_vault: bool = False):
    if use_azure_key_vault is False:
        return

    try:
        from azure.identity import DefaultAzureCredential
        from azure.keyvault.secrets import SecretClient

        # Set your Azure Key Vault URI
        KVUri = os.getenv("AZURE_KEY_VAULT_URI", None)

        if KVUri is None:
            raise Exception(
                "Error when loading keys from Azure Key Vault: AZURE_KEY_VAULT_URI is not set."
            )

        credential = DefaultAzureCredential()

        # Create the SecretClient using the credential
        client = SecretClient(vault_url=KVUri, credential=credential)

        litellm.secret_manager_client = client
        litellm._key_management_system = KeyManagementSystem.AZURE_KEY_VAULT
    except Exception as e:
        _error_str = str(e)
        verbose_proxy_logger.exception(
            "Error when loading keys from Azure Key Vault: %s .Ensure you run `pip install azure-identity azure-keyvault-secrets`",
            _error_str,
        )


def cost_tracking():
    global prisma_client
    if prisma_client is not None:
        if isinstance(litellm._async_success_callback, list):
            verbose_proxy_logger.debug("setting litellm success callback to track cost")
            if (_PROXY_track_cost_callback) not in litellm._async_success_callback:  # type: ignore
                litellm._async_success_callback.append(_PROXY_track_cost_callback)  # type: ignore


async def _PROXY_failure_handler(
    kwargs,  # kwargs to completion
    completion_response: litellm.ModelResponse,  # response from completion
    start_time=None,
    end_time=None,  # start/end time for completion
):
    global prisma_client
    if prisma_client is not None:
        verbose_proxy_logger.debug(
            "inside _PROXY_failure_handler kwargs=", extra=kwargs
        )

        _exception = kwargs.get("exception")
        _exception_type = _exception.__class__.__name__
        _model = kwargs.get("model", None)

        _optional_params = kwargs.get("optional_params", {})
        _optional_params = copy.deepcopy(_optional_params)

        for k, v in _optional_params.items():
            v = str(v)
            v = v[:100]

        _status_code = "500"
        try:
            _status_code = str(_exception.status_code)
        except Exception:
            # Don't let this fail logging the exception to the dB
            pass

        _litellm_params = kwargs.get("litellm_params", {}) or {}
        _metadata = _litellm_params.get("metadata", {}) or {}
        _model_id = _metadata.get("model_info", {}).get("id", "")
        _model_group = _metadata.get("model_group", "")
        api_base = litellm.get_api_base(model=_model, optional_params=_litellm_params)
        _exception_string = str(_exception)

        error_log = LiteLLM_ErrorLogs(
            request_id=str(uuid.uuid4()),
            model_group=_model_group,
            model_id=_model_id,
            litellm_model_name=kwargs.get("model"),
            request_kwargs=_optional_params,
            api_base=api_base,
            exception_type=_exception_type,
            status_code=_status_code,
            exception_string=_exception_string,
            startTime=kwargs.get("start_time"),
            endTime=kwargs.get("end_time"),
        )

        # helper function to convert to dict on pydantic v2 & v1
        error_log_dict = _get_pydantic_json_dict(error_log)
        error_log_dict["request_kwargs"] = json.dumps(error_log_dict["request_kwargs"])

        await prisma_client.db.litellm_errorlogs.create(
            data=error_log_dict  # type: ignore
        )

    pass


@log_to_opentelemetry
async def _PROXY_track_cost_callback(
    kwargs,  # kwargs to completion
    completion_response: litellm.ModelResponse,  # response from completion
    start_time=None,
    end_time=None,  # start/end time for completion
):
    verbose_proxy_logger.debug("INSIDE _PROXY_track_cost_callback")
    global prisma_client
    try:
        # check if it has collected an entire stream response
        verbose_proxy_logger.debug(
            "Proxy: In track_cost_callback for: kwargs=%s and completion_response: %s",
            kwargs,
            completion_response,
        )
        verbose_proxy_logger.debug(
            f"kwargs stream: {kwargs.get('stream', None)} + complete streaming response: {kwargs.get('complete_streaming_response', None)}"
        )
        parent_otel_span = _get_parent_otel_span_from_kwargs(kwargs=kwargs)
        litellm_params = kwargs.get("litellm_params", {}) or {}
        proxy_server_request = litellm_params.get("proxy_server_request") or {}
        end_user_id = proxy_server_request.get("body", {}).get("user", None)
        metadata = get_litellm_metadata_from_kwargs(kwargs=kwargs)
        user_id = metadata.get("user_api_key_user_id", None)
        team_id = metadata.get("user_api_key_team_id", None)
        org_id = metadata.get("user_api_key_org_id", None)
        key_alias = metadata.get("user_api_key_alias", None)
        end_user_max_budget = metadata.get("user_api_end_user_max_budget", None)
        if kwargs.get("response_cost", None) is not None:
            response_cost = kwargs["response_cost"]
            user_api_key = metadata.get("user_api_key", None)

            if kwargs.get("cache_hit", False) is True:
                response_cost = 0.0
                verbose_proxy_logger.info(
                    f"Cache Hit: response_cost {response_cost}, for user_id {user_id}"
                )

            verbose_proxy_logger.debug(
                f"user_api_key {user_api_key}, prisma_client: {prisma_client}"
            )
            if user_api_key is not None or user_id is not None or team_id is not None:
                ## UPDATE DATABASE
                await update_database(
                    token=user_api_key,
                    response_cost=response_cost,
                    user_id=user_id,
                    end_user_id=end_user_id,
                    team_id=team_id,
                    kwargs=kwargs,
                    completion_response=completion_response,
                    start_time=start_time,
                    end_time=end_time,
                    org_id=org_id,
                )

                # update cache
                asyncio.create_task(
                    update_cache(
                        token=user_api_key,
                        user_id=user_id,
                        end_user_id=end_user_id,
                        response_cost=response_cost,
                        team_id=team_id,
                        parent_otel_span=parent_otel_span,
                    )
                )

                await proxy_logging_obj.slack_alerting_instance.customer_spend_alert(
                    token=user_api_key,
                    key_alias=key_alias,
                    end_user_id=end_user_id,
                    response_cost=response_cost,
                    max_budget=end_user_max_budget,
                )
            else:
                raise Exception(
                    "User API key and team id and user id missing from custom callback."
                )
        else:
            if kwargs["stream"] is not True or (
                kwargs["stream"] is True and "complete_streaming_response" in kwargs
            ):
                cost_tracking_failure_debug_info = kwargs.get(
                    "response_cost_failure_debug_information"
                )
                model = kwargs.get("model")
                raise Exception(
                    f"Cost tracking failed for model={model}.\nDebug info - {cost_tracking_failure_debug_info}\nAdd custom pricing - https://docs.litellm.ai/docs/proxy/custom_pricing"
                )
    except Exception as e:
        error_msg = f"error in tracking cost callback - {traceback.format_exc()}"
        model = kwargs.get("model", "")
        metadata = kwargs.get("litellm_params", {}).get("metadata", {})
        error_msg += f"\n Args to _PROXY_track_cost_callback\n model: {model}\n metadata: {metadata}\n"
        asyncio.create_task(
            proxy_logging_obj.failed_tracking_alert(
                error_message=error_msg,
            )
        )
        verbose_proxy_logger.debug("error in tracking cost callback - %s", e)


def error_tracking():
    global prisma_client
    if prisma_client is not None:
        if isinstance(litellm.failure_callback, list):
            verbose_proxy_logger.debug("setting litellm failure callback to track cost")
            if (_PROXY_failure_handler) not in litellm.failure_callback:  # type: ignore
                litellm.failure_callback.append(_PROXY_failure_handler)  # type: ignore


def _set_spend_logs_payload(
    payload: Union[dict, SpendLogsPayload],
    prisma_client: PrismaClient,
    spend_logs_url: Optional[str] = None,
):
    if prisma_client is not None and spend_logs_url is not None:
        if isinstance(payload["startTime"], datetime):
            payload["startTime"] = payload["startTime"].isoformat()
        if isinstance(payload["endTime"], datetime):
            payload["endTime"] = payload["endTime"].isoformat()
        prisma_client.spend_log_transactions.append(payload)
    elif prisma_client is not None:
        prisma_client.spend_log_transactions.append(payload)
    return prisma_client


async def update_database(  # noqa: PLR0915
    token,
    response_cost,
    user_id=None,
    end_user_id=None,
    team_id=None,
    kwargs=None,
    completion_response=None,
    start_time=None,
    end_time=None,
    org_id=None,
):
    try:
        global prisma_client
        verbose_proxy_logger.debug(
            f"Enters prisma db call, response_cost: {response_cost}, token: {token}; user_id: {user_id}; team_id: {team_id}"
        )
        if token is not None and isinstance(token, str) and token.startswith("sk-"):
            hashed_token = hash_token(token=token)
        else:
            hashed_token = token

        ### UPDATE USER SPEND ###
        async def _update_user_db():
            """
            - Update that user's row
            - Update litellm-proxy-budget row (global proxy spend)
            """
            ## if an end-user is passed in, do an upsert - we can't guarantee they already exist in db
            existing_user_obj = await user_api_key_cache.async_get_cache(key=user_id)
            if existing_user_obj is not None and isinstance(existing_user_obj, dict):
                existing_user_obj = LiteLLM_UserTable(**existing_user_obj)
            try:
                if prisma_client is not None:  # update
                    user_ids = [user_id]
                    if (
                        litellm.max_budget > 0
                    ):  # track global proxy budget, if user set max budget
                        user_ids.append(litellm_proxy_budget_name)
                    ### KEY CHANGE ###
                    for _id in user_ids:
                        if _id is not None:
                            prisma_client.user_list_transactons[_id] = (
                                response_cost
                                + prisma_client.user_list_transactons.get(_id, 0)
                            )
                    if end_user_id is not None:
                        prisma_client.end_user_list_transactons[end_user_id] = (
                            response_cost
                            + prisma_client.end_user_list_transactons.get(
                                end_user_id, 0
                            )
                        )
            except Exception as e:
                verbose_proxy_logger.info(
                    "\033[91m"
                    + f"Update User DB call failed to execute {str(e)}\n{traceback.format_exc()}"
                )

        ### UPDATE KEY SPEND ###
        async def _update_key_db():
            try:
                verbose_proxy_logger.debug(
                    f"adding spend to key db. Response cost: {response_cost}. Token: {hashed_token}."
                )
                if hashed_token is None:
                    return
                if prisma_client is not None:
                    prisma_client.key_list_transactons[hashed_token] = (
                        response_cost
                        + prisma_client.key_list_transactons.get(hashed_token, 0)
                    )
            except Exception as e:
                verbose_proxy_logger.exception(
                    f"Update Key DB Call failed to execute - {str(e)}"
                )
                raise e

        ### UPDATE SPEND LOGS ###
        async def _insert_spend_log_to_db():
            try:
                global prisma_client
                if prisma_client is not None:
                    # Helper to generate payload to log
                    payload = get_logging_payload(
                        kwargs=kwargs,
                        response_obj=completion_response,
                        start_time=start_time,
                        end_time=end_time,
                        end_user_id=end_user_id,
                    )

                    payload["spend"] = response_cost
                    prisma_client = _set_spend_logs_payload(
                        payload=payload,
                        spend_logs_url=os.getenv("SPEND_LOGS_URL"),
                        prisma_client=prisma_client,
                    )
            except Exception as e:
                verbose_proxy_logger.debug(
                    f"Update Spend Logs DB failed to execute - {str(e)}\n{traceback.format_exc()}"
                )
                raise e

        ### UPDATE TEAM SPEND ###
        async def _update_team_db():
            try:
                verbose_proxy_logger.debug(
                    f"adding spend to team db. Response cost: {response_cost}. team_id: {team_id}."
                )
                if team_id is None:
                    verbose_proxy_logger.debug(
                        "track_cost_callback: team_id is None. Not tracking spend for team"
                    )
                    return
                if prisma_client is not None:
                    prisma_client.team_list_transactons[team_id] = (
                        response_cost
                        + prisma_client.team_list_transactons.get(team_id, 0)
                    )

                    try:
                        # Track spend of the team member within this team
                        # key is "team_id::<value>::user_id::<value>"
                        team_member_key = f"team_id::{team_id}::user_id::{user_id}"
                        prisma_client.team_member_list_transactons[team_member_key] = (
                            response_cost
                            + prisma_client.team_member_list_transactons.get(
                                team_member_key, 0
                            )
                        )
                    except Exception:
                        pass
            except Exception as e:
                verbose_proxy_logger.info(
                    f"Update Team DB failed to execute - {str(e)}\n{traceback.format_exc()}"
                )
                raise e

        ### UPDATE ORG SPEND ###
        async def _update_org_db():
            try:
                verbose_proxy_logger.debug(
                    "adding spend to org db. Response cost: {}. org_id: {}.".format(
                        response_cost, org_id
                    )
                )
                if org_id is None:
                    verbose_proxy_logger.debug(
                        "track_cost_callback: org_id is None. Not tracking spend for org"
                    )
                    return
                if prisma_client is not None:
                    prisma_client.org_list_transactons[org_id] = (
                        response_cost
                        + prisma_client.org_list_transactons.get(org_id, 0)
                    )
            except Exception as e:
                verbose_proxy_logger.info(
                    f"Update Org DB failed to execute - {str(e)}\n{traceback.format_exc()}"
                )
                raise e

        asyncio.create_task(_update_user_db())
        asyncio.create_task(_update_key_db())
        asyncio.create_task(_update_team_db())
        asyncio.create_task(_update_org_db())
        # asyncio.create_task(_insert_spend_log_to_db())
        if disable_spend_logs is False:
            await _insert_spend_log_to_db()
        else:
            verbose_proxy_logger.info(
                "disable_spend_logs=True. Skipping writing spend logs to db. Other spend updates - Key/User/Team table will still occur."
            )

        verbose_proxy_logger.debug("Runs spend update on all tables")
    except Exception:
        verbose_proxy_logger.debug(
            f"Error updating Prisma database: {traceback.format_exc()}"
        )


async def update_cache(  # noqa: PLR0915
    token: Optional[str],
    user_id: Optional[str],
    end_user_id: Optional[str],
    team_id: Optional[str],
    response_cost: Optional[float],
    parent_otel_span: Optional[Span],
):
    """
    Use this to update the cache with new user spend.

    Put any alerting logic in here.
    """

    values_to_update_in_cache: List[Tuple[Any, Any]] = []

    ### UPDATE KEY SPEND ###
    async def _update_key_cache(token: str, response_cost: float):
        # Fetch the existing cost for the given token
        if isinstance(token, str) and token.startswith("sk-"):
            hashed_token = hash_token(token=token)
        else:
            hashed_token = token
        verbose_proxy_logger.debug("_update_key_cache: hashed_token=%s", hashed_token)
        existing_spend_obj: LiteLLM_VerificationTokenView = await user_api_key_cache.async_get_cache(key=hashed_token)  # type: ignore
        verbose_proxy_logger.debug(
            f"_update_key_cache: existing_spend_obj={existing_spend_obj}"
        )
        verbose_proxy_logger.debug(
            f"_update_key_cache: existing spend: {existing_spend_obj}"
        )
        if existing_spend_obj is None:
            return
        else:
            existing_spend = existing_spend_obj.spend
        # Calculate the new cost by adding the existing cost and response_cost
        new_spend = existing_spend + response_cost

        ## CHECK IF USER PROJECTED SPEND > SOFT LIMIT
        if (
            existing_spend_obj.soft_budget_cooldown is False
            and existing_spend_obj.litellm_budget_table is not None
            and (
                _is_projected_spend_over_limit(
                    current_spend=new_spend,
                    soft_budget_limit=existing_spend_obj.litellm_budget_table[
                        "soft_budget"
                    ],
                )
                is True
            )
        ):
            projected_spend, projected_exceeded_date = _get_projected_spend_over_limit(
                current_spend=new_spend,
                soft_budget_limit=existing_spend_obj.litellm_budget_table.get(
                    "soft_budget", None
                ),
            )  # type: ignore
            soft_limit = existing_spend_obj.litellm_budget_table.get(
                "soft_budget", float("inf")
            )
            call_info = CallInfo(
                token=existing_spend_obj.token or "",
                spend=new_spend,
                key_alias=existing_spend_obj.key_alias,
                max_budget=soft_limit,
                user_id=existing_spend_obj.user_id,
                projected_spend=projected_spend,
                projected_exceeded_date=projected_exceeded_date,
            )
            # alert user
            asyncio.create_task(
                proxy_logging_obj.budget_alerts(
                    type="projected_limit_exceeded",
                    user_info=call_info,
                )
            )
            # set cooldown on alert

        if (
            existing_spend_obj is not None
            and getattr(existing_spend_obj, "team_spend", None) is not None
        ):
            existing_team_spend = existing_spend_obj.team_spend or 0
            # Calculate the new cost by adding the existing cost and response_cost
            existing_spend_obj.team_spend = existing_team_spend + response_cost

        if (
            existing_spend_obj is not None
            and getattr(existing_spend_obj, "team_member_spend", None) is not None
        ):
            existing_team_member_spend = existing_spend_obj.team_member_spend or 0
            # Calculate the new cost by adding the existing cost and response_cost
            existing_spend_obj.team_member_spend = (
                existing_team_member_spend + response_cost
            )

        # Update the cost column for the given token
        existing_spend_obj.spend = new_spend
        values_to_update_in_cache.append((hashed_token, existing_spend_obj))

    ### UPDATE USER SPEND ###
    async def _update_user_cache():
        ## UPDATE CACHE FOR USER ID + GLOBAL PROXY
        user_ids = [user_id]
        try:
            for _id in user_ids:
                # Fetch the existing cost for the given user
                if _id is None:
                    continue
                existing_spend_obj = await user_api_key_cache.async_get_cache(key=_id)
                if existing_spend_obj is None:
                    # do nothing if there is no cache value
                    return
                verbose_proxy_logger.debug(
                    f"_update_user_db: existing spend: {existing_spend_obj}; response_cost: {response_cost}"
                )

                if isinstance(existing_spend_obj, dict):
                    existing_spend = existing_spend_obj["spend"]
                else:
                    existing_spend = existing_spend_obj.spend
                # Calculate the new cost by adding the existing cost and response_cost
                new_spend = existing_spend + response_cost

                # Update the cost column for the given user
                if isinstance(existing_spend_obj, dict):
                    existing_spend_obj["spend"] = new_spend
                    values_to_update_in_cache.append((_id, existing_spend_obj))
                else:
                    existing_spend_obj.spend = new_spend
                    values_to_update_in_cache.append((_id, existing_spend_obj.json()))
            ## UPDATE GLOBAL PROXY ##
            global_proxy_spend = await user_api_key_cache.async_get_cache(
                key="{}:spend".format(litellm_proxy_admin_name)
            )
            if global_proxy_spend is None:
                # do nothing if not in cache
                return
            elif response_cost is not None and global_proxy_spend is not None:
                increment = global_proxy_spend + response_cost
                values_to_update_in_cache.append(
                    ("{}:spend".format(litellm_proxy_admin_name), increment)
                )
        except Exception as e:
            verbose_proxy_logger.debug(
                f"An error occurred updating user cache: {str(e)}\n\n{traceback.format_exc()}"
            )

    ### UPDATE END-USER SPEND ###
    async def _update_end_user_cache():
        if end_user_id is None or response_cost is None:
            return

        _id = "end_user_id:{}".format(end_user_id)
        try:
            # Fetch the existing cost for the given user
            existing_spend_obj = await user_api_key_cache.async_get_cache(key=_id)
            if existing_spend_obj is None:
                # if user does not exist in LiteLLM_UserTable, create a new user
                # do nothing if end-user not in api key cache
                return
            verbose_proxy_logger.debug(
                f"_update_end_user_db: existing spend: {existing_spend_obj}; response_cost: {response_cost}"
            )
            if existing_spend_obj is None:
                existing_spend = 0
            else:
                if isinstance(existing_spend_obj, dict):
                    existing_spend = existing_spend_obj["spend"]
                else:
                    existing_spend = existing_spend_obj.spend
            # Calculate the new cost by adding the existing cost and response_cost
            new_spend = existing_spend + response_cost

            # Update the cost column for the given user
            if isinstance(existing_spend_obj, dict):
                existing_spend_obj["spend"] = new_spend
                values_to_update_in_cache.append((_id, existing_spend_obj))
            else:
                existing_spend_obj.spend = new_spend
                values_to_update_in_cache.append((_id, existing_spend_obj.json()))
        except Exception as e:
            verbose_proxy_logger.exception(
                f"An error occurred updating end user cache: {str(e)}"
            )

    ### UPDATE TEAM SPEND ###
    async def _update_team_cache():
        if team_id is None or response_cost is None:
            return

        _id = "team_id:{}".format(team_id)
        try:
            # Fetch the existing cost for the given user
            existing_spend_obj: Optional[LiteLLM_TeamTable] = (
                await user_api_key_cache.async_get_cache(key=_id)
            )
            if existing_spend_obj is None:
                # do nothing if team not in api key cache
                return
            verbose_proxy_logger.debug(
                f"_update_team_db: existing spend: {existing_spend_obj}; response_cost: {response_cost}"
            )
            if existing_spend_obj is None:
                existing_spend: Optional[float] = 0.0
            else:
                if isinstance(existing_spend_obj, dict):
                    existing_spend = existing_spend_obj["spend"]
                else:
                    existing_spend = existing_spend_obj.spend

            if existing_spend is None:
                existing_spend = 0.0
            # Calculate the new cost by adding the existing cost and response_cost
            new_spend = existing_spend + response_cost

            # Update the cost column for the given user
            if isinstance(existing_spend_obj, dict):
                existing_spend_obj["spend"] = new_spend
                values_to_update_in_cache.append((_id, existing_spend_obj))
            else:
                existing_spend_obj.spend = new_spend
                values_to_update_in_cache.append((_id, existing_spend_obj))
        except Exception as e:
            verbose_proxy_logger.exception(
                f"An error occurred updating end user cache: {str(e)}"
            )

    if token is not None and response_cost is not None:
        await _update_key_cache(token=token, response_cost=response_cost)

    if user_id is not None:
        await _update_user_cache()

    if end_user_id is not None:
        await _update_end_user_cache()

    if team_id is not None:
        await _update_team_cache()

    asyncio.create_task(
        user_api_key_cache.async_batch_set_cache(
            cache_list=values_to_update_in_cache,
            ttl=60,
            litellm_parent_otel_span=parent_otel_span,
        )
    )


def run_ollama_serve():
    try:
        command = ["ollama", "serve"]

        with open(os.devnull, "w") as devnull:
            subprocess.Popen(command, stdout=devnull, stderr=devnull)
    except Exception as e:
        verbose_proxy_logger.debug(
            f"""
            LiteLLM Warning: proxy started with `ollama` model\n`ollama serve` failed with Exception{e}. \nEnsure you run `ollama serve`
        """
        )


async def _run_background_health_check():
    """
    Periodically run health checks in the background on the endpoints.

    Update health_check_results, based on this.
    """
    global health_check_results, llm_model_list, health_check_interval, health_check_details

    # make 1 deep copy of llm_model_list -> use this for all background health checks
    _llm_model_list = copy.deepcopy(llm_model_list)

    if _llm_model_list is None:
        return

    while True:
        healthy_endpoints, unhealthy_endpoints = await perform_health_check(
            model_list=_llm_model_list, details=health_check_details
        )

        # Update the global variable with the health check results
        health_check_results["healthy_endpoints"] = healthy_endpoints
        health_check_results["unhealthy_endpoints"] = unhealthy_endpoints
        health_check_results["healthy_count"] = len(healthy_endpoints)
        health_check_results["unhealthy_count"] = len(unhealthy_endpoints)

        if health_check_interval is not None and isinstance(
            health_check_interval, float
        ):
            await asyncio.sleep(health_check_interval)


class ProxyConfig:
    """
    Abstraction class on top of config loading/updating logic. Gives us one place to control all config updating logic.
    """

    def __init__(self) -> None:
        pass

    def is_yaml(self, config_file_path: str) -> bool:
        if not os.path.isfile(config_file_path):
            return False

        _, file_extension = os.path.splitext(config_file_path)
        return file_extension.lower() == ".yaml" or file_extension.lower() == ".yml"

    async def _get_config_from_file(
        self, config_file_path: Optional[str] = None
    ) -> dict:
        """
        Given a config file path, load the config from the file.

        If `store_model_in_db` is True, then read the DB and update the config with the DB values.

        Args:
            config_file_path (str): path to the config file
        Returns:
            dict: config
        """
        global prisma_client, user_config_file_path

        file_path = config_file_path or user_config_file_path
        if config_file_path is not None:
            user_config_file_path = config_file_path
        # Load existing config
        ## Yaml
        if os.path.exists(f"{file_path}"):
            with open(f"{file_path}", "r") as config_file:
                config = yaml.safe_load(config_file)
        elif file_path is not None:
            raise Exception(f"Config file not found: {file_path}")
        else:
            config = {
                "model_list": [],
                "general_settings": {},
                "router_settings": {},
                "litellm_settings": {},
            }

        ## DB
        if prisma_client is not None and (
            general_settings.get("store_model_in_db", False) is True
            or store_model_in_db is True
        ):
            _tasks = []
            keys = [
                "general_settings",
                "router_settings",
                "litellm_settings",
                "environment_variables",
            ]
            for k in keys:
                response = prisma_client.get_generic_data(
                    key="param_name", value=k, table_name="config"
                )
                _tasks.append(response)

            responses = await asyncio.gather(*_tasks)
            for response in responses:
                if response is not None:
                    param_name = getattr(response, "param_name", None)
                    param_value = getattr(response, "param_value", None)
                    if param_name is not None and param_value is not None:
                        # check if param_name is already in the config
                        if param_name in config:
                            if isinstance(config[param_name], dict):
                                config[param_name].update(param_value)
                            else:
                                config[param_name] = param_value
                        else:
                            # if it's not in the config - then add it
                            config[param_name] = param_value

        return config

    async def save_config(self, new_config: dict):
        global prisma_client, general_settings, user_config_file_path, store_model_in_db
        # Load existing config
        ## DB - writes valid config to db
        """
        - Do not write restricted params like 'api_key' to the database
        - if api_key is passed, save that to the local environment or connected secret manage (maybe expose `litellm.save_secret()`)
        """
        if prisma_client is not None and (
            general_settings.get("store_model_in_db", False) is True
            or store_model_in_db
        ):
            # if using - db for config - models are in ModelTable
            new_config.pop("model_list", None)
            await prisma_client.insert_data(data=new_config, table_name="config")
        else:
            # Save the updated config - if user is not using a dB
            ## YAML
            with open(f"{user_config_file_path}", "w") as config_file:
                yaml.dump(new_config, config_file, default_flow_style=False)

    def _check_for_os_environ_vars(
        self, config: dict, depth: int = 0, max_depth: int = 10
    ) -> dict:
        """
        Check for os.environ/ variables in the config and replace them with the actual values.
        Includes a depth limit to prevent infinite recursion.

        Args:
            config (dict): The configuration dictionary to process.
            depth (int): Current recursion depth.
            max_depth (int): Maximum allowed recursion depth.

        Returns:
            dict: Processed configuration dictionary.
        """
        if depth > max_depth:
            verbose_proxy_logger.warning(
                f"Maximum recursion depth ({max_depth}) reached while processing config."
            )
            return config

        for key, value in config.items():
            if isinstance(value, dict):
                config[key] = self._check_for_os_environ_vars(
                    config=value, depth=depth + 1, max_depth=max_depth
                )
            elif isinstance(value, list):
                for item in value:
                    if isinstance(item, dict):
                        item = self._check_for_os_environ_vars(
                            config=item, depth=depth + 1, max_depth=max_depth
                        )
            # if the value is a string and starts with "os.environ/" - then it's an environment variable
            elif isinstance(value, str) and value.startswith("os.environ/"):
                config[key] = get_secret(value)
        return config

    async def load_team_config(self, team_id: str):
        """
        - for a given team id
        - return the relevant completion() call params
        """
        # load existing config
        config = await self.get_config()
        ## LITELLM MODULE SETTINGS (e.g. litellm.drop_params=True,..)
        litellm_settings = config.get("litellm_settings", {})
        all_teams_config = litellm_settings.get("default_team_settings", None)
        team_config: dict = {}
        if all_teams_config is None:
            return team_config
        for team in all_teams_config:
            if "team_id" not in team:
                raise Exception(f"team_id missing from team: {team}")
            if team_id == team["team_id"]:
                team_config = team
                break
        for k, v in team_config.items():
            if isinstance(v, str) and v.startswith("os.environ/"):
                team_config[k] = get_secret(v)
        return team_config

    def _init_cache(
        self,
        cache_params: dict,
    ):
        global redis_usage_cache
        from litellm import Cache

        if "default_in_memory_ttl" in cache_params:
            litellm.default_in_memory_ttl = cache_params["default_in_memory_ttl"]

        if "default_redis_ttl" in cache_params:
            litellm.default_redis_ttl = cache_params["default_in_redis_ttl"]

        litellm.cache = Cache(**cache_params)

        if litellm.cache is not None and isinstance(litellm.cache.cache, RedisCache):
            ## INIT PROXY REDIS USAGE CLIENT ##
            redis_usage_cache = litellm.cache.cache

            
    async def get_config(self, config_file_path: Optional[str] = None) -> dict:
        """
        Load config file
        Supports reading from:
        - .yaml file paths
        - LiteLLM connected DB
        - GCS
        - S3

        Args:
            config_file_path (str): path to the config file
        Returns:
            dict: config

        """
        # Load existing config
        if os.environ.get("LITELLM_CONFIG_BUCKET_NAME") is not None:
            bucket_name = os.environ.get("LITELLM_CONFIG_BUCKET_NAME")
            object_key = os.environ.get("LITELLM_CONFIG_BUCKET_OBJECT_KEY")
            bucket_type = os.environ.get("LITELLM_CONFIG_BUCKET_TYPE")
            verbose_proxy_logger.debug(
                "bucket_name: %s, object_key: %s", bucket_name, object_key
            )
            if bucket_type == "gcs":
                config = await get_config_file_contents_from_gcs(
                    bucket_name=bucket_name, object_key=object_key
                )
            else:
                config = get_file_contents_from_s3(
                    bucket_name=bucket_name, object_key=object_key
                )

            if config is None:
                raise Exception("Unable to load config from given source.")
        else:
            # default to file
            config = await self._get_config_from_file(config_file_path=config_file_path)
        ## PRINT YAML FOR CONFIRMING IT WORKS
        printed_yaml = copy.deepcopy(config)
        printed_yaml.pop("environment_variables", None)

        config = self._check_for_os_environ_vars(config=config)

        return config

    async def load_config(  # noqa: PLR0915
        self, router: Optional[litellm.Router], config_file_path: str
    ):
        """
        Load config values into proxy global state
        """
        global master_key, user_config_file_path, otel_logging, user_custom_auth, user_custom_auth_path, user_custom_key_generate, user_custom_sso, use_background_health_checks, health_check_interval, use_queue, proxy_budget_rescheduler_max_time, proxy_budget_rescheduler_min_time, ui_access_mode, litellm_master_key_hash, proxy_batch_write_at, disable_spend_logs, prompt_injection_detection_obj, redis_usage_cache, store_model_in_db, premium_user, open_telemetry_logger, health_check_details, callback_settings

        config: dict = await self.get_config(config_file_path=config_file_path)

        ## ENVIRONMENT VARIABLES
        environment_variables = config.get("environment_variables", None)
        if environment_variables:
            for key, value in environment_variables.items():
                os.environ[key] = str(get_secret(secret_name=key, default_value=value))

            # check if litellm_license in general_settings
            if "LITELLM_LICENSE" in environment_variables:
                _license_check.license_str = os.getenv("LITELLM_LICENSE", None)
                premium_user = _license_check.is_premium()

        ## Callback settings
        callback_settings = config.get("callback_settings", None)

        ## LITELLM MODULE SETTINGS (e.g. litellm.drop_params=True,..)
        litellm_settings = config.get("litellm_settings", None)
        if litellm_settings is None:
            litellm_settings = {}
        if litellm_settings:
            # ANSI escape code for blue text
            blue_color_code = "\033[94m"
            reset_color_code = "\033[0m"
            for key, value in litellm_settings.items():
                if key == "cache" and value is True:
                    print(f"{blue_color_code}\nSetting Cache on Proxy")  # noqa
                    from litellm.caching.caching import Cache

                    cache_params = {}
                    if "cache_params" in litellm_settings:
                        cache_params_in_config = litellm_settings["cache_params"]
                        # overwrie cache_params with cache_params_in_config
                        cache_params.update(cache_params_in_config)

                    cache_type = cache_params.get("type", "redis")

                    verbose_proxy_logger.debug("passed cache type=%s", cache_type)

                    if (
                        cache_type == "redis" or cache_type == "redis-semantic"
                    ) and len(cache_params.keys()) == 0:
                        cache_host = get_secret("REDIS_HOST", None)
                        cache_port = get_secret("REDIS_PORT", None)
                        cache_password = None
                        cache_params.update(
                            {
                                "type": cache_type,
                                "host": cache_host,
                                "port": cache_port,
                            }
                        )

                        if get_secret("REDIS_PASSWORD", None) is not None:
                            cache_password = get_secret("REDIS_PASSWORD", None)
                            cache_params.update(
                                {
                                    "password": cache_password,
                                }
                            )

                        # Assuming cache_type, cache_host, cache_port, and cache_password are strings
                        verbose_proxy_logger.debug(
                            "%sCache Type:%s %s",
                            blue_color_code,
                            reset_color_code,
                            cache_type,
                        )
                        verbose_proxy_logger.debug(
                            "%sCache Host:%s %s",
                            blue_color_code,
                            reset_color_code,
                            cache_host,
                        )
                        verbose_proxy_logger.debug(
                            "%sCache Port:%s %s",
                            blue_color_code,
                            reset_color_code,
                            cache_port,
                        )
                        verbose_proxy_logger.debug(
                            "%sCache Password:%s %s",
                            blue_color_code,
                            reset_color_code,
                            cache_password,
                        )
                    if cache_type == "redis-semantic":
                        # by default this should always be async
                        cache_params.update({"redis_semantic_cache_use_async": True})

                    # users can pass os.environ/ variables on the proxy - we should read them from the env
                    for key, value in cache_params.items():
                        if type(value) is str and value.startswith("os.environ/"):
                            cache_params[key] = get_secret(value)

                    ## to pass a complete url, or set ssl=True, etc. just set it as `os.environ[REDIS_URL] = <your-redis-url>`, _redis.py checks for REDIS specific environment variables
                    self._init_cache(cache_params=cache_params)
                    if litellm.cache is not None:
                        verbose_proxy_logger.debug(
                            f"{blue_color_code}Set Cache on LiteLLM Proxy{reset_color_code}"
                        )
                elif key == "cache" and value is False:
                    pass
                elif key == "guardrails":
                    guardrail_name_config_map = initialize_guardrails(
                        guardrails_config=value,
                        premium_user=premium_user,
                        config_file_path=config_file_path,
                        litellm_settings=litellm_settings,
                    )

                    litellm.guardrail_name_config_map = guardrail_name_config_map
                elif key == "callbacks":

                    initialize_callbacks_on_proxy(
                        value=value,
                        premium_user=premium_user,
                        config_file_path=config_file_path,
                        litellm_settings=litellm_settings,
                    )

                elif key == "post_call_rules":
                    litellm.post_call_rules = [
                        get_instance_fn(value=value, config_file_path=config_file_path)
                    ]
                    verbose_proxy_logger.debug(
                        f"litellm.post_call_rules: {litellm.post_call_rules}"
                    )
                elif key == "max_internal_user_budget":
                    litellm.max_internal_user_budget = float(value)  # type: ignore
                elif key == "default_max_internal_user_budget":
                    litellm.default_max_internal_user_budget = float(value)
                    if litellm.max_internal_user_budget is None:
                        litellm.max_internal_user_budget = (
                            litellm.default_max_internal_user_budget
                        )
                elif key == "custom_provider_map":
                    from litellm.utils import custom_llm_setup

                    litellm.custom_provider_map = [
                        {
                            "provider": item["provider"],
                            "custom_handler": get_instance_fn(
                                value=item["custom_handler"],
                                config_file_path=config_file_path,
                            ),
                        }
                        for item in value
                    ]

                    custom_llm_setup()
                elif key == "success_callback":
                    litellm.success_callback = []

                    # initialize success callbacks
                    for callback in value:
                        # user passed custom_callbacks.async_on_succes_logger. They need us to import a function
                        if "." in callback:
                            litellm.success_callback.append(
                                get_instance_fn(value=callback)
                            )
                        # these are litellm callbacks - "langfuse", "sentry", "wandb"
                        else:
                            litellm.success_callback.append(callback)
                            if "prometheus" in callback:
                                if not premium_user:
                                    raise Exception(
                                        CommonProxyErrors.not_premium_user.value
                                    )
                                verbose_proxy_logger.debug(
                                    "Starting Prometheus Metrics on /metrics"
                                )
                                from prometheus_client import make_asgi_app

                                # Add prometheus asgi middleware to route /metrics requests
                                metrics_app = make_asgi_app()
                                app.mount("/metrics", metrics_app)
                    print(  # noqa
                        f"{blue_color_code} Initialized Success Callbacks - {litellm.success_callback} {reset_color_code}"
                    )  # noqa
                elif key == "failure_callback":
                    litellm.failure_callback = []

                    # initialize success callbacks
                    for callback in value:
                        # user passed custom_callbacks.async_on_succes_logger. They need us to import a function
                        if "." in callback:
                            litellm.failure_callback.append(
                                get_instance_fn(value=callback)
                            )
                        # these are litellm callbacks - "langfuse", "sentry", "wandb"
                        else:
                            litellm.failure_callback.append(callback)
                    print(  # noqa
                        f"{blue_color_code} Initialized Failure Callbacks - {litellm.failure_callback} {reset_color_code}"
                    )  # noqa
                elif key == "cache_params":
                    # this is set in the cache branch
                    # see usage here: https://docs.litellm.ai/docs/proxy/caching
                    pass
                elif key == "default_team_settings":
                    for idx, team_setting in enumerate(
                        value
                    ):  # run through pydantic validation
                        try:
                            TeamDefaultSettings(**team_setting)
                        except Exception:
                            raise Exception(
                                f"team_id missing from default_team_settings at index={idx}\npassed in value={team_setting}"
                            )
                    verbose_proxy_logger.debug(
                        f"{blue_color_code} setting litellm.{key}={value}{reset_color_code}"
                    )
                    setattr(litellm, key, value)
                elif key == "upperbound_key_generate_params":
                    if value is not None and isinstance(value, dict):
                        for _k, _v in value.items():
                            if isinstance(_v, str) and _v.startswith("os.environ/"):
                                value[_k] = get_secret(_v)
                        litellm.upperbound_key_generate_params = (
                            LiteLLM_UpperboundKeyGenerateParams(**value)
                        )
                    else:
                        raise Exception(
                            f"Invalid value set for upperbound_key_generate_params - value={value}"
                        )
                else:
                    verbose_proxy_logger.debug(
                        f"{blue_color_code} setting litellm.{key}={value}{reset_color_code}"
                    )
                    setattr(litellm, key, value)

        ## GENERAL SERVER SETTINGS (e.g. master key,..) # do this after initializing litellm, to ensure sentry logging works for proxylogging
        general_settings = config.get("general_settings", {})
        if general_settings is None:
            general_settings = {}
        if general_settings:
            ### LOAD SECRET MANAGER ###
            key_management_system = general_settings.get("key_management_system", None)
            if key_management_system is not None:
                if key_management_system == KeyManagementSystem.AZURE_KEY_VAULT.value:
                    ### LOAD FROM AZURE KEY VAULT ###
                    load_from_azure_key_vault(use_azure_key_vault=True)
                elif key_management_system == KeyManagementSystem.GOOGLE_KMS.value:
                    ### LOAD FROM GOOGLE KMS ###
                    load_google_kms(use_google_kms=True)
                elif (
                    key_management_system
                    == KeyManagementSystem.AWS_SECRET_MANAGER.value  # noqa: F405
                ):
                    ### LOAD FROM AWS SECRET MANAGER ###
                    load_aws_secret_manager(use_aws_secret_manager=True)
                elif key_management_system == KeyManagementSystem.AWS_KMS.value:
                    load_aws_kms(use_aws_kms=True)
                elif (
                    key_management_system
                    == KeyManagementSystem.GOOGLE_SECRET_MANAGER.value
                ):
                    from litellm.secret_managers.google_secret_manager import (
                        GoogleSecretManager,
                    )

                    GoogleSecretManager()
                else:
                    raise ValueError("Invalid Key Management System selected")
            key_management_settings = general_settings.get(
                "key_management_settings", None
            )
            if key_management_settings is not None:
                litellm._key_management_settings = KeyManagementSettings(
                    **key_management_settings
                )
            ### [DEPRECATED] LOAD FROM GOOGLE KMS ### old way of loading from google kms
            use_google_kms = general_settings.get("use_google_kms", False)
            load_google_kms(use_google_kms=use_google_kms)
            ### [DEPRECATED] LOAD FROM AZURE KEY VAULT ### old way of loading from azure secret manager
            use_azure_key_vault = general_settings.get("use_azure_key_vault", False)
            load_from_azure_key_vault(use_azure_key_vault=use_azure_key_vault)
            ### ALERTING ###

            proxy_logging_obj.update_values(
                alerting=general_settings.get("alerting", None),
                alerting_threshold=general_settings.get("alerting_threshold", 600),
                alert_types=general_settings.get("alert_types", None),
                alert_to_webhook_url=general_settings.get("alert_to_webhook_url", None),
                alerting_args=general_settings.get("alerting_args", None),
                redis_cache=redis_usage_cache,
            )
            ### CONNECT TO DATABASE ###
            database_url = general_settings.get("database_url", None)
            if database_url and database_url.startswith("os.environ/"):
                verbose_proxy_logger.debug("GOING INTO LITELLM.GET_SECRET!")
                database_url = get_secret(database_url)
                verbose_proxy_logger.debug("RETRIEVED DB URL: %s", database_url)
            ### MASTER KEY ###
            master_key = general_settings.get(
                "master_key", get_secret("LITELLM_MASTER_KEY", None)
            )

            if master_key and master_key.startswith("os.environ/"):
                master_key = get_secret(master_key)  # type: ignore
                if not isinstance(master_key, str):
                    raise Exception(
                        "Master key must be a string. Current type - {}".format(
                            type(master_key)
                        )
                    )

            if master_key is not None and isinstance(master_key, str):
                litellm_master_key_hash = hash_token(master_key)
            ### USER API KEY CACHE IN-MEMORY TTL ###
            user_api_key_cache_ttl = general_settings.get(
                "user_api_key_cache_ttl", None
            )
            if user_api_key_cache_ttl is not None:
                user_api_key_cache.update_cache_ttl(
                    default_in_memory_ttl=float(user_api_key_cache_ttl),
                    default_redis_ttl=None,  # user_api_key_cache is an in-memory cache
                )
            ### STORE MODEL IN DB ### feature flag for `/model/new`
            store_model_in_db = general_settings.get("store_model_in_db", False)
            if store_model_in_db is None:
                store_model_in_db = False
            ### CUSTOM API KEY AUTH ###
            ## pass filepath
            custom_auth = general_settings.get("custom_auth", None)
            if custom_auth is not None:
                user_custom_auth = get_instance_fn(
                    value=custom_auth, config_file_path=config_file_path
                )

            custom_key_generate = general_settings.get("custom_key_generate", None)
            if custom_key_generate is not None:
                user_custom_key_generate = get_instance_fn(
                    value=custom_key_generate, config_file_path=config_file_path
                )

            custom_sso = general_settings.get("custom_sso", None)
            if custom_sso is not None:
                user_custom_sso = get_instance_fn(
                    value=custom_sso, config_file_path=config_file_path
                )

            ## pass through endpoints
            if general_settings.get("pass_through_endpoints", None) is not None:
                await initialize_pass_through_endpoints(
                    pass_through_endpoints=general_settings["pass_through_endpoints"]
                )
            ## ADMIN UI ACCESS ##
            ui_access_mode = general_settings.get(
                "ui_access_mode", "all"
            )  # can be either ["admin_only" or "all"]
            ### ALLOWED IP ###
            allowed_ips = general_settings.get("allowed_ips", None)
            if allowed_ips is not None and premium_user is False:
                raise ValueError(
                    "allowed_ips is an Enterprise Feature. Please add a valid LITELLM_LICENSE to your envionment."
                )
            ## BUDGET RESCHEDULER ##
            proxy_budget_rescheduler_min_time = general_settings.get(
                "proxy_budget_rescheduler_min_time", proxy_budget_rescheduler_min_time
            )
            proxy_budget_rescheduler_max_time = general_settings.get(
                "proxy_budget_rescheduler_max_time", proxy_budget_rescheduler_max_time
            )
            ## BATCH WRITER ##
            proxy_batch_write_at = general_settings.get(
                "proxy_batch_write_at", proxy_batch_write_at
            )
            ## DISABLE SPEND LOGS ## - gives a perf improvement
            disable_spend_logs = general_settings.get(
                "disable_spend_logs", disable_spend_logs
            )
            ### BACKGROUND HEALTH CHECKS ###
            # Enable background health checks
            use_background_health_checks = general_settings.get(
                "background_health_checks", False
            )
            health_check_interval = general_settings.get("health_check_interval", 300)
            health_check_details = general_settings.get("health_check_details", True)

            ## check if user has set a premium feature in general_settings
            if (
                general_settings.get("enforced_params") is not None
                and premium_user is not True
            ):
                raise ValueError(
                    "Trying to use `enforced_params`"
                    + CommonProxyErrors.not_premium_user.value
                )

            # check if litellm_license in general_settings
            if "litellm_license" in general_settings:
                _license_check.license_str = general_settings["litellm_license"]
                premium_user = _license_check.is_premium()

        router_params: dict = {
            "cache_responses": litellm.cache
            is not None,  # cache if user passed in cache values
        }
        ## MODEL LIST
        model_list = config.get("model_list", None)
        if model_list:
            router_params["model_list"] = model_list
            print(  # noqa
                "\033[32mLiteLLM: Proxy initialized with Config, Set models:\033[0m"
            )  # noqa
            for model in model_list:
                ### LOAD FROM os.environ/ ###
                for k, v in model["litellm_params"].items():
                    if isinstance(v, str) and v.startswith("os.environ/"):
                        model["litellm_params"][k] = get_secret(v)
                print(f"\033[32m    {model.get('model_name', '')}\033[0m")  # noqa
                litellm_model_name = model["litellm_params"]["model"]
                litellm_model_api_base = model["litellm_params"].get("api_base", None)
                if "ollama" in litellm_model_name and litellm_model_api_base is None:
                    run_ollama_serve()

        ## ASSISTANT SETTINGS
        assistants_config: Optional[AssistantsTypedDict] = None
        assistant_settings = config.get("assistant_settings", None)
        if assistant_settings:
            for k, v in assistant_settings["litellm_params"].items():
                if isinstance(v, str) and v.startswith("os.environ/"):
                    _v = v.replace("os.environ/", "")
                    v = os.getenv(_v)
                    assistant_settings["litellm_params"][k] = v
            assistants_config = AssistantsTypedDict(**assistant_settings)  # type: ignore

        ## /fine_tuning/jobs endpoints config
        finetuning_config = config.get("finetune_settings", None)
        set_fine_tuning_config(config=finetuning_config)

        ## /files endpoint config
        files_config = config.get("files_settings", None)
        set_files_config(config=files_config)

        ## default config for vertex ai routes
        default_vertex_config = config.get("default_vertex_config", None)
        set_default_vertex_config(config=default_vertex_config)

        ## ROUTER SETTINGS (e.g. routing_strategy, ...)
        router_settings = config.get("router_settings", None)
        if router_settings and isinstance(router_settings, dict):
            arg_spec = inspect.getfullargspec(litellm.Router)
            # model list already set
            exclude_args = {
                "self",
                "model_list",
            }

            available_args = [x for x in arg_spec.args if x not in exclude_args]

            for k, v in router_settings.items():
                if k in available_args:
                    router_params[k] = v
        router = litellm.Router(
            **router_params,
            assistants_config=assistants_config,
            router_general_settings=RouterGeneralSettings(
                async_only_mode=True  # only init async clients
            ),
        )  # type:ignore

        # Guardrail settings
        guardrails_v2: Optional[List[Dict]] = None

        if config is not None:
            guardrails_v2 = config.get("guardrails", None)
        if guardrails_v2:
            init_guardrails_v2(
                all_guardrails=guardrails_v2, config_file_path=config_file_path
            )
        return router, router.get_model_list(), general_settings

    def get_model_info_with_id(self, model, db_model=False) -> RouterModelInfo:
        """
        Common logic across add + delete router models
        Parameters:
        - deployment
        - db_model -> flag for differentiating model stored in db vs. config -> used on UI

        Return model info w/ id
        """
        _id: Optional[str] = getattr(model, "model_id", None)
        if _id is not None:
            model.model_info["id"] = _id
            model.model_info["db_model"] = True

        if premium_user is True:
            # seeing "created_at", "updated_at", "created_by", "updated_by" is a LiteLLM Enterprise Feature
            model.model_info["created_at"] = getattr(model, "created_at", None)
            model.model_info["updated_at"] = getattr(model, "updated_at", None)
            model.model_info["created_by"] = getattr(model, "created_by", None)
            model.model_info["updated_by"] = getattr(model, "updated_by", None)

        if model.model_info is not None and isinstance(model.model_info, dict):
            if "id" not in model.model_info:
                model.model_info["id"] = model.model_id
            if "db_model" in model.model_info and model.model_info["db_model"] is False:
                model.model_info["db_model"] = db_model
            _model_info = RouterModelInfo(**model.model_info)

        else:
            _model_info = RouterModelInfo(id=model.model_id, db_model=db_model)
        return _model_info

    async def _delete_deployment(self, db_models: list) -> int:
        """
        (Helper function of add deployment) -> combined to reduce prisma db calls

        - Create all up list of model id's (db + config)
        - Compare all up list to router model id's
        - Remove any that are missing

        Return:
        - int - returns number of deleted deployments
        """
        global user_config_file_path, llm_router
        combined_id_list = []
        if llm_router is None:
            return 0

        ## DB MODELS ##
        for m in db_models:
            model_info = self.get_model_info_with_id(model=m)
            if model_info.id is not None:
                combined_id_list.append(model_info.id)

        ## CONFIG MODELS ##
        config = await self.get_config(config_file_path=user_config_file_path)
        model_list = config.get("model_list", None)
        if model_list:
            for model in model_list:
                ### LOAD FROM os.environ/ ###
                for k, v in model["litellm_params"].items():
                    if isinstance(v, str) and v.startswith("os.environ/"):
                        model["litellm_params"][k] = get_secret(v)

                ## check if they have model-id's ##
                model_id = model.get("model_info", {}).get("id", None)
                if model_id is None:
                    ## else - generate stable id's ##
                    model_id = llm_router._generate_model_id(
                        model_group=model["model_name"],
                        litellm_params=model["litellm_params"],
                    )
                combined_id_list.append(model_id)  # ADD CONFIG MODEL TO COMBINED LIST

        router_model_ids = llm_router.get_model_ids()
        # Check for model IDs in llm_router not present in combined_id_list and delete them

        deleted_deployments = 0
        for model_id in router_model_ids:
            if model_id not in combined_id_list:
                is_deleted = llm_router.delete_deployment(id=model_id)
                if is_deleted is not None:
                    deleted_deployments += 1
        return deleted_deployments

    def _add_deployment(self, db_models: list) -> int:
        """
        Iterate through db models

        for any not in router - add them.

        Return - number of deployments added
        """
        import base64

        if master_key is None or not isinstance(master_key, str):
            raise Exception(
                f"Master key is not initialized or formatted. master_key={master_key}"
            )

        if llm_router is None:
            return 0

        added_models = 0
        ## ADD MODEL LOGIC
        for m in db_models:
            _litellm_params = m.litellm_params
            if isinstance(_litellm_params, dict):
                # decrypt values
                for k, v in _litellm_params.items():
                    if isinstance(v, str):
                        # decrypt value
                        _value = decrypt_value_helper(value=v)
                        if _value is None:
                            raise Exception("Unable to decrypt value={}".format(v))
                        # sanity check if string > size 0
                        if len(_value) > 0:
                            _litellm_params[k] = _value
                _litellm_params = LiteLLM_Params(**_litellm_params)

            else:
                verbose_proxy_logger.error(
                    f"Invalid model added to proxy db. Invalid litellm params. litellm_params={_litellm_params}"
                )
                continue  # skip to next model
            _model_info = self.get_model_info_with_id(
                model=m, db_model=True
            )  ## 👈 FLAG = True for db_models

            added = llm_router.upsert_deployment(
                deployment=Deployment(
                    model_name=m.model_name,
                    litellm_params=_litellm_params,
                    model_info=_model_info,
                )
            )

            if added is not None:
                added_models += 1
        return added_models

    async def _update_llm_router(  # noqa: PLR0915
        self,
        new_models: list,
        proxy_logging_obj: ProxyLogging,
    ):
        global llm_router, llm_model_list, master_key, general_settings
        import base64

        try:
            if llm_router is None and master_key is not None:
                verbose_proxy_logger.debug(f"len new_models: {len(new_models)}")

                _model_list: list = []
                for m in new_models:
                    _litellm_params = m.litellm_params
                    if isinstance(_litellm_params, dict):
                        # decrypt values
                        for k, v in _litellm_params.items():
                            decrypted_value = decrypt_value_helper(value=v)
                            _litellm_params[k] = decrypted_value
                        _litellm_params = LiteLLM_Params(**_litellm_params)
                    else:
                        verbose_proxy_logger.error(
                            f"Invalid model added to proxy db. Invalid litellm params. litellm_params={_litellm_params}"
                        )
                        continue  # skip to next model

                    _model_info = self.get_model_info_with_id(model=m)
                    _model_list.append(
                        Deployment(
                            model_name=m.model_name,
                            litellm_params=_litellm_params,
                            model_info=_model_info,
                        ).to_json(exclude_none=True)
                    )
                if len(_model_list) > 0:
                    verbose_proxy_logger.debug(f"_model_list: {_model_list}")
                    llm_router = litellm.Router(
                        model_list=_model_list,
                        router_general_settings=RouterGeneralSettings(
                            async_only_mode=True  # only init async clients
                        ),
                    )
                    verbose_proxy_logger.debug(f"updated llm_router: {llm_router}")
            else:
                verbose_proxy_logger.debug(f"len new_models: {len(new_models)}")
                ## DELETE MODEL LOGIC
                await self._delete_deployment(db_models=new_models)

                ## ADD MODEL LOGIC
                self._add_deployment(db_models=new_models)

        except Exception as e:
            verbose_proxy_logger.exception(
                f"Error adding/deleting model to llm_router: {str(e)}"
            )

        if llm_router is not None:
            llm_model_list = llm_router.get_model_list()

        # check if user set any callbacks in Config Table
        config_data = await proxy_config.get_config()
        litellm_settings = config_data.get("litellm_settings", {}) or {}
        success_callbacks = litellm_settings.get("success_callback", None)
        failure_callbacks = litellm_settings.get("failure_callback", None)

        if success_callbacks is not None and isinstance(success_callbacks, list):
            for success_callback in success_callbacks:
                if success_callback not in litellm.success_callback:
                    litellm.success_callback.append(success_callback)

        # Add failure callbacks from DB to litellm
        if failure_callbacks is not None and isinstance(failure_callbacks, list):
            for failure_callback in failure_callbacks:
                if failure_callback not in litellm.failure_callback:
                    litellm.failure_callback.append(failure_callback)
        # we need to set env variables too
        environment_variables = config_data.get("environment_variables", {})
        for k, v in environment_variables.items():
            try:
                decrypted_value = decrypt_value_helper(value=v)
                if decrypted_value is not None:
                    os.environ[k] = decrypted_value
            except Exception as e:
                verbose_proxy_logger.error(
                    "Error setting env variable: %s - %s", k, str(e)
                )

        # router settings
        if llm_router is not None and prisma_client is not None:
            db_router_settings = await prisma_client.db.litellm_config.find_first(
                where={"param_name": "router_settings"}
            )
            if (
                db_router_settings is not None
                and db_router_settings.param_value is not None
            ):
                _router_settings = db_router_settings.param_value
                llm_router.update_settings(**_router_settings)

        ## ALERTING ## [TODO] move this to the _update_general_settings() block
        _general_settings = config_data.get("general_settings", {})
        if "alerting" in _general_settings:
            if (
                general_settings is not None
                and general_settings.get("alerting", None) is not None
                and isinstance(general_settings["alerting"], list)
                and _general_settings.get("alerting", None) is not None
                and isinstance(_general_settings["alerting"], list)
            ):
                verbose_proxy_logger.debug(
                    "Overriding Default 'alerting' values with db 'alerting' values."
                )
                general_settings["alerting"] = _general_settings[
                    "alerting"
                ]  # override yaml values with db
                proxy_logging_obj.alerting = general_settings["alerting"]
                proxy_logging_obj.slack_alerting_instance.alerting = general_settings[
                    "alerting"
                ]
            elif general_settings is None:
                general_settings = {}
                general_settings["alerting"] = _general_settings["alerting"]
                proxy_logging_obj.alerting = general_settings["alerting"]
                proxy_logging_obj.slack_alerting_instance.alerting = general_settings[
                    "alerting"
                ]
            elif isinstance(general_settings, dict):
                general_settings["alerting"] = _general_settings["alerting"]
                proxy_logging_obj.alerting = general_settings["alerting"]
                proxy_logging_obj.slack_alerting_instance.alerting = general_settings[
                    "alerting"
                ]

        if "alert_types" in _general_settings:
            general_settings["alert_types"] = _general_settings["alert_types"]
            proxy_logging_obj.alert_types = general_settings["alert_types"]
            proxy_logging_obj.slack_alerting_instance.update_values(
                alert_types=general_settings["alert_types"], llm_router=llm_router
            )

        if "alert_to_webhook_url" in _general_settings:
            general_settings["alert_to_webhook_url"] = _general_settings[
                "alert_to_webhook_url"
            ]
            proxy_logging_obj.slack_alerting_instance.update_values(
                alert_to_webhook_url=general_settings["alert_to_webhook_url"],
                llm_router=llm_router,
            )

    async def _update_general_settings(self, db_general_settings: Optional[Json]):
        """
        Pull from DB, read general settings value
        """
        global general_settings
        if db_general_settings is None:
            return
        _general_settings = dict(db_general_settings)
        ## MAX PARALLEL REQUESTS ##
        if "max_parallel_requests" in _general_settings:
            general_settings["max_parallel_requests"] = _general_settings[
                "max_parallel_requests"
            ]

        if "global_max_parallel_requests" in _general_settings:
            general_settings["global_max_parallel_requests"] = _general_settings[
                "global_max_parallel_requests"
            ]

        ## ALERTING ARGS ##
        if "alerting_args" in _general_settings:
            general_settings["alerting_args"] = _general_settings["alerting_args"]
            proxy_logging_obj.slack_alerting_instance.update_values(
                alerting_args=general_settings["alerting_args"],
            )

        ## PASS-THROUGH ENDPOINTS ##
        if "pass_through_endpoints" in _general_settings:
            general_settings["pass_through_endpoints"] = _general_settings[
                "pass_through_endpoints"
            ]
            await initialize_pass_through_endpoints(
                pass_through_endpoints=general_settings["pass_through_endpoints"]
            )

    async def add_deployment(
        self,
        prisma_client: PrismaClient,
        proxy_logging_obj: ProxyLogging,
    ):
        """
        - Check db for new models
        - Check if model id's in router already
        - If not, add to router
        """
        global llm_router, llm_model_list, master_key, general_settings

        try:
            if master_key is None or not isinstance(master_key, str):
                raise ValueError(
                    f"Master key is not initialized or formatted. master_key={master_key}"
                )
            try:
                new_models = await prisma_client.db.litellm_proxymodeltable.find_many()
            except Exception as e:
                verbose_proxy_logger.exception(
                    "litellm.proxy_server.py::add_deployment() - Error getting new models from DB - {}".format(
                        str(e)
                    )
                )
                new_models = []
            # update llm router
            await self._update_llm_router(
                new_models=new_models, proxy_logging_obj=proxy_logging_obj
            )

            db_general_settings = await prisma_client.db.litellm_config.find_first(
                where={"param_name": "general_settings"}
            )

            # update general settings
            if db_general_settings is not None:
                await self._update_general_settings(
                    db_general_settings=db_general_settings.param_value,
                )

        except Exception as e:
            verbose_proxy_logger.exception(
                "litellm.proxy.proxy_server.py::ProxyConfig:add_deployment - {}".format(
                    str(e)
                )
            )


proxy_config = ProxyConfig()


def save_worker_config(**data):
    import json

    os.environ["WORKER_CONFIG"] = json.dumps(data)


async def initialize(  # noqa: PLR0915
    model=None,
    alias=None,
    api_base=None,
    api_version=None,
    debug=False,
    detailed_debug=False,
    temperature=None,
    max_tokens=None,
    request_timeout=600,
    max_budget=None,
    telemetry=False,
    drop_params=True,
    add_function_to_prompt=True,
    headers=None,
    save=False,
    use_queue=False,
    config=None,
):
    global user_model, user_api_base, user_debug, user_detailed_debug, user_user_max_tokens, user_request_timeout, user_temperature, user_telemetry, user_headers, experimental, llm_model_list, llm_router, general_settings, master_key, user_custom_auth, prisma_client
    if os.getenv("LITELLM_DONT_SHOW_FEEDBACK_BOX", "").lower() != "true":
        generate_feedback_box()
    user_model = model
    user_debug = debug
    if debug is True:  # this needs to be first, so users can see Router init debugg
        import logging

        from litellm._logging import (
            verbose_logger,
            verbose_proxy_logger,
            verbose_router_logger,
        )

        # this must ALWAYS remain logging.INFO, DO NOT MODIFY THIS
        verbose_logger.setLevel(level=logging.INFO)  # sets package logs to info
        verbose_router_logger.setLevel(level=logging.INFO)  # set router logs to info
        verbose_proxy_logger.setLevel(level=logging.INFO)  # set proxy logs to info
    if detailed_debug is True:
        import logging

        from litellm._logging import (
            verbose_logger,
            verbose_proxy_logger,
            verbose_router_logger,
        )

        verbose_logger.setLevel(level=logging.DEBUG)  # set package log to debug
        verbose_router_logger.setLevel(level=logging.DEBUG)  # set router logs to debug
        verbose_proxy_logger.setLevel(level=logging.DEBUG)  # set proxy logs to debug
    elif debug is False and detailed_debug is False:
        # users can control proxy debugging using env variable = 'LITELLM_LOG'
        litellm_log_setting = os.environ.get("LITELLM_LOG", "")
        if litellm_log_setting is not None:
            if litellm_log_setting.upper() == "INFO":
                import logging

                from litellm._logging import verbose_proxy_logger, verbose_router_logger

                # this must ALWAYS remain logging.INFO, DO NOT MODIFY THIS

                verbose_router_logger.setLevel(
                    level=logging.INFO
                )  # set router logs to info
                verbose_proxy_logger.setLevel(
                    level=logging.INFO
                )  # set proxy logs to info
            elif litellm_log_setting.upper() == "DEBUG":
                import logging

                from litellm._logging import verbose_proxy_logger, verbose_router_logger

                verbose_router_logger.setLevel(
                    level=logging.DEBUG
                )  # set router logs to info
                verbose_proxy_logger.setLevel(
                    level=logging.DEBUG
                )  # set proxy logs to debug
    dynamic_config = {"general": {}, user_model: {}}
    if config:
        (
            llm_router,
            llm_model_list,
            general_settings,
        ) = await proxy_config.load_config(router=llm_router, config_file_path=config)
    if headers:  # model-specific param
        user_headers = headers
        dynamic_config[user_model]["headers"] = headers
    if api_base:  # model-specific param
        user_api_base = api_base
        dynamic_config[user_model]["api_base"] = api_base
    if api_version:
        os.environ["AZURE_API_VERSION"] = (
            api_version  # set this for azure - litellm can read this from the env
        )
    if max_tokens:  # model-specific param
        dynamic_config[user_model]["max_tokens"] = max_tokens
    if temperature:  # model-specific param
        user_temperature = temperature
        dynamic_config[user_model]["temperature"] = temperature
    if request_timeout:
        user_request_timeout = request_timeout
        dynamic_config[user_model]["request_timeout"] = request_timeout
    if alias:  # model-specific param
        dynamic_config[user_model]["alias"] = alias
    if drop_params is True:  # litellm-specific param
        litellm.drop_params = True
        dynamic_config["general"]["drop_params"] = True
    if add_function_to_prompt is True:  # litellm-specific param
        litellm.add_function_to_prompt = True
        dynamic_config["general"]["add_function_to_prompt"] = True
    if max_budget:  # litellm-specific param
        litellm.max_budget = max_budget
        dynamic_config["general"]["max_budget"] = max_budget
    if experimental:
        pass
    user_telemetry = telemetry


# for streaming
def data_generator(response):
    verbose_proxy_logger.debug("inside generator")
    for chunk in response:
        verbose_proxy_logger.debug("returned chunk: %s", chunk)
        try:
            yield f"data: {json.dumps(chunk.dict())}\n\n"
        except Exception:
            yield f"data: {json.dumps(chunk)}\n\n"


async def async_assistants_data_generator(
    response, user_api_key_dict: UserAPIKeyAuth, request_data: dict
):
    verbose_proxy_logger.debug("inside generator")
    try:
        time.time()
        async with response as chunk:

            ### CALL HOOKS ### - modify outgoing data
            chunk = await proxy_logging_obj.async_post_call_streaming_hook(
                user_api_key_dict=user_api_key_dict, response=chunk
            )

            # chunk = chunk.model_dump_json(exclude_none=True)
            async for c in chunk:  # type: ignore
                c = c.model_dump_json(exclude_none=True)
                try:
                    yield f"data: {c}\n\n"
                except Exception as e:
                    yield f"data: {str(e)}\n\n"

        # Streaming is done, yield the [DONE] chunk
        done_message = "[DONE]"
        yield f"data: {done_message}\n\n"
    except Exception as e:
        verbose_proxy_logger.exception(
            "litellm.proxy.proxy_server.async_assistants_data_generator(): Exception occured - {}".format(
                str(e)
            )
        )
        await proxy_logging_obj.post_call_failure_hook(
            user_api_key_dict=user_api_key_dict,
            original_exception=e,
            request_data=request_data,
        )
        verbose_proxy_logger.debug(
            f"\033[1;31mAn error occurred: {e}\n\n Debug this by setting `--debug`, e.g. `litellm --model gpt-3.5-turbo --debug`"
        )
        if isinstance(e, HTTPException):
            raise e
        else:
            error_traceback = traceback.format_exc()
            error_msg = f"{str(e)}\n\n{error_traceback}"

        proxy_exception = ProxyException(
            message=getattr(e, "message", error_msg),
            type=getattr(e, "type", "None"),
            param=getattr(e, "param", "None"),
            code=getattr(e, "status_code", 500),
        )
        error_returned = json.dumps({"error": proxy_exception.to_dict()})
        yield f"data: {error_returned}\n\n"


async def async_data_generator(
    response, user_api_key_dict: UserAPIKeyAuth, request_data: dict
):
    verbose_proxy_logger.debug("inside generator")
    try:
        time.time()
        async for chunk in response:
            verbose_proxy_logger.debug(
                "async_data_generator: received streaming chunk - {}".format(chunk)
            )
            ### CALL HOOKS ### - modify outgoing data
            chunk = await proxy_logging_obj.async_post_call_streaming_hook(
                user_api_key_dict=user_api_key_dict, response=chunk
            )

            if isinstance(chunk, BaseModel):
                chunk = chunk.model_dump_json(exclude_none=True, exclude_unset=True)

            try:
                yield f"data: {chunk}\n\n"
            except Exception as e:
                yield f"data: {str(e)}\n\n"

        # Streaming is done, yield the [DONE] chunk
        done_message = "[DONE]"
        yield f"data: {done_message}\n\n"
    except Exception as e:
        verbose_proxy_logger.exception(
            "litellm.proxy.proxy_server.async_data_generator(): Exception occured - {}".format(
                str(e)
            )
        )
        await proxy_logging_obj.post_call_failure_hook(
            user_api_key_dict=user_api_key_dict,
            original_exception=e,
            request_data=request_data,
        )
        verbose_proxy_logger.debug(
            f"\033[1;31mAn error occurred: {e}\n\n Debug this by setting `--debug`, e.g. `litellm --model gpt-3.5-turbo --debug`"
        )

        if isinstance(e, HTTPException):
            raise e
        else:
            error_traceback = traceback.format_exc()
            error_msg = f"{str(e)}\n\n{error_traceback}"

        proxy_exception = ProxyException(
            message=getattr(e, "message", error_msg),
            type=getattr(e, "type", "None"),
            param=getattr(e, "param", "None"),
            code=getattr(e, "status_code", 500),
        )
        error_returned = json.dumps({"error": proxy_exception.to_dict()})
        yield f"data: {error_returned}\n\n"


async def async_data_generator_anthropic(
    response, user_api_key_dict: UserAPIKeyAuth, request_data: dict
):
    verbose_proxy_logger.debug("inside generator")
    try:
        time.time()
        async for chunk in response:
            verbose_proxy_logger.debug(
                "async_data_generator: received streaming chunk - {}".format(chunk)
            )
            ### CALL HOOKS ### - modify outgoing data
            chunk = await proxy_logging_obj.async_post_call_streaming_hook(
                user_api_key_dict=user_api_key_dict, response=chunk
            )

            event_type = chunk.get("type")

            try:
                yield f"event: {event_type}\ndata:{json.dumps(chunk)}\n\n"
            except Exception as e:
                yield f"event: {event_type}\ndata:{str(e)}\n\n"
    except Exception as e:
        verbose_proxy_logger.exception(
            "litellm.proxy.proxy_server.async_data_generator(): Exception occured - {}".format(
                str(e)
            )
        )
        await proxy_logging_obj.post_call_failure_hook(
            user_api_key_dict=user_api_key_dict,
            original_exception=e,
            request_data=request_data,
        )
        verbose_proxy_logger.debug(
            f"\033[1;31mAn error occurred: {e}\n\n Debug this by setting `--debug`, e.g. `litellm --model gpt-3.5-turbo --debug`"
        )

        if isinstance(e, HTTPException):
            raise e
        else:
            error_traceback = traceback.format_exc()
            error_msg = f"{str(e)}\n\n{error_traceback}"

        proxy_exception = ProxyException(
            message=getattr(e, "message", error_msg),
            type=getattr(e, "type", "None"),
            param=getattr(e, "param", "None"),
            code=getattr(e, "status_code", 500),
        )
        error_returned = json.dumps({"error": proxy_exception.to_dict()})
        yield f"data: {error_returned}\n\n"


def select_data_generator(
    response, user_api_key_dict: UserAPIKeyAuth, request_data: dict
):
    return async_data_generator(
        response=response,
        user_api_key_dict=user_api_key_dict,
        request_data=request_data,
    )


def get_litellm_model_info(model: dict = {}):
    model_info = model.get("model_info", {})
    model_to_lookup = model.get("litellm_params", {}).get("model", None)
    try:
        if "azure" in model_to_lookup:
            model_to_lookup = model_info.get("base_model", None)
        litellm_model_info = litellm.get_model_info(model_to_lookup)
        return litellm_model_info
    except Exception:
        # this should not block returning on /model/info
        # if litellm does not have info on the model it should return {}
        return {}


def on_backoff(details):
    # The 'tries' key in the details dictionary contains the number of completed tries
    verbose_proxy_logger.debug("Backing off... this was attempt # %s", details["tries"])


def giveup(e):
    result = not (
        isinstance(e, ProxyException)
        and getattr(e, "message", None) is not None
        and isinstance(e.message, str)
        and "Max parallel request limit reached" in e.message
    )

    if (
        general_settings.get("disable_retry_on_max_parallel_request_limit_error")
        is True
    ):
        return True  # giveup if queuing max parallel request limits is disabled

    if result:
        verbose_proxy_logger.info(json.dumps({"event": "giveup", "exception": str(e)}))
    return result


@router.on_event("startup")
async def startup_event():  # noqa: PLR0915
    global prisma_client, master_key, use_background_health_checks, llm_router, llm_model_list, general_settings, proxy_budget_rescheduler_min_time, proxy_budget_rescheduler_max_time, litellm_proxy_admin_name, db_writer_client, store_model_in_db, premium_user, _license_check
    import json

    init_verbose_loggers()

    ### LOAD MASTER KEY ###
    # check if master key set in environment - load from there
    master_key = get_secret("LITELLM_MASTER_KEY", None)  # type: ignore
    # check if DATABASE_URL in environment - load from there
    if prisma_client is None:
        _db_url: Optional[str] = get_secret("DATABASE_URL", None)  # type: ignore
        prisma_setup(database_url=_db_url)

    ### LOAD CONFIG ###
    worker_config: Optional[Union[str, dict]] = get_secret("WORKER_CONFIG")  # type: ignore
    env_config_yaml: Optional[str] = get_secret_str("CONFIG_FILE_PATH")
    verbose_proxy_logger.debug("worker_config: %s", worker_config)
    # check if it's a valid file path
    if env_config_yaml is not None:
        if os.path.isfile(env_config_yaml) and proxy_config.is_yaml(
            config_file_path=env_config_yaml
        ):
            (
                llm_router,
                llm_model_list,
                general_settings,
            ) = await proxy_config.load_config(
                router=llm_router, config_file_path=env_config_yaml
            )
    elif worker_config is not None:
        if (
            isinstance(worker_config, str)
            and os.path.isfile(worker_config)
            and proxy_config.is_yaml(config_file_path=worker_config)
        ):
            (
                llm_router,
                llm_model_list,
                general_settings,
            ) = await proxy_config.load_config(
                router=llm_router, config_file_path=worker_config
            )
        elif os.environ.get("LITELLM_CONFIG_BUCKET_NAME") is not None and isinstance(
            worker_config, str
        ):
            (
                llm_router,
                llm_model_list,
                general_settings,
            ) = await proxy_config.load_config(
                router=llm_router, config_file_path=worker_config
            )
        elif isinstance(worker_config, dict):
            await initialize(**worker_config)
        else:
            # if not, assume it's a json string
            worker_config = json.loads(worker_config)
            if isinstance(worker_config, dict):
                await initialize(**worker_config)

    ## CHECK PREMIUM USER
    verbose_proxy_logger.debug(
        "litellm.proxy.proxy_server.py::startup() - CHECKING PREMIUM USER - {}".format(
            premium_user
        )
    )
    if premium_user is False:
        premium_user = _license_check.is_premium()

    verbose_proxy_logger.debug(
        "litellm.proxy.proxy_server.py::startup() - PREMIUM USER value - {}".format(
            premium_user
        )
    )

    ## COST TRACKING ##
    cost_tracking()

    ## Error Tracking ##
    error_tracking()

    ## UPDATE SLACK ALERTING ##
    proxy_logging_obj.slack_alerting_instance.update_values(llm_router=llm_router)

    db_writer_client = HTTPHandler()

    ## UPDATE INTERNAL USAGE CACHE ##
    proxy_logging_obj.update_values(
        redis_cache=redis_usage_cache
    )  # used by parallel request limiter for rate limiting keys across instances

    proxy_logging_obj._init_litellm_callbacks(
        llm_router=llm_router
    )  # INITIALIZE LITELLM CALLBACKS ON SERVER STARTUP <- do this to catch any logging errors on startup, not when calls are being made

    if "daily_reports" in proxy_logging_obj.slack_alerting_instance.alert_types:
        asyncio.create_task(
            proxy_logging_obj.slack_alerting_instance._run_scheduled_daily_report(
                llm_router=llm_router
            )
        )  # RUN DAILY REPORT (if scheduled)

    ## JWT AUTH ##
    if general_settings.get("litellm_jwtauth", None) is not None:
        for k, v in general_settings["litellm_jwtauth"].items():
            if isinstance(v, str) and v.startswith("os.environ/"):
                general_settings["litellm_jwtauth"][k] = get_secret(v)
        litellm_jwtauth = LiteLLM_JWTAuth(**general_settings["litellm_jwtauth"])
    else:
        litellm_jwtauth = LiteLLM_JWTAuth()
    jwt_handler.update_environment(
        prisma_client=prisma_client,
        user_api_key_cache=user_api_key_cache,
        litellm_jwtauth=litellm_jwtauth,
    )

    if use_background_health_checks:
        asyncio.create_task(
            _run_background_health_check()
        )  # start the background health check coroutine.

    if prompt_injection_detection_obj is not None:
        prompt_injection_detection_obj.update_environment(router=llm_router)

    verbose_proxy_logger.debug("prisma_client: %s", prisma_client)
    if prisma_client is not None:
        await prisma_client.connect()

    if prisma_client is not None and master_key is not None:
        if os.getenv("PROXY_ADMIN_ID", None) is not None:
            litellm_proxy_admin_name = os.getenv(
                "PROXY_ADMIN_ID", litellm_proxy_admin_name
            )
        if general_settings.get("disable_adding_master_key_hash_to_db") is True:
            verbose_proxy_logger.info("Skipping writing master key hash to db")
        else:
            # add master key to db
            # add 'admin' user to db. Fixes https://github.com/BerriAI/litellm/issues/6206
            task_1 = generate_key_helper_fn(
                request_type="user",
                duration=None,
                models=[],
                aliases={},
                config={},
                spend=0,
                token=master_key,
                user_id=litellm_proxy_admin_name,
                user_role=LitellmUserRoles.PROXY_ADMIN,
                query_type="update_data",
                update_key_values={"user_role": LitellmUserRoles.PROXY_ADMIN},
            )
            asyncio.create_task(task_1)

    if prisma_client is not None and litellm.max_budget > 0:
        if litellm.budget_duration is None:
            raise Exception(
                "budget_duration not set on Proxy. budget_duration is required to use max_budget."
            )

        # add proxy budget to db in the user table
        asyncio.create_task(
            generate_key_helper_fn(
                request_type="user",
                user_id=litellm_proxy_budget_name,
                duration=None,
                models=[],
                aliases={},
                config={},
                spend=0,
                max_budget=litellm.max_budget,
                budget_duration=litellm.budget_duration,
                query_type="update_data",
                update_key_values={
                    "max_budget": litellm.max_budget,
                    "budget_duration": litellm.budget_duration,
                },
            )
        )

    ### START BATCH WRITING DB + CHECKING NEW MODELS###
    if prisma_client is not None:
        scheduler = AsyncIOScheduler()
        interval = random.randint(
            proxy_budget_rescheduler_min_time, proxy_budget_rescheduler_max_time
        )  # random interval, so multiple workers avoid resetting budget at the same time
        batch_writing_interval = random.randint(
            proxy_batch_write_at - 3, proxy_batch_write_at + 3
        )  # random interval, so multiple workers avoid batch writing at the same time

        ### RESET BUDGET ###
        if general_settings.get("disable_reset_budget", False) is False:
            scheduler.add_job(
                reset_budget, "interval", seconds=interval, args=[prisma_client]
            )

        ### UPDATE SPEND ###
        scheduler.add_job(
            update_spend,
            "interval",
            seconds=batch_writing_interval,
            args=[prisma_client, db_writer_client, proxy_logging_obj],
        )

        ### ADD NEW MODELS ###
        store_model_in_db = (
            get_secret("STORE_MODEL_IN_DB", store_model_in_db) or store_model_in_db
        )  # type: ignore
        if store_model_in_db is True:
            scheduler.add_job(
                proxy_config.add_deployment,
                "interval",
                seconds=10,
                args=[prisma_client, proxy_logging_obj],
            )

            # this will load all existing models on proxy startup
            await proxy_config.add_deployment(
                prisma_client=prisma_client, proxy_logging_obj=proxy_logging_obj
            )

        if (
            proxy_logging_obj is not None
            and proxy_logging_obj.slack_alerting_instance is not None
            and prisma_client is not None
        ):
            print("Alerting: Initializing Weekly/Monthly Spend Reports")  # noqa
            ### Schedule weekly/monthly spend reports ###
            ### Schedule spend reports ###
            spend_report_frequency: str = (
                general_settings.get("spend_report_frequency", "7d") or "7d"
            )

            # Parse the frequency
            days = int(spend_report_frequency[:-1])
            if spend_report_frequency[-1].lower() != "d":
                raise ValueError(
                    "spend_report_frequency must be specified in days, e.g., '1d', '7d'"
                )

            scheduler.add_job(
                proxy_logging_obj.slack_alerting_instance.send_weekly_spend_report,
                "interval",
                days=days,
                next_run_time=datetime.now()
                + timedelta(seconds=10),  # Start 10 seconds from now
                args=[spend_report_frequency],
            )

            scheduler.add_job(
                proxy_logging_obj.slack_alerting_instance.send_monthly_spend_report,
                "cron",
                day=1,
            )

            # Beta Feature - only used when prometheus api is in .env
            if os.getenv("PROMETHEUS_URL"):
                from zoneinfo import ZoneInfo

                scheduler.add_job(
                    proxy_logging_obj.slack_alerting_instance.send_fallback_stats_from_prometheus,
                    "cron",
                    hour=9,
                    minute=0,
                    timezone=ZoneInfo("America/Los_Angeles"),  # Pacific Time
                )
                await proxy_logging_obj.slack_alerting_instance.send_fallback_stats_from_prometheus()

        scheduler.start()


#### API ENDPOINTS ####
@router.get(
    "/v1/models", dependencies=[Depends(user_api_key_auth)], tags=["model management"]
)
@router.get(
    "/models", dependencies=[Depends(user_api_key_auth)], tags=["model management"]
)  # if project requires model list
async def model_list(
    user_api_key_dict: UserAPIKeyAuth = Depends(user_api_key_auth),
):
    """
    Use `/model/info` - to get detailed model information, example - pricing, mode, etc.

    This is just for compatibility with openai projects like aider.
    """
    global llm_model_list, general_settings, llm_router
    all_models = []
    ## CHECK IF MODEL RESTRICTIONS ARE SET AT KEY/TEAM LEVEL ##
    if llm_router is None:
        proxy_model_list = []
    else:
        proxy_model_list = llm_router.get_model_names()
    key_models = get_key_models(
        user_api_key_dict=user_api_key_dict, proxy_model_list=proxy_model_list
    )
    team_models = get_team_models(
        user_api_key_dict=user_api_key_dict, proxy_model_list=proxy_model_list
    )
    all_models = get_complete_model_list(
        key_models=key_models,
        team_models=team_models,
        proxy_model_list=proxy_model_list,
        user_model=user_model,
        infer_model_from_keys=general_settings.get("infer_model_from_keys", False),
    )
    return dict(
        data=[
            {
                "id": model,
                "object": "model",
                "created": 1677610602,
                "owned_by": "openai",
            }
            for model in all_models
        ],
        object="list",
    )


@router.post(
    "/v1/chat/completions",
    dependencies=[Depends(user_api_key_auth)],
    tags=["chat/completions"],
)
@router.post(
    "/chat/completions",
    dependencies=[Depends(user_api_key_auth)],
    tags=["chat/completions"],
)
@router.post(
    "/engines/{model:path}/chat/completions",
    dependencies=[Depends(user_api_key_auth)],
    tags=["chat/completions"],
)
@router.post(
    "/openai/deployments/{model:path}/chat/completions",
    dependencies=[Depends(user_api_key_auth)],
    tags=["chat/completions"],
    responses={200: {"description": "Successful response"}, **ERROR_RESPONSES},
)  # azure compatible endpoint
@backoff.on_exception(
    backoff.expo,
    Exception,  # base exception to catch for the backoff
    max_tries=global_max_parallel_request_retries,  # maximum number of retries
    max_time=global_max_parallel_request_retry_timeout,  # maximum total time to retry for
    on_backoff=on_backoff,  # specifying the function to call on backoff
    giveup=giveup,
    logger=verbose_proxy_logger,
)
async def chat_completion(  # noqa: PLR0915
    request: Request,
    fastapi_response: Response,
    model: Optional[str] = None,
    user_api_key_dict: UserAPIKeyAuth = Depends(user_api_key_auth),
):
    """

    Follows the exact same API spec as `OpenAI's Chat API https://platform.openai.com/docs/api-reference/chat`

    ```bash
    curl -X POST http://localhost:4000/v1/chat/completions \

    -H "Content-Type: application/json" \

    -H "Authorization: Bearer sk-1234" \

    -d '{
        "model": "gpt-4o",
        "messages": [
            {
                "role": "user",
                "content": "Hello!"
            }
        ]
    }'
    ```

    """
    global general_settings, user_debug, proxy_logging_obj, llm_model_list

    data = {}
    try:
        body = await request.body()
        body_str = body.decode()
        print(f"request body: {body_str}")
        try:
            data = ast.literal_eval(body_str)
        except Exception:
            data = json.loads(body_str)

        if data.get("model", "") == "workday_gateway":
            from litellm.proxy.external.workday_gateway import call_workday_gateway
            return await call_workday_gateway(data)

        # set user api keys from vault
        if "user_id" in data:
            print(f"getting api keys for user: {data['user_id']}")
            import litellm.proxy.vault as vault
            vault_secrets = vault.get_api_keys(data['user_id'])
            if data["model"].startswith("gpt"):
                data["api_key"] = vault_secrets.get("OPENAI_API_KEY", "abcd")
            elif data["model"].startswith("azure"):
                data["api_key"] = vault_secrets.get("AZURE_API_KEY", "abcd")
                data["api_base"] = vault_secrets.get("AZURE_API_BASE", "abcd")
                data["api_version"] = vault_secrets.get("AZURE_API_VERSION", "abcd")
            elif data["model"].startswith("groq"):
                data["api_key"] = vault_secrets.get("GROQ_API_KEY", "abcd")
            elif data["model"].startswith("gemini"):
                data["api_key"] = vault_secrets.get("GEMINI_API_KEY", "abcd")

            del data["user_id"]

        verbose_proxy_logger.debug(
            "Request received by LiteLLM:\n{}".format(json.dumps(data, indent=4)),
        )

        data = await add_litellm_data_to_request(
            data=data,
            request=request,
            general_settings=general_settings,
            user_api_key_dict=user_api_key_dict,
            version=version,
            proxy_config=proxy_config,
        )

        data["model"] = (
            general_settings.get("completion_model", None)  # server default
            or user_model  # model name passed via cli args
            or model  # for azure deployments
            or data["model"]  # default passed in http request
        )

        global user_temperature, user_request_timeout, user_max_tokens, user_api_base
        # override with user settings, these are params passed via cli
        if user_temperature:
            data["temperature"] = user_temperature
        if user_request_timeout:
            data["request_timeout"] = user_request_timeout
        if user_max_tokens:
            data["max_tokens"] = user_max_tokens
        if user_api_base:
            data["api_base"] = user_api_base

        ### MODEL ALIAS MAPPING ###
        # check if model name in model alias map
        # get the actual model name
        if isinstance(data["model"], str) and data["model"] in litellm.model_alias_map:
            data["model"] = litellm.model_alias_map[data["model"]]

        ### CALL HOOKS ### - modify/reject incoming data before calling the model
        data = await proxy_logging_obj.pre_call_hook(  # type: ignore
            user_api_key_dict=user_api_key_dict, data=data, call_type="completion"
        )

        ## LOGGING OBJECT ## - initialize logging object for logging success/failure events for call
        ## IMPORTANT Note: - initialize this before running pre-call checks. Ensures we log rejected requests to langfuse.
        data["litellm_call_id"] = request.headers.get(
            "x-litellm-call-id", str(uuid.uuid4())
        )
        logging_obj, data = litellm.utils.function_setup(
            original_function="acompletion",
            rules_obj=litellm.utils.Rules(),
            start_time=datetime.now(),
            **data,
        )

        data["litellm_logging_obj"] = logging_obj

        tasks = []
        tasks.append(
            proxy_logging_obj.during_call_hook(
                data=data,
                user_api_key_dict=user_api_key_dict,
                call_type="completion",
            )
        )

        ### ROUTE THE REQUEST ###
        # Do not change this - it should be a constant time fetch - ALWAYS
<<<<<<< HEAD
        router_model_names = llm_router.model_names if llm_router is not None else []
        # skip router if user passed their key
        if "api_key" in data:

            tasks.append(litellm.acompletion(**data))
        elif "," in data["model"] and llm_router is not None:
            if (
                data.get("fastest_response", None) is not None
                and data["fastest_response"] == True
            ):
                tasks.append(llm_router.abatch_completion_fastest_response(**data))
            else:
                _models_csv_string = data.pop("model")
                _models = [model.strip() for model in _models_csv_string.split(",")]
                tasks.append(llm_router.abatch_completion(models=_models, **data))
        elif "user_config" in data:
            # initialize a new router instance. make request using this Router
            router_config = data.pop("user_config")
            user_router = litellm.Router(**router_config)
            tasks.append(user_router.acompletion(**data))
        elif (
            llm_router is not None and data["model"] in router_model_names
        ):  # model in router model list
            tasks.append(llm_router.acompletion(**data))
        elif (
            llm_router is not None and data["model"] in llm_router.get_model_ids()
        ):  # model in router model list
            tasks.append(llm_router.acompletion(**data))
        elif (
            llm_router is not None
            and llm_router.model_group_alias is not None
            and data["model"] in llm_router.model_group_alias
        ):  # model set in model_group_alias
            tasks.append(llm_router.acompletion(**data))
        elif (
            llm_router is not None and data["model"] in llm_router.deployment_names
        ):  # model in router deployments, calling a specific deployment on the router
            tasks.append(llm_router.acompletion(**data, specific_deployment=True))
        elif (
            llm_router is not None
            and data["model"] not in router_model_names
            and llm_router.default_deployment is not None
        ):  # model in router deployments, calling a specific deployment on the router
            tasks.append(llm_router.acompletion(**data))
        elif user_model is not None:  # `litellm --model <your-model-name>`
            tasks.append(litellm.acompletion(**data))
        else:
            raise HTTPException(
                status_code=status.HTTP_400_BAD_REQUEST,
                detail={
                    "error": "chat_completion: Invalid model name passed in model="
                    + data.get("model", "")
                },
            )
=======
        llm_call = await route_request(
            data=data,
            route_type="acompletion",
            llm_router=llm_router,
            user_model=user_model,
        )
        tasks.append(llm_call)
>>>>>>> ca09f4af

        # wait for call to end
        llm_responses = asyncio.gather(
            *tasks
        )  # run the moderation check in parallel to the actual llm api call

        responses = await llm_responses

        response = responses[1]

        hidden_params = getattr(response, "_hidden_params", {}) or {}
        model_id = hidden_params.get("model_id", None) or ""
        cache_key = hidden_params.get("cache_key", None) or ""
        api_base = hidden_params.get("api_base", None) or ""
        response_cost = hidden_params.get("response_cost", None) or ""
        fastest_response_batch_completion = hidden_params.get(
            "fastest_response_batch_completion", None
        )
        additional_headers: dict = hidden_params.get("additional_headers", {}) or {}

        # Post Call Processing
        if llm_router is not None:
            data["deployment"] = llm_router.get_deployment(model_id=model_id)
        asyncio.create_task(
            proxy_logging_obj.update_request_status(
                litellm_call_id=data.get("litellm_call_id", ""), status="success"
            )
        )
        if (
            "stream" in data and data["stream"] is True
        ):  # use generate_responses to stream responses
            custom_headers = get_custom_headers(
                user_api_key_dict=user_api_key_dict,
                call_id=logging_obj.litellm_call_id,
                model_id=model_id,
                cache_key=cache_key,
                api_base=api_base,
                version=version,
                response_cost=response_cost,
                model_region=getattr(user_api_key_dict, "allowed_model_region", ""),
                fastest_response_batch_completion=fastest_response_batch_completion,
                request_data=data,
                **additional_headers,
            )
            selected_data_generator = select_data_generator(
                response=response,
                user_api_key_dict=user_api_key_dict,
                request_data=data,
            )
            return StreamingResponse(
                selected_data_generator,
                media_type="text/event-stream",
                headers=custom_headers,
            )

        ### CALL HOOKS ### - modify outgoing data
        response = await proxy_logging_obj.post_call_success_hook(
            data=data, user_api_key_dict=user_api_key_dict, response=response
        )

        hidden_params = (
            getattr(response, "_hidden_params", {}) or {}
        )  # get any updated response headers
        additional_headers = hidden_params.get("additional_headers", {}) or {}

        fastapi_response.headers.update(
            get_custom_headers(
                user_api_key_dict=user_api_key_dict,
                call_id=logging_obj.litellm_call_id,
                model_id=model_id,
                cache_key=cache_key,
                api_base=api_base,
                version=version,
                response_cost=response_cost,
                model_region=getattr(user_api_key_dict, "allowed_model_region", ""),
                fastest_response_batch_completion=fastest_response_batch_completion,
                request_data=data,
                **additional_headers,
            )
        )
        await check_response_size_is_safe(response=response)

        return response
    except RejectedRequestError as e:
        _data = e.request_data
        await proxy_logging_obj.post_call_failure_hook(
            user_api_key_dict=user_api_key_dict,
            original_exception=e,
            request_data=_data,
        )
        _chat_response = litellm.ModelResponse()
        _chat_response.choices[0].message.content = e.message  # type: ignore

        if data.get("stream", None) is not None and data["stream"] is True:
            _iterator = litellm.utils.ModelResponseIterator(
                model_response=_chat_response, convert_to_delta=True
            )
            _streaming_response = litellm.CustomStreamWrapper(
                completion_stream=_iterator,
                model=data.get("model", ""),
                custom_llm_provider="cached_response",
                logging_obj=data.get("litellm_logging_obj", None),
            )
            selected_data_generator = select_data_generator(
                response=_streaming_response,
                user_api_key_dict=user_api_key_dict,
                request_data=_data,
            )

            return StreamingResponse(
                selected_data_generator,
                media_type="text/event-stream",
            )
        _usage = litellm.Usage(prompt_tokens=0, completion_tokens=0, total_tokens=0)
        _chat_response.usage = _usage  # type: ignore
        return _chat_response
    except Exception as e:
        verbose_proxy_logger.exception(
            f"litellm.proxy.proxy_server.chat_completion(): Exception occured - {str(e)}"
        )
        await proxy_logging_obj.post_call_failure_hook(
            user_api_key_dict=user_api_key_dict, original_exception=e, request_data=data
        )
        litellm_debug_info = getattr(e, "litellm_debug_info", "")
        verbose_proxy_logger.debug(
            "\033[1;31mAn error occurred: %s %s\n\n Debug this by setting `--debug`, e.g. `litellm --model gpt-3.5-turbo --debug`",
            e,
            litellm_debug_info,
        )

        if isinstance(e, HTTPException):
            # print("e.headers={}".format(e.headers))
            raise ProxyException(
                message=getattr(e, "detail", str(e)),
                type=getattr(e, "type", "None"),
                param=getattr(e, "param", "None"),
                code=getattr(e, "status_code", status.HTTP_400_BAD_REQUEST),
                headers=getattr(e, "headers", {}),
            )
        error_msg = f"{str(e)}"
        raise ProxyException(
            message=getattr(e, "message", error_msg),
            type=getattr(e, "type", "None"),
            param=getattr(e, "param", "None"),
            code=getattr(e, "status_code", 500),
            headers=getattr(e, "headers", {}),
        )


@router.post(
    "/v1/completions", dependencies=[Depends(user_api_key_auth)], tags=["completions"]
)
@router.post(
    "/completions", dependencies=[Depends(user_api_key_auth)], tags=["completions"]
)
@router.post(
    "/engines/{model:path}/completions",
    dependencies=[Depends(user_api_key_auth)],
    tags=["completions"],
)
@router.post(
    "/openai/deployments/{model:path}/completions",
    dependencies=[Depends(user_api_key_auth)],
    tags=["completions"],
)
async def completion(  # noqa: PLR0915
    request: Request,
    fastapi_response: Response,
    model: Optional[str] = None,
    user_api_key_dict: UserAPIKeyAuth = Depends(user_api_key_auth),
):
    """
    Follows the exact same API spec as `OpenAI's Completions API https://platform.openai.com/docs/api-reference/completions`

    ```bash
    curl -X POST http://localhost:4000/v1/completions \

    -H "Content-Type: application/json" \

    -H "Authorization: Bearer sk-1234" \

    -d '{
        "model": "gpt-3.5-turbo-instruct",
        "prompt": "Once upon a time",
        "max_tokens": 50,
        "temperature": 0.7
    }'
    ```
    """
    global user_temperature, user_request_timeout, user_max_tokens, user_api_base
    data = {}
    try:
        body = await request.body()
        body_str = body.decode()
        try:
            data = ast.literal_eval(body_str)
        except Exception:
            data = json.loads(body_str)

        data["model"] = (
            general_settings.get("completion_model", None)  # server default
            or user_model  # model name passed via cli args
            or model  # for azure deployments
            or data["model"]  # default passed in http request
        )
        if user_model:
            data["model"] = user_model

        data = await add_litellm_data_to_request(
            data=data,
            request=request,
            general_settings=general_settings,
            user_api_key_dict=user_api_key_dict,
            version=version,
            proxy_config=proxy_config,
        )

        # override with user settings, these are params passed via cli
        if user_temperature:
            data["temperature"] = user_temperature
        if user_request_timeout:
            data["request_timeout"] = user_request_timeout
        if user_max_tokens:
            data["max_tokens"] = user_max_tokens
        if user_api_base:
            data["api_base"] = user_api_base

        ### MODEL ALIAS MAPPING ###
        # check if model name in model alias map
        # get the actual model name
        if data["model"] in litellm.model_alias_map:
            data["model"] = litellm.model_alias_map[data["model"]]

        ### CALL HOOKS ### - modify incoming data before calling the model
        data = await proxy_logging_obj.pre_call_hook(  # type: ignore
            user_api_key_dict=user_api_key_dict, data=data, call_type="text_completion"
        )

        ### ROUTE THE REQUESTs ###
        llm_call = await route_request(
            data=data,
            route_type="atext_completion",
            llm_router=llm_router,
            user_model=user_model,
        )

        # Await the llm_response task
        response = await llm_call

        hidden_params = getattr(response, "_hidden_params", {}) or {}
        model_id = hidden_params.get("model_id", None) or ""
        cache_key = hidden_params.get("cache_key", None) or ""
        api_base = hidden_params.get("api_base", None) or ""
        response_cost = hidden_params.get("response_cost", None) or ""
        litellm_call_id = hidden_params.get("litellm_call_id", None) or ""

        ### ALERTING ###
        asyncio.create_task(
            proxy_logging_obj.update_request_status(
                litellm_call_id=data.get("litellm_call_id", ""), status="success"
            )
        )

        verbose_proxy_logger.debug("final response: %s", response)
        if (
            "stream" in data and data["stream"] is True
        ):  # use generate_responses to stream responses
            custom_headers = get_custom_headers(
                user_api_key_dict=user_api_key_dict,
                call_id=litellm_call_id,
                model_id=model_id,
                cache_key=cache_key,
                api_base=api_base,
                version=version,
                response_cost=response_cost,
                request_data=data,
            )
            selected_data_generator = select_data_generator(
                response=response,
                user_api_key_dict=user_api_key_dict,
                request_data=data,
            )

            return StreamingResponse(
                selected_data_generator,
                media_type="text/event-stream",
                headers=custom_headers,
            )
        ### CALL HOOKS ### - modify outgoing data
        response = await proxy_logging_obj.post_call_success_hook(
            data=data, user_api_key_dict=user_api_key_dict, response=response  # type: ignore
        )

        fastapi_response.headers.update(
            get_custom_headers(
                user_api_key_dict=user_api_key_dict,
                call_id=litellm_call_id,
                model_id=model_id,
                cache_key=cache_key,
                api_base=api_base,
                version=version,
                response_cost=response_cost,
                request_data=data,
            )
        )
        await check_response_size_is_safe(response=response)
        return response
    except RejectedRequestError as e:
        _data = e.request_data
        await proxy_logging_obj.post_call_failure_hook(
            user_api_key_dict=user_api_key_dict,
            original_exception=e,
            request_data=_data,
        )
        if _data.get("stream", None) is not None and _data["stream"] is True:
            _chat_response = litellm.ModelResponse()
            _usage = litellm.Usage(
                prompt_tokens=0,
                completion_tokens=0,
                total_tokens=0,
            )
            _chat_response.usage = _usage  # type: ignore
            _chat_response.choices[0].message.content = e.message  # type: ignore
            _iterator = litellm.utils.ModelResponseIterator(
                model_response=_chat_response, convert_to_delta=True
            )
            _streaming_response = litellm.TextCompletionStreamWrapper(
                completion_stream=_iterator,
                model=_data.get("model", ""),
            )

            selected_data_generator = select_data_generator(
                response=_streaming_response,
                user_api_key_dict=user_api_key_dict,
                request_data=data,
            )

            return StreamingResponse(
                selected_data_generator,
                media_type="text/event-stream",
                headers={},
            )
        else:
            _response = litellm.TextCompletionResponse()
            _response.choices[0].text = e.message
            return _response
    except Exception as e:
        await proxy_logging_obj.post_call_failure_hook(
            user_api_key_dict=user_api_key_dict, original_exception=e, request_data=data
        )
        verbose_proxy_logger.exception(
            "litellm.proxy.proxy_server.completion(): Exception occured - {}".format(
                str(e)
            )
        )
        error_msg = f"{str(e)}"
        raise ProxyException(
            message=getattr(e, "message", error_msg),
            type=getattr(e, "type", "None"),
            param=getattr(e, "param", "None"),
            code=getattr(e, "status_code", 500),
        )


@router.post(
    "/v1/embeddings",
    dependencies=[Depends(user_api_key_auth)],
    response_class=ORJSONResponse,
    tags=["embeddings"],
)
@router.post(
    "/embeddings",
    dependencies=[Depends(user_api_key_auth)],
    response_class=ORJSONResponse,
    tags=["embeddings"],
)
@router.post(
    "/engines/{model:path}/embeddings",
    dependencies=[Depends(user_api_key_auth)],
    response_class=ORJSONResponse,
    tags=["embeddings"],
)  # azure compatible endpoint
@router.post(
    "/openai/deployments/{model:path}/embeddings",
    dependencies=[Depends(user_api_key_auth)],
    response_class=ORJSONResponse,
    tags=["embeddings"],
)  # azure compatible endpoint
async def embeddings(  # noqa: PLR0915
    request: Request,
    fastapi_response: Response,
    model: Optional[str] = None,
    user_api_key_dict: UserAPIKeyAuth = Depends(user_api_key_auth),
):
    """
    Follows the exact same API spec as `OpenAI's Embeddings API https://platform.openai.com/docs/api-reference/embeddings`

    ```bash
    curl -X POST http://localhost:4000/v1/embeddings \

    -H "Content-Type: application/json" \

    -H "Authorization: Bearer sk-1234" \

    -d '{
        "model": "text-embedding-ada-002",
        "input": "The quick brown fox jumps over the lazy dog"
    }'
    ```

"""
    global proxy_logging_obj
    data: Any = {}
    try:
        # Use orjson to parse JSON data, orjson speeds up requests significantly
        body = await request.body()
        data = orjson.loads(body)

        verbose_proxy_logger.debug(
            "Request received by LiteLLM:\n%s",
            json.dumps(data, indent=4),
        )

        # Include original request and headers in the data
        data = await add_litellm_data_to_request(
            data=data,
            request=request,
            general_settings=general_settings,
            user_api_key_dict=user_api_key_dict,
            version=version,
            proxy_config=proxy_config,
        )

        data["model"] = (
            general_settings.get("embedding_model", None)  # server default
            or user_model  # model name passed via cli args
            or model  # for azure deployments
            or data["model"]  # default passed in http request
        )
        if user_model:
            data["model"] = user_model

        ### MODEL ALIAS MAPPING ###
        # check if model name in model alias map
        # get the actual model name
        if data["model"] in litellm.model_alias_map:
            data["model"] = litellm.model_alias_map[data["model"]]

        router_model_names = llm_router.model_names if llm_router is not None else []
        if (
            "input" in data
            and isinstance(data["input"], list)
            and len(data["input"]) > 0
            and isinstance(data["input"][0], list)
            and isinstance(data["input"][0][0], int)
        ):  # check if array of tokens passed in
            # check if non-openai/azure model called - e.g. for langchain integration
            if llm_model_list is not None and data["model"] in router_model_names:
                for m in llm_model_list:
                    if m["model_name"] == data["model"] and (
                        m["litellm_params"]["model"] in litellm.open_ai_embedding_models
                        or m["litellm_params"]["model"].startswith("azure/")
                    ):
                        pass
                    else:
                        # non-openai/azure embedding model called with token input
                        input_list = []
                        for i in data["input"]:
                            input_list.append(
                                litellm.decode(model="gpt-3.5-turbo", tokens=i)
                            )
                        data["input"] = input_list
                        break

        ### CALL HOOKS ### - modify incoming data / reject request before calling the model
        data = await proxy_logging_obj.pre_call_hook(
            user_api_key_dict=user_api_key_dict, data=data, call_type="embeddings"
        )

        tasks = []
        tasks.append(
            proxy_logging_obj.during_call_hook(
                data=data,
                user_api_key_dict=user_api_key_dict,
                call_type="embeddings",
            )
        )

        ## ROUTE TO CORRECT ENDPOINT ##
        llm_call = await route_request(
            data=data,
            route_type="aembedding",
            llm_router=llm_router,
            user_model=user_model,
        )
        tasks.append(llm_call)

        # wait for call to end
        llm_responses = asyncio.gather(
            *tasks
        )  # run the moderation check in parallel to the actual llm api call

        responses = await llm_responses

        response = responses[1]

        ### ALERTING ###
        asyncio.create_task(
            proxy_logging_obj.update_request_status(
                litellm_call_id=data.get("litellm_call_id", ""), status="success"
            )
        )

        ### RESPONSE HEADERS ###
        hidden_params = getattr(response, "_hidden_params", {}) or {}
        model_id = hidden_params.get("model_id", None) or ""
        cache_key = hidden_params.get("cache_key", None) or ""
        api_base = hidden_params.get("api_base", None) or ""
        response_cost = hidden_params.get("response_cost", None) or ""
        litellm_call_id = hidden_params.get("litellm_call_id", None) or ""
        additional_headers: dict = hidden_params.get("additional_headers", {}) or {}

        fastapi_response.headers.update(
            get_custom_headers(
                user_api_key_dict=user_api_key_dict,
                model_id=model_id,
                cache_key=cache_key,
                api_base=api_base,
                version=version,
                response_cost=response_cost,
                model_region=getattr(user_api_key_dict, "allowed_model_region", ""),
                call_id=litellm_call_id,
                request_data=data,
                **additional_headers,
            )
        )
        await check_response_size_is_safe(response=response)

        return response
    except Exception as e:
        await proxy_logging_obj.post_call_failure_hook(
            user_api_key_dict=user_api_key_dict, original_exception=e, request_data=data
        )
        litellm_debug_info = getattr(e, "litellm_debug_info", "")
        verbose_proxy_logger.debug(
            "\033[1;31mAn error occurred: %s %s\n\n Debug this by setting `--debug`, e.g. `litellm --model gpt-3.5-turbo --debug`",
            e,
            litellm_debug_info,
        )
        verbose_proxy_logger.exception(
            "litellm.proxy.proxy_server.embeddings(): Exception occured - {}".format(
                str(e)
            )
        )
        if isinstance(e, HTTPException):
            message = get_error_message_str(e)
            raise ProxyException(
                message=message,
                type=getattr(e, "type", "None"),
                param=getattr(e, "param", "None"),
                code=getattr(e, "status_code", status.HTTP_400_BAD_REQUEST),
            )
        else:
            error_msg = f"{str(e)}"
            raise ProxyException(
                message=getattr(e, "message", error_msg),
                type=getattr(e, "type", "None"),
                param=getattr(e, "param", "None"),
                code=getattr(e, "status_code", 500),
            )


@router.post(
    "/v1/images/generations",
    dependencies=[Depends(user_api_key_auth)],
    response_class=ORJSONResponse,
    tags=["images"],
)
@router.post(
    "/images/generations",
    dependencies=[Depends(user_api_key_auth)],
    response_class=ORJSONResponse,
    tags=["images"],
)
async def image_generation(
    request: Request,
    fastapi_response: Response,
    user_api_key_dict: UserAPIKeyAuth = Depends(user_api_key_auth),
):
    global proxy_logging_obj
    data = {}
    try:
        # Use orjson to parse JSON data, orjson speeds up requests significantly
        body = await request.body()
        data = orjson.loads(body)

        # Include original request and headers in the data
        data = await add_litellm_data_to_request(
            data=data,
            request=request,
            general_settings=general_settings,
            user_api_key_dict=user_api_key_dict,
            version=version,
            proxy_config=proxy_config,
        )

        data["model"] = (
            general_settings.get("image_generation_model", None)  # server default
            or user_model  # model name passed via cli args
            or data["model"]  # default passed in http request
        )
        if user_model:
            data["model"] = user_model

        ### MODEL ALIAS MAPPING ###
        # check if model name in model alias map
        # get the actual model name
        if data["model"] in litellm.model_alias_map:
            data["model"] = litellm.model_alias_map[data["model"]]

        ### CALL HOOKS ### - modify incoming data / reject request before calling the model
        data = await proxy_logging_obj.pre_call_hook(
            user_api_key_dict=user_api_key_dict, data=data, call_type="image_generation"
        )

        ## ROUTE TO CORRECT ENDPOINT ##
        llm_call = await route_request(
            data=data,
            route_type="aimage_generation",
            llm_router=llm_router,
            user_model=user_model,
        )
        response = await llm_call

        ### ALERTING ###
        asyncio.create_task(
            proxy_logging_obj.update_request_status(
                litellm_call_id=data.get("litellm_call_id", ""), status="success"
            )
        )
        ### RESPONSE HEADERS ###
        hidden_params = getattr(response, "_hidden_params", {}) or {}
        model_id = hidden_params.get("model_id", None) or ""
        cache_key = hidden_params.get("cache_key", None) or ""
        api_base = hidden_params.get("api_base", None) or ""
        response_cost = hidden_params.get("response_cost", None) or ""
        litellm_call_id = hidden_params.get("litellm_call_id", None) or ""

        fastapi_response.headers.update(
            get_custom_headers(
                user_api_key_dict=user_api_key_dict,
                model_id=model_id,
                cache_key=cache_key,
                api_base=api_base,
                version=version,
                response_cost=response_cost,
                model_region=getattr(user_api_key_dict, "allowed_model_region", ""),
                call_id=litellm_call_id,
                request_data=data,
            )
        )

        return response
    except Exception as e:
        await proxy_logging_obj.post_call_failure_hook(
            user_api_key_dict=user_api_key_dict, original_exception=e, request_data=data
        )
        verbose_proxy_logger.error(
            "litellm.proxy.proxy_server.image_generation(): Exception occured - {}".format(
                str(e)
            )
        )
        verbose_proxy_logger.debug(traceback.format_exc())
        if isinstance(e, HTTPException):
            raise ProxyException(
                message=getattr(e, "message", str(e)),
                type=getattr(e, "type", "None"),
                param=getattr(e, "param", "None"),
                code=getattr(e, "status_code", status.HTTP_400_BAD_REQUEST),
            )
        else:
            error_msg = f"{str(e)}"
            raise ProxyException(
                message=getattr(e, "message", error_msg),
                type=getattr(e, "type", "None"),
                param=getattr(e, "param", "None"),
                code=getattr(e, "status_code", 500),
            )


@router.post(
    "/v1/audio/speech",
    dependencies=[Depends(user_api_key_auth)],
    tags=["audio"],
)
@router.post(
    "/audio/speech",
    dependencies=[Depends(user_api_key_auth)],
    tags=["audio"],
)
async def audio_speech(
    request: Request,
    fastapi_response: Response,
    user_api_key_dict: UserAPIKeyAuth = Depends(user_api_key_auth),
):
    """
    Same params as:

    https://platform.openai.com/docs/api-reference/audio/createSpeech
    """
    global proxy_logging_obj
    data: Dict = {}
    try:
        # Use orjson to parse JSON data, orjson speeds up requests significantly
        body = await request.body()
        data = orjson.loads(body)

        # Include original request and headers in the data
        data = await add_litellm_data_to_request(
            data=data,
            request=request,
            general_settings=general_settings,
            user_api_key_dict=user_api_key_dict,
            version=version,
            proxy_config=proxy_config,
        )

        if data.get("user", None) is None and user_api_key_dict.user_id is not None:
            data["user"] = user_api_key_dict.user_id

        if user_model:
            data["model"] = user_model

        ### CALL HOOKS ### - modify incoming data / reject request before calling the model
        data = await proxy_logging_obj.pre_call_hook(
            user_api_key_dict=user_api_key_dict, data=data, call_type="image_generation"
        )

        ## ROUTE TO CORRECT ENDPOINT ##
        llm_call = await route_request(
            data=data,
            route_type="aspeech",
            llm_router=llm_router,
            user_model=user_model,
        )
        response = await llm_call

        ### ALERTING ###
        asyncio.create_task(
            proxy_logging_obj.update_request_status(
                litellm_call_id=data.get("litellm_call_id", ""), status="success"
            )
        )

        ### RESPONSE HEADERS ###
        hidden_params = getattr(response, "_hidden_params", {}) or {}
        model_id = hidden_params.get("model_id", None) or ""
        cache_key = hidden_params.get("cache_key", None) or ""
        api_base = hidden_params.get("api_base", None) or ""
        response_cost = hidden_params.get("response_cost", None) or ""
        litellm_call_id = hidden_params.get("litellm_call_id", None) or ""

        # Printing each chunk size
        async def generate(_response: HttpxBinaryResponseContent):
            _generator = await _response.aiter_bytes(chunk_size=1024)
            async for chunk in _generator:
                yield chunk

        custom_headers = get_custom_headers(
            user_api_key_dict=user_api_key_dict,
            model_id=model_id,
            cache_key=cache_key,
            api_base=api_base,
            version=version,
            response_cost=response_cost,
            model_region=getattr(user_api_key_dict, "allowed_model_region", ""),
            fastest_response_batch_completion=None,
            call_id=litellm_call_id,
            request_data=data,
        )

        select_data_generator(
            response=response,
            user_api_key_dict=user_api_key_dict,
            request_data=data,
        )
        return StreamingResponse(
            generate(response), media_type="audio/mpeg", headers=custom_headers  # type: ignore
        )

    except Exception as e:
        verbose_proxy_logger.error(
            "litellm.proxy.proxy_server.audio_speech(): Exception occured - {}".format(
                str(e)
            )
        )
        verbose_proxy_logger.debug(traceback.format_exc())
        raise e


@router.post(
    "/v1/audio/transcriptions",
    dependencies=[Depends(user_api_key_auth)],
    tags=["audio"],
)
@router.post(
    "/audio/transcriptions",
    dependencies=[Depends(user_api_key_auth)],
    tags=["audio"],
)
async def audio_transcriptions(
    request: Request,
    fastapi_response: Response,
    file: UploadFile = File(...),
    user_api_key_dict: UserAPIKeyAuth = Depends(user_api_key_auth),
):
    """
    Same params as:

    https://platform.openai.com/docs/api-reference/audio/createTranscription?lang=curl
    """
    global proxy_logging_obj
    data: Dict = {}
    try:
        # Use orjson to parse JSON data, orjson speeds up requests significantly
        form_data = await request.form()
        data = {key: value for key, value in form_data.items() if key != "file"}

        # Include original request and headers in the data
        data = await add_litellm_data_to_request(
            data=data,
            request=request,
            general_settings=general_settings,
            user_api_key_dict=user_api_key_dict,
            version=version,
            proxy_config=proxy_config,
        )

        if data.get("user", None) is None and user_api_key_dict.user_id is not None:
            data["user"] = user_api_key_dict.user_id

        data["model"] = (
            general_settings.get("moderation_model", None)  # server default
            or user_model  # model name passed via cli args
            or data["model"]  # default passed in http request
        )
        if user_model:
            data["model"] = user_model

        router_model_names = llm_router.model_names if llm_router is not None else []

        if file.filename is None:
            raise ProxyException(
                message="File name is None. Please check your file name",
                code=status.HTTP_400_BAD_REQUEST,
                type="bad_request",
                param="file",
            )

        # Check if File can be read in memory before reading
        check_file_size_under_limit(
            request_data=data,
            file=file,
            router_model_names=router_model_names,
        )

        file_content = await file.read()
        file_object = io.BytesIO(file_content)
        file_object.name = file.filename
        data["file"] = file_object
        try:
            ### CALL HOOKS ### - modify incoming data / reject request before calling the model
            data = await proxy_logging_obj.pre_call_hook(
                user_api_key_dict=user_api_key_dict,
                data=data,
                call_type="audio_transcription",
            )

            ## ROUTE TO CORRECT ENDPOINT ##
            llm_call = await route_request(
                data=data,
                route_type="atranscription",
                llm_router=llm_router,
                user_model=user_model,
            )
            response = await llm_call
        except Exception as e:
            raise HTTPException(status_code=500, detail=str(e))
        finally:
            file_object.close()  # close the file read in by io library

        ### ALERTING ###
        asyncio.create_task(
            proxy_logging_obj.update_request_status(
                litellm_call_id=data.get("litellm_call_id", ""), status="success"
            )
        )

        ### RESPONSE HEADERS ###
        hidden_params = getattr(response, "_hidden_params", {}) or {}
        model_id = hidden_params.get("model_id", None) or ""
        cache_key = hidden_params.get("cache_key", None) or ""
        api_base = hidden_params.get("api_base", None) or ""
        response_cost = hidden_params.get("response_cost", None) or ""
        litellm_call_id = hidden_params.get("litellm_call_id", None) or ""
        additional_headers: dict = hidden_params.get("additional_headers", {}) or {}

        fastapi_response.headers.update(
            get_custom_headers(
                user_api_key_dict=user_api_key_dict,
                model_id=model_id,
                cache_key=cache_key,
                api_base=api_base,
                version=version,
                response_cost=response_cost,
                model_region=getattr(user_api_key_dict, "allowed_model_region", ""),
                call_id=litellm_call_id,
                request_data=data,
                **additional_headers,
            )
        )

        return response
    except Exception as e:
        await proxy_logging_obj.post_call_failure_hook(
            user_api_key_dict=user_api_key_dict, original_exception=e, request_data=data
        )
        verbose_proxy_logger.error(
            "litellm.proxy.proxy_server.audio_transcription(): Exception occured - {}".format(
                str(e)
            )
        )
        verbose_proxy_logger.debug(traceback.format_exc())
        if isinstance(e, HTTPException):
            raise ProxyException(
                message=getattr(e, "message", str(e.detail)),
                type=getattr(e, "type", "None"),
                param=getattr(e, "param", "None"),
                code=getattr(e, "status_code", status.HTTP_400_BAD_REQUEST),
            )
        else:
            error_msg = f"{str(e)}"
            raise ProxyException(
                message=getattr(e, "message", error_msg),
                type=getattr(e, "type", "None"),
                param=getattr(e, "param", "None"),
                code=getattr(e, "status_code", 500),
            )


######################################################################

#                          /v1/realtime Endpoints

######################################################################
from fastapi import FastAPI, WebSocket, WebSocketDisconnect

from litellm import _arealtime


@app.websocket("/v1/realtime")
async def websocket_endpoint(websocket: WebSocket, model: str):
    import websockets

    await websocket.accept()

    data = {
        "model": model,
        "websocket": websocket,
    }

    ### ROUTE THE REQUEST ###
    try:
        llm_call = await route_request(
            data=data,
            route_type="_arealtime",
            llm_router=llm_router,
            user_model=user_model,
        )

        await llm_call
    except websockets.exceptions.InvalidStatusCode as e:  # type: ignore
        verbose_proxy_logger.exception("Invalid status code")
        await websocket.close(code=e.status_code, reason="Invalid status code")
    except Exception:
        verbose_proxy_logger.exception("Internal server error")
        await websocket.close(code=1011, reason="Internal server error")


######################################################################

#                          /v1/assistant Endpoints


######################################################################


@router.get(
    "/v1/assistants",
    dependencies=[Depends(user_api_key_auth)],
    tags=["assistants"],
)
@router.get(
    "/assistants",
    dependencies=[Depends(user_api_key_auth)],
    tags=["assistants"],
)
async def get_assistants(
    request: Request,
    fastapi_response: Response,
    user_api_key_dict: UserAPIKeyAuth = Depends(user_api_key_auth),
):
    """
    Returns a list of assistants.

    API Reference docs - https://platform.openai.com/docs/api-reference/assistants/listAssistants
    """
    global proxy_logging_obj
    data: Dict = {}
    try:
        # Use orjson to parse JSON data, orjson speeds up requests significantly
        await request.body()

        # Include original request and headers in the data
        data = await add_litellm_data_to_request(
            data=data,
            request=request,
            general_settings=general_settings,
            user_api_key_dict=user_api_key_dict,
            version=version,
            proxy_config=proxy_config,
        )

        # for now use custom_llm_provider=="openai" -> this will change as LiteLLM adds more providers for acreate_batch
        if llm_router is None:
            raise HTTPException(
                status_code=500, detail={"error": CommonProxyErrors.no_llm_router.value}
            )
        response = await llm_router.aget_assistants(**data)

        ### ALERTING ###
        asyncio.create_task(
            proxy_logging_obj.update_request_status(
                litellm_call_id=data.get("litellm_call_id", ""), status="success"
            )
        )

        ### RESPONSE HEADERS ###
        hidden_params = getattr(response, "_hidden_params", {}) or {}
        model_id = hidden_params.get("model_id", None) or ""
        cache_key = hidden_params.get("cache_key", None) or ""
        api_base = hidden_params.get("api_base", None) or ""

        fastapi_response.headers.update(
            get_custom_headers(
                user_api_key_dict=user_api_key_dict,
                model_id=model_id,
                cache_key=cache_key,
                api_base=api_base,
                version=version,
                model_region=getattr(user_api_key_dict, "allowed_model_region", ""),
                request_data=data,
            )
        )

        return response
    except Exception as e:
        await proxy_logging_obj.post_call_failure_hook(
            user_api_key_dict=user_api_key_dict, original_exception=e, request_data=data
        )
        verbose_proxy_logger.error(
            "litellm.proxy.proxy_server.get_assistants(): Exception occured - {}".format(
                str(e)
            )
        )
        verbose_proxy_logger.debug(traceback.format_exc())
        if isinstance(e, HTTPException):
            raise ProxyException(
                message=getattr(e, "message", str(e.detail)),
                type=getattr(e, "type", "None"),
                param=getattr(e, "param", "None"),
                code=getattr(e, "status_code", status.HTTP_400_BAD_REQUEST),
            )
        else:
            error_msg = f"{str(e)}"
            raise ProxyException(
                message=getattr(e, "message", error_msg),
                type=getattr(e, "type", "None"),
                param=getattr(e, "param", "None"),
                code=getattr(e, "status_code", 500),
            )


@router.post(
    "/v1/assistants",
    dependencies=[Depends(user_api_key_auth)],
    tags=["assistants"],
)
@router.post(
    "/assistants",
    dependencies=[Depends(user_api_key_auth)],
    tags=["assistants"],
)
async def create_assistant(
    request: Request,
    fastapi_response: Response,
    user_api_key_dict: UserAPIKeyAuth = Depends(user_api_key_auth),
):
    """
    Create assistant

    API Reference docs - https://platform.openai.com/docs/api-reference/assistants/createAssistant
    """
    global proxy_logging_obj
    data = {}  # ensure data always dict
    try:
        # Use orjson to parse JSON data, orjson speeds up requests significantly
        body = await request.body()
        data = orjson.loads(body)

        # Include original request and headers in the data
        data = await add_litellm_data_to_request(
            data=data,
            request=request,
            general_settings=general_settings,
            user_api_key_dict=user_api_key_dict,
            version=version,
            proxy_config=proxy_config,
        )

        # for now use custom_llm_provider=="openai" -> this will change as LiteLLM adds more providers for acreate_batch
        if llm_router is None:
            raise HTTPException(
                status_code=500, detail={"error": CommonProxyErrors.no_llm_router.value}
            )
        response = await llm_router.acreate_assistants(**data)

        ### ALERTING ###
        asyncio.create_task(
            proxy_logging_obj.update_request_status(
                litellm_call_id=data.get("litellm_call_id", ""), status="success"
            )
        )

        ### RESPONSE HEADERS ###
        hidden_params = getattr(response, "_hidden_params", {}) or {}
        model_id = hidden_params.get("model_id", None) or ""
        cache_key = hidden_params.get("cache_key", None) or ""
        api_base = hidden_params.get("api_base", None) or ""

        fastapi_response.headers.update(
            get_custom_headers(
                user_api_key_dict=user_api_key_dict,
                model_id=model_id,
                cache_key=cache_key,
                api_base=api_base,
                version=version,
                model_region=getattr(user_api_key_dict, "allowed_model_region", ""),
                request_data=data,
            )
        )

        return response
    except Exception as e:
        await proxy_logging_obj.post_call_failure_hook(
            user_api_key_dict=user_api_key_dict, original_exception=e, request_data=data
        )
        verbose_proxy_logger.error(
            "litellm.proxy.proxy_server.create_assistant(): Exception occured - {}".format(
                str(e)
            )
        )
        verbose_proxy_logger.debug(traceback.format_exc())
        if isinstance(e, HTTPException):
            raise ProxyException(
                message=getattr(e, "message", str(e.detail)),
                type=getattr(e, "type", "None"),
                param=getattr(e, "param", "None"),
                code=getattr(e, "status_code", status.HTTP_400_BAD_REQUEST),
            )
        else:
            error_msg = f"{str(e)}"
            raise ProxyException(
                message=getattr(e, "message", error_msg),
                type=getattr(e, "type", "None"),
                param=getattr(e, "param", "None"),
                code=getattr(e, "status_code", 500),
            )


@router.delete(
    "/v1/assistants/{assistant_id:path}",
    dependencies=[Depends(user_api_key_auth)],
    tags=["assistants"],
)
@router.delete(
    "/assistants/{assistant_id:path}",
    dependencies=[Depends(user_api_key_auth)],
    tags=["assistants"],
)
async def delete_assistant(
    request: Request,
    assistant_id: str,
    fastapi_response: Response,
    user_api_key_dict: UserAPIKeyAuth = Depends(user_api_key_auth),
):
    """
    Delete assistant

    API Reference docs - https://platform.openai.com/docs/api-reference/assistants/createAssistant
    """
    global proxy_logging_obj
    data: Dict = {}
    try:
        # Use orjson to parse JSON data, orjson speeds up requests significantly

        # Include original request and headers in the data
        data = await add_litellm_data_to_request(
            data=data,
            request=request,
            general_settings=general_settings,
            user_api_key_dict=user_api_key_dict,
            version=version,
            proxy_config=proxy_config,
        )

        # for now use custom_llm_provider=="openai" -> this will change as LiteLLM adds more providers for acreate_batch
        if llm_router is None:
            raise HTTPException(
                status_code=500, detail={"error": CommonProxyErrors.no_llm_router.value}
            )
        response = await llm_router.adelete_assistant(assistant_id=assistant_id, **data)

        ### ALERTING ###
        asyncio.create_task(
            proxy_logging_obj.update_request_status(
                litellm_call_id=data.get("litellm_call_id", ""), status="success"
            )
        )

        ### RESPONSE HEADERS ###
        hidden_params = getattr(response, "_hidden_params", {}) or {}
        model_id = hidden_params.get("model_id", None) or ""
        cache_key = hidden_params.get("cache_key", None) or ""
        api_base = hidden_params.get("api_base", None) or ""

        fastapi_response.headers.update(
            get_custom_headers(
                user_api_key_dict=user_api_key_dict,
                model_id=model_id,
                cache_key=cache_key,
                api_base=api_base,
                version=version,
                model_region=getattr(user_api_key_dict, "allowed_model_region", ""),
                request_data=data,
            )
        )

        return response
    except Exception as e:
        await proxy_logging_obj.post_call_failure_hook(
            user_api_key_dict=user_api_key_dict, original_exception=e, request_data=data
        )
        verbose_proxy_logger.error(
            "litellm.proxy.proxy_server.delete_assistant(): Exception occured - {}".format(
                str(e)
            )
        )
        verbose_proxy_logger.debug(traceback.format_exc())
        if isinstance(e, HTTPException):
            raise ProxyException(
                message=getattr(e, "message", str(e.detail)),
                type=getattr(e, "type", "None"),
                param=getattr(e, "param", "None"),
                code=getattr(e, "status_code", status.HTTP_400_BAD_REQUEST),
            )
        else:
            error_msg = f"{str(e)}"
            raise ProxyException(
                message=getattr(e, "message", error_msg),
                type=getattr(e, "type", "None"),
                param=getattr(e, "param", "None"),
                code=getattr(e, "status_code", 500),
            )


@router.post(
    "/v1/threads",
    dependencies=[Depends(user_api_key_auth)],
    tags=["assistants"],
)
@router.post(
    "/threads",
    dependencies=[Depends(user_api_key_auth)],
    tags=["assistants"],
)
async def create_threads(
    request: Request,
    fastapi_response: Response,
    user_api_key_dict: UserAPIKeyAuth = Depends(user_api_key_auth),
):
    """
    Create a thread.

    API Reference - https://platform.openai.com/docs/api-reference/threads/createThread
    """
    global proxy_logging_obj
    data: Dict = {}
    try:
        # Use orjson to parse JSON data, orjson speeds up requests significantly
        await request.body()

        # Include original request and headers in the data
        data = await add_litellm_data_to_request(
            data=data,
            request=request,
            general_settings=general_settings,
            user_api_key_dict=user_api_key_dict,
            version=version,
            proxy_config=proxy_config,
        )

        # for now use custom_llm_provider=="openai" -> this will change as LiteLLM adds more providers for acreate_batch
        if llm_router is None:
            raise HTTPException(
                status_code=500, detail={"error": CommonProxyErrors.no_llm_router.value}
            )
        response = await llm_router.acreate_thread(**data)

        ### ALERTING ###
        asyncio.create_task(
            proxy_logging_obj.update_request_status(
                litellm_call_id=data.get("litellm_call_id", ""), status="success"
            )
        )

        ### RESPONSE HEADERS ###
        hidden_params = getattr(response, "_hidden_params", {}) or {}
        model_id = hidden_params.get("model_id", None) or ""
        cache_key = hidden_params.get("cache_key", None) or ""
        api_base = hidden_params.get("api_base", None) or ""

        fastapi_response.headers.update(
            get_custom_headers(
                user_api_key_dict=user_api_key_dict,
                model_id=model_id,
                cache_key=cache_key,
                api_base=api_base,
                version=version,
                model_region=getattr(user_api_key_dict, "allowed_model_region", ""),
                request_data=data,
            )
        )

        return response
    except Exception as e:
        await proxy_logging_obj.post_call_failure_hook(
            user_api_key_dict=user_api_key_dict, original_exception=e, request_data=data
        )
        verbose_proxy_logger.error(
            "litellm.proxy.proxy_server.create_threads(): Exception occured - {}".format(
                str(e)
            )
        )
        verbose_proxy_logger.debug(traceback.format_exc())
        if isinstance(e, HTTPException):
            raise ProxyException(
                message=getattr(e, "message", str(e.detail)),
                type=getattr(e, "type", "None"),
                param=getattr(e, "param", "None"),
                code=getattr(e, "status_code", status.HTTP_400_BAD_REQUEST),
            )
        else:
            error_msg = f"{str(e)}"
            raise ProxyException(
                message=getattr(e, "message", error_msg),
                type=getattr(e, "type", "None"),
                param=getattr(e, "param", "None"),
                code=getattr(e, "status_code", 500),
            )


@router.get(
    "/v1/threads/{thread_id}",
    dependencies=[Depends(user_api_key_auth)],
    tags=["assistants"],
)
@router.get(
    "/threads/{thread_id}",
    dependencies=[Depends(user_api_key_auth)],
    tags=["assistants"],
)
async def get_thread(
    request: Request,
    thread_id: str,
    fastapi_response: Response,
    user_api_key_dict: UserAPIKeyAuth = Depends(user_api_key_auth),
):
    """
    Retrieves a thread.

    API Reference - https://platform.openai.com/docs/api-reference/threads/getThread
    """
    global proxy_logging_obj
    data: Dict = {}
    try:

        # Include original request and headers in the data
        data = await add_litellm_data_to_request(
            data=data,
            request=request,
            general_settings=general_settings,
            user_api_key_dict=user_api_key_dict,
            version=version,
            proxy_config=proxy_config,
        )

        # for now use custom_llm_provider=="openai" -> this will change as LiteLLM adds more providers for acreate_batch
        if llm_router is None:
            raise HTTPException(
                status_code=500, detail={"error": CommonProxyErrors.no_llm_router.value}
            )
        response = await llm_router.aget_thread(thread_id=thread_id, **data)

        ### ALERTING ###
        asyncio.create_task(
            proxy_logging_obj.update_request_status(
                litellm_call_id=data.get("litellm_call_id", ""), status="success"
            )
        )

        ### RESPONSE HEADERS ###
        hidden_params = getattr(response, "_hidden_params", {}) or {}
        model_id = hidden_params.get("model_id", None) or ""
        cache_key = hidden_params.get("cache_key", None) or ""
        api_base = hidden_params.get("api_base", None) or ""

        fastapi_response.headers.update(
            get_custom_headers(
                user_api_key_dict=user_api_key_dict,
                model_id=model_id,
                cache_key=cache_key,
                api_base=api_base,
                version=version,
                model_region=getattr(user_api_key_dict, "allowed_model_region", ""),
                request_data=data,
            )
        )

        return response
    except Exception as e:
        await proxy_logging_obj.post_call_failure_hook(
            user_api_key_dict=user_api_key_dict, original_exception=e, request_data=data
        )
        verbose_proxy_logger.error(
            "litellm.proxy.proxy_server.get_thread(): Exception occured - {}".format(
                str(e)
            )
        )
        verbose_proxy_logger.debug(traceback.format_exc())
        if isinstance(e, HTTPException):
            raise ProxyException(
                message=getattr(e, "message", str(e.detail)),
                type=getattr(e, "type", "None"),
                param=getattr(e, "param", "None"),
                code=getattr(e, "status_code", status.HTTP_400_BAD_REQUEST),
            )
        else:
            error_msg = f"{str(e)}"
            raise ProxyException(
                message=getattr(e, "message", error_msg),
                type=getattr(e, "type", "None"),
                param=getattr(e, "param", "None"),
                code=getattr(e, "status_code", 500),
            )


@router.post(
    "/v1/threads/{thread_id}/messages",
    dependencies=[Depends(user_api_key_auth)],
    tags=["assistants"],
)
@router.post(
    "/threads/{thread_id}/messages",
    dependencies=[Depends(user_api_key_auth)],
    tags=["assistants"],
)
async def add_messages(
    request: Request,
    thread_id: str,
    fastapi_response: Response,
    user_api_key_dict: UserAPIKeyAuth = Depends(user_api_key_auth),
):
    """
    Create a message.

    API Reference - https://platform.openai.com/docs/api-reference/messages/createMessage
    """
    global proxy_logging_obj
    data: Dict = {}
    try:
        # Use orjson to parse JSON data, orjson speeds up requests significantly
        body = await request.body()
        data = orjson.loads(body)

        # Include original request and headers in the data
        data = await add_litellm_data_to_request(
            data=data,
            request=request,
            general_settings=general_settings,
            user_api_key_dict=user_api_key_dict,
            version=version,
            proxy_config=proxy_config,
        )

        # for now use custom_llm_provider=="openai" -> this will change as LiteLLM adds more providers for acreate_batch
        if llm_router is None:
            raise HTTPException(
                status_code=500, detail={"error": CommonProxyErrors.no_llm_router.value}
            )
        response = await llm_router.a_add_message(thread_id=thread_id, **data)

        ### ALERTING ###
        asyncio.create_task(
            proxy_logging_obj.update_request_status(
                litellm_call_id=data.get("litellm_call_id", ""), status="success"
            )
        )

        ### RESPONSE HEADERS ###
        hidden_params = getattr(response, "_hidden_params", {}) or {}
        model_id = hidden_params.get("model_id", None) or ""
        cache_key = hidden_params.get("cache_key", None) or ""
        api_base = hidden_params.get("api_base", None) or ""

        fastapi_response.headers.update(
            get_custom_headers(
                user_api_key_dict=user_api_key_dict,
                model_id=model_id,
                cache_key=cache_key,
                api_base=api_base,
                version=version,
                model_region=getattr(user_api_key_dict, "allowed_model_region", ""),
                request_data=data,
            )
        )

        return response
    except Exception as e:
        await proxy_logging_obj.post_call_failure_hook(
            user_api_key_dict=user_api_key_dict, original_exception=e, request_data=data
        )
        verbose_proxy_logger.error(
            "litellm.proxy.proxy_server.add_messages(): Exception occured - {}".format(
                str(e)
            )
        )
        verbose_proxy_logger.debug(traceback.format_exc())
        if isinstance(e, HTTPException):
            raise ProxyException(
                message=getattr(e, "message", str(e.detail)),
                type=getattr(e, "type", "None"),
                param=getattr(e, "param", "None"),
                code=getattr(e, "status_code", status.HTTP_400_BAD_REQUEST),
            )
        else:
            error_msg = f"{str(e)}"
            raise ProxyException(
                message=getattr(e, "message", error_msg),
                type=getattr(e, "type", "None"),
                param=getattr(e, "param", "None"),
                code=getattr(e, "status_code", 500),
            )


@router.get(
    "/v1/threads/{thread_id}/messages",
    dependencies=[Depends(user_api_key_auth)],
    tags=["assistants"],
)
@router.get(
    "/threads/{thread_id}/messages",
    dependencies=[Depends(user_api_key_auth)],
    tags=["assistants"],
)
async def get_messages(
    request: Request,
    thread_id: str,
    fastapi_response: Response,
    user_api_key_dict: UserAPIKeyAuth = Depends(user_api_key_auth),
):
    """
    Returns a list of messages for a given thread.

    API Reference - https://platform.openai.com/docs/api-reference/messages/listMessages
    """
    global proxy_logging_obj
    data: Dict = {}
    try:
        # Include original request and headers in the data
        data = await add_litellm_data_to_request(
            data=data,
            request=request,
            general_settings=general_settings,
            user_api_key_dict=user_api_key_dict,
            version=version,
            proxy_config=proxy_config,
        )

        # for now use custom_llm_provider=="openai" -> this will change as LiteLLM adds more providers for acreate_batch
        if llm_router is None:
            raise HTTPException(
                status_code=500, detail={"error": CommonProxyErrors.no_llm_router.value}
            )
        response = await llm_router.aget_messages(thread_id=thread_id, **data)

        ### ALERTING ###
        asyncio.create_task(
            proxy_logging_obj.update_request_status(
                litellm_call_id=data.get("litellm_call_id", ""), status="success"
            )
        )

        ### RESPONSE HEADERS ###
        hidden_params = getattr(response, "_hidden_params", {}) or {}
        model_id = hidden_params.get("model_id", None) or ""
        cache_key = hidden_params.get("cache_key", None) or ""
        api_base = hidden_params.get("api_base", None) or ""

        fastapi_response.headers.update(
            get_custom_headers(
                user_api_key_dict=user_api_key_dict,
                model_id=model_id,
                cache_key=cache_key,
                api_base=api_base,
                version=version,
                model_region=getattr(user_api_key_dict, "allowed_model_region", ""),
                request_data=data,
            )
        )

        return response
    except Exception as e:
        await proxy_logging_obj.post_call_failure_hook(
            user_api_key_dict=user_api_key_dict, original_exception=e, request_data=data
        )
        verbose_proxy_logger.error(
            "litellm.proxy.proxy_server.get_messages(): Exception occured - {}".format(
                str(e)
            )
        )
        verbose_proxy_logger.debug(traceback.format_exc())
        if isinstance(e, HTTPException):
            raise ProxyException(
                message=getattr(e, "message", str(e.detail)),
                type=getattr(e, "type", "None"),
                param=getattr(e, "param", "None"),
                code=getattr(e, "status_code", status.HTTP_400_BAD_REQUEST),
            )
        else:
            error_msg = f"{str(e)}"
            raise ProxyException(
                message=getattr(e, "message", error_msg),
                type=getattr(e, "type", "None"),
                param=getattr(e, "param", "None"),
                code=getattr(e, "status_code", 500),
            )


@router.post(
    "/v1/threads/{thread_id}/runs",
    dependencies=[Depends(user_api_key_auth)],
    tags=["assistants"],
)
@router.post(
    "/threads/{thread_id}/runs",
    dependencies=[Depends(user_api_key_auth)],
    tags=["assistants"],
)
async def run_thread(
    request: Request,
    thread_id: str,
    fastapi_response: Response,
    user_api_key_dict: UserAPIKeyAuth = Depends(user_api_key_auth),
):
    """
    Create a run.

    API Reference: https://platform.openai.com/docs/api-reference/runs/createRun
    """
    global proxy_logging_obj
    data: Dict = {}
    try:
        body = await request.body()
        data = orjson.loads(body)
        # Include original request and headers in the data
        data = await add_litellm_data_to_request(
            data=data,
            request=request,
            general_settings=general_settings,
            user_api_key_dict=user_api_key_dict,
            version=version,
            proxy_config=proxy_config,
        )

        # for now use custom_llm_provider=="openai" -> this will change as LiteLLM adds more providers for acreate_batch
        if llm_router is None:
            raise HTTPException(
                status_code=500, detail={"error": CommonProxyErrors.no_llm_router.value}
            )
        response = await llm_router.arun_thread(thread_id=thread_id, **data)

        if (
            "stream" in data and data["stream"] is True
        ):  # use generate_responses to stream responses
            return StreamingResponse(
                async_assistants_data_generator(
                    user_api_key_dict=user_api_key_dict,
                    response=response,
                    request_data=data,
                ),
                media_type="text/event-stream",
            )

        ### ALERTING ###
        asyncio.create_task(
            proxy_logging_obj.update_request_status(
                litellm_call_id=data.get("litellm_call_id", ""), status="success"
            )
        )

        ### RESPONSE HEADERS ###
        hidden_params = getattr(response, "_hidden_params", {}) or {}
        model_id = hidden_params.get("model_id", None) or ""
        cache_key = hidden_params.get("cache_key", None) or ""
        api_base = hidden_params.get("api_base", None) or ""

        fastapi_response.headers.update(
            get_custom_headers(
                user_api_key_dict=user_api_key_dict,
                model_id=model_id,
                cache_key=cache_key,
                api_base=api_base,
                version=version,
                model_region=getattr(user_api_key_dict, "allowed_model_region", ""),
                request_data=data,
            )
        )

        return response
    except Exception as e:
        await proxy_logging_obj.post_call_failure_hook(
            user_api_key_dict=user_api_key_dict, original_exception=e, request_data=data
        )
        verbose_proxy_logger.error(
            "litellm.proxy.proxy_server.run_thread(): Exception occured - {}".format(
                str(e)
            )
        )
        verbose_proxy_logger.debug(traceback.format_exc())
        if isinstance(e, HTTPException):
            raise ProxyException(
                message=getattr(e, "message", str(e.detail)),
                type=getattr(e, "type", "None"),
                param=getattr(e, "param", "None"),
                code=getattr(e, "status_code", status.HTTP_400_BAD_REQUEST),
            )
        else:
            error_msg = f"{str(e)}"
            raise ProxyException(
                message=getattr(e, "message", error_msg),
                type=getattr(e, "type", "None"),
                param=getattr(e, "param", "None"),
                code=getattr(e, "status_code", 500),
            )


######################################################################

#                          /v1/batches Endpoints


######################################################################
@router.post(
    "/{provider}/v1/batches",
    dependencies=[Depends(user_api_key_auth)],
    tags=["batch"],
)
@router.post(
    "/v1/batches",
    dependencies=[Depends(user_api_key_auth)],
    tags=["batch"],
)
@router.post(
    "/batches",
    dependencies=[Depends(user_api_key_auth)],
    tags=["batch"],
)
async def create_batch(
    request: Request,
    fastapi_response: Response,
    provider: Optional[str] = None,
    user_api_key_dict: UserAPIKeyAuth = Depends(user_api_key_auth),
):
    """
    Create large batches of API requests for asynchronous processing.
    This is the equivalent of POST https://api.openai.com/v1/batch
    Supports Identical Params as: https://platform.openai.com/docs/api-reference/batch

    Example Curl
    ```
    curl http://localhost:4000/v1/batches \
        -H "Authorization: Bearer sk-1234" \
        -H "Content-Type: application/json" \
        -d '{
            "input_file_id": "file-abc123",
            "endpoint": "/v1/chat/completions",
            "completion_window": "24h"
    }'
    ```
    """
    global proxy_logging_obj
    data: Dict = {}

    try:
        body = await request.body()
        body_str = body.decode()
        try:
            data = ast.literal_eval(body_str)
        except Exception:
            data = json.loads(body_str)

        verbose_proxy_logger.debug(
            "Request received by LiteLLM:\n{}".format(json.dumps(data, indent=4)),
        )

        # Include original request and headers in the data
        data = await add_litellm_data_to_request(
            data=data,
            request=request,
            general_settings=general_settings,
            user_api_key_dict=user_api_key_dict,
            version=version,
            proxy_config=proxy_config,
        )

        ## check if model is a loadbalanced model
        router_model: Optional[str] = None
        is_router_model = False
        if litellm.enable_loadbalancing_on_batch_endpoints is True:
            router_model = data.get("model", None)
            is_router_model = is_known_model(model=router_model, llm_router=llm_router)

        _create_batch_data = CreateBatchRequest(**data)

        if (
            litellm.enable_loadbalancing_on_batch_endpoints is True
            and is_router_model
            and router_model is not None
        ):
            if llm_router is None:
                raise HTTPException(
                    status_code=500,
                    detail={
                        "error": "LLM Router not initialized. Ensure models added to proxy."
                    },
                )

            response = await llm_router.acreate_batch(**_create_batch_data)  # type: ignore
        else:
            if provider is None:
                provider = "openai"
            response = await litellm.acreate_batch(
                custom_llm_provider=provider, **_create_batch_data  # type: ignore
            )

        ### ALERTING ###
        asyncio.create_task(
            proxy_logging_obj.update_request_status(
                litellm_call_id=data.get("litellm_call_id", ""), status="success"
            )
        )

        ### RESPONSE HEADERS ###
        hidden_params = getattr(response, "_hidden_params", {}) or {}
        model_id = hidden_params.get("model_id", None) or ""
        cache_key = hidden_params.get("cache_key", None) or ""
        api_base = hidden_params.get("api_base", None) or ""

        fastapi_response.headers.update(
            get_custom_headers(
                user_api_key_dict=user_api_key_dict,
                model_id=model_id,
                cache_key=cache_key,
                api_base=api_base,
                version=version,
                model_region=getattr(user_api_key_dict, "allowed_model_region", ""),
                request_data=data,
            )
        )

        return response
    except Exception as e:
        await proxy_logging_obj.post_call_failure_hook(
            user_api_key_dict=user_api_key_dict, original_exception=e, request_data=data
        )
        verbose_proxy_logger.exception(
            "litellm.proxy.proxy_server.create_batch(): Exception occured - {}".format(
                str(e)
            )
        )
        verbose_proxy_logger.debug(traceback.format_exc())
        if isinstance(e, HTTPException):
            raise ProxyException(
                message=getattr(e, "message", str(e.detail)),
                type=getattr(e, "type", "None"),
                param=getattr(e, "param", "None"),
                code=getattr(e, "status_code", status.HTTP_400_BAD_REQUEST),
            )
        else:
            error_msg = f"{str(e)}"
            raise ProxyException(
                message=getattr(e, "message", error_msg),
                type=getattr(e, "type", "None"),
                param=getattr(e, "param", "None"),
                code=getattr(e, "status_code", 500),
            )


@router.get(
    "/{provider}/v1/batches/{batch_id:path}",
    dependencies=[Depends(user_api_key_auth)],
    tags=["batch"],
)
@router.get(
    "/v1/batches/{batch_id:path}",
    dependencies=[Depends(user_api_key_auth)],
    tags=["batch"],
)
@router.get(
    "/batches/{batch_id:path}",
    dependencies=[Depends(user_api_key_auth)],
    tags=["batch"],
)
async def retrieve_batch(
    request: Request,
    fastapi_response: Response,
    user_api_key_dict: UserAPIKeyAuth = Depends(user_api_key_auth),
    provider: Optional[str] = None,
    batch_id: str = Path(
        title="Batch ID to retrieve", description="The ID of the batch to retrieve"
    ),
):
    """
    Retrieves a batch.
    This is the equivalent of GET https://api.openai.com/v1/batches/{batch_id}
    Supports Identical Params as: https://platform.openai.com/docs/api-reference/batch/retrieve

    Example Curl
    ```
    curl http://localhost:4000/v1/batches/batch_abc123 \
    -H "Authorization: Bearer sk-1234" \
    -H "Content-Type: application/json" \

    ```
    """
    global proxy_logging_obj
    data: Dict = {}
    try:
        ## check if model is a loadbalanced model

        _retrieve_batch_request = RetrieveBatchRequest(
            batch_id=batch_id,
        )

        if litellm.enable_loadbalancing_on_batch_endpoints is True:
            if llm_router is None:
                raise HTTPException(
                    status_code=500,
                    detail={
                        "error": "LLM Router not initialized. Ensure models added to proxy."
                    },
                )

            response = await llm_router.aretrieve_batch(**_retrieve_batch_request)  # type: ignore
        else:
            if provider is None:
                provider = "openai"
            response = await litellm.aretrieve_batch(
                custom_llm_provider=provider, **_retrieve_batch_request  # type: ignore
            )

        ### ALERTING ###
        asyncio.create_task(
            proxy_logging_obj.update_request_status(
                litellm_call_id=data.get("litellm_call_id", ""), status="success"
            )
        )

        ### RESPONSE HEADERS ###
        hidden_params = getattr(response, "_hidden_params", {}) or {}
        model_id = hidden_params.get("model_id", None) or ""
        cache_key = hidden_params.get("cache_key", None) or ""
        api_base = hidden_params.get("api_base", None) or ""

        fastapi_response.headers.update(
            get_custom_headers(
                user_api_key_dict=user_api_key_dict,
                model_id=model_id,
                cache_key=cache_key,
                api_base=api_base,
                version=version,
                model_region=getattr(user_api_key_dict, "allowed_model_region", ""),
                request_data=data,
            )
        )

        return response
    except Exception as e:
        await proxy_logging_obj.post_call_failure_hook(
            user_api_key_dict=user_api_key_dict, original_exception=e, request_data=data
        )
        verbose_proxy_logger.exception(
            "litellm.proxy.proxy_server.retrieve_batch(): Exception occured - {}".format(
                str(e)
            )
        )
        verbose_proxy_logger.debug(traceback.format_exc())
        if isinstance(e, HTTPException):
            raise ProxyException(
                message=getattr(e, "message", str(e.detail)),
                type=getattr(e, "type", "None"),
                param=getattr(e, "param", "None"),
                code=getattr(e, "status_code", status.HTTP_400_BAD_REQUEST),
            )
        else:
            traceback.format_exc()
            error_msg = f"{str(e)}"
            raise ProxyException(
                message=getattr(e, "message", error_msg),
                type=getattr(e, "type", "None"),
                param=getattr(e, "param", "None"),
                code=getattr(e, "status_code", 500),
            )


@router.get(
    "/{provider}/v1/batches",
    dependencies=[Depends(user_api_key_auth)],
    tags=["batch"],
)
@router.get(
    "/v1/batches",
    dependencies=[Depends(user_api_key_auth)],
    tags=["batch"],
)
@router.get(
    "/batches",
    dependencies=[Depends(user_api_key_auth)],
    tags=["batch"],
)
async def list_batches(
    fastapi_response: Response,
    provider: Optional[str] = None,
    limit: Optional[int] = None,
    after: Optional[str] = None,
    user_api_key_dict: UserAPIKeyAuth = Depends(user_api_key_auth),
):
    """
    Lists 
    This is the equivalent of GET https://api.openai.com/v1/batches/
    Supports Identical Params as: https://platform.openai.com/docs/api-reference/batch/list

    Example Curl
    ```
    curl http://localhost:4000/v1/batches?limit=2 \
    -H "Authorization: Bearer sk-1234" \
    -H "Content-Type: application/json" \

    ```
    """
    global proxy_logging_obj
    verbose_proxy_logger.debug("GET /v1/batches after={} limit={}".format(after, limit))
    try:
        if provider is None:
            provider = "openai"
        response = await litellm.alist_batches(
            custom_llm_provider=provider,  # type: ignore
            after=after,
            limit=limit,
        )

        ### RESPONSE HEADERS ###
        hidden_params = getattr(response, "_hidden_params", {}) or {}
        model_id = hidden_params.get("model_id", None) or ""
        cache_key = hidden_params.get("cache_key", None) or ""
        api_base = hidden_params.get("api_base", None) or ""

        fastapi_response.headers.update(
            get_custom_headers(
                user_api_key_dict=user_api_key_dict,
                model_id=model_id,
                cache_key=cache_key,
                api_base=api_base,
                version=version,
                model_region=getattr(user_api_key_dict, "allowed_model_region", ""),
            )
        )

        return response
    except Exception as e:
        await proxy_logging_obj.post_call_failure_hook(
            user_api_key_dict=user_api_key_dict,
            original_exception=e,
            request_data={"after": after, "limit": limit},
        )
        verbose_proxy_logger.error(
            "litellm.proxy.proxy_server.retrieve_batch(): Exception occured - {}".format(
                str(e)
            )
        )
        verbose_proxy_logger.debug(traceback.format_exc())
        if isinstance(e, HTTPException):
            raise ProxyException(
                message=getattr(e, "message", str(e.detail)),
                type=getattr(e, "type", "None"),
                param=getattr(e, "param", "None"),
                code=getattr(e, "status_code", status.HTTP_400_BAD_REQUEST),
            )
        else:
            traceback.format_exc()
            error_msg = f"{str(e)}"
            raise ProxyException(
                message=getattr(e, "message", error_msg),
                type=getattr(e, "type", "None"),
                param=getattr(e, "param", "None"),
                code=getattr(e, "status_code", 500),
            )


######################################################################

#            END OF  /v1/batches Endpoints Implementation

######################################################################


@router.post(
    "/v1/moderations",
    dependencies=[Depends(user_api_key_auth)],
    response_class=ORJSONResponse,
    tags=["moderations"],
)
@router.post(
    "/moderations",
    dependencies=[Depends(user_api_key_auth)],
    response_class=ORJSONResponse,
    tags=["moderations"],
)
async def moderations(
    request: Request,
    fastapi_response: Response,
    user_api_key_dict: UserAPIKeyAuth = Depends(user_api_key_auth),
):
    """
    The moderations endpoint is a tool you can use to check whether content complies with an LLM Providers policies.

    Quick Start
    ```
    curl --location 'http://0.0.0.0:4000/moderations' \
    --header 'Content-Type: application/json' \
    --header 'Authorization: Bearer sk-1234' \
    --data '{"input": "Sample text goes here", "model": "text-moderation-stable"}'
    ```
    """
    global proxy_logging_obj
    data: Dict = {}
    try:
        # Use orjson to parse JSON data, orjson speeds up requests significantly
        body = await request.body()
        data = orjson.loads(body)

        # Include original request and headers in the data
        data = await add_litellm_data_to_request(
            data=data,
            request=request,
            general_settings=general_settings,
            user_api_key_dict=user_api_key_dict,
            version=version,
            proxy_config=proxy_config,
        )

        data["model"] = (
            general_settings.get("moderation_model", None)  # server default
            or user_model  # model name passed via cli args
            or data.get("model")  # default passed in http request
        )
        if user_model:
            data["model"] = user_model

        ### CALL HOOKS ### - modify incoming data / reject request before calling the model
        data = await proxy_logging_obj.pre_call_hook(
            user_api_key_dict=user_api_key_dict, data=data, call_type="moderation"
        )

        time.time()

        ## ROUTE TO CORRECT ENDPOINT ##
        llm_call = await route_request(
            data=data,
            route_type="amoderation",
            llm_router=llm_router,
            user_model=user_model,
        )
        response = await llm_call

        ### ALERTING ###
        asyncio.create_task(
            proxy_logging_obj.update_request_status(
                litellm_call_id=data.get("litellm_call_id", ""), status="success"
            )
        )

        ### RESPONSE HEADERS ###
        hidden_params = getattr(response, "_hidden_params", {}) or {}
        model_id = hidden_params.get("model_id", None) or ""
        cache_key = hidden_params.get("cache_key", None) or ""
        api_base = hidden_params.get("api_base", None) or ""

        fastapi_response.headers.update(
            get_custom_headers(
                user_api_key_dict=user_api_key_dict,
                model_id=model_id,
                cache_key=cache_key,
                api_base=api_base,
                version=version,
                model_region=getattr(user_api_key_dict, "allowed_model_region", ""),
                request_data=data,
            )
        )

        return response
    except Exception as e:
        await proxy_logging_obj.post_call_failure_hook(
            user_api_key_dict=user_api_key_dict, original_exception=e, request_data=data
        )
        verbose_proxy_logger.exception(
            "litellm.proxy.proxy_server.moderations(): Exception occured - {}".format(
                str(e)
            )
        )
        if isinstance(e, HTTPException):
            raise ProxyException(
                message=getattr(e, "message", str(e)),
                type=getattr(e, "type", "None"),
                param=getattr(e, "param", "None"),
                code=getattr(e, "status_code", status.HTTP_400_BAD_REQUEST),
            )
        else:
            error_msg = f"{str(e)}"
            raise ProxyException(
                message=getattr(e, "message", error_msg),
                type=getattr(e, "type", "None"),
                param=getattr(e, "param", "None"),
                code=getattr(e, "status_code", 500),
            )


#### ANTHROPIC ENDPOINTS ####


@router.post(
    "/v1/messages",
    tags=["[beta] Anthropic `/v1/messages`"],
    dependencies=[Depends(user_api_key_auth)],
    response_model=AnthropicResponse,
)
async def anthropic_response(  # noqa: PLR0915
    anthropic_data: AnthropicMessagesRequest,
    fastapi_response: Response,
    request: Request,
    user_api_key_dict: UserAPIKeyAuth = Depends(user_api_key_auth),
):
    from litellm import adapter_completion
    from litellm.adapters.anthropic_adapter import anthropic_adapter

    litellm.adapters = [{"id": "anthropic", "adapter": anthropic_adapter}]

    global user_temperature, user_request_timeout, user_max_tokens, user_api_base
    body = await request.body()
    body_str = body.decode()
    try:
        request_data: dict = ast.literal_eval(body_str)
    except Exception:
        request_data = json.loads(body_str)
    data: dict = {**request_data, "adapter_id": "anthropic"}
    try:
        data["model"] = (
            general_settings.get("completion_model", None)  # server default
            or user_model  # model name passed via cli args
            or data["model"]  # default passed in http request
        )
        if user_model:
            data["model"] = user_model

        data = await add_litellm_data_to_request(
            data=data,  # type: ignore
            request=request,
            general_settings=general_settings,
            user_api_key_dict=user_api_key_dict,
            version=version,
            proxy_config=proxy_config,
        )

        # override with user settings, these are params passed via cli
        if user_temperature:
            data["temperature"] = user_temperature
        if user_request_timeout:
            data["request_timeout"] = user_request_timeout
        if user_max_tokens:
            data["max_tokens"] = user_max_tokens
        if user_api_base:
            data["api_base"] = user_api_base

        ### MODEL ALIAS MAPPING ###
        # check if model name in model alias map
        # get the actual model name
        if data["model"] in litellm.model_alias_map:
            data["model"] = litellm.model_alias_map[data["model"]]

        ### CALL HOOKS ### - modify incoming data before calling the model
        data = await proxy_logging_obj.pre_call_hook(  # type: ignore
            user_api_key_dict=user_api_key_dict, data=data, call_type="text_completion"
        )

        ### ROUTE THE REQUESTs ###
        router_model_names = llm_router.model_names if llm_router is not None else []
        # skip router if user passed their key
        if "api_key" in data:
            llm_response = asyncio.create_task(litellm.aadapter_completion(**data))
        elif (
            llm_router is not None and data["model"] in router_model_names
        ):  # model in router model list
            llm_response = asyncio.create_task(llm_router.aadapter_completion(**data))
        elif (
            llm_router is not None
            and llm_router.model_group_alias is not None
            and data["model"] in llm_router.model_group_alias
        ):  # model set in model_group_alias
            llm_response = asyncio.create_task(llm_router.aadapter_completion(**data))
        elif (
            llm_router is not None and data["model"] in llm_router.deployment_names
        ):  # model in router deployments, calling a specific deployment on the router
            llm_response = asyncio.create_task(
                llm_router.aadapter_completion(**data, specific_deployment=True)
            )
        elif (
            llm_router is not None and data["model"] in llm_router.get_model_ids()
        ):  # model in router model list
            llm_response = asyncio.create_task(llm_router.aadapter_completion(**data))
        elif (
            llm_router is not None
            and data["model"] not in router_model_names
            and (
                llm_router.default_deployment is not None
                or len(llm_router.pattern_router.patterns) > 0
            )
        ):  # model in router deployments, calling a specific deployment on the router
            llm_response = asyncio.create_task(llm_router.aadapter_completion(**data))
        elif user_model is not None:  # `litellm --model <your-model-name>`
            llm_response = asyncio.create_task(litellm.aadapter_completion(**data))
        else:
            raise HTTPException(
                status_code=status.HTTP_400_BAD_REQUEST,
                detail={
                    "error": "completion: Invalid model name passed in model="
                    + data.get("model", "")
                },
            )

        # Await the llm_response task
        response = await llm_response

        hidden_params = getattr(response, "_hidden_params", {}) or {}
        model_id = hidden_params.get("model_id", None) or ""
        cache_key = hidden_params.get("cache_key", None) or ""
        api_base = hidden_params.get("api_base", None) or ""
        response_cost = hidden_params.get("response_cost", None) or ""

        ### ALERTING ###
        asyncio.create_task(
            proxy_logging_obj.update_request_status(
                litellm_call_id=data.get("litellm_call_id", ""), status="success"
            )
        )

        verbose_proxy_logger.debug("final response: %s", response)

        fastapi_response.headers.update(
            get_custom_headers(
                user_api_key_dict=user_api_key_dict,
                model_id=model_id,
                cache_key=cache_key,
                api_base=api_base,
                version=version,
                response_cost=response_cost,
                request_data=data,
            )
        )

        if (
            "stream" in data and data["stream"] is True
        ):  # use generate_responses to stream responses
            selected_data_generator = async_data_generator_anthropic(
                response=response,
                user_api_key_dict=user_api_key_dict,
                request_data=data,
            )
            return StreamingResponse(
                selected_data_generator,
                media_type="text/event-stream",
            )

        verbose_proxy_logger.info("\nResponse from Litellm:\n{}".format(response))
        return response
    except RejectedRequestError as e:
        _data = e.request_data
        await proxy_logging_obj.post_call_failure_hook(
            user_api_key_dict=user_api_key_dict,
            original_exception=e,
            request_data=_data,
        )
        if _data.get("stream", None) is not None and _data["stream"] is True:
            _chat_response = litellm.ModelResponse()
            _usage = litellm.Usage(
                prompt_tokens=0,
                completion_tokens=0,
                total_tokens=0,
            )
            _chat_response.usage = _usage  # type: ignore
            _chat_response.choices[0].message.content = e.message  # type: ignore
            _iterator = litellm.utils.ModelResponseIterator(
                model_response=_chat_response, convert_to_delta=True
            )
            _streaming_response = litellm.TextCompletionStreamWrapper(
                completion_stream=_iterator,
                model=_data.get("model", ""),
            )

            selected_data_generator = select_data_generator(
                response=_streaming_response,
                user_api_key_dict=user_api_key_dict,
                request_data=data,
            )

            return StreamingResponse(
                selected_data_generator,
                media_type="text/event-stream",
                headers={},
            )
        else:
            _response = litellm.TextCompletionResponse()
            _response.choices[0].text = e.message
            return _response
    except Exception as e:
        await proxy_logging_obj.post_call_failure_hook(
            user_api_key_dict=user_api_key_dict, original_exception=e, request_data=data
        )
        verbose_proxy_logger.exception(
            "litellm.proxy.proxy_server.anthropic_response(): Exception occured - {}".format(
                str(e)
            )
        )
        error_msg = f"{str(e)}"
        raise ProxyException(
            message=getattr(e, "message", error_msg),
            type=getattr(e, "type", "None"),
            param=getattr(e, "param", "None"),
            code=getattr(e, "status_code", 500),
        )


#### DEV UTILS ####

# @router.get(
#     "/utils/available_routes",
#     tags=["llm utils"],
#     dependencies=[Depends(user_api_key_auth)],
# )
# async def get_available_routes(user_api_key_dict: UserAPIKeyAuth = Depends(user_api_key_auth)):


@router.post(
    "/utils/token_counter",
    tags=["llm utils"],
    dependencies=[Depends(user_api_key_auth)],
    response_model=TokenCountResponse,
)
async def token_counter(request: TokenCountRequest):
    """ """
    from litellm import token_counter

    global llm_router

    prompt = request.prompt
    messages = request.messages
    if prompt is None and messages is None:
        raise HTTPException(
            status_code=400, detail="prompt or messages must be provided"
        )

    deployment = None
    litellm_model_name = None
    if llm_router is not None:
        # get 1 deployment corresponding to the model
        for _model in llm_router.model_list:
            if _model["model_name"] == request.model:
                deployment = _model
                break
    if deployment is not None:
        litellm_model_name = deployment.get("litellm_params", {}).get("model")
        # remove the custom_llm_provider_prefix in the litellm_model_name
        if "/" in litellm_model_name:
            litellm_model_name = litellm_model_name.split("/", 1)[1]

    model_to_use = (
        litellm_model_name or request.model
    )  # use litellm model name, if it's not avalable then fallback to request.model
    _tokenizer_used = litellm.utils._select_tokenizer(model=model_to_use)
    tokenizer_used = str(_tokenizer_used["type"])
    total_tokens = token_counter(
        model=model_to_use,
        text=prompt,
        messages=messages,
    )
    return TokenCountResponse(
        total_tokens=total_tokens,
        request_model=request.model,
        model_used=model_to_use,
        tokenizer_type=tokenizer_used,
    )


@router.get(
    "/utils/supported_openai_params",
    tags=["llm utils"],
    dependencies=[Depends(user_api_key_auth)],
)
async def supported_openai_params(model: str):
    """
    Returns supported openai params for a given litellm model name 

    e.g. `gpt-4` vs `gpt-3.5-turbo` 

    Example curl: 
    ```
    curl -X GET --location 'http://localhost:4000/utils/supported_openai_params?model=gpt-3.5-turbo-16k' \
        --header 'Authorization: Bearer sk-1234'
    ```
    """
    try:
        model, custom_llm_provider, _, _ = litellm.get_llm_provider(model=model)
        return {
            "supported_openai_params": litellm.get_supported_openai_params(
                model=model, custom_llm_provider=custom_llm_provider
            )
        }
    except Exception:
        raise HTTPException(
            status_code=400, detail={"error": "Could not map model={}".format(model)}
        )


#### END-USER MANAGEMENT ####


@router.post(
    "/end_user/block",
    tags=["Customer Management"],
    dependencies=[Depends(user_api_key_auth)],
    include_in_schema=False,
)
@router.post(
    "/customer/block",
    tags=["Customer Management"],
    dependencies=[Depends(user_api_key_auth)],
)
async def block_user(data: BlockUsers):
    """
    [BETA] Reject calls with this end-user id

        (any /chat/completion call with this user={end-user-id} param, will be rejected.)

        ```
        curl -X POST "http://0.0.0.0:8000/user/block"
        -H "Authorization: Bearer sk-1234"
        -D '{
        "user_ids": [<user_id>, ...]
        }'
        ```
    """
    try:
        records = []
        if prisma_client is not None:
            for id in data.user_ids:
                record = await prisma_client.db.litellm_endusertable.upsert(
                    where={"user_id": id},  # type: ignore
                    data={
                        "create": {"user_id": id, "blocked": True},  # type: ignore
                        "update": {"blocked": True},
                    },
                )
                records.append(record)
        else:
            raise HTTPException(
                status_code=500,
                detail={"error": "Postgres DB Not connected"},
            )

        return {"blocked_users": records}
    except Exception as e:
        verbose_proxy_logger.error(f"An error occurred - {str(e)}")
        raise HTTPException(status_code=500, detail={"error": str(e)})


@router.post(
    "/end_user/unblock",
    tags=["Customer Management"],
    dependencies=[Depends(user_api_key_auth)],
    include_in_schema=False,
)
@router.post(
    "/customer/unblock",
    tags=["Customer Management"],
    dependencies=[Depends(user_api_key_auth)],
)
async def unblock_user(data: BlockUsers):
    """
    [BETA] Unblock calls with this user id

    Example
    ```
    curl -X POST "http://0.0.0.0:8000/user/unblock"
    -H "Authorization: Bearer sk-1234"
    -D '{
    "user_ids": [<user_id>, ...]
    }'
    ```
    """
    from enterprise.enterprise_hooks.blocked_user_list import (
        _ENTERPRISE_BlockedUserList,
    )

    if (
        not any(isinstance(x, _ENTERPRISE_BlockedUserList) for x in litellm.callbacks)
        or litellm.blocked_user_list is None
    ):
        raise HTTPException(
            status_code=400,
            detail={
                "error": "Blocked user check was never set. This call has no effect."
            },
        )

    if isinstance(litellm.blocked_user_list, list):
        for id in data.user_ids:
            litellm.blocked_user_list.remove(id)
    else:
        raise HTTPException(
            status_code=500,
            detail={
                "error": "`blocked_user_list` must be set as a list. Filepaths can't be updated."
            },
        )

    return {"blocked_users": litellm.blocked_user_list}


@router.post(
    "/end_user/new",
    tags=["Customer Management"],
    include_in_schema=False,
    dependencies=[Depends(user_api_key_auth)],
)
@router.post(
    "/customer/new",
    tags=["Customer Management"],
    dependencies=[Depends(user_api_key_auth)],
)
async def new_end_user(
    data: NewCustomerRequest,
    user_api_key_dict: UserAPIKeyAuth = Depends(user_api_key_auth),
):
    """
    Allow creating a new Customer 


    Parameters:
    - user_id: str - The unique identifier for the user.
    - alias: Optional[str] - A human-friendly alias for the user.
    - blocked: bool - Flag to allow or disallow requests for this end-user. Default is False.
    - max_budget: Optional[float] - The maximum budget allocated to the user. Either 'max_budget' or 'budget_id' should be provided, not both.
    - budget_id: Optional[str] - The identifier for an existing budget allocated to the user. Either 'max_budget' or 'budget_id' should be provided, not both.
    - allowed_model_region: Optional[Union[Literal["eu"], Literal["us"]]] - Require all user requests to use models in this specific region.
    - default_model: Optional[str] - If no equivalent model in the allowed region, default all requests to this model.
    - metadata: Optional[dict] = Metadata for customer, store information for customer. Example metadata = {"data_training_opt_out": True}
    
    
    - Allow specifying allowed regions 
    - Allow specifying default model

    Example curl:
    ```
    curl --location 'http://0.0.0.0:4000/customer/new' \
        --header 'Authorization: Bearer sk-1234' \
        --header 'Content-Type: application/json' \
        --data '{
            "user_id" : "ishaan-jaff-3",
            "allowed_region": "eu",
            "budget_id": "free_tier",
            "default_model": "azure/gpt-3.5-turbo-eu" <- all calls from this user, use this model? 
        }'

        # return end-user object
    ```

    NOTE: This used to be called `/end_user/new`, we will still be maintaining compatibility for /end_user/XXX for these endpoints
    """
    global prisma_client, llm_router
    """
    Validation:
        - check if default model exists 
        - create budget object if not already created
    
    - Add user to end user table 

    Return 
    - end-user object
    - currently allowed models 
    """
    if prisma_client is None:
        raise HTTPException(
            status_code=500,
            detail={"error": CommonProxyErrors.db_not_connected_error.value},
        )
    try:

        ## VALIDATION ##
        if data.default_model is not None:
            if llm_router is None:
                raise HTTPException(
                    status_code=422,
                    detail={"error": CommonProxyErrors.no_llm_router.value},
                )
            elif data.default_model not in llm_router.get_model_names():
                raise HTTPException(
                    status_code=422,
                    detail={
                        "error": "Default Model not on proxy. Configure via `/model/new` or config.yaml. Default_model={}, proxy_model_names={}".format(
                            data.default_model, set(llm_router.get_model_names())
                        )
                    },
                )

        new_end_user_obj: Dict = {}

        ## CREATE BUDGET ## if set
        if data.max_budget is not None:
            budget_record = await prisma_client.db.litellm_budgettable.create(
                data={
                    "max_budget": data.max_budget,
                    "created_by": user_api_key_dict.user_id or litellm_proxy_admin_name,  # type: ignore
                    "updated_by": user_api_key_dict.user_id or litellm_proxy_admin_name,
                }
            )

            new_end_user_obj["budget_id"] = budget_record.budget_id
        elif data.budget_id is not None:
            new_end_user_obj["budget_id"] = data.budget_id

        _user_data = data.dict(exclude_none=True)

        for k, v in _user_data.items():
            if k != "max_budget" and k != "budget_id":
                new_end_user_obj[k] = v

        ## WRITE TO DB ##
        end_user_record = await prisma_client.db.litellm_endusertable.create(
            data=new_end_user_obj  # type: ignore
        )

        return end_user_record
    except Exception as e:
        if "Unique constraint failed on the fields: (`user_id`)" in str(e):
            raise ProxyException(
                message=f"Customer already exists, passed user_id={data.user_id}. Please pass a new user_id.",
                type="bad_request",
                code=400,
                param="user_id",
            )

        if isinstance(e, HTTPException):
            raise ProxyException(
                message=getattr(e, "detail", f"Internal Server Error({str(e)})"),
                type="internal_error",
                param=getattr(e, "param", "None"),
                code=getattr(e, "status_code", status.HTTP_500_INTERNAL_SERVER_ERROR),
            )
        elif isinstance(e, ProxyException):
            raise e
        raise ProxyException(
            message="Internal Server Error, " + str(e),
            type="internal_error",
            param=getattr(e, "param", "None"),
            code=status.HTTP_500_INTERNAL_SERVER_ERROR,
        )


@router.get(
    "/customer/info",
    tags=["Customer Management"],
    dependencies=[Depends(user_api_key_auth)],
    response_model=LiteLLM_EndUserTable,
)
@router.get(
    "/end_user/info",
    tags=["Customer Management"],
    include_in_schema=False,
    dependencies=[Depends(user_api_key_auth)],
)
async def end_user_info(
    end_user_id: str = fastapi.Query(
        description="End User ID in the request parameters"
    ),
):
    global prisma_client

    if prisma_client is None:
        raise HTTPException(
            status_code=500,
            detail={"error": CommonProxyErrors.db_not_connected_error.value},
        )

    user_info = await prisma_client.db.litellm_endusertable.find_first(
        where={"user_id": end_user_id}, include={"litellm_budget_table": True}
    )

    if user_info is None:
        raise HTTPException(
            status_code=400,
            detail={"error": "End User Id={} does not exist in db".format(end_user_id)},
        )
    return user_info.model_dump(exclude_none=True)


@router.post(
    "/customer/update",
    tags=["Customer Management"],
    dependencies=[Depends(user_api_key_auth)],
)
@router.post(
    "/end_user/update",
    tags=["Customer Management"],
    include_in_schema=False,
    dependencies=[Depends(user_api_key_auth)],
)
async def update_end_user(
    data: UpdateCustomerRequest,
    user_api_key_dict: UserAPIKeyAuth = Depends(user_api_key_auth),
):
    """
    Example curl 

    ```
    curl --location 'http://0.0.0.0:4000/customer/update' \
    --header 'Authorization: Bearer sk-1234' \
    --header 'Content-Type: application/json' \
    --data '{
        "user_id": "test-litellm-user-4",
        "budget_id": "paid_tier"
    }'

    See below for all params 
    ```
    """

    global prisma_client
    try:
        data_json: dict = data.json()
        # get the row from db
        if prisma_client is None:
            raise Exception("Not connected to DB!")

        # get non default values for key
        non_default_values = {}
        for k, v in data_json.items():
            if v is not None and v not in (
                [],
                {},
                0,
            ):  # models default to [], spend defaults to 0, we should not reset these values
                non_default_values[k] = v

        ## ADD USER, IF NEW ##
        verbose_proxy_logger.debug("/customer/update: Received data = %s", data)
        if data.user_id is not None and len(data.user_id) > 0:
            non_default_values["user_id"] = data.user_id  # type: ignore
            verbose_proxy_logger.debug("In update customer, user_id condition block.")
            response = await prisma_client.db.litellm_endusertable.update(
                where={"user_id": data.user_id}, data=non_default_values  # type: ignore
            )
            if response is None:
                raise ValueError(
                    f"Failed updating customer data. User ID does not exist passed user_id={data.user_id}"
                )
            verbose_proxy_logger.debug(
                f"received response from updating prisma client. response={response}"
            )
            return response
        else:
            raise ValueError(f"user_id is required, passed user_id = {data.user_id}")

        # update based on remaining passed in values
    except Exception as e:
        verbose_proxy_logger.error(
            "litellm.proxy.proxy_server.update_end_user(): Exception occured - {}".format(
                str(e)
            )
        )
        verbose_proxy_logger.debug(traceback.format_exc())
        if isinstance(e, HTTPException):
            raise ProxyException(
                message=getattr(e, "detail", f"Internal Server Error({str(e)})"),
                type="internal_error",
                param=getattr(e, "param", "None"),
                code=getattr(e, "status_code", status.HTTP_500_INTERNAL_SERVER_ERROR),
            )
        elif isinstance(e, ProxyException):
            raise e
        raise ProxyException(
            message="Internal Server Error, " + str(e),
            type="internal_error",
            param=getattr(e, "param", "None"),
            code=status.HTTP_500_INTERNAL_SERVER_ERROR,
        )
    pass


@router.post(
    "/customer/delete",
    tags=["Customer Management"],
    dependencies=[Depends(user_api_key_auth)],
)
@router.post(
    "/end_user/delete",
    tags=["Customer Management"],
    include_in_schema=False,
    dependencies=[Depends(user_api_key_auth)],
)
async def delete_end_user(
    data: DeleteCustomerRequest,
    user_api_key_dict: UserAPIKeyAuth = Depends(user_api_key_auth),
):
    """
    Example curl 

    ```
    curl --location 'http://0.0.0.0:4000/customer/delete' \
        --header 'Authorization: Bearer sk-1234' \
        --header 'Content-Type: application/json' \
        --data '{
            "user_ids" :["ishaan-jaff-5"]
    }'

    See below for all params 
    ```
    """
    global prisma_client

    try:
        if prisma_client is None:
            raise Exception("Not connected to DB!")

        verbose_proxy_logger.debug("/customer/delete: Received data = %s", data)
        if (
            data.user_ids is not None
            and isinstance(data.user_ids, list)
            and len(data.user_ids) > 0
        ):
            response = await prisma_client.db.litellm_endusertable.delete_many(
                where={"user_id": {"in": data.user_ids}}
            )
            if response is None:
                raise ValueError(
                    f"Failed deleting customer data. User ID does not exist passed user_id={data.user_ids}"
                )
            if response != len(data.user_ids):
                raise ValueError(
                    f"Failed deleting all customer data. User ID does not exist passed user_id={data.user_ids}. Deleted {response} customers, passed {len(data.user_ids)} customers"
                )
            verbose_proxy_logger.debug(
                f"received response from updating prisma client. response={response}"
            )
            return {
                "deleted_customers": response,
                "message": "Successfully deleted customers with ids: "
                + str(data.user_ids),
            }
        else:
            raise ValueError(f"user_id is required, passed user_id = {data.user_ids}")

        # update based on remaining passed in values
    except Exception as e:
        verbose_proxy_logger.error(
            "litellm.proxy.proxy_server.delete_end_user(): Exception occured - {}".format(
                str(e)
            )
        )
        verbose_proxy_logger.debug(traceback.format_exc())
        if isinstance(e, HTTPException):
            raise ProxyException(
                message=getattr(e, "detail", f"Internal Server Error({str(e)})"),
                type="internal_error",
                param=getattr(e, "param", "None"),
                code=getattr(e, "status_code", status.HTTP_500_INTERNAL_SERVER_ERROR),
            )
        elif isinstance(e, ProxyException):
            raise e
        raise ProxyException(
            message="Internal Server Error, " + str(e),
            type="internal_error",
            param=getattr(e, "param", "None"),
            code=status.HTTP_500_INTERNAL_SERVER_ERROR,
        )
    pass


@router.get(
    "/customer/list",
    tags=["Customer Management"],
    dependencies=[Depends(user_api_key_auth)],
    response_model=List[LiteLLM_EndUserTable],
)
@router.get(
    "/end_user/list",
    tags=["Customer Management"],
    include_in_schema=False,
    dependencies=[Depends(user_api_key_auth)],
)
async def list_end_user(
    http_request: Request,
    user_api_key_dict: UserAPIKeyAuth = Depends(user_api_key_auth),
):
    """
    [Admin-only] List all available customers

    ```
    curl --location --request GET 'http://0.0.0.0:4000/customer/list' \
        --header 'Authorization: Bearer sk-1234'
    ```
    """
    from litellm.proxy.proxy_server import (
        create_audit_log_for_update,
        litellm_proxy_admin_name,
        prisma_client,
    )

    if (
        user_api_key_dict.user_role != LitellmUserRoles.PROXY_ADMIN
        and user_api_key_dict.user_role != LitellmUserRoles.PROXY_ADMIN_VIEW_ONLY
    ):
        raise HTTPException(
            status_code=401,
            detail={
                "error": "Admin-only endpoint. Your user role={}".format(
                    user_api_key_dict.user_role
                )
            },
        )

    if prisma_client is None:
        raise HTTPException(
            status_code=400,
            detail={"error": CommonProxyErrors.db_not_connected_error.value},
        )

    response = await prisma_client.db.litellm_endusertable.find_many(
        include={"litellm_budget_table": True}
    )

    returned_response: List[LiteLLM_EndUserTable] = []
    for item in response:
        returned_response.append(LiteLLM_EndUserTable(**item.model_dump()))
    return returned_response


async def create_audit_log_for_update(request_data: LiteLLM_AuditLogs):
    if premium_user is not True:
        return

    if litellm.store_audit_logs is not True:
        return
    if prisma_client is None:
        raise Exception("prisma_client is None, no DB connected")

    verbose_proxy_logger.debug("creating audit log for %s", request_data)

    if isinstance(request_data.updated_values, dict):
        request_data.updated_values = json.dumps(request_data.updated_values)

    if isinstance(request_data.before_value, dict):
        request_data.before_value = json.dumps(request_data.before_value)

    _request_data = request_data.dict(exclude_none=True)

    try:
        await prisma_client.db.litellm_auditlog.create(
            data={
                **_request_data,  # type: ignore
            }
        )
    except Exception as e:
        # [Non-Blocking Exception. Do not allow blocking LLM API call]
        verbose_proxy_logger.error(f"Failed Creating audit log {e}")

    return


#### BUDGET TABLE MANAGEMENT ####


@router.post(
    "/budget/new",
    tags=["budget management"],
    dependencies=[Depends(user_api_key_auth)],
)
async def new_budget(
    budget_obj: BudgetNew,
    user_api_key_dict: UserAPIKeyAuth = Depends(user_api_key_auth),
):
    """
    Create a new budget object. Can apply this to teams, orgs, end-users, keys.
    """
    global prisma_client

    if prisma_client is None:
        raise HTTPException(
            status_code=500,
            detail={"error": CommonProxyErrors.db_not_connected_error.value},
        )

    response = await prisma_client.db.litellm_budgettable.create(
        data={
            **budget_obj.model_dump(exclude_none=True),  # type: ignore
            "created_by": user_api_key_dict.user_id or litellm_proxy_admin_name,
            "updated_by": user_api_key_dict.user_id or litellm_proxy_admin_name,
        }  # type: ignore
    )

    return response


@router.post(
    "/budget/info",
    tags=["budget management"],
    dependencies=[Depends(user_api_key_auth)],
)
async def info_budget(data: BudgetRequest):
    """
    Get the budget id specific information
    """
    global prisma_client

    if prisma_client is None:
        raise HTTPException(status_code=500, detail={"error": "No db connected"})

    if len(data.budgets) == 0:
        raise HTTPException(
            status_code=400,
            detail={
                "error": f"Specify list of budget id's to query. Passed in={data.budgets}"
            },
        )
    response = await prisma_client.db.litellm_budgettable.find_many(
        where={"budget_id": {"in": data.budgets}},
    )

    return response


@router.get(
    "/budget/settings",
    tags=["budget management"],
    dependencies=[Depends(user_api_key_auth)],
)
async def budget_settings(
    budget_id: str,
    user_api_key_dict: UserAPIKeyAuth = Depends(user_api_key_auth),
):
    """
    Get list of configurable params + current value for a budget item + description of each field

    Used on Admin UI.
    """
    if prisma_client is None:
        raise HTTPException(
            status_code=400,
            detail={"error": CommonProxyErrors.db_not_connected_error.value},
        )

    if user_api_key_dict.user_role != LitellmUserRoles.PROXY_ADMIN:
        raise HTTPException(
            status_code=400,
            detail={
                "error": "{}, your role={}".format(
                    CommonProxyErrors.not_allowed_access.value,
                    user_api_key_dict.user_role,
                )
            },
        )

    ## get budget item from db
    db_budget_row = await prisma_client.db.litellm_budgettable.find_first(
        where={"budget_id": budget_id}
    )

    if db_budget_row is not None:
        db_budget_row_dict = db_budget_row.model_dump(exclude_none=True)
    else:
        db_budget_row_dict = {}

    allowed_args = {
        "max_parallel_requests": {"type": "Integer"},
        "tpm_limit": {"type": "Integer"},
        "rpm_limit": {"type": "Integer"},
        "budget_duration": {"type": "String"},
        "max_budget": {"type": "Float"},
        "soft_budget": {"type": "Float"},
    }

    return_val = []

    for field_name, field_info in BudgetNew.model_fields.items():
        if field_name in allowed_args:

            _stored_in_db = True

            _response_obj = ConfigList(
                field_name=field_name,
                field_type=allowed_args[field_name]["type"],
                field_description=field_info.description or "",
                field_value=db_budget_row_dict.get(field_name, None),
                stored_in_db=_stored_in_db,
                field_default_value=field_info.default,
            )
            return_val.append(_response_obj)

    return return_val


@router.get(
    "/budget/list",
    tags=["budget management"],
    dependencies=[Depends(user_api_key_auth)],
)
async def list_budget(
    user_api_key_dict: UserAPIKeyAuth = Depends(user_api_key_auth),
):
    """List all the created budgets in proxy db. Used on Admin UI."""
    if prisma_client is None:
        raise HTTPException(
            status_code=400,
            detail={"error": CommonProxyErrors.db_not_connected_error.value},
        )

    if user_api_key_dict.user_role != LitellmUserRoles.PROXY_ADMIN:
        raise HTTPException(
            status_code=400,
            detail={
                "error": "{}, your role={}".format(
                    CommonProxyErrors.not_allowed_access.value,
                    user_api_key_dict.user_role,
                )
            },
        )

    response = await prisma_client.db.litellm_budgettable.find_many()

    return response


@router.post(
    "/budget/delete",
    tags=["budget management"],
    dependencies=[Depends(user_api_key_auth)],
)
async def delete_budget(
    data: BudgetDeleteRequest,
    user_api_key_dict: UserAPIKeyAuth = Depends(user_api_key_auth),
):
    """Delete budget"""
    global prisma_client

    if prisma_client is None:
        raise HTTPException(
            status_code=500,
            detail={"error": CommonProxyErrors.db_not_connected_error.value},
        )

    if user_api_key_dict.user_role != LitellmUserRoles.PROXY_ADMIN:
        raise HTTPException(
            status_code=400,
            detail={
                "error": "{}, your role={}".format(
                    CommonProxyErrors.not_allowed_access.value,
                    user_api_key_dict.user_role,
                )
            },
        )

    response = await prisma_client.db.litellm_budgettable.delete(
        where={"budget_id": data.id}
    )

    return response


#### MODEL MANAGEMENT ####


#### [BETA] - This is a beta endpoint, format might change based on user feedback. - https://github.com/BerriAI/litellm/issues/964
@router.post(
    "/model/new",
    description="Allows adding new models to the model list in the config.yaml",
    tags=["model management"],
    dependencies=[Depends(user_api_key_auth)],
)
async def add_new_model(
    model_params: Deployment,
    user_api_key_dict: UserAPIKeyAuth = Depends(user_api_key_auth),
):
    global llm_router, llm_model_list, general_settings, user_config_file_path, proxy_config, prisma_client, master_key, store_model_in_db, proxy_logging_obj
    try:
        import base64

        global prisma_client

        if prisma_client is None:
            raise HTTPException(
                status_code=500,
                detail={
                    "error": "No DB Connected. Here's how to do it - https://docs.litellm.ai/docs/proxy/virtual_keys"
                },
            )

        model_response = None
        # update DB
        if store_model_in_db is True:
            """
            - store model_list in db
            - store keys separately
            """
            # encrypt litellm params #
            _litellm_params_dict = model_params.litellm_params.dict(exclude_none=True)
            _orignal_litellm_model_name = model_params.litellm_params.model
            for k, v in _litellm_params_dict.items():
                encrypted_value = encrypt_value_helper(value=v)
                model_params.litellm_params[k] = encrypted_value
            _data: dict = {
                "model_id": model_params.model_info.id,
                "model_name": model_params.model_name,
                "litellm_params": model_params.litellm_params.model_dump_json(exclude_none=True),  # type: ignore
                "model_info": model_params.model_info.model_dump_json(  # type: ignore
                    exclude_none=True
                ),
                "created_by": user_api_key_dict.user_id or litellm_proxy_admin_name,
                "updated_by": user_api_key_dict.user_id or litellm_proxy_admin_name,
            }
            if model_params.model_info.id is not None:
                _data["model_id"] = model_params.model_info.id
            model_response = await prisma_client.db.litellm_proxymodeltable.create(
                data=_data  # type: ignore
            )

            await proxy_config.add_deployment(
                prisma_client=prisma_client, proxy_logging_obj=proxy_logging_obj
            )
            try:
                # don't let failed slack alert block the /model/new response
                _alerting = general_settings.get("alerting", []) or []
                if "slack" in _alerting:
                    # send notification - new model added
                    await proxy_logging_obj.slack_alerting_instance.model_added_alert(
                        model_name=model_params.model_name,
                        litellm_model_name=_orignal_litellm_model_name,
                        passed_model_info=model_params.model_info,
                    )
            except Exception:
                pass

        else:
            raise HTTPException(
                status_code=500,
                detail={
                    "error": "Set `'STORE_MODEL_IN_DB='True'` in your env to enable this feature."
                },
            )

        return model_response

    except Exception as e:
        verbose_proxy_logger.error(
            "litellm.proxy.proxy_server.add_new_model(): Exception occured - {}".format(
                str(e)
            )
        )
        verbose_proxy_logger.debug(traceback.format_exc())
        if isinstance(e, HTTPException):
            raise ProxyException(
                message=getattr(e, "detail", f"Authentication Error({str(e)})"),
                type=ProxyErrorTypes.auth_error,
                param=getattr(e, "param", "None"),
                code=getattr(e, "status_code", status.HTTP_400_BAD_REQUEST),
            )
        elif isinstance(e, ProxyException):
            raise e
        raise ProxyException(
            message="Authentication Error, " + str(e),
            type=ProxyErrorTypes.auth_error,
            param=getattr(e, "param", "None"),
            code=status.HTTP_400_BAD_REQUEST,
        )


#### MODEL MANAGEMENT ####
@router.post(
    "/model/update",
    description="Edit existing model params",
    tags=["model management"],
    dependencies=[Depends(user_api_key_auth)],
)
async def update_model(
    model_params: updateDeployment,
    user_api_key_dict: UserAPIKeyAuth = Depends(user_api_key_auth),
):
    global llm_router, llm_model_list, general_settings, user_config_file_path, proxy_config, prisma_client, master_key, store_model_in_db, proxy_logging_obj
    try:
        import base64

        global prisma_client

        if prisma_client is None:
            raise HTTPException(
                status_code=500,
                detail={
                    "error": "No DB Connected. Here's how to do it - https://docs.litellm.ai/docs/proxy/virtual_keys"
                },
            )
        # update DB
        if store_model_in_db is True:
            _model_id = None
            _model_info = getattr(model_params, "model_info", None)
            if _model_info is None:
                raise Exception("model_info not provided")

            _model_id = _model_info.id
            if _model_id is None:
                raise Exception("model_info.id not provided")
            _existing_litellm_params = (
                await prisma_client.db.litellm_proxymodeltable.find_unique(
                    where={"model_id": _model_id}
                )
            )
            if _existing_litellm_params is None:
                if (
                    llm_router is not None
                    and llm_router.get_deployment(model_id=_model_id) is not None
                ):
                    raise HTTPException(
                        status_code=400,
                        detail={
                            "error": "Can't edit model. Model in config. Store model in db via `/model/new`. to edit."
                        },
                    )
                raise Exception("model not found")
            _existing_litellm_params_dict = dict(
                _existing_litellm_params.litellm_params
            )

            if model_params.litellm_params is None:
                raise Exception("litellm_params not provided")

            _new_litellm_params_dict = model_params.litellm_params.dict(
                exclude_none=True
            )

            ### ENCRYPT PARAMS ###
            for k, v in _new_litellm_params_dict.items():
                encrypted_value = encrypt_value_helper(value=v)
                model_params.litellm_params[k] = encrypted_value

            ### MERGE WITH EXISTING DATA ###
            merged_dictionary = {}
            _mp = model_params.litellm_params.dict()

            for key, value in _mp.items():
                if value is not None:
                    merged_dictionary[key] = value
                elif (
                    key in _existing_litellm_params_dict
                    and _existing_litellm_params_dict[key] is not None
                ):
                    merged_dictionary[key] = _existing_litellm_params_dict[key]
                else:
                    pass

            _data: dict = {
                "litellm_params": json.dumps(merged_dictionary),  # type: ignore
                "updated_by": user_api_key_dict.user_id or litellm_proxy_admin_name,
            }
            model_response = await prisma_client.db.litellm_proxymodeltable.update(
                where={"model_id": _model_id},
                data=_data,  # type: ignore
            )

            return model_response
    except Exception as e:
        verbose_proxy_logger.error(
            "litellm.proxy.proxy_server.update_model(): Exception occured - {}".format(
                str(e)
            )
        )
        verbose_proxy_logger.debug(traceback.format_exc())
        if isinstance(e, HTTPException):
            raise ProxyException(
                message=getattr(e, "detail", f"Authentication Error({str(e)})"),
                type=ProxyErrorTypes.auth_error,
                param=getattr(e, "param", "None"),
                code=getattr(e, "status_code", status.HTTP_400_BAD_REQUEST),
            )
        elif isinstance(e, ProxyException):
            raise e
        raise ProxyException(
            message="Authentication Error, " + str(e),
            type=ProxyErrorTypes.auth_error,
            param=getattr(e, "param", "None"),
            code=status.HTTP_400_BAD_REQUEST,
        )


@router.get(
    "/v2/model/info",
    description="v2 - returns all the models set on the config.yaml, shows 'user_access' = True if the user has access to the model. Provides more info about each model in /models, including config.yaml descriptions (except api key and api base)",
    tags=["model management"],
    dependencies=[Depends(user_api_key_auth)],
    include_in_schema=False,
)
async def model_info_v2(
    user_api_key_dict: UserAPIKeyAuth = Depends(user_api_key_auth),
    model: Optional[str] = fastapi.Query(
        None, description="Specify the model name (optional)"
    ),
    debug: Optional[bool] = False,
):
    """
    BETA ENDPOINT. Might change unexpectedly. Use `/v1/model/info` for now.
    """
    global llm_model_list, general_settings, user_config_file_path, proxy_config, llm_router

    if llm_model_list is None or not isinstance(llm_model_list, list):
        raise HTTPException(
            status_code=500,
            detail={
                "error": f"No model list passed, models={llm_model_list}. You can add a model through the config.yaml or on the LiteLLM Admin UI."
            },
        )

    # Load existing config
    await proxy_config.get_config()

    all_models = copy.deepcopy(llm_model_list)
    if user_model is not None:
        # if user does not use a config.yaml, https://github.com/BerriAI/litellm/issues/2061
        all_models += [user_model]

    # check all models user has access to in user_api_key_dict
    if len(user_api_key_dict.models) > 0:
        pass

    if model is not None:
        all_models = [m for m in all_models if m["model_name"] == model]

    # fill in model info based on config.yaml and litellm model_prices_and_context_window.json
    for _model in all_models:
        # provided model_info in config.yaml
        model_info = _model.get("model_info", {})
        if debug is True:
            _openai_client = "None"
            if llm_router is not None:
                _openai_client = (
                    llm_router._get_client(
                        deployment=_model, kwargs={}, client_type="async"
                    )
                    or "None"
                )
            else:
                _openai_client = "llm_router_is_None"
            openai_client = str(_openai_client)
            _model["openai_client"] = openai_client

        # read litellm model_prices_and_context_window.json to get the following:
        # input_cost_per_token, output_cost_per_token, max_tokens
        litellm_model_info = get_litellm_model_info(model=_model)

        # 2nd pass on the model, try seeing if we can find model in litellm model_cost map
        if litellm_model_info == {}:
            # use litellm_param model_name to get model_info
            litellm_params = _model.get("litellm_params", {})
            litellm_model = litellm_params.get("model", None)
            try:
                litellm_model_info = litellm.get_model_info(model=litellm_model)
            except Exception:
                litellm_model_info = {}
        # 3rd pass on the model, try seeing if we can find model but without the "/" in model cost map
        if litellm_model_info == {}:
            # use litellm_param model_name to get model_info
            litellm_params = _model.get("litellm_params", {})
            litellm_model = litellm_params.get("model", None)
            split_model = litellm_model.split("/")
            if len(split_model) > 0:
                litellm_model = split_model[-1]
            try:
                litellm_model_info = litellm.get_model_info(
                    model=litellm_model, custom_llm_provider=split_model[0]
                )
            except Exception:
                litellm_model_info = {}
        for k, v in litellm_model_info.items():
            if k not in model_info:
                model_info[k] = v
        _model["model_info"] = model_info
        # don't return the api key / vertex credentials
        # don't return the llm credentials
        _model["litellm_params"].pop("api_key", None)
        _model["litellm_params"].pop("vertex_credentials", None)
        _model["litellm_params"].pop("aws_access_key_id", None)
        _model["litellm_params"].pop("aws_secret_access_key", None)

    verbose_proxy_logger.debug("all_models: %s", all_models)
    return {"data": all_models}


@router.get(
    "/model/streaming_metrics",
    description="View time to first token for models in spend logs",
    tags=["model management"],
    include_in_schema=False,
    dependencies=[Depends(user_api_key_auth)],
)
async def model_streaming_metrics(
    user_api_key_dict: UserAPIKeyAuth = Depends(user_api_key_auth),
    _selected_model_group: Optional[str] = None,
    startTime: Optional[datetime] = None,
    endTime: Optional[datetime] = None,
):
    global prisma_client, llm_router
    if prisma_client is None:
        raise ProxyException(
            message=CommonProxyErrors.db_not_connected_error.value,
            type="internal_error",
            param="None",
            code=status.HTTP_500_INTERNAL_SERVER_ERROR,
        )

    startTime = startTime or datetime.now() - timedelta(days=7)  # show over past week
    endTime = endTime or datetime.now()

    is_same_day = startTime.date() == endTime.date()
    if is_same_day:
        sql_query = """
            SELECT
                api_base,
                model_group,
                model,
                "startTime",
                request_id,
                EXTRACT(epoch FROM ("completionStartTime" - "startTime")) AS time_to_first_token
            FROM
                "LiteLLM_SpendLogs"
            WHERE
                "model_group" = $1 AND "cache_hit" != 'True'
                AND "completionStartTime" IS NOT NULL
                AND "completionStartTime" != "endTime"
                AND DATE("startTime") = DATE($2::timestamp)
            GROUP BY
                api_base,
                model_group,
                model,
                request_id
            ORDER BY
                time_to_first_token DESC;
        """
    else:
        sql_query = """
            SELECT
                api_base,
                model_group,
                model,
                DATE_TRUNC('day', "startTime")::DATE AS day,
                AVG(EXTRACT(epoch FROM ("completionStartTime" - "startTime"))) AS time_to_first_token
            FROM
                "LiteLLM_SpendLogs"
            WHERE
                "startTime" BETWEEN $2::timestamp AND $3::timestamp
                AND "model_group" = $1 AND "cache_hit" != 'True'
                AND "completionStartTime" IS NOT NULL
                AND "completionStartTime" != "endTime"
            GROUP BY
                api_base,
                model_group,
                model,
                day
            ORDER BY
                time_to_first_token DESC;
        """

    _all_api_bases = set()
    db_response = await prisma_client.db.query_raw(
        sql_query, _selected_model_group, startTime, endTime
    )
    _daily_entries: dict = {}  # {"Jun 23": {"model1": 0.002, "model2": 0.003}}
    if db_response is not None:
        for model_data in db_response:
            _api_base = model_data["api_base"]
            _model = model_data["model"]
            time_to_first_token = model_data["time_to_first_token"]
            unique_key = ""
            if is_same_day:
                _request_id = model_data["request_id"]
                unique_key = _request_id
                if _request_id not in _daily_entries:
                    _daily_entries[_request_id] = {}
            else:
                _day = model_data["day"]
                unique_key = _day
                time_to_first_token = model_data["time_to_first_token"]
                if _day not in _daily_entries:
                    _daily_entries[_day] = {}
            _combined_model_name = str(_model)
            if "https://" in _api_base:
                _combined_model_name = str(_api_base)
            if "/openai/" in _combined_model_name:
                _combined_model_name = _combined_model_name.split("/openai/")[0]

            _all_api_bases.add(_combined_model_name)

            _daily_entries[unique_key][_combined_model_name] = time_to_first_token

        """
        each entry needs to be like this:
        {
            date: 'Jun 23',
            'gpt-4-https://api.openai.com/v1/': 0.002,
            'gpt-43-https://api.openai.com-12/v1/': 0.002,
        }
        """
        # convert daily entries to list of dicts

        response: List[dict] = []

        # sort daily entries by date
        _daily_entries = dict(sorted(_daily_entries.items(), key=lambda item: item[0]))
        for day in _daily_entries:
            entry = {"date": str(day)}
            for model_key, latency in _daily_entries[day].items():
                entry[model_key] = latency
            response.append(entry)

        return {
            "data": response,
            "all_api_bases": list(_all_api_bases),
        }


@router.get(
    "/model/metrics",
    description="View number of requests & avg latency per model on config.yaml",
    tags=["model management"],
    include_in_schema=False,
    dependencies=[Depends(user_api_key_auth)],
)
async def model_metrics(
    user_api_key_dict: UserAPIKeyAuth = Depends(user_api_key_auth),
    _selected_model_group: Optional[str] = "gpt-4-32k",
    startTime: Optional[datetime] = None,
    endTime: Optional[datetime] = None,
    api_key: Optional[str] = None,
    customer: Optional[str] = None,
):
    global prisma_client, llm_router
    if prisma_client is None:
        raise ProxyException(
            message="Prisma Client is not initialized",
            type="internal_error",
            param="None",
            code=status.HTTP_500_INTERNAL_SERVER_ERROR,
        )
    startTime = startTime or datetime.now() - timedelta(days=30)
    endTime = endTime or datetime.now()

    if api_key is None or api_key == "undefined":
        api_key = "null"

    if customer is None or customer == "undefined":
        customer = "null"

    sql_query = """
        SELECT
            api_base,
            model_group,
            model,
            DATE_TRUNC('day', "startTime")::DATE AS day,
            AVG(EXTRACT(epoch FROM ("endTime" - "startTime")) / NULLIF("completion_tokens", 0)) AS avg_latency_per_token
        FROM
            "LiteLLM_SpendLogs"
        WHERE
            "startTime" >= $2::timestamp AND "startTime" <= $3::timestamp
            AND "model_group" = $1 AND "cache_hit" != 'True'
            AND (
                CASE
                    WHEN $4 != 'null' THEN "api_key" = $4
                    ELSE TRUE
                END
            )
            AND (
                CASE
                    WHEN $5 != 'null' THEN "end_user" = $5
                    ELSE TRUE
                END
            )
        GROUP BY
            api_base,
            model_group,
            model,
            day
        HAVING
            SUM(completion_tokens) > 0
        ORDER BY
            avg_latency_per_token DESC;
    """
    _all_api_bases = set()
    db_response = await prisma_client.db.query_raw(
        sql_query, _selected_model_group, startTime, endTime, api_key, customer
    )
    _daily_entries: dict = {}  # {"Jun 23": {"model1": 0.002, "model2": 0.003}}

    if db_response is not None:
        for model_data in db_response:
            _api_base = model_data["api_base"]
            _model = model_data["model"]
            _day = model_data["day"]
            _avg_latency_per_token = model_data["avg_latency_per_token"]
            if _day not in _daily_entries:
                _daily_entries[_day] = {}
            _combined_model_name = str(_model)
            if "https://" in _api_base:
                _combined_model_name = str(_api_base)
            if "/openai/" in _combined_model_name:
                _combined_model_name = _combined_model_name.split("/openai/")[0]

            _all_api_bases.add(_combined_model_name)
            _daily_entries[_day][_combined_model_name] = _avg_latency_per_token

        """
        each entry needs to be like this:
        {
            date: 'Jun 23',
            'gpt-4-https://api.openai.com/v1/': 0.002,
            'gpt-43-https://api.openai.com-12/v1/': 0.002,
        }
        """
        # convert daily entries to list of dicts

        response: List[dict] = []

        # sort daily entries by date
        _daily_entries = dict(sorted(_daily_entries.items(), key=lambda item: item[0]))
        for day in _daily_entries:
            entry = {"date": str(day)}
            for model_key, latency in _daily_entries[day].items():
                entry[model_key] = latency
            response.append(entry)

        return {
            "data": response,
            "all_api_bases": list(_all_api_bases),
        }


@router.get(
    "/model/metrics/slow_responses",
    description="View number of hanging requests per model_group",
    tags=["model management"],
    include_in_schema=False,
    dependencies=[Depends(user_api_key_auth)],
)
async def model_metrics_slow_responses(
    user_api_key_dict: UserAPIKeyAuth = Depends(user_api_key_auth),
    _selected_model_group: Optional[str] = "gpt-4-32k",
    startTime: Optional[datetime] = None,
    endTime: Optional[datetime] = None,
    api_key: Optional[str] = None,
    customer: Optional[str] = None,
):
    global prisma_client, llm_router, proxy_logging_obj
    if prisma_client is None:
        raise ProxyException(
            message="Prisma Client is not initialized",
            type="internal_error",
            param="None",
            code=status.HTTP_500_INTERNAL_SERVER_ERROR,
        )
    if api_key is None or api_key == "undefined":
        api_key = "null"

    if customer is None or customer == "undefined":
        customer = "null"

    startTime = startTime or datetime.now() - timedelta(days=30)
    endTime = endTime or datetime.now()

    alerting_threshold = (
        proxy_logging_obj.slack_alerting_instance.alerting_threshold or 300
    )
    alerting_threshold = int(alerting_threshold)

    sql_query = """
SELECT
    api_base,
    COUNT(*) AS total_count,
    SUM(CASE
        WHEN ("endTime" - "startTime") >= (INTERVAL '1 SECOND' * CAST($1 AS INTEGER)) THEN 1
        ELSE 0
    END) AS slow_count
FROM
    "LiteLLM_SpendLogs"
WHERE
    "model_group" = $2
    AND "cache_hit" != 'True'
    AND "startTime" >= $3::timestamp
    AND "startTime" <= $4::timestamp
    AND (
        CASE
            WHEN $5 != 'null' THEN "api_key" = $5
            ELSE TRUE
        END
    )
    AND (
        CASE
            WHEN $6 != 'null' THEN "end_user" = $6
            ELSE TRUE
        END
    )
GROUP BY
    api_base
ORDER BY
    slow_count DESC;
    """

    db_response = await prisma_client.db.query_raw(
        sql_query,
        alerting_threshold,
        _selected_model_group,
        startTime,
        endTime,
        api_key,
        customer,
    )

    if db_response is not None:
        for row in db_response:
            _api_base = row.get("api_base") or ""
            if "/openai/" in _api_base:
                _api_base = _api_base.split("/openai/")[0]
            row["api_base"] = _api_base
    return db_response


@router.get(
    "/model/metrics/exceptions",
    description="View number of failed requests per model on config.yaml",
    tags=["model management"],
    include_in_schema=False,
    dependencies=[Depends(user_api_key_auth)],
)
async def model_metrics_exceptions(
    user_api_key_dict: UserAPIKeyAuth = Depends(user_api_key_auth),
    _selected_model_group: Optional[str] = None,
    startTime: Optional[datetime] = None,
    endTime: Optional[datetime] = None,
    api_key: Optional[str] = None,
    customer: Optional[str] = None,
):
    global prisma_client, llm_router
    if prisma_client is None:
        raise ProxyException(
            message="Prisma Client is not initialized",
            type="internal_error",
            param="None",
            code=status.HTTP_500_INTERNAL_SERVER_ERROR,
        )

    startTime = startTime or datetime.now() - timedelta(days=30)
    endTime = endTime or datetime.now()

    if api_key is None or api_key == "undefined":
        api_key = "null"

    """
    """
    sql_query = """
        WITH cte AS (
            SELECT 
                CASE WHEN api_base = '' THEN litellm_model_name ELSE CONCAT(litellm_model_name, '-', api_base) END AS combined_model_api_base,
                exception_type,
                COUNT(*) AS num_rate_limit_exceptions
            FROM "LiteLLM_ErrorLogs"
            WHERE 
                "startTime" >= $1::timestamp 
                AND "endTime" <= $2::timestamp 
                AND model_group = $3
            GROUP BY combined_model_api_base, exception_type
        )
        SELECT 
            combined_model_api_base,
            COUNT(*) AS total_exceptions,
            json_object_agg(exception_type, num_rate_limit_exceptions) AS exception_counts
        FROM cte
        GROUP BY combined_model_api_base
        ORDER BY total_exceptions DESC
        LIMIT 200;
    """
    db_response = await prisma_client.db.query_raw(
        sql_query, startTime, endTime, _selected_model_group, api_key
    )
    response: List[dict] = []
    exception_types = set()

    """
    Return Data
    {
        "combined_model_api_base": "gpt-3.5-turbo-https://api.openai.com/v1/,
        "total_exceptions": 5,
        "BadRequestException": 5,
        "TimeoutException": 2
    }
    """

    if db_response is not None:
        # loop through all models
        for model_data in db_response:
            model = model_data.get("combined_model_api_base", "")
            total_exceptions = model_data.get("total_exceptions", 0)
            exception_counts = model_data.get("exception_counts", {})
            curr_row = {
                "model": model,
                "total_exceptions": total_exceptions,
            }
            curr_row.update(exception_counts)
            response.append(curr_row)
            for k, v in exception_counts.items():
                exception_types.add(k)

    return {"data": response, "exception_types": list(exception_types)}


@router.get(
    "/model/info",
    tags=["model management"],
    dependencies=[Depends(user_api_key_auth)],
)
@router.get(
    "/v1/model/info",
    tags=["model management"],
    dependencies=[Depends(user_api_key_auth)],
)
async def model_info_v1(  # noqa: PLR0915
    user_api_key_dict: UserAPIKeyAuth = Depends(user_api_key_auth),
    litellm_model_id: Optional[str] = None,
):
    """
    Provides more info about each model in /models, including config.yaml descriptions (except api key and api base)

    Parameters:
        litellm_model_id: Optional[str] = None (this is the value of `x-litellm-model-id` returned in response headers)

        - When litellm_model_id is passed, it will return the info for that specific model
        - When litellm_model_id is not passed, it will return the info for all models

    Returns:
        Returns a dictionary containing information about each model.

    Example Response:
    ```json
    {
        "data": [
                    {
                        "model_name": "fake-openai-endpoint",
                        "litellm_params": {
                            "api_base": "https://exampleopenaiendpoint-production.up.railway.app/",
                            "model": "openai/fake"
                        },
                        "model_info": {
                            "id": "112f74fab24a7a5245d2ced3536dd8f5f9192c57ee6e332af0f0512e08bed5af",
                            "db_model": false
                        }
                    }
                ]
    }

    ```
    """
    global llm_model_list, general_settings, user_config_file_path, proxy_config, llm_router, user_model

    if user_model is not None:
        # user is trying to get specific model from litellm router
        try:
            model_info: Dict = cast(Dict, litellm.get_model_info(model=user_model))
        except Exception:
            model_info = {}
        _deployment_info = Deployment(
            model_name="*",
            litellm_params=LiteLLM_Params(
                model=user_model,
            ),
            model_info=model_info,
        )
        _deployment_info_dict = _deployment_info.model_dump()
        _deployment_info_dict = remove_sensitive_info_from_deployment(
            deployment_dict=_deployment_info_dict
        )
        return {"data": _deployment_info_dict}

    if llm_model_list is None:
        raise HTTPException(
            status_code=500,
            detail={
                "error": "LLM Model List not loaded in. Make sure you passed models in your config.yaml or on the LiteLLM Admin UI. - https://docs.litellm.ai/docs/proxy/configs"
            },
        )

    if llm_router is None:
        raise HTTPException(
            status_code=500,
            detail={
                "error": "LLM Router is not loaded in. Make sure you passed models in your config.yaml or on the LiteLLM Admin UI. - https://docs.litellm.ai/docs/proxy/configs"
            },
        )

    if litellm_model_id is not None:
        # user is trying to get specific model from litellm router
        deployment_info = llm_router.get_deployment(model_id=litellm_model_id)
        if deployment_info is None:
            raise HTTPException(
                status_code=404,
                detail={
                    "error": f"Model id = {litellm_model_id} not found on litellm proxy"
                },
            )
        _deployment_info_dict = deployment_info.model_dump()
        _deployment_info_dict = remove_sensitive_info_from_deployment(
            deployment_dict=_deployment_info_dict
        )
        return {"data": _deployment_info_dict}

    all_models: List[dict] = []
    ## CHECK IF MODEL RESTRICTIONS ARE SET AT KEY/TEAM LEVEL ##
    if llm_router is None:
        proxy_model_list = []
    else:
        proxy_model_list = llm_router.get_model_names()

    key_models = get_key_models(
        user_api_key_dict=user_api_key_dict, proxy_model_list=proxy_model_list
    )
    team_models = get_team_models(
        user_api_key_dict=user_api_key_dict, proxy_model_list=proxy_model_list
    )
    all_models_str = get_complete_model_list(
        key_models=key_models,
        team_models=team_models,
        proxy_model_list=proxy_model_list,
        user_model=user_model,
        infer_model_from_keys=general_settings.get("infer_model_from_keys", False),
    )

    if len(all_models_str) > 0:
        model_names = all_models_str
        llm_model_list = llm_router.get_model_list()
        if llm_model_list is not None:
            _relevant_models = [
                m for m in llm_model_list if m["model_name"] in model_names
            ]
            all_models = copy.deepcopy(_relevant_models)  # type: ignore
        else:
            all_models = []

    for model in all_models:
        # provided model_info in config.yaml
        model_info = model.get("model_info", {})

        # read litellm model_prices_and_context_window.json to get the following:
        # input_cost_per_token, output_cost_per_token, max_tokens
        litellm_model_info = get_litellm_model_info(model=model)

        # 2nd pass on the model, try seeing if we can find model in litellm model_cost map
        if litellm_model_info == {}:
            # use litellm_param model_name to get model_info
            litellm_params = model.get("litellm_params", {})
            litellm_model = litellm_params.get("model", None)
            try:
                litellm_model_info = litellm.get_model_info(model=litellm_model)
            except Exception:
                litellm_model_info = {}
        # 3rd pass on the model, try seeing if we can find model but without the "/" in model cost map
        if litellm_model_info == {}:
            # use litellm_param model_name to get model_info
            litellm_params = model.get("litellm_params", {})
            litellm_model = litellm_params.get("model", None)
            split_model = litellm_model.split("/")
            if len(split_model) > 0:
                litellm_model = split_model[-1]
            try:
                litellm_model_info = litellm.get_model_info(
                    model=litellm_model, custom_llm_provider=split_model[0]
                )
            except Exception:
                litellm_model_info = {}
        for k, v in litellm_model_info.items():
            if k not in model_info:
                model_info[k] = v
        model["model_info"] = model_info
        # don't return the llm credentials
        model = remove_sensitive_info_from_deployment(deployment_dict=model)

    verbose_proxy_logger.debug("all_models: %s", all_models)
    return {"data": all_models}


@router.get(
    "/model_group/info",
    tags=["model management"],
    dependencies=[Depends(user_api_key_auth)],
)
async def model_group_info(
    user_api_key_dict: UserAPIKeyAuth = Depends(user_api_key_auth),
):
    """
    Get information about all the deployments on litellm proxy, including config.yaml descriptions (except api key and api base)

    - /models returns all deployments. Proxy Admins can use this to list all deployments setup on the proxy
    - /model_group/info returns all model groups. End users of proxy should use /model_group/info since those models will be used for /chat/completions, /embeddings, etc.


    ```shell
    curl -X 'GET' \
    'http://localhost:4000/model_group/info' \
    -H 'accept: application/json' \
    -H 'x-api-key: sk-1234'
    ```

    Example Response:
    ```json
        {
            "data": [
                {
                "model_group": "rerank-english-v3.0",
                "providers": [
                    "cohere"
                ],
                "max_input_tokens": null,
                "max_output_tokens": null,
                "input_cost_per_token": 0.0,
                "output_cost_per_token": 0.0,
                "mode": null,
                "tpm": null,
                "rpm": null,
                "supports_parallel_function_calling": false,
                "supports_vision": false,
                "supports_function_calling": false,
                "supported_openai_params": [
                    "stream",
                    "temperature",
                    "max_tokens",
                    "logit_bias",
                    "top_p",
                    "frequency_penalty",
                    "presence_penalty",
                    "stop",
                    "n",
                    "extra_headers"
                ]
                },
                {
                "model_group": "gpt-3.5-turbo",
                "providers": [
                    "openai"
                ],
                "max_input_tokens": 16385.0,
                "max_output_tokens": 4096.0,
                "input_cost_per_token": 1.5e-06,
                "output_cost_per_token": 2e-06,
                "mode": "chat",
                "tpm": null,
                "rpm": null,
                "supports_parallel_function_calling": false,
                "supports_vision": false,
                "supports_function_calling": true,
                "supported_openai_params": [
                    "frequency_penalty",
                    "logit_bias",
                    "logprobs",
                    "top_logprobs",
                    "max_tokens",
                    "max_completion_tokens",
                    "n",
                    "presence_penalty",
                    "seed",
                    "stop",
                    "stream",
                    "stream_options",
                    "temperature",
                    "top_p",
                    "tools",
                    "tool_choice",
                    "function_call",
                    "functions",
                    "max_retries",
                    "extra_headers",
                    "parallel_tool_calls",
                    "response_format"
                ]
                },
                {
                "model_group": "llava-hf",
                "providers": [
                    "openai"
                ],
                "max_input_tokens": null,
                "max_output_tokens": null,
                "input_cost_per_token": 0.0,
                "output_cost_per_token": 0.0,
                "mode": null,
                "tpm": null,
                "rpm": null,
                "supports_parallel_function_calling": false,
                "supports_vision": true,
                "supports_function_calling": false,
                "supported_openai_params": [
                    "frequency_penalty",
                    "logit_bias",
                    "logprobs",
                    "top_logprobs",
                    "max_tokens",
                    "max_completion_tokens",
                    "n",
                    "presence_penalty",
                    "seed",
                    "stop",
                    "stream",
                    "stream_options",
                    "temperature",
                    "top_p",
                    "tools",
                    "tool_choice",
                    "function_call",
                    "functions",
                    "max_retries",
                    "extra_headers",
                    "parallel_tool_calls",
                    "response_format"
                ]
                }
            ]
            }
    ```
    """
    global llm_model_list, general_settings, user_config_file_path, proxy_config, llm_router

    if llm_model_list is None:
        raise HTTPException(
            status_code=500, detail={"error": "LLM Model List not loaded in"}
        )
    if llm_router is None:
        raise HTTPException(
            status_code=500, detail={"error": "LLM Router is not loaded in"}
        )
    ## CHECK IF MODEL RESTRICTIONS ARE SET AT KEY/TEAM LEVEL ##
    if llm_router is None:
        proxy_model_list = []
    else:
        proxy_model_list = llm_router.get_model_names()

    key_models = get_key_models(
        user_api_key_dict=user_api_key_dict, proxy_model_list=proxy_model_list
    )
    team_models = get_team_models(
        user_api_key_dict=user_api_key_dict, proxy_model_list=proxy_model_list
    )
    all_models_str = get_complete_model_list(
        key_models=key_models,
        team_models=team_models,
        proxy_model_list=proxy_model_list,
        user_model=user_model,
        infer_model_from_keys=general_settings.get("infer_model_from_keys", False),
    )

    model_groups: List[ModelGroupInfo] = []

    for model in all_models_str:

        _model_group_info = llm_router.get_model_group_info(model_group=model)
        if _model_group_info is not None:
            model_groups.append(_model_group_info)

    return {"data": model_groups}


#### [BETA] - This is a beta endpoint, format might change based on user feedback. - https://github.com/BerriAI/litellm/issues/964
@router.post(
    "/model/delete",
    description="Allows deleting models in the model list in the config.yaml",
    tags=["model management"],
    dependencies=[Depends(user_api_key_auth)],
)
async def delete_model(model_info: ModelInfoDelete):
    global llm_router, llm_model_list, general_settings, user_config_file_path, proxy_config
    try:
        """
        [BETA] - This is a beta endpoint, format might change based on user feedback. - https://github.com/BerriAI/litellm/issues/964

        - Check if id in db
        - Delete
        """

        global prisma_client

        if prisma_client is None:
            raise HTTPException(
                status_code=500,
                detail={
                    "error": "No DB Connected. Here's how to do it - https://docs.litellm.ai/docs/proxy/virtual_keys"
                },
            )

        # update DB
        if store_model_in_db is True:
            """
            - store model_list in db
            - store keys separately
            """
            # encrypt litellm params #
            result = await prisma_client.db.litellm_proxymodeltable.delete(
                where={"model_id": model_info.id}
            )

            if result is None:
                raise HTTPException(
                    status_code=400,
                    detail={"error": f"Model with id={model_info.id} not found in db"},
                )

            ## DELETE FROM ROUTER ##
            if llm_router is not None:
                llm_router.delete_deployment(id=model_info.id)

            return {"message": f"Model: {result.model_id} deleted successfully"}
        else:
            raise HTTPException(
                status_code=500,
                detail={
                    "error": "Set `'STORE_MODEL_IN_DB='True'` in your env to enable this feature."
                },
            )

    except Exception as e:
        if isinstance(e, HTTPException):
            raise ProxyException(
                message=getattr(e, "detail", f"Authentication Error({str(e)})"),
                type=ProxyErrorTypes.auth_error,
                param=getattr(e, "param", "None"),
                code=getattr(e, "status_code", status.HTTP_400_BAD_REQUEST),
            )
        elif isinstance(e, ProxyException):
            raise e
        raise ProxyException(
            message="Authentication Error, " + str(e),
            type=ProxyErrorTypes.auth_error,
            param=getattr(e, "param", "None"),
            code=status.HTTP_400_BAD_REQUEST,
        )


@router.get(
    "/model/settings",
    description="Returns provider name, description, and required parameters for each provider",
    tags=["model management"],
    dependencies=[Depends(user_api_key_auth)],
    include_in_schema=False,
)
async def model_settings():
    """
    Used by UI to generate 'model add' page
    {
        field_name=field_name,
        field_type=allowed_args[field_name]["type"], # string/int
        field_description=field_info.description or "", # human-friendly description
        field_value=general_settings.get(field_name, None), # example value
    }
    """

    returned_list = []
    for provider in litellm.provider_list:
        returned_list.append(
            ProviderInfo(
                name=provider,
                fields=litellm.get_provider_fields(custom_llm_provider=provider),
            )
        )

    return returned_list


#### ALERTING MANAGEMENT ENDPOINTS ####


@router.get(
    "/alerting/settings",
    description="Return the configurable alerting param, description, and current value",
    tags=["alerting"],
    dependencies=[Depends(user_api_key_auth)],
    include_in_schema=False,
)
async def alerting_settings(
    user_api_key_dict: UserAPIKeyAuth = Depends(user_api_key_auth),
):
    global proxy_logging_obj, prisma_client
    """
    Used by UI to generate 'alerting settings' page
    {
        field_name=field_name,
        field_type=allowed_args[field_name]["type"], # string/int
        field_description=field_info.description or "", # human-friendly description
        field_value=general_settings.get(field_name, None), # example value
    }
    """
    if prisma_client is None:
        raise HTTPException(
            status_code=400,
            detail={"error": CommonProxyErrors.db_not_connected_error.value},
        )

    if user_api_key_dict.user_role != LitellmUserRoles.PROXY_ADMIN:
        raise HTTPException(
            status_code=400,
            detail={
                "error": "{}, your role={}".format(
                    CommonProxyErrors.not_allowed_access.value,
                    user_api_key_dict.user_role,
                )
            },
        )

    ## get general settings from db
    db_general_settings = await prisma_client.db.litellm_config.find_first(
        where={"param_name": "general_settings"}
    )

    if db_general_settings is not None and db_general_settings.param_value is not None:
        db_general_settings_dict = dict(db_general_settings.param_value)
        alerting_args_dict: dict = db_general_settings_dict.get("alerting_args", {})  # type: ignore
        alerting_values: Optional[list] = db_general_settings_dict.get("alerting")  # type: ignore
    else:
        alerting_args_dict = {}
        alerting_values = None

    allowed_args = {
        "slack_alerting": {"type": "Boolean"},
        "daily_report_frequency": {"type": "Integer"},
        "report_check_interval": {"type": "Integer"},
        "budget_alert_ttl": {"type": "Integer"},
        "outage_alert_ttl": {"type": "Integer"},
        "region_outage_alert_ttl": {"type": "Integer"},
        "minor_outage_alert_threshold": {"type": "Integer"},
        "major_outage_alert_threshold": {"type": "Integer"},
        "max_outage_alert_list_size": {"type": "Integer"},
    }

    _slack_alerting: SlackAlerting = proxy_logging_obj.slack_alerting_instance
    _slack_alerting_args_dict = _slack_alerting.alerting_args.model_dump()

    return_val = []

    is_slack_enabled = False

    if general_settings.get("alerting") and isinstance(
        general_settings["alerting"], list
    ):
        if "slack" in general_settings["alerting"]:
            is_slack_enabled = True

    _response_obj = ConfigList(
        field_name="slack_alerting",
        field_type=allowed_args["slack_alerting"]["type"],
        field_description="Enable slack alerting for monitoring proxy in production: llm outages, budgets, spend tracking failures.",
        field_value=is_slack_enabled,
        stored_in_db=True if alerting_values is not None else False,
        field_default_value=None,
        premium_field=False,
    )
    return_val.append(_response_obj)

    for field_name, field_info in SlackAlertingArgs.model_fields.items():
        if field_name in allowed_args:

            _stored_in_db: Optional[bool] = None
            if field_name in alerting_args_dict:
                _stored_in_db = True
            else:
                _stored_in_db = False

            _response_obj = ConfigList(
                field_name=field_name,
                field_type=allowed_args[field_name]["type"],
                field_description=field_info.description or "",
                field_value=_slack_alerting_args_dict.get(field_name, None),
                stored_in_db=_stored_in_db,
                field_default_value=field_info.default,
                premium_field=(
                    True if field_name == "region_outage_alert_ttl" else False
                ),
            )
            return_val.append(_response_obj)
    return return_val


#### EXPERIMENTAL QUEUING ####
@router.post(
    "/queue/chat/completions",
    tags=["experimental"],
    dependencies=[Depends(user_api_key_auth)],
    include_in_schema=False,
)
async def async_queue_request(
    request: Request,
    fastapi_response: Response,
    model: Optional[str] = None,
    user_api_key_dict: UserAPIKeyAuth = Depends(user_api_key_auth),
):
    global general_settings, user_debug, proxy_logging_obj
    """
    v2 attempt at a background worker to handle queuing.

    Just supports /chat/completion calls currently.

    Now using a FastAPI background task + /chat/completions compatible endpoint
    """
    data = {}
    try:
        data = await request.json()  # type: ignore

        # Include original request and headers in the data
        data["proxy_server_request"] = {
            "url": str(request.url),
            "method": request.method,
            "headers": dict(request.headers),
            "body": copy.copy(data),  # use copy instead of deepcopy
        }

        verbose_proxy_logger.debug("receiving data: %s", data)
        data["model"] = (
            general_settings.get("completion_model", None)  # server default
            or user_model  # model name passed via cli args
            or model  # for azure deployments
            or data["model"]  # default passed in http request
        )

        # users can pass in 'user' param to /chat/completions. Don't override it
        if data.get("user", None) is None and user_api_key_dict.user_id is not None:
            # if users are using user_api_key_auth, set `user` in `data`
            data["user"] = user_api_key_dict.user_id

        if "metadata" not in data:
            data["metadata"] = {}
        data["metadata"]["user_api_key"] = user_api_key_dict.api_key
        data["metadata"]["user_api_key_metadata"] = user_api_key_dict.metadata
        _headers = dict(request.headers)
        _headers.pop(
            "authorization", None
        )  # do not store the original `sk-..` api key in the db
        data["metadata"]["headers"] = _headers
        data["metadata"]["user_api_key_alias"] = getattr(
            user_api_key_dict, "key_alias", None
        )
        data["metadata"]["user_api_key_user_id"] = user_api_key_dict.user_id
        data["metadata"]["user_api_key_team_id"] = getattr(
            user_api_key_dict, "team_id", None
        )
        data["metadata"]["endpoint"] = str(request.url)

        global user_temperature, user_request_timeout, user_max_tokens, user_api_base
        # override with user settings, these are params passed via cli
        if user_temperature:
            data["temperature"] = user_temperature
        if user_request_timeout:
            data["request_timeout"] = user_request_timeout
        if user_max_tokens:
            data["max_tokens"] = user_max_tokens
        if user_api_base:
            data["api_base"] = user_api_base

        if llm_router is None:
            raise HTTPException(
                status_code=500, detail={"error": CommonProxyErrors.no_llm_router.value}
            )

        response = await llm_router.schedule_acompletion(**data)

        if (
            "stream" in data and data["stream"] is True
        ):  # use generate_responses to stream responses
            return StreamingResponse(
                async_data_generator(
                    user_api_key_dict=user_api_key_dict,
                    response=response,
                    request_data=data,
                ),
                media_type="text/event-stream",
            )

        fastapi_response.headers.update({"x-litellm-priority": str(data["priority"])})
        return response
    except Exception as e:
        await proxy_logging_obj.post_call_failure_hook(
            user_api_key_dict=user_api_key_dict, original_exception=e, request_data=data
        )
        if isinstance(e, HTTPException):
            raise ProxyException(
                message=getattr(e, "detail", f"Authentication Error({str(e)})"),
                type=ProxyErrorTypes.auth_error,
                param=getattr(e, "param", "None"),
                code=getattr(e, "status_code", status.HTTP_400_BAD_REQUEST),
            )
        elif isinstance(e, ProxyException):
            raise e
        raise ProxyException(
            message="Authentication Error, " + str(e),
            type=ProxyErrorTypes.auth_error,
            param=getattr(e, "param", "None"),
            code=status.HTTP_400_BAD_REQUEST,
        )


@app.get("/fallback/login", tags=["experimental"], include_in_schema=False)
async def fallback_login(request: Request):
    """
    Create Proxy API Keys using Google Workspace SSO. Requires setting PROXY_BASE_URL in .env
    PROXY_BASE_URL should be the your deployed proxy endpoint, e.g. PROXY_BASE_URL="https://litellm-production-7002.up.railway.app/"
    Example:
    """
    # get url from request
    redirect_url = os.getenv("PROXY_BASE_URL", str(request.base_url))
    ui_username = os.getenv("UI_USERNAME")
    if redirect_url.endswith("/"):
        redirect_url += "sso/callback"
    else:
        redirect_url += "/sso/callback"

    if ui_username is not None:
        # No Google, Microsoft SSO
        # Use UI Credentials set in .env
        from fastapi.responses import HTMLResponse

        return HTMLResponse(content=html_form, status_code=200)
    else:
        from fastapi.responses import HTMLResponse

        return HTMLResponse(content=html_form, status_code=200)


@router.post(
    "/login", include_in_schema=False
)  # hidden since this is a helper for UI sso login
async def login(request: Request):  # noqa: PLR0915
    global premium_user, general_settings
    try:
        import multipart
    except ImportError:
        subprocess.run(["pip", "install", "python-multipart"])
    global master_key
    if master_key is None:
        raise ProxyException(
            message="Master Key not set for Proxy. Please set Master Key to use Admin UI. Set `LITELLM_MASTER_KEY` in .env or set general_settings:master_key in config.yaml.  https://docs.litellm.ai/docs/proxy/virtual_keys. If set, use `--detailed_debug` to debug issue.",
            type=ProxyErrorTypes.auth_error,
            param="master_key",
            code=status.HTTP_500_INTERNAL_SERVER_ERROR,
        )
    form = await request.form()
    username = str(form.get("username"))
    password = str(form.get("password"))
    ui_username = os.getenv("UI_USERNAME", "admin")
    ui_password = os.getenv("UI_PASSWORD", None)
    if ui_password is None:
        ui_password = str(master_key) if master_key is not None else None
    if ui_password is None:
        raise ProxyException(
            message="set Proxy master key to use UI. https://docs.litellm.ai/docs/proxy/virtual_keys. If set, use `--detailed_debug` to debug issue.",
            type=ProxyErrorTypes.auth_error,
            param="UI_PASSWORD",
            code=status.HTTP_500_INTERNAL_SERVER_ERROR,
        )

    # check if we can find the `username` in the db. on the ui, users can enter username=their email
    _user_row = None
    user_role: Optional[
        Literal[
            LitellmUserRoles.PROXY_ADMIN,
            LitellmUserRoles.PROXY_ADMIN_VIEW_ONLY,
            LitellmUserRoles.INTERNAL_USER,
            LitellmUserRoles.INTERNAL_USER_VIEW_ONLY,
        ]
    ] = None
    if prisma_client is not None:
        _user_row = await prisma_client.db.litellm_usertable.find_first(
            where={"user_email": {"equals": username}}
        )
    """
    To login to Admin UI, we support the following 
    - Login with UI_USERNAME and UI_PASSWORD
    - Login with Invite Link `user_email` and `password` combination
    """
    if secrets.compare_digest(username, ui_username) and secrets.compare_digest(
        password, ui_password
    ):
        # Non SSO -> If user is using UI_USERNAME and UI_PASSWORD they are Proxy admin
        user_role = LitellmUserRoles.PROXY_ADMIN
        user_id = litellm_proxy_admin_name

        # we want the key created to have PROXY_ADMIN_PERMISSIONS
        key_user_id = litellm_proxy_admin_name
        if (
            os.getenv("PROXY_ADMIN_ID", None) is not None
            and os.environ["PROXY_ADMIN_ID"] == user_id
        ) or user_id == litellm_proxy_admin_name:
            # checks if user is admin
            key_user_id = os.getenv("PROXY_ADMIN_ID", litellm_proxy_admin_name)

        # Admin is Authe'd in - generate key for the UI to access Proxy

        # ensure this user is set as the proxy admin, in this route there is no sso, we can assume this user is only the admin
        await user_update(
            data=UpdateUserRequest(
                user_id=key_user_id,
                user_role=user_role,
            )
        )
        if os.getenv("DATABASE_URL") is not None:
            response = await generate_key_helper_fn(
                request_type="key",
                **{
                    "user_role": LitellmUserRoles.PROXY_ADMIN,
                    "duration": "24hr",
                    "key_max_budget": 5,
                    "models": [],
                    "aliases": {},
                    "config": {},
                    "spend": 0,
                    "user_id": key_user_id,
                    "team_id": "litellm-dashboard",
                },  # type: ignore
            )
        else:
            raise ProxyException(
                message="No Database connected. Set DATABASE_URL in .env. If set, use `--detailed_debug` to debug issue.",
                type=ProxyErrorTypes.auth_error,
                param="DATABASE_URL",
                code=status.HTTP_500_INTERNAL_SERVER_ERROR,
            )
        key = response["token"]  # type: ignore
        litellm_dashboard_ui = os.getenv("PROXY_BASE_URL", "")
        if litellm_dashboard_ui.endswith("/"):
            litellm_dashboard_ui += "ui/"
        else:
            litellm_dashboard_ui += "/ui/"
        import jwt

        jwt_token = jwt.encode(  # type: ignore
            {
                "user_id": user_id,
                "key": key,
                "user_email": None,
                "user_role": user_role,  # this is the path without sso - we can assume only admins will use this
                "login_method": "username_password",
                "premium_user": premium_user,
                "auth_header_name": general_settings.get(
                    "litellm_key_header_name", "Authorization"
                ),
            },
            master_key,
            algorithm="HS256",
        )
        litellm_dashboard_ui += "?userID=" + user_id
        redirect_response = RedirectResponse(url=litellm_dashboard_ui, status_code=303)
        redirect_response.set_cookie(key="token", value=jwt_token)
        return redirect_response
    elif _user_row is not None:
        """
        When sharing invite links

        -> if the user has no role in the DB assume they are only a viewer
        """
        user_id = getattr(_user_row, "user_id", "unknown")
        user_role = getattr(
            _user_row, "user_role", LitellmUserRoles.INTERNAL_USER_VIEW_ONLY
        )
        user_email = getattr(_user_row, "user_email", "unknown")
        _password = getattr(_user_row, "password", "unknown")

        # check if password == _user_row.password
        hash_password = hash_token(token=password)
        if secrets.compare_digest(password, _password) or secrets.compare_digest(
            hash_password, _password
        ):
            if os.getenv("DATABASE_URL") is not None:
                response = await generate_key_helper_fn(
                    request_type="key",
                    **{  # type: ignore
                        "user_role": user_role,
                        "duration": "24hr",
                        "key_max_budget": 5,
                        "models": [],
                        "aliases": {},
                        "config": {},
                        "spend": 0,
                        "user_id": user_id,
                        "team_id": "litellm-dashboard",
                    },
                )
            else:
                raise ProxyException(
                    message="No Database connected. Set DATABASE_URL in .env. If set, use `--detailed_debug` to debug issue.",
                    type=ProxyErrorTypes.auth_error,
                    param="DATABASE_URL",
                    code=status.HTTP_500_INTERNAL_SERVER_ERROR,
                )
            key = response["token"]  # type: ignore
            litellm_dashboard_ui = os.getenv("PROXY_BASE_URL", "")
            if litellm_dashboard_ui.endswith("/"):
                litellm_dashboard_ui += "ui/"
            else:
                litellm_dashboard_ui += "/ui/"
            import jwt

            jwt_token = jwt.encode(  # type: ignore
                {
                    "user_id": user_id,
                    "key": key,
                    "user_email": user_email,
                    "user_role": user_role,
                    "login_method": "username_password",
                    "premium_user": premium_user,
                    "auth_header_name": general_settings.get(
                        "litellm_key_header_name", "Authorization"
                    ),
                },
                master_key,
                algorithm="HS256",
            )
            litellm_dashboard_ui += "?userID=" + user_id
            redirect_response = RedirectResponse(
                url=litellm_dashboard_ui, status_code=303
            )
            redirect_response.set_cookie(key="token", value=jwt_token)
            return redirect_response
        else:
            raise ProxyException(
                message=f"Invalid credentials used to access UI.\nNot valid credentials for {username}",
                type=ProxyErrorTypes.auth_error,
                param="invalid_credentials",
                code=status.HTTP_401_UNAUTHORIZED,
            )
    else:
        raise ProxyException(
            message="Invalid credentials used to access UI.\nCheck 'UI_USERNAME', 'UI_PASSWORD' in .env file",
            type=ProxyErrorTypes.auth_error,
            param="invalid_credentials",
            code=status.HTTP_401_UNAUTHORIZED,
        )


@app.get("/onboarding/get_token", include_in_schema=False)
async def onboarding(invite_link: str):
    """
    - Get the invite link
    - Validate it's still 'valid'
    - Invalidate the link (prevents abuse)
    - Get user from db
    - Pass in user_email if set
    """
    global prisma_client, master_key, general_settings
    if master_key is None:
        raise ProxyException(
            message="Master Key not set for Proxy. Please set Master Key to use Admin UI. Set `LITELLM_MASTER_KEY` in .env or set general_settings:master_key in config.yaml.  https://docs.litellm.ai/docs/proxy/virtual_keys. If set, use `--detailed_debug` to debug issue.",
            type=ProxyErrorTypes.auth_error,
            param="master_key",
            code=status.HTTP_500_INTERNAL_SERVER_ERROR,
        )
    ### VALIDATE INVITE LINK ###
    if prisma_client is None:
        raise HTTPException(
            status_code=500,
            detail={"error": CommonProxyErrors.db_not_connected_error.value},
        )

    invite_obj = await prisma_client.db.litellm_invitationlink.find_unique(
        where={"id": invite_link}
    )
    if invite_obj is None:
        raise HTTPException(
            status_code=401, detail={"error": "Invitation link does not exist in db."}
        )
    #### CHECK IF EXPIRED
    # Extract the date part from both datetime objects
    utc_now_date = litellm.utils.get_utc_datetime().date()
    expires_at_date = invite_obj.expires_at.date()
    if expires_at_date < utc_now_date:
        raise HTTPException(
            status_code=401, detail={"error": "Invitation link has expired."}
        )

    #### INVALIDATE LINK
    current_time = litellm.utils.get_utc_datetime()

    _ = await prisma_client.db.litellm_invitationlink.update(
        where={"id": invite_link},
        data={
            "accepted_at": current_time,
            "updated_at": current_time,
            "is_accepted": True,
            "updated_by": invite_obj.user_id,  # type: ignore
        },
    )

    ### GET USER OBJECT ###
    user_obj = await prisma_client.db.litellm_usertable.find_unique(
        where={"user_id": invite_obj.user_id}
    )

    if user_obj is None:
        raise HTTPException(
            status_code=401, detail={"error": "User does not exist in db."}
        )

    user_email = user_obj.user_email

    response = await generate_key_helper_fn(
        request_type="key",
        **{
            "user_role": user_obj.user_role,
            "duration": "24hr",
            "key_max_budget": 5,
            "models": [],
            "aliases": {},
            "config": {},
            "spend": 0,
            "user_id": user_obj.user_id,
            "team_id": "litellm-dashboard",
        },  # type: ignore
    )
    key = response["token"]  # type: ignore

    litellm_dashboard_ui = os.getenv("PROXY_BASE_URL", "")
    if litellm_dashboard_ui.endswith("/"):
        litellm_dashboard_ui += "ui/onboarding"
    else:
        litellm_dashboard_ui += "/ui/onboarding"
    import jwt

    jwt_token = jwt.encode(  # type: ignore
        {
            "user_id": user_obj.user_id,
            "key": key,
            "user_email": user_obj.user_email,
            "user_role": user_obj.user_role,
            "login_method": "username_password",
            "premium_user": premium_user,
            "auth_header_name": general_settings.get(
                "litellm_key_header_name", "Authorization"
            ),
        },
        master_key,
        algorithm="HS256",
    )

    litellm_dashboard_ui += "?token={}&user_email={}".format(jwt_token, user_email)
    return {
        "login_url": litellm_dashboard_ui,
        "token": jwt_token,
        "user_email": user_email,
    }


@app.post("/onboarding/claim_token", include_in_schema=False)
async def claim_onboarding_link(data: InvitationClaim):
    """
    Special route. Allows UI link share user to update their password.

    - Get the invite link
    - Validate it's still 'valid'
    - Check if user within initial session (prevents abuse)
    - Get user from db
    - Update user password

    This route can only update user password.
    """
    global prisma_client
    ### VALIDATE INVITE LINK ###
    if prisma_client is None:
        raise HTTPException(
            status_code=500,
            detail={"error": CommonProxyErrors.db_not_connected_error.value},
        )

    invite_obj = await prisma_client.db.litellm_invitationlink.find_unique(
        where={"id": data.invitation_link}
    )
    if invite_obj is None:
        raise HTTPException(
            status_code=401, detail={"error": "Invitation link does not exist in db."}
        )
    #### CHECK IF EXPIRED
    # Extract the date part from both datetime objects
    utc_now_date = litellm.utils.get_utc_datetime().date()
    expires_at_date = invite_obj.expires_at.date()
    if expires_at_date < utc_now_date:
        raise HTTPException(
            status_code=401, detail={"error": "Invitation link has expired."}
        )

    #### CHECK IF CLAIMED
    ##### if claimed - accept
    ##### if unclaimed - reject

    if invite_obj.is_accepted is True:
        # this is a valid invite that was accepted
        pass
    else:
        raise HTTPException(
            status_code=401,
            detail={
                "error": "The invitation link was never validated. Please file an issue, if this is not intended - https://github.com/BerriAI/litellm/issues."
            },
        )

    #### CHECK IF VALID USER ID
    if invite_obj.user_id != data.user_id:
        raise HTTPException(
            status_code=401,
            detail={
                "error": "Invalid invitation link. The user id submitted does not match the user id this link is attached to. Got={}, Expected={}".format(
                    data.user_id, invite_obj.user_id
                )
            },
        )
    ### UPDATE USER OBJECT ###
    hash_password = hash_token(token=data.password)
    user_obj = await prisma_client.db.litellm_usertable.update(
        where={"user_id": invite_obj.user_id}, data={"password": hash_password}
    )

    if user_obj is None:
        raise HTTPException(
            status_code=401, detail={"error": "User does not exist in db."}
        )

    return user_obj


@app.get("/get_image", include_in_schema=False)
def get_image():
    """Get logo to show on admin UI"""

    # get current_dir
    current_dir = os.path.dirname(os.path.abspath(__file__))
    default_logo = os.path.join(current_dir, "logo.jpg")

    logo_path = os.getenv("UI_LOGO_PATH", default_logo)
    verbose_proxy_logger.debug("Reading logo from path: %s", logo_path)

    # Check if the logo path is an HTTP/HTTPS URL
    if logo_path.startswith(("http://", "https://")):
        # Download the image and cache it
        response = requests.get(logo_path)
        if response.status_code == 200:
            # Save the image to a local file
            cache_path = os.path.join(current_dir, "cached_logo.jpg")
            with open(cache_path, "wb") as f:
                f.write(response.content)

            # Return the cached image as a FileResponse
            return FileResponse(cache_path, media_type="image/jpeg")
        else:
            # Handle the case when the image cannot be downloaded
            return FileResponse(default_logo, media_type="image/jpeg")
    else:
        # Return the local image file if the logo path is not an HTTP/HTTPS URL
        return FileResponse(logo_path, media_type="image/jpeg")


#### INVITATION MANAGEMENT ####


@router.post(
    "/invitation/new",
    tags=["Invite Links"],
    dependencies=[Depends(user_api_key_auth)],
    response_model=InvitationModel,
    include_in_schema=False,
)
async def new_invitation(
    data: InvitationNew, user_api_key_dict: UserAPIKeyAuth = Depends(user_api_key_auth)
):
    """
    Allow admin to create invite links, to onboard new users to Admin UI.

    ```
    curl -X POST 'http://localhost:4000/invitation/new' \
        -H 'Content-Type: application/json' \
        -D '{
            "user_id": "1234" // 👈 id of user in 'LiteLLM_UserTable'
        }'
    ```
    """
    global prisma_client

    if prisma_client is None:
        raise HTTPException(
            status_code=400,
            detail={"error": CommonProxyErrors.db_not_connected_error.value},
        )

    if user_api_key_dict.user_role != LitellmUserRoles.PROXY_ADMIN:
        raise HTTPException(
            status_code=400,
            detail={
                "error": "{}, your role={}".format(
                    CommonProxyErrors.not_allowed_access.value,
                    user_api_key_dict.user_role,
                )
            },
        )

    current_time = litellm.utils.get_utc_datetime()
    expires_at = current_time + timedelta(days=7)

    try:
        response = await prisma_client.db.litellm_invitationlink.create(
            data={
                "user_id": data.user_id,
                "created_at": current_time,
                "expires_at": expires_at,
                "created_by": user_api_key_dict.user_id or litellm_proxy_admin_name,
                "updated_at": current_time,
                "updated_by": user_api_key_dict.user_id or litellm_proxy_admin_name,
            }  # type: ignore
        )
        return response
    except Exception as e:
        if "Foreign key constraint failed on the field" in str(e):
            raise HTTPException(
                status_code=400,
                detail={
                    "error": "User id does not exist in 'LiteLLM_UserTable'. Fix this by creating user via `/user/new`."
                },
            )
        raise HTTPException(status_code=500, detail={"error": str(e)})


@router.get(
    "/invitation/info",
    tags=["Invite Links"],
    dependencies=[Depends(user_api_key_auth)],
    response_model=InvitationModel,
    include_in_schema=False,
)
async def invitation_info(
    invitation_id: str, user_api_key_dict: UserAPIKeyAuth = Depends(user_api_key_auth)
):
    """
    Allow admin to create invite links, to onboard new users to Admin UI.

    ```
    curl -X POST 'http://localhost:4000/invitation/new' \
        -H 'Content-Type: application/json' \
        -D '{
            "user_id": "1234" // 👈 id of user in 'LiteLLM_UserTable'
        }'
    ```
    """
    global prisma_client

    if prisma_client is None:
        raise HTTPException(
            status_code=400,
            detail={"error": CommonProxyErrors.db_not_connected_error.value},
        )

    if user_api_key_dict.user_role != LitellmUserRoles.PROXY_ADMIN:
        raise HTTPException(
            status_code=400,
            detail={
                "error": "{}, your role={}".format(
                    CommonProxyErrors.not_allowed_access.value,
                    user_api_key_dict.user_role,
                )
            },
        )

    response = await prisma_client.db.litellm_invitationlink.find_unique(
        where={"id": invitation_id}
    )

    if response is None:
        raise HTTPException(
            status_code=400,
            detail={"error": "Invitation id does not exist in the database."},
        )
    return response


@router.post(
    "/invitation/update",
    tags=["Invite Links"],
    dependencies=[Depends(user_api_key_auth)],
    response_model=InvitationModel,
    include_in_schema=False,
)
async def invitation_update(
    data: InvitationUpdate,
    user_api_key_dict: UserAPIKeyAuth = Depends(user_api_key_auth),
):
    """
    Update when invitation is accepted
    
    ```
    curl -X POST 'http://localhost:4000/invitation/update' \
        -H 'Content-Type: application/json' \
        -D '{
            "invitation_id": "1234" // 👈 id of invitation in 'LiteLLM_InvitationTable'
            "is_accepted": True // when invitation is accepted
        }'
    ```
    """
    global prisma_client

    if prisma_client is None:
        raise HTTPException(
            status_code=400,
            detail={"error": CommonProxyErrors.db_not_connected_error.value},
        )

    if user_api_key_dict.user_id is None:
        raise HTTPException(
            status_code=500,
            detail={
                "error": "Unable to identify user id. Received={}".format(
                    user_api_key_dict.user_id
                )
            },
        )

    current_time = litellm.utils.get_utc_datetime()
    response = await prisma_client.db.litellm_invitationlink.update(
        where={"id": data.invitation_id},
        data={
            "id": data.invitation_id,
            "is_accepted": data.is_accepted,
            "accepted_at": current_time,
            "updated_at": current_time,
            "updated_by": user_api_key_dict.user_id,  # type: ignore
        },
    )

    if response is None:
        raise HTTPException(
            status_code=400,
            detail={"error": "Invitation id does not exist in the database."},
        )
    return response


@router.post(
    "/invitation/delete",
    tags=["Invite Links"],
    dependencies=[Depends(user_api_key_auth)],
    response_model=InvitationModel,
    include_in_schema=False,
)
async def invitation_delete(
    data: InvitationDelete,
    user_api_key_dict: UserAPIKeyAuth = Depends(user_api_key_auth),
):
    """
    Delete invitation link
    
    ```
    curl -X POST 'http://localhost:4000/invitation/delete' \
        -H 'Content-Type: application/json' \
        -D '{
            "invitation_id": "1234" // 👈 id of invitation in 'LiteLLM_InvitationTable'
        }'
    ```
    """
    global prisma_client

    if prisma_client is None:
        raise HTTPException(
            status_code=400,
            detail={"error": CommonProxyErrors.db_not_connected_error.value},
        )

    if user_api_key_dict.user_role != LitellmUserRoles.PROXY_ADMIN:
        raise HTTPException(
            status_code=400,
            detail={
                "error": "{}, your role={}".format(
                    CommonProxyErrors.not_allowed_access.value,
                    user_api_key_dict.user_role,
                )
            },
        )

    response = await prisma_client.db.litellm_invitationlink.delete(
        where={"id": data.invitation_id}
    )

    if response is None:
        raise HTTPException(
            status_code=400,
            detail={"error": "Invitation id does not exist in the database."},
        )
    return response


#### CONFIG MANAGEMENT ####
@router.post(
    "/config/update",
    tags=["config.yaml"],
    dependencies=[Depends(user_api_key_auth)],
    include_in_schema=False,
)
async def update_config(config_info: ConfigYAML):  # noqa: PLR0915
    """
    For Admin UI - allows admin to update config via UI

    Currently supports modifying General Settings + LiteLLM settings
    """
    global llm_router, llm_model_list, general_settings, proxy_config, proxy_logging_obj, master_key, prisma_client
    try:
        import base64

        """
        - Update the ConfigTable DB
        - Run 'add_deployment'
        """
        if prisma_client is None:
            raise Exception("No DB Connected")

        if store_model_in_db is not True:
            raise HTTPException(
                status_code=500,
                detail={
                    "error": "Set `'STORE_MODEL_IN_DB='True'` in your env to enable this feature."
                },
            )

        updated_settings = config_info.json(exclude_none=True)
        updated_settings = prisma_client.jsonify_object(updated_settings)
        for k, v in updated_settings.items():
            if k == "router_settings":
                await prisma_client.db.litellm_config.upsert(
                    where={"param_name": k},
                    data={
                        "create": {"param_name": k, "param_value": v},
                        "update": {"param_value": v},
                    },
                )

        ### OLD LOGIC [TODO] MOVE TO DB ###

        # Load existing config
        config = await proxy_config.get_config()
        verbose_proxy_logger.debug("Loaded config: %s", config)

        # update the general settings
        if config_info.general_settings is not None:
            config.setdefault("general_settings", {})
            updated_general_settings = config_info.general_settings.dict(
                exclude_none=True
            )

            _existing_settings = config["general_settings"]
            for k, v in updated_general_settings.items():
                # overwrite existing settings with updated values
                if k == "alert_to_webhook_url":
                    # check if slack is already enabled. if not, enable it
                    if "alerting" not in _existing_settings:
                        _existing_settings["alerting"].append("slack")
                    elif isinstance(_existing_settings["alerting"], list):
                        if "slack" not in _existing_settings["alerting"]:
                            _existing_settings["alerting"].append("slack")
                _existing_settings[k] = v
            config["general_settings"] = _existing_settings

        if config_info.environment_variables is not None:
            config.setdefault("environment_variables", {})
            _updated_environment_variables = config_info.environment_variables

            # encrypt updated_environment_variables #
            for k, v in _updated_environment_variables.items():
                encrypted_value = encrypt_value_helper(value=v)
                _updated_environment_variables[k] = encrypted_value

            _existing_env_variables = config["environment_variables"]

            for k, v in _updated_environment_variables.items():
                # overwrite existing env variables with updated values
                _existing_env_variables[k] = _updated_environment_variables[k]

        # update the litellm settings
        if config_info.litellm_settings is not None:
            config.setdefault("litellm_settings", {})
            updated_litellm_settings = config_info.litellm_settings
            config["litellm_settings"] = {
                **updated_litellm_settings,
                **config["litellm_settings"],
            }

            # if litellm.success_callback in updated_litellm_settings and config["litellm_settings"]
            if (
                "success_callback" in updated_litellm_settings
                and "success_callback" in config["litellm_settings"]
            ):

                # check both success callback are lists
                if isinstance(
                    config["litellm_settings"]["success_callback"], list
                ) and isinstance(updated_litellm_settings["success_callback"], list):
                    combined_success_callback = (
                        config["litellm_settings"]["success_callback"]
                        + updated_litellm_settings["success_callback"]
                    )
                    combined_success_callback = list(set(combined_success_callback))
                    config["litellm_settings"][
                        "success_callback"
                    ] = combined_success_callback

        # Save the updated config
        await proxy_config.save_config(new_config=config)

        await proxy_config.add_deployment(
            prisma_client=prisma_client, proxy_logging_obj=proxy_logging_obj
        )

        return {"message": "Config updated successfully"}
    except Exception as e:
        verbose_proxy_logger.error(
            "litellm.proxy.proxy_server.update_config(): Exception occured - {}".format(
                str(e)
            )
        )
        verbose_proxy_logger.debug(traceback.format_exc())
        if isinstance(e, HTTPException):
            raise ProxyException(
                message=getattr(e, "detail", f"Authentication Error({str(e)})"),
                type=ProxyErrorTypes.auth_error,
                param=getattr(e, "param", "None"),
                code=getattr(e, "status_code", status.HTTP_400_BAD_REQUEST),
            )
        elif isinstance(e, ProxyException):
            raise e
        raise ProxyException(
            message="Authentication Error, " + str(e),
            type=ProxyErrorTypes.auth_error,
            param=getattr(e, "param", "None"),
            code=status.HTTP_400_BAD_REQUEST,
        )


### CONFIG GENERAL SETTINGS
"""
- Update config settings
- Get config settings

Keep it more precise, to prevent overwrite other values unintentially
"""


@router.post(
    "/config/field/update",
    tags=["config.yaml"],
    dependencies=[Depends(user_api_key_auth)],
    include_in_schema=False,
)
async def update_config_general_settings(
    data: ConfigFieldUpdate,
    user_api_key_dict: UserAPIKeyAuth = Depends(user_api_key_auth),
):
    """
    Update a specific field in litellm general settings
    """
    global prisma_client
    ## VALIDATION ##
    """
    - Check if prisma_client is None
    - Check if user allowed to call this endpoint (admin-only)
    - Check if param in general settings 
    - Check if config value is valid type 
    """

    if prisma_client is None:
        raise HTTPException(
            status_code=400,
            detail={"error": CommonProxyErrors.db_not_connected_error.value},
        )

    if user_api_key_dict.user_role != LitellmUserRoles.PROXY_ADMIN:
        raise HTTPException(
            status_code=400,
            detail={"error": CommonProxyErrors.not_allowed_access.value},
        )

    if data.field_name not in ConfigGeneralSettings.model_fields:
        raise HTTPException(
            status_code=400,
            detail={"error": "Invalid field={} passed in.".format(data.field_name)},
        )

    try:
        ConfigGeneralSettings(**{data.field_name: data.field_value})
    except Exception:
        raise HTTPException(
            status_code=400,
            detail={
                "error": "Invalid type of field value={} passed in.".format(
                    type(data.field_value),
                )
            },
        )

    ## get general settings from db
    db_general_settings = await prisma_client.db.litellm_config.find_first(
        where={"param_name": "general_settings"}
    )
    ### update value

    if db_general_settings is None or db_general_settings.param_value is None:
        general_settings = {}
    else:
        general_settings = dict(db_general_settings.param_value)

    ## update db

    general_settings[data.field_name] = data.field_value

    response = await prisma_client.db.litellm_config.upsert(
        where={"param_name": "general_settings"},
        data={
            "create": {"param_name": "general_settings", "param_value": json.dumps(general_settings)},  # type: ignore
            "update": {"param_value": json.dumps(general_settings)},  # type: ignore
        },
    )

    return response


@router.get(
    "/config/field/info",
    tags=["config.yaml"],
    dependencies=[Depends(user_api_key_auth)],
    response_model=ConfigFieldInfo,
    include_in_schema=False,
)
async def get_config_general_settings(
    field_name: str,
    user_api_key_dict: UserAPIKeyAuth = Depends(user_api_key_auth),
):
    global prisma_client

    ## VALIDATION ##
    """
    - Check if prisma_client is None
    - Check if user allowed to call this endpoint (admin-only)
    - Check if param in general settings 
    """
    if prisma_client is None:
        raise HTTPException(
            status_code=400,
            detail={"error": CommonProxyErrors.db_not_connected_error.value},
        )

    if user_api_key_dict.user_role != LitellmUserRoles.PROXY_ADMIN:
        raise HTTPException(
            status_code=400,
            detail={"error": CommonProxyErrors.not_allowed_access.value},
        )

    if field_name not in ConfigGeneralSettings.model_fields:
        raise HTTPException(
            status_code=400,
            detail={"error": "Invalid field={} passed in.".format(field_name)},
        )

    ## get general settings from db
    db_general_settings = await prisma_client.db.litellm_config.find_first(
        where={"param_name": "general_settings"}
    )
    ### pop the value

    if db_general_settings is None or db_general_settings.param_value is None:
        raise HTTPException(
            status_code=400,
            detail={"error": "Field name={} not in DB".format(field_name)},
        )
    else:
        general_settings = dict(db_general_settings.param_value)

        if field_name in general_settings:
            return ConfigFieldInfo(
                field_name=field_name, field_value=general_settings[field_name]
            )
        else:
            raise HTTPException(
                status_code=400,
                detail={"error": "Field name={} not in DB".format(field_name)},
            )


@router.get(
    "/config/list",
    tags=["config.yaml"],
    dependencies=[Depends(user_api_key_auth)],
    include_in_schema=False,
)
async def get_config_list(
    config_type: Literal["general_settings"],
    user_api_key_dict: UserAPIKeyAuth = Depends(user_api_key_auth),
) -> List[ConfigList]:
    """
    List the available fields + current values for a given type of setting (currently just 'general_settings'user_api_key_dict: UserAPIKeyAuth = Depends(user_api_key_auth),)
    """
    global prisma_client, general_settings

    ## VALIDATION ##
    """
    - Check if prisma_client is None
    - Check if user allowed to call this endpoint (admin-only)
    - Check if param in general settings 
    """
    if prisma_client is None:
        raise HTTPException(
            status_code=400,
            detail={"error": CommonProxyErrors.db_not_connected_error.value},
        )

    if user_api_key_dict.user_role != LitellmUserRoles.PROXY_ADMIN:
        raise HTTPException(
            status_code=400,
            detail={
                "error": "{}, your role={}".format(
                    CommonProxyErrors.not_allowed_access.value,
                    user_api_key_dict.user_role,
                )
            },
        )

    ## get general settings from db
    db_general_settings = await prisma_client.db.litellm_config.find_first(
        where={"param_name": "general_settings"}
    )

    if db_general_settings is not None and db_general_settings.param_value is not None:
        db_general_settings_dict = dict(db_general_settings.param_value)
    else:
        db_general_settings_dict = {}

    allowed_args = {
        "max_parallel_requests": {"type": "Integer"},
        "global_max_parallel_requests": {"type": "Integer"},
        "max_request_size_mb": {"type": "Integer"},
        "max_response_size_mb": {"type": "Integer"},
        "pass_through_endpoints": {"type": "PydanticModel"},
    }

    return_val = []

    for field_name, field_info in ConfigGeneralSettings.model_fields.items():
        if field_name in allowed_args:

            ## HANDLE TYPED DICT

            typed_dict_type = allowed_args[field_name]["type"]

            if typed_dict_type == "PydanticModel":
                if field_name == "pass_through_endpoints":
                    pydantic_class_list = [PassThroughGenericEndpoint]
                else:
                    pydantic_class_list = []

                for pydantic_class in pydantic_class_list:
                    # Get type hints from the TypedDict to create FieldDetail objects
                    nested_fields = [
                        FieldDetail(
                            field_name=sub_field,
                            field_type=sub_field_type.__name__,
                            field_description="",  # Add custom logic if descriptions are available
                            field_default_value=general_settings.get(sub_field, None),
                            stored_in_db=None,
                        )
                        for sub_field, sub_field_type in pydantic_class.__annotations__.items()
                    ]

                    idx = 0
                    for (
                        sub_field,
                        sub_field_info,
                    ) in pydantic_class.model_fields.items():
                        if (
                            hasattr(sub_field_info, "description")
                            and sub_field_info.description is not None
                        ):
                            nested_fields[idx].field_description = (
                                sub_field_info.description
                            )
                        idx += 1

                    _stored_in_db = None
                    if field_name in db_general_settings_dict:
                        _stored_in_db = True
                    elif field_name in general_settings:
                        _stored_in_db = False

                    _response_obj = ConfigList(
                        field_name=field_name,
                        field_type=allowed_args[field_name]["type"],
                        field_description=field_info.description or "",
                        field_value=general_settings.get(field_name, None),
                        stored_in_db=_stored_in_db,
                        field_default_value=field_info.default,
                        nested_fields=nested_fields,
                    )
                    return_val.append(_response_obj)

            else:
                nested_fields = None

                _stored_in_db = None
                if field_name in db_general_settings_dict:
                    _stored_in_db = True
                elif field_name in general_settings:
                    _stored_in_db = False

                _response_obj = ConfigList(
                    field_name=field_name,
                    field_type=allowed_args[field_name]["type"],
                    field_description=field_info.description or "",
                    field_value=general_settings.get(field_name, None),
                    stored_in_db=_stored_in_db,
                    field_default_value=field_info.default,
                    nested_fields=nested_fields,
                )
                return_val.append(_response_obj)

    return return_val


@router.post(
    "/config/field/delete",
    tags=["config.yaml"],
    dependencies=[Depends(user_api_key_auth)],
    include_in_schema=False,
)
async def delete_config_general_settings(
    data: ConfigFieldDelete,
    user_api_key_dict: UserAPIKeyAuth = Depends(user_api_key_auth),
):
    """
    Delete the db value of this field in litellm general settings. Resets it to it's initial default value on litellm.
    """
    global prisma_client
    ## VALIDATION ##
    """
    - Check if prisma_client is None
    - Check if user allowed to call this endpoint (admin-only)
    - Check if param in general settings 
    """
    if prisma_client is None:
        raise HTTPException(
            status_code=400,
            detail={"error": CommonProxyErrors.db_not_connected_error.value},
        )

    if user_api_key_dict.user_role != LitellmUserRoles.PROXY_ADMIN:
        raise HTTPException(
            status_code=400,
            detail={
                "error": "{}, your role={}".format(
                    CommonProxyErrors.not_allowed_access.value,
                    user_api_key_dict.user_role,
                )
            },
        )

    if data.field_name not in ConfigGeneralSettings.model_fields:
        raise HTTPException(
            status_code=400,
            detail={"error": "Invalid field={} passed in.".format(data.field_name)},
        )

    ## get general settings from db
    db_general_settings = await prisma_client.db.litellm_config.find_first(
        where={"param_name": "general_settings"}
    )
    ### pop the value

    if db_general_settings is None or db_general_settings.param_value is None:
        raise HTTPException(
            status_code=400,
            detail={"error": "Field name={} not in config".format(data.field_name)},
        )
    else:
        general_settings = dict(db_general_settings.param_value)

    ## update db

    general_settings.pop(data.field_name, None)

    response = await prisma_client.db.litellm_config.upsert(
        where={"param_name": "general_settings"},
        data={
            "create": {"param_name": "general_settings", "param_value": json.dumps(general_settings)},  # type: ignore
            "update": {"param_value": json.dumps(general_settings)},  # type: ignore
        },
    )

    return response


@router.get(
    "/get/config/callbacks",
    tags=["config.yaml"],
    include_in_schema=False,
    dependencies=[Depends(user_api_key_auth)],
)
async def get_config():  # noqa: PLR0915
    """
    For Admin UI - allows admin to view config via UI
    # return the callbacks and the env variables for the callback

    """
    global llm_router, llm_model_list, general_settings, proxy_config, proxy_logging_obj, master_key
    try:
        import base64

        all_available_callbacks = AllCallbacks()

        config_data = await proxy_config.get_config()
        _litellm_settings = config_data.get("litellm_settings", {})
        _general_settings = config_data.get("general_settings", {})
        environment_variables = config_data.get("environment_variables", {})

        # check if "langfuse" in litellm_settings
        _success_callbacks = _litellm_settings.get("success_callback", [])
        _data_to_return = []
        """
        [
            {
                "name": "langfuse",
                "variables": {
                    "LANGFUSE_PUB_KEY": "value",
                    "LANGFUSE_SECRET_KEY": "value",
                    "LANGFUSE_HOST": "value"
                },
            }
        ]
        
        """
        for _callback in _success_callbacks:
            if _callback != "langfuse":
                if _callback == "openmeter":
                    env_vars = [
                        "OPENMETER_API_KEY",
                    ]
                elif _callback == "braintrust":
                    env_vars = [
                        "BRAINTRUST_API_KEY",
                    ]
                elif _callback == "traceloop":
                    env_vars = ["TRACELOOP_API_KEY"]
                elif _callback == "custom_callback_api":
                    env_vars = ["GENERIC_LOGGER_ENDPOINT"]
                elif _callback == "otel":
                    env_vars = ["OTEL_EXPORTER", "OTEL_ENDPOINT", "OTEL_HEADERS"]
                elif _callback == "langsmith":
                    env_vars = [
                        "LANGSMITH_API_KEY",
                        "LANGSMITH_PROJECT",
                        "LANGSMITH_DEFAULT_RUN_NAME",
                    ]
                else:
                    env_vars = []

                env_vars_dict = {}
                for _var in env_vars:
                    env_variable = environment_variables.get(_var, None)
                    if env_variable is None:
                        env_vars_dict[_var] = None
                    else:
                        # decode + decrypt the value
                        decrypted_value = decrypt_value_helper(value=env_variable)
                        env_vars_dict[_var] = decrypted_value

                _data_to_return.append({"name": _callback, "variables": env_vars_dict})
            elif _callback == "langfuse":
                _langfuse_vars = [
                    "LANGFUSE_PUBLIC_KEY",
                    "LANGFUSE_SECRET_KEY",
                    "LANGFUSE_HOST",
                ]
                _langfuse_env_vars = {}
                for _var in _langfuse_vars:
                    env_variable = environment_variables.get(_var, None)
                    if env_variable is None:
                        _langfuse_env_vars[_var] = None
                    else:
                        # decode + decrypt the value
                        decrypted_value = decrypt_value_helper(value=env_variable)
                        _langfuse_env_vars[_var] = decrypted_value

                _data_to_return.append(
                    {"name": _callback, "variables": _langfuse_env_vars}
                )

        # Check if slack alerting is on
        _alerting = _general_settings.get("alerting", [])
        alerting_data = []
        if "slack" in _alerting:
            _slack_vars = [
                "SLACK_WEBHOOK_URL",
            ]
            _slack_env_vars = {}
            for _var in _slack_vars:
                env_variable = environment_variables.get(_var, None)
                if env_variable is None:
                    _value = os.getenv("SLACK_WEBHOOK_URL", None)
                    _slack_env_vars[_var] = _value
                else:
                    # decode + decrypt the value
                    _decrypted_value = decrypt_value_helper(value=env_variable)
                    _slack_env_vars[_var] = _decrypted_value

            _alerting_types = proxy_logging_obj.slack_alerting_instance.alert_types
            _all_alert_types = (
                proxy_logging_obj.slack_alerting_instance._all_possible_alert_types()
            )
            _alerts_to_webhook = (
                proxy_logging_obj.slack_alerting_instance.alert_to_webhook_url
            )
            alerting_data.append(
                {
                    "name": "slack",
                    "variables": _slack_env_vars,
                    "active_alerts": _alerting_types,
                    "alerts_to_webhook": _alerts_to_webhook,
                }
            )
        # pass email alerting vars
        _email_vars = [
            "SMTP_HOST",
            "SMTP_PORT",
            "SMTP_USERNAME",
            "SMTP_PASSWORD",
            "SMTP_SENDER_EMAIL",
            "TEST_EMAIL_ADDRESS",
            "EMAIL_LOGO_URL",
            "EMAIL_SUPPORT_CONTACT",
        ]
        _email_env_vars = {}
        for _var in _email_vars:
            env_variable = environment_variables.get(_var, None)
            if env_variable is None:
                _email_env_vars[_var] = None
            else:
                # decode + decrypt the value
                _decrypted_value = decrypt_value_helper(value=env_variable)
                _email_env_vars[_var] = _decrypted_value

        alerting_data.append(
            {
                "name": "email",
                "variables": _email_env_vars,
            }
        )

        if llm_router is None:
            _router_settings = {}
        else:
            _router_settings = llm_router.get_settings()

        return {
            "status": "success",
            "callbacks": _data_to_return,
            "alerts": alerting_data,
            "router_settings": _router_settings,
            "available_callbacks": all_available_callbacks,
        }
    except Exception as e:
        verbose_proxy_logger.exception(
            "litellm.proxy.proxy_server.get_config(): Exception occured - {}".format(
                str(e)
            )
        )
        if isinstance(e, HTTPException):
            raise ProxyException(
                message=getattr(e, "detail", f"Authentication Error({str(e)})"),
                type=ProxyErrorTypes.auth_error,
                param=getattr(e, "param", "None"),
                code=getattr(e, "status_code", status.HTTP_400_BAD_REQUEST),
            )
        elif isinstance(e, ProxyException):
            raise e
        raise ProxyException(
            message="Authentication Error, " + str(e),
            type=ProxyErrorTypes.auth_error,
            param=getattr(e, "param", "None"),
            code=status.HTTP_400_BAD_REQUEST,
        )


@router.get(
    "/config/yaml",
    tags=["config.yaml"],
    dependencies=[Depends(user_api_key_auth)],
    include_in_schema=False,
)
async def config_yaml_endpoint(config_info: ConfigYAML):
    """
    This is a mock endpoint, to show what you can set in config.yaml details in the Swagger UI.

    Parameters:

    The config.yaml object has the following attributes:
    - **model_list**: *Optional[List[ModelParams]]* - A list of supported models on the server, along with model-specific configurations. ModelParams includes "model_name" (name of the model), "litellm_params" (litellm-specific parameters for the model), and "model_info" (additional info about the model such as id, mode, cost per token, etc).

    - **litellm_settings**: *Optional[dict]*: Settings for the litellm module. You can specify multiple properties like "drop_params", "set_verbose", "api_base", "cache".

    - **general_settings**: *Optional[ConfigGeneralSettings]*: General settings for the server like "completion_model" (default model for chat completion calls), "use_azure_key_vault" (option to load keys from azure key vault), "master_key" (key required for all calls to proxy), and others.

    Please, refer to each class's description for a better understanding of the specific attributes within them.

    Note: This is a mock endpoint primarily meant for demonstration purposes, and does not actually provide or change any configurations.
    """
    return {"hello": "world"}


@router.get(
    "/get/litellm_model_cost_map",
    include_in_schema=False,
    dependencies=[Depends(user_api_key_auth)],
)
async def get_litellm_model_cost_map():
    try:
        _model_cost_map = litellm.model_cost
        return _model_cost_map
    except Exception as e:
        raise HTTPException(
            status_code=500,
            detail=f"Internal Server Error ({str(e)})",
        )


@router.get("/", dependencies=[Depends(user_api_key_auth)])
async def home(request: Request):
    return "LiteLLM: RUNNING"


@router.get("/routes", dependencies=[Depends(user_api_key_auth)])
async def get_routes():
    """
    Get a list of available routes in the FastAPI application.
    """
    routes = []
    for route in app.routes:
        endpoint_route = getattr(route, "endpoint", None)
        if endpoint_route is not None:
            route_info = {
                "path": getattr(route, "path", None),
                "methods": getattr(route, "methods", None),
                "name": getattr(route, "name", None),
                "endpoint": (
                    endpoint_route.__name__
                    if getattr(route, "endpoint", None)
                    else None
                ),
            }
            routes.append(route_info)

    return {"routes": routes}


#### TEST ENDPOINTS ####
# @router.get(
#     "/token/generate",
#     dependencies=[Depends(user_api_key_auth)],
#     include_in_schema=False,
# )
# async def token_generate():
#     """
#     Test endpoint. Admin-only access. Meant for generating admin tokens with specific claims and testing if they work for creating keys, etc.
#     """
#     # Initialize AuthJWTSSO with your OpenID Provider configuration
#     from fastapi_sso import AuthJWTSSO

#     auth_jwt_sso = AuthJWTSSO(
#         issuer=os.getenv("OPENID_BASE_URL"),
#         client_id=os.getenv("OPENID_CLIENT_ID"),
#         client_secret=os.getenv("OPENID_CLIENT_SECRET"),
#         scopes=["litellm_proxy_admin"],
#     )

#     token = auth_jwt_sso.create_access_token()

#     return {"token": token}


@router.on_event("shutdown")
async def shutdown_event():
    global prisma_client, master_key, user_custom_auth, user_custom_key_generate
    verbose_proxy_logger.info("Shutting down LiteLLM Proxy Server")
    if prisma_client:
        verbose_proxy_logger.debug("Disconnecting from Prisma")
        await prisma_client.disconnect()

    if litellm.cache is not None:
        await litellm.cache.disconnect()

    await jwt_handler.close()

    if db_writer_client is not None:
        await db_writer_client.close()

    # flush remaining langfuse logs
    if "langfuse" in litellm.success_callback:
        try:
            # flush langfuse logs on shutdow
            from litellm.utils import langFuseLogger

            if langFuseLogger is not None:
                langFuseLogger.Langfuse.flush()
        except Exception:
            # [DO NOT BLOCK shutdown events for this]
            pass

    ## RESET CUSTOM VARIABLES ##
    cleanup_router_config_variables()


def cleanup_router_config_variables():
    global master_key, user_config_file_path, otel_logging, user_custom_auth, user_custom_auth_path, user_custom_key_generate, user_custom_sso, use_background_health_checks, health_check_interval, prisma_client

    # Set all variables to None
    master_key = None
    user_config_file_path = None
    otel_logging = None
    user_custom_auth = None
    user_custom_auth_path = None
    user_custom_key_generate = None
    user_custom_sso = None
    use_background_health_checks = None
    health_check_interval = None
    prisma_client = None


app.include_router(router)
app.include_router(rerank_router)
app.include_router(fine_tuning_router)
app.include_router(vertex_router)
app.include_router(gemini_router)
app.include_router(langfuse_router)
app.include_router(pass_through_router)
app.include_router(health_router)
app.include_router(key_management_router)
app.include_router(internal_user_router)
app.include_router(team_router)
app.include_router(ui_sso_router)
app.include_router(organization_router)
app.include_router(spend_management_router)
app.include_router(caching_router)
app.include_router(analytics_router)
app.include_router(debugging_endpoints_router)
app.include_router(ui_crud_endpoints_router)
app.include_router(openai_files_router)
app.include_router(team_callback_router)<|MERGE_RESOLUTION|>--- conflicted
+++ resolved
@@ -3188,31 +3188,18 @@
         except Exception:
             data = json.loads(body_str)
 
+        verbose_proxy_logger.debug(
+            "Request received by LiteLLM:\n{}".format(json.dumps(data, indent=4)),
+        )
+
+        # handle workday gateway
         if data.get("model", "") == "workday_gateway":
             from litellm.proxy.external.workday_gateway import call_workday_gateway
             return await call_workday_gateway(data)
 
-        # set user api keys from vault
-        if "user_id" in data:
-            print(f"getting api keys for user: {data['user_id']}")
-            import litellm.proxy.vault as vault
-            vault_secrets = vault.get_api_keys(data['user_id'])
-            if data["model"].startswith("gpt"):
-                data["api_key"] = vault_secrets.get("OPENAI_API_KEY", "abcd")
-            elif data["model"].startswith("azure"):
-                data["api_key"] = vault_secrets.get("AZURE_API_KEY", "abcd")
-                data["api_base"] = vault_secrets.get("AZURE_API_BASE", "abcd")
-                data["api_version"] = vault_secrets.get("AZURE_API_VERSION", "abcd")
-            elif data["model"].startswith("groq"):
-                data["api_key"] = vault_secrets.get("GROQ_API_KEY", "abcd")
-            elif data["model"].startswith("gemini"):
-                data["api_key"] = vault_secrets.get("GEMINI_API_KEY", "abcd")
-
-            del data["user_id"]
-
-        verbose_proxy_logger.debug(
-            "Request received by LiteLLM:\n{}".format(json.dumps(data, indent=4)),
-        )
+        # add api keys to request based on model and user_id
+        from litellm.proxy.raga_utils import modify_user_request
+        data = modify_user_request(data)
 
         data = await add_litellm_data_to_request(
             data=data,
@@ -3277,7 +3264,6 @@
 
         ### ROUTE THE REQUEST ###
         # Do not change this - it should be a constant time fetch - ALWAYS
-<<<<<<< HEAD
         router_model_names = llm_router.model_names if llm_router is not None else []
         # skip router if user passed their key
         if "api_key" in data:
@@ -3332,15 +3318,6 @@
                     + data.get("model", "")
                 },
             )
-=======
-        llm_call = await route_request(
-            data=data,
-            route_type="acompletion",
-            llm_router=llm_router,
-            user_model=user_model,
-        )
-        tasks.append(llm_call)
->>>>>>> ca09f4af
 
         # wait for call to end
         llm_responses = asyncio.gather(
