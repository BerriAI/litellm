--- conflicted
+++ resolved
@@ -49,10 +49,7 @@
     TokenCountResponse,
 )
 from litellm.utils import load_credentials_from_list
-<<<<<<< HEAD
 from litellm.proxy.common_utils.realtime_utils import _realtime_request_body
-=======
->>>>>>> a029c88c
 
 if TYPE_CHECKING:
     from aiohttp import ClientSession
