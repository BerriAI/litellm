import ast
import asyncio
import copy
import inspect
import io
import os
import random
import secrets
import subprocess
import sys
import time
import traceback
import uuid
import warnings
from datetime import datetime, timedelta
from typing import (
    TYPE_CHECKING,
    Any,
    List,
    Optional,
    Tuple,
    cast,
    get_args,
    get_origin,
    get_type_hints,
)

import requests

if TYPE_CHECKING:
    from opentelemetry.trace import Span as _Span

    Span = _Span
else:
    Span = Any


def showwarning(message, category, filename, lineno, file=None, line=None):
    traceback_info = f"{filename}:{lineno}: {category.__name__}: {message}\n"
    if file is not None:
        file.write(traceback_info)


warnings.showwarning = showwarning
warnings.filterwarnings("default", category=UserWarning)

# Your client code here


messages: list = []
sys.path.insert(
    0, os.path.abspath("../..")
)  # Adds the parent directory to the system path - for litellm local dev

try:
    import logging

    import backoff
    import fastapi
    import orjson
    import yaml  # type: ignore
    from apscheduler.schedulers.asyncio import AsyncIOScheduler
except ImportError as e:
    raise ImportError(f"Missing dependency {e}. Run `pip install 'litellm[proxy]'`")

list_of_messages = [
    "'The thing I wish you improved is...'",
    "'A feature I really want is...'",
    "'The worst thing about this product is...'",
    "'This product would be better if...'",
    "'I don't like how this works...'",
    "'It would help me if you could add...'",
    "'This feature doesn't meet my needs because...'",
    "'I get frustrated when the product...'",
]


def generate_feedback_box():
    box_width = 60

    # Select a random message
    message = random.choice(list_of_messages)

    print()  # noqa
    print("\033[1;37m" + "#" + "-" * box_width + "#\033[0m")  # noqa
    print("\033[1;37m" + "#" + " " * box_width + "#\033[0m")  # noqa
    print("\033[1;37m" + "# {:^59} #\033[0m".format(message))  # noqa
    print(  # noqa
        "\033[1;37m"
        + "# {:^59} #\033[0m".format("https://github.com/BerriAI/litellm/issues/new")
    )  # noqa
    print("\033[1;37m" + "#" + " " * box_width + "#\033[0m")  # noqa
    print("\033[1;37m" + "#" + "-" * box_width + "#\033[0m")  # noqa
    print()  # noqa
    print(" Thank you for using LiteLLM! - Krrish & Ishaan")  # noqa
    print()  # noqa
    print()  # noqa
    print()  # noqa
    print(  # noqa
        "\033[1;31mGive Feedback / Get Help: https://github.com/BerriAI/litellm/issues/new\033[0m"
    )  # noqa
    print()  # noqa
    print()  # noqa


import pydantic

import litellm
from litellm import (
    CancelBatchRequest,
    CreateBatchRequest,
    ListBatchRequest,
    RetrieveBatchRequest,
)
from litellm._logging import verbose_proxy_logger, verbose_router_logger
from litellm.caching.caching import DualCache, RedisCache
from litellm.exceptions import RejectedRequestError
from litellm.integrations.SlackAlerting.slack_alerting import SlackAlerting
from litellm.litellm_core_utils.core_helpers import (
    _get_parent_otel_span_from_kwargs,
    get_litellm_metadata_from_kwargs,
)
from litellm.llms.custom_httpx.httpx_handler import HTTPHandler
from litellm.proxy._types import *
from litellm.proxy.analytics_endpoints.analytics_endpoints import (
    router as analytics_router,
)
from litellm.proxy.auth.auth_checks import log_to_opentelemetry
from litellm.proxy.auth.auth_utils import check_response_size_is_safe
from litellm.proxy.auth.handle_jwt import JWTHandler
from litellm.proxy.auth.litellm_license import LicenseCheck
from litellm.proxy.auth.model_checks import (
    get_complete_model_list,
    get_key_models,
    get_team_models,
)
from litellm.proxy.auth.user_api_key_auth import user_api_key_auth

## Import All Misc routes here ##
from litellm.proxy.caching_routes import router as caching_router
from litellm.proxy.common_utils.admin_ui_utils import html_form
from litellm.proxy.common_utils.callback_utils import (
    get_logging_caching_headers,
    get_remaining_tokens_and_requests_from_request_data,
    initialize_callbacks_on_proxy,
)
from litellm.proxy.common_utils.debug_utils import init_verbose_loggers
from litellm.proxy.common_utils.debug_utils import router as debugging_endpoints_router
from litellm.proxy.common_utils.encrypt_decrypt_utils import (
    decrypt_value_helper,
    encrypt_value_helper,
)
from litellm.proxy.common_utils.http_parsing_utils import (
    _read_request_body,
    check_file_size_under_limit,
)
from litellm.proxy.common_utils.load_config_utils import (
    get_config_file_contents_from_gcs,
    get_file_contents_from_s3,
)
from litellm.proxy.common_utils.openai_endpoint_utils import (
    remove_sensitive_info_from_deployment,
)
from litellm.proxy.common_utils.swagger_utils import ERROR_RESPONSES
from litellm.proxy.fine_tuning_endpoints.endpoints import router as fine_tuning_router
from litellm.proxy.fine_tuning_endpoints.endpoints import set_fine_tuning_config
from litellm.proxy.guardrails.init_guardrails import (
    init_guardrails_v2,
    initialize_guardrails,
)
from litellm.proxy.health_check import perform_health_check
from litellm.proxy.health_endpoints._health_endpoints import router as health_router
from litellm.proxy.hooks.prompt_injection_detection import (
    _OPTIONAL_PromptInjectionDetection,
)
from litellm.proxy.litellm_pre_call_utils import add_litellm_data_to_request
from litellm.proxy.management_endpoints.internal_user_endpoints import (
    router as internal_user_router,
)
from litellm.proxy.management_endpoints.internal_user_endpoints import user_update
from litellm.proxy.management_endpoints.key_management_endpoints import (
    _duration_in_seconds,
    delete_verification_token,
    generate_key_helper_fn,
)
from litellm.proxy.management_endpoints.key_management_endpoints import (
    router as key_management_router,
)
from litellm.proxy.management_endpoints.organization_endpoints import (
    router as organization_router,
)
from litellm.proxy.management_endpoints.team_callback_endpoints import (
    router as team_callback_router,
)
from litellm.proxy.management_endpoints.team_endpoints import router as team_router
from litellm.proxy.management_endpoints.ui_sso import router as ui_sso_router
from litellm.proxy.management_helpers.audit_logs import create_audit_log_for_update
from litellm.proxy.openai_files_endpoints.files_endpoints import is_known_model
from litellm.proxy.openai_files_endpoints.files_endpoints import (
    router as openai_files_router,
)
from litellm.proxy.openai_files_endpoints.files_endpoints import set_files_config
from litellm.proxy.pass_through_endpoints.pass_through_endpoints import (
    initialize_pass_through_endpoints,
)
from litellm.proxy.pass_through_endpoints.pass_through_endpoints import (
    router as pass_through_router,
)
from litellm.proxy.rerank_endpoints.endpoints import router as rerank_router
from litellm.proxy.route_llm_request import route_request
from litellm.proxy.spend_tracking.spend_management_endpoints import (
    router as spend_management_router,
)
from litellm.proxy.spend_tracking.spend_tracking_utils import get_logging_payload
from litellm.proxy.ui_crud_endpoints.proxy_setting_endpoints import (
    router as ui_crud_endpoints_router,
)
from litellm.proxy.utils import (
    PrismaClient,
    ProxyLogging,
    _cache_user_row,
    _get_projected_spend_over_limit,
    _is_projected_spend_over_limit,
    _is_valid_team_configs,
    get_error_message_str,
    get_instance_fn,
    hash_token,
    reset_budget,
    update_spend,
)
from litellm.proxy.vertex_ai_endpoints.google_ai_studio_endpoints import (
    router as gemini_router,
)
from litellm.proxy.vertex_ai_endpoints.langfuse_endpoints import (
    router as langfuse_router,
)
from litellm.proxy.vertex_ai_endpoints.vertex_endpoints import router as vertex_router
from litellm.proxy.vertex_ai_endpoints.vertex_endpoints import set_default_vertex_config
from litellm.router import (
    AssistantsTypedDict,
    Deployment,
    LiteLLM_Params,
    ModelGroupInfo,
)
from litellm.router import ModelInfo as RouterModelInfo
from litellm.router import updateDeployment
from litellm.scheduler import DefaultPriorities, FlowItem, Scheduler
from litellm.secret_managers.aws_secret_manager import (
    load_aws_kms,
    load_aws_secret_manager,
)
from litellm.secret_managers.google_kms import load_google_kms
from litellm.secret_managers.main import get_secret, get_secret_str, str_to_bool
from litellm.types.integrations.slack_alerting import SlackAlertingArgs
from litellm.types.llms.anthropic import (
    AnthropicMessagesRequest,
    AnthropicResponse,
    AnthropicResponseContentBlockText,
    AnthropicResponseUsageBlock,
)
from litellm.types.llms.openai import HttpxBinaryResponseContent
from litellm.types.router import RouterGeneralSettings

try:
    from litellm._version import version
except Exception:
    version = "0.0.0"
litellm.suppress_debug_info = True
import json
from typing import Union

from fastapi import (
    Depends,
    FastAPI,
    File,
    Form,
    Header,
    HTTPException,
    Path,
    Request,
    Response,
    UploadFile,
    status,
)
from fastapi.encoders import jsonable_encoder
from fastapi.middleware.cors import CORSMiddleware
from fastapi.openapi.utils import get_openapi
from fastapi.responses import (
    FileResponse,
    JSONResponse,
    ORJSONResponse,
    RedirectResponse,
    StreamingResponse,
)
from fastapi.routing import APIRouter
from fastapi.security import OAuth2PasswordBearer
from fastapi.security.api_key import APIKeyHeader
from fastapi.staticfiles import StaticFiles

# import enterprise folder
try:
    # when using litellm cli
    import litellm.proxy.enterprise as enterprise
except Exception:
    # when using litellm docker image
    try:
        import enterprise  # type: ignore
    except Exception:
        pass

server_root_path = os.getenv("SERVER_ROOT_PATH", "")
_license_check = LicenseCheck()
premium_user: bool = _license_check.is_premium()
global_max_parallel_request_retries_env: Optional[str] = os.getenv(
    "LITELLM_GLOBAL_MAX_PARALLEL_REQUEST_RETRIES"
)
if global_max_parallel_request_retries_env is None:
    global_max_parallel_request_retries: int = 3
else:
    global_max_parallel_request_retries = int(global_max_parallel_request_retries_env)

global_max_parallel_request_retry_timeout_env: Optional[str] = os.getenv(
    "LITELLM_GLOBAL_MAX_PARALLEL_REQUEST_RETRY_TIMEOUT"
)
if global_max_parallel_request_retry_timeout_env is None:
    global_max_parallel_request_retry_timeout: float = 60.0
else:
    global_max_parallel_request_retry_timeout = float(
        global_max_parallel_request_retry_timeout_env
    )

ui_link = f"{server_root_path}/ui/"
ui_message = (
    f"👉 [```LiteLLM Admin Panel on /ui```]({ui_link}). Create, Edit Keys with SSO"
)
ui_message += "\n\n💸 [```LiteLLM Model Cost Map```](https://models.litellm.ai/)."

custom_swagger_message = "[**Customize Swagger Docs**](https://docs.litellm.ai/docs/proxy/enterprise#swagger-docs---custom-routes--branding)"

### CUSTOM BRANDING [ENTERPRISE FEATURE] ###
_docs_url = None if os.getenv("NO_DOCS", "False") == "True" else "/"
_title = os.getenv("DOCS_TITLE", "LiteLLM API") if premium_user else "LiteLLM API"
_description = (
    os.getenv(
        "DOCS_DESCRIPTION",
        f"Enterprise Edition \n\nProxy Server to call 100+ LLMs in the OpenAI format. {custom_swagger_message}\n\n{ui_message}",
    )
    if premium_user
    else f"Proxy Server to call 100+ LLMs in the OpenAI format. {custom_swagger_message}\n\n{ui_message}"
)


app = FastAPI(
    docs_url=_docs_url,
    title=_title,
    description=_description,
    version=version,
    root_path=server_root_path,  # check if user passed root path, FastAPI defaults this value to ""
)


### CUSTOM API DOCS [ENTERPRISE FEATURE] ###
# Custom OpenAPI schema generator to include only selected routes
def custom_openapi():
    if app.openapi_schema:
        return app.openapi_schema
    openapi_schema = get_openapi(
        title=app.title,
        version=app.version,
        description=app.description,
        routes=app.routes,
    )
    # Filter routes to include only specific ones
    openai_routes = LiteLLMRoutes.openai_routes.value
    paths_to_include: dict = {}
    for route in openai_routes:
        paths_to_include[route] = openapi_schema["paths"][route]
    openapi_schema["paths"] = paths_to_include
    app.openapi_schema = openapi_schema
    return app.openapi_schema


if os.getenv("DOCS_FILTERED", "False") == "True" and premium_user:
    app.openapi = custom_openapi  # type: ignore


class UserAPIKeyCacheTTLEnum(enum.Enum):
    in_memory_cache_ttl = 60  # 1 min ttl ## configure via `general_settings::user_api_key_cache_ttl: <your-value>`


@app.exception_handler(ProxyException)
async def openai_exception_handler(request: Request, exc: ProxyException):
    # NOTE: DO NOT MODIFY THIS, its crucial to map to Openai exceptions
    headers = exc.headers
    return JSONResponse(
        status_code=(
            int(exc.code) if exc.code else status.HTTP_500_INTERNAL_SERVER_ERROR
        ),
        content={
            "error": {
                "message": exc.message,
                "type": exc.type,
                "param": exc.param,
                "code": exc.code,
            }
        },
        headers=headers,
    )


router = APIRouter()
origins = ["*"]

# get current directory
try:
    current_dir = os.path.dirname(os.path.abspath(__file__))
    ui_path = os.path.join(current_dir, "_experimental", "out")
    app.mount("/ui", StaticFiles(directory=ui_path, html=True), name="ui")
    # Iterate through files in the UI directory
    for filename in os.listdir(ui_path):
        if filename.endswith(".html") and filename != "index.html":
            # Create a folder with the same name as the HTML file
            folder_name = os.path.splitext(filename)[0]
            folder_path = os.path.join(ui_path, folder_name)
            os.makedirs(folder_path, exist_ok=True)

            # Move the HTML file into the folder and rename it to 'index.html'
            src = os.path.join(ui_path, filename)
            dst = os.path.join(folder_path, "index.html")
            os.rename(src, dst)

    if server_root_path != "":
        print(  # noqa
            f"server_root_path is set, forwarding any /ui requests to {server_root_path}/ui"
        )  # noqa
        if os.getenv("PROXY_BASE_URL") is None:
            os.environ["PROXY_BASE_URL"] = server_root_path

        @app.middleware("http")
        async def redirect_ui_middleware(request: Request, call_next):
            if request.url.path.startswith("/ui"):
                new_path = request.url.path.replace("/ui", f"{server_root_path}/ui", 1)
                return RedirectResponse(new_path)
            return await call_next(request)

except Exception:
    pass
app.add_middleware(
    CORSMiddleware,
    allow_origins=origins,
    allow_credentials=True,
    allow_methods=["*"],
    allow_headers=["*"],
)


from typing import Dict

user_api_base = None
user_model = None
user_debug = False
user_max_tokens = None
user_request_timeout = None
user_temperature = None
user_telemetry = True
user_config = None
user_headers = None
user_config_file_path: Optional[str] = None
local_logging = True  # writes logs to a local api_log.json file for debugging
experimental = False
#### GLOBAL VARIABLES ####
llm_router: Optional[litellm.Router] = None
llm_model_list: Optional[list] = None
general_settings: dict = {}
callback_settings: dict = {}
log_file = "api_log.json"
worker_config = None
master_key: Optional[str] = None
otel_logging = False
prisma_client: Optional[PrismaClient] = None
user_api_key_cache = DualCache(
    default_in_memory_ttl=UserAPIKeyCacheTTLEnum.in_memory_cache_ttl.value
)
redis_usage_cache: Optional[RedisCache] = (
    None  # redis cache used for tracking spend, tpm/rpm limits
)
user_custom_auth = None
user_custom_key_generate = None
user_custom_sso = None
use_background_health_checks = None
use_queue = False
health_check_interval = None
health_check_details = None
health_check_results = {}
queue: List = []
litellm_proxy_budget_name = "litellm-proxy-budget"
litellm_proxy_admin_name = "default_user_id"
ui_access_mode: Literal["admin", "all"] = "all"
proxy_budget_rescheduler_min_time = 597
proxy_budget_rescheduler_max_time = 605
proxy_batch_write_at = 10  # in seconds
litellm_master_key_hash = None
disable_spend_logs = False
jwt_handler = JWTHandler()
prompt_injection_detection_obj: Optional[_OPTIONAL_PromptInjectionDetection] = None
store_model_in_db: bool = False
open_telemetry_logger: Optional[Any] = None
### INITIALIZE GLOBAL LOGGING OBJECT ###
proxy_logging_obj = ProxyLogging(
    user_api_key_cache=user_api_key_cache, premium_user=premium_user
)
### REDIS QUEUE ###
async_result = None
celery_app_conn = None
celery_fn = None  # Redis Queue for handling requests
### DB WRITER ###
db_writer_client: Optional[HTTPHandler] = None
### logger ###


def _get_pydantic_json_dict(pydantic_obj: BaseModel) -> dict:
    try:
        return pydantic_obj.model_dump()  # type: ignore
    except Exception:
        # if using pydantic v1
        return pydantic_obj.dict()


def get_custom_headers(
    *,
    user_api_key_dict: UserAPIKeyAuth,
    call_id: Optional[str] = None,
    model_id: Optional[str] = None,
    cache_key: Optional[str] = None,
    api_base: Optional[str] = None,
    version: Optional[str] = None,
    model_region: Optional[str] = None,
    response_cost: Optional[Union[float, str]] = None,
    fastest_response_batch_completion: Optional[bool] = None,
    request_data: Optional[dict] = {},
    **kwargs,
) -> dict:
    exclude_values = {"", None}
    headers = {
        "x-litellm-call-id": call_id,
        "x-litellm-model-id": model_id,
        "x-litellm-cache-key": cache_key,
        "x-litellm-model-api-base": api_base,
        "x-litellm-version": version,
        "x-litellm-model-region": model_region,
        "x-litellm-response-cost": str(response_cost),
        "x-litellm-key-tpm-limit": str(user_api_key_dict.tpm_limit),
        "x-litellm-key-rpm-limit": str(user_api_key_dict.rpm_limit),
        "x-litellm-fastest_response_batch_completion": (
            str(fastest_response_batch_completion)
            if fastest_response_batch_completion is not None
            else None
        ),
        **{k: str(v) for k, v in kwargs.items()},
    }
    if request_data:
        remaining_tokens_header = get_remaining_tokens_and_requests_from_request_data(
            request_data
        )
        headers.update(remaining_tokens_header)

        logging_caching_headers = get_logging_caching_headers(request_data)
        if logging_caching_headers:
            headers.update(logging_caching_headers)

    try:
        return {
            key: str(value)
            for key, value in headers.items()
            if value not in exclude_values
        }
    except Exception as e:
        verbose_proxy_logger.error(f"Error setting custom headers: {e}")
        return {}


async def check_request_disconnection(request: Request, llm_api_call_task):
    """
    Asynchronously checks if the request is disconnected at regular intervals.
    If the request is disconnected
    - cancel the litellm.router task
    - raises an HTTPException with status code 499 and detail "Client disconnected the request".

    Parameters:
    - request: Request: The request object to check for disconnection.
    Returns:
    - None
    """

    # only run this function for 10 mins -> if these don't get cancelled -> we don't want the server to have many while loops
    start_time = time.time()
    while time.time() - start_time < 600:
        await asyncio.sleep(1)
        if await request.is_disconnected():

            # cancel the LLM API Call task if any passed - this is passed from individual providers
            # Example OpenAI, Azure, VertexAI etc
            llm_api_call_task.cancel()

            raise HTTPException(
                status_code=499,
                detail="Client disconnected the request",
            )


def _resolve_typed_dict_type(typ):
    """Resolve the actual TypedDict class from a potentially wrapped type."""
    from typing_extensions import _TypedDictMeta  # type: ignore

    origin = get_origin(typ)
    if origin is Union:  # Check if it's a Union (like Optional)
        for arg in get_args(typ):
            if isinstance(arg, _TypedDictMeta):
                return arg
    elif isinstance(typ, type) and isinstance(typ, dict):
        return typ
    return None


def _resolve_pydantic_type(typ) -> List:
    """Resolve the actual TypedDict class from a potentially wrapped type."""
    origin = get_origin(typ)
    typs = []
    if origin is Union:  # Check if it's a Union (like Optional)
        for arg in get_args(typ):
            if (
                arg is not None
                and not isinstance(arg, type(None))
                and "NoneType" not in str(arg)
            ):
                typs.append(arg)
    elif isinstance(typ, type) and isinstance(typ, BaseModel):
        return [typ]
    return typs


def load_from_azure_key_vault(use_azure_key_vault: bool = False):
    if use_azure_key_vault is False:
        return

    try:
        from azure.identity import DefaultAzureCredential
        from azure.keyvault.secrets import SecretClient

        # Set your Azure Key Vault URI
        KVUri = os.getenv("AZURE_KEY_VAULT_URI", None)

        if KVUri is None:
            raise Exception(
                "Error when loading keys from Azure Key Vault: AZURE_KEY_VAULT_URI is not set."
            )

        credential = DefaultAzureCredential()

        # Create the SecretClient using the credential
        client = SecretClient(vault_url=KVUri, credential=credential)

        litellm.secret_manager_client = client
        litellm._key_management_system = KeyManagementSystem.AZURE_KEY_VAULT
    except Exception as e:
        _error_str = str(e)
        verbose_proxy_logger.exception(
            "Error when loading keys from Azure Key Vault: %s .Ensure you run `pip install azure-identity azure-keyvault-secrets`",
            _error_str,
        )


def cost_tracking():
    global prisma_client
    if prisma_client is not None:
        if isinstance(litellm._async_success_callback, list):
            verbose_proxy_logger.debug("setting litellm success callback to track cost")
            if (_PROXY_track_cost_callback) not in litellm._async_success_callback:  # type: ignore
                litellm._async_success_callback.append(_PROXY_track_cost_callback)  # type: ignore


async def _PROXY_failure_handler(
    kwargs,  # kwargs to completion
    completion_response: litellm.ModelResponse,  # response from completion
    start_time=None,
    end_time=None,  # start/end time for completion
):
    global prisma_client
    if prisma_client is not None:
        verbose_proxy_logger.debug(
            "inside _PROXY_failure_handler kwargs=", extra=kwargs
        )

        _exception = kwargs.get("exception")
        _exception_type = _exception.__class__.__name__
        _model = kwargs.get("model", None)

        _optional_params = kwargs.get("optional_params", {})
        _optional_params = copy.deepcopy(_optional_params)

        for k, v in _optional_params.items():
            v = str(v)
            v = v[:100]

        _status_code = "500"
        try:
            _status_code = str(_exception.status_code)
        except Exception:
            # Don't let this fail logging the exception to the dB
            pass

        _litellm_params = kwargs.get("litellm_params", {}) or {}
        _metadata = _litellm_params.get("metadata", {}) or {}
        _model_id = _metadata.get("model_info", {}).get("id", "")
        _model_group = _metadata.get("model_group", "")
        api_base = litellm.get_api_base(model=_model, optional_params=_litellm_params)
        _exception_string = str(_exception)

        error_log = LiteLLM_ErrorLogs(
            request_id=str(uuid.uuid4()),
            model_group=_model_group,
            model_id=_model_id,
            litellm_model_name=kwargs.get("model"),
            request_kwargs=_optional_params,
            api_base=api_base,
            exception_type=_exception_type,
            status_code=_status_code,
            exception_string=_exception_string,
            startTime=kwargs.get("start_time"),
            endTime=kwargs.get("end_time"),
        )

        # helper function to convert to dict on pydantic v2 & v1
        error_log_dict = _get_pydantic_json_dict(error_log)
        error_log_dict["request_kwargs"] = json.dumps(error_log_dict["request_kwargs"])

        await prisma_client.db.litellm_errorlogs.create(
            data=error_log_dict  # type: ignore
        )

    pass


@log_to_opentelemetry
async def _PROXY_track_cost_callback(
    kwargs,  # kwargs to completion
    completion_response: litellm.ModelResponse,  # response from completion
    start_time=None,
    end_time=None,  # start/end time for completion
):
    verbose_proxy_logger.debug("INSIDE _PROXY_track_cost_callback")
    global prisma_client
    try:
        # check if it has collected an entire stream response
        verbose_proxy_logger.debug(
            "Proxy: In track_cost_callback for: kwargs=%s and completion_response: %s",
            kwargs,
            completion_response,
        )
        verbose_proxy_logger.debug(
            f"kwargs stream: {kwargs.get('stream', None)} + complete streaming response: {kwargs.get('complete_streaming_response', None)}"
        )
        parent_otel_span = _get_parent_otel_span_from_kwargs(kwargs=kwargs)
        litellm_params = kwargs.get("litellm_params", {}) or {}
        proxy_server_request = litellm_params.get("proxy_server_request") or {}
        end_user_id = proxy_server_request.get("body", {}).get("user", None)
        metadata = get_litellm_metadata_from_kwargs(kwargs=kwargs)
        user_id = metadata.get("user_api_key_user_id", None)
        team_id = metadata.get("user_api_key_team_id", None)
        org_id = metadata.get("user_api_key_org_id", None)
        key_alias = metadata.get("user_api_key_alias", None)
        end_user_max_budget = metadata.get("user_api_end_user_max_budget", None)
        if kwargs.get("response_cost", None) is not None:
            response_cost = kwargs["response_cost"]
            user_api_key = metadata.get("user_api_key", None)

            if kwargs.get("cache_hit", False) is True:
                response_cost = 0.0
                verbose_proxy_logger.info(
                    f"Cache Hit: response_cost {response_cost}, for user_id {user_id}"
                )

            verbose_proxy_logger.debug(
                f"user_api_key {user_api_key}, prisma_client: {prisma_client}"
            )
            if user_api_key is not None or user_id is not None or team_id is not None:
                ## UPDATE DATABASE
                await update_database(
                    token=user_api_key,
                    response_cost=response_cost,
                    user_id=user_id,
                    end_user_id=end_user_id,
                    team_id=team_id,
                    kwargs=kwargs,
                    completion_response=completion_response,
                    start_time=start_time,
                    end_time=end_time,
                    org_id=org_id,
                )

                # update cache
                asyncio.create_task(
                    update_cache(
                        token=user_api_key,
                        user_id=user_id,
                        end_user_id=end_user_id,
                        response_cost=response_cost,
                        team_id=team_id,
                        parent_otel_span=parent_otel_span,
                    )
                )

                await proxy_logging_obj.slack_alerting_instance.customer_spend_alert(
                    token=user_api_key,
                    key_alias=key_alias,
                    end_user_id=end_user_id,
                    response_cost=response_cost,
                    max_budget=end_user_max_budget,
                )
            else:
                raise Exception(
                    "User API key and team id and user id missing from custom callback."
                )
        else:
            if kwargs["stream"] is not True or (
                kwargs["stream"] is True and "complete_streaming_response" in kwargs
            ):
                cost_tracking_failure_debug_info = kwargs.get(
                    "response_cost_failure_debug_information"
                )
                model = kwargs.get("model")
                raise Exception(
                    f"Cost tracking failed for model={model}.\nDebug info - {cost_tracking_failure_debug_info}\nAdd custom pricing - https://docs.litellm.ai/docs/proxy/custom_pricing"
                )
    except Exception as e:
        error_msg = f"error in tracking cost callback - {traceback.format_exc()}"
        model = kwargs.get("model", "")
        metadata = kwargs.get("litellm_params", {}).get("metadata", {})
        error_msg += f"\n Args to _PROXY_track_cost_callback\n model: {model}\n metadata: {metadata}\n"
        asyncio.create_task(
            proxy_logging_obj.failed_tracking_alert(
                error_message=error_msg,
            )
        )
        verbose_proxy_logger.debug("error in tracking cost callback - %s", e)


def error_tracking():
    global prisma_client
    if prisma_client is not None:
        if isinstance(litellm.failure_callback, list):
            verbose_proxy_logger.debug("setting litellm failure callback to track cost")
            if (_PROXY_failure_handler) not in litellm.failure_callback:  # type: ignore
                litellm.failure_callback.append(_PROXY_failure_handler)  # type: ignore


def _set_spend_logs_payload(
    payload: Union[dict, SpendLogsPayload],
    prisma_client: PrismaClient,
    spend_logs_url: Optional[str] = None,
):
    if prisma_client is not None and spend_logs_url is not None:
        if isinstance(payload["startTime"], datetime):
            payload["startTime"] = payload["startTime"].isoformat()
        if isinstance(payload["endTime"], datetime):
            payload["endTime"] = payload["endTime"].isoformat()
        prisma_client.spend_log_transactions.append(payload)
    elif prisma_client is not None:
        prisma_client.spend_log_transactions.append(payload)
    return prisma_client


async def update_database(  # noqa: PLR0915
    token,
    response_cost,
    user_id=None,
    end_user_id=None,
    team_id=None,
    kwargs=None,
    completion_response=None,
    start_time=None,
    end_time=None,
    org_id=None,
):
    try:
        global prisma_client
        verbose_proxy_logger.debug(
            f"Enters prisma db call, response_cost: {response_cost}, token: {token}; user_id: {user_id}; team_id: {team_id}"
        )
        if token is not None and isinstance(token, str) and token.startswith("sk-"):
            hashed_token = hash_token(token=token)
        else:
            hashed_token = token

        ### UPDATE USER SPEND ###
        async def _update_user_db():
            """
            - Update that user's row
            - Update litellm-proxy-budget row (global proxy spend)
            """
            ## if an end-user is passed in, do an upsert - we can't guarantee they already exist in db
            existing_user_obj = await user_api_key_cache.async_get_cache(key=user_id)
            if existing_user_obj is not None and isinstance(existing_user_obj, dict):
                existing_user_obj = LiteLLM_UserTable(**existing_user_obj)
            try:
                if prisma_client is not None:  # update
                    user_ids = [user_id]
                    if (
                        litellm.max_budget > 0
                    ):  # track global proxy budget, if user set max budget
                        user_ids.append(litellm_proxy_budget_name)
                    ### KEY CHANGE ###
                    for _id in user_ids:
                        if _id is not None:
                            prisma_client.user_list_transactons[_id] = (
                                response_cost
                                + prisma_client.user_list_transactons.get(_id, 0)
                            )
                    if end_user_id is not None:
                        prisma_client.end_user_list_transactons[end_user_id] = (
                            response_cost
                            + prisma_client.end_user_list_transactons.get(
                                end_user_id, 0
                            )
                        )
            except Exception as e:
                verbose_proxy_logger.info(
                    "\033[91m"
                    + f"Update User DB call failed to execute {str(e)}\n{traceback.format_exc()}"
                )

        ### UPDATE KEY SPEND ###
        async def _update_key_db():
            try:
                verbose_proxy_logger.debug(
                    f"adding spend to key db. Response cost: {response_cost}. Token: {hashed_token}."
                )
                if hashed_token is None:
                    return
                if prisma_client is not None:
                    prisma_client.key_list_transactons[hashed_token] = (
                        response_cost
                        + prisma_client.key_list_transactons.get(hashed_token, 0)
                    )
            except Exception as e:
                verbose_proxy_logger.exception(
                    f"Update Key DB Call failed to execute - {str(e)}"
                )
                raise e

        ### UPDATE SPEND LOGS ###
        async def _insert_spend_log_to_db():
            try:
                global prisma_client
                if prisma_client is not None:
                    # Helper to generate payload to log
                    payload = get_logging_payload(
                        kwargs=kwargs,
                        response_obj=completion_response,
                        start_time=start_time,
                        end_time=end_time,
                        end_user_id=end_user_id,
                    )

                    payload["spend"] = response_cost
                    prisma_client = _set_spend_logs_payload(
                        payload=payload,
                        spend_logs_url=os.getenv("SPEND_LOGS_URL"),
                        prisma_client=prisma_client,
                    )
            except Exception as e:
                verbose_proxy_logger.debug(
                    f"Update Spend Logs DB failed to execute - {str(e)}\n{traceback.format_exc()}"
                )
                raise e

        ### UPDATE TEAM SPEND ###
        async def _update_team_db():
            try:
                verbose_proxy_logger.debug(
                    f"adding spend to team db. Response cost: {response_cost}. team_id: {team_id}."
                )
                if team_id is None:
                    verbose_proxy_logger.debug(
                        "track_cost_callback: team_id is None. Not tracking spend for team"
                    )
                    return
                if prisma_client is not None:
                    prisma_client.team_list_transactons[team_id] = (
                        response_cost
                        + prisma_client.team_list_transactons.get(team_id, 0)
                    )

                    try:
                        # Track spend of the team member within this team
                        # key is "team_id::<value>::user_id::<value>"
                        team_member_key = f"team_id::{team_id}::user_id::{user_id}"
                        prisma_client.team_member_list_transactons[team_member_key] = (
                            response_cost
                            + prisma_client.team_member_list_transactons.get(
                                team_member_key, 0
                            )
                        )
                    except Exception:
                        pass
            except Exception as e:
                verbose_proxy_logger.info(
                    f"Update Team DB failed to execute - {str(e)}\n{traceback.format_exc()}"
                )
                raise e

        ### UPDATE ORG SPEND ###
        async def _update_org_db():
            try:
                verbose_proxy_logger.debug(
                    "adding spend to org db. Response cost: {}. org_id: {}.".format(
                        response_cost, org_id
                    )
                )
                if org_id is None:
                    verbose_proxy_logger.debug(
                        "track_cost_callback: org_id is None. Not tracking spend for org"
                    )
                    return
                if prisma_client is not None:
                    prisma_client.org_list_transactons[org_id] = (
                        response_cost
                        + prisma_client.org_list_transactons.get(org_id, 0)
                    )
            except Exception as e:
                verbose_proxy_logger.info(
                    f"Update Org DB failed to execute - {str(e)}\n{traceback.format_exc()}"
                )
                raise e

        asyncio.create_task(_update_user_db())
        asyncio.create_task(_update_key_db())
        asyncio.create_task(_update_team_db())
        asyncio.create_task(_update_org_db())
        # asyncio.create_task(_insert_spend_log_to_db())
        if disable_spend_logs is False:
            await _insert_spend_log_to_db()
        else:
            verbose_proxy_logger.info(
                "disable_spend_logs=True. Skipping writing spend logs to db. Other spend updates - Key/User/Team table will still occur."
            )

        verbose_proxy_logger.debug("Runs spend update on all tables")
    except Exception:
        verbose_proxy_logger.debug(
            f"Error updating Prisma database: {traceback.format_exc()}"
        )


async def update_cache(  # noqa: PLR0915
    token: Optional[str],
    user_id: Optional[str],
    end_user_id: Optional[str],
    team_id: Optional[str],
    response_cost: Optional[float],
    parent_otel_span: Optional[Span],
):
    """
    Use this to update the cache with new user spend.

    Put any alerting logic in here.
    """

    values_to_update_in_cache: List[Tuple[Any, Any]] = []

    ### UPDATE KEY SPEND ###
    async def _update_key_cache(token: str, response_cost: float):
        # Fetch the existing cost for the given token
        if isinstance(token, str) and token.startswith("sk-"):
            hashed_token = hash_token(token=token)
        else:
            hashed_token = token
        verbose_proxy_logger.debug("_update_key_cache: hashed_token=%s", hashed_token)
        existing_spend_obj: LiteLLM_VerificationTokenView = await user_api_key_cache.async_get_cache(key=hashed_token)  # type: ignore
        verbose_proxy_logger.debug(
            f"_update_key_cache: existing_spend_obj={existing_spend_obj}"
        )
        verbose_proxy_logger.debug(
            f"_update_key_cache: existing spend: {existing_spend_obj}"
        )
        if existing_spend_obj is None:
            return
        else:
            existing_spend = existing_spend_obj.spend
        # Calculate the new cost by adding the existing cost and response_cost
        new_spend = existing_spend + response_cost

        ## CHECK IF USER PROJECTED SPEND > SOFT LIMIT
        if (
            existing_spend_obj.soft_budget_cooldown is False
            and existing_spend_obj.litellm_budget_table is not None
            and (
                _is_projected_spend_over_limit(
                    current_spend=new_spend,
                    soft_budget_limit=existing_spend_obj.litellm_budget_table[
                        "soft_budget"
                    ],
                )
                is True
            )
        ):
            projected_spend, projected_exceeded_date = _get_projected_spend_over_limit(
                current_spend=new_spend,
                soft_budget_limit=existing_spend_obj.litellm_budget_table.get(
                    "soft_budget", None
                ),
            )  # type: ignore
            soft_limit = existing_spend_obj.litellm_budget_table.get(
                "soft_budget", float("inf")
            )
            call_info = CallInfo(
                token=existing_spend_obj.token or "",
                spend=new_spend,
                key_alias=existing_spend_obj.key_alias,
                max_budget=soft_limit,
                user_id=existing_spend_obj.user_id,
                projected_spend=projected_spend,
                projected_exceeded_date=projected_exceeded_date,
            )
            # alert user
            asyncio.create_task(
                proxy_logging_obj.budget_alerts(
                    type="projected_limit_exceeded",
                    user_info=call_info,
                )
            )
            # set cooldown on alert

        if (
            existing_spend_obj is not None
            and getattr(existing_spend_obj, "team_spend", None) is not None
        ):
            existing_team_spend = existing_spend_obj.team_spend or 0
            # Calculate the new cost by adding the existing cost and response_cost
            existing_spend_obj.team_spend = existing_team_spend + response_cost

        if (
            existing_spend_obj is not None
            and getattr(existing_spend_obj, "team_member_spend", None) is not None
        ):
            existing_team_member_spend = existing_spend_obj.team_member_spend or 0
            # Calculate the new cost by adding the existing cost and response_cost
            existing_spend_obj.team_member_spend = (
                existing_team_member_spend + response_cost
            )

        # Update the cost column for the given token
        existing_spend_obj.spend = new_spend
        values_to_update_in_cache.append((hashed_token, existing_spend_obj))

    ### UPDATE USER SPEND ###
    async def _update_user_cache():
        ## UPDATE CACHE FOR USER ID + GLOBAL PROXY
        user_ids = [user_id]
        try:
            for _id in user_ids:
                # Fetch the existing cost for the given user
                if _id is None:
                    continue
                existing_spend_obj = await user_api_key_cache.async_get_cache(key=_id)
                if existing_spend_obj is None:
                    # do nothing if there is no cache value
                    return
                verbose_proxy_logger.debug(
                    f"_update_user_db: existing spend: {existing_spend_obj}; response_cost: {response_cost}"
                )

                if isinstance(existing_spend_obj, dict):
                    existing_spend = existing_spend_obj["spend"]
                else:
                    existing_spend = existing_spend_obj.spend
                # Calculate the new cost by adding the existing cost and response_cost
                new_spend = existing_spend + response_cost

                # Update the cost column for the given user
                if isinstance(existing_spend_obj, dict):
                    existing_spend_obj["spend"] = new_spend
                    values_to_update_in_cache.append((_id, existing_spend_obj))
                else:
                    existing_spend_obj.spend = new_spend
                    values_to_update_in_cache.append((_id, existing_spend_obj.json()))
            ## UPDATE GLOBAL PROXY ##
            global_proxy_spend = await user_api_key_cache.async_get_cache(
                key="{}:spend".format(litellm_proxy_admin_name)
            )
            if global_proxy_spend is None:
                # do nothing if not in cache
                return
            elif response_cost is not None and global_proxy_spend is not None:
                increment = global_proxy_spend + response_cost
                values_to_update_in_cache.append(
                    ("{}:spend".format(litellm_proxy_admin_name), increment)
                )
        except Exception as e:
            verbose_proxy_logger.debug(
                f"An error occurred updating user cache: {str(e)}\n\n{traceback.format_exc()}"
            )

    ### UPDATE END-USER SPEND ###
    async def _update_end_user_cache():
        if end_user_id is None or response_cost is None:
            return

        _id = "end_user_id:{}".format(end_user_id)
        try:
            # Fetch the existing cost for the given user
            existing_spend_obj = await user_api_key_cache.async_get_cache(key=_id)
            if existing_spend_obj is None:
                # if user does not exist in LiteLLM_UserTable, create a new user
                # do nothing if end-user not in api key cache
                return
            verbose_proxy_logger.debug(
                f"_update_end_user_db: existing spend: {existing_spend_obj}; response_cost: {response_cost}"
            )
            if existing_spend_obj is None:
                existing_spend = 0
            else:
                if isinstance(existing_spend_obj, dict):
                    existing_spend = existing_spend_obj["spend"]
                else:
                    existing_spend = existing_spend_obj.spend
            # Calculate the new cost by adding the existing cost and response_cost
            new_spend = existing_spend + response_cost

            # Update the cost column for the given user
            if isinstance(existing_spend_obj, dict):
                existing_spend_obj["spend"] = new_spend
                values_to_update_in_cache.append((_id, existing_spend_obj))
            else:
                existing_spend_obj.spend = new_spend
                values_to_update_in_cache.append((_id, existing_spend_obj.json()))
        except Exception as e:
            verbose_proxy_logger.exception(
                f"An error occurred updating end user cache: {str(e)}"
            )

    ### UPDATE TEAM SPEND ###
    async def _update_team_cache():
        if team_id is None or response_cost is None:
            return

        _id = "team_id:{}".format(team_id)
        try:
            # Fetch the existing cost for the given user
            existing_spend_obj: Optional[LiteLLM_TeamTable] = (
                await user_api_key_cache.async_get_cache(key=_id)
            )
            if existing_spend_obj is None:
                # do nothing if team not in api key cache
                return
            verbose_proxy_logger.debug(
                f"_update_team_db: existing spend: {existing_spend_obj}; response_cost: {response_cost}"
            )
            if existing_spend_obj is None:
                existing_spend: Optional[float] = 0.0
            else:
                if isinstance(existing_spend_obj, dict):
                    existing_spend = existing_spend_obj["spend"]
                else:
                    existing_spend = existing_spend_obj.spend

            if existing_spend is None:
                existing_spend = 0.0
            # Calculate the new cost by adding the existing cost and response_cost
            new_spend = existing_spend + response_cost

            # Update the cost column for the given user
            if isinstance(existing_spend_obj, dict):
                existing_spend_obj["spend"] = new_spend
                values_to_update_in_cache.append((_id, existing_spend_obj))
            else:
                existing_spend_obj.spend = new_spend
                values_to_update_in_cache.append((_id, existing_spend_obj))
        except Exception as e:
            verbose_proxy_logger.exception(
                f"An error occurred updating end user cache: {str(e)}"
            )

    if token is not None and response_cost is not None:
        await _update_key_cache(token=token, response_cost=response_cost)

    if user_id is not None:
        await _update_user_cache()

    if end_user_id is not None:
        await _update_end_user_cache()

    if team_id is not None:
        await _update_team_cache()

    asyncio.create_task(
        user_api_key_cache.async_batch_set_cache(
            cache_list=values_to_update_in_cache,
            ttl=60,
            litellm_parent_otel_span=parent_otel_span,
        )
    )


def run_ollama_serve():
    try:
        command = ["ollama", "serve"]

        with open(os.devnull, "w") as devnull:
            subprocess.Popen(command, stdout=devnull, stderr=devnull)
    except Exception as e:
        verbose_proxy_logger.debug(
            f"""
            LiteLLM Warning: proxy started with `ollama` model\n`ollama serve` failed with Exception{e}. \nEnsure you run `ollama serve`
        """
        )


async def _run_background_health_check():
    """
    Periodically run health checks in the background on the endpoints.

    Update health_check_results, based on this.
    """
    global health_check_results, llm_model_list, health_check_interval, health_check_details

    # make 1 deep copy of llm_model_list -> use this for all background health checks
    _llm_model_list = copy.deepcopy(llm_model_list)

    if _llm_model_list is None:
        return

    try:
        health_check_interval = float(health_check_interval) # type: ignore Type errors are handled in the exception handler below
    except (ValueError, TypeError):
        verbose_proxy_logger.error(
            f"Not running background health checks due to invalid health_check_interval '{health_check_interval}'."
        )
        return

    while True:
        healthy_endpoints, unhealthy_endpoints = await perform_health_check(
            model_list=_llm_model_list, details=health_check_details
        )

        # Update the global variable with the health check results
        health_check_results["healthy_endpoints"] = healthy_endpoints
        health_check_results["unhealthy_endpoints"] = unhealthy_endpoints
        health_check_results["healthy_count"] = len(healthy_endpoints)
        health_check_results["unhealthy_count"] = len(unhealthy_endpoints)

        await asyncio.sleep(health_check_interval)


class ProxyConfig:
    """
    Abstraction class on top of config loading/updating logic. Gives us one place to control all config updating logic.
    """

    def __init__(self) -> None:
        pass

    def is_yaml(self, config_file_path: str) -> bool:
        if not os.path.isfile(config_file_path):
            return False

        _, file_extension = os.path.splitext(config_file_path)
        return file_extension.lower() == ".yaml" or file_extension.lower() == ".yml"

    async def _get_config_from_file(
        self, config_file_path: Optional[str] = None
    ) -> dict:
        """
        Given a config file path, load the config from the file.

        If `store_model_in_db` is True, then read the DB and update the config with the DB values.

        Args:
            config_file_path (str): path to the config file
        Returns:
            dict: config
        """
        global prisma_client, user_config_file_path

        file_path = config_file_path or user_config_file_path
        if config_file_path is not None:
            user_config_file_path = config_file_path
        # Load existing config
        ## Yaml
        if os.path.exists(f"{file_path}"):
            with open(f"{file_path}", "r") as config_file:
                config = yaml.safe_load(config_file)
        elif file_path is not None:
            raise Exception(f"Config file not found: {file_path}")
        else:
            config = {
                "model_list": [],
                "general_settings": {},
                "router_settings": {},
                "litellm_settings": {},
            }

        ## DB
        if prisma_client is not None and (
            general_settings.get("store_model_in_db", False) is True
            or store_model_in_db is True
        ):
            _tasks = []
            keys = [
                "general_settings",
                "router_settings",
                "litellm_settings",
                "environment_variables",
            ]
            for k in keys:
                response = prisma_client.get_generic_data(
                    key="param_name", value=k, table_name="config"
                )
                _tasks.append(response)

            responses = await asyncio.gather(*_tasks)
            for response in responses:
                if response is not None:
                    param_name = getattr(response, "param_name", None)
                    param_value = getattr(response, "param_value", None)
                    if param_name is not None and param_value is not None:
                        # check if param_name is already in the config
                        if param_name in config:
                            if isinstance(config[param_name], dict):
                                config[param_name].update(param_value)
                            else:
                                config[param_name] = param_value
                        else:
                            # if it's not in the config - then add it
                            config[param_name] = param_value

        return config

    async def save_config(self, new_config: dict):
        global prisma_client, general_settings, user_config_file_path, store_model_in_db
        # Load existing config
        ## DB - writes valid config to db
        """
        - Do not write restricted params like 'api_key' to the database
        - if api_key is passed, save that to the local environment or connected secret manage (maybe expose `litellm.save_secret()`)
        """
        if prisma_client is not None and (
            general_settings.get("store_model_in_db", False) is True
            or store_model_in_db
        ):
            # if using - db for config - models are in ModelTable
            new_config.pop("model_list", None)
            await prisma_client.insert_data(data=new_config, table_name="config")
        else:
            # Save the updated config - if user is not using a dB
            ## YAML
            with open(f"{user_config_file_path}", "w") as config_file:
                yaml.dump(new_config, config_file, default_flow_style=False)

    def _check_for_os_environ_vars(
        self, config: dict, depth: int = 0, max_depth: int = 10
    ) -> dict:
        """
        Check for os.environ/ variables in the config and replace them with the actual values.
        Includes a depth limit to prevent infinite recursion.

        Args:
            config (dict): The configuration dictionary to process.
            depth (int): Current recursion depth.
            max_depth (int): Maximum allowed recursion depth.

        Returns:
            dict: Processed configuration dictionary.
        """
        if depth > max_depth:
            verbose_proxy_logger.warning(
                f"Maximum recursion depth ({max_depth}) reached while processing config."
            )
            return config

        for key, value in config.items():
            if isinstance(value, dict):
                config[key] = self._check_for_os_environ_vars(
                    config=value, depth=depth + 1, max_depth=max_depth
                )
            elif isinstance(value, list):
                for item in value:
                    if isinstance(item, dict):
                        item = self._check_for_os_environ_vars(
                            config=item, depth=depth + 1, max_depth=max_depth
                        )
            # if the value is a string and starts with "os.environ/" - then it's an environment variable
            elif isinstance(value, str) and value.startswith("os.environ/"):
                config[key] = get_secret(value)
        return config

    async def load_team_config(self, team_id: str):
        """
        - for a given team id
        - return the relevant completion() call params
        """
        # load existing config
        config = await self.get_config()
        ## LITELLM MODULE SETTINGS (e.g. litellm.drop_params=True,..)
        litellm_settings = config.get("litellm_settings", {})
        all_teams_config = litellm_settings.get("default_team_settings", None)
        team_config: dict = {}
        if all_teams_config is None:
            return team_config
        for team in all_teams_config:
            if "team_id" not in team:
                raise Exception(f"team_id missing from team: {team}")
            if team_id == team["team_id"]:
                team_config = team
                break
        for k, v in team_config.items():
            if isinstance(v, str) and v.startswith("os.environ/"):
                team_config[k] = get_secret(v)
        return team_config

    def _init_cache(
        self,
        cache_params: dict,
    ):
        global redis_usage_cache
        from litellm import Cache

        if "default_in_memory_ttl" in cache_params:
            litellm.default_in_memory_ttl = cache_params["default_in_memory_ttl"]

        if "default_redis_ttl" in cache_params:
            litellm.default_redis_ttl = cache_params["default_in_redis_ttl"]

        litellm.cache = Cache(**cache_params)

        if litellm.cache is not None and isinstance(litellm.cache.cache, RedisCache):
            ## INIT PROXY REDIS USAGE CLIENT ##
            redis_usage_cache = litellm.cache.cache

<<<<<<< HEAD

=======
>>>>>>> 828631d6
    async def get_config(self, config_file_path: Optional[str] = None) -> dict:
        """
        Load config file
        Supports reading from:
        - .yaml file paths
        - LiteLLM connected DB
        - GCS
        - S3

        Args:
            config_file_path (str): path to the config file
        Returns:
            dict: config

        """
        # Load existing config
        if os.environ.get("LITELLM_CONFIG_BUCKET_NAME") is not None:
            bucket_name = os.environ.get("LITELLM_CONFIG_BUCKET_NAME")
            object_key = os.environ.get("LITELLM_CONFIG_BUCKET_OBJECT_KEY")
            bucket_type = os.environ.get("LITELLM_CONFIG_BUCKET_TYPE")
            verbose_proxy_logger.debug(
                "bucket_name: %s, object_key: %s", bucket_name, object_key
            )
            if bucket_type == "gcs":
                config = await get_config_file_contents_from_gcs(
                    bucket_name=bucket_name, object_key=object_key
                )
            else:
                config = get_file_contents_from_s3(
                    bucket_name=bucket_name, object_key=object_key
                )

            if config is None:
                raise Exception("Unable to load config from given source.")
        else:
            # default to file
            config = await self._get_config_from_file(config_file_path=config_file_path)
        ## PRINT YAML FOR CONFIRMING IT WORKS
        printed_yaml = copy.deepcopy(config)
        printed_yaml.pop("environment_variables", None)

        config = self._check_for_os_environ_vars(config=config)

        return config

    async def load_config(  # noqa: PLR0915
        self, router: Optional[litellm.Router], config_file_path: str
    ):
        """
        Load config values into proxy global state
        """
        global master_key, user_config_file_path, otel_logging, user_custom_auth, user_custom_auth_path, user_custom_key_generate, user_custom_sso, use_background_health_checks, health_check_interval, use_queue, proxy_budget_rescheduler_max_time, proxy_budget_rescheduler_min_time, ui_access_mode, litellm_master_key_hash, proxy_batch_write_at, disable_spend_logs, prompt_injection_detection_obj, redis_usage_cache, store_model_in_db, premium_user, open_telemetry_logger, health_check_details, callback_settings

        config: dict = await self.get_config(config_file_path=config_file_path)

        ## ENVIRONMENT VARIABLES
        environment_variables = config.get("environment_variables", None)
        if environment_variables:
            for key, value in environment_variables.items():
                os.environ[key] = str(get_secret(secret_name=key, default_value=value))

            # check if litellm_license in general_settings
            if "LITELLM_LICENSE" in environment_variables:
                _license_check.license_str = os.getenv("LITELLM_LICENSE", None)
                premium_user = _license_check.is_premium()

        ## Callback settings
        callback_settings = config.get("callback_settings", None)

        ## LITELLM MODULE SETTINGS (e.g. litellm.drop_params=True,..)
        litellm_settings = config.get("litellm_settings", None)
        if litellm_settings is None:
            litellm_settings = {}
        if litellm_settings:
            # ANSI escape code for blue text
            blue_color_code = "\033[94m"
            reset_color_code = "\033[0m"
            for key, value in litellm_settings.items():
                if key == "cache" and value is True:
                    print(f"{blue_color_code}\nSetting Cache on Proxy")  # noqa
                    from litellm.caching.caching import Cache

                    cache_params = {}
                    if "cache_params" in litellm_settings:
                        cache_params_in_config = litellm_settings["cache_params"]
                        # overwrie cache_params with cache_params_in_config
                        cache_params.update(cache_params_in_config)

                    cache_type = cache_params.get("type", "redis")

                    verbose_proxy_logger.debug("passed cache type=%s", cache_type)

                    if (
                        cache_type == "redis" or cache_type == "redis-semantic"
                    ) and len(cache_params.keys()) == 0:
                        cache_host = get_secret("REDIS_HOST", None)
                        cache_port = get_secret("REDIS_PORT", None)
                        cache_password = None
                        cache_params.update(
                            {
                                "type": cache_type,
                                "host": cache_host,
                                "port": cache_port,
                            }
                        )

                        if get_secret("REDIS_PASSWORD", None) is not None:
                            cache_password = get_secret("REDIS_PASSWORD", None)
                            cache_params.update(
                                {
                                    "password": cache_password,
                                }
                            )

                        # Assuming cache_type, cache_host, cache_port, and cache_password are strings
                        verbose_proxy_logger.debug(
                            "%sCache Type:%s %s",
                            blue_color_code,
                            reset_color_code,
                            cache_type,
                        )
                        verbose_proxy_logger.debug(
                            "%sCache Host:%s %s",
                            blue_color_code,
                            reset_color_code,
                            cache_host,
                        )
                        verbose_proxy_logger.debug(
                            "%sCache Port:%s %s",
                            blue_color_code,
                            reset_color_code,
                            cache_port,
                        )
                        verbose_proxy_logger.debug(
                            "%sCache Password:%s %s",
                            blue_color_code,
                            reset_color_code,
                            cache_password,
                        )
                    if cache_type == "redis-semantic":
                        # by default this should always be async
                        cache_params.update({"redis_semantic_cache_use_async": True})

                    # users can pass os.environ/ variables on the proxy - we should read them from the env
                    for key, value in cache_params.items():
                        if type(value) is str and value.startswith("os.environ/"):
                            cache_params[key] = get_secret(value)

                    ## to pass a complete url, or set ssl=True, etc. just set it as `os.environ[REDIS_URL] = <your-redis-url>`, _redis.py checks for REDIS specific environment variables
                    self._init_cache(cache_params=cache_params)
                    if litellm.cache is not None:
                        verbose_proxy_logger.debug(
                            f"{blue_color_code}Set Cache on LiteLLM Proxy{reset_color_code}"
                        )
                elif key == "cache" and value is False:
                    pass
                elif key == "guardrails":
                    guardrail_name_config_map = initialize_guardrails(
                        guardrails_config=value,
                        premium_user=premium_user,
                        config_file_path=config_file_path,
                        litellm_settings=litellm_settings,
                    )

                    litellm.guardrail_name_config_map = guardrail_name_config_map
                elif key == "callbacks":

                    initialize_callbacks_on_proxy(
                        value=value,
                        premium_user=premium_user,
                        config_file_path=config_file_path,
                        litellm_settings=litellm_settings,
                    )

                elif key == "post_call_rules":
                    litellm.post_call_rules = [
                        get_instance_fn(value=value, config_file_path=config_file_path)
                    ]
                    verbose_proxy_logger.debug(
                        f"litellm.post_call_rules: {litellm.post_call_rules}"
                    )
                elif key == "max_internal_user_budget":
                    litellm.max_internal_user_budget = float(value)  # type: ignore
                elif key == "default_max_internal_user_budget":
                    litellm.default_max_internal_user_budget = float(value)
                    if litellm.max_internal_user_budget is None:
                        litellm.max_internal_user_budget = (
                            litellm.default_max_internal_user_budget
                        )
                elif key == "custom_provider_map":
                    from litellm.utils import custom_llm_setup

                    litellm.custom_provider_map = [
                        {
                            "provider": item["provider"],
                            "custom_handler": get_instance_fn(
                                value=item["custom_handler"],
                                config_file_path=config_file_path,
                            ),
                        }
                        for item in value
                    ]

                    custom_llm_setup()
                elif key == "success_callback":
                    litellm.success_callback = []

                    # initialize success callbacks
                    for callback in value:
                        # user passed custom_callbacks.async_on_succes_logger. They need us to import a function
                        if "." in callback:
                            litellm.success_callback.append(
                                get_instance_fn(value=callback)
                            )
                        # these are litellm callbacks - "langfuse", "sentry", "wandb"
                        else:
                            litellm.success_callback.append(callback)
                            if "prometheus" in callback:
                                if not premium_user:
                                    raise Exception(
                                        CommonProxyErrors.not_premium_user.value
                                    )
                                verbose_proxy_logger.debug(
                                    "Starting Prometheus Metrics on /metrics"
                                )
                                from prometheus_client import make_asgi_app

                                # Add prometheus asgi middleware to route /metrics requests
                                metrics_app = make_asgi_app()
                                app.mount("/metrics", metrics_app)
                    print(  # noqa
                        f"{blue_color_code} Initialized Success Callbacks - {litellm.success_callback} {reset_color_code}"
                    )  # noqa
                elif key == "failure_callback":
                    litellm.failure_callback = []

                    # initialize success callbacks
                    for callback in value:
                        # user passed custom_callbacks.async_on_succes_logger. They need us to import a function
                        if "." in callback:
                            litellm.failure_callback.append(
                                get_instance_fn(value=callback)
                            )
                        # these are litellm callbacks - "langfuse", "sentry", "wandb"
                        else:
                            litellm.failure_callback.append(callback)
                    print(  # noqa
                        f"{blue_color_code} Initialized Failure Callbacks - {litellm.failure_callback} {reset_color_code}"
                    )  # noqa
                elif key == "cache_params":
                    # this is set in the cache branch
                    # see usage here: https://docs.litellm.ai/docs/proxy/caching
                    pass
                elif key == "default_team_settings":
                    for idx, team_setting in enumerate(
                        value
                    ):  # run through pydantic validation
                        try:
                            TeamDefaultSettings(**team_setting)
                        except Exception:
                            raise Exception(
                                f"team_id missing from default_team_settings at index={idx}\npassed in value={team_setting}"
                            )
                    verbose_proxy_logger.debug(
                        f"{blue_color_code} setting litellm.{key}={value}{reset_color_code}"
                    )
                    setattr(litellm, key, value)
                elif key == "upperbound_key_generate_params":
                    if value is not None and isinstance(value, dict):
                        for _k, _v in value.items():
                            if isinstance(_v, str) and _v.startswith("os.environ/"):
                                value[_k] = get_secret(_v)
                        litellm.upperbound_key_generate_params = (
                            LiteLLM_UpperboundKeyGenerateParams(**value)
                        )
                    else:
                        raise Exception(
                            f"Invalid value set for upperbound_key_generate_params - value={value}"
                        )
                else:
                    verbose_proxy_logger.debug(
                        f"{blue_color_code} setting litellm.{key}={value}{reset_color_code}"
                    )
                    setattr(litellm, key, value)

        ## GENERAL SERVER SETTINGS (e.g. master key,..) # do this after initializing litellm, to ensure sentry logging works for proxylogging
        general_settings = config.get("general_settings", {})
        if general_settings is None:
            general_settings = {}
        if general_settings:
            ### LOAD SECRET MANAGER ###
            key_management_system = general_settings.get("key_management_system", None)
            if key_management_system is not None:
                if key_management_system == KeyManagementSystem.AZURE_KEY_VAULT.value:
                    ### LOAD FROM AZURE KEY VAULT ###
                    load_from_azure_key_vault(use_azure_key_vault=True)
                elif key_management_system == KeyManagementSystem.GOOGLE_KMS.value:
                    ### LOAD FROM GOOGLE KMS ###
                    load_google_kms(use_google_kms=True)
                elif (
                    key_management_system
                    == KeyManagementSystem.AWS_SECRET_MANAGER.value  # noqa: F405
                ):
                    ### LOAD FROM AWS SECRET MANAGER ###
                    load_aws_secret_manager(use_aws_secret_manager=True)
                elif key_management_system == KeyManagementSystem.AWS_KMS.value:
                    load_aws_kms(use_aws_kms=True)
                elif (
                    key_management_system
                    == KeyManagementSystem.GOOGLE_SECRET_MANAGER.value
                ):
                    from litellm.secret_managers.google_secret_manager import (
                        GoogleSecretManager,
                    )

                    GoogleSecretManager()
                else:
                    raise ValueError("Invalid Key Management System selected")
            key_management_settings = general_settings.get(
                "key_management_settings", None
            )
            if key_management_settings is not None:
                litellm._key_management_settings = KeyManagementSettings(
                    **key_management_settings
                )
            ### [DEPRECATED] LOAD FROM GOOGLE KMS ### old way of loading from google kms
            use_google_kms = general_settings.get("use_google_kms", False)
            load_google_kms(use_google_kms=use_google_kms)
            ### [DEPRECATED] LOAD FROM AZURE KEY VAULT ### old way of loading from azure secret manager
            use_azure_key_vault = general_settings.get("use_azure_key_vault", False)
            load_from_azure_key_vault(use_azure_key_vault=use_azure_key_vault)
            ### ALERTING ###

            proxy_logging_obj.update_values(
                alerting=general_settings.get("alerting", None),
                alerting_threshold=general_settings.get("alerting_threshold", 600),
                alert_types=general_settings.get("alert_types", None),
                alert_to_webhook_url=general_settings.get("alert_to_webhook_url", None),
                alerting_args=general_settings.get("alerting_args", None),
                redis_cache=redis_usage_cache,
            )
            ### CONNECT TO DATABASE ###
            database_url = general_settings.get("database_url", None)
            if database_url and database_url.startswith("os.environ/"):
                verbose_proxy_logger.debug("GOING INTO LITELLM.GET_SECRET!")
                database_url = get_secret(database_url)
                verbose_proxy_logger.debug("RETRIEVED DB URL: %s", database_url)
            ### MASTER KEY ###
            master_key = general_settings.get(
                "master_key", get_secret("LITELLM_MASTER_KEY", None)
            )

            if master_key and master_key.startswith("os.environ/"):
                master_key = get_secret(master_key)  # type: ignore
                if not isinstance(master_key, str):
                    raise Exception(
                        "Master key must be a string. Current type - {}".format(
                            type(master_key)
                        )
                    )

            if master_key is not None and isinstance(master_key, str):
                litellm_master_key_hash = hash_token(master_key)
            ### USER API KEY CACHE IN-MEMORY TTL ###
            user_api_key_cache_ttl = general_settings.get(
                "user_api_key_cache_ttl", None
            )
            if user_api_key_cache_ttl is not None:
                user_api_key_cache.update_cache_ttl(
                    default_in_memory_ttl=float(user_api_key_cache_ttl),
                    default_redis_ttl=None,  # user_api_key_cache is an in-memory cache
                )
            ### STORE MODEL IN DB ### feature flag for `/model/new`
            store_model_in_db = general_settings.get("store_model_in_db", False)
            if store_model_in_db is None:
                store_model_in_db = False
            ### CUSTOM API KEY AUTH ###
            ## pass filepath
            custom_auth = general_settings.get("custom_auth", None)
            if custom_auth is not None:
                user_custom_auth = get_instance_fn(
                    value=custom_auth, config_file_path=config_file_path
                )

            custom_key_generate = general_settings.get("custom_key_generate", None)
            if custom_key_generate is not None:
                user_custom_key_generate = get_instance_fn(
                    value=custom_key_generate, config_file_path=config_file_path
                )

            custom_sso = general_settings.get("custom_sso", None)
            if custom_sso is not None:
                user_custom_sso = get_instance_fn(
                    value=custom_sso, config_file_path=config_file_path
                )

            ## pass through endpoints
            if general_settings.get("pass_through_endpoints", None) is not None:
                await initialize_pass_through_endpoints(
                    pass_through_endpoints=general_settings["pass_through_endpoints"]
                )
            ## ADMIN UI ACCESS ##
            ui_access_mode = general_settings.get(
                "ui_access_mode", "all"
            )  # can be either ["admin_only" or "all"]
            ### ALLOWED IP ###
            allowed_ips = general_settings.get("allowed_ips", None)
            if allowed_ips is not None and premium_user is False:
                raise ValueError(
                    "allowed_ips is an Enterprise Feature. Please add a valid LITELLM_LICENSE to your envionment."
                )
            ## BUDGET RESCHEDULER ##
            proxy_budget_rescheduler_min_time = general_settings.get(
                "proxy_budget_rescheduler_min_time", proxy_budget_rescheduler_min_time
            )
            proxy_budget_rescheduler_max_time = general_settings.get(
                "proxy_budget_rescheduler_max_time", proxy_budget_rescheduler_max_time
            )
            ## BATCH WRITER ##
            proxy_batch_write_at = general_settings.get(
                "proxy_batch_write_at", proxy_batch_write_at
            )
            ## DISABLE SPEND LOGS ## - gives a perf improvement
            disable_spend_logs = general_settings.get(
                "disable_spend_logs", disable_spend_logs
            )
            ### BACKGROUND HEALTH CHECKS ###
            # Enable background health checks
            use_background_health_checks = general_settings.get(
                "background_health_checks", False
            )
            health_check_interval = general_settings.get("health_check_interval", 300)
            health_check_details = general_settings.get("health_check_details", True)

            ## check if user has set a premium feature in general_settings
            if (
                general_settings.get("enforced_params") is not None
                and premium_user is not True
            ):
                raise ValueError(
                    "Trying to use `enforced_params`"
                    + CommonProxyErrors.not_premium_user.value
                )

            # check if litellm_license in general_settings
            if "litellm_license" in general_settings:
                _license_check.license_str = general_settings["litellm_license"]
                premium_user = _license_check.is_premium()

        router_params: dict = {
            "cache_responses": litellm.cache
            is not None,  # cache if user passed in cache values
        }
        ## MODEL LIST
        model_list = config.get("model_list", None)
        if model_list:
            router_params["model_list"] = model_list
            print(  # noqa
                "\033[32mLiteLLM: Proxy initialized with Config, Set models:\033[0m"
            )  # noqa
            for model in model_list:
                ### LOAD FROM os.environ/ ###
                for k, v in model["litellm_params"].items():
                    if isinstance(v, str) and v.startswith("os.environ/"):
                        model["litellm_params"][k] = get_secret(v)
                print(f"\033[32m    {model.get('model_name', '')}\033[0m")  # noqa
                litellm_model_name = model["litellm_params"]["model"]
                litellm_model_api_base = model["litellm_params"].get("api_base", None)
                if "ollama" in litellm_model_name and litellm_model_api_base is None:
                    run_ollama_serve()

        ## ASSISTANT SETTINGS
        assistants_config: Optional[AssistantsTypedDict] = None
        assistant_settings = config.get("assistant_settings", None)
        if assistant_settings:
            for k, v in assistant_settings["litellm_params"].items():
                if isinstance(v, str) and v.startswith("os.environ/"):
                    _v = v.replace("os.environ/", "")
                    v = os.getenv(_v)
                    assistant_settings["litellm_params"][k] = v
            assistants_config = AssistantsTypedDict(**assistant_settings)  # type: ignore

        ## /fine_tuning/jobs endpoints config
        finetuning_config = config.get("finetune_settings", None)
        set_fine_tuning_config(config=finetuning_config)

        ## /files endpoint config
        files_config = config.get("files_settings", None)
        set_files_config(config=files_config)

        ## default config for vertex ai routes
        default_vertex_config = config.get("default_vertex_config", None)
        set_default_vertex_config(config=default_vertex_config)

        ## ROUTER SETTINGS (e.g. routing_strategy, ...)
        router_settings = config.get("router_settings", None)
        if router_settings and isinstance(router_settings, dict):
            arg_spec = inspect.getfullargspec(litellm.Router)
            # model list already set
            exclude_args = {
                "self",
                "model_list",
            }

            available_args = [x for x in arg_spec.args if x not in exclude_args]

            for k, v in router_settings.items():
                if k in available_args:
                    router_params[k] = v
        router = litellm.Router(
            **router_params,
            assistants_config=assistants_config,
            router_general_settings=RouterGeneralSettings(
                async_only_mode=True  # only init async clients
            ),
        )  # type:ignore

        # Guardrail settings
        guardrails_v2: Optional[List[Dict]] = None

        if config is not None:
            guardrails_v2 = config.get("guardrails", None)
        if guardrails_v2:
            init_guardrails_v2(
                all_guardrails=guardrails_v2, config_file_path=config_file_path
            )
        return router, router.get_model_list(), general_settings

    def get_model_info_with_id(self, model, db_model=False) -> RouterModelInfo:
        """
        Common logic across add + delete router models
        Parameters:
        - deployment
        - db_model -> flag for differentiating model stored in db vs. config -> used on UI

        Return model info w/ id
        """
        _id: Optional[str] = getattr(model, "model_id", None)
        if _id is not None:
            model.model_info["id"] = _id
            model.model_info["db_model"] = True

        if premium_user is True:
            # seeing "created_at", "updated_at", "created_by", "updated_by" is a LiteLLM Enterprise Feature
            model.model_info["created_at"] = getattr(model, "created_at", None)
            model.model_info["updated_at"] = getattr(model, "updated_at", None)
            model.model_info["created_by"] = getattr(model, "created_by", None)
            model.model_info["updated_by"] = getattr(model, "updated_by", None)

        if model.model_info is not None and isinstance(model.model_info, dict):
            if "id" not in model.model_info:
                model.model_info["id"] = model.model_id
            if "db_model" in model.model_info and model.model_info["db_model"] is False:
                model.model_info["db_model"] = db_model
            _model_info = RouterModelInfo(**model.model_info)

        else:
            _model_info = RouterModelInfo(id=model.model_id, db_model=db_model)
        return _model_info

    async def _delete_deployment(self, db_models: list) -> int:
        """
        (Helper function of add deployment) -> combined to reduce prisma db calls

        - Create all up list of model id's (db + config)
        - Compare all up list to router model id's
        - Remove any that are missing

        Return:
        - int - returns number of deleted deployments
        """
        global user_config_file_path, llm_router
        combined_id_list = []
        if llm_router is None:
            return 0

        ## DB MODELS ##
        for m in db_models:
            model_info = self.get_model_info_with_id(model=m)
            if model_info.id is not None:
                combined_id_list.append(model_info.id)

        ## CONFIG MODELS ##
        config = await self.get_config(config_file_path=user_config_file_path)
        model_list = config.get("model_list", None)
        if model_list:
            for model in model_list:
                ### LOAD FROM os.environ/ ###
                for k, v in model["litellm_params"].items():
                    if isinstance(v, str) and v.startswith("os.environ/"):
                        model["litellm_params"][k] = get_secret(v)

                ## check if they have model-id's ##
                model_id = model.get("model_info", {}).get("id", None)
                if model_id is None:
                    ## else - generate stable id's ##
                    model_id = llm_router._generate_model_id(
                        model_group=model["model_name"],
                        litellm_params=model["litellm_params"],
                    )
                combined_id_list.append(model_id)  # ADD CONFIG MODEL TO COMBINED LIST

        router_model_ids = llm_router.get_model_ids()
        # Check for model IDs in llm_router not present in combined_id_list and delete them

        deleted_deployments = 0
        for model_id in router_model_ids:
            if model_id not in combined_id_list:
                is_deleted = llm_router.delete_deployment(id=model_id)
                if is_deleted is not None:
                    deleted_deployments += 1
        return deleted_deployments

    def _add_deployment(self, db_models: list) -> int:
        """
        Iterate through db models

        for any not in router - add them.

        Return - number of deployments added
        """
        import base64

        if master_key is None or not isinstance(master_key, str):
            raise Exception(
                f"Master key is not initialized or formatted. master_key={master_key}"
            )

        if llm_router is None:
            return 0

        added_models = 0
        ## ADD MODEL LOGIC
        for m in db_models:
            _litellm_params = m.litellm_params
            if isinstance(_litellm_params, dict):
                # decrypt values
                for k, v in _litellm_params.items():
                    if isinstance(v, str):
                        # decrypt value
                        _value = decrypt_value_helper(value=v)
                        if _value is None:
                            raise Exception("Unable to decrypt value={}".format(v))
                        # sanity check if string > size 0
                        if len(_value) > 0:
                            _litellm_params[k] = _value
                _litellm_params = LiteLLM_Params(**_litellm_params)

            else:
                verbose_proxy_logger.error(
                    f"Invalid model added to proxy db. Invalid litellm params. litellm_params={_litellm_params}"
                )
                continue  # skip to next model
            _model_info = self.get_model_info_with_id(
                model=m, db_model=True
            )  ## 👈 FLAG = True for db_models

            added = llm_router.upsert_deployment(
                deployment=Deployment(
                    model_name=m.model_name,
                    litellm_params=_litellm_params,
                    model_info=_model_info,
                )
            )

            if added is not None:
                added_models += 1
        return added_models

    async def _update_llm_router(  # noqa: PLR0915
        self,
        new_models: list,
        proxy_logging_obj: ProxyLogging,
    ):
        global llm_router, llm_model_list, master_key, general_settings
        import base64

        try:
            if llm_router is None and master_key is not None:
                verbose_proxy_logger.debug(f"len new_models: {len(new_models)}")

                _model_list: list = []
                for m in new_models:
                    _litellm_params = m.litellm_params
                    if isinstance(_litellm_params, dict):
                        # decrypt values
                        for k, v in _litellm_params.items():
                            decrypted_value = decrypt_value_helper(value=v)
                            _litellm_params[k] = decrypted_value
                        _litellm_params = LiteLLM_Params(**_litellm_params)
                    else:
                        verbose_proxy_logger.error(
                            f"Invalid model added to proxy db. Invalid litellm params. litellm_params={_litellm_params}"
                        )
                        continue  # skip to next model

                    _model_info = self.get_model_info_with_id(model=m)
                    _model_list.append(
                        Deployment(
                            model_name=m.model_name,
                            litellm_params=_litellm_params,
                            model_info=_model_info,
                        ).to_json(exclude_none=True)
                    )
                if len(_model_list) > 0:
                    verbose_proxy_logger.debug(f"_model_list: {_model_list}")
                    llm_router = litellm.Router(
                        model_list=_model_list,
                        router_general_settings=RouterGeneralSettings(
                            async_only_mode=True  # only init async clients
                        ),
                    )
                    verbose_proxy_logger.debug(f"updated llm_router: {llm_router}")
            else:
                verbose_proxy_logger.debug(f"len new_models: {len(new_models)}")
                ## DELETE MODEL LOGIC
                await self._delete_deployment(db_models=new_models)

                ## ADD MODEL LOGIC
                self._add_deployment(db_models=new_models)

        except Exception as e:
            verbose_proxy_logger.exception(
                f"Error adding/deleting model to llm_router: {str(e)}"
            )

        if llm_router is not None:
            llm_model_list = llm_router.get_model_list()

        # check if user set any callbacks in Config Table
        config_data = await proxy_config.get_config()
        litellm_settings = config_data.get("litellm_settings", {}) or {}
        success_callbacks = litellm_settings.get("success_callback", None)
        failure_callbacks = litellm_settings.get("failure_callback", None)

        if success_callbacks is not None and isinstance(success_callbacks, list):
            for success_callback in success_callbacks:
                if success_callback not in litellm.success_callback:
                    litellm.success_callback.append(success_callback)

        # Add failure callbacks from DB to litellm
        if failure_callbacks is not None and isinstance(failure_callbacks, list):
            for failure_callback in failure_callbacks:
                if failure_callback not in litellm.failure_callback:
                    litellm.failure_callback.append(failure_callback)
        # we need to set env variables too
        environment_variables = config_data.get("environment_variables", {})
        for k, v in environment_variables.items():
            try:
                decrypted_value = decrypt_value_helper(value=v)
                if decrypted_value is not None:
                    os.environ[k] = decrypted_value
            except Exception as e:
                verbose_proxy_logger.error(
                    "Error setting env variable: %s - %s", k, str(e)
                )

        # router settings
        if llm_router is not None and prisma_client is not None:
            db_router_settings = await prisma_client.db.litellm_config.find_first(
                where={"param_name": "router_settings"}
            )
            if (
                db_router_settings is not None
                and db_router_settings.param_value is not None
            ):
                _router_settings = db_router_settings.param_value
                llm_router.update_settings(**_router_settings)

        ## ALERTING ## [TODO] move this to the _update_general_settings() block
        _general_settings = config_data.get("general_settings", {})
        if "alerting" in _general_settings:
            if (
                general_settings is not None
                and general_settings.get("alerting", None) is not None
                and isinstance(general_settings["alerting"], list)
                and _general_settings.get("alerting", None) is not None
                and isinstance(_general_settings["alerting"], list)
            ):
                verbose_proxy_logger.debug(
                    "Overriding Default 'alerting' values with db 'alerting' values."
                )
                general_settings["alerting"] = _general_settings[
                    "alerting"
                ]  # override yaml values with db
                proxy_logging_obj.alerting = general_settings["alerting"]
                proxy_logging_obj.slack_alerting_instance.alerting = general_settings[
                    "alerting"
                ]
            elif general_settings is None:
                general_settings = {}
                general_settings["alerting"] = _general_settings["alerting"]
                proxy_logging_obj.alerting = general_settings["alerting"]
                proxy_logging_obj.slack_alerting_instance.alerting = general_settings[
                    "alerting"
                ]
            elif isinstance(general_settings, dict):
                general_settings["alerting"] = _general_settings["alerting"]
                proxy_logging_obj.alerting = general_settings["alerting"]
                proxy_logging_obj.slack_alerting_instance.alerting = general_settings[
                    "alerting"
                ]

        if "alert_types" in _general_settings:
            general_settings["alert_types"] = _general_settings["alert_types"]
            proxy_logging_obj.alert_types = general_settings["alert_types"]
            proxy_logging_obj.slack_alerting_instance.update_values(
                alert_types=general_settings["alert_types"], llm_router=llm_router
            )

        if "alert_to_webhook_url" in _general_settings:
            general_settings["alert_to_webhook_url"] = _general_settings[
                "alert_to_webhook_url"
            ]
            proxy_logging_obj.slack_alerting_instance.update_values(
                alert_to_webhook_url=general_settings["alert_to_webhook_url"],
                llm_router=llm_router,
            )

    async def _update_general_settings(self, db_general_settings: Optional[Json]):
        """
        Pull from DB, read general settings value
        """
        global general_settings
        if db_general_settings is None:
            return
        _general_settings = dict(db_general_settings)
        ## MAX PARALLEL REQUESTS ##
        if "max_parallel_requests" in _general_settings:
            general_settings["max_parallel_requests"] = _general_settings[
                "max_parallel_requests"
            ]

        if "global_max_parallel_requests" in _general_settings:
            general_settings["global_max_parallel_requests"] = _general_settings[
                "global_max_parallel_requests"
            ]

        ## ALERTING ARGS ##
        if "alerting_args" in _general_settings:
            general_settings["alerting_args"] = _general_settings["alerting_args"]
            proxy_logging_obj.slack_alerting_instance.update_values(
                alerting_args=general_settings["alerting_args"],
            )

        ## PASS-THROUGH ENDPOINTS ##
        if "pass_through_endpoints" in _general_settings:
            general_settings["pass_through_endpoints"] = _general_settings[
                "pass_through_endpoints"
            ]
            await initialize_pass_through_endpoints(
                pass_through_endpoints=general_settings["pass_through_endpoints"]
            )

    async def add_deployment(
        self,
        prisma_client: PrismaClient,
        proxy_logging_obj: ProxyLogging,
    ):
        """
        - Check db for new models
        - Check if model id's in router already
        - If not, add to router
        """
        global llm_router, llm_model_list, master_key, general_settings

        try:
            if master_key is None or not isinstance(master_key, str):
                raise ValueError(
                    f"Master key is not initialized or formatted. master_key={master_key}"
                )
            try:
                new_models = await prisma_client.db.litellm_proxymodeltable.find_many()
            except Exception as e:
                verbose_proxy_logger.exception(
                    "litellm.proxy_server.py::add_deployment() - Error getting new models from DB - {}".format(
                        str(e)
                    )
                )
                new_models = []
            # update llm router
            await self._update_llm_router(
                new_models=new_models, proxy_logging_obj=proxy_logging_obj
            )

            db_general_settings = await prisma_client.db.litellm_config.find_first(
                where={"param_name": "general_settings"}
            )

            # update general settings
            if db_general_settings is not None:
                await self._update_general_settings(
                    db_general_settings=db_general_settings.param_value,
                )

        except Exception as e:
            verbose_proxy_logger.exception(
                "litellm.proxy.proxy_server.py::ProxyConfig:add_deployment - {}".format(
                    str(e)
                )
            )


proxy_config = ProxyConfig()


def save_worker_config(**data):
    import json

    os.environ["WORKER_CONFIG"] = json.dumps(data)


async def initialize(  # noqa: PLR0915
    model=None,
    alias=None,
    api_base=None,
    api_version=None,
    debug=False,
    detailed_debug=False,
    temperature=None,
    max_tokens=None,
    request_timeout=600,
    max_budget=None,
    telemetry=False,
    drop_params=True,
    add_function_to_prompt=True,
    headers=None,
    save=False,
    use_queue=False,
    config=None,
):
    global user_model, user_api_base, user_debug, user_detailed_debug, user_user_max_tokens, user_request_timeout, user_temperature, user_telemetry, user_headers, experimental, llm_model_list, llm_router, general_settings, master_key, user_custom_auth, prisma_client
    if os.getenv("LITELLM_DONT_SHOW_FEEDBACK_BOX", "").lower() != "true":
        generate_feedback_box()
    user_model = model
    user_debug = debug
    if debug is True:  # this needs to be first, so users can see Router init debugg
        import logging

        from litellm._logging import (
            verbose_logger,
            verbose_proxy_logger,
            verbose_router_logger,
        )

        # this must ALWAYS remain logging.INFO, DO NOT MODIFY THIS
        verbose_logger.setLevel(level=logging.INFO)  # sets package logs to info
        verbose_router_logger.setLevel(level=logging.INFO)  # set router logs to info
        verbose_proxy_logger.setLevel(level=logging.INFO)  # set proxy logs to info
    if detailed_debug is True:
        import logging

        from litellm._logging import (
            verbose_logger,
            verbose_proxy_logger,
            verbose_router_logger,
        )

        verbose_logger.setLevel(level=logging.DEBUG)  # set package log to debug
        verbose_router_logger.setLevel(level=logging.DEBUG)  # set router logs to debug
        verbose_proxy_logger.setLevel(level=logging.DEBUG)  # set proxy logs to debug
    elif debug is False and detailed_debug is False:
        # users can control proxy debugging using env variable = 'LITELLM_LOG'
        litellm_log_setting = os.environ.get("LITELLM_LOG", "")
        if litellm_log_setting is not None:
            if litellm_log_setting.upper() == "INFO":
                import logging

                from litellm._logging import verbose_proxy_logger, verbose_router_logger

                # this must ALWAYS remain logging.INFO, DO NOT MODIFY THIS

                verbose_router_logger.setLevel(
                    level=logging.INFO
                )  # set router logs to info
                verbose_proxy_logger.setLevel(
                    level=logging.INFO
                )  # set proxy logs to info
            elif litellm_log_setting.upper() == "DEBUG":
                import logging

                from litellm._logging import verbose_proxy_logger, verbose_router_logger

                verbose_router_logger.setLevel(
                    level=logging.DEBUG
                )  # set router logs to info
                verbose_proxy_logger.setLevel(
                    level=logging.DEBUG
                )  # set proxy logs to debug
    dynamic_config = {"general": {}, user_model: {}}
    if config:
        (
            llm_router,
            llm_model_list,
            general_settings,
        ) = await proxy_config.load_config(router=llm_router, config_file_path=config)
    if headers:  # model-specific param
        user_headers = headers
        dynamic_config[user_model]["headers"] = headers
    if api_base:  # model-specific param
        user_api_base = api_base
        dynamic_config[user_model]["api_base"] = api_base
    if api_version:
        os.environ["AZURE_API_VERSION"] = (
            api_version  # set this for azure - litellm can read this from the env
        )
    if max_tokens:  # model-specific param
        dynamic_config[user_model]["max_tokens"] = max_tokens
    if temperature:  # model-specific param
        user_temperature = temperature
        dynamic_config[user_model]["temperature"] = temperature
    if request_timeout:
        user_request_timeout = request_timeout
        dynamic_config[user_model]["request_timeout"] = request_timeout
    if alias:  # model-specific param
        dynamic_config[user_model]["alias"] = alias
    if drop_params is True:  # litellm-specific param
        litellm.drop_params = True
        dynamic_config["general"]["drop_params"] = True
    if add_function_to_prompt is True:  # litellm-specific param
        litellm.add_function_to_prompt = True
        dynamic_config["general"]["add_function_to_prompt"] = True
    if max_budget:  # litellm-specific param
        litellm.max_budget = max_budget
        dynamic_config["general"]["max_budget"] = max_budget
    if experimental:
        pass
    user_telemetry = telemetry


# for streaming
def data_generator(response):
    verbose_proxy_logger.debug("inside generator")
    for chunk in response:
        verbose_proxy_logger.debug("returned chunk: %s", chunk)
        try:
            yield f"data: {json.dumps(chunk.dict())}\n\n"
        except Exception:
            yield f"data: {json.dumps(chunk)}\n\n"


async def async_assistants_data_generator(
    response, user_api_key_dict: UserAPIKeyAuth, request_data: dict
):
    verbose_proxy_logger.debug("inside generator")
    try:
        time.time()
        async with response as chunk:

            ### CALL HOOKS ### - modify outgoing data
            chunk = await proxy_logging_obj.async_post_call_streaming_hook(
                user_api_key_dict=user_api_key_dict, response=chunk
            )

            # chunk = chunk.model_dump_json(exclude_none=True)
            async for c in chunk:  # type: ignore
                c = c.model_dump_json(exclude_none=True)
                try:
                    yield f"data: {c}\n\n"
                except Exception as e:
                    yield f"data: {str(e)}\n\n"

        # Streaming is done, yield the [DONE] chunk
        done_message = "[DONE]"
        yield f"data: {done_message}\n\n"
    except Exception as e:
        verbose_proxy_logger.exception(
            "litellm.proxy.proxy_server.async_assistants_data_generator(): Exception occured - {}".format(
                str(e)
            )
        )
        await proxy_logging_obj.post_call_failure_hook(
            user_api_key_dict=user_api_key_dict,
            original_exception=e,
            request_data=request_data,
        )
        verbose_proxy_logger.debug(
            f"\033[1;31mAn error occurred: {e}\n\n Debug this by setting `--debug`, e.g. `litellm --model gpt-3.5-turbo --debug`"
        )
        if isinstance(e, HTTPException):
            raise e
        else:
            error_traceback = traceback.format_exc()
            error_msg = f"{str(e)}\n\n{error_traceback}"

        proxy_exception = ProxyException(
            message=getattr(e, "message", error_msg),
            type=getattr(e, "type", "None"),
            param=getattr(e, "param", "None"),
            code=getattr(e, "status_code", 500),
        )
        error_returned = json.dumps({"error": proxy_exception.to_dict()})
        yield f"data: {error_returned}\n\n"


async def async_data_generator(
    response, user_api_key_dict: UserAPIKeyAuth, request_data: dict
):
    verbose_proxy_logger.debug("inside generator")
    try:
        time.time()
        async for chunk in response:
            verbose_proxy_logger.debug(
                "async_data_generator: received streaming chunk - {}".format(chunk)
            )
            ### CALL HOOKS ### - modify outgoing data
            chunk = await proxy_logging_obj.async_post_call_streaming_hook(
                user_api_key_dict=user_api_key_dict, response=chunk
            )

            if isinstance(chunk, BaseModel):
                chunk = chunk.model_dump_json(exclude_none=True, exclude_unset=True)

            try:
                yield f"data: {chunk}\n\n"
            except Exception as e:
                yield f"data: {str(e)}\n\n"

        # Streaming is done, yield the [DONE] chunk
        done_message = "[DONE]"
        yield f"data: {done_message}\n\n"
    except Exception as e:
        verbose_proxy_logger.exception(
            "litellm.proxy.proxy_server.async_data_generator(): Exception occured - {}".format(
                str(e)
            )
        )
        await proxy_logging_obj.post_call_failure_hook(
            user_api_key_dict=user_api_key_dict,
            original_exception=e,
            request_data=request_data,
        )
        verbose_proxy_logger.debug(
            f"\033[1;31mAn error occurred: {e}\n\n Debug this by setting `--debug`, e.g. `litellm --model gpt-3.5-turbo --debug`"
        )

        if isinstance(e, HTTPException):
            raise e
        else:
            error_traceback = traceback.format_exc()
            error_msg = f"{str(e)}\n\n{error_traceback}"

        proxy_exception = ProxyException(
            message=getattr(e, "message", error_msg),
            type=getattr(e, "type", "None"),
            param=getattr(e, "param", "None"),
            code=getattr(e, "status_code", 500),
        )
        error_returned = json.dumps({"error": proxy_exception.to_dict()})
        yield f"data: {error_returned}\n\n"


async def async_data_generator_anthropic(
    response, user_api_key_dict: UserAPIKeyAuth, request_data: dict
):
    verbose_proxy_logger.debug("inside generator")
    try:
        time.time()
        async for chunk in response:
            verbose_proxy_logger.debug(
                "async_data_generator: received streaming chunk - {}".format(chunk)
            )
            ### CALL HOOKS ### - modify outgoing data
            chunk = await proxy_logging_obj.async_post_call_streaming_hook(
                user_api_key_dict=user_api_key_dict, response=chunk
            )

            event_type = chunk.get("type")

            try:
                yield f"event: {event_type}\ndata:{json.dumps(chunk)}\n\n"
            except Exception as e:
                yield f"event: {event_type}\ndata:{str(e)}\n\n"
    except Exception as e:
        verbose_proxy_logger.exception(
            "litellm.proxy.proxy_server.async_data_generator(): Exception occured - {}".format(
                str(e)
            )
        )
        await proxy_logging_obj.post_call_failure_hook(
            user_api_key_dict=user_api_key_dict,
            original_exception=e,
            request_data=request_data,
        )
        verbose_proxy_logger.debug(
            f"\033[1;31mAn error occurred: {e}\n\n Debug this by setting `--debug`, e.g. `litellm --model gpt-3.5-turbo --debug`"
        )

        if isinstance(e, HTTPException):
            raise e
        else:
            error_traceback = traceback.format_exc()
            error_msg = f"{str(e)}\n\n{error_traceback}"

        proxy_exception = ProxyException(
            message=getattr(e, "message", error_msg),
            type=getattr(e, "type", "None"),
            param=getattr(e, "param", "None"),
            code=getattr(e, "status_code", 500),
        )
        error_returned = json.dumps({"error": proxy_exception.to_dict()})
        yield f"data: {error_returned}\n\n"


def select_data_generator(
    response, user_api_key_dict: UserAPIKeyAuth, request_data: dict
):
    return async_data_generator(
        response=response,
        user_api_key_dict=user_api_key_dict,
        request_data=request_data,
    )


def get_litellm_model_info(model: dict = {}):
    model_info = model.get("model_info", {})
    model_to_lookup = model.get("litellm_params", {}).get("model", None)
    try:
        if "azure" in model_to_lookup:
            model_to_lookup = model_info.get("base_model", None)
        litellm_model_info = litellm.get_model_info(model_to_lookup)
        return litellm_model_info
    except Exception:
        # this should not block returning on /model/info
        # if litellm does not have info on the model it should return {}
        return {}


def on_backoff(details):
    # The 'tries' key in the details dictionary contains the number of completed tries
    verbose_proxy_logger.debug("Backing off... this was attempt # %s", details["tries"])


def giveup(e):
    result = not (
        isinstance(e, ProxyException)
        and getattr(e, "message", None) is not None
        and isinstance(e.message, str)
        and "Max parallel request limit reached" in e.message
    )

    if (
        general_settings.get("disable_retry_on_max_parallel_request_limit_error")
        is True
    ):
        return True  # giveup if queuing max parallel request limits is disabled

    if result:
        verbose_proxy_logger.info(json.dumps({"event": "giveup", "exception": str(e)}))
    return result


class ProxyStartupEvent:
    @classmethod
    def _initialize_startup_logging(
        cls,
        llm_router: Optional[litellm.Router],
        proxy_logging_obj: ProxyLogging,
        redis_usage_cache: Optional[RedisCache],
    ):
        """Initialize logging and alerting on startup"""
        ## COST TRACKING ##
        cost_tracking()

        ## Error Tracking ##
        error_tracking()

        proxy_logging_obj.startup_event(
            llm_router=llm_router, redis_usage_cache=redis_usage_cache
        )

    @classmethod
    def _initialize_jwt_auth(
        cls,
        general_settings: dict,
        prisma_client: Optional[PrismaClient],
        user_api_key_cache: DualCache,
    ):
        """Initialize JWT auth on startup"""
        if general_settings.get("litellm_jwtauth", None) is not None:
            for k, v in general_settings["litellm_jwtauth"].items():
                if isinstance(v, str) and v.startswith("os.environ/"):
                    general_settings["litellm_jwtauth"][k] = get_secret(v)
            litellm_jwtauth = LiteLLM_JWTAuth(**general_settings["litellm_jwtauth"])
        else:
            litellm_jwtauth = LiteLLM_JWTAuth()
        jwt_handler.update_environment(
            prisma_client=prisma_client,
            user_api_key_cache=user_api_key_cache,
            litellm_jwtauth=litellm_jwtauth,
        )

    @classmethod
    def _add_master_key_hash_to_db(
        cls,
        master_key: str,
        prisma_client: PrismaClient,
        litellm_proxy_admin_name: str,
        general_settings: dict,
    ):
        """Adds master key hash to db for cost tracking"""
        if os.getenv("PROXY_ADMIN_ID", None) is not None:
            litellm_proxy_admin_name = os.getenv(
                "PROXY_ADMIN_ID", litellm_proxy_admin_name
            )
        if general_settings.get("disable_adding_master_key_hash_to_db") is True:
            verbose_proxy_logger.info("Skipping writing master key hash to db")
        else:
            # add master key to db
            # add 'admin' user to db. Fixes https://github.com/BerriAI/litellm/issues/6206
            task_1 = generate_key_helper_fn(
                request_type="user",
                duration=None,
                models=[],
                aliases={},
                config={},
                spend=0,
                token=master_key,
                user_id=litellm_proxy_admin_name,
                user_role=LitellmUserRoles.PROXY_ADMIN,
                query_type="update_data",
                update_key_values={"user_role": LitellmUserRoles.PROXY_ADMIN},
            )
            asyncio.create_task(task_1)

    @classmethod
    def _add_proxy_budget_to_db(cls, litellm_proxy_budget_name: str):
        """Adds a global proxy budget to db"""
        if litellm.budget_duration is None:
            raise Exception(
                "budget_duration not set on Proxy. budget_duration is required to use max_budget."
            )

        # add proxy budget to db in the user table
        asyncio.create_task(
            generate_key_helper_fn(
                request_type="user",
                user_id=litellm_proxy_budget_name,
                duration=None,
                models=[],
                aliases={},
                config={},
                spend=0,
                max_budget=litellm.max_budget,
                budget_duration=litellm.budget_duration,
                query_type="update_data",
                update_key_values={
                    "max_budget": litellm.max_budget,
                    "budget_duration": litellm.budget_duration,
                },
            )
        )

    @classmethod
    async def initialize_scheduled_background_jobs(
        cls,
        general_settings: dict,
        prisma_client: PrismaClient,
        proxy_budget_rescheduler_min_time: int,
        proxy_budget_rescheduler_max_time: int,
        proxy_batch_write_at: int,
        proxy_logging_obj: ProxyLogging,
        store_model_in_db: bool,
    ):
        """Initializes scheduled background jobs"""
        scheduler = AsyncIOScheduler()
        interval = random.randint(
            proxy_budget_rescheduler_min_time, proxy_budget_rescheduler_max_time
        )  # random interval, so multiple workers avoid resetting budget at the same time
        batch_writing_interval = random.randint(
            proxy_batch_write_at - 3, proxy_batch_write_at + 3
        )  # random interval, so multiple workers avoid batch writing at the same time

        ### RESET BUDGET ###
        if general_settings.get("disable_reset_budget", False) is False:
            scheduler.add_job(
                reset_budget, "interval", seconds=interval, args=[prisma_client]
            )

        ### UPDATE SPEND ###
        scheduler.add_job(
            update_spend,
            "interval",
            seconds=batch_writing_interval,
            args=[prisma_client, db_writer_client, proxy_logging_obj],
        )

        ### ADD NEW MODELS ###
        store_model_in_db = (
            get_secret("STORE_MODEL_IN_DB", store_model_in_db) or store_model_in_db
        )  # type: ignore
        if store_model_in_db is True:
            scheduler.add_job(
                proxy_config.add_deployment,
                "interval",
                seconds=10,
                args=[prisma_client, proxy_logging_obj],
            )

            # this will load all existing models on proxy startup
            await proxy_config.add_deployment(
                prisma_client=prisma_client, proxy_logging_obj=proxy_logging_obj
            )

        if (
            proxy_logging_obj is not None
            and proxy_logging_obj.slack_alerting_instance is not None
            and prisma_client is not None
        ):
            print("Alerting: Initializing Weekly/Monthly Spend Reports")  # noqa
            ### Schedule weekly/monthly spend reports ###
            ### Schedule spend reports ###
            spend_report_frequency: str = (
                general_settings.get("spend_report_frequency", "7d") or "7d"
            )

            # Parse the frequency
            days = int(spend_report_frequency[:-1])
            if spend_report_frequency[-1].lower() != "d":
                raise ValueError(
                    "spend_report_frequency must be specified in days, e.g., '1d', '7d'"
                )

            scheduler.add_job(
                proxy_logging_obj.slack_alerting_instance.send_weekly_spend_report,
                "interval",
                days=days,
                next_run_time=datetime.now()
                + timedelta(seconds=10),  # Start 10 seconds from now
                args=[spend_report_frequency],
            )

            scheduler.add_job(
                proxy_logging_obj.slack_alerting_instance.send_monthly_spend_report,
                "cron",
                day=1,
            )

            # Beta Feature - only used when prometheus api is in .env
            if os.getenv("PROMETHEUS_URL"):
                from zoneinfo import ZoneInfo

                scheduler.add_job(
                    proxy_logging_obj.slack_alerting_instance.send_fallback_stats_from_prometheus,
                    "cron",
                    hour=9,
                    minute=0,
                    timezone=ZoneInfo("America/Los_Angeles"),  # Pacific Time
                )
                await proxy_logging_obj.slack_alerting_instance.send_fallback_stats_from_prometheus()

        scheduler.start()

    @classmethod
    def _setup_prisma_client(
        cls,
        database_url: Optional[str],
        proxy_logging_obj: ProxyLogging,
        user_api_key_cache: DualCache,
    ) -> Optional[PrismaClient]:
        """
        - Sets up prisma client
        - Adds necessary views to proxy
        """
        prisma_client: Optional[PrismaClient] = None
        if database_url is not None:
            try:
                prisma_client = PrismaClient(
                    database_url=database_url, proxy_logging_obj=proxy_logging_obj
                )
            except Exception as e:
                raise e

            ## Add necessary views to proxy ##
            asyncio.create_task(
                prisma_client.check_view_exists()
            )  # check if all necessary views exist. Don't block execution

        return prisma_client


@router.on_event("startup")
async def startup_event():
    global prisma_client, master_key, use_background_health_checks, llm_router, llm_model_list, general_settings, proxy_budget_rescheduler_min_time, proxy_budget_rescheduler_max_time, litellm_proxy_admin_name, db_writer_client, store_model_in_db, premium_user, _license_check
    import json

    init_verbose_loggers()

    ### LOAD MASTER KEY ###
    # check if master key set in environment - load from there
    master_key = get_secret("LITELLM_MASTER_KEY", None)  # type: ignore
    # check if DATABASE_URL in environment - load from there
    if prisma_client is None:
        _db_url: Optional[str] = get_secret("DATABASE_URL", None)  # type: ignore
        prisma_client = ProxyStartupEvent._setup_prisma_client(
            database_url=_db_url,
            proxy_logging_obj=proxy_logging_obj,
            user_api_key_cache=user_api_key_cache,
        )

    ### LOAD CONFIG ###
    worker_config: Optional[Union[str, dict]] = get_secret("WORKER_CONFIG")  # type: ignore
    env_config_yaml: Optional[str] = get_secret_str("CONFIG_FILE_PATH")
    verbose_proxy_logger.debug("worker_config: %s", worker_config)
    # check if it's a valid file path
    if env_config_yaml is not None:
        if os.path.isfile(env_config_yaml) and proxy_config.is_yaml(
            config_file_path=env_config_yaml
        ):
            (
                llm_router,
                llm_model_list,
                general_settings,
            ) = await proxy_config.load_config(
                router=llm_router, config_file_path=env_config_yaml
            )
    elif worker_config is not None:
        if (
            isinstance(worker_config, str)
            and os.path.isfile(worker_config)
            and proxy_config.is_yaml(config_file_path=worker_config)
        ):
            (
                llm_router,
                llm_model_list,
                general_settings,
            ) = await proxy_config.load_config(
                router=llm_router, config_file_path=worker_config
            )
        elif os.environ.get("LITELLM_CONFIG_BUCKET_NAME") is not None and isinstance(
            worker_config, str
        ):
            (
                llm_router,
                llm_model_list,
                general_settings,
            ) = await proxy_config.load_config(
                router=llm_router, config_file_path=worker_config
            )
        elif isinstance(worker_config, dict):
            await initialize(**worker_config)
        else:
            # if not, assume it's a json string
            worker_config = json.loads(worker_config)
            if isinstance(worker_config, dict):
                await initialize(**worker_config)

    ## CHECK PREMIUM USER
    verbose_proxy_logger.debug(
        "litellm.proxy.proxy_server.py::startup() - CHECKING PREMIUM USER - {}".format(
            premium_user
        )
    )
    if premium_user is False:
        premium_user = _license_check.is_premium()

    verbose_proxy_logger.debug(
        "litellm.proxy.proxy_server.py::startup() - PREMIUM USER value - {}".format(
            premium_user
        )
    )

    ProxyStartupEvent._initialize_startup_logging(
        llm_router=llm_router,
        proxy_logging_obj=proxy_logging_obj,
        redis_usage_cache=redis_usage_cache,
    )

    ## JWT AUTH ##
    ProxyStartupEvent._initialize_jwt_auth(
        general_settings=general_settings,
        prisma_client=prisma_client,
        user_api_key_cache=user_api_key_cache,
    )

    if use_background_health_checks:
        asyncio.create_task(
            _run_background_health_check()
        )  # start the background health check coroutine.

    if prompt_injection_detection_obj is not None:  # [TODO] - REFACTOR THIS
        prompt_injection_detection_obj.update_environment(router=llm_router)

    verbose_proxy_logger.debug("prisma_client: %s", prisma_client)
    if prisma_client is not None:
        await prisma_client.connect()

    if prisma_client is not None and master_key is not None:
        ProxyStartupEvent._add_master_key_hash_to_db(
            master_key=master_key,
            prisma_client=prisma_client,
            litellm_proxy_admin_name=litellm_proxy_admin_name,
            general_settings=general_settings,
        )

    if prisma_client is not None and litellm.max_budget > 0:
        ProxyStartupEvent._add_proxy_budget_to_db(
            litellm_proxy_budget_name=litellm_proxy_admin_name
        )

    ### START BATCH WRITING DB + CHECKING NEW MODELS###
    if prisma_client is not None:
        await ProxyStartupEvent.initialize_scheduled_background_jobs(
            general_settings=general_settings,
            prisma_client=prisma_client,
            proxy_budget_rescheduler_min_time=proxy_budget_rescheduler_min_time,
            proxy_budget_rescheduler_max_time=proxy_budget_rescheduler_max_time,
            proxy_batch_write_at=proxy_batch_write_at,
            proxy_logging_obj=proxy_logging_obj,
            store_model_in_db=store_model_in_db,
        )


#### API ENDPOINTS ####
@router.get(
    "/v1/models", dependencies=[Depends(user_api_key_auth)], tags=["model management"]
)
@router.get(
    "/models", dependencies=[Depends(user_api_key_auth)], tags=["model management"]
)  # if project requires model list
async def model_list(
    user_api_key_dict: UserAPIKeyAuth = Depends(user_api_key_auth),
):
    """
    Use `/model/info` - to get detailed model information, example - pricing, mode, etc.

    This is just for compatibility with openai projects like aider.
    """
    global llm_model_list, general_settings, llm_router
    all_models = []
    ## CHECK IF MODEL RESTRICTIONS ARE SET AT KEY/TEAM LEVEL ##
    if llm_router is None:
        proxy_model_list = []
    else:
        proxy_model_list = llm_router.get_model_names()
    key_models = get_key_models(
        user_api_key_dict=user_api_key_dict, proxy_model_list=proxy_model_list
    )
    team_models = get_team_models(
        user_api_key_dict=user_api_key_dict, proxy_model_list=proxy_model_list
    )
    all_models = get_complete_model_list(
        key_models=key_models,
        team_models=team_models,
        proxy_model_list=proxy_model_list,
        user_model=user_model,
        infer_model_from_keys=general_settings.get("infer_model_from_keys", False),
    )
    return dict(
        data=[
            {
                "id": model,
                "object": "model",
                "created": 1677610602,
                "owned_by": "openai",
            }
            for model in all_models
        ],
        object="list",
    )


@router.post(
    "/v1/chat/completions",
    dependencies=[Depends(user_api_key_auth)],
    tags=["chat/completions"],
)
@router.post(
    "/chat/completions",
    dependencies=[Depends(user_api_key_auth)],
    tags=["chat/completions"],
)
@router.post(
    "/engines/{model:path}/chat/completions",
    dependencies=[Depends(user_api_key_auth)],
    tags=["chat/completions"],
)
@router.post(
    "/openai/deployments/{model:path}/chat/completions",
    dependencies=[Depends(user_api_key_auth)],
    tags=["chat/completions"],
    responses={200: {"description": "Successful response"}, **ERROR_RESPONSES},
)  # azure compatible endpoint
@backoff.on_exception(
    backoff.expo,
    Exception,  # base exception to catch for the backoff
    max_tries=global_max_parallel_request_retries,  # maximum number of retries
    max_time=global_max_parallel_request_retry_timeout,  # maximum total time to retry for
    on_backoff=on_backoff,  # specifying the function to call on backoff
    giveup=giveup,
    logger=verbose_proxy_logger,
)
async def chat_completion(  # noqa: PLR0915
    request: Request,
    fastapi_response: Response,
    model: Optional[str] = None,
    user_api_key_dict: UserAPIKeyAuth = Depends(user_api_key_auth),
):
    """

    Follows the exact same API spec as `OpenAI's Chat API https://platform.openai.com/docs/api-reference/chat`

    ```bash
    curl -X POST http://localhost:4000/v1/chat/completions \

    -H "Content-Type: application/json" \

    -H "Authorization: Bearer sk-1234" \

    -d '{
        "model": "gpt-4o",
        "messages": [
            {
                "role": "user",
                "content": "Hello!"
            }
        ]
    }'
    ```

    """
    global general_settings, user_debug, proxy_logging_obj, llm_model_list

    data = {}
    try:
        body = await request.body()
        body_str = body.decode()
        try:
            data = ast.literal_eval(body_str)
        except Exception:
            data = json.loads(body_str)

        verbose_proxy_logger.debug(
            "Request received by LiteLLM:\n{}".format(json.dumps(data, indent=4)),
        )

        data = await add_litellm_data_to_request(
            data=data,
            request=request,
            general_settings=general_settings,
            user_api_key_dict=user_api_key_dict,
            version=version,
            proxy_config=proxy_config,
        )

        data["model"] = (
            general_settings.get("completion_model", None)  # server default
            or user_model  # model name passed via cli args
            or model  # for azure deployments
            or data["model"]  # default passed in http request
        )

        global user_temperature, user_request_timeout, user_max_tokens, user_api_base
        # override with user settings, these are params passed via cli
        if user_temperature:
            data["temperature"] = user_temperature
        if user_request_timeout:
            data["request_timeout"] = user_request_timeout
        if user_max_tokens:
            data["max_tokens"] = user_max_tokens
        if user_api_base:
            data["api_base"] = user_api_base

        ### MODEL ALIAS MAPPING ###
        # check if model name in model alias map
        # get the actual model name
        if isinstance(data["model"], str) and data["model"] in litellm.model_alias_map:
            data["model"] = litellm.model_alias_map[data["model"]]

        ### CALL HOOKS ### - modify/reject incoming data before calling the model
        data = await proxy_logging_obj.pre_call_hook(  # type: ignore
            user_api_key_dict=user_api_key_dict, data=data, call_type="completion"
        )

        ## LOGGING OBJECT ## - initialize logging object for logging success/failure events for call
        ## IMPORTANT Note: - initialize this before running pre-call checks. Ensures we log rejected requests to langfuse.
        data["litellm_call_id"] = request.headers.get(
            "x-litellm-call-id", str(uuid.uuid4())
        )
        logging_obj, data = litellm.utils.function_setup(
            original_function="acompletion",
            rules_obj=litellm.utils.Rules(),
            start_time=datetime.now(),
            **data,
        )

        data["litellm_logging_obj"] = logging_obj

        tasks = []
        tasks.append(
            proxy_logging_obj.during_call_hook(
                data=data,
                user_api_key_dict=user_api_key_dict,
                call_type="completion",
            )
        )

        ### ROUTE THE REQUEST ###
        # Do not change this - it should be a constant time fetch - ALWAYS
        llm_call = await route_request(
            data=data,
            route_type="acompletion",
            llm_router=llm_router,
            user_model=user_model,
        )
        tasks.append(llm_call)

        # wait for call to end
        llm_responses = asyncio.gather(
            *tasks
        )  # run the moderation check in parallel to the actual llm api call

        responses = await llm_responses

        response = responses[1]

        hidden_params = getattr(response, "_hidden_params", {}) or {}
        model_id = hidden_params.get("model_id", None) or ""
        cache_key = hidden_params.get("cache_key", None) or ""
        api_base = hidden_params.get("api_base", None) or ""
        response_cost = hidden_params.get("response_cost", None) or ""
        fastest_response_batch_completion = hidden_params.get(
            "fastest_response_batch_completion", None
        )
        additional_headers: dict = hidden_params.get("additional_headers", {}) or {}

        # Post Call Processing
        if llm_router is not None:
            data["deployment"] = llm_router.get_deployment(model_id=model_id)
        asyncio.create_task(
            proxy_logging_obj.update_request_status(
                litellm_call_id=data.get("litellm_call_id", ""), status="success"
            )
        )
        if (
            "stream" in data and data["stream"] is True
        ):  # use generate_responses to stream responses
            custom_headers = get_custom_headers(
                user_api_key_dict=user_api_key_dict,
                call_id=logging_obj.litellm_call_id,
                model_id=model_id,
                cache_key=cache_key,
                api_base=api_base,
                version=version,
                response_cost=response_cost,
                model_region=getattr(user_api_key_dict, "allowed_model_region", ""),
                fastest_response_batch_completion=fastest_response_batch_completion,
                request_data=data,
                **additional_headers,
            )
            selected_data_generator = select_data_generator(
                response=response,
                user_api_key_dict=user_api_key_dict,
                request_data=data,
            )
            return StreamingResponse(
                selected_data_generator,
                media_type="text/event-stream",
                headers=custom_headers,
            )

        ### CALL HOOKS ### - modify outgoing data
        response = await proxy_logging_obj.post_call_success_hook(
            data=data, user_api_key_dict=user_api_key_dict, response=response
        )

        hidden_params = (
            getattr(response, "_hidden_params", {}) or {}
        )  # get any updated response headers
        additional_headers = hidden_params.get("additional_headers", {}) or {}

        fastapi_response.headers.update(
            get_custom_headers(
                user_api_key_dict=user_api_key_dict,
                call_id=logging_obj.litellm_call_id,
                model_id=model_id,
                cache_key=cache_key,
                api_base=api_base,
                version=version,
                response_cost=response_cost,
                model_region=getattr(user_api_key_dict, "allowed_model_region", ""),
                fastest_response_batch_completion=fastest_response_batch_completion,
                request_data=data,
                **additional_headers,
            )
        )
        await check_response_size_is_safe(response=response)

        return response
    except RejectedRequestError as e:
        _data = e.request_data
        await proxy_logging_obj.post_call_failure_hook(
            user_api_key_dict=user_api_key_dict,
            original_exception=e,
            request_data=_data,
        )
        _chat_response = litellm.ModelResponse()
        _chat_response.choices[0].message.content = e.message  # type: ignore

        if data.get("stream", None) is not None and data["stream"] is True:
            _iterator = litellm.utils.ModelResponseIterator(
                model_response=_chat_response, convert_to_delta=True
            )
            _streaming_response = litellm.CustomStreamWrapper(
                completion_stream=_iterator,
                model=data.get("model", ""),
                custom_llm_provider="cached_response",
                logging_obj=data.get("litellm_logging_obj", None),
            )
            selected_data_generator = select_data_generator(
                response=_streaming_response,
                user_api_key_dict=user_api_key_dict,
                request_data=_data,
            )

            return StreamingResponse(
                selected_data_generator,
                media_type="text/event-stream",
            )
        _usage = litellm.Usage(prompt_tokens=0, completion_tokens=0, total_tokens=0)
        _chat_response.usage = _usage  # type: ignore
        return _chat_response
    except Exception as e:
        verbose_proxy_logger.exception(
            f"litellm.proxy.proxy_server.chat_completion(): Exception occured - {str(e)}"
        )
        await proxy_logging_obj.post_call_failure_hook(
            user_api_key_dict=user_api_key_dict, original_exception=e, request_data=data
        )
        litellm_debug_info = getattr(e, "litellm_debug_info", "")
        verbose_proxy_logger.debug(
            "\033[1;31mAn error occurred: %s %s\n\n Debug this by setting `--debug`, e.g. `litellm --model gpt-3.5-turbo --debug`",
            e,
            litellm_debug_info,
        )

        if isinstance(e, HTTPException):
            # print("e.headers={}".format(e.headers))
            raise ProxyException(
                message=getattr(e, "detail", str(e)),
                type=getattr(e, "type", "None"),
                param=getattr(e, "param", "None"),
                code=getattr(e, "status_code", status.HTTP_400_BAD_REQUEST),
                headers=getattr(e, "headers", {}),
            )
        error_msg = f"{str(e)}"
        raise ProxyException(
            message=getattr(e, "message", error_msg),
            type=getattr(e, "type", "None"),
            param=getattr(e, "param", "None"),
            code=getattr(e, "status_code", 500),
            headers=getattr(e, "headers", {}),
        )


@router.post(
    "/v1/completions", dependencies=[Depends(user_api_key_auth)], tags=["completions"]
)
@router.post(
    "/completions", dependencies=[Depends(user_api_key_auth)], tags=["completions"]
)
@router.post(
    "/engines/{model:path}/completions",
    dependencies=[Depends(user_api_key_auth)],
    tags=["completions"],
)
@router.post(
    "/openai/deployments/{model:path}/completions",
    dependencies=[Depends(user_api_key_auth)],
    tags=["completions"],
)
async def completion(  # noqa: PLR0915
    request: Request,
    fastapi_response: Response,
    model: Optional[str] = None,
    user_api_key_dict: UserAPIKeyAuth = Depends(user_api_key_auth),
):
    """
    Follows the exact same API spec as `OpenAI's Completions API https://platform.openai.com/docs/api-reference/completions`

    ```bash
    curl -X POST http://localhost:4000/v1/completions \

    -H "Content-Type: application/json" \

    -H "Authorization: Bearer sk-1234" \

    -d '{
        "model": "gpt-3.5-turbo-instruct",
        "prompt": "Once upon a time",
        "max_tokens": 50,
        "temperature": 0.7
    }'
    ```
    """
    global user_temperature, user_request_timeout, user_max_tokens, user_api_base
    data = {}
    try:
        body = await request.body()
        body_str = body.decode()
        try:
            data = ast.literal_eval(body_str)
        except Exception:
            data = json.loads(body_str)

        data["model"] = (
            general_settings.get("completion_model", None)  # server default
            or user_model  # model name passed via cli args
            or model  # for azure deployments
            or data["model"]  # default passed in http request
        )
        if user_model:
            data["model"] = user_model

        data = await add_litellm_data_to_request(
            data=data,
            request=request,
            general_settings=general_settings,
            user_api_key_dict=user_api_key_dict,
            version=version,
            proxy_config=proxy_config,
        )

        # override with user settings, these are params passed via cli
        if user_temperature:
            data["temperature"] = user_temperature
        if user_request_timeout:
            data["request_timeout"] = user_request_timeout
        if user_max_tokens:
            data["max_tokens"] = user_max_tokens
        if user_api_base:
            data["api_base"] = user_api_base

        ### MODEL ALIAS MAPPING ###
        # check if model name in model alias map
        # get the actual model name
        if data["model"] in litellm.model_alias_map:
            data["model"] = litellm.model_alias_map[data["model"]]

        ### CALL HOOKS ### - modify incoming data before calling the model
        data = await proxy_logging_obj.pre_call_hook(  # type: ignore
            user_api_key_dict=user_api_key_dict, data=data, call_type="text_completion"
        )

        ### ROUTE THE REQUESTs ###
        llm_call = await route_request(
            data=data,
            route_type="atext_completion",
            llm_router=llm_router,
            user_model=user_model,
        )

        # Await the llm_response task
        response = await llm_call

        hidden_params = getattr(response, "_hidden_params", {}) or {}
        model_id = hidden_params.get("model_id", None) or ""
        cache_key = hidden_params.get("cache_key", None) or ""
        api_base = hidden_params.get("api_base", None) or ""
        response_cost = hidden_params.get("response_cost", None) or ""
        litellm_call_id = hidden_params.get("litellm_call_id", None) or ""

        ### ALERTING ###
        asyncio.create_task(
            proxy_logging_obj.update_request_status(
                litellm_call_id=data.get("litellm_call_id", ""), status="success"
            )
        )

        verbose_proxy_logger.debug("final response: %s", response)
        if (
            "stream" in data and data["stream"] is True
        ):  # use generate_responses to stream responses
            custom_headers = get_custom_headers(
                user_api_key_dict=user_api_key_dict,
                call_id=litellm_call_id,
                model_id=model_id,
                cache_key=cache_key,
                api_base=api_base,
                version=version,
                response_cost=response_cost,
                request_data=data,
            )
            selected_data_generator = select_data_generator(
                response=response,
                user_api_key_dict=user_api_key_dict,
                request_data=data,
            )

            return StreamingResponse(
                selected_data_generator,
                media_type="text/event-stream",
                headers=custom_headers,
            )
        ### CALL HOOKS ### - modify outgoing data
        response = await proxy_logging_obj.post_call_success_hook(
            data=data, user_api_key_dict=user_api_key_dict, response=response  # type: ignore
        )

        fastapi_response.headers.update(
            get_custom_headers(
                user_api_key_dict=user_api_key_dict,
                call_id=litellm_call_id,
                model_id=model_id,
                cache_key=cache_key,
                api_base=api_base,
                version=version,
                response_cost=response_cost,
                request_data=data,
            )
        )
        await check_response_size_is_safe(response=response)
        return response
    except RejectedRequestError as e:
        _data = e.request_data
        await proxy_logging_obj.post_call_failure_hook(
            user_api_key_dict=user_api_key_dict,
            original_exception=e,
            request_data=_data,
        )
        if _data.get("stream", None) is not None and _data["stream"] is True:
            _chat_response = litellm.ModelResponse()
            _usage = litellm.Usage(
                prompt_tokens=0,
                completion_tokens=0,
                total_tokens=0,
            )
            _chat_response.usage = _usage  # type: ignore
            _chat_response.choices[0].message.content = e.message  # type: ignore
            _iterator = litellm.utils.ModelResponseIterator(
                model_response=_chat_response, convert_to_delta=True
            )
            _streaming_response = litellm.TextCompletionStreamWrapper(
                completion_stream=_iterator,
                model=_data.get("model", ""),
            )

            selected_data_generator = select_data_generator(
                response=_streaming_response,
                user_api_key_dict=user_api_key_dict,
                request_data=data,
            )

            return StreamingResponse(
                selected_data_generator,
                media_type="text/event-stream",
                headers={},
            )
        else:
            _response = litellm.TextCompletionResponse()
            _response.choices[0].text = e.message
            return _response
    except Exception as e:
        await proxy_logging_obj.post_call_failure_hook(
            user_api_key_dict=user_api_key_dict, original_exception=e, request_data=data
        )
        verbose_proxy_logger.exception(
            "litellm.proxy.proxy_server.completion(): Exception occured - {}".format(
                str(e)
            )
        )
        error_msg = f"{str(e)}"
        raise ProxyException(
            message=getattr(e, "message", error_msg),
            type=getattr(e, "type", "None"),
            param=getattr(e, "param", "None"),
            code=getattr(e, "status_code", 500),
        )


@router.post(
    "/v1/embeddings",
    dependencies=[Depends(user_api_key_auth)],
    response_class=ORJSONResponse,
    tags=["embeddings"],
)
@router.post(
    "/embeddings",
    dependencies=[Depends(user_api_key_auth)],
    response_class=ORJSONResponse,
    tags=["embeddings"],
)
@router.post(
    "/engines/{model:path}/embeddings",
    dependencies=[Depends(user_api_key_auth)],
    response_class=ORJSONResponse,
    tags=["embeddings"],
)  # azure compatible endpoint
@router.post(
    "/openai/deployments/{model:path}/embeddings",
    dependencies=[Depends(user_api_key_auth)],
    response_class=ORJSONResponse,
    tags=["embeddings"],
)  # azure compatible endpoint
async def embeddings(  # noqa: PLR0915
    request: Request,
    fastapi_response: Response,
    model: Optional[str] = None,
    user_api_key_dict: UserAPIKeyAuth = Depends(user_api_key_auth),
):
    """
    Follows the exact same API spec as `OpenAI's Embeddings API https://platform.openai.com/docs/api-reference/embeddings`

    ```bash
    curl -X POST http://localhost:4000/v1/embeddings \

    -H "Content-Type: application/json" \

    -H "Authorization: Bearer sk-1234" \

    -d '{
        "model": "text-embedding-ada-002",
        "input": "The quick brown fox jumps over the lazy dog"
    }'
    ```

"""
    global proxy_logging_obj
    data: Any = {}
    try:
        # Use orjson to parse JSON data, orjson speeds up requests significantly
        body = await request.body()
        data = orjson.loads(body)

        verbose_proxy_logger.debug(
            "Request received by LiteLLM:\n%s",
            json.dumps(data, indent=4),
        )

        # Include original request and headers in the data
        data = await add_litellm_data_to_request(
            data=data,
            request=request,
            general_settings=general_settings,
            user_api_key_dict=user_api_key_dict,
            version=version,
            proxy_config=proxy_config,
        )

        data["model"] = (
            general_settings.get("embedding_model", None)  # server default
            or user_model  # model name passed via cli args
            or model  # for azure deployments
            or data["model"]  # default passed in http request
        )
        if user_model:
            data["model"] = user_model

        ### MODEL ALIAS MAPPING ###
        # check if model name in model alias map
        # get the actual model name
        if data["model"] in litellm.model_alias_map:
            data["model"] = litellm.model_alias_map[data["model"]]

        router_model_names = llm_router.model_names if llm_router is not None else []
        if (
            "input" in data
            and isinstance(data["input"], list)
            and len(data["input"]) > 0
            and isinstance(data["input"][0], list)
            and isinstance(data["input"][0][0], int)
        ):  # check if array of tokens passed in
            # check if non-openai/azure model called - e.g. for langchain integration
            if llm_model_list is not None and data["model"] in router_model_names:
                for m in llm_model_list:
                    if m["model_name"] == data["model"] and (
                        m["litellm_params"]["model"] in litellm.open_ai_embedding_models
                        or m["litellm_params"]["model"].startswith("azure/")
                    ):
                        pass
                    else:
                        # non-openai/azure embedding model called with token input
                        input_list = []
                        for i in data["input"]:
                            input_list.append(
                                litellm.decode(model="gpt-3.5-turbo", tokens=i)
                            )
                        data["input"] = input_list
                        break

        ### CALL HOOKS ### - modify incoming data / reject request before calling the model
        data = await proxy_logging_obj.pre_call_hook(
            user_api_key_dict=user_api_key_dict, data=data, call_type="embeddings"
        )

        tasks = []
        tasks.append(
            proxy_logging_obj.during_call_hook(
                data=data,
                user_api_key_dict=user_api_key_dict,
                call_type="embeddings",
            )
        )

        ## ROUTE TO CORRECT ENDPOINT ##
        llm_call = await route_request(
            data=data,
            route_type="aembedding",
            llm_router=llm_router,
            user_model=user_model,
        )
        tasks.append(llm_call)

        # wait for call to end
        llm_responses = asyncio.gather(
            *tasks
        )  # run the moderation check in parallel to the actual llm api call

        responses = await llm_responses

        response = responses[1]

        ### ALERTING ###
        asyncio.create_task(
            proxy_logging_obj.update_request_status(
                litellm_call_id=data.get("litellm_call_id", ""), status="success"
            )
        )

        ### RESPONSE HEADERS ###
        hidden_params = getattr(response, "_hidden_params", {}) or {}
        model_id = hidden_params.get("model_id", None) or ""
        cache_key = hidden_params.get("cache_key", None) or ""
        api_base = hidden_params.get("api_base", None) or ""
        response_cost = hidden_params.get("response_cost", None) or ""
        litellm_call_id = hidden_params.get("litellm_call_id", None) or ""
        additional_headers: dict = hidden_params.get("additional_headers", {}) or {}

        fastapi_response.headers.update(
            get_custom_headers(
                user_api_key_dict=user_api_key_dict,
                model_id=model_id,
                cache_key=cache_key,
                api_base=api_base,
                version=version,
                response_cost=response_cost,
                model_region=getattr(user_api_key_dict, "allowed_model_region", ""),
                call_id=litellm_call_id,
                request_data=data,
                **additional_headers,
            )
        )
        await check_response_size_is_safe(response=response)

        return response
    except Exception as e:
        await proxy_logging_obj.post_call_failure_hook(
            user_api_key_dict=user_api_key_dict, original_exception=e, request_data=data
        )
        litellm_debug_info = getattr(e, "litellm_debug_info", "")
        verbose_proxy_logger.debug(
            "\033[1;31mAn error occurred: %s %s\n\n Debug this by setting `--debug`, e.g. `litellm --model gpt-3.5-turbo --debug`",
            e,
            litellm_debug_info,
        )
        verbose_proxy_logger.exception(
            "litellm.proxy.proxy_server.embeddings(): Exception occured - {}".format(
                str(e)
            )
        )
        if isinstance(e, HTTPException):
            message = get_error_message_str(e)
            raise ProxyException(
                message=message,
                type=getattr(e, "type", "None"),
                param=getattr(e, "param", "None"),
                code=getattr(e, "status_code", status.HTTP_400_BAD_REQUEST),
            )
        else:
            error_msg = f"{str(e)}"
            raise ProxyException(
                message=getattr(e, "message", error_msg),
                type=getattr(e, "type", "None"),
                param=getattr(e, "param", "None"),
                code=getattr(e, "status_code", 500),
            )


@router.post(
    "/v1/images/generations",
    dependencies=[Depends(user_api_key_auth)],
    response_class=ORJSONResponse,
    tags=["images"],
)
@router.post(
    "/images/generations",
    dependencies=[Depends(user_api_key_auth)],
    response_class=ORJSONResponse,
    tags=["images"],
)
async def image_generation(
    request: Request,
    fastapi_response: Response,
    user_api_key_dict: UserAPIKeyAuth = Depends(user_api_key_auth),
):
    global proxy_logging_obj
    data = {}
    try:
        # Use orjson to parse JSON data, orjson speeds up requests significantly
        body = await request.body()
        data = orjson.loads(body)

        # Include original request and headers in the data
        data = await add_litellm_data_to_request(
            data=data,
            request=request,
            general_settings=general_settings,
            user_api_key_dict=user_api_key_dict,
            version=version,
            proxy_config=proxy_config,
        )

        data["model"] = (
            general_settings.get("image_generation_model", None)  # server default
            or user_model  # model name passed via cli args
            or data["model"]  # default passed in http request
        )
        if user_model:
            data["model"] = user_model

        ### MODEL ALIAS MAPPING ###
        # check if model name in model alias map
        # get the actual model name
        if data["model"] in litellm.model_alias_map:
            data["model"] = litellm.model_alias_map[data["model"]]

        ### CALL HOOKS ### - modify incoming data / reject request before calling the model
        data = await proxy_logging_obj.pre_call_hook(
            user_api_key_dict=user_api_key_dict, data=data, call_type="image_generation"
        )

        ## ROUTE TO CORRECT ENDPOINT ##
        llm_call = await route_request(
            data=data,
            route_type="aimage_generation",
            llm_router=llm_router,
            user_model=user_model,
        )
        response = await llm_call

        ### ALERTING ###
        asyncio.create_task(
            proxy_logging_obj.update_request_status(
                litellm_call_id=data.get("litellm_call_id", ""), status="success"
            )
        )
        ### RESPONSE HEADERS ###
        hidden_params = getattr(response, "_hidden_params", {}) or {}
        model_id = hidden_params.get("model_id", None) or ""
        cache_key = hidden_params.get("cache_key", None) or ""
        api_base = hidden_params.get("api_base", None) or ""
        response_cost = hidden_params.get("response_cost", None) or ""
        litellm_call_id = hidden_params.get("litellm_call_id", None) or ""

        fastapi_response.headers.update(
            get_custom_headers(
                user_api_key_dict=user_api_key_dict,
                model_id=model_id,
                cache_key=cache_key,
                api_base=api_base,
                version=version,
                response_cost=response_cost,
                model_region=getattr(user_api_key_dict, "allowed_model_region", ""),
                call_id=litellm_call_id,
                request_data=data,
            )
        )

        return response
    except Exception as e:
        await proxy_logging_obj.post_call_failure_hook(
            user_api_key_dict=user_api_key_dict, original_exception=e, request_data=data
        )
        verbose_proxy_logger.error(
            "litellm.proxy.proxy_server.image_generation(): Exception occured - {}".format(
                str(e)
            )
        )
        verbose_proxy_logger.debug(traceback.format_exc())
        if isinstance(e, HTTPException):
            raise ProxyException(
                message=getattr(e, "message", str(e)),
                type=getattr(e, "type", "None"),
                param=getattr(e, "param", "None"),
                code=getattr(e, "status_code", status.HTTP_400_BAD_REQUEST),
            )
        else:
            error_msg = f"{str(e)}"
            raise ProxyException(
                message=getattr(e, "message", error_msg),
                type=getattr(e, "type", "None"),
                param=getattr(e, "param", "None"),
                code=getattr(e, "status_code", 500),
            )


@router.post(
    "/v1/audio/speech",
    dependencies=[Depends(user_api_key_auth)],
    tags=["audio"],
)
@router.post(
    "/audio/speech",
    dependencies=[Depends(user_api_key_auth)],
    tags=["audio"],
)
async def audio_speech(
    request: Request,
    fastapi_response: Response,
    user_api_key_dict: UserAPIKeyAuth = Depends(user_api_key_auth),
):
    """
    Same params as:

    https://platform.openai.com/docs/api-reference/audio/createSpeech
    """
    global proxy_logging_obj
    data: Dict = {}
    try:
        # Use orjson to parse JSON data, orjson speeds up requests significantly
        body = await request.body()
        data = orjson.loads(body)

        # Include original request and headers in the data
        data = await add_litellm_data_to_request(
            data=data,
            request=request,
            general_settings=general_settings,
            user_api_key_dict=user_api_key_dict,
            version=version,
            proxy_config=proxy_config,
        )

        if data.get("user", None) is None and user_api_key_dict.user_id is not None:
            data["user"] = user_api_key_dict.user_id

        if user_model:
            data["model"] = user_model

        ### CALL HOOKS ### - modify incoming data / reject request before calling the model
        data = await proxy_logging_obj.pre_call_hook(
            user_api_key_dict=user_api_key_dict, data=data, call_type="image_generation"
        )

        ## ROUTE TO CORRECT ENDPOINT ##
        llm_call = await route_request(
            data=data,
            route_type="aspeech",
            llm_router=llm_router,
            user_model=user_model,
        )
        response = await llm_call

        ### ALERTING ###
        asyncio.create_task(
            proxy_logging_obj.update_request_status(
                litellm_call_id=data.get("litellm_call_id", ""), status="success"
            )
        )

        ### RESPONSE HEADERS ###
        hidden_params = getattr(response, "_hidden_params", {}) or {}
        model_id = hidden_params.get("model_id", None) or ""
        cache_key = hidden_params.get("cache_key", None) or ""
        api_base = hidden_params.get("api_base", None) or ""
        response_cost = hidden_params.get("response_cost", None) or ""
        litellm_call_id = hidden_params.get("litellm_call_id", None) or ""

        # Printing each chunk size
        async def generate(_response: HttpxBinaryResponseContent):
            _generator = await _response.aiter_bytes(chunk_size=1024)
            async for chunk in _generator:
                yield chunk

        custom_headers = get_custom_headers(
            user_api_key_dict=user_api_key_dict,
            model_id=model_id,
            cache_key=cache_key,
            api_base=api_base,
            version=version,
            response_cost=response_cost,
            model_region=getattr(user_api_key_dict, "allowed_model_region", ""),
            fastest_response_batch_completion=None,
            call_id=litellm_call_id,
            request_data=data,
        )

        select_data_generator(
            response=response,
            user_api_key_dict=user_api_key_dict,
            request_data=data,
        )
        return StreamingResponse(
            generate(response), media_type="audio/mpeg", headers=custom_headers  # type: ignore
        )

    except Exception as e:
        verbose_proxy_logger.error(
            "litellm.proxy.proxy_server.audio_speech(): Exception occured - {}".format(
                str(e)
            )
        )
        verbose_proxy_logger.debug(traceback.format_exc())
        raise e


@router.post(
    "/v1/audio/transcriptions",
    dependencies=[Depends(user_api_key_auth)],
    tags=["audio"],
)
@router.post(
    "/audio/transcriptions",
    dependencies=[Depends(user_api_key_auth)],
    tags=["audio"],
)
async def audio_transcriptions(
    request: Request,
    fastapi_response: Response,
    file: UploadFile = File(...),
    user_api_key_dict: UserAPIKeyAuth = Depends(user_api_key_auth),
):
    """
    Same params as:

    https://platform.openai.com/docs/api-reference/audio/createTranscription?lang=curl
    """
    global proxy_logging_obj
    data: Dict = {}
    try:
        # Use orjson to parse JSON data, orjson speeds up requests significantly
        form_data = await request.form()
        data = {key: value for key, value in form_data.items() if key != "file"}

        # Include original request and headers in the data
        data = await add_litellm_data_to_request(
            data=data,
            request=request,
            general_settings=general_settings,
            user_api_key_dict=user_api_key_dict,
            version=version,
            proxy_config=proxy_config,
        )

        if data.get("user", None) is None and user_api_key_dict.user_id is not None:
            data["user"] = user_api_key_dict.user_id

        data["model"] = (
            general_settings.get("moderation_model", None)  # server default
            or user_model  # model name passed via cli args
            or data["model"]  # default passed in http request
        )
        if user_model:
            data["model"] = user_model

        router_model_names = llm_router.model_names if llm_router is not None else []

        if file.filename is None:
            raise ProxyException(
                message="File name is None. Please check your file name",
                code=status.HTTP_400_BAD_REQUEST,
                type="bad_request",
                param="file",
            )

        # Check if File can be read in memory before reading
        check_file_size_under_limit(
            request_data=data,
            file=file,
            router_model_names=router_model_names,
        )

        file_content = await file.read()
        file_object = io.BytesIO(file_content)
        file_object.name = file.filename
        data["file"] = file_object
        try:
            ### CALL HOOKS ### - modify incoming data / reject request before calling the model
            data = await proxy_logging_obj.pre_call_hook(
                user_api_key_dict=user_api_key_dict,
                data=data,
                call_type="audio_transcription",
            )

            ## ROUTE TO CORRECT ENDPOINT ##
            llm_call = await route_request(
                data=data,
                route_type="atranscription",
                llm_router=llm_router,
                user_model=user_model,
            )
            response = await llm_call
        except Exception as e:
            raise HTTPException(status_code=500, detail=str(e))
        finally:
            file_object.close()  # close the file read in by io library

        ### ALERTING ###
        asyncio.create_task(
            proxy_logging_obj.update_request_status(
                litellm_call_id=data.get("litellm_call_id", ""), status="success"
            )
        )

        ### RESPONSE HEADERS ###
        hidden_params = getattr(response, "_hidden_params", {}) or {}
        model_id = hidden_params.get("model_id", None) or ""
        cache_key = hidden_params.get("cache_key", None) or ""
        api_base = hidden_params.get("api_base", None) or ""
        response_cost = hidden_params.get("response_cost", None) or ""
        litellm_call_id = hidden_params.get("litellm_call_id", None) or ""
        additional_headers: dict = hidden_params.get("additional_headers", {}) or {}

        fastapi_response.headers.update(
            get_custom_headers(
                user_api_key_dict=user_api_key_dict,
                model_id=model_id,
                cache_key=cache_key,
                api_base=api_base,
                version=version,
                response_cost=response_cost,
                model_region=getattr(user_api_key_dict, "allowed_model_region", ""),
                call_id=litellm_call_id,
                request_data=data,
                **additional_headers,
            )
        )

        return response
    except Exception as e:
        await proxy_logging_obj.post_call_failure_hook(
            user_api_key_dict=user_api_key_dict, original_exception=e, request_data=data
        )
        verbose_proxy_logger.error(
            "litellm.proxy.proxy_server.audio_transcription(): Exception occured - {}".format(
                str(e)
            )
        )
        verbose_proxy_logger.debug(traceback.format_exc())
        if isinstance(e, HTTPException):
            raise ProxyException(
                message=getattr(e, "message", str(e.detail)),
                type=getattr(e, "type", "None"),
                param=getattr(e, "param", "None"),
                code=getattr(e, "status_code", status.HTTP_400_BAD_REQUEST),
            )
        else:
            error_msg = f"{str(e)}"
            raise ProxyException(
                message=getattr(e, "message", error_msg),
                type=getattr(e, "type", "None"),
                param=getattr(e, "param", "None"),
                code=getattr(e, "status_code", 500),
            )


######################################################################

#                          /v1/realtime Endpoints

######################################################################
from fastapi import FastAPI, WebSocket, WebSocketDisconnect

from litellm import _arealtime


@app.websocket("/v1/realtime")
async def websocket_endpoint(websocket: WebSocket, model: str):
    import websockets

    await websocket.accept()

    data = {
        "model": model,
        "websocket": websocket,
    }

    ### ROUTE THE REQUEST ###
    try:
        llm_call = await route_request(
            data=data,
            route_type="_arealtime",
            llm_router=llm_router,
            user_model=user_model,
        )

        await llm_call
    except websockets.exceptions.InvalidStatusCode as e:  # type: ignore
        verbose_proxy_logger.exception("Invalid status code")
        await websocket.close(code=e.status_code, reason="Invalid status code")
    except Exception:
        verbose_proxy_logger.exception("Internal server error")
        await websocket.close(code=1011, reason="Internal server error")


######################################################################

#                          /v1/assistant Endpoints


######################################################################


@router.get(
    "/v1/assistants",
    dependencies=[Depends(user_api_key_auth)],
    tags=["assistants"],
)
@router.get(
    "/assistants",
    dependencies=[Depends(user_api_key_auth)],
    tags=["assistants"],
)
async def get_assistants(
    request: Request,
    fastapi_response: Response,
    user_api_key_dict: UserAPIKeyAuth = Depends(user_api_key_auth),
):
    """
    Returns a list of assistants.

    API Reference docs - https://platform.openai.com/docs/api-reference/assistants/listAssistants
    """
    global proxy_logging_obj
    data: Dict = {}
    try:
        # Use orjson to parse JSON data, orjson speeds up requests significantly
        await request.body()

        # Include original request and headers in the data
        data = await add_litellm_data_to_request(
            data=data,
            request=request,
            general_settings=general_settings,
            user_api_key_dict=user_api_key_dict,
            version=version,
            proxy_config=proxy_config,
        )

        # for now use custom_llm_provider=="openai" -> this will change as LiteLLM adds more providers for acreate_batch
        if llm_router is None:
            raise HTTPException(
                status_code=500, detail={"error": CommonProxyErrors.no_llm_router.value}
            )
        response = await llm_router.aget_assistants(**data)

        ### ALERTING ###
        asyncio.create_task(
            proxy_logging_obj.update_request_status(
                litellm_call_id=data.get("litellm_call_id", ""), status="success"
            )
        )

        ### RESPONSE HEADERS ###
        hidden_params = getattr(response, "_hidden_params", {}) or {}
        model_id = hidden_params.get("model_id", None) or ""
        cache_key = hidden_params.get("cache_key", None) or ""
        api_base = hidden_params.get("api_base", None) or ""

        fastapi_response.headers.update(
            get_custom_headers(
                user_api_key_dict=user_api_key_dict,
                model_id=model_id,
                cache_key=cache_key,
                api_base=api_base,
                version=version,
                model_region=getattr(user_api_key_dict, "allowed_model_region", ""),
                request_data=data,
            )
        )

        return response
    except Exception as e:
        await proxy_logging_obj.post_call_failure_hook(
            user_api_key_dict=user_api_key_dict, original_exception=e, request_data=data
        )
        verbose_proxy_logger.error(
            "litellm.proxy.proxy_server.get_assistants(): Exception occured - {}".format(
                str(e)
            )
        )
        verbose_proxy_logger.debug(traceback.format_exc())
        if isinstance(e, HTTPException):
            raise ProxyException(
                message=getattr(e, "message", str(e.detail)),
                type=getattr(e, "type", "None"),
                param=getattr(e, "param", "None"),
                code=getattr(e, "status_code", status.HTTP_400_BAD_REQUEST),
            )
        else:
            error_msg = f"{str(e)}"
            raise ProxyException(
                message=getattr(e, "message", error_msg),
                type=getattr(e, "type", "None"),
                param=getattr(e, "param", "None"),
                code=getattr(e, "status_code", 500),
            )


@router.post(
    "/v1/assistants",
    dependencies=[Depends(user_api_key_auth)],
    tags=["assistants"],
)
@router.post(
    "/assistants",
    dependencies=[Depends(user_api_key_auth)],
    tags=["assistants"],
)
async def create_assistant(
    request: Request,
    fastapi_response: Response,
    user_api_key_dict: UserAPIKeyAuth = Depends(user_api_key_auth),
):
    """
    Create assistant

    API Reference docs - https://platform.openai.com/docs/api-reference/assistants/createAssistant
    """
    global proxy_logging_obj
    data = {}  # ensure data always dict
    try:
        # Use orjson to parse JSON data, orjson speeds up requests significantly
        body = await request.body()
        data = orjson.loads(body)

        # Include original request and headers in the data
        data = await add_litellm_data_to_request(
            data=data,
            request=request,
            general_settings=general_settings,
            user_api_key_dict=user_api_key_dict,
            version=version,
            proxy_config=proxy_config,
        )

        # for now use custom_llm_provider=="openai" -> this will change as LiteLLM adds more providers for acreate_batch
        if llm_router is None:
            raise HTTPException(
                status_code=500, detail={"error": CommonProxyErrors.no_llm_router.value}
            )
        response = await llm_router.acreate_assistants(**data)

        ### ALERTING ###
        asyncio.create_task(
            proxy_logging_obj.update_request_status(
                litellm_call_id=data.get("litellm_call_id", ""), status="success"
            )
        )

        ### RESPONSE HEADERS ###
        hidden_params = getattr(response, "_hidden_params", {}) or {}
        model_id = hidden_params.get("model_id", None) or ""
        cache_key = hidden_params.get("cache_key", None) or ""
        api_base = hidden_params.get("api_base", None) or ""

        fastapi_response.headers.update(
            get_custom_headers(
                user_api_key_dict=user_api_key_dict,
                model_id=model_id,
                cache_key=cache_key,
                api_base=api_base,
                version=version,
                model_region=getattr(user_api_key_dict, "allowed_model_region", ""),
                request_data=data,
            )
        )

        return response
    except Exception as e:
        await proxy_logging_obj.post_call_failure_hook(
            user_api_key_dict=user_api_key_dict, original_exception=e, request_data=data
        )
        verbose_proxy_logger.error(
            "litellm.proxy.proxy_server.create_assistant(): Exception occured - {}".format(
                str(e)
            )
        )
        verbose_proxy_logger.debug(traceback.format_exc())
        if isinstance(e, HTTPException):
            raise ProxyException(
                message=getattr(e, "message", str(e.detail)),
                type=getattr(e, "type", "None"),
                param=getattr(e, "param", "None"),
                code=getattr(e, "status_code", status.HTTP_400_BAD_REQUEST),
            )
        else:
            error_msg = f"{str(e)}"
            raise ProxyException(
                message=getattr(e, "message", error_msg),
                type=getattr(e, "type", "None"),
                param=getattr(e, "param", "None"),
                code=getattr(e, "status_code", 500),
            )


@router.delete(
    "/v1/assistants/{assistant_id:path}",
    dependencies=[Depends(user_api_key_auth)],
    tags=["assistants"],
)
@router.delete(
    "/assistants/{assistant_id:path}",
    dependencies=[Depends(user_api_key_auth)],
    tags=["assistants"],
)
async def delete_assistant(
    request: Request,
    assistant_id: str,
    fastapi_response: Response,
    user_api_key_dict: UserAPIKeyAuth = Depends(user_api_key_auth),
):
    """
    Delete assistant

    API Reference docs - https://platform.openai.com/docs/api-reference/assistants/createAssistant
    """
    global proxy_logging_obj
    data: Dict = {}
    try:
        # Use orjson to parse JSON data, orjson speeds up requests significantly

        # Include original request and headers in the data
        data = await add_litellm_data_to_request(
            data=data,
            request=request,
            general_settings=general_settings,
            user_api_key_dict=user_api_key_dict,
            version=version,
            proxy_config=proxy_config,
        )

        # for now use custom_llm_provider=="openai" -> this will change as LiteLLM adds more providers for acreate_batch
        if llm_router is None:
            raise HTTPException(
                status_code=500, detail={"error": CommonProxyErrors.no_llm_router.value}
            )
        response = await llm_router.adelete_assistant(assistant_id=assistant_id, **data)

        ### ALERTING ###
        asyncio.create_task(
            proxy_logging_obj.update_request_status(
                litellm_call_id=data.get("litellm_call_id", ""), status="success"
            )
        )

        ### RESPONSE HEADERS ###
        hidden_params = getattr(response, "_hidden_params", {}) or {}
        model_id = hidden_params.get("model_id", None) or ""
        cache_key = hidden_params.get("cache_key", None) or ""
        api_base = hidden_params.get("api_base", None) or ""

        fastapi_response.headers.update(
            get_custom_headers(
                user_api_key_dict=user_api_key_dict,
                model_id=model_id,
                cache_key=cache_key,
                api_base=api_base,
                version=version,
                model_region=getattr(user_api_key_dict, "allowed_model_region", ""),
                request_data=data,
            )
        )

        return response
    except Exception as e:
        await proxy_logging_obj.post_call_failure_hook(
            user_api_key_dict=user_api_key_dict, original_exception=e, request_data=data
        )
        verbose_proxy_logger.error(
            "litellm.proxy.proxy_server.delete_assistant(): Exception occured - {}".format(
                str(e)
            )
        )
        verbose_proxy_logger.debug(traceback.format_exc())
        if isinstance(e, HTTPException):
            raise ProxyException(
                message=getattr(e, "message", str(e.detail)),
                type=getattr(e, "type", "None"),
                param=getattr(e, "param", "None"),
                code=getattr(e, "status_code", status.HTTP_400_BAD_REQUEST),
            )
        else:
            error_msg = f"{str(e)}"
            raise ProxyException(
                message=getattr(e, "message", error_msg),
                type=getattr(e, "type", "None"),
                param=getattr(e, "param", "None"),
                code=getattr(e, "status_code", 500),
            )


@router.post(
    "/v1/threads",
    dependencies=[Depends(user_api_key_auth)],
    tags=["assistants"],
)
@router.post(
    "/threads",
    dependencies=[Depends(user_api_key_auth)],
    tags=["assistants"],
)
async def create_threads(
    request: Request,
    fastapi_response: Response,
    user_api_key_dict: UserAPIKeyAuth = Depends(user_api_key_auth),
):
    """
    Create a thread.

    API Reference - https://platform.openai.com/docs/api-reference/threads/createThread
    """
    global proxy_logging_obj
    data: Dict = {}
    try:
        # Use orjson to parse JSON data, orjson speeds up requests significantly
        await request.body()

        # Include original request and headers in the data
        data = await add_litellm_data_to_request(
            data=data,
            request=request,
            general_settings=general_settings,
            user_api_key_dict=user_api_key_dict,
            version=version,
            proxy_config=proxy_config,
        )

        # for now use custom_llm_provider=="openai" -> this will change as LiteLLM adds more providers for acreate_batch
        if llm_router is None:
            raise HTTPException(
                status_code=500, detail={"error": CommonProxyErrors.no_llm_router.value}
            )
        response = await llm_router.acreate_thread(**data)

        ### ALERTING ###
        asyncio.create_task(
            proxy_logging_obj.update_request_status(
                litellm_call_id=data.get("litellm_call_id", ""), status="success"
            )
        )

        ### RESPONSE HEADERS ###
        hidden_params = getattr(response, "_hidden_params", {}) or {}
        model_id = hidden_params.get("model_id", None) or ""
        cache_key = hidden_params.get("cache_key", None) or ""
        api_base = hidden_params.get("api_base", None) or ""

        fastapi_response.headers.update(
            get_custom_headers(
                user_api_key_dict=user_api_key_dict,
                model_id=model_id,
                cache_key=cache_key,
                api_base=api_base,
                version=version,
                model_region=getattr(user_api_key_dict, "allowed_model_region", ""),
                request_data=data,
            )
        )

        return response
    except Exception as e:
        await proxy_logging_obj.post_call_failure_hook(
            user_api_key_dict=user_api_key_dict, original_exception=e, request_data=data
        )
        verbose_proxy_logger.error(
            "litellm.proxy.proxy_server.create_threads(): Exception occured - {}".format(
                str(e)
            )
        )
        verbose_proxy_logger.debug(traceback.format_exc())
        if isinstance(e, HTTPException):
            raise ProxyException(
                message=getattr(e, "message", str(e.detail)),
                type=getattr(e, "type", "None"),
                param=getattr(e, "param", "None"),
                code=getattr(e, "status_code", status.HTTP_400_BAD_REQUEST),
            )
        else:
            error_msg = f"{str(e)}"
            raise ProxyException(
                message=getattr(e, "message", error_msg),
                type=getattr(e, "type", "None"),
                param=getattr(e, "param", "None"),
                code=getattr(e, "status_code", 500),
            )


@router.get(
    "/v1/threads/{thread_id}",
    dependencies=[Depends(user_api_key_auth)],
    tags=["assistants"],
)
@router.get(
    "/threads/{thread_id}",
    dependencies=[Depends(user_api_key_auth)],
    tags=["assistants"],
)
async def get_thread(
    request: Request,
    thread_id: str,
    fastapi_response: Response,
    user_api_key_dict: UserAPIKeyAuth = Depends(user_api_key_auth),
):
    """
    Retrieves a thread.

    API Reference - https://platform.openai.com/docs/api-reference/threads/getThread
    """
    global proxy_logging_obj
    data: Dict = {}
    try:

        # Include original request and headers in the data
        data = await add_litellm_data_to_request(
            data=data,
            request=request,
            general_settings=general_settings,
            user_api_key_dict=user_api_key_dict,
            version=version,
            proxy_config=proxy_config,
        )

        # for now use custom_llm_provider=="openai" -> this will change as LiteLLM adds more providers for acreate_batch
        if llm_router is None:
            raise HTTPException(
                status_code=500, detail={"error": CommonProxyErrors.no_llm_router.value}
            )
        response = await llm_router.aget_thread(thread_id=thread_id, **data)

        ### ALERTING ###
        asyncio.create_task(
            proxy_logging_obj.update_request_status(
                litellm_call_id=data.get("litellm_call_id", ""), status="success"
            )
        )

        ### RESPONSE HEADERS ###
        hidden_params = getattr(response, "_hidden_params", {}) or {}
        model_id = hidden_params.get("model_id", None) or ""
        cache_key = hidden_params.get("cache_key", None) or ""
        api_base = hidden_params.get("api_base", None) or ""

        fastapi_response.headers.update(
            get_custom_headers(
                user_api_key_dict=user_api_key_dict,
                model_id=model_id,
                cache_key=cache_key,
                api_base=api_base,
                version=version,
                model_region=getattr(user_api_key_dict, "allowed_model_region", ""),
                request_data=data,
            )
        )

        return response
    except Exception as e:
        await proxy_logging_obj.post_call_failure_hook(
            user_api_key_dict=user_api_key_dict, original_exception=e, request_data=data
        )
        verbose_proxy_logger.error(
            "litellm.proxy.proxy_server.get_thread(): Exception occured - {}".format(
                str(e)
            )
        )
        verbose_proxy_logger.debug(traceback.format_exc())
        if isinstance(e, HTTPException):
            raise ProxyException(
                message=getattr(e, "message", str(e.detail)),
                type=getattr(e, "type", "None"),
                param=getattr(e, "param", "None"),
                code=getattr(e, "status_code", status.HTTP_400_BAD_REQUEST),
            )
        else:
            error_msg = f"{str(e)}"
            raise ProxyException(
                message=getattr(e, "message", error_msg),
                type=getattr(e, "type", "None"),
                param=getattr(e, "param", "None"),
                code=getattr(e, "status_code", 500),
            )


@router.post(
    "/v1/threads/{thread_id}/messages",
    dependencies=[Depends(user_api_key_auth)],
    tags=["assistants"],
)
@router.post(
    "/threads/{thread_id}/messages",
    dependencies=[Depends(user_api_key_auth)],
    tags=["assistants"],
)
async def add_messages(
    request: Request,
    thread_id: str,
    fastapi_response: Response,
    user_api_key_dict: UserAPIKeyAuth = Depends(user_api_key_auth),
):
    """
    Create a message.

    API Reference - https://platform.openai.com/docs/api-reference/messages/createMessage
    """
    global proxy_logging_obj
    data: Dict = {}
    try:
        # Use orjson to parse JSON data, orjson speeds up requests significantly
        body = await request.body()
        data = orjson.loads(body)

        # Include original request and headers in the data
        data = await add_litellm_data_to_request(
            data=data,
            request=request,
            general_settings=general_settings,
            user_api_key_dict=user_api_key_dict,
            version=version,
            proxy_config=proxy_config,
        )

        # for now use custom_llm_provider=="openai" -> this will change as LiteLLM adds more providers for acreate_batch
        if llm_router is None:
            raise HTTPException(
                status_code=500, detail={"error": CommonProxyErrors.no_llm_router.value}
            )
        response = await llm_router.a_add_message(thread_id=thread_id, **data)

        ### ALERTING ###
        asyncio.create_task(
            proxy_logging_obj.update_request_status(
                litellm_call_id=data.get("litellm_call_id", ""), status="success"
            )
        )

        ### RESPONSE HEADERS ###
        hidden_params = getattr(response, "_hidden_params", {}) or {}
        model_id = hidden_params.get("model_id", None) or ""
        cache_key = hidden_params.get("cache_key", None) or ""
        api_base = hidden_params.get("api_base", None) or ""

        fastapi_response.headers.update(
            get_custom_headers(
                user_api_key_dict=user_api_key_dict,
                model_id=model_id,
                cache_key=cache_key,
                api_base=api_base,
                version=version,
                model_region=getattr(user_api_key_dict, "allowed_model_region", ""),
                request_data=data,
            )
        )

        return response
    except Exception as e:
        await proxy_logging_obj.post_call_failure_hook(
            user_api_key_dict=user_api_key_dict, original_exception=e, request_data=data
        )
        verbose_proxy_logger.error(
            "litellm.proxy.proxy_server.add_messages(): Exception occured - {}".format(
                str(e)
            )
        )
        verbose_proxy_logger.debug(traceback.format_exc())
        if isinstance(e, HTTPException):
            raise ProxyException(
                message=getattr(e, "message", str(e.detail)),
                type=getattr(e, "type", "None"),
                param=getattr(e, "param", "None"),
                code=getattr(e, "status_code", status.HTTP_400_BAD_REQUEST),
            )
        else:
            error_msg = f"{str(e)}"
            raise ProxyException(
                message=getattr(e, "message", error_msg),
                type=getattr(e, "type", "None"),
                param=getattr(e, "param", "None"),
                code=getattr(e, "status_code", 500),
            )


@router.get(
    "/v1/threads/{thread_id}/messages",
    dependencies=[Depends(user_api_key_auth)],
    tags=["assistants"],
)
@router.get(
    "/threads/{thread_id}/messages",
    dependencies=[Depends(user_api_key_auth)],
    tags=["assistants"],
)
async def get_messages(
    request: Request,
    thread_id: str,
    fastapi_response: Response,
    user_api_key_dict: UserAPIKeyAuth = Depends(user_api_key_auth),
):
    """
    Returns a list of messages for a given thread.

    API Reference - https://platform.openai.com/docs/api-reference/messages/listMessages
    """
    global proxy_logging_obj
    data: Dict = {}
    try:
        # Include original request and headers in the data
        data = await add_litellm_data_to_request(
            data=data,
            request=request,
            general_settings=general_settings,
            user_api_key_dict=user_api_key_dict,
            version=version,
            proxy_config=proxy_config,
        )

        # for now use custom_llm_provider=="openai" -> this will change as LiteLLM adds more providers for acreate_batch
        if llm_router is None:
            raise HTTPException(
                status_code=500, detail={"error": CommonProxyErrors.no_llm_router.value}
            )
        response = await llm_router.aget_messages(thread_id=thread_id, **data)

        ### ALERTING ###
        asyncio.create_task(
            proxy_logging_obj.update_request_status(
                litellm_call_id=data.get("litellm_call_id", ""), status="success"
            )
        )

        ### RESPONSE HEADERS ###
        hidden_params = getattr(response, "_hidden_params", {}) or {}
        model_id = hidden_params.get("model_id", None) or ""
        cache_key = hidden_params.get("cache_key", None) or ""
        api_base = hidden_params.get("api_base", None) or ""

        fastapi_response.headers.update(
            get_custom_headers(
                user_api_key_dict=user_api_key_dict,
                model_id=model_id,
                cache_key=cache_key,
                api_base=api_base,
                version=version,
                model_region=getattr(user_api_key_dict, "allowed_model_region", ""),
                request_data=data,
            )
        )

        return response
    except Exception as e:
        await proxy_logging_obj.post_call_failure_hook(
            user_api_key_dict=user_api_key_dict, original_exception=e, request_data=data
        )
        verbose_proxy_logger.error(
            "litellm.proxy.proxy_server.get_messages(): Exception occured - {}".format(
                str(e)
            )
        )
        verbose_proxy_logger.debug(traceback.format_exc())
        if isinstance(e, HTTPException):
            raise ProxyException(
                message=getattr(e, "message", str(e.detail)),
                type=getattr(e, "type", "None"),
                param=getattr(e, "param", "None"),
                code=getattr(e, "status_code", status.HTTP_400_BAD_REQUEST),
            )
        else:
            error_msg = f"{str(e)}"
            raise ProxyException(
                message=getattr(e, "message", error_msg),
                type=getattr(e, "type", "None"),
                param=getattr(e, "param", "None"),
                code=getattr(e, "status_code", 500),
            )


@router.post(
    "/v1/threads/{thread_id}/runs",
    dependencies=[Depends(user_api_key_auth)],
    tags=["assistants"],
)
@router.post(
    "/threads/{thread_id}/runs",
    dependencies=[Depends(user_api_key_auth)],
    tags=["assistants"],
)
async def run_thread(
    request: Request,
    thread_id: str,
    fastapi_response: Response,
    user_api_key_dict: UserAPIKeyAuth = Depends(user_api_key_auth),
):
    """
    Create a run.

    API Reference: https://platform.openai.com/docs/api-reference/runs/createRun
    """
    global proxy_logging_obj
    data: Dict = {}
    try:
        body = await request.body()
        data = orjson.loads(body)
        # Include original request and headers in the data
        data = await add_litellm_data_to_request(
            data=data,
            request=request,
            general_settings=general_settings,
            user_api_key_dict=user_api_key_dict,
            version=version,
            proxy_config=proxy_config,
        )

        # for now use custom_llm_provider=="openai" -> this will change as LiteLLM adds more providers for acreate_batch
        if llm_router is None:
            raise HTTPException(
                status_code=500, detail={"error": CommonProxyErrors.no_llm_router.value}
            )
        response = await llm_router.arun_thread(thread_id=thread_id, **data)

        if (
            "stream" in data and data["stream"] is True
        ):  # use generate_responses to stream responses
            return StreamingResponse(
                async_assistants_data_generator(
                    user_api_key_dict=user_api_key_dict,
                    response=response,
                    request_data=data,
                ),
                media_type="text/event-stream",
            )

        ### ALERTING ###
        asyncio.create_task(
            proxy_logging_obj.update_request_status(
                litellm_call_id=data.get("litellm_call_id", ""), status="success"
            )
        )

        ### RESPONSE HEADERS ###
        hidden_params = getattr(response, "_hidden_params", {}) or {}
        model_id = hidden_params.get("model_id", None) or ""
        cache_key = hidden_params.get("cache_key", None) or ""
        api_base = hidden_params.get("api_base", None) or ""

        fastapi_response.headers.update(
            get_custom_headers(
                user_api_key_dict=user_api_key_dict,
                model_id=model_id,
                cache_key=cache_key,
                api_base=api_base,
                version=version,
                model_region=getattr(user_api_key_dict, "allowed_model_region", ""),
                request_data=data,
            )
        )

        return response
    except Exception as e:
        await proxy_logging_obj.post_call_failure_hook(
            user_api_key_dict=user_api_key_dict, original_exception=e, request_data=data
        )
        verbose_proxy_logger.error(
            "litellm.proxy.proxy_server.run_thread(): Exception occured - {}".format(
                str(e)
            )
        )
        verbose_proxy_logger.debug(traceback.format_exc())
        if isinstance(e, HTTPException):
            raise ProxyException(
                message=getattr(e, "message", str(e.detail)),
                type=getattr(e, "type", "None"),
                param=getattr(e, "param", "None"),
                code=getattr(e, "status_code", status.HTTP_400_BAD_REQUEST),
            )
        else:
            error_msg = f"{str(e)}"
            raise ProxyException(
                message=getattr(e, "message", error_msg),
                type=getattr(e, "type", "None"),
                param=getattr(e, "param", "None"),
                code=getattr(e, "status_code", 500),
            )


######################################################################

#                          /v1/batches Endpoints


######################################################################
@router.post(
    "/{provider}/v1/batches",
    dependencies=[Depends(user_api_key_auth)],
    tags=["batch"],
)
@router.post(
    "/v1/batches",
    dependencies=[Depends(user_api_key_auth)],
    tags=["batch"],
)
@router.post(
    "/batches",
    dependencies=[Depends(user_api_key_auth)],
    tags=["batch"],
)
async def create_batch(
    request: Request,
    fastapi_response: Response,
    provider: Optional[str] = None,
    user_api_key_dict: UserAPIKeyAuth = Depends(user_api_key_auth),
):
    """
    Create large batches of API requests for asynchronous processing.
    This is the equivalent of POST https://api.openai.com/v1/batch
    Supports Identical Params as: https://platform.openai.com/docs/api-reference/batch

    Example Curl
    ```
    curl http://localhost:4000/v1/batches \
        -H "Authorization: Bearer sk-1234" \
        -H "Content-Type: application/json" \
        -d '{
            "input_file_id": "file-abc123",
            "endpoint": "/v1/chat/completions",
            "completion_window": "24h"
    }'
    ```
    """
    global proxy_logging_obj
    data: Dict = {}

    try:
        body = await request.body()
        body_str = body.decode()
        try:
            data = ast.literal_eval(body_str)
        except Exception:
            data = json.loads(body_str)

        verbose_proxy_logger.debug(
            "Request received by LiteLLM:\n{}".format(json.dumps(data, indent=4)),
        )

        # Include original request and headers in the data
        data = await add_litellm_data_to_request(
            data=data,
            request=request,
            general_settings=general_settings,
            user_api_key_dict=user_api_key_dict,
            version=version,
            proxy_config=proxy_config,
        )

        ## check if model is a loadbalanced model
        router_model: Optional[str] = None
        is_router_model = False
        if litellm.enable_loadbalancing_on_batch_endpoints is True:
            router_model = data.get("model", None)
            is_router_model = is_known_model(model=router_model, llm_router=llm_router)

        _create_batch_data = CreateBatchRequest(**data)

        if (
            litellm.enable_loadbalancing_on_batch_endpoints is True
            and is_router_model
            and router_model is not None
        ):
            if llm_router is None:
                raise HTTPException(
                    status_code=500,
                    detail={
                        "error": "LLM Router not initialized. Ensure models added to proxy."
                    },
                )

            response = await llm_router.acreate_batch(**_create_batch_data)  # type: ignore
        else:
            if provider is None:
                provider = "openai"
            response = await litellm.acreate_batch(
                custom_llm_provider=provider, **_create_batch_data  # type: ignore
            )

        ### ALERTING ###
        asyncio.create_task(
            proxy_logging_obj.update_request_status(
                litellm_call_id=data.get("litellm_call_id", ""), status="success"
            )
        )

        ### RESPONSE HEADERS ###
        hidden_params = getattr(response, "_hidden_params", {}) or {}
        model_id = hidden_params.get("model_id", None) or ""
        cache_key = hidden_params.get("cache_key", None) or ""
        api_base = hidden_params.get("api_base", None) or ""

        fastapi_response.headers.update(
            get_custom_headers(
                user_api_key_dict=user_api_key_dict,
                model_id=model_id,
                cache_key=cache_key,
                api_base=api_base,
                version=version,
                model_region=getattr(user_api_key_dict, "allowed_model_region", ""),
                request_data=data,
            )
        )

        return response
    except Exception as e:
        await proxy_logging_obj.post_call_failure_hook(
            user_api_key_dict=user_api_key_dict, original_exception=e, request_data=data
        )
        verbose_proxy_logger.exception(
            "litellm.proxy.proxy_server.create_batch(): Exception occured - {}".format(
                str(e)
            )
        )
        verbose_proxy_logger.debug(traceback.format_exc())
        if isinstance(e, HTTPException):
            raise ProxyException(
                message=getattr(e, "message", str(e.detail)),
                type=getattr(e, "type", "None"),
                param=getattr(e, "param", "None"),
                code=getattr(e, "status_code", status.HTTP_400_BAD_REQUEST),
            )
        else:
            error_msg = f"{str(e)}"
            raise ProxyException(
                message=getattr(e, "message", error_msg),
                type=getattr(e, "type", "None"),
                param=getattr(e, "param", "None"),
                code=getattr(e, "status_code", 500),
            )


@router.get(
    "/{provider}/v1/batches/{batch_id:path}",
    dependencies=[Depends(user_api_key_auth)],
    tags=["batch"],
)
@router.get(
    "/v1/batches/{batch_id:path}",
    dependencies=[Depends(user_api_key_auth)],
    tags=["batch"],
)
@router.get(
    "/batches/{batch_id:path}",
    dependencies=[Depends(user_api_key_auth)],
    tags=["batch"],
)
async def retrieve_batch(
    request: Request,
    fastapi_response: Response,
    user_api_key_dict: UserAPIKeyAuth = Depends(user_api_key_auth),
    provider: Optional[str] = None,
    batch_id: str = Path(
        title="Batch ID to retrieve", description="The ID of the batch to retrieve"
    ),
):
    """
    Retrieves a batch.
    This is the equivalent of GET https://api.openai.com/v1/batches/{batch_id}
    Supports Identical Params as: https://platform.openai.com/docs/api-reference/batch/retrieve

    Example Curl
    ```
    curl http://localhost:4000/v1/batches/batch_abc123 \
    -H "Authorization: Bearer sk-1234" \
    -H "Content-Type: application/json" \

    ```
    """
    global proxy_logging_obj
    data: Dict = {}
    try:
        ## check if model is a loadbalanced model

        _retrieve_batch_request = RetrieveBatchRequest(
            batch_id=batch_id,
        )

        if litellm.enable_loadbalancing_on_batch_endpoints is True:
            if llm_router is None:
                raise HTTPException(
                    status_code=500,
                    detail={
                        "error": "LLM Router not initialized. Ensure models added to proxy."
                    },
                )

            response = await llm_router.aretrieve_batch(**_retrieve_batch_request)  # type: ignore
        else:
            if provider is None:
                provider = "openai"
            response = await litellm.aretrieve_batch(
                custom_llm_provider=provider, **_retrieve_batch_request  # type: ignore
            )

        ### ALERTING ###
        asyncio.create_task(
            proxy_logging_obj.update_request_status(
                litellm_call_id=data.get("litellm_call_id", ""), status="success"
            )
        )

        ### RESPONSE HEADERS ###
        hidden_params = getattr(response, "_hidden_params", {}) or {}
        model_id = hidden_params.get("model_id", None) or ""
        cache_key = hidden_params.get("cache_key", None) or ""
        api_base = hidden_params.get("api_base", None) or ""

        fastapi_response.headers.update(
            get_custom_headers(
                user_api_key_dict=user_api_key_dict,
                model_id=model_id,
                cache_key=cache_key,
                api_base=api_base,
                version=version,
                model_region=getattr(user_api_key_dict, "allowed_model_region", ""),
                request_data=data,
            )
        )

        return response
    except Exception as e:
        await proxy_logging_obj.post_call_failure_hook(
            user_api_key_dict=user_api_key_dict, original_exception=e, request_data=data
        )
        verbose_proxy_logger.exception(
            "litellm.proxy.proxy_server.retrieve_batch(): Exception occured - {}".format(
                str(e)
            )
        )
        verbose_proxy_logger.debug(traceback.format_exc())
        if isinstance(e, HTTPException):
            raise ProxyException(
                message=getattr(e, "message", str(e.detail)),
                type=getattr(e, "type", "None"),
                param=getattr(e, "param", "None"),
                code=getattr(e, "status_code", status.HTTP_400_BAD_REQUEST),
            )
        else:
            traceback.format_exc()
            error_msg = f"{str(e)}"
            raise ProxyException(
                message=getattr(e, "message", error_msg),
                type=getattr(e, "type", "None"),
                param=getattr(e, "param", "None"),
                code=getattr(e, "status_code", 500),
            )


@router.get(
    "/{provider}/v1/batches",
    dependencies=[Depends(user_api_key_auth)],
    tags=["batch"],
)
@router.get(
    "/v1/batches",
    dependencies=[Depends(user_api_key_auth)],
    tags=["batch"],
)
@router.get(
    "/batches",
    dependencies=[Depends(user_api_key_auth)],
    tags=["batch"],
)
async def list_batches(
    fastapi_response: Response,
    provider: Optional[str] = None,
    limit: Optional[int] = None,
    after: Optional[str] = None,
    user_api_key_dict: UserAPIKeyAuth = Depends(user_api_key_auth),
):
    """
    Lists 
    This is the equivalent of GET https://api.openai.com/v1/batches/
    Supports Identical Params as: https://platform.openai.com/docs/api-reference/batch/list

    Example Curl
    ```
    curl http://localhost:4000/v1/batches?limit=2 \
    -H "Authorization: Bearer sk-1234" \
    -H "Content-Type: application/json" \

    ```
    """
    global proxy_logging_obj
    verbose_proxy_logger.debug("GET /v1/batches after={} limit={}".format(after, limit))
    try:
        if provider is None:
            provider = "openai"
        response = await litellm.alist_batches(
            custom_llm_provider=provider,  # type: ignore
            after=after,
            limit=limit,
        )

        ### RESPONSE HEADERS ###
        hidden_params = getattr(response, "_hidden_params", {}) or {}
        model_id = hidden_params.get("model_id", None) or ""
        cache_key = hidden_params.get("cache_key", None) or ""
        api_base = hidden_params.get("api_base", None) or ""

        fastapi_response.headers.update(
            get_custom_headers(
                user_api_key_dict=user_api_key_dict,
                model_id=model_id,
                cache_key=cache_key,
                api_base=api_base,
                version=version,
                model_region=getattr(user_api_key_dict, "allowed_model_region", ""),
            )
        )

        return response
    except Exception as e:
        await proxy_logging_obj.post_call_failure_hook(
            user_api_key_dict=user_api_key_dict,
            original_exception=e,
            request_data={"after": after, "limit": limit},
        )
        verbose_proxy_logger.error(
            "litellm.proxy.proxy_server.retrieve_batch(): Exception occured - {}".format(
                str(e)
            )
        )
        verbose_proxy_logger.debug(traceback.format_exc())
        if isinstance(e, HTTPException):
            raise ProxyException(
                message=getattr(e, "message", str(e.detail)),
                type=getattr(e, "type", "None"),
                param=getattr(e, "param", "None"),
                code=getattr(e, "status_code", status.HTTP_400_BAD_REQUEST),
            )
        else:
            traceback.format_exc()
            error_msg = f"{str(e)}"
            raise ProxyException(
                message=getattr(e, "message", error_msg),
                type=getattr(e, "type", "None"),
                param=getattr(e, "param", "None"),
                code=getattr(e, "status_code", 500),
            )


######################################################################

#            END OF  /v1/batches Endpoints Implementation

######################################################################


@router.post(
    "/v1/moderations",
    dependencies=[Depends(user_api_key_auth)],
    response_class=ORJSONResponse,
    tags=["moderations"],
)
@router.post(
    "/moderations",
    dependencies=[Depends(user_api_key_auth)],
    response_class=ORJSONResponse,
    tags=["moderations"],
)
async def moderations(
    request: Request,
    fastapi_response: Response,
    user_api_key_dict: UserAPIKeyAuth = Depends(user_api_key_auth),
):
    """
    The moderations endpoint is a tool you can use to check whether content complies with an LLM Providers policies.

    Quick Start
    ```
    curl --location 'http://0.0.0.0:4000/moderations' \
    --header 'Content-Type: application/json' \
    --header 'Authorization: Bearer sk-1234' \
    --data '{"input": "Sample text goes here", "model": "text-moderation-stable"}'
    ```
    """
    global proxy_logging_obj
    data: Dict = {}
    try:
        # Use orjson to parse JSON data, orjson speeds up requests significantly
        body = await request.body()
        data = orjson.loads(body)

        # Include original request and headers in the data
        data = await add_litellm_data_to_request(
            data=data,
            request=request,
            general_settings=general_settings,
            user_api_key_dict=user_api_key_dict,
            version=version,
            proxy_config=proxy_config,
        )

        data["model"] = (
            general_settings.get("moderation_model", None)  # server default
            or user_model  # model name passed via cli args
            or data.get("model")  # default passed in http request
        )
        if user_model:
            data["model"] = user_model

        ### CALL HOOKS ### - modify incoming data / reject request before calling the model
        data = await proxy_logging_obj.pre_call_hook(
            user_api_key_dict=user_api_key_dict, data=data, call_type="moderation"
        )

        time.time()

        ## ROUTE TO CORRECT ENDPOINT ##
        llm_call = await route_request(
            data=data,
            route_type="amoderation",
            llm_router=llm_router,
            user_model=user_model,
        )
        response = await llm_call

        ### ALERTING ###
        asyncio.create_task(
            proxy_logging_obj.update_request_status(
                litellm_call_id=data.get("litellm_call_id", ""), status="success"
            )
        )

        ### RESPONSE HEADERS ###
        hidden_params = getattr(response, "_hidden_params", {}) or {}
        model_id = hidden_params.get("model_id", None) or ""
        cache_key = hidden_params.get("cache_key", None) or ""
        api_base = hidden_params.get("api_base", None) or ""

        fastapi_response.headers.update(
            get_custom_headers(
                user_api_key_dict=user_api_key_dict,
                model_id=model_id,
                cache_key=cache_key,
                api_base=api_base,
                version=version,
                model_region=getattr(user_api_key_dict, "allowed_model_region", ""),
                request_data=data,
            )
        )

        return response
    except Exception as e:
        await proxy_logging_obj.post_call_failure_hook(
            user_api_key_dict=user_api_key_dict, original_exception=e, request_data=data
        )
        verbose_proxy_logger.exception(
            "litellm.proxy.proxy_server.moderations(): Exception occured - {}".format(
                str(e)
            )
        )
        if isinstance(e, HTTPException):
            raise ProxyException(
                message=getattr(e, "message", str(e)),
                type=getattr(e, "type", "None"),
                param=getattr(e, "param", "None"),
                code=getattr(e, "status_code", status.HTTP_400_BAD_REQUEST),
            )
        else:
            error_msg = f"{str(e)}"
            raise ProxyException(
                message=getattr(e, "message", error_msg),
                type=getattr(e, "type", "None"),
                param=getattr(e, "param", "None"),
                code=getattr(e, "status_code", 500),
            )


#### ANTHROPIC ENDPOINTS ####


@router.post(
    "/v1/messages",
    tags=["[beta] Anthropic `/v1/messages`"],
    dependencies=[Depends(user_api_key_auth)],
    response_model=AnthropicResponse,
)
async def anthropic_response(  # noqa: PLR0915
    anthropic_data: AnthropicMessagesRequest,
    fastapi_response: Response,
    request: Request,
    user_api_key_dict: UserAPIKeyAuth = Depends(user_api_key_auth),
):
    from litellm import adapter_completion
    from litellm.adapters.anthropic_adapter import anthropic_adapter

    litellm.adapters = [{"id": "anthropic", "adapter": anthropic_adapter}]

    global user_temperature, user_request_timeout, user_max_tokens, user_api_base
    body = await request.body()
    body_str = body.decode()
    try:
        request_data: dict = ast.literal_eval(body_str)
    except Exception:
        request_data = json.loads(body_str)
    data: dict = {**request_data, "adapter_id": "anthropic"}
    try:
        data["model"] = (
            general_settings.get("completion_model", None)  # server default
            or user_model  # model name passed via cli args
            or data["model"]  # default passed in http request
        )
        if user_model:
            data["model"] = user_model

        data = await add_litellm_data_to_request(
            data=data,  # type: ignore
            request=request,
            general_settings=general_settings,
            user_api_key_dict=user_api_key_dict,
            version=version,
            proxy_config=proxy_config,
        )

        # override with user settings, these are params passed via cli
        if user_temperature:
            data["temperature"] = user_temperature
        if user_request_timeout:
            data["request_timeout"] = user_request_timeout
        if user_max_tokens:
            data["max_tokens"] = user_max_tokens
        if user_api_base:
            data["api_base"] = user_api_base

        ### MODEL ALIAS MAPPING ###
        # check if model name in model alias map
        # get the actual model name
        if data["model"] in litellm.model_alias_map:
            data["model"] = litellm.model_alias_map[data["model"]]

        ### CALL HOOKS ### - modify incoming data before calling the model
        data = await proxy_logging_obj.pre_call_hook(  # type: ignore
            user_api_key_dict=user_api_key_dict, data=data, call_type="text_completion"
        )

        ### ROUTE THE REQUESTs ###
        router_model_names = llm_router.model_names if llm_router is not None else []
        # skip router if user passed their key
        if "api_key" in data:
            llm_response = asyncio.create_task(litellm.aadapter_completion(**data))
        elif (
            llm_router is not None and data["model"] in router_model_names
        ):  # model in router model list
            llm_response = asyncio.create_task(llm_router.aadapter_completion(**data))
        elif (
            llm_router is not None
            and llm_router.model_group_alias is not None
            and data["model"] in llm_router.model_group_alias
        ):  # model set in model_group_alias
            llm_response = asyncio.create_task(llm_router.aadapter_completion(**data))
        elif (
            llm_router is not None and data["model"] in llm_router.deployment_names
        ):  # model in router deployments, calling a specific deployment on the router
            llm_response = asyncio.create_task(
                llm_router.aadapter_completion(**data, specific_deployment=True)
            )
        elif (
            llm_router is not None and data["model"] in llm_router.get_model_ids()
        ):  # model in router model list
            llm_response = asyncio.create_task(llm_router.aadapter_completion(**data))
        elif (
            llm_router is not None
            and data["model"] not in router_model_names
            and (
                llm_router.default_deployment is not None
                or len(llm_router.pattern_router.patterns) > 0
            )
        ):  # model in router deployments, calling a specific deployment on the router
            llm_response = asyncio.create_task(llm_router.aadapter_completion(**data))
        elif user_model is not None:  # `litellm --model <your-model-name>`
            llm_response = asyncio.create_task(litellm.aadapter_completion(**data))
        else:
            raise HTTPException(
                status_code=status.HTTP_400_BAD_REQUEST,
                detail={
                    "error": "completion: Invalid model name passed in model="
                    + data.get("model", "")
                },
            )

        # Await the llm_response task
        response = await llm_response

        hidden_params = getattr(response, "_hidden_params", {}) or {}
        model_id = hidden_params.get("model_id", None) or ""
        cache_key = hidden_params.get("cache_key", None) or ""
        api_base = hidden_params.get("api_base", None) or ""
        response_cost = hidden_params.get("response_cost", None) or ""

        ### ALERTING ###
        asyncio.create_task(
            proxy_logging_obj.update_request_status(
                litellm_call_id=data.get("litellm_call_id", ""), status="success"
            )
        )

        verbose_proxy_logger.debug("final response: %s", response)

        fastapi_response.headers.update(
            get_custom_headers(
                user_api_key_dict=user_api_key_dict,
                model_id=model_id,
                cache_key=cache_key,
                api_base=api_base,
                version=version,
                response_cost=response_cost,
                request_data=data,
            )
        )

        if (
            "stream" in data and data["stream"] is True
        ):  # use generate_responses to stream responses
            selected_data_generator = async_data_generator_anthropic(
                response=response,
                user_api_key_dict=user_api_key_dict,
                request_data=data,
            )
            return StreamingResponse(
                selected_data_generator,
                media_type="text/event-stream",
            )

        verbose_proxy_logger.info("\nResponse from Litellm:\n{}".format(response))
        return response
    except RejectedRequestError as e:
        _data = e.request_data
        await proxy_logging_obj.post_call_failure_hook(
            user_api_key_dict=user_api_key_dict,
            original_exception=e,
            request_data=_data,
        )
        if _data.get("stream", None) is not None and _data["stream"] is True:
            _chat_response = litellm.ModelResponse()
            _usage = litellm.Usage(
                prompt_tokens=0,
                completion_tokens=0,
                total_tokens=0,
            )
            _chat_response.usage = _usage  # type: ignore
            _chat_response.choices[0].message.content = e.message  # type: ignore
            _iterator = litellm.utils.ModelResponseIterator(
                model_response=_chat_response, convert_to_delta=True
            )
            _streaming_response = litellm.TextCompletionStreamWrapper(
                completion_stream=_iterator,
                model=_data.get("model", ""),
            )

            selected_data_generator = select_data_generator(
                response=_streaming_response,
                user_api_key_dict=user_api_key_dict,
                request_data=data,
            )

            return StreamingResponse(
                selected_data_generator,
                media_type="text/event-stream",
                headers={},
            )
        else:
            _response = litellm.TextCompletionResponse()
            _response.choices[0].text = e.message
            return _response
    except Exception as e:
        await proxy_logging_obj.post_call_failure_hook(
            user_api_key_dict=user_api_key_dict, original_exception=e, request_data=data
        )
        verbose_proxy_logger.exception(
            "litellm.proxy.proxy_server.anthropic_response(): Exception occured - {}".format(
                str(e)
            )
        )
        error_msg = f"{str(e)}"
        raise ProxyException(
            message=getattr(e, "message", error_msg),
            type=getattr(e, "type", "None"),
            param=getattr(e, "param", "None"),
            code=getattr(e, "status_code", 500),
        )


#### DEV UTILS ####

# @router.get(
#     "/utils/available_routes",
#     tags=["llm utils"],
#     dependencies=[Depends(user_api_key_auth)],
# )
# async def get_available_routes(user_api_key_dict: UserAPIKeyAuth = Depends(user_api_key_auth)):


@router.post(
    "/utils/token_counter",
    tags=["llm utils"],
    dependencies=[Depends(user_api_key_auth)],
    response_model=TokenCountResponse,
)
async def token_counter(request: TokenCountRequest):
    """ """
    from litellm import token_counter

    global llm_router

    prompt = request.prompt
    messages = request.messages
    if prompt is None and messages is None:
        raise HTTPException(
            status_code=400, detail="prompt or messages must be provided"
        )

    deployment = None
    litellm_model_name = None
    if llm_router is not None:
        # get 1 deployment corresponding to the model
        for _model in llm_router.model_list:
            if _model["model_name"] == request.model:
                deployment = _model
                break
    if deployment is not None:
        litellm_model_name = deployment.get("litellm_params", {}).get("model")
        # remove the custom_llm_provider_prefix in the litellm_model_name
        if "/" in litellm_model_name:
            litellm_model_name = litellm_model_name.split("/", 1)[1]

    model_to_use = (
        litellm_model_name or request.model
    )  # use litellm model name, if it's not avalable then fallback to request.model
    _tokenizer_used = litellm.utils._select_tokenizer(model=model_to_use)
    tokenizer_used = str(_tokenizer_used["type"])
    total_tokens = token_counter(
        model=model_to_use,
        text=prompt,
        messages=messages,
    )
    return TokenCountResponse(
        total_tokens=total_tokens,
        request_model=request.model,
        model_used=model_to_use,
        tokenizer_type=tokenizer_used,
    )


@router.get(
    "/utils/supported_openai_params",
    tags=["llm utils"],
    dependencies=[Depends(user_api_key_auth)],
)
async def supported_openai_params(model: str):
    """
    Returns supported openai params for a given litellm model name 

    e.g. `gpt-4` vs `gpt-3.5-turbo` 

    Example curl: 
    ```
    curl -X GET --location 'http://localhost:4000/utils/supported_openai_params?model=gpt-3.5-turbo-16k' \
        --header 'Authorization: Bearer sk-1234'
    ```
    """
    try:
        model, custom_llm_provider, _, _ = litellm.get_llm_provider(model=model)
        return {
            "supported_openai_params": litellm.get_supported_openai_params(
                model=model, custom_llm_provider=custom_llm_provider
            )
        }
    except Exception:
        raise HTTPException(
            status_code=400, detail={"error": "Could not map model={}".format(model)}
        )


#### END-USER MANAGEMENT ####


@router.post(
    "/end_user/block",
    tags=["Customer Management"],
    dependencies=[Depends(user_api_key_auth)],
    include_in_schema=False,
)
@router.post(
    "/customer/block",
    tags=["Customer Management"],
    dependencies=[Depends(user_api_key_auth)],
)
async def block_user(data: BlockUsers):
    """
    [BETA] Reject calls with this end-user id

        (any /chat/completion call with this user={end-user-id} param, will be rejected.)

        ```
        curl -X POST "http://0.0.0.0:8000/user/block"
        -H "Authorization: Bearer sk-1234"
        -D '{
        "user_ids": [<user_id>, ...]
        }'
        ```
    """
    try:
        records = []
        if prisma_client is not None:
            for id in data.user_ids:
                record = await prisma_client.db.litellm_endusertable.upsert(
                    where={"user_id": id},  # type: ignore
                    data={
                        "create": {"user_id": id, "blocked": True},  # type: ignore
                        "update": {"blocked": True},
                    },
                )
                records.append(record)
        else:
            raise HTTPException(
                status_code=500,
                detail={"error": "Postgres DB Not connected"},
            )

        return {"blocked_users": records}
    except Exception as e:
        verbose_proxy_logger.error(f"An error occurred - {str(e)}")
        raise HTTPException(status_code=500, detail={"error": str(e)})


@router.post(
    "/end_user/unblock",
    tags=["Customer Management"],
    dependencies=[Depends(user_api_key_auth)],
    include_in_schema=False,
)
@router.post(
    "/customer/unblock",
    tags=["Customer Management"],
    dependencies=[Depends(user_api_key_auth)],
)
async def unblock_user(data: BlockUsers):
    """
    [BETA] Unblock calls with this user id

    Example
    ```
    curl -X POST "http://0.0.0.0:8000/user/unblock"
    -H "Authorization: Bearer sk-1234"
    -D '{
    "user_ids": [<user_id>, ...]
    }'
    ```
    """
    from enterprise.enterprise_hooks.blocked_user_list import (
        _ENTERPRISE_BlockedUserList,
    )

    if (
        not any(isinstance(x, _ENTERPRISE_BlockedUserList) for x in litellm.callbacks)
        or litellm.blocked_user_list is None
    ):
        raise HTTPException(
            status_code=400,
            detail={
                "error": "Blocked user check was never set. This call has no effect."
            },
        )

    if isinstance(litellm.blocked_user_list, list):
        for id in data.user_ids:
            litellm.blocked_user_list.remove(id)
    else:
        raise HTTPException(
            status_code=500,
            detail={
                "error": "`blocked_user_list` must be set as a list. Filepaths can't be updated."
            },
        )

    return {"blocked_users": litellm.blocked_user_list}


@router.post(
    "/end_user/new",
    tags=["Customer Management"],
    include_in_schema=False,
    dependencies=[Depends(user_api_key_auth)],
)
@router.post(
    "/customer/new",
    tags=["Customer Management"],
    dependencies=[Depends(user_api_key_auth)],
)
async def new_end_user(
    data: NewCustomerRequest,
    user_api_key_dict: UserAPIKeyAuth = Depends(user_api_key_auth),
):
    """
    Allow creating a new Customer 


    Parameters:
    - user_id: str - The unique identifier for the user.
    - alias: Optional[str] - A human-friendly alias for the user.
    - blocked: bool - Flag to allow or disallow requests for this end-user. Default is False.
    - max_budget: Optional[float] - The maximum budget allocated to the user. Either 'max_budget' or 'budget_id' should be provided, not both.
    - budget_id: Optional[str] - The identifier for an existing budget allocated to the user. Either 'max_budget' or 'budget_id' should be provided, not both.
    - allowed_model_region: Optional[Union[Literal["eu"], Literal["us"]]] - Require all user requests to use models in this specific region.
    - default_model: Optional[str] - If no equivalent model in the allowed region, default all requests to this model.
    - metadata: Optional[dict] = Metadata for customer, store information for customer. Example metadata = {"data_training_opt_out": True}
    
    
    - Allow specifying allowed regions 
    - Allow specifying default model

    Example curl:
    ```
    curl --location 'http://0.0.0.0:4000/customer/new' \
        --header 'Authorization: Bearer sk-1234' \
        --header 'Content-Type: application/json' \
        --data '{
            "user_id" : "ishaan-jaff-3",
            "allowed_region": "eu",
            "budget_id": "free_tier",
            "default_model": "azure/gpt-3.5-turbo-eu" <- all calls from this user, use this model? 
        }'

        # return end-user object
    ```

    NOTE: This used to be called `/end_user/new`, we will still be maintaining compatibility for /end_user/XXX for these endpoints
    """
    global prisma_client, llm_router
    """
    Validation:
        - check if default model exists 
        - create budget object if not already created
    
    - Add user to end user table 

    Return 
    - end-user object
    - currently allowed models 
    """
    if prisma_client is None:
        raise HTTPException(
            status_code=500,
            detail={"error": CommonProxyErrors.db_not_connected_error.value},
        )
    try:

        ## VALIDATION ##
        if data.default_model is not None:
            if llm_router is None:
                raise HTTPException(
                    status_code=422,
                    detail={"error": CommonProxyErrors.no_llm_router.value},
                )
            elif data.default_model not in llm_router.get_model_names():
                raise HTTPException(
                    status_code=422,
                    detail={
                        "error": "Default Model not on proxy. Configure via `/model/new` or config.yaml. Default_model={}, proxy_model_names={}".format(
                            data.default_model, set(llm_router.get_model_names())
                        )
                    },
                )

        new_end_user_obj: Dict = {}

        ## CREATE BUDGET ## if set
        if data.max_budget is not None:
            budget_record = await prisma_client.db.litellm_budgettable.create(
                data={
                    "max_budget": data.max_budget,
                    "created_by": user_api_key_dict.user_id or litellm_proxy_admin_name,  # type: ignore
                    "updated_by": user_api_key_dict.user_id or litellm_proxy_admin_name,
                }
            )

            new_end_user_obj["budget_id"] = budget_record.budget_id
        elif data.budget_id is not None:
            new_end_user_obj["budget_id"] = data.budget_id

        _user_data = data.dict(exclude_none=True)

        for k, v in _user_data.items():
            if k != "max_budget" and k != "budget_id":
                new_end_user_obj[k] = v

        ## WRITE TO DB ##
        end_user_record = await prisma_client.db.litellm_endusertable.create(
            data=new_end_user_obj  # type: ignore
        )

        return end_user_record
    except Exception as e:
        if "Unique constraint failed on the fields: (`user_id`)" in str(e):
            raise ProxyException(
                message=f"Customer already exists, passed user_id={data.user_id}. Please pass a new user_id.",
                type="bad_request",
                code=400,
                param="user_id",
            )

        if isinstance(e, HTTPException):
            raise ProxyException(
                message=getattr(e, "detail", f"Internal Server Error({str(e)})"),
                type="internal_error",
                param=getattr(e, "param", "None"),
                code=getattr(e, "status_code", status.HTTP_500_INTERNAL_SERVER_ERROR),
            )
        elif isinstance(e, ProxyException):
            raise e
        raise ProxyException(
            message="Internal Server Error, " + str(e),
            type="internal_error",
            param=getattr(e, "param", "None"),
            code=status.HTTP_500_INTERNAL_SERVER_ERROR,
        )


@router.get(
    "/customer/info",
    tags=["Customer Management"],
    dependencies=[Depends(user_api_key_auth)],
    response_model=LiteLLM_EndUserTable,
)
@router.get(
    "/end_user/info",
    tags=["Customer Management"],
    include_in_schema=False,
    dependencies=[Depends(user_api_key_auth)],
)
async def end_user_info(
    end_user_id: str = fastapi.Query(
        description="End User ID in the request parameters"
    ),
):
    global prisma_client

    if prisma_client is None:
        raise HTTPException(
            status_code=500,
            detail={"error": CommonProxyErrors.db_not_connected_error.value},
        )

    user_info = await prisma_client.db.litellm_endusertable.find_first(
        where={"user_id": end_user_id}, include={"litellm_budget_table": True}
    )

    if user_info is None:
        raise HTTPException(
            status_code=400,
            detail={"error": "End User Id={} does not exist in db".format(end_user_id)},
        )
    return user_info.model_dump(exclude_none=True)


@router.post(
    "/customer/update",
    tags=["Customer Management"],
    dependencies=[Depends(user_api_key_auth)],
)
@router.post(
    "/end_user/update",
    tags=["Customer Management"],
    include_in_schema=False,
    dependencies=[Depends(user_api_key_auth)],
)
async def update_end_user(
    data: UpdateCustomerRequest,
    user_api_key_dict: UserAPIKeyAuth = Depends(user_api_key_auth),
):
    """
    Example curl 

    ```
    curl --location 'http://0.0.0.0:4000/customer/update' \
    --header 'Authorization: Bearer sk-1234' \
    --header 'Content-Type: application/json' \
    --data '{
        "user_id": "test-litellm-user-4",
        "budget_id": "paid_tier"
    }'

    See below for all params 
    ```
    """

    global prisma_client
    try:
        data_json: dict = data.json()
        # get the row from db
        if prisma_client is None:
            raise Exception("Not connected to DB!")

        # get non default values for key
        non_default_values = {}
        for k, v in data_json.items():
            if v is not None and v not in (
                [],
                {},
                0,
            ):  # models default to [], spend defaults to 0, we should not reset these values
                non_default_values[k] = v

        ## ADD USER, IF NEW ##
        verbose_proxy_logger.debug("/customer/update: Received data = %s", data)
        if data.user_id is not None and len(data.user_id) > 0:
            non_default_values["user_id"] = data.user_id  # type: ignore
            verbose_proxy_logger.debug("In update customer, user_id condition block.")
            response = await prisma_client.db.litellm_endusertable.update(
                where={"user_id": data.user_id}, data=non_default_values  # type: ignore
            )
            if response is None:
                raise ValueError(
                    f"Failed updating customer data. User ID does not exist passed user_id={data.user_id}"
                )
            verbose_proxy_logger.debug(
                f"received response from updating prisma client. response={response}"
            )
            return response
        else:
            raise ValueError(f"user_id is required, passed user_id = {data.user_id}")

        # update based on remaining passed in values
    except Exception as e:
        verbose_proxy_logger.error(
            "litellm.proxy.proxy_server.update_end_user(): Exception occured - {}".format(
                str(e)
            )
        )
        verbose_proxy_logger.debug(traceback.format_exc())
        if isinstance(e, HTTPException):
            raise ProxyException(
                message=getattr(e, "detail", f"Internal Server Error({str(e)})"),
                type="internal_error",
                param=getattr(e, "param", "None"),
                code=getattr(e, "status_code", status.HTTP_500_INTERNAL_SERVER_ERROR),
            )
        elif isinstance(e, ProxyException):
            raise e
        raise ProxyException(
            message="Internal Server Error, " + str(e),
            type="internal_error",
            param=getattr(e, "param", "None"),
            code=status.HTTP_500_INTERNAL_SERVER_ERROR,
        )
    pass


@router.post(
    "/customer/delete",
    tags=["Customer Management"],
    dependencies=[Depends(user_api_key_auth)],
)
@router.post(
    "/end_user/delete",
    tags=["Customer Management"],
    include_in_schema=False,
    dependencies=[Depends(user_api_key_auth)],
)
async def delete_end_user(
    data: DeleteCustomerRequest,
    user_api_key_dict: UserAPIKeyAuth = Depends(user_api_key_auth),
):
    """
    Example curl 

    ```
    curl --location 'http://0.0.0.0:4000/customer/delete' \
        --header 'Authorization: Bearer sk-1234' \
        --header 'Content-Type: application/json' \
        --data '{
            "user_ids" :["ishaan-jaff-5"]
    }'

    See below for all params 
    ```
    """
    global prisma_client

    try:
        if prisma_client is None:
            raise Exception("Not connected to DB!")

        verbose_proxy_logger.debug("/customer/delete: Received data = %s", data)
        if (
            data.user_ids is not None
            and isinstance(data.user_ids, list)
            and len(data.user_ids) > 0
        ):
            response = await prisma_client.db.litellm_endusertable.delete_many(
                where={"user_id": {"in": data.user_ids}}
            )
            if response is None:
                raise ValueError(
                    f"Failed deleting customer data. User ID does not exist passed user_id={data.user_ids}"
                )
            if response != len(data.user_ids):
                raise ValueError(
                    f"Failed deleting all customer data. User ID does not exist passed user_id={data.user_ids}. Deleted {response} customers, passed {len(data.user_ids)} customers"
                )
            verbose_proxy_logger.debug(
                f"received response from updating prisma client. response={response}"
            )
            return {
                "deleted_customers": response,
                "message": "Successfully deleted customers with ids: "
                + str(data.user_ids),
            }
        else:
            raise ValueError(f"user_id is required, passed user_id = {data.user_ids}")

        # update based on remaining passed in values
    except Exception as e:
        verbose_proxy_logger.error(
            "litellm.proxy.proxy_server.delete_end_user(): Exception occured - {}".format(
                str(e)
            )
        )
        verbose_proxy_logger.debug(traceback.format_exc())
        if isinstance(e, HTTPException):
            raise ProxyException(
                message=getattr(e, "detail", f"Internal Server Error({str(e)})"),
                type="internal_error",
                param=getattr(e, "param", "None"),
                code=getattr(e, "status_code", status.HTTP_500_INTERNAL_SERVER_ERROR),
            )
        elif isinstance(e, ProxyException):
            raise e
        raise ProxyException(
            message="Internal Server Error, " + str(e),
            type="internal_error",
            param=getattr(e, "param", "None"),
            code=status.HTTP_500_INTERNAL_SERVER_ERROR,
        )
    pass


@router.get(
    "/customer/list",
    tags=["Customer Management"],
    dependencies=[Depends(user_api_key_auth)],
    response_model=List[LiteLLM_EndUserTable],
)
@router.get(
    "/end_user/list",
    tags=["Customer Management"],
    include_in_schema=False,
    dependencies=[Depends(user_api_key_auth)],
)
async def list_end_user(
    http_request: Request,
    user_api_key_dict: UserAPIKeyAuth = Depends(user_api_key_auth),
):
    """
    [Admin-only] List all available customers

    ```
    curl --location --request GET 'http://0.0.0.0:4000/customer/list' \
        --header 'Authorization: Bearer sk-1234'
    ```
    """
    from litellm.proxy.proxy_server import litellm_proxy_admin_name, prisma_client

    if (
        user_api_key_dict.user_role != LitellmUserRoles.PROXY_ADMIN
        and user_api_key_dict.user_role != LitellmUserRoles.PROXY_ADMIN_VIEW_ONLY
    ):
        raise HTTPException(
            status_code=401,
            detail={
                "error": "Admin-only endpoint. Your user role={}".format(
                    user_api_key_dict.user_role
                )
            },
        )

    if prisma_client is None:
        raise HTTPException(
            status_code=400,
            detail={"error": CommonProxyErrors.db_not_connected_error.value},
        )

    response = await prisma_client.db.litellm_endusertable.find_many(
        include={"litellm_budget_table": True}
    )

    returned_response: List[LiteLLM_EndUserTable] = []
    for item in response:
        returned_response.append(LiteLLM_EndUserTable(**item.model_dump()))
    return returned_response


#### BUDGET TABLE MANAGEMENT ####


@router.post(
    "/budget/new",
    tags=["budget management"],
    dependencies=[Depends(user_api_key_auth)],
)
async def new_budget(
    budget_obj: BudgetNew,
    user_api_key_dict: UserAPIKeyAuth = Depends(user_api_key_auth),
):
    """
    Create a new budget object. Can apply this to teams, orgs, end-users, keys.
    """
    global prisma_client

    if prisma_client is None:
        raise HTTPException(
            status_code=500,
            detail={"error": CommonProxyErrors.db_not_connected_error.value},
        )

    response = await prisma_client.db.litellm_budgettable.create(
        data={
            **budget_obj.model_dump(exclude_none=True),  # type: ignore
            "created_by": user_api_key_dict.user_id or litellm_proxy_admin_name,
            "updated_by": user_api_key_dict.user_id or litellm_proxy_admin_name,
        }  # type: ignore
    )

    return response


@router.post(
    "/budget/info",
    tags=["budget management"],
    dependencies=[Depends(user_api_key_auth)],
)
async def info_budget(data: BudgetRequest):
    """
    Get the budget id specific information
    """
    global prisma_client

    if prisma_client is None:
        raise HTTPException(status_code=500, detail={"error": "No db connected"})

    if len(data.budgets) == 0:
        raise HTTPException(
            status_code=400,
            detail={
                "error": f"Specify list of budget id's to query. Passed in={data.budgets}"
            },
        )
    response = await prisma_client.db.litellm_budgettable.find_many(
        where={"budget_id": {"in": data.budgets}},
    )

    return response


@router.get(
    "/budget/settings",
    tags=["budget management"],
    dependencies=[Depends(user_api_key_auth)],
)
async def budget_settings(
    budget_id: str,
    user_api_key_dict: UserAPIKeyAuth = Depends(user_api_key_auth),
):
    """
    Get list of configurable params + current value for a budget item + description of each field

    Used on Admin UI.
    """
    if prisma_client is None:
        raise HTTPException(
            status_code=400,
            detail={"error": CommonProxyErrors.db_not_connected_error.value},
        )

    if user_api_key_dict.user_role != LitellmUserRoles.PROXY_ADMIN:
        raise HTTPException(
            status_code=400,
            detail={
                "error": "{}, your role={}".format(
                    CommonProxyErrors.not_allowed_access.value,
                    user_api_key_dict.user_role,
                )
            },
        )

    ## get budget item from db
    db_budget_row = await prisma_client.db.litellm_budgettable.find_first(
        where={"budget_id": budget_id}
    )

    if db_budget_row is not None:
        db_budget_row_dict = db_budget_row.model_dump(exclude_none=True)
    else:
        db_budget_row_dict = {}

    allowed_args = {
        "max_parallel_requests": {"type": "Integer"},
        "tpm_limit": {"type": "Integer"},
        "rpm_limit": {"type": "Integer"},
        "budget_duration": {"type": "String"},
        "max_budget": {"type": "Float"},
        "soft_budget": {"type": "Float"},
    }

    return_val = []

    for field_name, field_info in BudgetNew.model_fields.items():
        if field_name in allowed_args:

            _stored_in_db = True

            _response_obj = ConfigList(
                field_name=field_name,
                field_type=allowed_args[field_name]["type"],
                field_description=field_info.description or "",
                field_value=db_budget_row_dict.get(field_name, None),
                stored_in_db=_stored_in_db,
                field_default_value=field_info.default,
            )
            return_val.append(_response_obj)

    return return_val


@router.get(
    "/budget/list",
    tags=["budget management"],
    dependencies=[Depends(user_api_key_auth)],
)
async def list_budget(
    user_api_key_dict: UserAPIKeyAuth = Depends(user_api_key_auth),
):
    """List all the created budgets in proxy db. Used on Admin UI."""
    if prisma_client is None:
        raise HTTPException(
            status_code=400,
            detail={"error": CommonProxyErrors.db_not_connected_error.value},
        )

    if user_api_key_dict.user_role != LitellmUserRoles.PROXY_ADMIN:
        raise HTTPException(
            status_code=400,
            detail={
                "error": "{}, your role={}".format(
                    CommonProxyErrors.not_allowed_access.value,
                    user_api_key_dict.user_role,
                )
            },
        )

    response = await prisma_client.db.litellm_budgettable.find_many()

    return response


@router.post(
    "/budget/delete",
    tags=["budget management"],
    dependencies=[Depends(user_api_key_auth)],
)
async def delete_budget(
    data: BudgetDeleteRequest,
    user_api_key_dict: UserAPIKeyAuth = Depends(user_api_key_auth),
):
    """Delete budget"""
    global prisma_client

    if prisma_client is None:
        raise HTTPException(
            status_code=500,
            detail={"error": CommonProxyErrors.db_not_connected_error.value},
        )

    if user_api_key_dict.user_role != LitellmUserRoles.PROXY_ADMIN:
        raise HTTPException(
            status_code=400,
            detail={
                "error": "{}, your role={}".format(
                    CommonProxyErrors.not_allowed_access.value,
                    user_api_key_dict.user_role,
                )
            },
        )

    response = await prisma_client.db.litellm_budgettable.delete(
        where={"budget_id": data.id}
    )

    return response


#### MODEL MANAGEMENT ####


#### [BETA] - This is a beta endpoint, format might change based on user feedback. - https://github.com/BerriAI/litellm/issues/964
@router.post(
    "/model/new",
    description="Allows adding new models to the model list in the config.yaml",
    tags=["model management"],
    dependencies=[Depends(user_api_key_auth)],
)
async def add_new_model(
    model_params: Deployment,
    user_api_key_dict: UserAPIKeyAuth = Depends(user_api_key_auth),
):
    global llm_router, llm_model_list, general_settings, user_config_file_path, proxy_config, prisma_client, master_key, store_model_in_db, proxy_logging_obj
    try:
        import base64

        global prisma_client

        if prisma_client is None:
            raise HTTPException(
                status_code=500,
                detail={
                    "error": "No DB Connected. Here's how to do it - https://docs.litellm.ai/docs/proxy/virtual_keys"
                },
            )

        model_response = None
        # update DB
        if store_model_in_db is True:
            """
            - store model_list in db
            - store keys separately
            """
            # encrypt litellm params #
            _litellm_params_dict = model_params.litellm_params.dict(exclude_none=True)
            _orignal_litellm_model_name = model_params.litellm_params.model
            for k, v in _litellm_params_dict.items():
                encrypted_value = encrypt_value_helper(value=v)
                model_params.litellm_params[k] = encrypted_value
            _data: dict = {
                "model_id": model_params.model_info.id,
                "model_name": model_params.model_name,
                "litellm_params": model_params.litellm_params.model_dump_json(exclude_none=True),  # type: ignore
                "model_info": model_params.model_info.model_dump_json(  # type: ignore
                    exclude_none=True
                ),
                "created_by": user_api_key_dict.user_id or litellm_proxy_admin_name,
                "updated_by": user_api_key_dict.user_id or litellm_proxy_admin_name,
            }
            if model_params.model_info.id is not None:
                _data["model_id"] = model_params.model_info.id
            model_response = await prisma_client.db.litellm_proxymodeltable.create(
                data=_data  # type: ignore
            )

            await proxy_config.add_deployment(
                prisma_client=prisma_client, proxy_logging_obj=proxy_logging_obj
            )
            try:
                # don't let failed slack alert block the /model/new response
                _alerting = general_settings.get("alerting", []) or []
                if "slack" in _alerting:
                    # send notification - new model added
                    await proxy_logging_obj.slack_alerting_instance.model_added_alert(
                        model_name=model_params.model_name,
                        litellm_model_name=_orignal_litellm_model_name,
                        passed_model_info=model_params.model_info,
                    )
            except Exception:
                pass

        else:
            raise HTTPException(
                status_code=500,
                detail={
                    "error": "Set `'STORE_MODEL_IN_DB='True'` in your env to enable this feature."
                },
            )

        return model_response

    except Exception as e:
        verbose_proxy_logger.error(
            "litellm.proxy.proxy_server.add_new_model(): Exception occured - {}".format(
                str(e)
            )
        )
        verbose_proxy_logger.debug(traceback.format_exc())
        if isinstance(e, HTTPException):
            raise ProxyException(
                message=getattr(e, "detail", f"Authentication Error({str(e)})"),
                type=ProxyErrorTypes.auth_error,
                param=getattr(e, "param", "None"),
                code=getattr(e, "status_code", status.HTTP_400_BAD_REQUEST),
            )
        elif isinstance(e, ProxyException):
            raise e
        raise ProxyException(
            message="Authentication Error, " + str(e),
            type=ProxyErrorTypes.auth_error,
            param=getattr(e, "param", "None"),
            code=status.HTTP_400_BAD_REQUEST,
        )


#### MODEL MANAGEMENT ####
@router.post(
    "/model/update",
    description="Edit existing model params",
    tags=["model management"],
    dependencies=[Depends(user_api_key_auth)],
)
async def update_model(
    model_params: updateDeployment,
    user_api_key_dict: UserAPIKeyAuth = Depends(user_api_key_auth),
):
    global llm_router, llm_model_list, general_settings, user_config_file_path, proxy_config, prisma_client, master_key, store_model_in_db, proxy_logging_obj
    try:
        import base64

        global prisma_client

        if prisma_client is None:
            raise HTTPException(
                status_code=500,
                detail={
                    "error": "No DB Connected. Here's how to do it - https://docs.litellm.ai/docs/proxy/virtual_keys"
                },
            )
        # update DB
        if store_model_in_db is True:
            _model_id = None
            _model_info = getattr(model_params, "model_info", None)
            if _model_info is None:
                raise Exception("model_info not provided")

            _model_id = _model_info.id
            if _model_id is None:
                raise Exception("model_info.id not provided")
            _existing_litellm_params = (
                await prisma_client.db.litellm_proxymodeltable.find_unique(
                    where={"model_id": _model_id}
                )
            )
            if _existing_litellm_params is None:
                if (
                    llm_router is not None
                    and llm_router.get_deployment(model_id=_model_id) is not None
                ):
                    raise HTTPException(
                        status_code=400,
                        detail={
                            "error": "Can't edit model. Model in config. Store model in db via `/model/new`. to edit."
                        },
                    )
                raise Exception("model not found")
            _existing_litellm_params_dict = dict(
                _existing_litellm_params.litellm_params
            )

            if model_params.litellm_params is None:
                raise Exception("litellm_params not provided")

            _new_litellm_params_dict = model_params.litellm_params.dict(
                exclude_none=True
            )

            ### ENCRYPT PARAMS ###
            for k, v in _new_litellm_params_dict.items():
                encrypted_value = encrypt_value_helper(value=v)
                model_params.litellm_params[k] = encrypted_value

            ### MERGE WITH EXISTING DATA ###
            merged_dictionary = {}
            _mp = model_params.litellm_params.dict()

            for key, value in _mp.items():
                if value is not None:
                    merged_dictionary[key] = value
                elif (
                    key in _existing_litellm_params_dict
                    and _existing_litellm_params_dict[key] is not None
                ):
                    merged_dictionary[key] = _existing_litellm_params_dict[key]
                else:
                    pass

            _data: dict = {
                "litellm_params": json.dumps(merged_dictionary),  # type: ignore
                "updated_by": user_api_key_dict.user_id or litellm_proxy_admin_name,
            }
            model_response = await prisma_client.db.litellm_proxymodeltable.update(
                where={"model_id": _model_id},
                data=_data,  # type: ignore
            )

            return model_response
    except Exception as e:
        verbose_proxy_logger.error(
            "litellm.proxy.proxy_server.update_model(): Exception occured - {}".format(
                str(e)
            )
        )
        verbose_proxy_logger.debug(traceback.format_exc())
        if isinstance(e, HTTPException):
            raise ProxyException(
                message=getattr(e, "detail", f"Authentication Error({str(e)})"),
                type=ProxyErrorTypes.auth_error,
                param=getattr(e, "param", "None"),
                code=getattr(e, "status_code", status.HTTP_400_BAD_REQUEST),
            )
        elif isinstance(e, ProxyException):
            raise e
        raise ProxyException(
            message="Authentication Error, " + str(e),
            type=ProxyErrorTypes.auth_error,
            param=getattr(e, "param", "None"),
            code=status.HTTP_400_BAD_REQUEST,
        )


@router.get(
    "/v2/model/info",
    description="v2 - returns all the models set on the config.yaml, shows 'user_access' = True if the user has access to the model. Provides more info about each model in /models, including config.yaml descriptions (except api key and api base)",
    tags=["model management"],
    dependencies=[Depends(user_api_key_auth)],
    include_in_schema=False,
)
async def model_info_v2(
    user_api_key_dict: UserAPIKeyAuth = Depends(user_api_key_auth),
    model: Optional[str] = fastapi.Query(
        None, description="Specify the model name (optional)"
    ),
    debug: Optional[bool] = False,
):
    """
    BETA ENDPOINT. Might change unexpectedly. Use `/v1/model/info` for now.
    """
    global llm_model_list, general_settings, user_config_file_path, proxy_config, llm_router

    if llm_model_list is None or not isinstance(llm_model_list, list):
        raise HTTPException(
            status_code=500,
            detail={
                "error": f"No model list passed, models={llm_model_list}. You can add a model through the config.yaml or on the LiteLLM Admin UI."
            },
        )

    # Load existing config
    await proxy_config.get_config()

    all_models = copy.deepcopy(llm_model_list)
    if user_model is not None:
        # if user does not use a config.yaml, https://github.com/BerriAI/litellm/issues/2061
        all_models += [user_model]

    # check all models user has access to in user_api_key_dict
    if len(user_api_key_dict.models) > 0:
        pass

    if model is not None:
        all_models = [m for m in all_models if m["model_name"] == model]

    # fill in model info based on config.yaml and litellm model_prices_and_context_window.json
    for _model in all_models:
        # provided model_info in config.yaml
        model_info = _model.get("model_info", {})
        if debug is True:
            _openai_client = "None"
            if llm_router is not None:
                _openai_client = (
                    llm_router._get_client(
                        deployment=_model, kwargs={}, client_type="async"
                    )
                    or "None"
                )
            else:
                _openai_client = "llm_router_is_None"
            openai_client = str(_openai_client)
            _model["openai_client"] = openai_client

        # read litellm model_prices_and_context_window.json to get the following:
        # input_cost_per_token, output_cost_per_token, max_tokens
        litellm_model_info = get_litellm_model_info(model=_model)

        # 2nd pass on the model, try seeing if we can find model in litellm model_cost map
        if litellm_model_info == {}:
            # use litellm_param model_name to get model_info
            litellm_params = _model.get("litellm_params", {})
            litellm_model = litellm_params.get("model", None)
            try:
                litellm_model_info = litellm.get_model_info(model=litellm_model)
            except Exception:
                litellm_model_info = {}
        # 3rd pass on the model, try seeing if we can find model but without the "/" in model cost map
        if litellm_model_info == {}:
            # use litellm_param model_name to get model_info
            litellm_params = _model.get("litellm_params", {})
            litellm_model = litellm_params.get("model", None)
            split_model = litellm_model.split("/")
            if len(split_model) > 0:
                litellm_model = split_model[-1]
            try:
                litellm_model_info = litellm.get_model_info(
                    model=litellm_model, custom_llm_provider=split_model[0]
                )
            except Exception:
                litellm_model_info = {}
        for k, v in litellm_model_info.items():
            if k not in model_info:
                model_info[k] = v
        _model["model_info"] = model_info
        # don't return the api key / vertex credentials
        # don't return the llm credentials
        _model["litellm_params"].pop("api_key", None)
        _model["litellm_params"].pop("vertex_credentials", None)
        _model["litellm_params"].pop("aws_access_key_id", None)
        _model["litellm_params"].pop("aws_secret_access_key", None)

    verbose_proxy_logger.debug("all_models: %s", all_models)
    return {"data": all_models}


@router.get(
    "/model/streaming_metrics",
    description="View time to first token for models in spend logs",
    tags=["model management"],
    include_in_schema=False,
    dependencies=[Depends(user_api_key_auth)],
)
async def model_streaming_metrics(
    user_api_key_dict: UserAPIKeyAuth = Depends(user_api_key_auth),
    _selected_model_group: Optional[str] = None,
    startTime: Optional[datetime] = None,
    endTime: Optional[datetime] = None,
):
    global prisma_client, llm_router
    if prisma_client is None:
        raise ProxyException(
            message=CommonProxyErrors.db_not_connected_error.value,
            type="internal_error",
            param="None",
            code=status.HTTP_500_INTERNAL_SERVER_ERROR,
        )

    startTime = startTime or datetime.now() - timedelta(days=7)  # show over past week
    endTime = endTime or datetime.now()

    is_same_day = startTime.date() == endTime.date()
    if is_same_day:
        sql_query = """
            SELECT
                api_base,
                model_group,
                model,
                "startTime",
                request_id,
                EXTRACT(epoch FROM ("completionStartTime" - "startTime")) AS time_to_first_token
            FROM
                "LiteLLM_SpendLogs"
            WHERE
                "model_group" = $1 AND "cache_hit" != 'True'
                AND "completionStartTime" IS NOT NULL
                AND "completionStartTime" != "endTime"
                AND DATE("startTime") = DATE($2::timestamp)
            GROUP BY
                api_base,
                model_group,
                model,
                request_id
            ORDER BY
                time_to_first_token DESC;
        """
    else:
        sql_query = """
            SELECT
                api_base,
                model_group,
                model,
                DATE_TRUNC('day', "startTime")::DATE AS day,
                AVG(EXTRACT(epoch FROM ("completionStartTime" - "startTime"))) AS time_to_first_token
            FROM
                "LiteLLM_SpendLogs"
            WHERE
                "startTime" BETWEEN $2::timestamp AND $3::timestamp
                AND "model_group" = $1 AND "cache_hit" != 'True'
                AND "completionStartTime" IS NOT NULL
                AND "completionStartTime" != "endTime"
            GROUP BY
                api_base,
                model_group,
                model,
                day
            ORDER BY
                time_to_first_token DESC;
        """

    _all_api_bases = set()
    db_response = await prisma_client.db.query_raw(
        sql_query, _selected_model_group, startTime, endTime
    )
    _daily_entries: dict = {}  # {"Jun 23": {"model1": 0.002, "model2": 0.003}}
    if db_response is not None:
        for model_data in db_response:
            _api_base = model_data["api_base"]
            _model = model_data["model"]
            time_to_first_token = model_data["time_to_first_token"]
            unique_key = ""
            if is_same_day:
                _request_id = model_data["request_id"]
                unique_key = _request_id
                if _request_id not in _daily_entries:
                    _daily_entries[_request_id] = {}
            else:
                _day = model_data["day"]
                unique_key = _day
                time_to_first_token = model_data["time_to_first_token"]
                if _day not in _daily_entries:
                    _daily_entries[_day] = {}
            _combined_model_name = str(_model)
            if "https://" in _api_base:
                _combined_model_name = str(_api_base)
            if "/openai/" in _combined_model_name:
                _combined_model_name = _combined_model_name.split("/openai/")[0]

            _all_api_bases.add(_combined_model_name)

            _daily_entries[unique_key][_combined_model_name] = time_to_first_token

        """
        each entry needs to be like this:
        {
            date: 'Jun 23',
            'gpt-4-https://api.openai.com/v1/': 0.002,
            'gpt-43-https://api.openai.com-12/v1/': 0.002,
        }
        """
        # convert daily entries to list of dicts

        response: List[dict] = []

        # sort daily entries by date
        _daily_entries = dict(sorted(_daily_entries.items(), key=lambda item: item[0]))
        for day in _daily_entries:
            entry = {"date": str(day)}
            for model_key, latency in _daily_entries[day].items():
                entry[model_key] = latency
            response.append(entry)

        return {
            "data": response,
            "all_api_bases": list(_all_api_bases),
        }


@router.get(
    "/model/metrics",
    description="View number of requests & avg latency per model on config.yaml",
    tags=["model management"],
    include_in_schema=False,
    dependencies=[Depends(user_api_key_auth)],
)
async def model_metrics(
    user_api_key_dict: UserAPIKeyAuth = Depends(user_api_key_auth),
    _selected_model_group: Optional[str] = "gpt-4-32k",
    startTime: Optional[datetime] = None,
    endTime: Optional[datetime] = None,
    api_key: Optional[str] = None,
    customer: Optional[str] = None,
):
    global prisma_client, llm_router
    if prisma_client is None:
        raise ProxyException(
            message="Prisma Client is not initialized",
            type="internal_error",
            param="None",
            code=status.HTTP_500_INTERNAL_SERVER_ERROR,
        )
    startTime = startTime or datetime.now() - timedelta(days=30)
    endTime = endTime or datetime.now()

    if api_key is None or api_key == "undefined":
        api_key = "null"

    if customer is None or customer == "undefined":
        customer = "null"

    sql_query = """
        SELECT
            api_base,
            model_group,
            model,
            DATE_TRUNC('day', "startTime")::DATE AS day,
            AVG(EXTRACT(epoch FROM ("endTime" - "startTime")) / NULLIF("completion_tokens", 0)) AS avg_latency_per_token
        FROM
            "LiteLLM_SpendLogs"
        WHERE
            "startTime" >= $2::timestamp AND "startTime" <= $3::timestamp
            AND "model_group" = $1 AND "cache_hit" != 'True'
            AND (
                CASE
                    WHEN $4 != 'null' THEN "api_key" = $4
                    ELSE TRUE
                END
            )
            AND (
                CASE
                    WHEN $5 != 'null' THEN "end_user" = $5
                    ELSE TRUE
                END
            )
        GROUP BY
            api_base,
            model_group,
            model,
            day
        HAVING
            SUM(completion_tokens) > 0
        ORDER BY
            avg_latency_per_token DESC;
    """
    _all_api_bases = set()
    db_response = await prisma_client.db.query_raw(
        sql_query, _selected_model_group, startTime, endTime, api_key, customer
    )
    _daily_entries: dict = {}  # {"Jun 23": {"model1": 0.002, "model2": 0.003}}

    if db_response is not None:
        for model_data in db_response:
            _api_base = model_data["api_base"]
            _model = model_data["model"]
            _day = model_data["day"]
            _avg_latency_per_token = model_data["avg_latency_per_token"]
            if _day not in _daily_entries:
                _daily_entries[_day] = {}
            _combined_model_name = str(_model)
            if "https://" in _api_base:
                _combined_model_name = str(_api_base)
            if "/openai/" in _combined_model_name:
                _combined_model_name = _combined_model_name.split("/openai/")[0]

            _all_api_bases.add(_combined_model_name)
            _daily_entries[_day][_combined_model_name] = _avg_latency_per_token

        """
        each entry needs to be like this:
        {
            date: 'Jun 23',
            'gpt-4-https://api.openai.com/v1/': 0.002,
            'gpt-43-https://api.openai.com-12/v1/': 0.002,
        }
        """
        # convert daily entries to list of dicts

        response: List[dict] = []

        # sort daily entries by date
        _daily_entries = dict(sorted(_daily_entries.items(), key=lambda item: item[0]))
        for day in _daily_entries:
            entry = {"date": str(day)}
            for model_key, latency in _daily_entries[day].items():
                entry[model_key] = latency
            response.append(entry)

        return {
            "data": response,
            "all_api_bases": list(_all_api_bases),
        }


@router.get(
    "/model/metrics/slow_responses",
    description="View number of hanging requests per model_group",
    tags=["model management"],
    include_in_schema=False,
    dependencies=[Depends(user_api_key_auth)],
)
async def model_metrics_slow_responses(
    user_api_key_dict: UserAPIKeyAuth = Depends(user_api_key_auth),
    _selected_model_group: Optional[str] = "gpt-4-32k",
    startTime: Optional[datetime] = None,
    endTime: Optional[datetime] = None,
    api_key: Optional[str] = None,
    customer: Optional[str] = None,
):
    global prisma_client, llm_router, proxy_logging_obj
    if prisma_client is None:
        raise ProxyException(
            message="Prisma Client is not initialized",
            type="internal_error",
            param="None",
            code=status.HTTP_500_INTERNAL_SERVER_ERROR,
        )
    if api_key is None or api_key == "undefined":
        api_key = "null"

    if customer is None or customer == "undefined":
        customer = "null"

    startTime = startTime or datetime.now() - timedelta(days=30)
    endTime = endTime or datetime.now()

    alerting_threshold = (
        proxy_logging_obj.slack_alerting_instance.alerting_threshold or 300
    )
    alerting_threshold = int(alerting_threshold)

    sql_query = """
SELECT
    api_base,
    COUNT(*) AS total_count,
    SUM(CASE
        WHEN ("endTime" - "startTime") >= (INTERVAL '1 SECOND' * CAST($1 AS INTEGER)) THEN 1
        ELSE 0
    END) AS slow_count
FROM
    "LiteLLM_SpendLogs"
WHERE
    "model_group" = $2
    AND "cache_hit" != 'True'
    AND "startTime" >= $3::timestamp
    AND "startTime" <= $4::timestamp
    AND (
        CASE
            WHEN $5 != 'null' THEN "api_key" = $5
            ELSE TRUE
        END
    )
    AND (
        CASE
            WHEN $6 != 'null' THEN "end_user" = $6
            ELSE TRUE
        END
    )
GROUP BY
    api_base
ORDER BY
    slow_count DESC;
    """

    db_response = await prisma_client.db.query_raw(
        sql_query,
        alerting_threshold,
        _selected_model_group,
        startTime,
        endTime,
        api_key,
        customer,
    )

    if db_response is not None:
        for row in db_response:
            _api_base = row.get("api_base") or ""
            if "/openai/" in _api_base:
                _api_base = _api_base.split("/openai/")[0]
            row["api_base"] = _api_base
    return db_response


@router.get(
    "/model/metrics/exceptions",
    description="View number of failed requests per model on config.yaml",
    tags=["model management"],
    include_in_schema=False,
    dependencies=[Depends(user_api_key_auth)],
)
async def model_metrics_exceptions(
    user_api_key_dict: UserAPIKeyAuth = Depends(user_api_key_auth),
    _selected_model_group: Optional[str] = None,
    startTime: Optional[datetime] = None,
    endTime: Optional[datetime] = None,
    api_key: Optional[str] = None,
    customer: Optional[str] = None,
):
    global prisma_client, llm_router
    if prisma_client is None:
        raise ProxyException(
            message="Prisma Client is not initialized",
            type="internal_error",
            param="None",
            code=status.HTTP_500_INTERNAL_SERVER_ERROR,
        )

    startTime = startTime or datetime.now() - timedelta(days=30)
    endTime = endTime or datetime.now()

    if api_key is None or api_key == "undefined":
        api_key = "null"

    """
    """
    sql_query = """
        WITH cte AS (
            SELECT 
                CASE WHEN api_base = '' THEN litellm_model_name ELSE CONCAT(litellm_model_name, '-', api_base) END AS combined_model_api_base,
                exception_type,
                COUNT(*) AS num_rate_limit_exceptions
            FROM "LiteLLM_ErrorLogs"
            WHERE 
                "startTime" >= $1::timestamp 
                AND "endTime" <= $2::timestamp 
                AND model_group = $3
            GROUP BY combined_model_api_base, exception_type
        )
        SELECT 
            combined_model_api_base,
            COUNT(*) AS total_exceptions,
            json_object_agg(exception_type, num_rate_limit_exceptions) AS exception_counts
        FROM cte
        GROUP BY combined_model_api_base
        ORDER BY total_exceptions DESC
        LIMIT 200;
    """
    db_response = await prisma_client.db.query_raw(
        sql_query, startTime, endTime, _selected_model_group, api_key
    )
    response: List[dict] = []
    exception_types = set()

    """
    Return Data
    {
        "combined_model_api_base": "gpt-3.5-turbo-https://api.openai.com/v1/,
        "total_exceptions": 5,
        "BadRequestException": 5,
        "TimeoutException": 2
    }
    """

    if db_response is not None:
        # loop through all models
        for model_data in db_response:
            model = model_data.get("combined_model_api_base", "")
            total_exceptions = model_data.get("total_exceptions", 0)
            exception_counts = model_data.get("exception_counts", {})
            curr_row = {
                "model": model,
                "total_exceptions": total_exceptions,
            }
            curr_row.update(exception_counts)
            response.append(curr_row)
            for k, v in exception_counts.items():
                exception_types.add(k)

    return {"data": response, "exception_types": list(exception_types)}


@router.get(
    "/model/info",
    tags=["model management"],
    dependencies=[Depends(user_api_key_auth)],
)
@router.get(
    "/v1/model/info",
    tags=["model management"],
    dependencies=[Depends(user_api_key_auth)],
)
async def model_info_v1(  # noqa: PLR0915
    user_api_key_dict: UserAPIKeyAuth = Depends(user_api_key_auth),
    litellm_model_id: Optional[str] = None,
):
    """
    Provides more info about each model in /models, including config.yaml descriptions (except api key and api base)

    Parameters:
        litellm_model_id: Optional[str] = None (this is the value of `x-litellm-model-id` returned in response headers)

        - When litellm_model_id is passed, it will return the info for that specific model
        - When litellm_model_id is not passed, it will return the info for all models

    Returns:
        Returns a dictionary containing information about each model.

    Example Response:
    ```json
    {
        "data": [
                    {
                        "model_name": "fake-openai-endpoint",
                        "litellm_params": {
                            "api_base": "https://exampleopenaiendpoint-production.up.railway.app/",
                            "model": "openai/fake"
                        },
                        "model_info": {
                            "id": "112f74fab24a7a5245d2ced3536dd8f5f9192c57ee6e332af0f0512e08bed5af",
                            "db_model": false
                        }
                    }
                ]
    }

    ```
    """
    global llm_model_list, general_settings, user_config_file_path, proxy_config, llm_router, user_model

    if user_model is not None:
        # user is trying to get specific model from litellm router
        try:
            model_info: Dict = cast(Dict, litellm.get_model_info(model=user_model))
        except Exception:
            model_info = {}
        _deployment_info = Deployment(
            model_name="*",
            litellm_params=LiteLLM_Params(
                model=user_model,
            ),
            model_info=model_info,
        )
        _deployment_info_dict = _deployment_info.model_dump()
        _deployment_info_dict = remove_sensitive_info_from_deployment(
            deployment_dict=_deployment_info_dict
        )
        return {"data": _deployment_info_dict}

    if llm_model_list is None:
        raise HTTPException(
            status_code=500,
            detail={
                "error": "LLM Model List not loaded in. Make sure you passed models in your config.yaml or on the LiteLLM Admin UI. - https://docs.litellm.ai/docs/proxy/configs"
            },
        )

    if llm_router is None:
        raise HTTPException(
            status_code=500,
            detail={
                "error": "LLM Router is not loaded in. Make sure you passed models in your config.yaml or on the LiteLLM Admin UI. - https://docs.litellm.ai/docs/proxy/configs"
            },
        )

    if litellm_model_id is not None:
        # user is trying to get specific model from litellm router
        deployment_info = llm_router.get_deployment(model_id=litellm_model_id)
        if deployment_info is None:
            raise HTTPException(
                status_code=404,
                detail={
                    "error": f"Model id = {litellm_model_id} not found on litellm proxy"
                },
            )
        _deployment_info_dict = deployment_info.model_dump()
        _deployment_info_dict = remove_sensitive_info_from_deployment(
            deployment_dict=_deployment_info_dict
        )
        return {"data": _deployment_info_dict}

    all_models: List[dict] = []
    ## CHECK IF MODEL RESTRICTIONS ARE SET AT KEY/TEAM LEVEL ##
    if llm_router is None:
        proxy_model_list = []
    else:
        proxy_model_list = llm_router.get_model_names()

    key_models = get_key_models(
        user_api_key_dict=user_api_key_dict, proxy_model_list=proxy_model_list
    )
    team_models = get_team_models(
        user_api_key_dict=user_api_key_dict, proxy_model_list=proxy_model_list
    )
    all_models_str = get_complete_model_list(
        key_models=key_models,
        team_models=team_models,
        proxy_model_list=proxy_model_list,
        user_model=user_model,
        infer_model_from_keys=general_settings.get("infer_model_from_keys", False),
    )

    if len(all_models_str) > 0:
        model_names = all_models_str
        llm_model_list = llm_router.get_model_list()
        if llm_model_list is not None:
            _relevant_models = [
                m for m in llm_model_list if m["model_name"] in model_names
            ]
            all_models = copy.deepcopy(_relevant_models)  # type: ignore
        else:
            all_models = []

    for model in all_models:
        # provided model_info in config.yaml
        model_info = model.get("model_info", {})

        # read litellm model_prices_and_context_window.json to get the following:
        # input_cost_per_token, output_cost_per_token, max_tokens
        litellm_model_info = get_litellm_model_info(model=model)

        # 2nd pass on the model, try seeing if we can find model in litellm model_cost map
        if litellm_model_info == {}:
            # use litellm_param model_name to get model_info
            litellm_params = model.get("litellm_params", {})
            litellm_model = litellm_params.get("model", None)
            try:
                litellm_model_info = litellm.get_model_info(model=litellm_model)
            except Exception:
                litellm_model_info = {}
        # 3rd pass on the model, try seeing if we can find model but without the "/" in model cost map
        if litellm_model_info == {}:
            # use litellm_param model_name to get model_info
            litellm_params = model.get("litellm_params", {})
            litellm_model = litellm_params.get("model", None)
            split_model = litellm_model.split("/")
            if len(split_model) > 0:
                litellm_model = split_model[-1]
            try:
                litellm_model_info = litellm.get_model_info(
                    model=litellm_model, custom_llm_provider=split_model[0]
                )
            except Exception:
                litellm_model_info = {}
        for k, v in litellm_model_info.items():
            if k not in model_info:
                model_info[k] = v
        model["model_info"] = model_info
        # don't return the llm credentials
        model = remove_sensitive_info_from_deployment(deployment_dict=model)

    verbose_proxy_logger.debug("all_models: %s", all_models)
    return {"data": all_models}


@router.get(
    "/model_group/info",
    tags=["model management"],
    dependencies=[Depends(user_api_key_auth)],
)
async def model_group_info(
    user_api_key_dict: UserAPIKeyAuth = Depends(user_api_key_auth),
):
    """
    Get information about all the deployments on litellm proxy, including config.yaml descriptions (except api key and api base)

    - /models returns all deployments. Proxy Admins can use this to list all deployments setup on the proxy
    - /model_group/info returns all model groups. End users of proxy should use /model_group/info since those models will be used for /chat/completions, /embeddings, etc.


    ```shell
    curl -X 'GET' \
    'http://localhost:4000/model_group/info' \
    -H 'accept: application/json' \
    -H 'x-api-key: sk-1234'
    ```

    Example Response:
    ```json
        {
            "data": [
                {
                "model_group": "rerank-english-v3.0",
                "providers": [
                    "cohere"
                ],
                "max_input_tokens": null,
                "max_output_tokens": null,
                "input_cost_per_token": 0.0,
                "output_cost_per_token": 0.0,
                "mode": null,
                "tpm": null,
                "rpm": null,
                "supports_parallel_function_calling": false,
                "supports_vision": false,
                "supports_function_calling": false,
                "supported_openai_params": [
                    "stream",
                    "temperature",
                    "max_tokens",
                    "logit_bias",
                    "top_p",
                    "frequency_penalty",
                    "presence_penalty",
                    "stop",
                    "n",
                    "extra_headers"
                ]
                },
                {
                "model_group": "gpt-3.5-turbo",
                "providers": [
                    "openai"
                ],
                "max_input_tokens": 16385.0,
                "max_output_tokens": 4096.0,
                "input_cost_per_token": 1.5e-06,
                "output_cost_per_token": 2e-06,
                "mode": "chat",
                "tpm": null,
                "rpm": null,
                "supports_parallel_function_calling": false,
                "supports_vision": false,
                "supports_function_calling": true,
                "supported_openai_params": [
                    "frequency_penalty",
                    "logit_bias",
                    "logprobs",
                    "top_logprobs",
                    "max_tokens",
                    "max_completion_tokens",
                    "n",
                    "presence_penalty",
                    "seed",
                    "stop",
                    "stream",
                    "stream_options",
                    "temperature",
                    "top_p",
                    "tools",
                    "tool_choice",
                    "function_call",
                    "functions",
                    "max_retries",
                    "extra_headers",
                    "parallel_tool_calls",
                    "response_format"
                ]
                },
                {
                "model_group": "llava-hf",
                "providers": [
                    "openai"
                ],
                "max_input_tokens": null,
                "max_output_tokens": null,
                "input_cost_per_token": 0.0,
                "output_cost_per_token": 0.0,
                "mode": null,
                "tpm": null,
                "rpm": null,
                "supports_parallel_function_calling": false,
                "supports_vision": true,
                "supports_function_calling": false,
                "supported_openai_params": [
                    "frequency_penalty",
                    "logit_bias",
                    "logprobs",
                    "top_logprobs",
                    "max_tokens",
                    "max_completion_tokens",
                    "n",
                    "presence_penalty",
                    "seed",
                    "stop",
                    "stream",
                    "stream_options",
                    "temperature",
                    "top_p",
                    "tools",
                    "tool_choice",
                    "function_call",
                    "functions",
                    "max_retries",
                    "extra_headers",
                    "parallel_tool_calls",
                    "response_format"
                ]
                }
            ]
            }
    ```
    """
    global llm_model_list, general_settings, user_config_file_path, proxy_config, llm_router

    if llm_model_list is None:
        raise HTTPException(
            status_code=500, detail={"error": "LLM Model List not loaded in"}
        )
    if llm_router is None:
        raise HTTPException(
            status_code=500, detail={"error": "LLM Router is not loaded in"}
        )
    ## CHECK IF MODEL RESTRICTIONS ARE SET AT KEY/TEAM LEVEL ##
    if llm_router is None:
        proxy_model_list = []
    else:
        proxy_model_list = llm_router.get_model_names()

    key_models = get_key_models(
        user_api_key_dict=user_api_key_dict, proxy_model_list=proxy_model_list
    )
    team_models = get_team_models(
        user_api_key_dict=user_api_key_dict, proxy_model_list=proxy_model_list
    )
    all_models_str = get_complete_model_list(
        key_models=key_models,
        team_models=team_models,
        proxy_model_list=proxy_model_list,
        user_model=user_model,
        infer_model_from_keys=general_settings.get("infer_model_from_keys", False),
    )

    model_groups: List[ModelGroupInfo] = []

    for model in all_models_str:

        _model_group_info = llm_router.get_model_group_info(model_group=model)
        if _model_group_info is not None:
            model_groups.append(_model_group_info)

    return {"data": model_groups}


#### [BETA] - This is a beta endpoint, format might change based on user feedback. - https://github.com/BerriAI/litellm/issues/964
@router.post(
    "/model/delete",
    description="Allows deleting models in the model list in the config.yaml",
    tags=["model management"],
    dependencies=[Depends(user_api_key_auth)],
)
async def delete_model(model_info: ModelInfoDelete):
    global llm_router, llm_model_list, general_settings, user_config_file_path, proxy_config
    try:
        """
        [BETA] - This is a beta endpoint, format might change based on user feedback. - https://github.com/BerriAI/litellm/issues/964

        - Check if id in db
        - Delete
        """

        global prisma_client

        if prisma_client is None:
            raise HTTPException(
                status_code=500,
                detail={
                    "error": "No DB Connected. Here's how to do it - https://docs.litellm.ai/docs/proxy/virtual_keys"
                },
            )

        # update DB
        if store_model_in_db is True:
            """
            - store model_list in db
            - store keys separately
            """
            # encrypt litellm params #
            result = await prisma_client.db.litellm_proxymodeltable.delete(
                where={"model_id": model_info.id}
            )

            if result is None:
                raise HTTPException(
                    status_code=400,
                    detail={"error": f"Model with id={model_info.id} not found in db"},
                )

            ## DELETE FROM ROUTER ##
            if llm_router is not None:
                llm_router.delete_deployment(id=model_info.id)

            return {"message": f"Model: {result.model_id} deleted successfully"}
        else:
            raise HTTPException(
                status_code=500,
                detail={
                    "error": "Set `'STORE_MODEL_IN_DB='True'` in your env to enable this feature."
                },
            )

    except Exception as e:
        if isinstance(e, HTTPException):
            raise ProxyException(
                message=getattr(e, "detail", f"Authentication Error({str(e)})"),
                type=ProxyErrorTypes.auth_error,
                param=getattr(e, "param", "None"),
                code=getattr(e, "status_code", status.HTTP_400_BAD_REQUEST),
            )
        elif isinstance(e, ProxyException):
            raise e
        raise ProxyException(
            message="Authentication Error, " + str(e),
            type=ProxyErrorTypes.auth_error,
            param=getattr(e, "param", "None"),
            code=status.HTTP_400_BAD_REQUEST,
        )


@router.get(
    "/model/settings",
    description="Returns provider name, description, and required parameters for each provider",
    tags=["model management"],
    dependencies=[Depends(user_api_key_auth)],
    include_in_schema=False,
)
async def model_settings():
    """
    Used by UI to generate 'model add' page
    {
        field_name=field_name,
        field_type=allowed_args[field_name]["type"], # string/int
        field_description=field_info.description or "", # human-friendly description
        field_value=general_settings.get(field_name, None), # example value
    }
    """

    returned_list = []
    for provider in litellm.provider_list:
        returned_list.append(
            ProviderInfo(
                name=provider,
                fields=litellm.get_provider_fields(custom_llm_provider=provider),
            )
        )

    return returned_list


#### ALERTING MANAGEMENT ENDPOINTS ####


@router.get(
    "/alerting/settings",
    description="Return the configurable alerting param, description, and current value",
    tags=["alerting"],
    dependencies=[Depends(user_api_key_auth)],
    include_in_schema=False,
)
async def alerting_settings(
    user_api_key_dict: UserAPIKeyAuth = Depends(user_api_key_auth),
):
    global proxy_logging_obj, prisma_client
    """
    Used by UI to generate 'alerting settings' page
    {
        field_name=field_name,
        field_type=allowed_args[field_name]["type"], # string/int
        field_description=field_info.description or "", # human-friendly description
        field_value=general_settings.get(field_name, None), # example value
    }
    """
    if prisma_client is None:
        raise HTTPException(
            status_code=400,
            detail={"error": CommonProxyErrors.db_not_connected_error.value},
        )

    if user_api_key_dict.user_role != LitellmUserRoles.PROXY_ADMIN:
        raise HTTPException(
            status_code=400,
            detail={
                "error": "{}, your role={}".format(
                    CommonProxyErrors.not_allowed_access.value,
                    user_api_key_dict.user_role,
                )
            },
        )

    ## get general settings from db
    db_general_settings = await prisma_client.db.litellm_config.find_first(
        where={"param_name": "general_settings"}
    )

    if db_general_settings is not None and db_general_settings.param_value is not None:
        db_general_settings_dict = dict(db_general_settings.param_value)
        alerting_args_dict: dict = db_general_settings_dict.get("alerting_args", {})  # type: ignore
        alerting_values: Optional[list] = db_general_settings_dict.get("alerting")  # type: ignore
    else:
        alerting_args_dict = {}
        alerting_values = None

    allowed_args = {
        "slack_alerting": {"type": "Boolean"},
        "daily_report_frequency": {"type": "Integer"},
        "report_check_interval": {"type": "Integer"},
        "budget_alert_ttl": {"type": "Integer"},
        "outage_alert_ttl": {"type": "Integer"},
        "region_outage_alert_ttl": {"type": "Integer"},
        "minor_outage_alert_threshold": {"type": "Integer"},
        "major_outage_alert_threshold": {"type": "Integer"},
        "max_outage_alert_list_size": {"type": "Integer"},
    }

    _slack_alerting: SlackAlerting = proxy_logging_obj.slack_alerting_instance
    _slack_alerting_args_dict = _slack_alerting.alerting_args.model_dump()

    return_val = []

    is_slack_enabled = False

    if general_settings.get("alerting") and isinstance(
        general_settings["alerting"], list
    ):
        if "slack" in general_settings["alerting"]:
            is_slack_enabled = True

    _response_obj = ConfigList(
        field_name="slack_alerting",
        field_type=allowed_args["slack_alerting"]["type"],
        field_description="Enable slack alerting for monitoring proxy in production: llm outages, budgets, spend tracking failures.",
        field_value=is_slack_enabled,
        stored_in_db=True if alerting_values is not None else False,
        field_default_value=None,
        premium_field=False,
    )
    return_val.append(_response_obj)

    for field_name, field_info in SlackAlertingArgs.model_fields.items():
        if field_name in allowed_args:

            _stored_in_db: Optional[bool] = None
            if field_name in alerting_args_dict:
                _stored_in_db = True
            else:
                _stored_in_db = False

            _response_obj = ConfigList(
                field_name=field_name,
                field_type=allowed_args[field_name]["type"],
                field_description=field_info.description or "",
                field_value=_slack_alerting_args_dict.get(field_name, None),
                stored_in_db=_stored_in_db,
                field_default_value=field_info.default,
                premium_field=(
                    True if field_name == "region_outage_alert_ttl" else False
                ),
            )
            return_val.append(_response_obj)
    return return_val


#### EXPERIMENTAL QUEUING ####
@router.post(
    "/queue/chat/completions",
    tags=["experimental"],
    dependencies=[Depends(user_api_key_auth)],
    include_in_schema=False,
)
async def async_queue_request(
    request: Request,
    fastapi_response: Response,
    model: Optional[str] = None,
    user_api_key_dict: UserAPIKeyAuth = Depends(user_api_key_auth),
):
    global general_settings, user_debug, proxy_logging_obj
    """
    v2 attempt at a background worker to handle queuing.

    Just supports /chat/completion calls currently.

    Now using a FastAPI background task + /chat/completions compatible endpoint
    """
    data = {}
    try:
        data = await request.json()  # type: ignore

        # Include original request and headers in the data
        data["proxy_server_request"] = {
            "url": str(request.url),
            "method": request.method,
            "headers": dict(request.headers),
            "body": copy.copy(data),  # use copy instead of deepcopy
        }

        verbose_proxy_logger.debug("receiving data: %s", data)
        data["model"] = (
            general_settings.get("completion_model", None)  # server default
            or user_model  # model name passed via cli args
            or model  # for azure deployments
            or data["model"]  # default passed in http request
        )

        # users can pass in 'user' param to /chat/completions. Don't override it
        if data.get("user", None) is None and user_api_key_dict.user_id is not None:
            # if users are using user_api_key_auth, set `user` in `data`
            data["user"] = user_api_key_dict.user_id

        if "metadata" not in data:
            data["metadata"] = {}
        data["metadata"]["user_api_key"] = user_api_key_dict.api_key
        data["metadata"]["user_api_key_metadata"] = user_api_key_dict.metadata
        _headers = dict(request.headers)
        _headers.pop(
            "authorization", None
        )  # do not store the original `sk-..` api key in the db
        data["metadata"]["headers"] = _headers
        data["metadata"]["user_api_key_alias"] = getattr(
            user_api_key_dict, "key_alias", None
        )
        data["metadata"]["user_api_key_user_id"] = user_api_key_dict.user_id
        data["metadata"]["user_api_key_team_id"] = getattr(
            user_api_key_dict, "team_id", None
        )
        data["metadata"]["endpoint"] = str(request.url)

        global user_temperature, user_request_timeout, user_max_tokens, user_api_base
        # override with user settings, these are params passed via cli
        if user_temperature:
            data["temperature"] = user_temperature
        if user_request_timeout:
            data["request_timeout"] = user_request_timeout
        if user_max_tokens:
            data["max_tokens"] = user_max_tokens
        if user_api_base:
            data["api_base"] = user_api_base

        if llm_router is None:
            raise HTTPException(
                status_code=500, detail={"error": CommonProxyErrors.no_llm_router.value}
            )

        response = await llm_router.schedule_acompletion(**data)

        if (
            "stream" in data and data["stream"] is True
        ):  # use generate_responses to stream responses
            return StreamingResponse(
                async_data_generator(
                    user_api_key_dict=user_api_key_dict,
                    response=response,
                    request_data=data,
                ),
                media_type="text/event-stream",
            )

        fastapi_response.headers.update({"x-litellm-priority": str(data["priority"])})
        return response
    except Exception as e:
        await proxy_logging_obj.post_call_failure_hook(
            user_api_key_dict=user_api_key_dict, original_exception=e, request_data=data
        )
        if isinstance(e, HTTPException):
            raise ProxyException(
                message=getattr(e, "detail", f"Authentication Error({str(e)})"),
                type=ProxyErrorTypes.auth_error,
                param=getattr(e, "param", "None"),
                code=getattr(e, "status_code", status.HTTP_400_BAD_REQUEST),
            )
        elif isinstance(e, ProxyException):
            raise e
        raise ProxyException(
            message="Authentication Error, " + str(e),
            type=ProxyErrorTypes.auth_error,
            param=getattr(e, "param", "None"),
            code=status.HTTP_400_BAD_REQUEST,
        )


@app.get("/fallback/login", tags=["experimental"], include_in_schema=False)
async def fallback_login(request: Request):
    """
    Create Proxy API Keys using Google Workspace SSO. Requires setting PROXY_BASE_URL in .env
    PROXY_BASE_URL should be the your deployed proxy endpoint, e.g. PROXY_BASE_URL="https://litellm-production-7002.up.railway.app/"
    Example:
    """
    # get url from request
    redirect_url = os.getenv("PROXY_BASE_URL", str(request.base_url))
    ui_username = os.getenv("UI_USERNAME")
    if redirect_url.endswith("/"):
        redirect_url += "sso/callback"
    else:
        redirect_url += "/sso/callback"

    if ui_username is not None:
        # No Google, Microsoft SSO
        # Use UI Credentials set in .env
        from fastapi.responses import HTMLResponse

        return HTMLResponse(content=html_form, status_code=200)
    else:
        from fastapi.responses import HTMLResponse

        return HTMLResponse(content=html_form, status_code=200)


@router.post(
    "/login", include_in_schema=False
)  # hidden since this is a helper for UI sso login
async def login(request: Request):  # noqa: PLR0915
    global premium_user, general_settings
    try:
        import multipart
    except ImportError:
        subprocess.run(["pip", "install", "python-multipart"])
    global master_key
    if master_key is None:
        raise ProxyException(
            message="Master Key not set for Proxy. Please set Master Key to use Admin UI. Set `LITELLM_MASTER_KEY` in .env or set general_settings:master_key in config.yaml.  https://docs.litellm.ai/docs/proxy/virtual_keys. If set, use `--detailed_debug` to debug issue.",
            type=ProxyErrorTypes.auth_error,
            param="master_key",
            code=status.HTTP_500_INTERNAL_SERVER_ERROR,
        )
    form = await request.form()
    username = str(form.get("username"))
    password = str(form.get("password"))
    ui_username = os.getenv("UI_USERNAME", "admin")
    ui_password = os.getenv("UI_PASSWORD", None)
    if ui_password is None:
        ui_password = str(master_key) if master_key is not None else None
    if ui_password is None:
        raise ProxyException(
            message="set Proxy master key to use UI. https://docs.litellm.ai/docs/proxy/virtual_keys. If set, use `--detailed_debug` to debug issue.",
            type=ProxyErrorTypes.auth_error,
            param="UI_PASSWORD",
            code=status.HTTP_500_INTERNAL_SERVER_ERROR,
        )

    # check if we can find the `username` in the db. on the ui, users can enter username=their email
    _user_row = None
    user_role: Optional[
        Literal[
            LitellmUserRoles.PROXY_ADMIN,
            LitellmUserRoles.PROXY_ADMIN_VIEW_ONLY,
            LitellmUserRoles.INTERNAL_USER,
            LitellmUserRoles.INTERNAL_USER_VIEW_ONLY,
        ]
    ] = None
    if prisma_client is not None:
        _user_row = await prisma_client.db.litellm_usertable.find_first(
            where={"user_email": {"equals": username}}
        )
    """
    To login to Admin UI, we support the following 
    - Login with UI_USERNAME and UI_PASSWORD
    - Login with Invite Link `user_email` and `password` combination
    """
    if secrets.compare_digest(username, ui_username) and secrets.compare_digest(
        password, ui_password
    ):
        # Non SSO -> If user is using UI_USERNAME and UI_PASSWORD they are Proxy admin
        user_role = LitellmUserRoles.PROXY_ADMIN
        user_id = litellm_proxy_admin_name

        # we want the key created to have PROXY_ADMIN_PERMISSIONS
        key_user_id = litellm_proxy_admin_name
        if (
            os.getenv("PROXY_ADMIN_ID", None) is not None
            and os.environ["PROXY_ADMIN_ID"] == user_id
        ) or user_id == litellm_proxy_admin_name:
            # checks if user is admin
            key_user_id = os.getenv("PROXY_ADMIN_ID", litellm_proxy_admin_name)

        # Admin is Authe'd in - generate key for the UI to access Proxy

        # ensure this user is set as the proxy admin, in this route there is no sso, we can assume this user is only the admin
        await user_update(
            data=UpdateUserRequest(
                user_id=key_user_id,
                user_role=user_role,
            )
        )
        if os.getenv("DATABASE_URL") is not None:
            response = await generate_key_helper_fn(
                request_type="key",
                **{
                    "user_role": LitellmUserRoles.PROXY_ADMIN,
                    "duration": "24hr",
                    "key_max_budget": 5,
                    "models": [],
                    "aliases": {},
                    "config": {},
                    "spend": 0,
                    "user_id": key_user_id,
                    "team_id": "litellm-dashboard",
                },  # type: ignore
            )
        else:
            raise ProxyException(
                message="No Database connected. Set DATABASE_URL in .env. If set, use `--detailed_debug` to debug issue.",
                type=ProxyErrorTypes.auth_error,
                param="DATABASE_URL",
                code=status.HTTP_500_INTERNAL_SERVER_ERROR,
            )
        key = response["token"]  # type: ignore
        litellm_dashboard_ui = os.getenv("PROXY_BASE_URL", "")
        if litellm_dashboard_ui.endswith("/"):
            litellm_dashboard_ui += "ui/"
        else:
            litellm_dashboard_ui += "/ui/"
        import jwt

        jwt_token = jwt.encode(  # type: ignore
            {
                "user_id": user_id,
                "key": key,
                "user_email": None,
                "user_role": user_role,  # this is the path without sso - we can assume only admins will use this
                "login_method": "username_password",
                "premium_user": premium_user,
                "auth_header_name": general_settings.get(
                    "litellm_key_header_name", "Authorization"
                ),
            },
            master_key,
            algorithm="HS256",
        )
        litellm_dashboard_ui += "?userID=" + user_id
        redirect_response = RedirectResponse(url=litellm_dashboard_ui, status_code=303)
        redirect_response.set_cookie(key="token", value=jwt_token)
        return redirect_response
    elif _user_row is not None:
        """
        When sharing invite links

        -> if the user has no role in the DB assume they are only a viewer
        """
        user_id = getattr(_user_row, "user_id", "unknown")
        user_role = getattr(
            _user_row, "user_role", LitellmUserRoles.INTERNAL_USER_VIEW_ONLY
        )
        user_email = getattr(_user_row, "user_email", "unknown")
        _password = getattr(_user_row, "password", "unknown")

        # check if password == _user_row.password
        hash_password = hash_token(token=password)
        if secrets.compare_digest(password, _password) or secrets.compare_digest(
            hash_password, _password
        ):
            if os.getenv("DATABASE_URL") is not None:
                response = await generate_key_helper_fn(
                    request_type="key",
                    **{  # type: ignore
                        "user_role": user_role,
                        "duration": "24hr",
                        "key_max_budget": 5,
                        "models": [],
                        "aliases": {},
                        "config": {},
                        "spend": 0,
                        "user_id": user_id,
                        "team_id": "litellm-dashboard",
                    },
                )
            else:
                raise ProxyException(
                    message="No Database connected. Set DATABASE_URL in .env. If set, use `--detailed_debug` to debug issue.",
                    type=ProxyErrorTypes.auth_error,
                    param="DATABASE_URL",
                    code=status.HTTP_500_INTERNAL_SERVER_ERROR,
                )
            key = response["token"]  # type: ignore
            litellm_dashboard_ui = os.getenv("PROXY_BASE_URL", "")
            if litellm_dashboard_ui.endswith("/"):
                litellm_dashboard_ui += "ui/"
            else:
                litellm_dashboard_ui += "/ui/"
            import jwt

            jwt_token = jwt.encode(  # type: ignore
                {
                    "user_id": user_id,
                    "key": key,
                    "user_email": user_email,
                    "user_role": user_role,
                    "login_method": "username_password",
                    "premium_user": premium_user,
                    "auth_header_name": general_settings.get(
                        "litellm_key_header_name", "Authorization"
                    ),
                },
                master_key,
                algorithm="HS256",
            )
            litellm_dashboard_ui += "?userID=" + user_id
            redirect_response = RedirectResponse(
                url=litellm_dashboard_ui, status_code=303
            )
            redirect_response.set_cookie(key="token", value=jwt_token)
            return redirect_response
        else:
            raise ProxyException(
                message=f"Invalid credentials used to access UI.\nNot valid credentials for {username}",
                type=ProxyErrorTypes.auth_error,
                param="invalid_credentials",
                code=status.HTTP_401_UNAUTHORIZED,
            )
    else:
        raise ProxyException(
            message="Invalid credentials used to access UI.\nCheck 'UI_USERNAME', 'UI_PASSWORD' in .env file",
            type=ProxyErrorTypes.auth_error,
            param="invalid_credentials",
            code=status.HTTP_401_UNAUTHORIZED,
        )


@app.get("/onboarding/get_token", include_in_schema=False)
async def onboarding(invite_link: str):
    """
    - Get the invite link
    - Validate it's still 'valid'
    - Invalidate the link (prevents abuse)
    - Get user from db
    - Pass in user_email if set
    """
    global prisma_client, master_key, general_settings
    if master_key is None:
        raise ProxyException(
            message="Master Key not set for Proxy. Please set Master Key to use Admin UI. Set `LITELLM_MASTER_KEY` in .env or set general_settings:master_key in config.yaml.  https://docs.litellm.ai/docs/proxy/virtual_keys. If set, use `--detailed_debug` to debug issue.",
            type=ProxyErrorTypes.auth_error,
            param="master_key",
            code=status.HTTP_500_INTERNAL_SERVER_ERROR,
        )
    ### VALIDATE INVITE LINK ###
    if prisma_client is None:
        raise HTTPException(
            status_code=500,
            detail={"error": CommonProxyErrors.db_not_connected_error.value},
        )

    invite_obj = await prisma_client.db.litellm_invitationlink.find_unique(
        where={"id": invite_link}
    )
    if invite_obj is None:
        raise HTTPException(
            status_code=401, detail={"error": "Invitation link does not exist in db."}
        )
    #### CHECK IF EXPIRED
    # Extract the date part from both datetime objects
    utc_now_date = litellm.utils.get_utc_datetime().date()
    expires_at_date = invite_obj.expires_at.date()
    if expires_at_date < utc_now_date:
        raise HTTPException(
            status_code=401, detail={"error": "Invitation link has expired."}
        )

    #### INVALIDATE LINK
    current_time = litellm.utils.get_utc_datetime()

    _ = await prisma_client.db.litellm_invitationlink.update(
        where={"id": invite_link},
        data={
            "accepted_at": current_time,
            "updated_at": current_time,
            "is_accepted": True,
            "updated_by": invite_obj.user_id,  # type: ignore
        },
    )

    ### GET USER OBJECT ###
    user_obj = await prisma_client.db.litellm_usertable.find_unique(
        where={"user_id": invite_obj.user_id}
    )

    if user_obj is None:
        raise HTTPException(
            status_code=401, detail={"error": "User does not exist in db."}
        )

    user_email = user_obj.user_email

    response = await generate_key_helper_fn(
        request_type="key",
        **{
            "user_role": user_obj.user_role,
            "duration": "24hr",
            "key_max_budget": 5,
            "models": [],
            "aliases": {},
            "config": {},
            "spend": 0,
            "user_id": user_obj.user_id,
            "team_id": "litellm-dashboard",
        },  # type: ignore
    )
    key = response["token"]  # type: ignore

    litellm_dashboard_ui = os.getenv("PROXY_BASE_URL", "")
    if litellm_dashboard_ui.endswith("/"):
        litellm_dashboard_ui += "ui/onboarding"
    else:
        litellm_dashboard_ui += "/ui/onboarding"
    import jwt

    jwt_token = jwt.encode(  # type: ignore
        {
            "user_id": user_obj.user_id,
            "key": key,
            "user_email": user_obj.user_email,
            "user_role": user_obj.user_role,
            "login_method": "username_password",
            "premium_user": premium_user,
            "auth_header_name": general_settings.get(
                "litellm_key_header_name", "Authorization"
            ),
        },
        master_key,
        algorithm="HS256",
    )

    litellm_dashboard_ui += "?token={}&user_email={}".format(jwt_token, user_email)
    return {
        "login_url": litellm_dashboard_ui,
        "token": jwt_token,
        "user_email": user_email,
    }


@app.post("/onboarding/claim_token", include_in_schema=False)
async def claim_onboarding_link(data: InvitationClaim):
    """
    Special route. Allows UI link share user to update their password.

    - Get the invite link
    - Validate it's still 'valid'
    - Check if user within initial session (prevents abuse)
    - Get user from db
    - Update user password

    This route can only update user password.
    """
    global prisma_client
    ### VALIDATE INVITE LINK ###
    if prisma_client is None:
        raise HTTPException(
            status_code=500,
            detail={"error": CommonProxyErrors.db_not_connected_error.value},
        )

    invite_obj = await prisma_client.db.litellm_invitationlink.find_unique(
        where={"id": data.invitation_link}
    )
    if invite_obj is None:
        raise HTTPException(
            status_code=401, detail={"error": "Invitation link does not exist in db."}
        )
    #### CHECK IF EXPIRED
    # Extract the date part from both datetime objects
    utc_now_date = litellm.utils.get_utc_datetime().date()
    expires_at_date = invite_obj.expires_at.date()
    if expires_at_date < utc_now_date:
        raise HTTPException(
            status_code=401, detail={"error": "Invitation link has expired."}
        )

    #### CHECK IF CLAIMED
    ##### if claimed - accept
    ##### if unclaimed - reject

    if invite_obj.is_accepted is True:
        # this is a valid invite that was accepted
        pass
    else:
        raise HTTPException(
            status_code=401,
            detail={
                "error": "The invitation link was never validated. Please file an issue, if this is not intended - https://github.com/BerriAI/litellm/issues."
            },
        )

    #### CHECK IF VALID USER ID
    if invite_obj.user_id != data.user_id:
        raise HTTPException(
            status_code=401,
            detail={
                "error": "Invalid invitation link. The user id submitted does not match the user id this link is attached to. Got={}, Expected={}".format(
                    data.user_id, invite_obj.user_id
                )
            },
        )
    ### UPDATE USER OBJECT ###
    hash_password = hash_token(token=data.password)
    user_obj = await prisma_client.db.litellm_usertable.update(
        where={"user_id": invite_obj.user_id}, data={"password": hash_password}
    )

    if user_obj is None:
        raise HTTPException(
            status_code=401, detail={"error": "User does not exist in db."}
        )

    return user_obj


@app.get("/get_image", include_in_schema=False)
def get_image():
    """Get logo to show on admin UI"""

    # get current_dir
    current_dir = os.path.dirname(os.path.abspath(__file__))
    default_logo = os.path.join(current_dir, "logo.jpg")

    logo_path = os.getenv("UI_LOGO_PATH", default_logo)
    verbose_proxy_logger.debug("Reading logo from path: %s", logo_path)

    # Check if the logo path is an HTTP/HTTPS URL
    if logo_path.startswith(("http://", "https://")):
        # Download the image and cache it
        response = requests.get(logo_path)
        if response.status_code == 200:
            # Save the image to a local file
            cache_path = os.path.join(current_dir, "cached_logo.jpg")
            with open(cache_path, "wb") as f:
                f.write(response.content)

            # Return the cached image as a FileResponse
            return FileResponse(cache_path, media_type="image/jpeg")
        else:
            # Handle the case when the image cannot be downloaded
            return FileResponse(default_logo, media_type="image/jpeg")
    else:
        # Return the local image file if the logo path is not an HTTP/HTTPS URL
        return FileResponse(logo_path, media_type="image/jpeg")


#### INVITATION MANAGEMENT ####


@router.post(
    "/invitation/new",
    tags=["Invite Links"],
    dependencies=[Depends(user_api_key_auth)],
    response_model=InvitationModel,
    include_in_schema=False,
)
async def new_invitation(
    data: InvitationNew, user_api_key_dict: UserAPIKeyAuth = Depends(user_api_key_auth)
):
    """
    Allow admin to create invite links, to onboard new users to Admin UI.

    ```
    curl -X POST 'http://localhost:4000/invitation/new' \
        -H 'Content-Type: application/json' \
        -D '{
            "user_id": "1234" // 👈 id of user in 'LiteLLM_UserTable'
        }'
    ```
    """
    global prisma_client

    if prisma_client is None:
        raise HTTPException(
            status_code=400,
            detail={"error": CommonProxyErrors.db_not_connected_error.value},
        )

    if user_api_key_dict.user_role != LitellmUserRoles.PROXY_ADMIN:
        raise HTTPException(
            status_code=400,
            detail={
                "error": "{}, your role={}".format(
                    CommonProxyErrors.not_allowed_access.value,
                    user_api_key_dict.user_role,
                )
            },
        )

    current_time = litellm.utils.get_utc_datetime()
    expires_at = current_time + timedelta(days=7)

    try:
        response = await prisma_client.db.litellm_invitationlink.create(
            data={
                "user_id": data.user_id,
                "created_at": current_time,
                "expires_at": expires_at,
                "created_by": user_api_key_dict.user_id or litellm_proxy_admin_name,
                "updated_at": current_time,
                "updated_by": user_api_key_dict.user_id or litellm_proxy_admin_name,
            }  # type: ignore
        )
        return response
    except Exception as e:
        if "Foreign key constraint failed on the field" in str(e):
            raise HTTPException(
                status_code=400,
                detail={
                    "error": "User id does not exist in 'LiteLLM_UserTable'. Fix this by creating user via `/user/new`."
                },
            )
        raise HTTPException(status_code=500, detail={"error": str(e)})


@router.get(
    "/invitation/info",
    tags=["Invite Links"],
    dependencies=[Depends(user_api_key_auth)],
    response_model=InvitationModel,
    include_in_schema=False,
)
async def invitation_info(
    invitation_id: str, user_api_key_dict: UserAPIKeyAuth = Depends(user_api_key_auth)
):
    """
    Allow admin to create invite links, to onboard new users to Admin UI.

    ```
    curl -X POST 'http://localhost:4000/invitation/new' \
        -H 'Content-Type: application/json' \
        -D '{
            "user_id": "1234" // 👈 id of user in 'LiteLLM_UserTable'
        }'
    ```
    """
    global prisma_client

    if prisma_client is None:
        raise HTTPException(
            status_code=400,
            detail={"error": CommonProxyErrors.db_not_connected_error.value},
        )

    if user_api_key_dict.user_role != LitellmUserRoles.PROXY_ADMIN:
        raise HTTPException(
            status_code=400,
            detail={
                "error": "{}, your role={}".format(
                    CommonProxyErrors.not_allowed_access.value,
                    user_api_key_dict.user_role,
                )
            },
        )

    response = await prisma_client.db.litellm_invitationlink.find_unique(
        where={"id": invitation_id}
    )

    if response is None:
        raise HTTPException(
            status_code=400,
            detail={"error": "Invitation id does not exist in the database."},
        )
    return response


@router.post(
    "/invitation/update",
    tags=["Invite Links"],
    dependencies=[Depends(user_api_key_auth)],
    response_model=InvitationModel,
    include_in_schema=False,
)
async def invitation_update(
    data: InvitationUpdate,
    user_api_key_dict: UserAPIKeyAuth = Depends(user_api_key_auth),
):
    """
    Update when invitation is accepted
    
    ```
    curl -X POST 'http://localhost:4000/invitation/update' \
        -H 'Content-Type: application/json' \
        -D '{
            "invitation_id": "1234" // 👈 id of invitation in 'LiteLLM_InvitationTable'
            "is_accepted": True // when invitation is accepted
        }'
    ```
    """
    global prisma_client

    if prisma_client is None:
        raise HTTPException(
            status_code=400,
            detail={"error": CommonProxyErrors.db_not_connected_error.value},
        )

    if user_api_key_dict.user_id is None:
        raise HTTPException(
            status_code=500,
            detail={
                "error": "Unable to identify user id. Received={}".format(
                    user_api_key_dict.user_id
                )
            },
        )

    current_time = litellm.utils.get_utc_datetime()
    response = await prisma_client.db.litellm_invitationlink.update(
        where={"id": data.invitation_id},
        data={
            "id": data.invitation_id,
            "is_accepted": data.is_accepted,
            "accepted_at": current_time,
            "updated_at": current_time,
            "updated_by": user_api_key_dict.user_id,  # type: ignore
        },
    )

    if response is None:
        raise HTTPException(
            status_code=400,
            detail={"error": "Invitation id does not exist in the database."},
        )
    return response


@router.post(
    "/invitation/delete",
    tags=["Invite Links"],
    dependencies=[Depends(user_api_key_auth)],
    response_model=InvitationModel,
    include_in_schema=False,
)
async def invitation_delete(
    data: InvitationDelete,
    user_api_key_dict: UserAPIKeyAuth = Depends(user_api_key_auth),
):
    """
    Delete invitation link
    
    ```
    curl -X POST 'http://localhost:4000/invitation/delete' \
        -H 'Content-Type: application/json' \
        -D '{
            "invitation_id": "1234" // 👈 id of invitation in 'LiteLLM_InvitationTable'
        }'
    ```
    """
    global prisma_client

    if prisma_client is None:
        raise HTTPException(
            status_code=400,
            detail={"error": CommonProxyErrors.db_not_connected_error.value},
        )

    if user_api_key_dict.user_role != LitellmUserRoles.PROXY_ADMIN:
        raise HTTPException(
            status_code=400,
            detail={
                "error": "{}, your role={}".format(
                    CommonProxyErrors.not_allowed_access.value,
                    user_api_key_dict.user_role,
                )
            },
        )

    response = await prisma_client.db.litellm_invitationlink.delete(
        where={"id": data.invitation_id}
    )

    if response is None:
        raise HTTPException(
            status_code=400,
            detail={"error": "Invitation id does not exist in the database."},
        )
    return response


#### CONFIG MANAGEMENT ####
@router.post(
    "/config/update",
    tags=["config.yaml"],
    dependencies=[Depends(user_api_key_auth)],
    include_in_schema=False,
)
async def update_config(config_info: ConfigYAML):  # noqa: PLR0915
    """
    For Admin UI - allows admin to update config via UI

    Currently supports modifying General Settings + LiteLLM settings
    """
    global llm_router, llm_model_list, general_settings, proxy_config, proxy_logging_obj, master_key, prisma_client
    try:
        import base64

        """
        - Update the ConfigTable DB
        - Run 'add_deployment'
        """
        if prisma_client is None:
            raise Exception("No DB Connected")

        if store_model_in_db is not True:
            raise HTTPException(
                status_code=500,
                detail={
                    "error": "Set `'STORE_MODEL_IN_DB='True'` in your env to enable this feature."
                },
            )

        updated_settings = config_info.json(exclude_none=True)
        updated_settings = prisma_client.jsonify_object(updated_settings)
        for k, v in updated_settings.items():
            if k == "router_settings":
                await prisma_client.db.litellm_config.upsert(
                    where={"param_name": k},
                    data={
                        "create": {"param_name": k, "param_value": v},
                        "update": {"param_value": v},
                    },
                )

        ### OLD LOGIC [TODO] MOVE TO DB ###

        # Load existing config
        config = await proxy_config.get_config()
        verbose_proxy_logger.debug("Loaded config: %s", config)

        # update the general settings
        if config_info.general_settings is not None:
            config.setdefault("general_settings", {})
            updated_general_settings = config_info.general_settings.dict(
                exclude_none=True
            )

            _existing_settings = config["general_settings"]
            for k, v in updated_general_settings.items():
                # overwrite existing settings with updated values
                if k == "alert_to_webhook_url":
                    # check if slack is already enabled. if not, enable it
                    if "alerting" not in _existing_settings:
                        _existing_settings["alerting"].append("slack")
                    elif isinstance(_existing_settings["alerting"], list):
                        if "slack" not in _existing_settings["alerting"]:
                            _existing_settings["alerting"].append("slack")
                _existing_settings[k] = v
            config["general_settings"] = _existing_settings

        if config_info.environment_variables is not None:
            config.setdefault("environment_variables", {})
            _updated_environment_variables = config_info.environment_variables

            # encrypt updated_environment_variables #
            for k, v in _updated_environment_variables.items():
                encrypted_value = encrypt_value_helper(value=v)
                _updated_environment_variables[k] = encrypted_value

            _existing_env_variables = config["environment_variables"]

            for k, v in _updated_environment_variables.items():
                # overwrite existing env variables with updated values
                _existing_env_variables[k] = _updated_environment_variables[k]

        # update the litellm settings
        if config_info.litellm_settings is not None:
            config.setdefault("litellm_settings", {})
            updated_litellm_settings = config_info.litellm_settings
            config["litellm_settings"] = {
                **updated_litellm_settings,
                **config["litellm_settings"],
            }

            # if litellm.success_callback in updated_litellm_settings and config["litellm_settings"]
            if (
                "success_callback" in updated_litellm_settings
                and "success_callback" in config["litellm_settings"]
            ):

                # check both success callback are lists
                if isinstance(
                    config["litellm_settings"]["success_callback"], list
                ) and isinstance(updated_litellm_settings["success_callback"], list):
                    combined_success_callback = (
                        config["litellm_settings"]["success_callback"]
                        + updated_litellm_settings["success_callback"]
                    )
                    combined_success_callback = list(set(combined_success_callback))
                    config["litellm_settings"][
                        "success_callback"
                    ] = combined_success_callback

        # Save the updated config
        await proxy_config.save_config(new_config=config)

        await proxy_config.add_deployment(
            prisma_client=prisma_client, proxy_logging_obj=proxy_logging_obj
        )

        return {"message": "Config updated successfully"}
    except Exception as e:
        verbose_proxy_logger.error(
            "litellm.proxy.proxy_server.update_config(): Exception occured - {}".format(
                str(e)
            )
        )
        verbose_proxy_logger.debug(traceback.format_exc())
        if isinstance(e, HTTPException):
            raise ProxyException(
                message=getattr(e, "detail", f"Authentication Error({str(e)})"),
                type=ProxyErrorTypes.auth_error,
                param=getattr(e, "param", "None"),
                code=getattr(e, "status_code", status.HTTP_400_BAD_REQUEST),
            )
        elif isinstance(e, ProxyException):
            raise e
        raise ProxyException(
            message="Authentication Error, " + str(e),
            type=ProxyErrorTypes.auth_error,
            param=getattr(e, "param", "None"),
            code=status.HTTP_400_BAD_REQUEST,
        )


### CONFIG GENERAL SETTINGS
"""
- Update config settings
- Get config settings

Keep it more precise, to prevent overwrite other values unintentially
"""


@router.post(
    "/config/field/update",
    tags=["config.yaml"],
    dependencies=[Depends(user_api_key_auth)],
    include_in_schema=False,
)
async def update_config_general_settings(
    data: ConfigFieldUpdate,
    user_api_key_dict: UserAPIKeyAuth = Depends(user_api_key_auth),
):
    """
    Update a specific field in litellm general settings
    """
    global prisma_client
    ## VALIDATION ##
    """
    - Check if prisma_client is None
    - Check if user allowed to call this endpoint (admin-only)
    - Check if param in general settings 
    - Check if config value is valid type 
    """

    if prisma_client is None:
        raise HTTPException(
            status_code=400,
            detail={"error": CommonProxyErrors.db_not_connected_error.value},
        )

    if user_api_key_dict.user_role != LitellmUserRoles.PROXY_ADMIN:
        raise HTTPException(
            status_code=400,
            detail={"error": CommonProxyErrors.not_allowed_access.value},
        )

    if data.field_name not in ConfigGeneralSettings.model_fields:
        raise HTTPException(
            status_code=400,
            detail={"error": "Invalid field={} passed in.".format(data.field_name)},
        )

    try:
        ConfigGeneralSettings(**{data.field_name: data.field_value})
    except Exception:
        raise HTTPException(
            status_code=400,
            detail={
                "error": "Invalid type of field value={} passed in.".format(
                    type(data.field_value),
                )
            },
        )

    ## get general settings from db
    db_general_settings = await prisma_client.db.litellm_config.find_first(
        where={"param_name": "general_settings"}
    )
    ### update value

    if db_general_settings is None or db_general_settings.param_value is None:
        general_settings = {}
    else:
        general_settings = dict(db_general_settings.param_value)

    ## update db

    general_settings[data.field_name] = data.field_value

    response = await prisma_client.db.litellm_config.upsert(
        where={"param_name": "general_settings"},
        data={
            "create": {"param_name": "general_settings", "param_value": json.dumps(general_settings)},  # type: ignore
            "update": {"param_value": json.dumps(general_settings)},  # type: ignore
        },
    )

    return response


@router.get(
    "/config/field/info",
    tags=["config.yaml"],
    dependencies=[Depends(user_api_key_auth)],
    response_model=ConfigFieldInfo,
    include_in_schema=False,
)
async def get_config_general_settings(
    field_name: str,
    user_api_key_dict: UserAPIKeyAuth = Depends(user_api_key_auth),
):
    global prisma_client

    ## VALIDATION ##
    """
    - Check if prisma_client is None
    - Check if user allowed to call this endpoint (admin-only)
    - Check if param in general settings 
    """
    if prisma_client is None:
        raise HTTPException(
            status_code=400,
            detail={"error": CommonProxyErrors.db_not_connected_error.value},
        )

    if user_api_key_dict.user_role != LitellmUserRoles.PROXY_ADMIN:
        raise HTTPException(
            status_code=400,
            detail={"error": CommonProxyErrors.not_allowed_access.value},
        )

    if field_name not in ConfigGeneralSettings.model_fields:
        raise HTTPException(
            status_code=400,
            detail={"error": "Invalid field={} passed in.".format(field_name)},
        )

    ## get general settings from db
    db_general_settings = await prisma_client.db.litellm_config.find_first(
        where={"param_name": "general_settings"}
    )
    ### pop the value

    if db_general_settings is None or db_general_settings.param_value is None:
        raise HTTPException(
            status_code=400,
            detail={"error": "Field name={} not in DB".format(field_name)},
        )
    else:
        general_settings = dict(db_general_settings.param_value)

        if field_name in general_settings:
            return ConfigFieldInfo(
                field_name=field_name, field_value=general_settings[field_name]
            )
        else:
            raise HTTPException(
                status_code=400,
                detail={"error": "Field name={} not in DB".format(field_name)},
            )


@router.get(
    "/config/list",
    tags=["config.yaml"],
    dependencies=[Depends(user_api_key_auth)],
    include_in_schema=False,
)
async def get_config_list(
    config_type: Literal["general_settings"],
    user_api_key_dict: UserAPIKeyAuth = Depends(user_api_key_auth),
) -> List[ConfigList]:
    """
    List the available fields + current values for a given type of setting (currently just 'general_settings'user_api_key_dict: UserAPIKeyAuth = Depends(user_api_key_auth),)
    """
    global prisma_client, general_settings

    ## VALIDATION ##
    """
    - Check if prisma_client is None
    - Check if user allowed to call this endpoint (admin-only)
    - Check if param in general settings 
    """
    if prisma_client is None:
        raise HTTPException(
            status_code=400,
            detail={"error": CommonProxyErrors.db_not_connected_error.value},
        )

    if user_api_key_dict.user_role != LitellmUserRoles.PROXY_ADMIN:
        raise HTTPException(
            status_code=400,
            detail={
                "error": "{}, your role={}".format(
                    CommonProxyErrors.not_allowed_access.value,
                    user_api_key_dict.user_role,
                )
            },
        )

    ## get general settings from db
    db_general_settings = await prisma_client.db.litellm_config.find_first(
        where={"param_name": "general_settings"}
    )

    if db_general_settings is not None and db_general_settings.param_value is not None:
        db_general_settings_dict = dict(db_general_settings.param_value)
    else:
        db_general_settings_dict = {}

    allowed_args = {
        "max_parallel_requests": {"type": "Integer"},
        "global_max_parallel_requests": {"type": "Integer"},
        "max_request_size_mb": {"type": "Integer"},
        "max_response_size_mb": {"type": "Integer"},
        "pass_through_endpoints": {"type": "PydanticModel"},
    }

    return_val = []

    for field_name, field_info in ConfigGeneralSettings.model_fields.items():
        if field_name in allowed_args:

            ## HANDLE TYPED DICT

            typed_dict_type = allowed_args[field_name]["type"]

            if typed_dict_type == "PydanticModel":
                if field_name == "pass_through_endpoints":
                    pydantic_class_list = [PassThroughGenericEndpoint]
                else:
                    pydantic_class_list = []

                for pydantic_class in pydantic_class_list:
                    # Get type hints from the TypedDict to create FieldDetail objects
                    nested_fields = [
                        FieldDetail(
                            field_name=sub_field,
                            field_type=sub_field_type.__name__,
                            field_description="",  # Add custom logic if descriptions are available
                            field_default_value=general_settings.get(sub_field, None),
                            stored_in_db=None,
                        )
                        for sub_field, sub_field_type in pydantic_class.__annotations__.items()
                    ]

                    idx = 0
                    for (
                        sub_field,
                        sub_field_info,
                    ) in pydantic_class.model_fields.items():
                        if (
                            hasattr(sub_field_info, "description")
                            and sub_field_info.description is not None
                        ):
                            nested_fields[idx].field_description = (
                                sub_field_info.description
                            )
                        idx += 1

                    _stored_in_db = None
                    if field_name in db_general_settings_dict:
                        _stored_in_db = True
                    elif field_name in general_settings:
                        _stored_in_db = False

                    _response_obj = ConfigList(
                        field_name=field_name,
                        field_type=allowed_args[field_name]["type"],
                        field_description=field_info.description or "",
                        field_value=general_settings.get(field_name, None),
                        stored_in_db=_stored_in_db,
                        field_default_value=field_info.default,
                        nested_fields=nested_fields,
                    )
                    return_val.append(_response_obj)

            else:
                nested_fields = None

                _stored_in_db = None
                if field_name in db_general_settings_dict:
                    _stored_in_db = True
                elif field_name in general_settings:
                    _stored_in_db = False

                _response_obj = ConfigList(
                    field_name=field_name,
                    field_type=allowed_args[field_name]["type"],
                    field_description=field_info.description or "",
                    field_value=general_settings.get(field_name, None),
                    stored_in_db=_stored_in_db,
                    field_default_value=field_info.default,
                    nested_fields=nested_fields,
                )
                return_val.append(_response_obj)

    return return_val


@router.post(
    "/config/field/delete",
    tags=["config.yaml"],
    dependencies=[Depends(user_api_key_auth)],
    include_in_schema=False,
)
async def delete_config_general_settings(
    data: ConfigFieldDelete,
    user_api_key_dict: UserAPIKeyAuth = Depends(user_api_key_auth),
):
    """
    Delete the db value of this field in litellm general settings. Resets it to it's initial default value on litellm.
    """
    global prisma_client
    ## VALIDATION ##
    """
    - Check if prisma_client is None
    - Check if user allowed to call this endpoint (admin-only)
    - Check if param in general settings 
    """
    if prisma_client is None:
        raise HTTPException(
            status_code=400,
            detail={"error": CommonProxyErrors.db_not_connected_error.value},
        )

    if user_api_key_dict.user_role != LitellmUserRoles.PROXY_ADMIN:
        raise HTTPException(
            status_code=400,
            detail={
                "error": "{}, your role={}".format(
                    CommonProxyErrors.not_allowed_access.value,
                    user_api_key_dict.user_role,
                )
            },
        )

    if data.field_name not in ConfigGeneralSettings.model_fields:
        raise HTTPException(
            status_code=400,
            detail={"error": "Invalid field={} passed in.".format(data.field_name)},
        )

    ## get general settings from db
    db_general_settings = await prisma_client.db.litellm_config.find_first(
        where={"param_name": "general_settings"}
    )
    ### pop the value

    if db_general_settings is None or db_general_settings.param_value is None:
        raise HTTPException(
            status_code=400,
            detail={"error": "Field name={} not in config".format(data.field_name)},
        )
    else:
        general_settings = dict(db_general_settings.param_value)

    ## update db

    general_settings.pop(data.field_name, None)

    response = await prisma_client.db.litellm_config.upsert(
        where={"param_name": "general_settings"},
        data={
            "create": {"param_name": "general_settings", "param_value": json.dumps(general_settings)},  # type: ignore
            "update": {"param_value": json.dumps(general_settings)},  # type: ignore
        },
    )

    return response


@router.get(
    "/get/config/callbacks",
    tags=["config.yaml"],
    include_in_schema=False,
    dependencies=[Depends(user_api_key_auth)],
)
async def get_config():  # noqa: PLR0915
    """
    For Admin UI - allows admin to view config via UI
    # return the callbacks and the env variables for the callback

    """
    global llm_router, llm_model_list, general_settings, proxy_config, proxy_logging_obj, master_key
    try:
        import base64

        all_available_callbacks = AllCallbacks()

        config_data = await proxy_config.get_config()
        _litellm_settings = config_data.get("litellm_settings", {})
        _general_settings = config_data.get("general_settings", {})
        environment_variables = config_data.get("environment_variables", {})

        # check if "langfuse" in litellm_settings
        _success_callbacks = _litellm_settings.get("success_callback", [])
        _data_to_return = []
        """
        [
            {
                "name": "langfuse",
                "variables": {
                    "LANGFUSE_PUB_KEY": "value",
                    "LANGFUSE_SECRET_KEY": "value",
                    "LANGFUSE_HOST": "value"
                },
            }
        ]
        
        """
        for _callback in _success_callbacks:
            if _callback != "langfuse":
                if _callback == "openmeter":
                    env_vars = [
                        "OPENMETER_API_KEY",
                    ]
                elif _callback == "braintrust":
                    env_vars = [
                        "BRAINTRUST_API_KEY",
                    ]
                elif _callback == "traceloop":
                    env_vars = ["TRACELOOP_API_KEY"]
                elif _callback == "custom_callback_api":
                    env_vars = ["GENERIC_LOGGER_ENDPOINT"]
                elif _callback == "otel":
                    env_vars = ["OTEL_EXPORTER", "OTEL_ENDPOINT", "OTEL_HEADERS"]
                elif _callback == "langsmith":
                    env_vars = [
                        "LANGSMITH_API_KEY",
                        "LANGSMITH_PROJECT",
                        "LANGSMITH_DEFAULT_RUN_NAME",
                    ]
                else:
                    env_vars = []

                env_vars_dict = {}
                for _var in env_vars:
                    env_variable = environment_variables.get(_var, None)
                    if env_variable is None:
                        env_vars_dict[_var] = None
                    else:
                        # decode + decrypt the value
                        decrypted_value = decrypt_value_helper(value=env_variable)
                        env_vars_dict[_var] = decrypted_value

                _data_to_return.append({"name": _callback, "variables": env_vars_dict})
            elif _callback == "langfuse":
                _langfuse_vars = [
                    "LANGFUSE_PUBLIC_KEY",
                    "LANGFUSE_SECRET_KEY",
                    "LANGFUSE_HOST",
                ]
                _langfuse_env_vars = {}
                for _var in _langfuse_vars:
                    env_variable = environment_variables.get(_var, None)
                    if env_variable is None:
                        _langfuse_env_vars[_var] = None
                    else:
                        # decode + decrypt the value
                        decrypted_value = decrypt_value_helper(value=env_variable)
                        _langfuse_env_vars[_var] = decrypted_value

                _data_to_return.append(
                    {"name": _callback, "variables": _langfuse_env_vars}
                )

        # Check if slack alerting is on
        _alerting = _general_settings.get("alerting", [])
        alerting_data = []
        if "slack" in _alerting:
            _slack_vars = [
                "SLACK_WEBHOOK_URL",
            ]
            _slack_env_vars = {}
            for _var in _slack_vars:
                env_variable = environment_variables.get(_var, None)
                if env_variable is None:
                    _value = os.getenv("SLACK_WEBHOOK_URL", None)
                    _slack_env_vars[_var] = _value
                else:
                    # decode + decrypt the value
                    _decrypted_value = decrypt_value_helper(value=env_variable)
                    _slack_env_vars[_var] = _decrypted_value

            _alerting_types = proxy_logging_obj.slack_alerting_instance.alert_types
            _all_alert_types = (
                proxy_logging_obj.slack_alerting_instance._all_possible_alert_types()
            )
            _alerts_to_webhook = (
                proxy_logging_obj.slack_alerting_instance.alert_to_webhook_url
            )
            alerting_data.append(
                {
                    "name": "slack",
                    "variables": _slack_env_vars,
                    "active_alerts": _alerting_types,
                    "alerts_to_webhook": _alerts_to_webhook,
                }
            )
        # pass email alerting vars
        _email_vars = [
            "SMTP_HOST",
            "SMTP_PORT",
            "SMTP_USERNAME",
            "SMTP_PASSWORD",
            "SMTP_SENDER_EMAIL",
            "TEST_EMAIL_ADDRESS",
            "EMAIL_LOGO_URL",
            "EMAIL_SUPPORT_CONTACT",
        ]
        _email_env_vars = {}
        for _var in _email_vars:
            env_variable = environment_variables.get(_var, None)
            if env_variable is None:
                _email_env_vars[_var] = None
            else:
                # decode + decrypt the value
                _decrypted_value = decrypt_value_helper(value=env_variable)
                _email_env_vars[_var] = _decrypted_value

        alerting_data.append(
            {
                "name": "email",
                "variables": _email_env_vars,
            }
        )

        if llm_router is None:
            _router_settings = {}
        else:
            _router_settings = llm_router.get_settings()

        return {
            "status": "success",
            "callbacks": _data_to_return,
            "alerts": alerting_data,
            "router_settings": _router_settings,
            "available_callbacks": all_available_callbacks,
        }
    except Exception as e:
        verbose_proxy_logger.exception(
            "litellm.proxy.proxy_server.get_config(): Exception occured - {}".format(
                str(e)
            )
        )
        if isinstance(e, HTTPException):
            raise ProxyException(
                message=getattr(e, "detail", f"Authentication Error({str(e)})"),
                type=ProxyErrorTypes.auth_error,
                param=getattr(e, "param", "None"),
                code=getattr(e, "status_code", status.HTTP_400_BAD_REQUEST),
            )
        elif isinstance(e, ProxyException):
            raise e
        raise ProxyException(
            message="Authentication Error, " + str(e),
            type=ProxyErrorTypes.auth_error,
            param=getattr(e, "param", "None"),
            code=status.HTTP_400_BAD_REQUEST,
        )


@router.get(
    "/config/yaml",
    tags=["config.yaml"],
    dependencies=[Depends(user_api_key_auth)],
    include_in_schema=False,
)
async def config_yaml_endpoint(config_info: ConfigYAML):
    """
    This is a mock endpoint, to show what you can set in config.yaml details in the Swagger UI.

    Parameters:

    The config.yaml object has the following attributes:
    - **model_list**: *Optional[List[ModelParams]]* - A list of supported models on the server, along with model-specific configurations. ModelParams includes "model_name" (name of the model), "litellm_params" (litellm-specific parameters for the model), and "model_info" (additional info about the model such as id, mode, cost per token, etc).

    - **litellm_settings**: *Optional[dict]*: Settings for the litellm module. You can specify multiple properties like "drop_params", "set_verbose", "api_base", "cache".

    - **general_settings**: *Optional[ConfigGeneralSettings]*: General settings for the server like "completion_model" (default model for chat completion calls), "use_azure_key_vault" (option to load keys from azure key vault), "master_key" (key required for all calls to proxy), and others.

    Please, refer to each class's description for a better understanding of the specific attributes within them.

    Note: This is a mock endpoint primarily meant for demonstration purposes, and does not actually provide or change any configurations.
    """
    return {"hello": "world"}


@router.get(
    "/get/litellm_model_cost_map",
    include_in_schema=False,
    dependencies=[Depends(user_api_key_auth)],
)
async def get_litellm_model_cost_map():
    try:
        _model_cost_map = litellm.model_cost
        return _model_cost_map
    except Exception as e:
        raise HTTPException(
            status_code=500,
            detail=f"Internal Server Error ({str(e)})",
        )


@router.get("/", dependencies=[Depends(user_api_key_auth)])
async def home(request: Request):
    return "LiteLLM: RUNNING"


@router.get("/routes", dependencies=[Depends(user_api_key_auth)])
async def get_routes():
    """
    Get a list of available routes in the FastAPI application.
    """
    routes = []
    for route in app.routes:
        endpoint_route = getattr(route, "endpoint", None)
        if endpoint_route is not None:
            route_info = {
                "path": getattr(route, "path", None),
                "methods": getattr(route, "methods", None),
                "name": getattr(route, "name", None),
                "endpoint": (
                    endpoint_route.__name__
                    if getattr(route, "endpoint", None)
                    else None
                ),
            }
            routes.append(route_info)

    return {"routes": routes}


#### TEST ENDPOINTS ####
# @router.get(
#     "/token/generate",
#     dependencies=[Depends(user_api_key_auth)],
#     include_in_schema=False,
# )
# async def token_generate():
#     """
#     Test endpoint. Admin-only access. Meant for generating admin tokens with specific claims and testing if they work for creating keys, etc.
#     """
#     # Initialize AuthJWTSSO with your OpenID Provider configuration
#     from fastapi_sso import AuthJWTSSO

#     auth_jwt_sso = AuthJWTSSO(
#         issuer=os.getenv("OPENID_BASE_URL"),
#         client_id=os.getenv("OPENID_CLIENT_ID"),
#         client_secret=os.getenv("OPENID_CLIENT_SECRET"),
#         scopes=["litellm_proxy_admin"],
#     )

#     token = auth_jwt_sso.create_access_token()

#     return {"token": token}


@router.on_event("shutdown")
async def shutdown_event():
    global prisma_client, master_key, user_custom_auth, user_custom_key_generate
    verbose_proxy_logger.info("Shutting down LiteLLM Proxy Server")
    if prisma_client:
        verbose_proxy_logger.debug("Disconnecting from Prisma")
        await prisma_client.disconnect()

    if litellm.cache is not None:
        await litellm.cache.disconnect()

    await jwt_handler.close()

    if db_writer_client is not None:
        await db_writer_client.close()

    # flush remaining langfuse logs
    if "langfuse" in litellm.success_callback:
        try:
            # flush langfuse logs on shutdow
            from litellm.utils import langFuseLogger

            if langFuseLogger is not None:
                langFuseLogger.Langfuse.flush()
        except Exception:
            # [DO NOT BLOCK shutdown events for this]
            pass

    ## RESET CUSTOM VARIABLES ##
    cleanup_router_config_variables()


def cleanup_router_config_variables():
    global master_key, user_config_file_path, otel_logging, user_custom_auth, user_custom_auth_path, user_custom_key_generate, user_custom_sso, use_background_health_checks, health_check_interval, prisma_client

    # Set all variables to None
    master_key = None
    user_config_file_path = None
    otel_logging = None
    user_custom_auth = None
    user_custom_auth_path = None
    user_custom_key_generate = None
    user_custom_sso = None
    use_background_health_checks = None
    health_check_interval = None
    prisma_client = None


app.include_router(router)
app.include_router(rerank_router)
app.include_router(fine_tuning_router)
app.include_router(vertex_router)
app.include_router(gemini_router)
app.include_router(langfuse_router)
app.include_router(pass_through_router)
app.include_router(health_router)
app.include_router(key_management_router)
app.include_router(internal_user_router)
app.include_router(team_router)
app.include_router(ui_sso_router)
app.include_router(organization_router)
app.include_router(spend_management_router)
app.include_router(caching_router)
app.include_router(analytics_router)
app.include_router(debugging_endpoints_router)
app.include_router(ui_crud_endpoints_router)
app.include_router(openai_files_router)
app.include_router(team_callback_router)<|MERGE_RESOLUTION|>--- conflicted
+++ resolved
@@ -1537,10 +1537,7 @@
             ## INIT PROXY REDIS USAGE CLIENT ##
             redis_usage_cache = litellm.cache.cache
 
-<<<<<<< HEAD
-
-=======
->>>>>>> 828631d6
+    
     async def get_config(self, config_file_path: Optional[str] = None) -> dict:
         """
         Load config file
