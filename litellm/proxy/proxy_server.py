--- conflicted
+++ resolved
@@ -5048,7 +5048,6 @@
                         or any(
                             litellm_model.startswith(provider)
                             for provider in LITELLM_EMBEDDING_PROVIDERS_SUPPORTING_INPUT_ARRAY_OF_TOKENS
-<<<<<<< HEAD
                         )
                     )
                     if not supports_token_arrays:
@@ -5059,35 +5058,6 @@
                                 litellm.decode(model="gpt-3.5-turbo", tokens=i)
                             )
                         data["input"] = input_list
-=======
-                        ):
-                            pass
-                        else:
-                            # non-openai/azure embedding model called with token input
-                            input_list = []
-                            for i in data["input"]:
-                                input_list.append(
-                                    litellm.decode(model="gpt-3.5-turbo", tokens=i)
-                                )
-                            data["input"] = input_list
-                            break
-
-        ### CALL HOOKS ### - modify incoming data / reject request before calling the model
-        data = await proxy_logging_obj.pre_call_hook(
-            user_api_key_dict=user_api_key_dict,
-            data=data,
-            call_type=CallTypes.aembedding.value,
-        )
-
-        tasks = []
-        tasks.append(
-            proxy_logging_obj.during_call_hook(
-                data=data,
-                user_api_key_dict=user_api_key_dict,
-                call_type="aembedding",
-            )
-        )
->>>>>>> b803af4a
 
         # Use unified request processor (same as chat/completions and responses)
         base_llm_response_processor = ProxyBaseLLMRequestProcessing(data=data)
