"""
Module responsible for

1. Writing spend increments to either in memory list of transactions or to redis
2. Reading increments from redis or in memory list of transactions and committing them to db
"""

import asyncio
import json
import os
import random
import time
import traceback
from datetime import datetime, timedelta
from typing import TYPE_CHECKING, Any, Dict, Literal, Optional, Union, cast, overload

import litellm
from litellm._logging import verbose_proxy_logger
from litellm.caching import DualCache, RedisCache
from litellm.constants import DB_SPEND_UPDATE_JOB_NAME
from litellm.litellm_core_utils.safe_json_loads import safe_json_loads
from litellm.proxy._types import (
    DB_CONNECTION_ERROR_TYPES,
    BaseDailySpendTransaction,
    DailyTagSpendTransaction,
    DailyTeamSpendTransaction,
    DailyUserSpendTransaction,
    DBSpendUpdateTransactions,
    Litellm_EntityType,
    LiteLLM_UserTable,
    SpendLogsMetadata,
    SpendLogsPayload,
    SpendUpdateQueueItem,
)
from litellm.proxy.db.db_transaction_queue.daily_spend_update_queue import (
    DailySpendUpdateQueue,
)
from litellm.proxy.db.db_transaction_queue.pod_lock_manager import PodLockManager
from litellm.proxy.db.db_transaction_queue.redis_update_buffer import RedisUpdateBuffer
from litellm.proxy.db.db_transaction_queue.spend_update_queue import SpendUpdateQueue

if TYPE_CHECKING:
    from litellm.proxy.utils import PrismaClient, ProxyLogging
else:
    PrismaClient = Any
    ProxyLogging = Any


class DBSpendUpdateWriter:
    """
    Module responsible for

    1. Writing spend increments to either in memory list of transactions or to redis
    2. Reading increments from redis or in memory list of transactions and committing them to db
    """

    def __init__(
        self,
        redis_cache: Optional[RedisCache] = None,
    ):
        self.redis_cache = redis_cache
        self.redis_update_buffer = RedisUpdateBuffer(redis_cache=self.redis_cache)
        self.pod_lock_manager = PodLockManager()
        self.spend_update_queue = SpendUpdateQueue()
        self.daily_spend_update_queue = DailySpendUpdateQueue()
        self.daily_team_spend_update_queue = DailySpendUpdateQueue()
        self.daily_tag_spend_update_queue = DailySpendUpdateQueue()

    async def update_database(
        # LiteLLM management object fields
        self,
        token: Optional[str],
        user_id: Optional[str],
        end_user_id: Optional[str],
        team_id: Optional[str],
        org_id: Optional[str],
        # Completion object fields
        kwargs: Optional[dict],
        completion_response: Optional[Union[litellm.ModelResponse, Any, Exception]],
        start_time: Optional[datetime],
        end_time: Optional[datetime],
        response_cost: Optional[float],
    ):
        from litellm.proxy.proxy_server import (
            disable_spend_logs,
            litellm_proxy_budget_name,
            prisma_client,
            user_api_key_cache,
        )
        from litellm.proxy.utils import ProxyUpdateSpend, hash_token

        try:
            verbose_proxy_logger.debug(
                f"Enters prisma db call, response_cost: {response_cost}, token: {token}; user_id: {user_id}; team_id: {team_id}"
            )
            if ProxyUpdateSpend.disable_spend_updates() is True:
                return
            if token is not None and isinstance(token, str) and token.startswith("sk-"):
                hashed_token = hash_token(token=token)
            else:
                hashed_token = token

            ## CREATE SPEND LOG PAYLOAD ##
            from litellm.proxy.spend_tracking.spend_tracking_utils import (
                get_logging_payload,
            )

            payload = get_logging_payload(
                kwargs=kwargs,
                response_obj=completion_response,
                start_time=start_time,
                end_time=end_time,
            )
            payload["spend"] = response_cost or 0.0
            if isinstance(payload["startTime"], datetime):
                payload["startTime"] = payload["startTime"].isoformat()
            if isinstance(payload["endTime"], datetime):
                payload["endTime"] = payload["endTime"].isoformat()

            asyncio.create_task(
                self._update_user_db(
                    response_cost=response_cost,
                    user_id=user_id,
                    prisma_client=prisma_client,
                    user_api_key_cache=user_api_key_cache,
                    litellm_proxy_budget_name=litellm_proxy_budget_name,
                    end_user_id=end_user_id,
                )
            )
            asyncio.create_task(
                self._update_key_db(
                    response_cost=response_cost,
                    hashed_token=hashed_token,
                    prisma_client=prisma_client,
                )
            )
            asyncio.create_task(
                self._update_team_db(
                    response_cost=response_cost,
                    team_id=team_id,
                    user_id=user_id,
                    prisma_client=prisma_client,
                )
            )
            asyncio.create_task(
                self._update_org_db(
                    response_cost=response_cost,
                    org_id=org_id,
                    prisma_client=prisma_client,
                )
            )
            asyncio.create_task(
                self._update_tag_db(
                    response_cost=response_cost,
                    request_tags=payload.get("request_tags"),
                    prisma_client=prisma_client,
                )
            )

            if disable_spend_logs is False:
                await self._insert_spend_log_to_db(
                    payload=payload,
                    prisma_client=prisma_client,
                )
            else:
                verbose_proxy_logger.debug(
                    "disable_spend_logs=True. Skipping writing spend logs to db. Other spend updates - Key/User/Team table will still occur."
                )

            asyncio.create_task(
                self.add_spend_log_transaction_to_daily_user_transaction(
                    payload=payload,
                    prisma_client=prisma_client,
                )
            )

            asyncio.create_task(
                self.add_spend_log_transaction_to_daily_team_transaction(
                    payload=payload,
                    prisma_client=prisma_client,
                )
            )

            asyncio.create_task(
                self.add_spend_log_transaction_to_daily_tag_transaction(
                    payload=payload,
                    prisma_client=prisma_client,
                )
            )

            verbose_proxy_logger.debug("Runs spend update on all tables")
        except Exception:
            verbose_proxy_logger.debug(
                f"Error updating Prisma database: {traceback.format_exc()}"
            )

    async def _update_key_db(
        self,
        response_cost: Optional[float],
        hashed_token: Optional[str],
        prisma_client: Optional[PrismaClient],
    ):
        try:
            if hashed_token is None or prisma_client is None:
                return

            await self.spend_update_queue.add_update(
                update=SpendUpdateQueueItem(
                    entity_type=Litellm_EntityType.KEY,
                    entity_id=hashed_token,
                    response_cost=response_cost,
                )
            )
        except Exception as e:
            verbose_proxy_logger.exception(
                f"Update Key DB Call failed to execute - {str(e)}"
            )
            raise e

    async def _update_user_db(
        self,
        response_cost: Optional[float],
        user_id: Optional[str],
        prisma_client: Optional[PrismaClient],
        user_api_key_cache: DualCache,
        litellm_proxy_budget_name: Optional[str],
        end_user_id: Optional[str] = None,
    ):
        """
        - Update that user's row
        - Update litellm-proxy-budget row (global proxy spend)
        """
        ## if an end-user is passed in, do an upsert - we can't guarantee they already exist in db
        existing_user_obj = await user_api_key_cache.async_get_cache(key=user_id)
        if existing_user_obj is not None and isinstance(existing_user_obj, dict):
            existing_user_obj = LiteLLM_UserTable(**existing_user_obj)
        try:
            if prisma_client is not None:  # update
                user_ids = [user_id]
                if (
                    litellm.max_budget > 0
                ):  # track global proxy budget, if user set max budget
                    user_ids.append(litellm_proxy_budget_name)

                for _id in user_ids:
                    if _id is not None:
                        await self.spend_update_queue.add_update(
                            update=SpendUpdateQueueItem(
                                entity_type=Litellm_EntityType.USER,
                                entity_id=_id,
                                response_cost=response_cost,
                            )
                        )

                if end_user_id is not None:
                    await self.spend_update_queue.add_update(
                        update=SpendUpdateQueueItem(
                            entity_type=Litellm_EntityType.END_USER,
                            entity_id=end_user_id,
                            response_cost=response_cost,
                        )
                    )
        except Exception as e:
            verbose_proxy_logger.debug(
                "\033[91m"
                + f"Update User DB call failed to execute {str(e)}\n{traceback.format_exc()}"
            )

    async def _update_team_db(
        self,
        response_cost: Optional[float],
        team_id: Optional[str],
        user_id: Optional[str],
        prisma_client: Optional[PrismaClient],
    ):
        try:
            if team_id is None or prisma_client is None:
                verbose_proxy_logger.debug(
                    "track_cost_callback: team_id is None or prisma_client is None. Not tracking spend for team"
                )
                return

            await self.spend_update_queue.add_update(
                update=SpendUpdateQueueItem(
                    entity_type=Litellm_EntityType.TEAM,
                    entity_id=team_id,
                    response_cost=response_cost,
                )
            )

            try:
                # Track spend of the team member within this team
                if user_id is not None:
                    # key is "team_id::<value>::user_id::<value>"
                    team_member_key = f"team_id::{team_id}::user_id::{user_id}"
                    await self.spend_update_queue.add_update(
                        update=SpendUpdateQueueItem(
                            entity_type=Litellm_EntityType.TEAM_MEMBER,
                            entity_id=team_member_key,
                            response_cost=response_cost,
                        )
                    )
            except Exception:
                pass
        except Exception as e:
            verbose_proxy_logger.debug(
                f"Update Team DB failed to execute - {str(e)}\n{traceback.format_exc()}"
            )
            raise e

    async def _update_org_db(
        self,
        response_cost: Optional[float],
        org_id: Optional[str],
        prisma_client: Optional[PrismaClient],
    ):
        try:
            if org_id is None or prisma_client is None:
                verbose_proxy_logger.debug(
                    "track_cost_callback: org_id is None or prisma_client is None. Not tracking spend for org"
                )
                return

            await self.spend_update_queue.add_update(
                update=SpendUpdateQueueItem(
                    entity_type=Litellm_EntityType.ORGANIZATION,
                    entity_id=org_id,
                    response_cost=response_cost,
                )
            )
        except Exception as e:
            verbose_proxy_logger.debug(
                f"Update Org DB failed to execute - {str(e)}\n{traceback.format_exc()}"
            )
            raise e

    async def _update_tag_db(
        self,
        response_cost: Optional[float],
        request_tags: Optional[str],
        prisma_client: Optional[PrismaClient],
    ):
        """
        Update spend for all tags in the request.

        Args:
            response_cost: Cost of the request
            request_tags: JSON string of tags list e.g. '["prod-tag", "test-tag"]'
            prisma_client: Prisma client instance
        """
        try:
            if request_tags is None or prisma_client is None:
                return

            # Parse tags from JSON string
            tags = []
            if isinstance(request_tags, str):
                tags = safe_json_loads(request_tags, default=[])
                if not tags:
                    verbose_proxy_logger.debug(
                        f"Failed to parse request_tags JSON: {request_tags}"
                    )
                    return
            elif isinstance(request_tags, list):
                tags = request_tags
            else:
                return

            # Update spend for each tag
            for tag_name in tags:
                if tag_name and isinstance(tag_name, str):
                    await self.spend_update_queue.add_update(
                        update=SpendUpdateQueueItem(
                            entity_type=Litellm_EntityType.TAG,
                            entity_id=tag_name,
                            response_cost=response_cost,
                        )
                    )
        except Exception as e:
            verbose_proxy_logger.debug(
                f"Update Tag DB failed to execute - {str(e)}\n{traceback.format_exc()}"
            )
            raise e

    async def _insert_spend_log_to_db(
        self,
        payload: Union[dict, SpendLogsPayload],
        prisma_client: Optional[PrismaClient] = None,
        spend_logs_url: Optional[str] = os.getenv("SPEND_LOGS_URL"),
    ) -> Optional[PrismaClient]:
        verbose_proxy_logger.debug(
            "Writing spend log to db - request_id: {}, spend: {}".format(
                payload.get("request_id"), payload.get("spend")
            )
        )
        if prisma_client is not None and spend_logs_url is not None:
            prisma_client.spend_log_transactions.append(payload)
        elif prisma_client is not None:
            prisma_client.spend_log_transactions.append(payload)
        else:
            verbose_proxy_logger.debug(
                "prisma_client is None. Skipping writing spend logs to db."
            )

        return prisma_client

    async def db_update_spend_transaction_handler(
        self,
        prisma_client: PrismaClient,
        n_retry_times: int,
        proxy_logging_obj: ProxyLogging,
    ):
        """
        Handles commiting update spend transactions to db

        `UPDATES` can lead to deadlocks, hence we handle them separately

        Args:
            prisma_client: PrismaClient object
            n_retry_times: int, number of retry times
            proxy_logging_obj: ProxyLogging object

        How this works:
        - Check `general_settings.use_redis_transaction_buffer`
            - If enabled, write in-memory transactions to Redis
            - Check if this Pod should read from the DB
        else:
            - Regular flow of this method
        """
        if RedisUpdateBuffer._should_commit_spend_updates_to_redis():
            await self._commit_spend_updates_to_db_with_redis(
                prisma_client=prisma_client,
                n_retry_times=n_retry_times,
                proxy_logging_obj=proxy_logging_obj,
            )

        else:
            await self._commit_spend_updates_to_db_without_redis_buffer(
                prisma_client=prisma_client,
                n_retry_times=n_retry_times,
                proxy_logging_obj=proxy_logging_obj,
            )

    async def _commit_spend_updates_to_db_with_redis(
        self,
        prisma_client: PrismaClient,
        n_retry_times: int,
        proxy_logging_obj: ProxyLogging,
    ):
        """
        Handler to commit spend updates to Redis and attempt to acquire lock to commit to db

        This is a v2 scalable approach to first commit spend updates to redis, then commit to db

        This minimizes DB Deadlocks since
            - All pods only need to write their spend updates to redis
            - Only 1 pod will commit to db at a time (based on if it can acquire the lock over writing to DB)
        """
        await self.redis_update_buffer.store_in_memory_spend_updates_in_redis(
            spend_update_queue=self.spend_update_queue,
            daily_spend_update_queue=self.daily_spend_update_queue,
            daily_team_spend_update_queue=self.daily_team_spend_update_queue,
            daily_tag_spend_update_queue=self.daily_tag_spend_update_queue,
        )

        # Only commit from redis to db if this pod is the leader
        if await self.pod_lock_manager.acquire_lock(
            cronjob_id=DB_SPEND_UPDATE_JOB_NAME,
        ):
            verbose_proxy_logger.debug("acquired lock for spend updates")

            try:
                db_spend_update_transactions = (
                    await self.redis_update_buffer.get_all_update_transactions_from_redis_buffer()
                )
                if db_spend_update_transactions is not None:
                    await self._commit_spend_updates_to_db(
                        prisma_client=prisma_client,
                        n_retry_times=n_retry_times,
                        proxy_logging_obj=proxy_logging_obj,
                        db_spend_update_transactions=db_spend_update_transactions,
                    )

                daily_spend_update_transactions = (
                    await self.redis_update_buffer.get_all_daily_spend_update_transactions_from_redis_buffer()
                )
                if daily_spend_update_transactions is not None:
                    await DBSpendUpdateWriter.update_daily_user_spend(
                        n_retry_times=n_retry_times,
                        prisma_client=prisma_client,
                        proxy_logging_obj=proxy_logging_obj,
                        daily_spend_transactions=daily_spend_update_transactions,
                    )
                daily_team_spend_update_transactions = (
                    await self.redis_update_buffer.get_all_daily_team_spend_update_transactions_from_redis_buffer()
                )
                if daily_team_spend_update_transactions is not None:
                    await DBSpendUpdateWriter.update_daily_team_spend(
                        n_retry_times=n_retry_times,
                        prisma_client=prisma_client,
                        proxy_logging_obj=proxy_logging_obj,
                        daily_spend_transactions=daily_team_spend_update_transactions,
                    )

                daily_tag_spend_update_transactions = (
                    await self.redis_update_buffer.get_all_daily_tag_spend_update_transactions_from_redis_buffer()
                )
                if daily_tag_spend_update_transactions is not None:
                    await DBSpendUpdateWriter.update_daily_tag_spend(
                        n_retry_times=n_retry_times,
                        prisma_client=prisma_client,
                        proxy_logging_obj=proxy_logging_obj,
                        daily_spend_transactions=daily_tag_spend_update_transactions,
                    )
            except Exception as e:
                verbose_proxy_logger.error(f"Error committing spend updates: {e}")
            finally:
                await self.pod_lock_manager.release_lock(
                    cronjob_id=DB_SPEND_UPDATE_JOB_NAME,
                )

    async def _commit_spend_updates_to_db_without_redis_buffer(
        self,
        prisma_client: PrismaClient,
        n_retry_times: int,
        proxy_logging_obj: ProxyLogging,
    ):
        """
        Commits all the spend `UPDATE` transactions to the Database

        This is the regular flow of committing to db without using a redis buffer

        Note: This flow causes Deadlocks in production (1K RPS+). Use self._commit_spend_updates_to_db_with_redis() instead if you expect 1K+ RPS.
        """

        # Aggregate all in memory spend updates (key, user, end_user, team, team_member, org) and commit to db
        ################## Spend Update Transactions ##################
        db_spend_update_transactions = (
            await self.spend_update_queue.flush_and_get_aggregated_db_spend_update_transactions()
        )
        await self._commit_spend_updates_to_db(
            prisma_client=prisma_client,
            n_retry_times=n_retry_times,
            proxy_logging_obj=proxy_logging_obj,
            db_spend_update_transactions=db_spend_update_transactions,
        )

        ################## Daily Spend Update Transactions ##################
        # Aggregate all in memory daily spend transactions and commit to db
        daily_spend_update_transactions = cast(
            Dict[str, DailyUserSpendTransaction],
            await self.daily_spend_update_queue.flush_and_get_aggregated_daily_spend_update_transactions(),
        )

        await DBSpendUpdateWriter.update_daily_user_spend(
            n_retry_times=n_retry_times,
            prisma_client=prisma_client,
            proxy_logging_obj=proxy_logging_obj,
            daily_spend_transactions=daily_spend_update_transactions,
        )

        ################## Daily Team Spend Update Transactions ##################
        # Aggregate all in memory daily team spend transactions and commit to db
        daily_team_spend_update_transactions = cast(
            Dict[str, DailyTeamSpendTransaction],
            await self.daily_team_spend_update_queue.flush_and_get_aggregated_daily_spend_update_transactions(),
        )

        await DBSpendUpdateWriter.update_daily_team_spend(
            n_retry_times=n_retry_times,
            prisma_client=prisma_client,
            proxy_logging_obj=proxy_logging_obj,
            daily_spend_transactions=daily_team_spend_update_transactions,
        )

        ################## Daily Tag Spend Update Transactions ##################
        # Aggregate all in memory daily tag spend transactions and commit to db
        daily_tag_spend_update_transactions = cast(
            Dict[str, DailyTagSpendTransaction],
            await self.daily_tag_spend_update_queue.flush_and_get_aggregated_daily_spend_update_transactions(),
        )

        await DBSpendUpdateWriter.update_daily_tag_spend(
            n_retry_times=n_retry_times,
            prisma_client=prisma_client,
            proxy_logging_obj=proxy_logging_obj,
            daily_spend_transactions=daily_tag_spend_update_transactions,
        )

    async def _commit_spend_updates_to_db(  # noqa: PLR0915
        self,
        prisma_client: PrismaClient,
        n_retry_times: int,
        proxy_logging_obj: ProxyLogging,
        db_spend_update_transactions: DBSpendUpdateTransactions,
    ):
        """
        Commits all the spend `UPDATE` transactions to the Database

        """
        from litellm.proxy.utils import (
            ProxyUpdateSpend,
            _raise_failed_update_spend_exception,
        )

        ### UPDATE USER TABLE ###
        user_list_transactions = db_spend_update_transactions["user_list_transactions"]
        verbose_proxy_logger.debug(
            "User Spend transactions: {}".format(user_list_transactions)
        )
        if (
            user_list_transactions is not None
            and len(user_list_transactions.keys()) > 0
        ):
            for i in range(n_retry_times + 1):
                start_time = time.time()
                try:
                    async with prisma_client.db.tx(
                        timeout=timedelta(seconds=60)
                    ) as transaction:
                        async with transaction.batch_() as batcher:
                            for (
                                user_id,
                                response_cost,
                            ) in user_list_transactions.items():
                                batcher.litellm_usertable.update_many(
                                    where={"user_id": user_id},
                                    data={"spend": {"increment": response_cost}},
                                )
                    break
                except DB_CONNECTION_ERROR_TYPES as e:
                    if (
                        i >= n_retry_times
                    ):  # If we've reached the maximum number of retries
                        _raise_failed_update_spend_exception(
                            e=e,
                            start_time=start_time,
                            proxy_logging_obj=proxy_logging_obj,
                        )
                    # Optionally, sleep for a bit before retrying
                    await asyncio.sleep(2**i)  # Exponential backoff
                except Exception as e:
                    _raise_failed_update_spend_exception(
                        e=e, start_time=start_time, proxy_logging_obj=proxy_logging_obj
                    )

        ### UPDATE END-USER TABLE ###
        end_user_list_transactions = db_spend_update_transactions[
            "end_user_list_transactions"
        ]
        verbose_proxy_logger.debug(
            "End-User Spend transactions: {}".format(end_user_list_transactions)
        )
        if (
            end_user_list_transactions is not None
            and len(end_user_list_transactions.keys()) > 0
        ):
            await ProxyUpdateSpend.update_end_user_spend(
                n_retry_times=n_retry_times,
                prisma_client=prisma_client,
                proxy_logging_obj=proxy_logging_obj,
                end_user_list_transactions=end_user_list_transactions,
            )
        ### UPDATE KEY TABLE ###
        key_list_transactions = db_spend_update_transactions["key_list_transactions"]
        verbose_proxy_logger.debug(
            "KEY Spend transactions: {}".format(key_list_transactions)
        )
        if key_list_transactions is not None and len(key_list_transactions.keys()) > 0:
            for i in range(n_retry_times + 1):
                start_time = time.time()
                try:
                    async with prisma_client.db.tx(
                        timeout=timedelta(seconds=60)
                    ) as transaction:
                        async with transaction.batch_() as batcher:
                            for (
                                token,
                                response_cost,
                            ) in key_list_transactions.items():
                                batcher.litellm_verificationtoken.update_many(  # 'update_many' prevents error from being raised if no row exists
                                    where={"token": token},
                                    data={"spend": {"increment": response_cost}},
                                )
                    break
                except DB_CONNECTION_ERROR_TYPES as e:
                    if (
                        i >= n_retry_times
                    ):  # If we've reached the maximum number of retries
                        _raise_failed_update_spend_exception(
                            e=e,
                            start_time=start_time,
                            proxy_logging_obj=proxy_logging_obj,
                        )
                    # Optionally, sleep for a bit before retrying
                    await asyncio.sleep(2**i)  # Exponential backoff
                except Exception as e:
                    _raise_failed_update_spend_exception(
                        e=e, start_time=start_time, proxy_logging_obj=proxy_logging_obj
                    )

        ### UPDATE TEAM TABLE ###
        team_list_transactions = db_spend_update_transactions["team_list_transactions"]
        verbose_proxy_logger.debug(
            "Team Spend transactions: {}".format(team_list_transactions)
        )
        if (
            team_list_transactions is not None
            and len(team_list_transactions.keys()) > 0
        ):
            for i in range(n_retry_times + 1):
                start_time = time.time()
                try:
                    async with prisma_client.db.tx(
                        timeout=timedelta(seconds=60)
                    ) as transaction:
                        async with transaction.batch_() as batcher:
                            for (
                                team_id,
                                response_cost,
                            ) in team_list_transactions.items():
                                verbose_proxy_logger.debug(
                                    "Updating spend for team id={} by {}".format(
                                        team_id, response_cost
                                    )
                                )
                                batcher.litellm_teamtable.update_many(  # 'update_many' prevents error from being raised if no row exists
                                    where={"team_id": team_id},
                                    data={"spend": {"increment": response_cost}},
                                )
                    break
                except DB_CONNECTION_ERROR_TYPES as e:
                    if (
                        i >= n_retry_times
                    ):  # If we've reached the maximum number of retries
                        _raise_failed_update_spend_exception(
                            e=e,
                            start_time=start_time,
                            proxy_logging_obj=proxy_logging_obj,
                        )
                    # Optionally, sleep for a bit before retrying
                    await asyncio.sleep(2**i)  # Exponential backoff
                except Exception as e:
                    _raise_failed_update_spend_exception(
                        e=e, start_time=start_time, proxy_logging_obj=proxy_logging_obj
                    )

        ### UPDATE TEAM Membership TABLE with spend ###
        team_member_list_transactions = db_spend_update_transactions[
            "team_member_list_transactions"
        ]
        verbose_proxy_logger.debug(
            "Team Membership Spend transactions: {}".format(
                team_member_list_transactions
            )
        )
        if (
            team_member_list_transactions is not None
            and len(team_member_list_transactions.keys()) > 0
        ):
            for i in range(n_retry_times + 1):
                start_time = time.time()
                try:
                    async with prisma_client.db.tx(
                        timeout=timedelta(seconds=60)
                    ) as transaction:
                        async with transaction.batch_() as batcher:
                            for (
                                key,
                                response_cost,
                            ) in team_member_list_transactions.items():
                                # key is "team_id::<value>::user_id::<value>"
                                team_id = key.split("::")[1]
                                user_id = key.split("::")[3]

                                batcher.litellm_teammembership.update_many(  # 'update_many' prevents error from being raised if no row exists
                                    where={"team_id": team_id, "user_id": user_id},
                                    data={"spend": {"increment": response_cost}},
                                )
                    break
                except DB_CONNECTION_ERROR_TYPES as e:
                    if (
                        i >= n_retry_times
                    ):  # If we've reached the maximum number of retries
                        _raise_failed_update_spend_exception(
                            e=e,
                            start_time=start_time,
                            proxy_logging_obj=proxy_logging_obj,
                        )
                    # Optionally, sleep for a bit before retrying
                    await asyncio.sleep(2**i)  # Exponential backoff
                except Exception as e:
                    _raise_failed_update_spend_exception(
                        e=e, start_time=start_time, proxy_logging_obj=proxy_logging_obj
                    )

        ### UPDATE ORG TABLE ###
        org_list_transactions = db_spend_update_transactions["org_list_transactions"]
        verbose_proxy_logger.debug(
            "Org Spend transactions: {}".format(org_list_transactions)
        )
        if org_list_transactions is not None and len(org_list_transactions.keys()) > 0:
            for i in range(n_retry_times + 1):
                start_time = time.time()
                try:
                    async with prisma_client.db.tx(
                        timeout=timedelta(seconds=60)
                    ) as transaction:
                        async with transaction.batch_() as batcher:
                            for (
                                org_id,
                                response_cost,
                            ) in org_list_transactions.items():
                                batcher.litellm_organizationtable.update_many(  # 'update_many' prevents error from being raised if no row exists
                                    where={"organization_id": org_id},
                                    data={"spend": {"increment": response_cost}},
                                )
                    break
                except DB_CONNECTION_ERROR_TYPES as e:
                    if (
                        i >= n_retry_times
                    ):  # If we've reached the maximum number of retries
                        _raise_failed_update_spend_exception(
                            e=e,
                            start_time=start_time,
                            proxy_logging_obj=proxy_logging_obj,
                        )
                    # Optionally, sleep for a bit before retrying
                    await asyncio.sleep(
                        # Sleep a random amount to avoid retrying and deadlocking again: when two transactions deadlock they are
                        # cancelled basically at the same time, so if they wait the same time they will also retry at the same time
                        # and thus they are more likely to deadlock again.
                        # Instead, we sleep a random amount so that they retry at slightly different times, lowering the chance of
                        # repeated deadlocks, and therefore of exceeding the retry limit.
                        random.uniform(2**i, 2 ** (i + 1))
                    )
                except Exception as e:
                    _raise_failed_update_spend_exception(
                        e=e, start_time=start_time, proxy_logging_obj=proxy_logging_obj
                    )

        ### UPDATE TAG TABLE ###
        tag_list_transactions = db_spend_update_transactions["tag_list_transactions"]
        await DBSpendUpdateWriter._update_entity_spend_in_db(
            entity_name="Tag",
            transactions=tag_list_transactions,
            table_accessor="litellm_tagtable",
            where_field="tag_name",
            n_retry_times=n_retry_times,
            prisma_client=prisma_client,
            proxy_logging_obj=proxy_logging_obj,
        )

    @staticmethod
    async def _update_entity_spend_in_db(
        entity_name: str,
        transactions: Optional[Dict[str, float]],
        table_accessor: Any,
        where_field: str,
        n_retry_times: int,
        prisma_client: PrismaClient,
        proxy_logging_obj: ProxyLogging,
    ):
        """
        Helper function to update spend for any entity type (team, org, tag, etc).

        Args:
            entity_name: Name of entity for logging (e.g., "Team", "Org", "Tag")
            transactions: Dictionary of {entity_id: response_cost}
            table_accessor: Prisma table accessor (e.g., prisma_client.db.litellm_teamtable)
            where_field: Field name for where clause (e.g., "team_id", "organization_id", "tag_name")
            n_retry_times: Number of retries on failure
            prisma_client: Prisma client instance
            proxy_logging_obj: Proxy logging object
        """
        from litellm.proxy.utils import _raise_failed_update_spend_exception

        verbose_proxy_logger.debug(f"{entity_name} Spend transactions: {transactions}")
        if transactions is not None and len(transactions.keys()) > 0:
            for i in range(n_retry_times + 1):
                start_time = time.time()
                try:
                    async with prisma_client.db.tx(
                        timeout=timedelta(seconds=60)
                    ) as transaction:
                        async with transaction.batch_() as batcher:
                            for entity_id, response_cost in transactions.items():
                                verbose_proxy_logger.debug(
                                    f"Updating spend for {entity_name} {where_field}={entity_id} by {response_cost}"
                                )
                                getattr(batcher, table_accessor).update_many(
                                    where={where_field: entity_id},
                                    data={"spend": {"increment": response_cost}},
                                )
                    break
                except DB_CONNECTION_ERROR_TYPES as e:
                    if i >= n_retry_times:
                        _raise_failed_update_spend_exception(
                            e=e,
                            start_time=start_time,
                            proxy_logging_obj=proxy_logging_obj,
                        )
                    await asyncio.sleep(2**i)  # Exponential backoff
                except Exception as e:
                    _raise_failed_update_spend_exception(
                        e=e, start_time=start_time, proxy_logging_obj=proxy_logging_obj
                    )

    # fmt: off

    @overload
    @staticmethod
    async def _update_daily_spend(
        n_retry_times: int,
        prisma_client: PrismaClient,
        proxy_logging_obj: ProxyLogging,
        daily_spend_transactions: Dict[str, DailyUserSpendTransaction],
        entity_type: Literal["user"],
        entity_id_field: str,
        table_name: str,
        unique_constraint_name: str,
    ) -> None: 
        ...

    @overload
    @staticmethod
    async def _update_daily_spend(
        n_retry_times: int,
        prisma_client: PrismaClient,
        proxy_logging_obj: ProxyLogging,
        daily_spend_transactions: Dict[str, DailyTeamSpendTransaction],
        entity_type: Literal["team"],
        entity_id_field: str,
        table_name: str,
        unique_constraint_name: str,
    ) -> None:
        ...

    @overload
    @staticmethod
    async def _update_daily_spend(
        n_retry_times: int,
        prisma_client: PrismaClient,
        proxy_logging_obj: ProxyLogging,
        daily_spend_transactions: Dict[str, DailyTagSpendTransaction],
        entity_type: Literal["tag"],
        entity_id_field: str,
        table_name: str,
        unique_constraint_name: str,
    ) -> None: 
        ...
    # fmt: on

    @staticmethod
    async def _update_daily_spend(
        n_retry_times: int,
        prisma_client: PrismaClient,
        proxy_logging_obj: ProxyLogging,
        daily_spend_transactions: Union[
            Dict[str, DailyUserSpendTransaction],
            Dict[str, DailyTeamSpendTransaction],
            Dict[str, DailyTagSpendTransaction],
        ],
        entity_type: Literal["user", "team", "tag"],
        entity_id_field: str,
        table_name: str,
        unique_constraint_name: str,
    ) -> None:
        """
        Generic function to update daily spend for any entity type (user, team, tag)
        """
        from litellm.proxy.utils import _raise_failed_update_spend_exception

        verbose_proxy_logger.debug(
            f"Daily {entity_type.capitalize()} Spend transactions: {len(daily_spend_transactions)}"
        )
        BATCH_SIZE = 100
        start_time = time.time()

        try:
            for i in range(n_retry_times + 1):
                try:
                    # Sort the transactions to minimize the probability of deadlocks by reducing the chance of concurrent
                    # trasactions locking the same rows/ranges in different orders.
                    transactions_to_process = dict(
                        sorted(
                            daily_spend_transactions.items(),
                            # Normally to avoid deadlocks we would sort by the index, but since we have sprinkled indexes
                            # on our schema like we're discount Salt Bae, we just sort by all fields that have an index,
                            # in an ad-hoc (but hopefully sensible) order of indexes. The actual ordering matters less than
                            # ensuring that all concurrent transactions sort in the same order.
                            # We could in theory use the dict key, as it contains basically the same fields, but this is more
                            # robust to future changes in the key format.
                            # If _update_daily_spend ever gets the ability to write to multiple tables at once, the sorting
                            # should sort by the table first.
                            key=lambda x: (
                                x[1].get("date") or "",
                                x[1].get(entity_id_field) or "",
<<<<<<< HEAD
                                x[1]["api_key"],
                                x[1]["model"],
=======
                                x[1].get("api_key") or "",
                                x[1].get("model") or "",
>>>>>>> 559142a7
                                x[1].get("custom_llm_provider") or "",
                            ),
                        )[:BATCH_SIZE]
                    )

                    if len(transactions_to_process) == 0:
                        verbose_proxy_logger.debug(
                            f"No new transactions to process for daily {entity_type} spend update"
                        )
                        break

                    async with prisma_client.db.batch_() as batcher:
                        for _, transaction in transactions_to_process.items():
                            entity_id = transaction.get(entity_id_field)

                            # Construct the where clause dynamically
                            where_clause = {
                                unique_constraint_name: {
                                    entity_id_field: entity_id,
                                    "date": transaction["date"],
                                    "api_key": transaction["api_key"],
                                    "model": transaction["model"],
                                    "custom_llm_provider": transaction.get(
                                        "custom_llm_provider"
                                    )
                                    or "",
                                    "mcp_namespaced_tool_name": transaction.get(
                                        "mcp_namespaced_tool_name"
                                    )
                                    or "",
                                }
                            }

                            # Get the table dynamically
                            table = getattr(batcher, table_name)

                            # Common data structure for both create and update
                            common_data = {
                                entity_id_field: entity_id,
                                "date": transaction["date"],
                                "api_key": transaction["api_key"],
                                "model": transaction.get("model"),
                                "model_group": transaction.get("model_group"),
                                "mcp_namespaced_tool_name": transaction.get(
                                    "mcp_namespaced_tool_name"
                                )
                                or "",
                                "custom_llm_provider": transaction.get(
                                    "custom_llm_provider"
                                ),
                                "prompt_tokens": transaction["prompt_tokens"],
                                "completion_tokens": transaction["completion_tokens"],
                                "spend": transaction["spend"],
                                "api_requests": transaction["api_requests"],
                                "successful_requests": transaction[
                                    "successful_requests"
                                ],
                                "failed_requests": transaction["failed_requests"],
                            }

                            # Add cache-related fields if they exist
                            if "cache_read_input_tokens" in transaction:
                                common_data["cache_read_input_tokens"] = (
                                    transaction.get("cache_read_input_tokens", 0)
                                )
                            if "cache_creation_input_tokens" in transaction:
                                common_data["cache_creation_input_tokens"] = (
                                    transaction.get("cache_creation_input_tokens", 0)
                                )

                            if entity_type == "tag" and "request_id" in transaction:
                                common_data["request_id"] = transaction.get(
                                    "request_id"
                                )

                            # Create update data structure
                            update_data = {
                                "prompt_tokens": {
                                    "increment": transaction["prompt_tokens"]
                                },
                                "completion_tokens": {
                                    "increment": transaction["completion_tokens"]
                                },
                                "spend": {"increment": transaction["spend"]},
                                "api_requests": {
                                    "increment": transaction["api_requests"]
                                },
                                "successful_requests": {
                                    "increment": transaction["successful_requests"]
                                },
                                "failed_requests": {
                                    "increment": transaction["failed_requests"]
                                },
                            }

                            # Add cache-related fields to update if they exist
                            if "cache_read_input_tokens" in transaction:
                                update_data["cache_read_input_tokens"] = {
                                    "increment": transaction.get(
                                        "cache_read_input_tokens", 0
                                    )
                                }
                            if "cache_creation_input_tokens" in transaction:
                                update_data["cache_creation_input_tokens"] = {
                                    "increment": transaction.get(
                                        "cache_creation_input_tokens", 0
                                    )
                                }

                            table.upsert(
                                where=where_clause,
                                data={
                                    "create": common_data,
                                    "update": update_data,
                                },
                            )

                    verbose_proxy_logger.debug(
                        f"Processed {len(transactions_to_process)} daily {entity_type} transactions in {time.time() - start_time:.2f}s"
                    )

                    # Remove processed transactions
                    for key in transactions_to_process.keys():
                        daily_spend_transactions.pop(key, None)

                    break

                except DB_CONNECTION_ERROR_TYPES as e:
                    if i >= n_retry_times:
                        _raise_failed_update_spend_exception(
                            e=e,
                            start_time=start_time,
                            proxy_logging_obj=proxy_logging_obj,
                        )
                    await asyncio.sleep(
                        # Sleep a random amount to avoid retrying and deadlocking again: when two transactions deadlock they are
                        # cancelled basically at the same time, so if they wait the same time they will also retry at the same time
                        # and thus they are more likely to deadlock again.
                        # Instead, we sleep a random amount so that they retry at slightly different times, lowering the chance of
                        # repeated deadlocks, and therefore of exceeding the retry limit.
                        random.uniform(2**i, 2 ** (i + 1))
                    )

        except Exception as e:
            if "transactions_to_process" in locals():
                for key in transactions_to_process.keys():  # type: ignore
                    daily_spend_transactions.pop(key, None)
            _raise_failed_update_spend_exception(
                e=e, start_time=start_time, proxy_logging_obj=proxy_logging_obj
            )

    @staticmethod
    async def update_daily_user_spend(
        n_retry_times: int,
        prisma_client: PrismaClient,
        proxy_logging_obj: ProxyLogging,
        daily_spend_transactions: Dict[str, DailyUserSpendTransaction],
    ):
        """
        Batch job to update LiteLLM_DailyUserSpend table using in-memory daily_spend_transactions
        """
        await DBSpendUpdateWriter._update_daily_spend(
            n_retry_times=n_retry_times,
            prisma_client=prisma_client,
            proxy_logging_obj=proxy_logging_obj,
            daily_spend_transactions=daily_spend_transactions,
            entity_type="user",
            entity_id_field="user_id",
            table_name="litellm_dailyuserspend",
            unique_constraint_name="user_id_date_api_key_model_custom_llm_provider_mcp_namespaced_tool_name",
        )

    @staticmethod
    async def update_daily_team_spend(
        n_retry_times: int,
        prisma_client: PrismaClient,
        proxy_logging_obj: ProxyLogging,
        daily_spend_transactions: Dict[str, DailyTeamSpendTransaction],
    ):
        """
        Batch job to update LiteLLM_DailyTeamSpend table using in-memory daily_spend_transactions
        """
        await DBSpendUpdateWriter._update_daily_spend(
            n_retry_times=n_retry_times,
            prisma_client=prisma_client,
            proxy_logging_obj=proxy_logging_obj,
            daily_spend_transactions=daily_spend_transactions,
            entity_type="team",
            entity_id_field="team_id",
            table_name="litellm_dailyteamspend",
            unique_constraint_name="team_id_date_api_key_model_custom_llm_provider_mcp_namespaced_tool_name",
        )

    @staticmethod
    async def update_daily_tag_spend(
        n_retry_times: int,
        prisma_client: PrismaClient,
        proxy_logging_obj: ProxyLogging,
        daily_spend_transactions: Dict[str, DailyTagSpendTransaction],
    ):
        """
        Batch job to update LiteLLM_DailyTagSpend table using in-memory daily_spend_transactions
        """
        await DBSpendUpdateWriter._update_daily_spend(
            n_retry_times=n_retry_times,
            prisma_client=prisma_client,
            proxy_logging_obj=proxy_logging_obj,
            daily_spend_transactions=daily_spend_transactions,
            entity_type="tag",
            entity_id_field="tag",
            table_name="litellm_dailytagspend",
            unique_constraint_name="tag_date_api_key_model_custom_llm_provider_mcp_namespaced_tool_name",
        )

    async def _common_add_spend_log_transaction_to_daily_transaction(
        self,
        payload: Union[dict, SpendLogsPayload],
        prisma_client: PrismaClient,
        type: Literal["user", "team", "request_tags"] = "user",
    ) -> Optional[BaseDailySpendTransaction]:
        common_expected_keys = ["startTime", "api_key"]
        if type == "user":
            expected_keys = ["user", *common_expected_keys]
        elif type == "team":
            expected_keys = ["team_id", *common_expected_keys]
        elif type == "request_tags":
            expected_keys = ["request_tags", *common_expected_keys]
        else:
            raise ValueError(f"Invalid type: {type}")
        if not all(key in payload for key in expected_keys):
            verbose_proxy_logger.debug(
                f"Missing expected keys: {expected_keys}, in payload, skipping from daily_user_spend_transactions"
            )
            return None

        any_expected_keys = ["model", "mcp_namespaced_tool_name"]
        if not any(key in payload for key in any_expected_keys):
            verbose_proxy_logger.debug(
                f"Missing any expected keys: {any_expected_keys}, in payload, skipping from daily_user_spend_transactions"
            )
            return None
        elif "mcp_namespaced_tool_name" in payload:
            pass
        elif "model" in payload and (
            "custom_llm_provider" not in payload or "model_group" not in payload
        ):
            verbose_proxy_logger.debug(
                "Missing custom_llm_provider or model_group in payload, skipping from daily_user_spend_transactions"
            )
            return None

        request_status = prisma_client.get_request_status(payload)
        verbose_proxy_logger.debug(f"Logged request status: {request_status}")
        _metadata: SpendLogsMetadata = json.loads(payload["metadata"])
        usage_obj = _metadata.get("usage_object", {}) or {}
        if isinstance(payload["startTime"], datetime):
            start_time = payload["startTime"].isoformat()
            date = start_time.split("T")[0]
        elif isinstance(payload["startTime"], str):
            date = payload["startTime"].split("T")[0]
        else:
            verbose_proxy_logger.debug(
                f"Invalid start time: {payload['startTime']}, skipping from daily_user_spend_transactions"
            )
            return None
        try:
            daily_transaction = BaseDailySpendTransaction(
                date=date,
                api_key=payload["api_key"],
                model=payload.get("model", None),
                model_group=payload.get("model_group", None),
                mcp_namespaced_tool_name=payload.get("mcp_namespaced_tool_name", None),
                custom_llm_provider=payload.get("custom_llm_provider", None),
                prompt_tokens=payload["prompt_tokens"],
                completion_tokens=payload["completion_tokens"],
                spend=payload["spend"],
                api_requests=1,
                successful_requests=1 if request_status == "success" else 0,
                failed_requests=1 if request_status != "success" else 0,
                cache_read_input_tokens=usage_obj.get("cache_read_input_tokens", 0)
                or 0,
                cache_creation_input_tokens=usage_obj.get(
                    "cache_creation_input_tokens", 0
                )
                or 0,
            )
            return daily_transaction
        except Exception as e:
            raise e

    async def add_spend_log_transaction_to_daily_user_transaction(
        self,
        payload: Union[dict, SpendLogsPayload],
        prisma_client: Optional[PrismaClient] = None,
    ):
        """
        Add a spend log transaction to the `daily_spend_update_queue`

        Key = @@unique([user_id, date, api_key, model, custom_llm_provider])    )

        If key exists, update the transaction with the new spend and usage
        """
        if prisma_client is None:
            verbose_proxy_logger.debug(
                "prisma_client is None. Skipping writing spend logs to db."
            )
            return

        base_daily_transaction = (
            await self._common_add_spend_log_transaction_to_daily_transaction(
                payload, prisma_client, "user"
            )
        )
        if base_daily_transaction is None:
            return

        daily_transaction_key = f"{payload['user']}_{base_daily_transaction['date']}_{payload['api_key']}_{payload['model']}_{payload['custom_llm_provider']}"
        daily_transaction = DailyUserSpendTransaction(
            user_id=payload["user"], **base_daily_transaction
        )
        await self.daily_spend_update_queue.add_update(
            update={daily_transaction_key: daily_transaction}
        )

    async def add_spend_log_transaction_to_daily_team_transaction(
        self,
        payload: SpendLogsPayload,
        prisma_client: Optional[PrismaClient] = None,
    ) -> None:
        if prisma_client is None:
            verbose_proxy_logger.debug(
                "prisma_client is None. Skipping writing spend logs to db."
            )
            return

        base_daily_transaction = (
            await self._common_add_spend_log_transaction_to_daily_transaction(
                payload, prisma_client, "team"
            )
        )
        if base_daily_transaction is None:
            return
        if payload["team_id"] is None:
            verbose_proxy_logger.debug(
                "team_id is None for request. Skipping incrementing team spend."
            )
            return

        daily_transaction_key = f"{payload['team_id']}_{base_daily_transaction['date']}_{payload['api_key']}_{payload['model']}_{payload['custom_llm_provider']}"
        daily_transaction = DailyTeamSpendTransaction(
            team_id=payload["team_id"], **base_daily_transaction
        )
        await self.daily_team_spend_update_queue.add_update(
            update={daily_transaction_key: daily_transaction}
        )

    async def add_spend_log_transaction_to_daily_tag_transaction(
        self,
        payload: SpendLogsPayload,
        prisma_client: Optional[PrismaClient] = None,
    ) -> None:
        if prisma_client is None:
            verbose_proxy_logger.debug(
                "prisma_client is None. Skipping writing spend logs to db."
            )
            return

        base_daily_transaction = (
            await self._common_add_spend_log_transaction_to_daily_transaction(
                payload, prisma_client, "request_tags"
            )
        )
        if base_daily_transaction is None:
            return
        if payload["request_tags"] is None:
            verbose_proxy_logger.debug(
                "request_tags is None for request. Skipping incrementing tag spend."
            )
            return

        request_tags = []
        if isinstance(payload["request_tags"], str):
            request_tags = json.loads(payload["request_tags"])
        elif isinstance(payload["request_tags"], list):
            request_tags = payload["request_tags"]
        else:
            raise ValueError(f"Invalid request_tags: {payload['request_tags']}")
        for tag in request_tags:
            daily_transaction_key = f"{tag}_{base_daily_transaction['date']}_{payload['api_key']}_{payload['model']}_{payload['custom_llm_provider']}"
            daily_transaction = DailyTagSpendTransaction(
                tag=tag, **base_daily_transaction, request_id=payload["request_id"]
            )

            await self.daily_tag_spend_update_queue.add_update(
                update={daily_transaction_key: daily_transaction}
            )<|MERGE_RESOLUTION|>--- conflicted
+++ resolved
@@ -996,13 +996,8 @@
                             key=lambda x: (
                                 x[1].get("date") or "",
                                 x[1].get(entity_id_field) or "",
-<<<<<<< HEAD
-                                x[1]["api_key"],
-                                x[1]["model"],
-=======
                                 x[1].get("api_key") or "",
                                 x[1].get("model") or "",
->>>>>>> 559142a7
                                 x[1].get("custom_llm_provider") or "",
                             ),
                         )[:BATCH_SIZE]
