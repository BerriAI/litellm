model_list:
<<<<<<< HEAD
  - model_name: "claude-3-5-sonnet-20240620"
    litellm_params:
      model: claude-3-5-sonnet-20240620
      api_key: os.environ/ANTHROPIC_API_KEY
  - model_name: claude-3-5-sonnet-aihubmix
    litellm_params:
      model: openai/claude-3-5-sonnet-20240620
      input_cost_per_token: 0.000003 # 3$/M
      output_cost_per_token: 0.000015 # 15$/M
      api_base: "https://exampleopenaiendpoint-production.up.railway.app"
      api_key: my-fake-key
  - model_name: fake-openai-endpoint-2
    litellm_params:
      model: openai/my-fake-model
      api_key: my-fake-key
      api_base: https://exampleopenaiendpoint-production.up.railway.app/
      stream_timeout: 0.001
      timeout: 1
      rpm: 1
  - model_name: fake-openai-endpoint
    litellm_params:
      model: openai/my-fake-model
      api_key: my-fake-key
      api_base: https://exampleopenaiendpoint-production.up.railway.app/
  ## bedrock chat completions
  - model_name: "*anthropic.claude*"
    litellm_params:
      model: bedrock/*anthropic.claude*
      aws_access_key_id: os.environ/BEDROCK_AWS_ACCESS_KEY_ID
      aws_secret_access_key: os.environ/BEDROCK_AWS_SECRET_ACCESS_KEY
      aws_region_name: os.environ/AWS_REGION_NAME
      guardrailConfig:
        "guardrailIdentifier": "h4dsqwhp6j66"
        "guardrailVersion": "2"
        "trace": "enabled"
        
## bedrock embeddings
  - model_name: "*amazon.titan-embed-*"
    litellm_params:
      model: bedrock/amazon.titan-embed-*
      aws_access_key_id: os.environ/BEDROCK_AWS_ACCESS_KEY_ID
      aws_secret_access_key: os.environ/BEDROCK_AWS_SECRET_ACCESS_KEY
      aws_region_name: os.environ/AWS_REGION_NAME
  - model_name: "*cohere.embed-*"
    litellm_params:
      model: bedrock/cohere.embed-*
      aws_access_key_id: os.environ/BEDROCK_AWS_ACCESS_KEY_ID
      aws_secret_access_key: os.environ/BEDROCK_AWS_SECRET_ACCESS_KEY
      aws_region_name: os.environ/AWS_REGION_NAME
  
  - model_name: "bedrock/*"
    litellm_params:
      model: bedrock/*
      aws_access_key_id: os.environ/BEDROCK_AWS_ACCESS_KEY_ID
      aws_secret_access_key: os.environ/BEDROCK_AWS_SECRET_ACCESS_KEY
      aws_region_name: os.environ/AWS_REGION_NAME

=======
  # GPT-4 Turbo Models
>>>>>>> 02b6f690
  - model_name: gpt-4
    litellm_params:
      model: gpt-4
  - model_name: rerank-model
    litellm_params:
      model: jina_ai/jina-reranker-v2-base-multilingual


router_settings:
  model_group_alias:
    "gpt-4-turbo": # Aliased model name
      model: "gpt-4"  # Actual model name in 'model_list'
      hidden: true<|MERGE_RESOLUTION|>--- conflicted
+++ resolved
@@ -1,65 +1,5 @@
 model_list:
-<<<<<<< HEAD
-  - model_name: "claude-3-5-sonnet-20240620"
-    litellm_params:
-      model: claude-3-5-sonnet-20240620
-      api_key: os.environ/ANTHROPIC_API_KEY
-  - model_name: claude-3-5-sonnet-aihubmix
-    litellm_params:
-      model: openai/claude-3-5-sonnet-20240620
-      input_cost_per_token: 0.000003 # 3$/M
-      output_cost_per_token: 0.000015 # 15$/M
-      api_base: "https://exampleopenaiendpoint-production.up.railway.app"
-      api_key: my-fake-key
-  - model_name: fake-openai-endpoint-2
-    litellm_params:
-      model: openai/my-fake-model
-      api_key: my-fake-key
-      api_base: https://exampleopenaiendpoint-production.up.railway.app/
-      stream_timeout: 0.001
-      timeout: 1
-      rpm: 1
-  - model_name: fake-openai-endpoint
-    litellm_params:
-      model: openai/my-fake-model
-      api_key: my-fake-key
-      api_base: https://exampleopenaiendpoint-production.up.railway.app/
-  ## bedrock chat completions
-  - model_name: "*anthropic.claude*"
-    litellm_params:
-      model: bedrock/*anthropic.claude*
-      aws_access_key_id: os.environ/BEDROCK_AWS_ACCESS_KEY_ID
-      aws_secret_access_key: os.environ/BEDROCK_AWS_SECRET_ACCESS_KEY
-      aws_region_name: os.environ/AWS_REGION_NAME
-      guardrailConfig:
-        "guardrailIdentifier": "h4dsqwhp6j66"
-        "guardrailVersion": "2"
-        "trace": "enabled"
-        
-## bedrock embeddings
-  - model_name: "*amazon.titan-embed-*"
-    litellm_params:
-      model: bedrock/amazon.titan-embed-*
-      aws_access_key_id: os.environ/BEDROCK_AWS_ACCESS_KEY_ID
-      aws_secret_access_key: os.environ/BEDROCK_AWS_SECRET_ACCESS_KEY
-      aws_region_name: os.environ/AWS_REGION_NAME
-  - model_name: "*cohere.embed-*"
-    litellm_params:
-      model: bedrock/cohere.embed-*
-      aws_access_key_id: os.environ/BEDROCK_AWS_ACCESS_KEY_ID
-      aws_secret_access_key: os.environ/BEDROCK_AWS_SECRET_ACCESS_KEY
-      aws_region_name: os.environ/AWS_REGION_NAME
-  
-  - model_name: "bedrock/*"
-    litellm_params:
-      model: bedrock/*
-      aws_access_key_id: os.environ/BEDROCK_AWS_ACCESS_KEY_ID
-      aws_secret_access_key: os.environ/BEDROCK_AWS_SECRET_ACCESS_KEY
-      aws_region_name: os.environ/AWS_REGION_NAME
-
-=======
   # GPT-4 Turbo Models
->>>>>>> 02b6f690
   - model_name: gpt-4
     litellm_params:
       model: gpt-4
