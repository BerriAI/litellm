--- conflicted
+++ resolved
@@ -1,16 +1,9 @@
 model_list:
-<<<<<<< HEAD
-  - model_name: openai/gpt-3.5-turbo
-    litellm_params:
-      model: openai/gpt-3.5-turbo
-      api_key: os.environ/OPENAI_API_KEY
-=======
   - model_name: gpt-4
     litellm_params:
       model: openai/gpt-3.5-turbo
       api_key: os.environ/OPENAI_API_KEY
       api_base: http://0.0.0.0:8090
->>>>>>> 7f47ae88
 
 litellm_settings:
   callbacks: ["prometheus"]
