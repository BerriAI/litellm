--- conflicted
+++ resolved
@@ -19,24 +19,13 @@
     litellm_params:
       model: deepseek/deepseek-chat
       api_key: os.environ/OPENAI_API_KEY
-<<<<<<< HEAD
-  - model_name: bedrock/mistral-large
-    litellm_params:
-      model: "mistral.mistral-large-2402-v1:0"
-      aws_access_key_id: "os.environ/AWS_ACCESS_KEY_ID"
-      aws_secret_access_key: "os.environ/AWS_SECRET_ACCESS_KEY"
-      aws_region_name: "os.environ/AWS_REGION_NAME"
-=======
     model_info:
       access_groups: ["restricted-models"]
       custom_tokenizer: 
         identifier: deepseek-ai/DeepSeek-V3-Base
         revision: main
         auth_token: os.environ/HUGGINGFACE_API_KEY
->>>>>>> 07c5f136
 
-
-litellm_settings:
   service_callback: ["prometheus_system"]
   callbacks: ["prometheus"]
   cache: true