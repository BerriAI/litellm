--- conflicted
+++ resolved
@@ -1,11 +1,4 @@
 model_list:
-<<<<<<< HEAD
-  - model_name: codestral@2405
-    litellm_params:
-      model: vertex_ai/codestral@2405
-      vertex_location: us-central1
-      vertex_project: pathrise-convert-1606954137718
-=======
   - model_name: gpt-3.5-turbo-end-user-test
     litellm_params:
       model: gpt-3.5-turbo
@@ -21,5 +14,4 @@
    
 
 litellm_settings:
-  success_callback: ["langfuse"]
->>>>>>> c6e92404
+  success_callback: ["langfuse"]