--- conflicted
+++ resolved
@@ -1,13 +1,6 @@
 model_list:
-<<<<<<< HEAD
-  - model_name: claude-*
-    litellm_params:
-      model: anthropic/claude-*
-      api_key: os.environ/ANTHROPIC_API_KEY
-=======
   - model_name: anthropic-vertex
     litellm_params:
       model: vertex_ai/claude-3-5-sonnet@20240620 
       vertex_ai_project: "pathrise-convert-1606954137718"
-      vertex_ai_location: "europe-west1"
->>>>>>> 4081aeb1
+      vertex_ai_location: "europe-west1"