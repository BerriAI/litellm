model_list:
  - model_name: "gpt-3.5-turbo"
    litellm_params:
      model: gpt-3.5-turbo
      api_key: os.environ/OPENAI_API_KEY

<<<<<<< HEAD
general_settings:
  forward_openai_org_id: true # 👈 KEY CHANGE
=======
# guardrails:
#   - guardrail_name: "gibberish-guard"
#     litellm_params:
#       guardrail: guardrails_ai
#       guard_name: "gibberish_guard"
#       mode: "post_call"
#       api_base: os.environ/GUARDRAILS_AI_API_BASE

assistant_settings:
  custom_llm_provider: azure
  litellm_params: 
    api_key: os.environ/AZURE_API_KEY
    api_base: os.environ/AZURE_API_BASE
>>>>>>> 43878bd2
<|MERGE_RESOLUTION|>--- conflicted
+++ resolved
@@ -4,21 +4,9 @@
       model: gpt-3.5-turbo
       api_key: os.environ/OPENAI_API_KEY
 
-<<<<<<< HEAD
-general_settings:
-  forward_openai_org_id: true # 👈 KEY CHANGE
-=======
-# guardrails:
-#   - guardrail_name: "gibberish-guard"
-#     litellm_params:
-#       guardrail: guardrails_ai
-#       guard_name: "gibberish_guard"
-#       mode: "post_call"
-#       api_base: os.environ/GUARDRAILS_AI_API_BASE
 
 assistant_settings:
   custom_llm_provider: azure
   litellm_params: 
     api_key: os.environ/AZURE_API_KEY
-    api_base: os.environ/AZURE_API_BASE
->>>>>>> 43878bd2
+    api_base: os.environ/AZURE_API_BASE