--- conflicted
+++ resolved
@@ -2,17 +2,6 @@
   - model_name: gpt-3.5-turbo
     litellm_params:
       model: gpt-3.5-turbo
-<<<<<<< HEAD
-      region_name: "eu"
-    model_info:
-      id: "1"
-  - model_name: gpt-3.5-turbo
-    litellm_params:
-      model: gpt-3.5-turbo
-      timeout: 2
-      num_retries: 0
-=======
->>>>>>> c2e3986b
   - model_name: anthropic-claude
     litellm_params:
       model: claude-3-5-haiku-20241022
