--- conflicted
+++ resolved
@@ -24,17 +24,10 @@
 prompts:
   - prompt_id: "simple_prompt"
     litellm_params:
-<<<<<<< HEAD
       guardrail: generic_guardrail_api
       mode: ["post_call"]
       headers:
         Authorization: Bearer mock-bedrock-token-12345
-=======
-      prompt_integration: "generic_prompt_management"
-      provider_specific_query_params:
-        project_name: litellm
-        slug: hello-world-prompt-2bac
->>>>>>> 6ddc7875
       api_base: http://localhost:8080
       api_key: os.environ/BRAINTRUST_API_KEY
       ignore_prompt_manager_model: true
