--- conflicted
+++ resolved
@@ -8,20 +8,6 @@
     litellm_params:
       model: gpt-4o-mini
       api_key: os.environ/OPENAI_API_KEY
-<<<<<<< HEAD
-
-litellm_settings:
-  num_retries: 0
-  check_provider_endpoint: true
-  cache: true
-
-files_settings:
-  - custom_llm_provider: gemini
-    api_key: os.environ/GEMINI_API_KEY
-
-general_settings:
-  store_prompts_in_spend_logs: true
-=======
   - model_name: "bedrock-nova"
     litellm_params:
       model: us.amazon.nova-pro-v1:0
@@ -64,5 +50,4 @@
       model: ollama/qwen2:0.5b
     model_info:
       input_cost_per_token: 0.75
-      output_cost_per_token: 3
->>>>>>> fcaa4a9f
+      output_cost_per_token: 3