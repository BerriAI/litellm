model_list:
  - model_name: claude-3.7
    litellm_params:
      model: openai/gpt-3.5-turbo
      api_key: os.environ/OPENAI_API_KEY
      api_base: http://0.0.0.0:8090
  - model_name: deepseek-r1
    litellm_params:
      model: bedrock/deepseek_r1/arn:aws:bedrock:us-west-2:888602223428:imported-model/bnnr6463ejgf
  - model_name: deepseek-r1-api
    litellm_params:
      model: deepseek/deepseek-reasoner
  - model_name: cohere.embed-english-v3
    litellm_params:
      model: bedrock/cohere.embed-english-v3
      api_key: os.environ/COHERE_API_KEY
  - model_name: bedrock-claude-3-7
    litellm_params:
      model: bedrock/invoke/us.anthropic.claude-3-7-sonnet-20250219-v1:0
  - model_name: bedrock-claude-3-5-sonnet
    litellm_params:
<<<<<<< HEAD
      model: bedrock/invoke/us.anthropic.claude-3-5-sonnet-20240620-v1:0
  - model_name: bedrock-nova
    litellm_params:
      model: bedrock/us.amazon.nova-pro-v1:0
      
=======
      model: bedrock/invoke/anthropic.claude-3-5-sonnet-20240620-v1:0
>>>>>>> a65bfab6

litellm_settings:
  callbacks: ["langfuse"]<|MERGE_RESOLUTION|>--- conflicted
+++ resolved
@@ -19,15 +19,10 @@
       model: bedrock/invoke/us.anthropic.claude-3-7-sonnet-20250219-v1:0
   - model_name: bedrock-claude-3-5-sonnet
     litellm_params:
-<<<<<<< HEAD
       model: bedrock/invoke/us.anthropic.claude-3-5-sonnet-20240620-v1:0
   - model_name: bedrock-nova
     litellm_params:
       model: bedrock/us.amazon.nova-pro-v1:0
-      
-=======
-      model: bedrock/invoke/anthropic.claude-3-5-sonnet-20240620-v1:0
->>>>>>> a65bfab6
 
 litellm_settings:
   callbacks: ["langfuse"]