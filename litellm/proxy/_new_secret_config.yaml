general_settings:
  store_model_in_db: true
  database_connection_pool_limit: 20
  store_prompts_in_spend_logs: true
  maximum_spend_logs_retention_period: "14d"

model_list:
  - model_name: fake-openai-endpoint
    litellm_params:
<<<<<<< HEAD
      model: azure/my-custom-model
    model_info:
      base_model: azure/gpt-4o
=======
      model: openai/my-fake-model
      api_key: my-fake-key
      api_base: https://exampleopenaiendpoint-production.up.railway.app/
  - model_name: bedrock-thinking-us.anthropic.claude-3-7-sonnet-20250219-v1:0
    litellm_params:
      model: bedrock/us.anthropic.claude-3-7-sonnet-20250219-v1:0
      thinking: {"type": "enabled", "budget_tokens": 1024}
      max_tokens: 1080
      merge_reasoning_content_in_choices: true

litellm_settings:
  return_response_headers: true
  store_audit_logs: true
  callbacks: ["prometheus", "resend_email", "otel"]
  cache: true
>>>>>>> 0e53b1fe
<|MERGE_RESOLUTION|>--- conflicted
+++ resolved
@@ -7,11 +7,6 @@
 model_list:
   - model_name: fake-openai-endpoint
     litellm_params:
-<<<<<<< HEAD
-      model: azure/my-custom-model
-    model_info:
-      base_model: azure/gpt-4o
-=======
       model: openai/my-fake-model
       api_key: my-fake-key
       api_base: https://exampleopenaiendpoint-production.up.railway.app/
@@ -26,5 +21,4 @@
   return_response_headers: true
   store_audit_logs: true
   callbacks: ["prometheus", "resend_email", "otel"]
-  cache: true
->>>>>>> 0e53b1fe
+  cache: true