--- conflicted
+++ resolved
@@ -1,7 +1,6 @@
 model_list:
   - model_name: "batch-gpt-4o-mini"
     litellm_params:
-<<<<<<< HEAD
       model: "azure/gpt-4o-mini"
       api_key: os.environ/AZURE_API_KEY
       api_base: os.environ/AZURE_API_BASE
@@ -10,19 +9,4 @@
 
 litellm_settings:
   enable_loadbalancing_on_batch_endpoints: true
-  
-=======
-      model: "gpt-3.5-turbo"
-
-litellm_settings:
-  max_internal_user_budget: 0.02 # amount in USD
-  internal_user_budget_duration: "1s" # reset every second 
-
-general_settings: 
-  master_key: sk-1234
-  alerting: ["slack"]
-  alerting_threshold: 0.0001 # (Seconds) set an artifically low threshold for testing alerting
-  alert_to_webhook_url: {
-    "spend_reports": ["https://webhook.site/7843a980-a494-4967-80fb-d502dbc16886", "https://webhook.site/28cfb179-f4fb-4408-8129-729ff55cf213"]
-  }
->>>>>>> 7a22faab
+  