--- conflicted
+++ resolved
@@ -1,9 +1,6 @@
 model_list:
  - model_name: "gpt-4o"
    litellm_params:
-<<<<<<< HEAD
-    model: openai/gpt-4o
-=======
     model: azure/chatgpt-v-2
     api_key: os.environ/AZURE_API_KEY
     api_base: http://0.0.0.0:8090
@@ -33,5 +30,4 @@
     user_id_jwt_field: "sub" # 👈 CAN BE ANY FIELD
     org_id_jwt_field: "org_id" # 👈 CAN BE ANY FIELD
     end_user_id_jwt_field: "customer_id" # 👈 CAN BE ANY FIELD
-    user_id_upsert: True
->>>>>>> 86578164
+    user_id_upsert: True