--- conflicted
+++ resolved
@@ -1,35 +1,7 @@
 model_list:
-<<<<<<< HEAD
-  - model_name: perplexity-model
-    litellm_params:
-      model: openrouter/perplexity/llama-3.1-sonar-huge-128k-online
-      api_key: os.environ/OPENROUTER_API_KEY
-  - model_name: openai-deepseek
-    litellm_params:
-      model: openai/meta-llama/Meta-Llama-3-8B-Instruct
-      api_key: os.environ/OPENAI_API_KEY
-      input_cost_per_token: 1
-      output_cost_per_token: 1
-      model_id: c20d603e-1166-4e0f-aa65-ed9c476ad4ca
-    # model_info:
-    #   access_groups: ["restricted-models"]
-    #   custom_tokenizer: 
-    #     identifier: deepseek-ai/DeepSeek-V3-Base
-    #     revision: main
-    #     auth_token: os.environ/HUGGINGFACE_API_KEY
-  
-general_settings:
-  key_management_system: "aws_secret_manager" # 👈 KEY CHANGE
-  key_management_settings: 
-    store_virtual_keys: true # OPTIONAL. Defaults to False, when True will store virtual keys in secret manager
-    prefix_for_stored_virtual_keys: "litellm/" # OPTIONAL. If set, this prefix will be used for stored virtual keys in the secret manager
-    access_mode: "read_and_write" # Literal["read_only", "write_only", "read_and_write"]
-    hosted_keys: [] # OPTIONAL. Specify which env keys you stored on AWS
-=======
   - model_name: "gpt-4o"
     litellm_params:
       model: "azure/gpt-4o"
       api_key: os.environ/AZURE_API_KEY
       api_base: os.environ/AZURE_API_BASE
-      
->>>>>>> 7b27cfb0
+     