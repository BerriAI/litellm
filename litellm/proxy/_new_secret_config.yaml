model_list:
  - model_name: "gpt-4o-azure"
    litellm_params:
      model: azure/gpt-4o
      api_key: os.environ/AZURE_API_KEY
      api_base: os.environ/AZURE_API_BASE
  - model_name: "gpt-4o-mini-openai"
    litellm_params:
      model: gpt-4o-mini
      api_key: os.environ/OPENAI_API_KEY
<<<<<<< HEAD
  - model_name: openai/*
    litellm_params:
      model: openai/*
      api_key: os.environ/OPENAI_API_KEY
=======
  - model_name: "openai/*"
    litellm_params:
        model: openai/*
        api_key: os.environ/OPENAI_API_KEY
  - model_name: "bedrock-nova"
    litellm_params:
      model: us.amazon.nova-pro-v1:0
  - model_name: "gemini-2.0-flash"
    litellm_params:
      model: gemini/gemini-2.0-flash
      api_key: os.environ/GEMINI_API_KEY
  - model_name: openrouter_model
    litellm_params:
      model: openrouter/openrouter_model
      api_key: os.environ/OPENROUTER_API_KEY
      api_base: http://0.0.0.0:8090
  - model_name: "claude-3-7-sonnet"
    litellm_params:
      model: databricks/databricks-claude-3-7-sonnet
      api_key: os.environ/DATABRICKS_API_KEY
      api_base: os.environ/DATABRICKS_API_BASE

litellm_settings:
  num_retries: 0
  callbacks: ["prometheus"]

files_settings:
  - custom_llm_provider: gemini
    api_key: os.environ/GEMINI_API_KEY


general_settings:
  disable_spend_logs: True
  disable_error_logs: True
>>>>>>> 34bdf36e
<|MERGE_RESOLUTION|>--- conflicted
+++ resolved
@@ -8,12 +8,6 @@
     litellm_params:
       model: gpt-4o-mini
       api_key: os.environ/OPENAI_API_KEY
-<<<<<<< HEAD
-  - model_name: openai/*
-    litellm_params:
-      model: openai/*
-      api_key: os.environ/OPENAI_API_KEY
-=======
   - model_name: "openai/*"
     litellm_params:
         model: openai/*
@@ -47,5 +41,4 @@
 
 general_settings:
   disable_spend_logs: True
-  disable_error_logs: True
->>>>>>> 34bdf36e
+  disable_error_logs: True