--- conflicted
+++ resolved
@@ -1,19 +1,6 @@
 model_list:
   - model_name: "gpt-4"
     litellm_params:
-<<<<<<< HEAD
-      model: "*"
-
-general_settings:
-  master_key: sk-1234
-  pass_through_endpoints:
-    - path: "/api/public/ingestion"                                # route you want to add to LiteLLM Proxy Server
-      target: "https://us.cloud.langfuse.com/api/public/ingestion" # URL this route should forward 
-      headers:
-        LANGFUSE_PUBLIC_KEY: "os.environ/LANGFUSE_PUBLIC_KEY" # your langfuse account public key
-        LANGFUSE_SECRET_KEY: "os.environ/LANGFUSE_SECRET_KEY"     # your langfuse account secret key
-=======
       model: "gpt-4"
     model_info:
       my_custom_key: "my_custom_value"
->>>>>>> 179dd7b8
