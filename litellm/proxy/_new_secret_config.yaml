--- conflicted
+++ resolved
@@ -3,29 +3,6 @@
     litellm_params:
       model: openai/gpt-3.5-turbo
       api_key: os.environ/OPENAI_API_KEY
-<<<<<<< HEAD
-
-guardrails:
-  # - guardrail_name: model-armor-shield
-  #   litellm_params:
-  #     guardrail: model_armor
-  #     mode: "post_call"  # Run on both input and output
-  #     template_id: "test-prompt-template"  # Required: Your Model Armor template ID
-  #     project_id: "test-vector-store-db"    # Your GCP project ID
-  #     location: "us"          # GCP location (default: us-central1)
-  #     mask_request_content: true       # Enable request content masking
-  #     mask_response_content: true      # Enable response content masking
-  #     fail_on_error: true             # Fail request if Model Armor errors (default: true)
-  #     default_on: true                # Run by default for all requests
-  - guardrail_name: generic-guardrail
-    litellm_params:
-      guardrail: generic_guardrail_api
-      mode: pre_call
-      headers:
-        Authorization: Bearer mock-bedrock-token-12345
-      api_base: http://localhost:8080
-      default_on: true
-=======
   - model_name: anthropic-claude
     litellm_params:
       model: anthropic/claude-3-5-sonnet-20241022
@@ -39,5 +16,4 @@
     callback_type: generic_api
     endpoint: https://webhook.site/efc57707-9018-478c-bdf1-2ffaabb2b315
     headers:
-      Authorization: Bearer sk-1234
->>>>>>> f434ca61
+      Authorization: Bearer sk-1234