model_list:
  - model_name: gpt-4
    litellm_params:
      model: openai/gpt-3.5-turbo
      api_key: os.environ/OPENAI_API_KEY
<<<<<<< HEAD
  - model_name: DeepSeek-R1-Distill-Llama-70B
    litellm_params:
      model: bedrock/deepseek_r1/arn:aws:bedrock:us-west-2:888602223428:imported-model/bnnr6463ejgf
=======
      api_base: http://0.0.0.0:8090

litellm_settings:
  callbacks: ["prometheus"]
  # custom_prometheus_metadata_labels: ["metadata.foo", "metadata.bar"]
>>>>>>> ef87b0ea
<|MERGE_RESOLUTION|>--- conflicted
+++ resolved
@@ -3,14 +3,8 @@
     litellm_params:
       model: openai/gpt-3.5-turbo
       api_key: os.environ/OPENAI_API_KEY
-<<<<<<< HEAD
-  - model_name: DeepSeek-R1-Distill-Llama-70B
-    litellm_params:
-      model: bedrock/deepseek_r1/arn:aws:bedrock:us-west-2:888602223428:imported-model/bnnr6463ejgf
-=======
       api_base: http://0.0.0.0:8090
 
 litellm_settings:
   callbacks: ["prometheus"]
-  # custom_prometheus_metadata_labels: ["metadata.foo", "metadata.bar"]
->>>>>>> ef87b0ea
+  # custom_prometheus_metadata_labels: ["metadata.foo", "metadata.bar"]