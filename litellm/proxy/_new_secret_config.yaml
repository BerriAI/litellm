--- conflicted
+++ resolved
@@ -1,12 +1,4 @@
 model_list:
-<<<<<<< HEAD
-  - model_name: gpt-3.5-turbo
-    litellm_params:
-      model: gpt-3.5-turbo
-
-router_settings:
-  model_group_alias: {"gpt-4": "gpt-3.5-turbo"}
-=======
   - model_name: "anthropic/claude-3-5-sonnet-20240620"
     litellm_params:
       model: anthropic/claude-3-5-sonnet-20240620
@@ -16,5 +8,4 @@
       model: openai/*
 
 litellm_settings:
-  default_max_internal_user_budget: 2
->>>>>>> be309fa2
+  default_max_internal_user_budget: 2