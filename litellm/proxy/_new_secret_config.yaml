--- conflicted
+++ resolved
@@ -20,14 +20,6 @@
     litellm_params:
       model: deepseek/*
       api_key: os.environ/DEEPSEEK_API_KEY
-<<<<<<< HEAD
-
-guardrails:
-  - guardrail_name: "custom-guard"
-    litellm_params:
-      guardrail: custom_guardrail.myCustomGuardrail
-      mode: ["pre_call", "post_call"]
-=======
   - model_name: fake-openai-endpoint
     litellm_params:
       model: openai/fake
@@ -45,5 +37,4 @@
   litellm_jwtauth:
     user_id_jwt_field: "sub"
     user_email_jwt_field: "email"
-    team_ids_jwt_field: "groups" # 👈 CAN BE ANY FIELD
->>>>>>> 87fe8b73
+    team_ids_jwt_field: "groups" # 👈 CAN BE ANY FIELD