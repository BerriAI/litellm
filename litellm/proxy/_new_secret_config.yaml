model_list:  
  - model_name: bedrock-anthropic-claude-sonnet-4-5-20250929-v1
    litellm_params:  
      model: bedrock/global.anthropic.claude-sonnet-4-5-20250929-v1:0

vector_store_registry:
  - vector_store_name: "vertex-ai-litellm-website-knowledgebase"
    litellm_params:
<<<<<<< HEAD
      vector_store_id: "litellm-docs_1761094140318"
      custom_llm_provider: "vertex_ai/search_api"
      vertex_app_id: "test-litellm-app_1761094730750"
      vertex_project: "test-vector-store-db"
      vertex_location: "global"
      vector_store_description: "Vertex AI vector store for the Litellm website knowledgebase"
      vector_store_metadata:
        source: "https://www.litellm.com/docs"

litellm_settings:
  callbacks: ["langfuse_otel"]
=======
      vector_store_id: "test-litellm-app_1761094730750"
      custom_llm_provider: "vertex_ai/search_api"
      vertex_project: "test-litellm-app"
      vertex_location: "us-central1"
      vector_store_description: "Vertex AI vector store for the Litellm website knowledgebase"
      vector_store_metadata:
        source: "https://www.litellm.com/docs"
mcp_servers:
  github_mcp:
    url: "https://api.githubcopilot.com/mcp"
    auth_type: oauth2
    authorization_url: https://github.com/login/oauth/authorize
    token_url: https://github.com/login/oauth/access_token
    client_id: os.environ/GITHUB_OAUTH_CLIENT_ID
    client_secret: os.environ/GITHUB_OAUTH_CLIENT_SECRET
    scopes: ["public_repo", "user:email"]

general_settings:
  pass_through_endpoints:
    - path: "/fake-openai-proxy-10"                                  # Route on LiteLLM Proxy
      target: "https://webhook.site/74bbcc59-a61f-4028-81e2-9e06814e81fe"          # Target endpoint
      headers:                                            # Headers to forward
        Authorization: "bearer sk-1234"
        content-type: application/json
        accept: application/json
      auth: true
      include_subpath: true
      cost_per_request: 0 
>>>>>>> bf47c25d
<|MERGE_RESOLUTION|>--- conflicted
+++ resolved
@@ -6,19 +6,6 @@
 vector_store_registry:
   - vector_store_name: "vertex-ai-litellm-website-knowledgebase"
     litellm_params:
-<<<<<<< HEAD
-      vector_store_id: "litellm-docs_1761094140318"
-      custom_llm_provider: "vertex_ai/search_api"
-      vertex_app_id: "test-litellm-app_1761094730750"
-      vertex_project: "test-vector-store-db"
-      vertex_location: "global"
-      vector_store_description: "Vertex AI vector store for the Litellm website knowledgebase"
-      vector_store_metadata:
-        source: "https://www.litellm.com/docs"
-
-litellm_settings:
-  callbacks: ["langfuse_otel"]
-=======
       vector_store_id: "test-litellm-app_1761094730750"
       custom_llm_provider: "vertex_ai/search_api"
       vertex_project: "test-litellm-app"
@@ -46,5 +33,4 @@
         accept: application/json
       auth: true
       include_subpath: true
-      cost_per_request: 0 
->>>>>>> bf47c25d
+      cost_per_request: 0 