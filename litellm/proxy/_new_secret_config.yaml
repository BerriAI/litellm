model_list:
  - model_name: openai-gpt-4o
    litellm_params:
      model: openai/my-fake-openai-endpoint
      api_key: sk-1234
      api_base: https://exampleopenaiendpoint-production.up.railway.app
  - model_name: openai-o1
    litellm_params:
      model: openai/random_sleep
      api_key: sk-1234
<<<<<<< HEAD
      api_base: https://exampleopenaiendpoint-production.up.railway.app
      mock_timeout: true
      timeout: 3

general_settings:
  enable_jwt_auth: true
  litellm_jwtauth:
    admin_jwt_scope: "litellm_proxy_endpoints_access"
    admin_allowed_routes:
      - openai_routes
      - info_routes
    # end_user_id_jwt_field: "appid"
    public_key_ttl: 600
    enforce_rbac: true
=======
      api_base: http://0.0.0.0:8090
    model_info:
      health_check_timeout: 1
>>>>>>> d6e85f79
<|MERGE_RESOLUTION|>--- conflicted
+++ resolved
@@ -8,23 +8,6 @@
     litellm_params:
       model: openai/random_sleep
       api_key: sk-1234
-<<<<<<< HEAD
-      api_base: https://exampleopenaiendpoint-production.up.railway.app
-      mock_timeout: true
-      timeout: 3
-
-general_settings:
-  enable_jwt_auth: true
-  litellm_jwtauth:
-    admin_jwt_scope: "litellm_proxy_endpoints_access"
-    admin_allowed_routes:
-      - openai_routes
-      - info_routes
-    # end_user_id_jwt_field: "appid"
-    public_key_ttl: 600
-    enforce_rbac: true
-=======
       api_base: http://0.0.0.0:8090
     model_info:
-      health_check_timeout: 1
->>>>>>> d6e85f79
+      health_check_timeout: 1