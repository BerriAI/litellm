--- conflicted
+++ resolved
@@ -32,15 +32,7 @@
       mode: "pre_call"
       default_on: true
       # Model configuration
-<<<<<<< HEAD
       image_model: "claude-sonnet-4-5-20250929"
-=======
-      guardrail_model:
-        - model: "gpt-4o"  # From model_list
-          supported_multimodal_content: # Supported content types = images, documents, audio, video, text
-            - images
-            - documents
->>>>>>> 26cd2c44
       
       categories:
         - category: "harmful_self_harm"
