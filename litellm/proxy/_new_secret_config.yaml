--- conflicted
+++ resolved
@@ -103,17 +103,6 @@
   # master_key: os.environ/PROXY_MASTER_KEY
 
 litellm_settings:
-<<<<<<< HEAD
-  default_internal_user_params:    # Default Params used when a new user signs in Via SSO
-    user_role: "internal_user"     # one of "internal_user", "internal_user_viewer", "proxy_admin", "proxy_admin_viewer". New SSO users not in litellm will be created as this user
-    max_budget: 100                # Optional[float], optional): $100 budget for a new SSO sign in user
-    budget_duration: 30d           # Optional[str], optional): 30 days budget_duration for a new SSO sign in user
-    models: ["gpt-3.5-turbo"]      # Optional[List[str]], optional): models to be used by a new SSO sign in user
-    # teams: # default teams for a new SSO sign in user
-    #   - team_id: "96fed65b-0182-4ff4-8429-2721cd7d42af"
-    #     max_budget_in_team: 100
-    #     user_role: "user"
-=======
   # cache: true
   # cache_params:
   #   type: redis
@@ -121,8 +110,4 @@
   #   password: os.environ/REDIS_PASSWORD
   #   supported_call_types: ["acompletion", "completion"]
   callbacks: ["prometheus", "langfuse"]
-    
-
-
-
->>>>>>> 0d09c8ec
+    