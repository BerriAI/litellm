--- conflicted
+++ resolved
@@ -2,18 +2,4 @@
   - model_name: "gpt-4o"
     litellm_params:
       model: "gpt-4o"
-<<<<<<< HEAD
-      api_key: os.environ/OPENAI_API_KEY
-  - model_name: "[IP-approved] o3-pro"
-    litellm_params:
-      model: azure/responses/o_series/webinterface-o3-pro
-      api_base: "https://webhook.site/c4ab3a9d-f0b9-4c44-ae09-da166ec52de5"
-      api_key: "sk-my-fake-key"
-      api_version: "preview"
-      stream: True
-    model_info:
-      input_cost_per_token: 0.00002     # $20 per 1M tokens
-      output_cost_per_token: 0.00008    # $80 per 1M tokens
-=======
-      api_key: os.environ/OPENAI_API_KEY
->>>>>>> 2c60c316
+      api_key: os.environ/OPENAI_API_KEY