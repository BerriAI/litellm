--- conflicted
+++ resolved
@@ -29,13 +29,9 @@
           description: 'just returns hello world'
           tags: ['hello world']
           examples: ['hi', 'hello world']
-<<<<<<< HEAD
-      supportsAuthenticatedExtendedCard: true
-=======
       supportsAuthenticatedExtendedCard: true
     litellm_params:
       make_public: true
 
 litellm_settings:
-  callbacks: ["prometheus"]
->>>>>>> c7807f48
+  callbacks: ["prometheus"]