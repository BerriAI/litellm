model_list:
  - model_name: gpt-3.5-turbo
    litellm_params:
      model: gpt-3.5-turbo
  - model_name: anthropic-claude
    litellm_params:
<<<<<<< HEAD
      model: anthropic.claude-3-sonnet-20240229-v1:0
=======
      model: claude-3-5-haiku-20241022
  - model_name: groq/*
    litellm_params:
      model: groq/*
      api_key: os.environ/GROQ_API_KEY
      mock_response: Hi!
  - model_name: deepseek/*
    litellm_params:
      model: deepseek/*
      api_key: os.environ/DEEPSEEK_API_KEY
>>>>>>> 9c20c699
<|MERGE_RESOLUTION|>--- conflicted
+++ resolved
@@ -4,9 +4,6 @@
       model: gpt-3.5-turbo
   - model_name: anthropic-claude
     litellm_params:
-<<<<<<< HEAD
-      model: anthropic.claude-3-sonnet-20240229-v1:0
-=======
       model: claude-3-5-haiku-20241022
   - model_name: groq/*
     litellm_params:
@@ -16,5 +13,4 @@
   - model_name: deepseek/*
     litellm_params:
       model: deepseek/*
-      api_key: os.environ/DEEPSEEK_API_KEY
->>>>>>> 9c20c699
+      api_key: os.environ/DEEPSEEK_API_KEY