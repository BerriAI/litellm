--- conflicted
+++ resolved
@@ -15,13 +15,6 @@
       api_key: "os.environ/AZURE_API_KEY"
       tpm: 1000000
       prompt_id: "jokes"
-<<<<<<< HEAD
-
-general_settings:
-  litellm_jwtauth:
-    team_ids_jwt_field: "department"
-    upsert_sso_user_to_team: true
-=======
   - model_name: openai-deepseek
     litellm_params:
       model: deepseek/deepseek-chat
@@ -31,5 +24,4 @@
       custom_tokenizer: 
         identifier: deepseek-ai/DeepSeek-V3-Base
         revision: main
-        auth_token: os.environ/HUGGINGFACE_API_KEY
->>>>>>> 1e3370f3
+        auth_token: os.environ/HUGGINGFACE_API_KEY