--- conflicted
+++ resolved
@@ -25,18 +25,14 @@
         identifier: deepseek-ai/DeepSeek-V3-Base
         revision: main
         auth_token: os.environ/HUGGINGFACE_API_KEY
-<<<<<<< HEAD
   - model_name: watsonx/ibm/granite-13b-chat-v2 # tried to keep original name for backwards compatibility but I've also tried watsonx_text
     litellm_params: 
       model: watsonx_text/ibm/granite-13b-chat-v2
     model_info:
       input_cost_per_token: 0.0000006
       output_cost_per_token: 0.0000006
-=======
 
 # litellm_settings:
 #   key_generation_settings:
 #     personal_key_generation: # maps to 'Default Team' on UI 
 #       allowed_user_roles: ["proxy_admin"]
-
->>>>>>> efe236d0
