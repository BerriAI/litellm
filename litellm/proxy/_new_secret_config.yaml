--- conflicted
+++ resolved
@@ -1,13 +1,5 @@
 model_list:
-<<<<<<< HEAD
-  - model_name: "deepseek-chat"
-    litellm_params:
-      model: deepseek/deepseek-chat
-      api_key: os.environ/DEEPSEEK_API_KEY
-  - model_name: openai-gpt-4o-realtime-audio
-=======
   - model_name: "gpt-4o-audio-preview"
->>>>>>> c7bf693a
     litellm_params:
       model: gpt-4o-audio-preview
       api_key: os.environ/OPENAI_API_KEY