model_list:
  - model_name: bedrock/us.anthropic.claude-3-haiku-20240307-v1:0
    litellm_params:
<<<<<<< HEAD
      model: openai/text-embedding-3-small
  - model_name: anthropic-claude
    litellm_params:
      model: bedrock/us.anthropic.claude-3-haiku-20240307-v1:0
      api_base: http://0.0.0.0:8090
=======
      model: bedrock/us.anthropic.claude-3-haiku-20240307-v1:0
      
>>>>>>> 2f6829fd
<|MERGE_RESOLUTION|>--- conflicted
+++ resolved
@@ -1,13 +1,5 @@
 model_list:
   - model_name: bedrock/us.anthropic.claude-3-haiku-20240307-v1:0
     litellm_params:
-<<<<<<< HEAD
-      model: openai/text-embedding-3-small
-  - model_name: anthropic-claude
-    litellm_params:
       model: bedrock/us.anthropic.claude-3-haiku-20240307-v1:0
-      api_base: http://0.0.0.0:8090
-=======
-      model: bedrock/us.anthropic.claude-3-haiku-20240307-v1:0
-      
->>>>>>> 2f6829fd
+     