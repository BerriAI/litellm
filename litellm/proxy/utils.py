import asyncio
import copy
import hashlib
import json
import os
import smtplib
import threading
import time
import traceback
from datetime import datetime, timedelta
from email.mime.multipart import MIMEMultipart
from email.mime.text import MIMEText
from typing import (
    TYPE_CHECKING,
    Any,
    Dict,
    List,
    Literal,
    Optional,
    Union,
    cast,
    overload,
)

from litellm import _custom_logger_compatible_callbacks_literal
from litellm.constants import DEFAULT_MODEL_CREATED_AT_TIME, MAX_TEAM_LIST_LIMIT
from litellm.proxy._types import (
    DB_CONNECTION_ERROR_TYPES,
    CommonProxyErrors,
    ProxyErrorTypes,
    ProxyException,
    SpendLogsMetadata,
    SpendLogsPayload,
)
from litellm.types.guardrails import GuardrailEventHooks
from litellm.types.utils import CallTypes, CallTypesLiteral

try:
    import backoff
except ImportError:
    raise ImportError(
        "backoff is not installed. Please install it via 'pip install backoff'"
    )

from fastapi import HTTPException, status

import litellm
import litellm.litellm_core_utils
import litellm.litellm_core_utils.litellm_logging
from litellm import (
    EmbeddingResponse,
    ImageResponse,
    ModelResponse,
    ModelResponseStream,
    Router,
)
from litellm._logging import verbose_proxy_logger
from litellm._service_logger import ServiceLogging, ServiceTypes
from litellm.caching.caching import DualCache, RedisCache
from litellm.exceptions import RejectedRequestError
from litellm.integrations.custom_guardrail import CustomGuardrail
from litellm.integrations.custom_logger import CustomLogger
from litellm.integrations.SlackAlerting.slack_alerting import SlackAlerting
from litellm.integrations.SlackAlerting.utils import _add_langfuse_trace_id_to_alert
from litellm.litellm_core_utils.litellm_logging import Logging
from litellm.litellm_core_utils.safe_json_dumps import safe_dumps
from litellm.litellm_core_utils.safe_json_loads import safe_json_loads
from litellm.llms.custom_httpx.httpx_handler import HTTPHandler
from litellm.proxy._types import (
    AlertType,
    CallInfo,
    LiteLLM_VerificationTokenView,
    Member,
    UserAPIKeyAuth,
)
from litellm.proxy.auth.route_checks import RouteChecks
from litellm.proxy.db.create_views import (
    create_missing_views,
    should_create_missing_views,
)
from litellm.proxy.db.db_spend_update_writer import DBSpendUpdateWriter
from litellm.proxy.db.log_db_metrics import log_db_metrics
from litellm.proxy.db.prisma_client import PrismaWrapper
from litellm.proxy.guardrails.guardrail_hooks.unified_guardrail.unified_guardrail import (
    UnifiedLLMGuardrails,
)
from litellm.proxy.hooks import PROXY_HOOKS, get_proxy_hook
from litellm.proxy.hooks.cache_control_check import _PROXY_CacheControlCheck
from litellm.proxy.hooks.max_budget_limiter import _PROXY_MaxBudgetLimiter
from litellm.proxy.hooks.parallel_request_limiter import (
    _PROXY_MaxParallelRequestsHandler,
)
from litellm.proxy.litellm_pre_call_utils import LiteLLMProxyRequestSetup
from litellm.secret_managers.main import str_to_bool
from litellm.types.integrations.slack_alerting import DEFAULT_ALERT_TYPES
from litellm.types.mcp import (
    MCPDuringCallResponseObject,
    MCPPreCallRequestObject,
    MCPPreCallResponseObject,
)
from litellm.types.utils import LLMResponseTypes, LoggedLiteLLMParams

if TYPE_CHECKING:
    from opentelemetry.trace import Span as _Span

    from litellm.litellm_core_utils.litellm_logging import Logging as LiteLLMLoggingObj

    Span = Union[_Span, Any]
else:
    Span = Any


unified_guardrail = UnifiedLLMGuardrails()


def print_verbose(print_statement):
    """
    Prints the given `print_statement` to the console if `litellm.set_verbose` is True.
    Also logs the `print_statement` at the debug level using `verbose_proxy_logger`.

    :param print_statement: The statement to be printed and logged.
    :type print_statement: Any
    """
    import traceback

    verbose_proxy_logger.debug("{}\n{}".format(print_statement, traceback.format_exc()))
    if litellm.set_verbose:
        print(f"LiteLLM Proxy: {print_statement}")  # noqa


class InternalUsageCache:
    def __init__(self, dual_cache: DualCache):
        self.dual_cache: DualCache = dual_cache

    async def async_get_cache(
        self,
        key,
        litellm_parent_otel_span: Union[Span, None],
        local_only: bool = False,
        **kwargs,
    ) -> Any:
        return await self.dual_cache.async_get_cache(
            key=key,
            local_only=local_only,
            parent_otel_span=litellm_parent_otel_span,
            **kwargs,
        )

    async def async_set_cache(
        self,
        key,
        value,
        litellm_parent_otel_span: Union[Span, None],
        local_only: bool = False,
        **kwargs,
    ) -> None:
        return await self.dual_cache.async_set_cache(
            key=key,
            value=value,
            local_only=local_only,
            litellm_parent_otel_span=litellm_parent_otel_span,
            **kwargs,
        )

    async def async_batch_set_cache(
        self,
        cache_list: List,
        litellm_parent_otel_span: Union[Span, None],
        local_only: bool = False,
        **kwargs,
    ) -> None:
        return await self.dual_cache.async_set_cache_pipeline(
            cache_list=cache_list,
            local_only=local_only,
            litellm_parent_otel_span=litellm_parent_otel_span,
            **kwargs,
        )

    async def async_batch_get_cache(
        self,
        keys: list,
        parent_otel_span: Optional[Span] = None,
        local_only: bool = False,
    ):
        return await self.dual_cache.async_batch_get_cache(
            keys=keys,
            parent_otel_span=parent_otel_span,
            local_only=local_only,
        )

    async def async_increment_cache(
        self,
        key,
        value: float,
        litellm_parent_otel_span: Union[Span, None],
        local_only: bool = False,
        **kwargs,
    ):
        return await self.dual_cache.async_increment_cache(
            key=key,
            value=value,
            local_only=local_only,
            parent_otel_span=litellm_parent_otel_span,
            **kwargs,
        )

    def set_cache(
        self,
        key,
        value,
        local_only: bool = False,
        **kwargs,
    ) -> None:
        return self.dual_cache.set_cache(
            key=key,
            value=value,
            local_only=local_only,
            **kwargs,
        )

    def get_cache(
        self,
        key,
        local_only: bool = False,
        **kwargs,
    ) -> Any:
        return self.dual_cache.get_cache(
            key=key,
            local_only=local_only,
            **kwargs,
        )


### LOGGING ###
class ProxyLogging:
    """
    Logging/Custom Handlers for proxy.

    Implemented mainly to:
    - log successful/failed db read/writes
    - support the max parallel request integration
    """

    def __init__(
        self,
        user_api_key_cache: DualCache,
        premium_user: bool = False,
    ):
        ## INITIALIZE  LITELLM CALLBACKS ##
        self.call_details: dict = {}
        self.call_details["user_api_key_cache"] = user_api_key_cache
        self.internal_usage_cache: InternalUsageCache = InternalUsageCache(
            dual_cache=DualCache(default_in_memory_ttl=1)  # ping redis cache every 1s
        )
        self.max_parallel_request_limiter = _PROXY_MaxParallelRequestsHandler(
            self.internal_usage_cache
        )
        self.max_budget_limiter = _PROXY_MaxBudgetLimiter()
        self.cache_control_check = _PROXY_CacheControlCheck()
        self.alerting: Optional[List] = None
        self.alerting_threshold: float = 300  # default to 5 min. threshold
        self.alert_types: List[AlertType] = DEFAULT_ALERT_TYPES
        self.alert_to_webhook_url: Optional[dict] = None
        self.slack_alerting_instance: SlackAlerting = SlackAlerting(
            alerting_threshold=self.alerting_threshold,
            alerting=self.alerting,
            internal_usage_cache=self.internal_usage_cache.dual_cache,
        )
        self.premium_user = premium_user
        self.service_logging_obj = ServiceLogging()
        self.db_spend_update_writer = DBSpendUpdateWriter()
        self.proxy_hook_mapping: Dict[str, CustomLogger] = {}

        # Guard flags to prevent duplicate background tasks
        self.daily_report_started: bool = False
        self.hanging_requests_check_started: bool = False

    def startup_event(
        self,
        llm_router: Optional[Router],
        redis_usage_cache: Optional[RedisCache],
    ):
        """Initialize logging and alerting on proxy startup"""
        ## UPDATE SLACK ALERTING ##
        self.slack_alerting_instance.update_values(llm_router=llm_router)

        ## UPDATE INTERNAL USAGE CACHE ##
        self.update_values(
            redis_cache=redis_usage_cache
        )  # used by parallel request limiter for rate limiting keys across instances

        self._init_litellm_callbacks(
            llm_router=llm_router
        )  # INITIALIZE LITELLM CALLBACKS ON SERVER STARTUP <- do this to catch any logging errors on startup, not when calls are being made

        if (
            self.slack_alerting_instance is not None
            and "daily_reports" in self.slack_alerting_instance.alert_types
            and not self.daily_report_started
        ):
            asyncio.create_task(
                self.slack_alerting_instance._run_scheduled_daily_report(
                    llm_router=llm_router
                )
            )  # RUN DAILY REPORT (if scheduled)
            self.daily_report_started = True

        if (
            self.slack_alerting_instance is not None
            and AlertType.llm_requests_hanging
            in self.slack_alerting_instance.alert_types
            and not self.hanging_requests_check_started
        ):
            asyncio.create_task(
                self.slack_alerting_instance.hanging_request_check.check_for_hanging_requests()
            )  # RUN HANGING REQUEST CHECK (if user wants to alert on hanging requests)
            self.hanging_requests_check_started = True

    def update_values(
        self,
        alerting: Optional[List] = None,
        alerting_threshold: Optional[float] = None,
        redis_cache: Optional[RedisCache] = None,
        alert_types: Optional[List[AlertType]] = None,
        alerting_args: Optional[dict] = None,
        alert_to_webhook_url: Optional[dict] = None,
    ):
        updated_slack_alerting: bool = False
        if alerting is not None:
            self.alerting = alerting
            updated_slack_alerting = True
        if alerting_threshold is not None:
            self.alerting_threshold = alerting_threshold
            updated_slack_alerting = True
        if alert_types is not None:
            self.alert_types = alert_types
            updated_slack_alerting = True
        if alert_to_webhook_url is not None:
            self.alert_to_webhook_url = alert_to_webhook_url
            updated_slack_alerting = True

        if updated_slack_alerting is True:
            self.slack_alerting_instance.update_values(
                alerting=self.alerting,
                alerting_threshold=self.alerting_threshold,
                alert_types=self.alert_types,
                alerting_args=alerting_args,
                alert_to_webhook_url=self.alert_to_webhook_url,
            )

            if self.alerting is not None and "slack" in self.alerting:
                # NOTE: ENSURE we only add callbacks when alerting is on
                # We should NOT add callbacks when alerting is off
                if (
                    "daily_reports" in self.alert_types
                    or "outage_alerts" in self.alert_types
                    or "region_outage_alerts" in self.alert_types
                ):
                    litellm.logging_callback_manager.add_litellm_callback(self.slack_alerting_instance)  # type: ignore
                litellm.logging_callback_manager.add_litellm_success_callback(
                    self.slack_alerting_instance.response_taking_too_long_callback
                )

        if redis_cache is not None:
            self.internal_usage_cache.dual_cache.redis_cache = redis_cache
            self.db_spend_update_writer.redis_update_buffer.redis_cache = redis_cache
            self.db_spend_update_writer.pod_lock_manager.redis_cache = redis_cache

    def _add_proxy_hooks(self, llm_router: Optional[Router] = None):
        """
        Add proxy hooks to litellm.callbacks
        """
        from litellm.proxy.proxy_server import prisma_client

        for hook in PROXY_HOOKS:
            proxy_hook = get_proxy_hook(hook)
            import inspect

            expected_args = inspect.getfullargspec(proxy_hook).args
            passed_in_args: Dict[str, Any] = {}
            if "internal_usage_cache" in expected_args:
                passed_in_args["internal_usage_cache"] = self.internal_usage_cache
            if "prisma_client" in expected_args:
                passed_in_args["prisma_client"] = prisma_client
            proxy_hook_obj = cast(CustomLogger, proxy_hook(**passed_in_args))
            litellm.logging_callback_manager.add_litellm_callback(proxy_hook_obj)

            self.proxy_hook_mapping[hook] = proxy_hook_obj

    def get_proxy_hook(self, hook: str) -> Optional[CustomLogger]:
        """
        Get a proxy hook from the proxy_hook_mapping
        """
        return self.proxy_hook_mapping.get(hook)

    def _init_litellm_callbacks(self, llm_router: Optional[Router] = None):
        self._add_proxy_hooks(llm_router)
        litellm.logging_callback_manager.add_litellm_callback(self.service_logging_obj)  # type: ignore
        for callback in litellm.callbacks:
            if isinstance(callback, str):
                callback = litellm.litellm_core_utils.litellm_logging._init_custom_logger_compatible_class(  # type: ignore
                    cast(_custom_logger_compatible_callbacks_literal, callback),
                    internal_usage_cache=self.internal_usage_cache.dual_cache,
                    llm_router=llm_router,
                )
                if callback is None:
                    continue
            if callback not in litellm.input_callback:
                litellm.input_callback.append(callback)  # type: ignore
            if callback not in litellm.success_callback:
                litellm.logging_callback_manager.add_litellm_success_callback(callback)  # type: ignore
            if callback not in litellm.failure_callback:
                litellm.logging_callback_manager.add_litellm_failure_callback(callback)  # type: ignore
            if callback not in litellm._async_success_callback:
                litellm.logging_callback_manager.add_litellm_async_success_callback(callback)  # type: ignore
            if callback not in litellm._async_failure_callback:
                litellm.logging_callback_manager.add_litellm_async_failure_callback(callback)  # type: ignore
            if callback not in litellm.service_callback:
                litellm.service_callback.append(callback)  # type: ignore

        if (
            len(litellm.input_callback) > 0
            or len(litellm.success_callback) > 0
            or len(litellm.failure_callback) > 0
        ):
            callback_list = list(
                set(
                    litellm.input_callback
                    + litellm.success_callback
                    + litellm.failure_callback
                )
            )
            litellm.litellm_core_utils.litellm_logging.set_callbacks(
                callback_list=callback_list
            )

    async def update_request_status(
        self, litellm_call_id: str, status: Literal["success", "fail"]
    ):
        # only use this if slack alerting is being used
        if self.alerting is None:
            return

        # current alerting threshold
        alerting_threshold: float = self.alerting_threshold

        # add a 100 second buffer to the alerting threshold
        # ensures we don't send errant hanging request slack alerts
        alerting_threshold += 100

        await self.internal_usage_cache.async_set_cache(
            key="request_status:{}".format(litellm_call_id),
            value=status,
            local_only=True,
            ttl=alerting_threshold,
            litellm_parent_otel_span=None,
        )

    def _convert_user_api_key_auth_to_dict(self, user_api_key_auth_obj):
        """
        Helper function to convert UserAPIKeyAuth object to dictionary.
        Handles both Pydantic models and regular objects.
        """
        if user_api_key_auth_obj is not None:
            if hasattr(user_api_key_auth_obj, "model_dump"):
                # If it's a Pydantic model, convert to dict
                return user_api_key_auth_obj.model_dump()
            elif hasattr(user_api_key_auth_obj, "__dict__"):
                # If it's a regular object, convert to dict
                return user_api_key_auth_obj.__dict__
        return {}

    def _convert_mcp_to_llm_format(self, request_obj, kwargs: dict) -> dict:
        """
        Convert MCP tool call to LLM message format for existing guardrail validation.
        """
        from litellm.types.llms.openai import ChatCompletionUserMessage

        # Create a synthetic message that represents the tool call
        tool_call_content = (
            f"Tool: {request_obj.tool_name}\nArguments: {request_obj.arguments}"
        )

        synthetic_message = ChatCompletionUserMessage(
            role="user", content=tool_call_content
        )

        # Create synthetic LLM data that guardrails can process
        synthetic_data = {
            "messages": [synthetic_message],
            "model": kwargs.get("model", "mcp-tool-call"),
            "user_api_key_user_id": kwargs.get("user_api_key_user_id"),
            "user_api_key_team_id": kwargs.get("user_api_key_team_id"),
            "user_api_key_end_user_id": kwargs.get("user_api_key_end_user_id"),
            "user_api_key_hash": kwargs.get("user_api_key_hash"),
            "user_api_key_request_route": kwargs.get("user_api_key_request_route"),
            "mcp_tool_name": request_obj.tool_name,  # Keep original for reference
            "mcp_arguments": request_obj.arguments,  # Keep original for reference
        }

        return synthetic_data

    def _convert_llm_result_to_mcp_response(
        self, llm_result, request_obj
    ) -> Optional[Any]:
        """
        Convert LLM guardrail result back to MCP response format.
        """
        from litellm.types.mcp import MCPPreCallResponseObject

        # If result is an exception, it means the guardrail blocked the request
        if isinstance(llm_result, Exception):
            return MCPPreCallResponseObject(
                should_proceed=False,
                error_message=str(llm_result),
                modified_arguments=None,
            )

        # If result is a dict with modified messages, check for content filtering
        if isinstance(llm_result, dict):
            modified_messages = llm_result.get("messages")
            if modified_messages:
                # Check if content was blocked/modified
                original_content = (
                    f"Tool: {request_obj.tool_name}\nArguments: {request_obj.arguments}"
                )
                new_content = (
                    modified_messages[0].get("content", "") if modified_messages else ""
                )

                if new_content != original_content:
                    # Content was modified - could be masking, redaction, or blocking
                    if (
                        not new_content
                        or "blocked" in new_content.lower()
                        or "violation" in new_content.lower()
                    ):
                        # Content was blocked completely
                        return MCPPreCallResponseObject(
                            should_proceed=False,
                            error_message="Content blocked by guardrail",
                            modified_arguments=None,
                        )
                    else:
                        # Content was masked/redacted - extract the modified arguments
                        try:
                            # Try to parse the modified arguments from the masked content
                            modified_args = (
                                self._extract_modified_arguments_from_content(
                                    new_content, request_obj
                                )
                            )
                            if modified_args is not None:
                                # Return the masked/redacted arguments for the MCP call to use
                                return MCPPreCallResponseObject(
                                    should_proceed=True,
                                    error_message=None,
                                    modified_arguments=modified_args,
                                )
                            else:
                                # Could not parse modified arguments, allow original call but warn
                                verbose_proxy_logger.warning(
                                    f"Could not parse modified arguments from guardrail response: {new_content}"
                                )
                                return None
                        except Exception as e:
                            verbose_proxy_logger.error(
                                f"Error parsing modified arguments: {e}"
                            )
                            # Fallback: allow original call
                            return None

        # If result is a string, it's likely an error message
        if isinstance(llm_result, str):
            return MCPPreCallResponseObject(
                should_proceed=False, error_message=llm_result, modified_arguments=None
            )

        return None

    def _extract_modified_arguments_from_content(
        self, masked_content: str, request_obj
    ) -> Optional[dict]:
        """
        Extract modified/masked arguments from the guardrail response content.
        """
        import json

        verbose_proxy_logger.debug(
            f"Extracting modified args from content: {masked_content}"
        )

        try:
            # The format should be: "Tool: <tool_name>\nArguments: <json_arguments>"
            # Parse the arguments section
            lines = masked_content.strip().split("\n")
            for i, line in enumerate(lines):
                if line.startswith("Arguments:"):
                    # Get the arguments part - everything after "Arguments: "
                    args_text = line[len("Arguments:") :].strip()

                    verbose_proxy_logger.debug(f"Found arguments text: {args_text}")

                    # Try to parse as JSON first
                    try:
                        modified_args = json.loads(args_text)
                        verbose_proxy_logger.debug(
                            f"Successfully parsed JSON args: {modified_args}"
                        )
                        return modified_args
                    except json.JSONDecodeError as e:
                        # If JSON parsing fails, try to extract key-value pairs manually
                        verbose_proxy_logger.debug(
                            f"Failed to parse JSON arguments: {args_text}, error: {e}"
                        )
                        return self._parse_arguments_manually(
                            args_text, request_obj.arguments
                        )

            # If we can't find the Arguments: line, return None
            verbose_proxy_logger.warning(
                "Could not find 'Arguments:' line in masked content"
            )
            return None

        except Exception as e:
            verbose_proxy_logger.error(f"Error extracting modified arguments: {e}")
            return None

    def _parse_arguments_manually(
        self, args_text: str, original_args: dict
    ) -> Optional[dict]:
        """
        Try to manually parse arguments when JSON parsing fails.
        This is a fallback for cases where the guardrail modifies the format.
        """
        import re

        try:
            # Start with original arguments and try to apply modifications
            modified_args = original_args.copy()

            # Look for simple key-value patterns
            # This is a basic implementation - can be enhanced based on specific guardrail formats
            for key, original_value in original_args.items():
                if isinstance(original_value, str):
                    # Look for the key in the masked content and try to extract its value
                    pattern = (
                        rf"['\"]?{re.escape(key)}['\"]?\s*:\s*['\"]?([^,'\"]*)['\"]?"
                    )
                    match = re.search(pattern, args_text, re.IGNORECASE)
                    if match:
                        new_value = match.group(1).strip()
                        if new_value:
                            modified_args[key] = new_value

            return modified_args

        except Exception as e:
            verbose_proxy_logger.error(f"Error in manual argument parsing: {e}")
            return None

    def _convert_llm_result_to_mcp_during_response(
        self, llm_result, request_obj
    ) -> Optional[Any]:
        """
        Convert LLM guardrail result back to MCP during call response format.
        """
        # If result is an exception, it means the guardrail wants to stop execution
        if isinstance(llm_result, Exception):
            return MCPDuringCallResponseObject(
                should_continue=False, error_message=str(llm_result)
            )

        # If result is a dict with modified messages, check for content filtering
        if isinstance(llm_result, dict):
            modified_messages = llm_result.get("messages")
            if modified_messages:
                # Check if content was blocked/modified
                original_content = (
                    f"Tool: {request_obj.tool_name}\nArguments: {request_obj.arguments}"
                )
                new_content = (
                    modified_messages[0].get("content", "") if modified_messages else ""
                )

                if new_content != original_content:
                    # Content was modified, could be masking or blocking
                    if not new_content or "blocked" in new_content.lower():
                        # Content was blocked
                        return MCPDuringCallResponseObject(
                            should_continue=False,
                            error_message="Content blocked by guardrail during execution",
                        )
                    else:
                        # Content was masked/modified - for now, stop execution
                        return MCPDuringCallResponseObject(
                            should_continue=False,
                            error_message="Content modified by guardrail during execution",
                        )

        # If result is a string, it's likely an error message
        if isinstance(llm_result, str):
            return MCPDuringCallResponseObject(
                should_continue=False, error_message=llm_result
            )

        return None

    def get_combined_callback_list(
        self, dynamic_success_callbacks: Optional[List], global_callbacks: List
    ) -> List:
        if dynamic_success_callbacks is None:
            return global_callbacks
        return list(set(dynamic_success_callbacks + global_callbacks))

    def _parse_pre_mcp_call_hook_response(
        self,
        response: MCPPreCallResponseObject,
        original_request: MCPPreCallRequestObject,
    ) -> Dict[str, Any]:
        """
        Parse the response from the pre_mcp_tool_call_hook

        1. Check if the call should proceed
        2. Apply any argument modifications
        3. Handle validation errors
        """
        result = {
            "should_proceed": response.should_proceed,
            "modified_arguments": response.modified_arguments
            or original_request.arguments,
            "error_message": response.error_message,
            "hidden_params": response.hidden_params,
        }
        return result

    def _create_mcp_request_object_from_kwargs(
        self, kwargs: dict
    ) -> "MCPPreCallRequestObject":
        """
        Helper function to create MCPPreCallRequestObject from kwargs for standard pre_call_hook.
        """
        from litellm.types.llms.base import HiddenParams
        from litellm.types.mcp import MCPPreCallRequestObject

        user_api_key_auth_dict = self._convert_user_api_key_auth_to_dict(
            kwargs.get("user_api_key_auth")
        )

        return MCPPreCallRequestObject(
            tool_name=kwargs.get("name", ""),
            arguments=kwargs.get("arguments", {}),
            server_name=kwargs.get("server_name"),
            user_api_key_auth=user_api_key_auth_dict,
            hidden_params=HiddenParams(),
        )

    def _convert_mcp_hook_response_to_kwargs(
        self, response_data: Optional[dict], original_kwargs: dict
    ) -> dict:
        """
        Helper function to convert pre_call_hook response back to kwargs for MCP usage.
        """
        if not response_data:
            return original_kwargs

        # Apply any argument modifications from the hook response
        modified_kwargs = original_kwargs.copy()

        # If the response contains modified arguments, apply them
        if response_data.get("modified_arguments"):
            modified_kwargs["arguments"] = response_data["modified_arguments"]

        return modified_kwargs

    async def process_pre_call_hook_response(self, response, data, call_type):
        if isinstance(response, Exception):
            raise response
        if isinstance(response, dict):
            return response
        if isinstance(response, str):
            if call_type in ["completion", "text_completion"]:
                raise RejectedRequestError(
                    message=response,
                    model=data.get("model", ""),
                    llm_provider="",
                    request_data=data,
                )
            else:
                raise HTTPException(status_code=400, detail={"error": response})
        return data

    async def _process_guardrail_callback(
        self,
        callback: CustomGuardrail,
        data: dict,
        user_api_key_dict: Optional[UserAPIKeyAuth],
<<<<<<< HEAD
        call_type: CallTypesLiteral,
=======
        call_type: Literal[
            "completion",
            "text_completion",
            "embeddings",
            "aembedding",
            "image_generation",
            "moderation",
            "audio_transcription",
            "pass_through_endpoint",
            "rerank",
            "mcp_call",
            "anthropic_messages",
        ],
>>>>>>> 1d2bdaeb
    ) -> Optional[dict]:
        """
        Process a guardrail callback during pre-call hook.

        Args:
            callback: The CustomGuardrail callback to process
            data: The request data dictionary
            user_api_key_dict: User API key authentication details
            call_type: The type of API call being made

        Returns:
            Updated data dictionary if guardrail passes, None if guardrail should be skipped
        """
        from litellm.types.guardrails import GuardrailEventHooks

        # Determine the event type based on call type
        event_type = GuardrailEventHooks.pre_call
        if call_type == "mcp_call":
            event_type = GuardrailEventHooks.pre_mcp_call

        # Check if the guardrail should run for this request
        if callback.should_run_guardrail(data=data, event_type=event_type) is not True:
            return None

        # Execute the appropriate guardrail hook
        if "apply_guardrail" in type(callback).__dict__:
            # Use unified guardrail for callbacks with apply_guardrail method
            data["guardrail_to_apply"] = callback
            response = await unified_guardrail.async_pre_call_hook(
                user_api_key_dict=user_api_key_dict,  # type: ignore
                cache=self.call_details["user_api_key_cache"],
                data=data,  # type: ignore
                call_type=call_type,  # type: ignore
            )
        else:
            # Use the callback's own async_pre_call_hook method
            response = await callback.async_pre_call_hook(
                user_api_key_dict=user_api_key_dict,  # type: ignore
                cache=self.call_details["user_api_key_cache"],
                data=data,  # type: ignore
                call_type=call_type,  # type: ignore
            )

        # Process the response if one was returned
        if response is not None:
            data = await self.process_pre_call_hook_response(
                response=response, data=data, call_type=call_type
            )

        return data

    # The actual implementation of the function
    @overload
    async def pre_call_hook(
        self,
        user_api_key_dict: UserAPIKeyAuth,
        data: None,
<<<<<<< HEAD
        call_type: CallTypesLiteral,
=======
        call_type: Literal[
            "completion",
            "text_completion",
            "embeddings",
            "aembedding",
            "image_generation",
            "moderation",
            "audio_transcription",
            "pass_through_endpoint",
            "rerank",
            "mcp_call",
            "anthropic_messages",
        ],
>>>>>>> 1d2bdaeb
    ) -> None:
        pass

    @overload
    async def pre_call_hook(
        self,
        user_api_key_dict: UserAPIKeyAuth,
        data: dict,
<<<<<<< HEAD
        call_type: CallTypesLiteral,
=======
        call_type: Literal[
            "completion",
            "text_completion",
            "embeddings",
            "aembedding",
            "image_generation",
            "moderation",
            "audio_transcription",
            "pass_through_endpoint",
            "rerank",
            "mcp_call",
            "anthropic_messages",
        ],
>>>>>>> 1d2bdaeb
    ) -> dict:
        pass

    async def pre_call_hook(
        self,
        user_api_key_dict: UserAPIKeyAuth,
        data: Optional[dict],
<<<<<<< HEAD
        call_type: CallTypesLiteral,
=======
        call_type: Literal[
            "completion",
            "text_completion",
            "embeddings",
            "aembedding",
            "image_generation",
            "moderation",
            "audio_transcription",
            "pass_through_endpoint",
            "rerank",
            "mcp_call",
            "anthropic_messages",
        ],
>>>>>>> 1d2bdaeb
    ) -> Optional[dict]:
        """
        Allows users to modify/reject the incoming request to the proxy, without having to deal with parsing Request body.

        Covers:
        1. /chat/completions
        2. /embeddings
        3. /image/generation
        """
        from litellm.utils import get_non_default_completion_params

        verbose_proxy_logger.debug("Inside Proxy Logging Pre-call hook!")

        self._init_response_taking_too_long_task(data=data)

        if data is None:
            return None

        litellm_logging_obj = cast(
            Optional["LiteLLMLoggingObj"], data.get("litellm_logging_obj", None)
        )
        prompt_id = data.get("prompt_id", None)

        ## PROMPT TEMPLATE CHECK ##
        if (
            litellm_logging_obj is not None
            and prompt_id is not None
            and (call_type == "completion" or call_type == "acompletion")
        ):
            from litellm.proxy.prompts.prompt_registry import IN_MEMORY_PROMPT_REGISTRY

            custom_logger = IN_MEMORY_PROMPT_REGISTRY.get_prompt_callback_by_id(
                prompt_id
            )
            prompt_spec = IN_MEMORY_PROMPT_REGISTRY.get_prompt_by_id(prompt_id)
            litellm_prompt_id: Optional[str] = None
            if prompt_spec is not None:
                litellm_prompt_id = prompt_spec.litellm_params.prompt_id

            if custom_logger and litellm_prompt_id is not None:
                (
                    model,
                    messages,
                    optional_params,
                ) = litellm_logging_obj.get_chat_completion_prompt(
                    model=data.get("model", ""),
                    messages=data.get("messages", []),
                    non_default_params=get_non_default_completion_params(kwargs=data),
                    prompt_id=litellm_prompt_id,
                    prompt_management_logger=custom_logger,
                    prompt_variables=data.get("prompt_variables", None),
                    prompt_label=data.get("prompt_label", None),
                    prompt_version=data.get("prompt_version", None),
                )

                data.update(optional_params)
                data["model"] = model
                data["messages"] = messages

        try:
            for callback in litellm.callbacks:
                start_time = time.time()
                _callback = None
                if isinstance(callback, str):
                    _callback = litellm.litellm_core_utils.litellm_logging.get_custom_logger_compatible_class(
                        cast(_custom_logger_compatible_callbacks_literal, callback)
                    )
                else:
                    _callback = callback  # type: ignore
                if (
                    _callback is not None
                    and isinstance(_callback, CustomGuardrail)
                    and data is not None
                ):
                    result = await self._process_guardrail_callback(
                        callback=_callback,
                        data=data,
                        user_api_key_dict=user_api_key_dict,
                        call_type=call_type,
                    )
                    if result is None:
                        continue
                    data = result

                elif (
                    _callback is not None
                    and isinstance(_callback, CustomLogger)
                    and "async_pre_call_hook" in vars(_callback.__class__)
                    and _callback.__class__.async_pre_call_hook
                    != CustomLogger.async_pre_call_hook
                ):
                    if call_type == "mcp_call" and user_api_key_dict is None:
                        continue

                    response = await _callback.async_pre_call_hook(
                        user_api_key_dict=user_api_key_dict,
                        cache=self.call_details["user_api_key_cache"],
                        data=data,  # type: ignore
                        call_type=call_type,  # type: ignore
                    )
                    if response is not None:
                        data = await self.process_pre_call_hook_response(
                            response=response, data=data, call_type=call_type
                        )

                end_time = time.time()
                duration = end_time - start_time
                if (
                    hasattr(self, "service_logging_obj") and duration > 0.01
                ):  # only if duration is non-negligible - don't spam the logs
                    await self.service_logging_obj.async_service_success_hook(
                        service=ServiceTypes.PROXY_PRE_CALL,
                        duration=duration,
                        call_type=f"{_callback.__class__.__name__}",
                        parent_otel_span=user_api_key_dict.parent_otel_span,
                        start_time=start_time,
                        end_time=end_time,
                    )
            return data
        except Exception as e:
            raise e

    async def during_call_hook(
        self,
        data: dict,
        user_api_key_dict: Optional[UserAPIKeyAuth],
<<<<<<< HEAD
        call_type: CallTypesLiteral,
=======
        call_type: Literal[
            "completion",
            "responses",
            "embeddings",
            "aembedding",
            "image_generation",
            "moderation",
            "audio_transcription",
            "mcp_call",
        ],
>>>>>>> 1d2bdaeb
    ):
        """
        Runs the CustomGuardrail's async_moderation_hook() in parallel
        """
        # Step 1: Collect all guardrail tasks to run in parallel
        guardrail_tasks = []

        for callback in litellm.callbacks:
            if isinstance(callback, CustomGuardrail):
                ################################################################
                # Check if guardrail should be run for GuardrailEventHooks.during_call hook
                ################################################################

                # V1 implementation - backwards compatibility
                if callback.event_hook is None and hasattr(
                    callback, "moderation_check"
                ):
                    if callback.moderation_check == "pre_call":  # type: ignore
                        return
                else:
                    # Main - V2 Guardrails implementation
                    from litellm.types.guardrails import GuardrailEventHooks

                    event_type = GuardrailEventHooks.during_call
                    if call_type == "mcp_call":
                        event_type = GuardrailEventHooks.during_mcp_call

                    if (
                        callback.should_run_guardrail(
                            data=data, event_type=event_type
                        )
                        is not True
                    ):
                        continue
                # Convert user_api_key_dict to proper format for async_moderation_hook
                if call_type == "mcp_call":
                    user_api_key_auth_dict = (
                        self._convert_user_api_key_auth_to_dict(user_api_key_dict)
                    )
                else:
                    user_api_key_auth_dict = user_api_key_dict

                # Add task to list for parallel execution
                guardrail_tasks.append(
                    callback.async_moderation_hook(
                        data=data,
                        user_api_key_dict=user_api_key_auth_dict,  # type: ignore
                        call_type=call_type,  # type: ignore
                    )
                )

        # Step 2: Run all guardrail tasks in parallel
        if guardrail_tasks:
            try:
                await asyncio.gather(*guardrail_tasks)
            except Exception as e:
                # If any guardrail raises an exception, it will propagate here
                raise e

        return data

    async def failed_tracking_alert(
        self,
        error_message: str,
        failing_model: str,
    ):
        if self.alerting is None:
            return

        if self.slack_alerting_instance:
            await self.slack_alerting_instance.failed_tracking_alert(
                error_message=error_message,
                failing_model=failing_model,
            )

    async def budget_alerts(
        self,
        type: Literal[
            "token_budget",
            "user_budget",
            "soft_budget",
            "team_budget",
            "proxy_budget",
            "projected_limit_exceeded",
        ],
        user_info: CallInfo,
    ):
        if self.alerting is None:
            # do nothing if alerting is not switched on
            return
        await self.slack_alerting_instance.budget_alerts(
            type=type,
            user_info=user_info,
        )

    async def alerting_handler(
        self,
        message: str,
        level: Literal["Low", "Medium", "High"],
        alert_type: AlertType,
        request_data: Optional[dict] = None,
    ):
        """
        Alerting based on thresholds: - https://github.com/BerriAI/litellm/issues/1298

        - Responses taking too long
        - Requests are hanging
        - Calls are failing
        - DB Read/Writes are failing
        - Proxy Close to max budget
        - Key Close to max budget

        Parameters:
            level: str - Low|Medium|High - if calls might fail (Medium) or are failing (High); Currently, no alerts would be 'Low'.
            message: str - what is the alert about
        """
        if self.alerting is None:
            return

        from datetime import datetime

        # Get the current timestamp
        current_time = datetime.now().strftime("%H:%M:%S")
        _proxy_base_url = os.getenv("PROXY_BASE_URL", None)
        formatted_message = (
            f"Level: `{level}`\nTimestamp: `{current_time}`\n\nMessage: {message}"
        )
        if _proxy_base_url is not None:
            formatted_message += f"\n\nProxy URL: `{_proxy_base_url}`"

        extra_kwargs = {}
        alerting_metadata = {}
        if request_data is not None:
            _url = await _add_langfuse_trace_id_to_alert(request_data=request_data)

            if _url is not None:
                extra_kwargs["🪢 Langfuse Trace"] = _url
                formatted_message += "\n\n🪢 Langfuse Trace: {}".format(_url)
            if (
                "metadata" in request_data
                and request_data["metadata"].get("alerting_metadata", None) is not None
                and isinstance(request_data["metadata"]["alerting_metadata"], dict)
            ):
                alerting_metadata = request_data["metadata"]["alerting_metadata"]
        for client in self.alerting:
            if client == "slack":
                await self.slack_alerting_instance.send_alert(
                    message=message,
                    level=level,
                    alert_type=alert_type,
                    user_info=None,
                    alerting_metadata=alerting_metadata,
                    **extra_kwargs,
                )
            elif client == "sentry":
                if litellm.utils.sentry_sdk_instance is not None:
                    litellm.utils.sentry_sdk_instance.capture_message(formatted_message)
                else:
                    raise Exception("Missing SENTRY_DSN from environment")

    async def failure_handler(
        self, original_exception, duration: float, call_type: str, traceback_str=""
    ):
        """
        Log failed db read/writes

        Currently only logs exceptions to sentry
        """
        ### ALERTING ###
        if AlertType.db_exceptions not in self.alert_types:
            return
        if isinstance(original_exception, HTTPException):
            if isinstance(original_exception.detail, str):
                error_message = original_exception.detail
            elif isinstance(original_exception.detail, dict):
                error_message = json.dumps(original_exception.detail)
            else:
                error_message = str(original_exception)
        else:
            error_message = str(original_exception)
        if isinstance(traceback_str, str):
            error_message += traceback_str[:1000]
        asyncio.create_task(
            self.alerting_handler(
                message=f"DB read/write call failed: {error_message}",
                level="High",
                alert_type=AlertType.db_exceptions,
                request_data={},
            )
        )

        if hasattr(self, "service_logging_obj"):
            await self.service_logging_obj.async_service_failure_hook(
                service=ServiceTypes.DB,
                duration=duration,
                error=error_message,
                call_type=call_type,
            )

        if litellm.utils.capture_exception:
            litellm.utils.capture_exception(error=original_exception)

    async def post_call_failure_hook(
        self,
        request_data: dict,
        original_exception: Exception,
        user_api_key_dict: UserAPIKeyAuth,
        error_type: Optional[ProxyErrorTypes] = None,
        route: Optional[str] = None,
        traceback_str: Optional[str] = None,
    ):
        """
        Allows users to raise custom exceptions/log when a call fails, without having to deal with parsing Request body.

        Covers:
        1. /chat/completions
        2. /embeddings
        3. /image/generation

        Args:
            - request_data: dict - The request data.
            - original_exception: Exception - The original exception.
            - user_api_key_dict: UserAPIKeyAuth - The user api key dict.
            - error_type: Optional[ProxyErrorTypes] - The error type.
            - route: Optional[str] - The route.
            - traceback_str: Optional[str] - The traceback string, sometimes upstream endpoints might need to send the upstream traceback. In which case we use this
        """

        ### ALERTING ###
        await self.update_request_status(
            litellm_call_id=request_data.get("litellm_call_id", ""), status="fail"
        )
        if AlertType.llm_exceptions in self.alert_types and not isinstance(
            original_exception, HTTPException
        ):
            """
            Just alert on LLM API exceptions. Do not alert on user errors

            Related issue - https://github.com/BerriAI/litellm/issues/3395
            """
            litellm_debug_info = getattr(original_exception, "litellm_debug_info", None)
            exception_str = str(original_exception)
            if litellm_debug_info is not None:
                exception_str += litellm_debug_info

            asyncio.create_task(
                self.alerting_handler(
                    message=f"LLM API call failed: `{exception_str}`",
                    level="High",
                    alert_type=AlertType.llm_exceptions,
                    request_data=request_data,
                )
            )

        ### LOGGING ###
        if self._is_proxy_only_llm_api_error(
            original_exception=original_exception,
            error_type=error_type,
            route=user_api_key_dict.request_route,
        ):
            await self._handle_logging_proxy_only_error(
                request_data=request_data,
                user_api_key_dict=user_api_key_dict,
                route=route,
                original_exception=original_exception,
            )

        for callback in litellm.callbacks:
            try:
                _callback: Optional[CustomLogger] = None
                if isinstance(callback, str):
                    _callback = litellm.litellm_core_utils.litellm_logging.get_custom_logger_compatible_class(
                        cast(_custom_logger_compatible_callbacks_literal, callback)
                    )
                else:
                    _callback = callback  # type: ignore
                if _callback is not None and isinstance(_callback, CustomLogger):
                    asyncio.create_task(
                        _callback.async_post_call_failure_hook(
                            request_data=request_data,
                            user_api_key_dict=user_api_key_dict,
                            original_exception=original_exception,
                            traceback_str=traceback_str,
                        )
                    )
            except Exception as e:
                verbose_proxy_logger.exception(
                    f"[Non-Blocking] Error in post_call_failure_hook: {e}"
                )
        return

    def _is_proxy_only_llm_api_error(
        self,
        original_exception: Exception,
        error_type: Optional[ProxyErrorTypes] = None,
        route: Optional[str] = None,
    ) -> bool:
        """
        Return True if the error is a Proxy Only LLM API Error

        Prevents double logging of LLM API exceptions

        e.g should only return True for:
            - Authentication Errors from user_api_key_auth
            - HTTP HTTPException (rate limit errors)
        """

        #########################################################
        # Only log LLM API errors for proxy level hooks
        # eg. Authentication errors, rate limit errors, etc.
        # Note: This fixes a security issue where we
        #       would log temporary keys/auth info
        #       from management endpoints
        #########################################################
        if route is None:
            return False
        if RouteChecks.is_llm_api_route(route) is not True:
            return False

        return isinstance(original_exception, HTTPException) or (
            error_type == ProxyErrorTypes.auth_error
        )

    async def _handle_logging_proxy_only_error(
        self,
        request_data: dict,
        user_api_key_dict: UserAPIKeyAuth,
        route: Optional[str] = None,
        original_exception: Optional[Exception] = None,
    ):
        """
        Handle logging for proxy only errors by calling `litellm_logging_obj.async_failure_handler`

        Is triggered when self._is_proxy_only_error() returns True
        """
        litellm_logging_obj: Optional[Logging] = request_data.get(
            "litellm_logging_obj", None
        )
        if litellm_logging_obj is None:
            from litellm._uuid import uuid

            request_data["litellm_call_id"] = str(uuid.uuid4())
            user_api_key_logged_metadata = (
                LiteLLMProxyRequestSetup.get_sanitized_user_information_from_key(
                    user_api_key_dict=user_api_key_dict
                )
            )

            litellm_logging_obj, data = litellm.utils.function_setup(
                original_function=route or "IGNORE_THIS",
                rules_obj=litellm.utils.Rules(),
                start_time=datetime.now(),
                **request_data,
            )
            if "metadata" not in request_data:
                request_data["metadata"] = {}
            request_data["metadata"].update(user_api_key_logged_metadata)

        if litellm_logging_obj is not None:
            ## UPDATE LOGGING INPUT
            _optional_params = {}
            _litellm_params = {}

            litellm_param_keys = LoggedLiteLLMParams.__annotations__.keys()
            for k, v in request_data.items():
                if k in litellm_param_keys:
                    _litellm_params[k] = v
                elif k != "model" and k != "user":
                    _optional_params[k] = v

            litellm_logging_obj.update_environment_variables(
                model=request_data.get("model", ""),
                user=request_data.get("user", ""),
                optional_params=_optional_params,
                litellm_params=_litellm_params,
            )

            input: Union[list, str, dict] = ""
            if "messages" in request_data and isinstance(
                request_data["messages"], list
            ):
                input = request_data["messages"]
                litellm_logging_obj.model_call_details["messages"] = input
                litellm_logging_obj.call_type = CallTypes.acompletion.value
            elif "prompt" in request_data and isinstance(request_data["prompt"], str):
                input = request_data["prompt"]
                litellm_logging_obj.model_call_details["prompt"] = input
                litellm_logging_obj.call_type = CallTypes.atext_completion.value
            elif "input" in request_data and isinstance(request_data["input"], list):
                input = request_data["input"]
                litellm_logging_obj.model_call_details["input"] = input
                litellm_logging_obj.call_type = CallTypes.aembedding.value
            litellm_logging_obj.pre_call(
                input=input,
                api_key="",
            )

            # log the custom exception
            await litellm_logging_obj.async_failure_handler(
                exception=original_exception,
                traceback_exception=traceback.format_exc(),
            )

            threading.Thread(
                target=litellm_logging_obj.failure_handler,
                args=(
                    original_exception,
                    traceback.format_exc(),
                ),
            ).start()

    async def post_call_success_hook(
        self,
        data: dict,
        response: LLMResponseTypes,
        user_api_key_dict: UserAPIKeyAuth,
    ):
        """
        Allow user to modify outgoing data

        Covers:
        1. /chat/completions
        2. /embeddings
        3. /image/generation
        4. /files
        """
        from litellm.types.guardrails import GuardrailEventHooks

        guardrail_callbacks: List[CustomGuardrail] = []
        other_callbacks: List[CustomLogger] = []
        try:
            for callback in litellm.callbacks:
                _callback: Optional[CustomLogger] = None
                if isinstance(callback, str):
                    _callback = litellm.litellm_core_utils.litellm_logging.get_custom_logger_compatible_class(
                        cast(_custom_logger_compatible_callbacks_literal, callback)
                    )
                else:
                    _callback = callback  # type: ignore

                if _callback is not None:
                    if isinstance(_callback, CustomGuardrail):
                        guardrail_callbacks.append(_callback)
                    else:
                        other_callbacks.append(_callback)
                    ############## Handle Guardrails ########################################
                    #############################################################################

            for callback in guardrail_callbacks:
                # Main - V2 Guardrails implementation

                if (
                    callback.should_run_guardrail(
                        data=data, event_type=GuardrailEventHooks.post_call
                    )
                    is not True
                ):
                    continue

                if "apply_guardrail" in type(callback).__dict__:
                    data["guardrail_to_apply"] = callback
                    response = await unified_guardrail.async_post_call_success_hook(
                        user_api_key_dict=user_api_key_dict,
                        data=data,
                        response=response,
                    )
                else:
                    response = await callback.async_post_call_success_hook(
                        user_api_key_dict=user_api_key_dict,
                        data=data,
                        response=response,
                    )

            ############ Handle CustomLogger ###############################
            #################################################################
            for callback in other_callbacks:
                await callback.async_post_call_success_hook(
                    user_api_key_dict=user_api_key_dict, data=data, response=response
                )
        except Exception as e:
            raise e
        return response

    async def async_post_call_streaming_hook(
        self,
        data: dict,
        response: Union[
            ModelResponse, EmbeddingResponse, ImageResponse, ModelResponseStream
        ],
        user_api_key_dict: UserAPIKeyAuth,
        str_so_far: Optional[str] = None,
    ):
        """
        Allow user to modify outgoing streaming data -> per chunk

        Covers:
        1. /chat/completions
        """
        from litellm.proxy.proxy_server import llm_router

        response_str: Optional[str] = None
        if isinstance(response, (ModelResponse, ModelResponseStream)):
            response_str = litellm.get_response_string(response_obj=response)
        if response_str is not None:
            for callback in litellm.callbacks:
                try:
                    _callback: Optional[CustomLogger] = None
                    if isinstance(callback, CustomGuardrail):
                        # Main - V2 Guardrails implementation
                        from litellm.types.guardrails import GuardrailEventHooks

                        ## CHECK FOR MODEL-LEVEL GUARDRAILS
                        modified_data = _check_and_merge_model_level_guardrails(
                            data=data, llm_router=llm_router
                        )

                        if (
                            callback.should_run_guardrail(
                                data=modified_data,
                                event_type=GuardrailEventHooks.post_call,
                            )
                            is not True
                        ):
                            continue
                    if isinstance(callback, str):
                        _callback = litellm.litellm_core_utils.litellm_logging.get_custom_logger_compatible_class(
                            cast(_custom_logger_compatible_callbacks_literal, callback)
                        )
                    else:
                        _callback = callback  # type: ignore
                    if _callback is not None and isinstance(_callback, CustomLogger):
                        if str_so_far is not None:
                            complete_response = str_so_far + response_str
                        else:
                            complete_response = response_str
                        potential_error_response = (
                            await _callback.async_post_call_streaming_hook(
                                user_api_key_dict=user_api_key_dict,
                                response=complete_response,
                            )
                        )
                        if isinstance(
                            potential_error_response, str
                        ) and potential_error_response.startswith("data: "):
                            return potential_error_response
                except Exception as e:
                    raise e
        return response

    def async_post_call_streaming_iterator_hook(
        self,
        response,
        user_api_key_dict: UserAPIKeyAuth,
        request_data: dict,
    ):
        """
        Allow user to modify outgoing streaming data -> Given a whole response iterator.
        This hook is best used when you need to modify multiple chunks of the response at once.

        Covers:
        1. /chat/completions
        """
        for callback in litellm.callbacks:
            _callback: Optional[CustomLogger] = None
            if isinstance(callback, str):
                _callback = litellm.litellm_core_utils.litellm_logging.get_custom_logger_compatible_class(
                    cast(_custom_logger_compatible_callbacks_literal, callback)
                )
            else:
                _callback = callback  # type: ignore
            if _callback is not None and isinstance(_callback, CustomLogger):
                if not isinstance(
                    _callback, CustomGuardrail
                ) or _callback.should_run_guardrail(
                    data=request_data, event_type=GuardrailEventHooks.post_call
                ):
                    response = _callback.async_post_call_streaming_iterator_hook(
                        user_api_key_dict=user_api_key_dict,
                        response=response,
                        request_data=request_data,
                    )
        return response

    def _init_response_taking_too_long_task(self, data: Optional[dict] = None):
        """
        Initialize the response taking too long task if user is using slack alerting

        Only run task if user is using slack alerting

        This handles checking for if a request is hanging for too long
        """
        ## ALERTING ###
        if (
            self.slack_alerting_instance
            and self.slack_alerting_instance.alerting is not None
        ):
            asyncio.create_task(
                self.slack_alerting_instance.response_taking_too_long(request_data=data)
            )


### DB CONNECTOR ###
# Define the retry decorator with backoff strategy
# Function to be called whenever a retry is about to happen
def on_backoff(details):
    # The 'tries' key in the details dictionary contains the number of completed tries
    print_verbose(f"Backing off... this was attempt #{details['tries']}")


def jsonify_object(data: dict) -> dict:
    db_data = copy.deepcopy(data)

    for k, v in db_data.items():
        if isinstance(v, dict):
            try:
                db_data[k] = json.dumps(v)
            except Exception:
                # This avoids Prisma retrying this 5 times, and making 5 clients
                db_data[k] = "failed-to-serialize-json"
    return db_data


class PrismaClient:
    spend_log_transactions: List = []

    def __init__(
        self,
        database_url: str,
        proxy_logging_obj: ProxyLogging,
        http_client: Optional[Any] = None,
    ):
        ## init logging object
        self.proxy_logging_obj = proxy_logging_obj
        self.iam_token_db_auth: Optional[bool] = str_to_bool(
            os.getenv("IAM_TOKEN_DB_AUTH")
        )
        verbose_proxy_logger.debug("Creating Prisma Client..")
        try:
            from prisma import Prisma  # type: ignore
        except Exception as e:
            verbose_proxy_logger.error(f"Failed to import Prisma client: {e}")
            verbose_proxy_logger.error(
                "This usually means 'prisma generate' hasn't been run yet."
            )
            verbose_proxy_logger.error(
                "Please run 'prisma generate' to generate the Prisma client."
            )
            raise Exception(
                "Unable to find Prisma binaries. Please run 'prisma generate' first."
            )
        if http_client is not None:
            self.db = PrismaWrapper(
                original_prisma=Prisma(http=http_client),
                iam_token_db_auth=(
                    self.iam_token_db_auth
                    if self.iam_token_db_auth is not None
                    else False
                ),
            )
        else:
            self.db = PrismaWrapper(
                original_prisma=Prisma(),
                iam_token_db_auth=(
                    self.iam_token_db_auth
                    if self.iam_token_db_auth is not None
                    else False
                ),
            )  # Client to connect to Prisma db
        verbose_proxy_logger.debug("Success - Created Prisma Client")

    def get_request_status(
        self, payload: Union[dict, SpendLogsPayload]
    ) -> Literal["success", "failure"]:
        """
        Determine if a request was successful or failed based on payload metadata.

        Args:
            payload (Union[dict, SpendLogsPayload]): Request payload containing metadata

        Returns:
            Literal["success", "failure"]: Request status
        """
        try:
            # Get metadata and convert to dict if it's a JSON string
            payload_metadata: Union[Dict, SpendLogsMetadata, str] = payload.get(
                "metadata", {}
            )
            if isinstance(payload_metadata, str):
                payload_metadata_json: Union[Dict, SpendLogsMetadata] = cast(
                    Dict, json.loads(payload_metadata)
                )
            else:
                payload_metadata_json = payload_metadata

            # Check status in metadata dict
            return (
                "failure"
                if payload_metadata_json.get("status") == "failure"
                else "success"
            )

        except (json.JSONDecodeError, AttributeError):
            # Default to success if metadata parsing fails
            return "success"

    def hash_token(self, token: str):
        # Hash the string using SHA-256
        hashed_token = hashlib.sha256(token.encode()).hexdigest()

        return hashed_token

    def jsonify_object(self, data: dict) -> dict:
        db_data = copy.deepcopy(data)

        for k, v in db_data.items():
            if isinstance(v, dict):
                try:
                    db_data[k] = json.dumps(v)
                except Exception:
                    # This avoids Prisma retrying this 5 times, and making 5 clients
                    db_data[k] = "failed-to-serialize-json"
        return db_data

    @backoff.on_exception(
        backoff.expo,
        Exception,  # base exception to catch for the backoff
        max_tries=3,  # maximum number of retries
        max_time=10,  # maximum total time to retry for
        on_backoff=on_backoff,  # specifying the function to call on backoff
    )
    async def check_view_exists(self):
        """
        Checks if the LiteLLM_VerificationTokenView and MonthlyGlobalSpend exists in the user's db.

        LiteLLM_VerificationTokenView: This view is used for getting the token + team data in user_api_key_auth

        MonthlyGlobalSpend: This view is used for the admin view to see global spend for this month

        If the view doesn't exist, one will be created.
        """

        # Check to see if all of the necessary views exist and if they do, simply return
        # This is more efficient because it lets us check for all views in one
        # query instead of multiple queries.
        try:
            expected_views = [
                "LiteLLM_VerificationTokenView",
                "MonthlyGlobalSpend",
                "Last30dKeysBySpend",
                "Last30dModelsBySpend",
                "MonthlyGlobalSpendPerKey",
                "MonthlyGlobalSpendPerUserPerKey",
                "Last30dTopEndUsersSpend",
                "DailyTagSpend",
            ]
            required_view = "LiteLLM_VerificationTokenView"
            expected_views_str = ", ".join(f"'{view}'" for view in expected_views)
            pg_schema = os.getenv("DATABASE_SCHEMA", "public")
            ret = await self.db.query_raw(
                f"""
                WITH existing_views AS (
                    SELECT viewname
                    FROM pg_views
                    WHERE schemaname = '{pg_schema}' AND viewname IN (
                        {expected_views_str}
                    )
                )
                SELECT
                    (SELECT COUNT(*) FROM existing_views) AS view_count,
                    ARRAY_AGG(viewname) AS view_names
                FROM existing_views
                """
            )
            expected_total_views = len(expected_views)
            if ret[0]["view_count"] == expected_total_views:
                verbose_proxy_logger.info("All necessary views exist!")
                return
            else:
                ## check if required view exists ##
                if ret[0]["view_names"] and required_view not in ret[0]["view_names"]:
                    await self.health_check()  # make sure we can connect to db
                    await self.db.execute_raw(
                        """
                            CREATE VIEW "LiteLLM_VerificationTokenView" AS
                            SELECT
                            v.*,
                            t.spend AS team_spend,
                            t.max_budget AS team_max_budget,
                            t.tpm_limit AS team_tpm_limit,
                            t.rpm_limit AS team_rpm_limit
                            FROM "LiteLLM_VerificationToken" v
                            LEFT JOIN "LiteLLM_TeamTable" t ON v.team_id = t.team_id;
                        """
                    )

                    verbose_proxy_logger.info(
                        "LiteLLM_VerificationTokenView Created in DB!"
                    )
                else:
                    should_create_views = await should_create_missing_views(db=self.db)
                    if should_create_views:
                        await create_missing_views(db=self.db)
                    else:
                        # don't block execution if these views are missing
                        # Convert lists to sets for efficient difference calculation
                        ret_view_names_set = (
                            set(ret[0]["view_names"]) if ret[0]["view_names"] else set()
                        )
                        expected_views_set = set(expected_views)
                        # Find missing views
                        missing_views = expected_views_set - ret_view_names_set

                        verbose_proxy_logger.warning(
                            "\n\n\033[93mNot all views exist in db, needed for UI 'Usage' tab. Missing={}.\nRun 'create_views.py' from https://github.com/BerriAI/litellm/tree/main/db_scripts to create missing views.\033[0m\n".format(
                                missing_views
                            )
                        )

        except Exception:
            raise
        return

    @log_db_metrics
    @backoff.on_exception(
        backoff.expo,
        Exception,  # base exception to catch for the backoff
        max_tries=1,  # maximum number of retries
        max_time=2,  # maximum total time to retry for
        on_backoff=on_backoff,  # specifying the function to call on backoff
    )
    async def get_generic_data(
        self,
        key: str,
        value: Any,
        table_name: Literal["users", "keys", "config", "spend"],
    ):
        """
        Generic implementation of get data
        """
        start_time = time.time()
        try:
            if table_name == "users":
                response = await self.db.litellm_usertable.find_first(
                    where={key: value}  # type: ignore
                )
            elif table_name == "keys":
                response = await self.db.litellm_verificationtoken.find_first(  # type: ignore
                    where={key: value}  # type: ignore
                )
            elif table_name == "config":
                response = await self.db.litellm_config.find_first(  # type: ignore
                    where={key: value}  # type: ignore
                )
            elif table_name == "spend":
                response = await self.db.l.find_first(  # type: ignore
                    where={key: value}  # type: ignore
                )
            return response
        except Exception as e:
            import traceback

            error_msg = f"LiteLLM Prisma Client Exception get_generic_data: {str(e)}"
            verbose_proxy_logger.error(error_msg)
            error_msg = error_msg + "\nException Type: {}".format(type(e))
            error_traceback = error_msg + "\n" + traceback.format_exc()
            end_time = time.time()
            _duration = end_time - start_time
            asyncio.create_task(
                self.proxy_logging_obj.failure_handler(
                    original_exception=e,
                    duration=_duration,
                    traceback_str=error_traceback,
                    call_type="get_generic_data",
                )
            )

            raise e

    @backoff.on_exception(
        backoff.expo,
        Exception,  # base exception to catch for the backoff
        max_tries=3,  # maximum number of retries
        max_time=10,  # maximum total time to retry for
        on_backoff=on_backoff,  # specifying the function to call on backoff
    )
    @log_db_metrics
    async def get_data(  # noqa: PLR0915
        self,
        token: Optional[Union[str, list]] = None,
        user_id: Optional[str] = None,
        user_id_list: Optional[list] = None,
        team_id: Optional[str] = None,
        team_id_list: Optional[list] = None,
        key_val: Optional[dict] = None,
        table_name: Optional[
            Literal[
                "user",
                "key",
                "config",
                "spend",
                "enduser",
                "budget",
                "team",
                "user_notification",
                "combined_view",
            ]
        ] = None,
        query_type: Literal["find_unique", "find_all"] = "find_unique",
        expires: Optional[datetime] = None,
        reset_at: Optional[datetime] = None,
        offset: Optional[int] = None,  # pagination, what row number to start from
        limit: Optional[
            int
        ] = None,  # pagination, number of rows to getch when find_all==True
        parent_otel_span: Optional[Span] = None,
        proxy_logging_obj: Optional[ProxyLogging] = None,
        budget_id_list: Optional[List[str]] = None,
    ):
        args_passed_in = locals()
        start_time = time.time()
        hashed_token: Optional[str] = None
        try:
            response: Any = None
            if (token is not None and table_name is None) or (
                table_name is not None and table_name == "key"
            ):
                # check if plain text or hash
                if token is not None:
                    if isinstance(token, str):
                        hashed_token = _hash_token_if_needed(token=token)
                        verbose_proxy_logger.debug(
                            f"PrismaClient: find_unique for token: {hashed_token}"
                        )
                if query_type == "find_unique" and hashed_token is not None:
                    if token is None:
                        raise HTTPException(
                            status_code=400,
                            detail={"error": f"No token passed in. Token={token}"},
                        )
                    response = await self.db.litellm_verificationtoken.find_unique(
                        where={"token": hashed_token},  # type: ignore
                        include={"litellm_budget_table": True},
                    )
                    if response is not None:
                        # for prisma we need to cast the expires time to str
                        if response.expires is not None and isinstance(
                            response.expires, datetime
                        ):
                            response.expires = response.expires.isoformat()
                    else:
                        # Token does not exist.
                        raise HTTPException(
                            status_code=status.HTTP_401_UNAUTHORIZED,
                            detail=f"Authentication Error: invalid user key - user key does not exist in db. User Key={token}",
                        )
                elif query_type == "find_all" and user_id is not None:
                    response = await self.db.litellm_verificationtoken.find_many(
                        where={"user_id": user_id},
                        include={"litellm_budget_table": True},
                    )
                    if response is not None and len(response) > 0:
                        for r in response:
                            if isinstance(r.expires, datetime):
                                r.expires = r.expires.isoformat()
                elif query_type == "find_all" and team_id is not None:
                    response = await self.db.litellm_verificationtoken.find_many(
                        where={"team_id": team_id},
                        include={"litellm_budget_table": True},
                    )
                    if response is not None and len(response) > 0:
                        for r in response:
                            if isinstance(r.expires, datetime):
                                r.expires = r.expires.isoformat()
                elif (
                    query_type == "find_all"
                    and expires is not None
                    and reset_at is not None
                ):
                    response = await self.db.litellm_verificationtoken.find_many(
                        where={  # type:ignore
                            "OR": [
                                {"expires": None},
                                {"expires": {"gt": expires}},
                            ],
                            "budget_reset_at": {"lt": reset_at},
                        }
                    )
                    if response is not None and len(response) > 0:
                        for r in response:
                            if isinstance(r.expires, datetime):
                                r.expires = r.expires.isoformat()
                elif query_type == "find_all":
                    where_filter: dict = {}
                    if token is not None:
                        where_filter["token"] = {}
                        if isinstance(token, str):
                            token = _hash_token_if_needed(token=token)
                            where_filter["token"]["in"] = [token]
                        elif isinstance(token, list):
                            hashed_tokens = []
                            for t in token:
                                assert isinstance(t, str)
                                if t.startswith("sk-"):
                                    new_token = self.hash_token(token=t)
                                    hashed_tokens.append(new_token)
                                else:
                                    hashed_tokens.append(t)
                            where_filter["token"]["in"] = hashed_tokens
                    response = await self.db.litellm_verificationtoken.find_many(
                        order={"spend": "desc"},
                        where=where_filter,  # type: ignore
                        include={"litellm_budget_table": True},
                    )
                if response is not None:
                    return response
                else:
                    # Token does not exist.
                    raise HTTPException(
                        status_code=status.HTTP_401_UNAUTHORIZED,
                        detail="Authentication Error: invalid user key - token does not exist",
                    )
            elif (user_id is not None and table_name is None) or (
                table_name is not None and table_name == "user"
            ):
                if query_type == "find_unique":
                    if key_val is None:
                        key_val = {"user_id": user_id}

                    response = await self.db.litellm_usertable.find_unique(  # type: ignore
                        where=key_val,  # type: ignore
                        include={"organization_memberships": True},
                    )

                elif query_type == "find_all" and key_val is not None:
                    response = await self.db.litellm_usertable.find_many(
                        where=key_val  # type: ignore
                    )  # type: ignore
                elif query_type == "find_all" and reset_at is not None:
                    response = await self.db.litellm_usertable.find_many(
                        where={  # type:ignore
                            "budget_reset_at": {"lt": reset_at},
                        }
                    )
                elif query_type == "find_all" and user_id_list is not None:
                    response = await self.db.litellm_usertable.find_many(
                        where={"user_id": {"in": user_id_list}}
                    )
                elif query_type == "find_all":
                    if expires is not None:
                        response = await self.db.litellm_usertable.find_many(  # type: ignore
                            order={"spend": "desc"},
                            where={  # type:ignore
                                "OR": [
                                    {"expires": None},  # type:ignore
                                    {"expires": {"gt": expires}},  # type:ignore
                                ],
                            },
                        )
                    else:
                        # return all users in the table, get their key aliases ordered by spend
                        sql_query = """
                        SELECT
                            u.*,
                            json_agg(v.key_alias) AS key_aliases
                        FROM
                            "LiteLLM_UserTable" u
                        LEFT JOIN "LiteLLM_VerificationToken" v ON u.user_id = v.user_id
                        GROUP BY
                            u.user_id
                        ORDER BY u.spend DESC
                        LIMIT $1
                        OFFSET $2
                        """
                        response = await self.db.query_raw(sql_query, limit, offset)
                return response
            elif table_name == "spend":
                verbose_proxy_logger.debug(
                    "PrismaClient: get_data: table_name == 'spend'"
                )
                if key_val is not None:
                    if query_type == "find_unique":
                        response = await self.db.litellm_spendlogs.find_unique(  # type: ignore
                            where={  # type: ignore
                                key_val["key"]: key_val["value"],  # type: ignore
                            }
                        )
                    elif query_type == "find_all":
                        response = await self.db.litellm_spendlogs.find_many(  # type: ignore
                            where={
                                key_val["key"]: key_val["value"],  # type: ignore
                            }
                        )
                    return response
                else:
                    response = await self.db.litellm_spendlogs.find_many(  # type: ignore
                        order={"startTime": "desc"},
                    )
                    return response
            elif table_name == "budget" and reset_at is not None:
                if query_type == "find_all":
                    response = await self.db.litellm_budgettable.find_many(
                        where={  # type:ignore
                            "OR": [
                                {
                                    "AND": [
                                        {"budget_reset_at": None},
                                        {"NOT": {"budget_duration": None}},
                                    ]
                                },
                                {"budget_reset_at": {"lt": reset_at}},
                            ]
                        }
                    )
                    return response

            elif table_name == "enduser" and budget_id_list is not None:
                if query_type == "find_all":
                    response = await self.db.litellm_endusertable.find_many(
                        where={"budget_id": {"in": budget_id_list}}
                    )
                    return response
            elif table_name == "team":
                if query_type == "find_unique":
                    response = await self.db.litellm_teamtable.find_unique(
                        where={"team_id": team_id},  # type: ignore
                        include={"litellm_model_table": True},  # type: ignore
                    )
                elif query_type == "find_all" and reset_at is not None:
                    response = await self.db.litellm_teamtable.find_many(
                        where={  # type:ignore
                            "budget_reset_at": {"lt": reset_at},
                        }
                    )
                elif query_type == "find_all" and user_id is not None:
                    response = await self.db.litellm_teamtable.find_many(
                        where={
                            "members": {"has": user_id},
                        },
                        include={"litellm_budget_table": True},
                    )
                elif query_type == "find_all" and team_id_list is not None:
                    response = await self.db.litellm_teamtable.find_many(
                        where={"team_id": {"in": team_id_list}}
                    )
                elif query_type == "find_all" and team_id_list is None:
                    response = await self.db.litellm_teamtable.find_many(
                        take=MAX_TEAM_LIST_LIMIT
                    )
                return response
            elif table_name == "user_notification":
                if query_type == "find_unique":
                    response = await self.db.litellm_usernotifications.find_unique(  # type: ignore
                        where={"user_id": user_id}  # type: ignore
                    )
                elif query_type == "find_all":
                    response = await self.db.litellm_usernotifications.find_many()  # type: ignore
                return response
            elif table_name == "combined_view":
                # check if plain text or hash
                if token is not None:
                    if isinstance(token, str):
                        hashed_token = _hash_token_if_needed(token=token)
                        verbose_proxy_logger.debug(
                            f"PrismaClient: find_unique for token: {hashed_token}"
                        )
                if query_type == "find_unique":
                    if token is None:
                        raise HTTPException(
                            status_code=400,
                            detail={"error": f"No token passed in. Token={token}"},
                        )

                    sql_query = f"""
                        SELECT 
                            v.*,
                            t.spend AS team_spend, 
                            t.max_budget AS team_max_budget, 
                            t.tpm_limit AS team_tpm_limit,
                            t.rpm_limit AS team_rpm_limit,
                            t.models AS team_models,
                            t.metadata AS team_metadata,
                            t.blocked AS team_blocked,
                            t.team_alias AS team_alias,
                            t.metadata AS team_metadata,
                            t.members_with_roles AS team_members_with_roles,
                            t.organization_id as org_id,
                            tm.spend AS team_member_spend,
                            m.aliases AS team_model_aliases,
                            -- Added comma to separate b.* columns
                            b.max_budget AS litellm_budget_table_max_budget,
                            b.tpm_limit AS litellm_budget_table_tpm_limit,
                            b.rpm_limit AS litellm_budget_table_rpm_limit,
                            b.model_max_budget as litellm_budget_table_model_max_budget,
                            b.soft_budget as litellm_budget_table_soft_budget,
                            o.metadata as organization_metadata,
                            b2.max_budget as organization_max_budget,
                            b2.tpm_limit as organization_tpm_limit,
                            b2.rpm_limit as organization_rpm_limit
                        FROM "LiteLLM_VerificationToken" AS v
                        LEFT JOIN "LiteLLM_TeamTable" AS t ON v.team_id = t.team_id
                        LEFT JOIN "LiteLLM_TeamMembership" AS tm ON v.team_id = tm.team_id AND tm.user_id = v.user_id
                        LEFT JOIN "LiteLLM_ModelTable" m ON t.model_id = m.id
                        LEFT JOIN "LiteLLM_BudgetTable" AS b ON v.budget_id = b.budget_id
                        LEFT JOIN "LiteLLM_OrganizationTable" AS o ON v.organization_id = o.organization_id
                        LEFT JOIN "LiteLLM_BudgetTable" AS b2 ON o.budget_id = b2.budget_id
                        WHERE v.token = '{token}'
                    """

                    response = await self.db.query_first(query=sql_query)

                    if response is not None:
                        if response["team_models"] is None:
                            response["team_models"] = []
                        if response["team_blocked"] is None:
                            response["team_blocked"] = False

                        team_member: Optional[Member] = None
                        if (
                            response["team_members_with_roles"] is not None
                            and response["user_id"] is not None
                        ):
                            ## find the team member corresponding to user id
                            """
                            [
                                {
                                    "role": "admin",
                                    "user_id": "default_user_id",
                                    "user_email": null
                                },
                                {
                                    "role": "user",
                                    "user_id": null,
                                    "user_email": "test@email.com"
                                }
                            ]
                            """
                            for tm in response["team_members_with_roles"]:
                                if tm.get("user_id") is not None and response[
                                    "user_id"
                                ] == tm.get("user_id"):
                                    team_member = Member(**tm)
                        response["team_member"] = team_member
                        response = LiteLLM_VerificationTokenView(
                            **response, last_refreshed_at=time.time()
                        )
                        # for prisma we need to cast the expires time to str
                        if response.expires is not None and isinstance(
                            response.expires, datetime
                        ):
                            response.expires = response.expires.isoformat()
                    return response
        except Exception as e:
            import traceback

            prisma_query_info = f"LiteLLM Prisma Client Exception: Error with `get_data`. Args passed in: {args_passed_in}"
            error_msg = prisma_query_info + str(e)
            print_verbose(error_msg)
            error_traceback = error_msg + "\n" + traceback.format_exc()
            verbose_proxy_logger.debug(error_traceback)
            end_time = time.time()
            _duration = end_time - start_time

            asyncio.create_task(
                self.proxy_logging_obj.failure_handler(
                    original_exception=e,
                    duration=_duration,
                    call_type="get_data",
                    traceback_str=error_traceback,
                )
            )
            raise e

    def jsonify_team_object(self, db_data: dict):
        db_data = self.jsonify_object(data=db_data)
        if db_data.get("members_with_roles", None) is not None and isinstance(
            db_data["members_with_roles"], list
        ):
            db_data["members_with_roles"] = json.dumps(db_data["members_with_roles"])
        return db_data

    # Define a retrying strategy with exponential backoff
    @backoff.on_exception(
        backoff.expo,
        Exception,  # base exception to catch for the backoff
        max_tries=3,  # maximum number of retries
        max_time=10,  # maximum total time to retry for
        on_backoff=on_backoff,  # specifying the function to call on backoff
    )
    async def insert_data(  # noqa: PLR0915
        self,
        data: dict,
        table_name: Literal[
            "user", "key", "config", "spend", "team", "user_notification"
        ],
    ):
        """
        Add a key to the database. If it already exists, do nothing.
        """
        start_time = time.time()
        try:
            verbose_proxy_logger.debug("PrismaClient: insert_data: %s", data)
            if table_name == "key":
                token = data["token"]
                hashed_token = self.hash_token(token=token)
                db_data = self.jsonify_object(data=data)
                db_data["token"] = hashed_token
                print_verbose(
                    "PrismaClient: Before upsert into litellm_verificationtoken"
                )
                new_verification_token = await self.db.litellm_verificationtoken.upsert(  # type: ignore
                    where={
                        "token": hashed_token,
                    },
                    data={
                        "create": {**db_data},  # type: ignore
                        "update": {},  # don't do anything if it already exists
                    },
                    include={"litellm_budget_table": True},
                )
                verbose_proxy_logger.info("Data Inserted into Keys Table")
                return new_verification_token
            elif table_name == "user":
                db_data = self.jsonify_object(data=data)
                try:
                    new_user_row = await self.db.litellm_usertable.upsert(
                        where={"user_id": data["user_id"]},
                        data={
                            "create": {**db_data},  # type: ignore
                            "update": {},  # don't do anything if it already exists
                        },
                    )
                except Exception as e:
                    if (
                        "Foreign key constraint failed on the field: `LiteLLM_UserTable_organization_id_fkey (index)`"
                        in str(e)
                    ):
                        raise HTTPException(
                            status_code=400,
                            detail={
                                "error": f"Foreign Key Constraint failed. Organization ID={db_data['organization_id']} does not exist in LiteLLM_OrganizationTable. Create via `/organization/new`."
                            },
                        )
                    raise e
                verbose_proxy_logger.info("Data Inserted into User Table")
                return new_user_row
            elif table_name == "team":
                db_data = self.jsonify_team_object(db_data=data)
                new_team_row = await self.db.litellm_teamtable.upsert(
                    where={"team_id": data["team_id"]},
                    data={
                        "create": {**db_data},  # type: ignore
                        "update": {},  # don't do anything if it already exists
                    },
                )
                verbose_proxy_logger.info("Data Inserted into Team Table")
                return new_team_row
            elif table_name == "config":
                """
                For each param,
                get the existing table values

                Add the new values

                Update DB
                """
                tasks = []
                for k, v in data.items():
                    updated_data = v
                    updated_data = json.dumps(updated_data)
                    updated_table_row = self.db.litellm_config.upsert(
                        where={"param_name": k},  # type: ignore
                        data={
                            "create": {"param_name": k, "param_value": updated_data},  # type: ignore
                            "update": {"param_value": updated_data},
                        },
                    )

                    tasks.append(updated_table_row)
                await asyncio.gather(*tasks)
                verbose_proxy_logger.info("Data Inserted into Config Table")
            elif table_name == "spend":
                db_data = self.jsonify_object(data=data)
                new_spend_row = await self.db.litellm_spendlogs.upsert(
                    where={"request_id": data["request_id"]},
                    data={
                        "create": {**db_data},  # type: ignore
                        "update": {},  # don't do anything if it already exists
                    },
                )
                verbose_proxy_logger.info("Data Inserted into Spend Table")
                return new_spend_row
            elif table_name == "user_notification":
                db_data = self.jsonify_object(data=data)
                new_user_notification_row = (
                    await self.db.litellm_usernotifications.upsert(  # type: ignore
                        where={"request_id": data["request_id"]},
                        data={
                            "create": {**db_data},  # type: ignore
                            "update": {},  # don't do anything if it already exists
                        },
                    )
                )
                verbose_proxy_logger.info("Data Inserted into Model Request Table")
                return new_user_notification_row

        except Exception as e:
            import traceback

            error_msg = f"LiteLLM Prisma Client Exception in insert_data: {str(e)}"
            print_verbose(error_msg)
            error_traceback = error_msg + "\n" + traceback.format_exc()
            end_time = time.time()
            _duration = end_time - start_time
            asyncio.create_task(
                self.proxy_logging_obj.failure_handler(
                    original_exception=e,
                    duration=_duration,
                    call_type="insert_data",
                    traceback_str=error_traceback,
                )
            )
            raise e

    # Define a retrying strategy with exponential backoff
    @backoff.on_exception(
        backoff.expo,
        Exception,  # base exception to catch for the backoff
        max_tries=3,  # maximum number of retries
        max_time=10,  # maximum total time to retry for
        on_backoff=on_backoff,  # specifying the function to call on backoff
    )
    async def update_data(  # noqa: PLR0915
        self,
        token: Optional[str] = None,
        data: dict = {},
        data_list: Optional[List] = None,
        user_id: Optional[str] = None,
        team_id: Optional[str] = None,
        query_type: Literal["update", "update_many"] = "update",
        table_name: Optional[
            Literal["user", "key", "config", "spend", "team", "enduser", "budget"]
        ] = None,
        update_key_values: Optional[dict] = None,
        update_key_values_custom_query: Optional[dict] = None,
    ):
        """
        Update existing data
        """
        verbose_proxy_logger.debug(
            f"PrismaClient: update_data, table_name: {table_name}"
        )
        start_time = time.time()
        try:
            db_data = self.jsonify_object(data=data)
            if update_key_values is not None:
                update_key_values = self.jsonify_object(data=update_key_values)
            if token is not None:
                print_verbose(f"token: {token}")
                # check if plain text or hash
                token = _hash_token_if_needed(token=token)
                db_data["token"] = token
                response = await self.db.litellm_verificationtoken.update(
                    where={"token": token},  # type: ignore
                    data={**db_data},  # type: ignore
                )
                verbose_proxy_logger.debug(
                    "\033[91m"
                    + f"DB Token Table update succeeded {response}"
                    + "\033[0m"
                )
                _data: dict = {}
                if response is not None:
                    try:
                        _data = response.model_dump()  # type: ignore
                    except Exception:
                        _data = response.dict()
                return {"token": token, "data": _data}
            elif (
                user_id is not None
                or (table_name is not None and table_name == "user")
                and query_type == "update"
            ):
                """
                If data['spend'] + data['user'], update the user table with spend info as well
                """
                if user_id is None:
                    user_id = db_data["user_id"]
                if update_key_values is None:
                    if update_key_values_custom_query is not None:
                        update_key_values = update_key_values_custom_query
                    else:
                        update_key_values = db_data
                update_user_row = await self.db.litellm_usertable.upsert(
                    where={"user_id": user_id},  # type: ignore
                    data={
                        "create": {**db_data},  # type: ignore
                        "update": {
                            **update_key_values  # type: ignore
                        },  # just update user-specified values, if it already exists
                    },
                )
                verbose_proxy_logger.info(
                    "\033[91m"
                    + f"DB User Table - update succeeded {update_user_row}"
                    + "\033[0m"
                )
                return {"user_id": user_id, "data": update_user_row}
            elif (
                team_id is not None
                or (table_name is not None and table_name == "team")
                and query_type == "update"
            ):
                """
                If data['spend'] + data['user'], update the user table with spend info as well
                """
                if team_id is None:
                    team_id = db_data["team_id"]
                if update_key_values is None:
                    update_key_values = db_data
                if "team_id" not in db_data and team_id is not None:
                    db_data["team_id"] = team_id
                if "members_with_roles" in db_data and isinstance(
                    db_data["members_with_roles"], list
                ):
                    db_data["members_with_roles"] = json.dumps(
                        db_data["members_with_roles"]
                    )
                if "members_with_roles" in update_key_values and isinstance(
                    update_key_values["members_with_roles"], list
                ):
                    update_key_values["members_with_roles"] = json.dumps(
                        update_key_values["members_with_roles"]
                    )
                update_team_row = await self.db.litellm_teamtable.upsert(
                    where={"team_id": team_id},  # type: ignore
                    data={
                        "create": {**db_data},  # type: ignore
                        "update": {
                            **update_key_values  # type: ignore
                        },  # just update user-specified values, if it already exists
                    },
                )
                verbose_proxy_logger.info(
                    "\033[91m"
                    + f"DB Team Table - update succeeded {update_team_row}"
                    + "\033[0m"
                )
                return {"team_id": team_id, "data": update_team_row}
            elif (
                table_name is not None
                and table_name == "key"
                and query_type == "update_many"
                and data_list is not None
                and isinstance(data_list, list)
            ):
                """
                Batch write update queries
                """
                batcher = self.db.batch_()
                for idx, t in enumerate(data_list):
                    # check if plain text or hash
                    if t.token.startswith("sk-"):  # type: ignore
                        t.token = self.hash_token(token=t.token)  # type: ignore
                    try:
                        data_json = self.jsonify_object(
                            data=t.model_dump(exclude_none=True)
                        )
                    except Exception:
                        data_json = self.jsonify_object(data=t.dict(exclude_none=True))
                    batcher.litellm_verificationtoken.update(
                        where={"token": t.token},  # type: ignore
                        data={**data_json},  # type: ignore
                    )
                await batcher.commit()
                print_verbose(
                    "\033[91m" + "DB Token Table update succeeded" + "\033[0m"
                )
            elif (
                table_name is not None
                and table_name == "user"
                and query_type == "update_many"
                and data_list is not None
                and isinstance(data_list, list)
            ):
                """
                Batch write update queries
                """
                batcher = self.db.batch_()
                for idx, user in enumerate(data_list):
                    try:
                        data_json = self.jsonify_object(
                            data=user.model_dump(exclude_none=True)
                        )
                    except Exception:
                        data_json = self.jsonify_object(data=user.dict())
                    batcher.litellm_usertable.upsert(
                        where={"user_id": user.user_id},  # type: ignore
                        data={
                            "create": {**data_json},  # type: ignore
                            "update": {
                                **data_json  # type: ignore
                            },  # just update user-specified values, if it already exists
                        },
                    )
                await batcher.commit()
                verbose_proxy_logger.info(
                    "\033[91m" + "DB User Table Batch update succeeded" + "\033[0m"
                )
            elif (
                table_name is not None
                and table_name == "enduser"
                and query_type == "update_many"
                and data_list is not None
                and isinstance(data_list, list)
            ):
                """
                Batch write update queries
                """
                batcher = self.db.batch_()
                for enduser in data_list:
                    try:
                        data_json = self.jsonify_object(
                            data=enduser.model_dump(exclude_none=True)
                        )
                    except Exception:
                        data_json = self.jsonify_object(data=enduser.dict())
                    batcher.litellm_endusertable.upsert(
                        where={"user_id": enduser.user_id},  # type: ignore
                        data={
                            "create": {**data_json},  # type: ignore
                            "update": {
                                **data_json  # type: ignore
                            },  # just update end-user-specified values, if it already exists
                        },
                    )
                await batcher.commit()
                verbose_proxy_logger.info(
                    "\033[91m" + "DB End User Table Batch update succeeded" + "\033[0m"
                )
            elif (
                table_name is not None
                and table_name == "budget"
                and query_type == "update_many"
                and data_list is not None
                and isinstance(data_list, list)
            ):
                """
                Batch write update queries
                """
                batcher = self.db.batch_()
                for budget in data_list:
                    try:
                        data_json = self.jsonify_object(
                            data=budget.model_dump(exclude_none=True)
                        )
                    except Exception:
                        data_json = self.jsonify_object(data=budget.dict())
                    batcher.litellm_budgettable.upsert(
                        where={"budget_id": budget.budget_id},  # type: ignore
                        data={
                            "create": {**data_json},  # type: ignore
                            "update": {
                                **data_json  # type: ignore
                            },  # just update end-user-specified values, if it already exists
                        },
                    )
                await batcher.commit()
                verbose_proxy_logger.info(
                    "\033[91m" + "DB Budget Table Batch update succeeded" + "\033[0m"
                )
            elif (
                table_name is not None
                and table_name == "team"
                and query_type == "update_many"
                and data_list is not None
                and isinstance(data_list, list)
            ):
                # Batch write update queries
                batcher = self.db.batch_()
                for idx, team in enumerate(data_list):
                    try:
                        data_json = self.jsonify_team_object(
                            db_data=team.model_dump(exclude_none=True)
                        )
                    except Exception:
                        data_json = self.jsonify_object(
                            data=team.dict(exclude_none=True)
                        )
                    batcher.litellm_teamtable.upsert(
                        where={"team_id": team.team_id},  # type: ignore
                        data={
                            "create": {**data_json},  # type: ignore
                            "update": {
                                **data_json  # type: ignore
                            },  # just update user-specified values, if it already exists
                        },
                    )
                await batcher.commit()
                verbose_proxy_logger.info(
                    "\033[91m" + "DB Team Table Batch update succeeded" + "\033[0m"
                )

        except Exception as e:
            import traceback

            error_msg = f"LiteLLM Prisma Client Exception - update_data: {str(e)}"
            print_verbose(error_msg)
            error_traceback = error_msg + "\n" + traceback.format_exc()
            end_time = time.time()
            _duration = end_time - start_time
            asyncio.create_task(
                self.proxy_logging_obj.failure_handler(
                    original_exception=e,
                    duration=_duration,
                    call_type="update_data",
                    traceback_str=error_traceback,
                )
            )
            raise e

    # Define a retrying strategy with exponential backoff
    @backoff.on_exception(
        backoff.expo,
        Exception,  # base exception to catch for the backoff
        max_tries=3,  # maximum number of retries
        max_time=10,  # maximum total time to retry for
        on_backoff=on_backoff,  # specifying the function to call on backoff
    )
    async def delete_data(
        self,
        tokens: Optional[List] = None,
        team_id_list: Optional[List] = None,
        table_name: Optional[Literal["user", "key", "config", "spend", "team"]] = None,
        user_id: Optional[str] = None,
    ):
        """
        Allow user to delete a key(s)

        Ensure user owns that key, unless admin.
        """
        start_time = time.time()
        try:
            if tokens is not None and isinstance(tokens, List):
                hashed_tokens = []
                for token in tokens:
                    if isinstance(token, str) and token.startswith("sk-"):
                        hashed_token = self.hash_token(token=token)
                    else:
                        hashed_token = token
                    hashed_tokens.append(hashed_token)
                filter_query: dict = {}
                if user_id is not None:
                    filter_query = {
                        "AND": [{"token": {"in": hashed_tokens}}, {"user_id": user_id}]
                    }
                else:
                    filter_query = {"token": {"in": hashed_tokens}}

                deleted_tokens = await self.db.litellm_verificationtoken.delete_many(
                    where=filter_query  # type: ignore
                )
                verbose_proxy_logger.debug("deleted_tokens: %s", deleted_tokens)
                return {"deleted_keys": deleted_tokens}
            elif (
                table_name == "team"
                and team_id_list is not None
                and isinstance(team_id_list, List)
            ):
                # admin only endpoint -> `/team/delete`
                await self.db.litellm_teamtable.delete_many(
                    where={"team_id": {"in": team_id_list}}
                )
                return {"deleted_teams": team_id_list}
            elif (
                table_name == "key"
                and team_id_list is not None
                and isinstance(team_id_list, List)
            ):
                # admin only endpoint -> `/team/delete`
                await self.db.litellm_verificationtoken.delete_many(
                    where={"team_id": {"in": team_id_list}}
                )
        except Exception as e:
            import traceback

            error_msg = f"LiteLLM Prisma Client Exception - delete_data: {str(e)}"
            print_verbose(error_msg)
            error_traceback = error_msg + "\n" + traceback.format_exc()
            end_time = time.time()
            _duration = end_time - start_time
            asyncio.create_task(
                self.proxy_logging_obj.failure_handler(
                    original_exception=e,
                    duration=_duration,
                    call_type="delete_data",
                    traceback_str=error_traceback,
                )
            )
            raise e

    # Define a retrying strategy with exponential backoff
    @backoff.on_exception(
        backoff.expo,
        Exception,  # base exception to catch for the backoff
        max_tries=3,  # maximum number of retries
        max_time=10,  # maximum total time to retry for
        on_backoff=on_backoff,  # specifying the function to call on backoff
    )
    async def connect(self):
        start_time = time.time()
        try:
            verbose_proxy_logger.debug(
                "PrismaClient: connect() called Attempting to Connect to DB"
            )
            if self.db.is_connected() is False:
                verbose_proxy_logger.debug(
                    "PrismaClient: DB not connected, Attempting to Connect to DB"
                )
                await self.db.connect()
        except Exception as e:
            import traceback

            error_msg = f"LiteLLM Prisma Client Exception connect(): {str(e)}"
            print_verbose(error_msg)
            error_traceback = error_msg + "\n" + traceback.format_exc()
            end_time = time.time()
            _duration = end_time - start_time
            asyncio.create_task(
                self.proxy_logging_obj.failure_handler(
                    original_exception=e,
                    duration=_duration,
                    call_type="connect",
                    traceback_str=error_traceback,
                )
            )
            raise e

    # Define a retrying strategy with exponential backoff
    @backoff.on_exception(
        backoff.expo,
        Exception,  # base exception to catch for the backoff
        max_tries=3,  # maximum number of retries
        max_time=10,  # maximum total time to retry for
        on_backoff=on_backoff,  # specifying the function to call on backoff
    )
    async def disconnect(self):
        start_time = time.time()
        try:
            await self.db.disconnect()
        except Exception as e:
            import traceback

            error_msg = f"LiteLLM Prisma Client Exception disconnect(): {str(e)}"
            print_verbose(error_msg)
            error_traceback = error_msg + "\n" + traceback.format_exc()
            end_time = time.time()
            _duration = end_time - start_time
            asyncio.create_task(
                self.proxy_logging_obj.failure_handler(
                    original_exception=e,
                    duration=_duration,
                    call_type="disconnect",
                    traceback_str=error_traceback,
                )
            )
            raise e

    @backoff.on_exception(
        backoff.expo,
        Exception,
        max_tries=3,
        max_time=10,
        on_backoff=on_backoff,
    )
    async def health_check(self):
        """
        Health check endpoint for the prisma client
        """
        start_time = time.time()
        try:
            sql_query = "SELECT 1"

            # Execute the raw query
            # The asterisk before `user_id_list` unpacks the list into separate arguments
            response = await self.db.query_raw(sql_query)
            return response
        except Exception as e:
            import traceback

            error_msg = f"LiteLLM Prisma Client Exception disconnect(): {str(e)}"
            print_verbose(error_msg)
            error_traceback = error_msg + "\n" + traceback.format_exc()
            end_time = time.time()
            _duration = end_time - start_time
            asyncio.create_task(
                self.proxy_logging_obj.failure_handler(
                    original_exception=e,
                    duration=_duration,
                    call_type="health_check",
                    traceback_str=error_traceback,
                )
            )
            raise e

    async def _get_spend_logs_row_count(self) -> int:
        """
        Get the row count from LiteLLM_SpendLogs table using PostgreSQL system statistics.
        """

        @backoff.on_exception(
            backoff.expo,
            Exception,
            max_tries=3,
            max_time=10,
            on_backoff=on_backoff,
        )
        async def _fetch_row_count() -> int:
            sql_query = """
            SELECT reltuples::BIGINT
            FROM pg_class
            WHERE oid = '"LiteLLM_SpendLogs"'::regclass;
            """
            result = await self.db.query_raw(query=sql_query)
            return result[0]["reltuples"]

        try:
            return await _fetch_row_count()
        except Exception as e:
            verbose_proxy_logger.error(
                f"Error getting LiteLLM_SpendLogs row count: {e}"
            )
            return 0

    @backoff.on_exception(
        backoff.expo,
        Exception,
        max_tries=3,
        max_time=10,
        on_backoff=on_backoff,
    )
    async def _set_spend_logs_row_count_in_proxy_state(self) -> None:
        """
        Set the `LiteLLM_SpendLogs`row count in proxy state.

        This is used later to determine if we should run expensive UI Usage queries.
        """
        from litellm.proxy.proxy_server import proxy_state

        _num_spend_logs_rows = await self._get_spend_logs_row_count()
        proxy_state.set_proxy_state_variable(
            variable_name="spend_logs_row_count",
            value=_num_spend_logs_rows,
        )

    # Health Check Database Methods
    def _validate_response_time(
        self, response_time_ms: Optional[float]
    ) -> Optional[float]:
        """Validate and clean response time value"""
        if response_time_ms is None:
            return None
        try:
            value = float(response_time_ms)
            return (
                value
                if value == value and value not in (float("inf"), float("-inf"))
                else None
            )
        except (ValueError, TypeError):
            verbose_proxy_logger.warning(
                f"Invalid response_time_ms value: {response_time_ms}"
            )
            return None

    def _clean_details(self, details: Optional[dict]) -> Optional[dict]:
        """Clean and validate details JSON"""
        if not isinstance(details, dict):
            return None
        try:
            return safe_json_loads(safe_dumps(details))
        except Exception as e:
            verbose_proxy_logger.warning(f"Failed to clean details JSON: {e}")
            return None

    async def save_health_check_result(
        self,
        model_name: str,
        status: str,
        healthy_count: int = 0,
        unhealthy_count: int = 0,
        error_message: Optional[str] = None,
        response_time_ms: Optional[float] = None,
        details: Optional[dict] = None,
        checked_by: Optional[str] = None,
        model_id: Optional[str] = None,
    ):
        """Save health check result to database"""
        try:
            # Build base data with required fields
            health_check_data = {
                "model_name": str(model_name),
                "status": str(status),
                "healthy_count": int(healthy_count),
                "unhealthy_count": int(unhealthy_count),
            }

            # Add optional fields using dict comprehension and helper methods
            optional_fields = {
                "error_message": str(error_message)[:500] if error_message else None,
                "response_time_ms": self._validate_response_time(response_time_ms),
                "details": self._clean_details(details),
                "checked_by": str(checked_by) if checked_by else None,
                "model_id": str(model_id) if model_id else None,
            }

            # Add only non-None optional fields
            health_check_data.update(
                {k: v for k, v in optional_fields.items() if v is not None}
            )

            verbose_proxy_logger.debug(f"Saving health check data: {health_check_data}")
            return await self.db.litellm_healthchecktable.create(data=health_check_data)

        except Exception as e:
            verbose_proxy_logger.error(
                f"Error saving health check result for model {model_name}: {e}"
            )
            return None

    async def get_health_check_history(
        self,
        model_name: Optional[str] = None,
        limit: int = 100,
        offset: int = 0,
        status_filter: Optional[str] = None,
    ):
        """
        Get health check history with optional filtering
        """
        try:
            where_clause = {}
            if model_name:
                where_clause["model_name"] = model_name
            if status_filter:
                where_clause["status"] = status_filter

            results = await self.db.litellm_healthchecktable.find_many(
                where=where_clause,
                order={"checked_at": "desc"},
                take=limit,
                skip=offset,
            )
            return results
        except Exception as e:
            verbose_proxy_logger.error(f"Error getting health check history: {e}")
            return []

    async def get_all_latest_health_checks(self):
        """
        Get the latest health check for each model
        """
        try:
            # Get all unique model names first
            all_checks = await self.db.litellm_healthchecktable.find_many(
                order={"checked_at": "desc"}
            )

            # Group by model_name and get the latest for each
            latest_checks = {}
            for check in all_checks:
                if check.model_name not in latest_checks:
                    latest_checks[check.model_name] = check

            return list(latest_checks.values())
        except Exception as e:
            verbose_proxy_logger.error(f"Error getting all latest health checks: {e}")
            return []


### HELPER FUNCTIONS ###


async def _cache_user_row(user_id: str, cache: DualCache, db: PrismaClient):
    """
    Check if a user_id exists in cache,
    if not retrieve it.
    """
    cache_key = f"{user_id}_user_api_key_user_id"
    response = cache.get_cache(key=cache_key)
    if response is None:  # Cache miss
        user_row = await db.get_data(user_id=user_id)
        if user_row is not None:
            print_verbose(f"User Row: {user_row}, type = {type(user_row)}")
            if hasattr(user_row, "model_dump_json") and callable(
                getattr(user_row, "model_dump_json")
            ):
                cache_value = user_row.model_dump_json()
                cache.set_cache(
                    key=cache_key, value=cache_value, ttl=600
                )  # store for 10 minutes
    return


async def send_email(
    receiver_email: Optional[str] = None,
    subject: Optional[str] = None,
    html: Optional[str] = None,
):
    """
    smtp_host,
    smtp_port,
    smtp_username,
    smtp_password,
    sender_name,
    sender_email,
    """
    ## SERVER SETUP ##

    smtp_host = os.getenv("SMTP_HOST")
    smtp_port = int(os.getenv("SMTP_PORT", "587"))  # default to port 587
    smtp_username = os.getenv("SMTP_USERNAME")
    smtp_password = os.getenv("SMTP_PASSWORD")
    sender_email = os.getenv("SMTP_SENDER_EMAIL", None)
    if sender_email is None:
        raise ValueError("Trying to use SMTP, but SMTP_SENDER_EMAIL is not set")
    if receiver_email is None:
        raise ValueError(f"No receiver email provided for SMTP email. {receiver_email}")
    if subject is None:
        raise ValueError(f"No subject provided for SMTP email. {subject}")
    if html is None:
        raise ValueError(f"No HTML body provided for SMTP email. {html}")

    ## EMAIL SETUP ##
    email_message = MIMEMultipart()
    email_message["From"] = sender_email
    email_message["To"] = receiver_email
    email_message["Subject"] = subject
    verbose_proxy_logger.debug(
        "sending email from %s to %s", sender_email, receiver_email
    )

    if smtp_host is None:
        raise ValueError("Trying to use SMTP, but SMTP_HOST is not set")

    # Attach the body to the email
    email_message.attach(MIMEText(html, "html"))

    try:
        # Establish a secure connection with the SMTP server
        with smtplib.SMTP(
            host=smtp_host,
            port=smtp_port,
        ) as server:
            if os.getenv("SMTP_TLS", "True") != "False":
                server.starttls()

            # Login to your email account only if smtp_username and smtp_password are provided
            if smtp_username and smtp_password:
                server.login(
                    user=smtp_username,
                    password=smtp_password,
                )

            # Send the email
            server.send_message(
                msg=email_message,
                from_addr=sender_email,
                to_addrs=receiver_email,
            )

    except Exception as e:
        verbose_proxy_logger.exception(
            "An error occurred while sending the email:" + str(e)
        )


def hash_token(token: str):
    import hashlib

    # Hash the string using SHA-256
    hashed_token = hashlib.sha256(token.encode()).hexdigest()

    return hashed_token


def _hash_token_if_needed(token: str) -> str:
    """
    Hash the token if it's a string and starts with "sk-"

    Else return the token as is
    """
    if token.startswith("sk-"):
        return hash_token(token=token)
    else:
        return token


class ProxyUpdateSpend:
    @staticmethod
    async def update_end_user_spend(
        n_retry_times: int,
        prisma_client: PrismaClient,
        proxy_logging_obj: ProxyLogging,
        end_user_list_transactions: Dict[str, float],
    ):
        for i in range(n_retry_times + 1):
            start_time = time.time()
            try:
                async with prisma_client.db.tx(
                    timeout=timedelta(seconds=60)
                ) as transaction:
                    async with transaction.batch_() as batcher:
                        for (
                            end_user_id,
                            response_cost,
                        ) in end_user_list_transactions.items():
                            if litellm.max_end_user_budget is not None:
                                pass
                            batcher.litellm_endusertable.upsert(
                                where={"user_id": end_user_id},
                                data={
                                    "create": {
                                        "user_id": end_user_id,
                                        "spend": response_cost,
                                        "blocked": False,
                                    },
                                    "update": {"spend": {"increment": response_cost}},
                                },
                            )

                break
            except DB_CONNECTION_ERROR_TYPES as e:
                if i >= n_retry_times:  # If we've reached the maximum number of retries
                    _raise_failed_update_spend_exception(
                        e=e, start_time=start_time, proxy_logging_obj=proxy_logging_obj
                    )
                # Optionally, sleep for a bit before retrying
                await asyncio.sleep(2**i)  # Exponential backoff
            except Exception as e:
                _raise_failed_update_spend_exception(
                    e=e, start_time=start_time, proxy_logging_obj=proxy_logging_obj
                )

    @staticmethod
    async def update_spend_logs(
        n_retry_times: int,
        prisma_client: PrismaClient,
        db_writer_client: Optional[HTTPHandler],
        proxy_logging_obj: ProxyLogging,
    ):
        BATCH_SIZE = 100  # Preferred size of each batch to write to the database
        MAX_LOGS_PER_INTERVAL = (
            1000  # Maximum number of logs to flush in a single interval
        )
        # Get initial logs to process
        logs_to_process = prisma_client.spend_log_transactions[:MAX_LOGS_PER_INTERVAL]
        start_time = time.time()
        try:
            for i in range(n_retry_times + 1):
                try:
                    base_url = os.getenv("SPEND_LOGS_URL", None)
                    if (
                        len(logs_to_process) > 0
                        and base_url is not None
                        and db_writer_client is not None
                    ):
                        if not base_url.endswith("/"):
                            base_url += "/"
                        verbose_proxy_logger.debug("base_url: {}".format(base_url))
                        response = await db_writer_client.post(
                            url=base_url + "spend/update",
                            data=json.dumps(logs_to_process),
                            headers={"Content-Type": "application/json"},
                        )
                        if response.status_code == 200:
                            prisma_client.spend_log_transactions = (
                                prisma_client.spend_log_transactions[
                                    len(logs_to_process) :
                                ]
                            )
                    else:
                        for j in range(0, len(logs_to_process), BATCH_SIZE):
                            batch = logs_to_process[j : j + BATCH_SIZE]
                            batch_with_dates = [
                                prisma_client.jsonify_object({**entry})
                                for entry in batch
                            ]
                            await prisma_client.db.litellm_spendlogs.create_many(
                                data=batch_with_dates, skip_duplicates=True
                            )
                            verbose_proxy_logger.debug(
                                f"Flushed {len(batch)} logs to the DB."
                            )

                        prisma_client.spend_log_transactions = (
                            prisma_client.spend_log_transactions[len(logs_to_process) :]
                        )
                        verbose_proxy_logger.debug(
                            f"{len(logs_to_process)} logs processed. Remaining in queue: {len(prisma_client.spend_log_transactions)}"
                        )
                    break
                except DB_CONNECTION_ERROR_TYPES:
                    if i is None:
                        i = 0
                    if i >= n_retry_times:
                        raise
                    await asyncio.sleep(2**i)
        except Exception as e:
            prisma_client.spend_log_transactions = prisma_client.spend_log_transactions[
                len(logs_to_process) :
            ]
            _raise_failed_update_spend_exception(
                e=e, start_time=start_time, proxy_logging_obj=proxy_logging_obj
            )

    @staticmethod
    def disable_spend_updates() -> bool:
        """
        returns True if should not update spend in db
        Skips writing spend logs and updates to key, team, user spend to DB
        """
        from litellm.proxy.proxy_server import general_settings

        if general_settings.get("disable_spend_updates") is True:
            return True
        return False


async def update_spend(  # noqa: PLR0915
    prisma_client: PrismaClient,
    db_writer_client: Optional[HTTPHandler],
    proxy_logging_obj: ProxyLogging,
):
    """
    Batch write updates to db.

    Triggered every minute.

    Requires:
    user_id_list: dict,
    keys_list: list,
    team_list: list,
    spend_logs: list,
    """
    n_retry_times = 3
    await proxy_logging_obj.db_spend_update_writer.db_update_spend_transaction_handler(
        prisma_client=prisma_client,
        n_retry_times=n_retry_times,
        proxy_logging_obj=proxy_logging_obj,
    )

    ### UPDATE SPEND LOGS ###
    verbose_proxy_logger.debug(
        "Spend Logs transactions: {}".format(len(prisma_client.spend_log_transactions))
    )

    if len(prisma_client.spend_log_transactions) > 0:
        await ProxyUpdateSpend.update_spend_logs(
            n_retry_times=n_retry_times,
            prisma_client=prisma_client,
            proxy_logging_obj=proxy_logging_obj,
            db_writer_client=db_writer_client,
        )


def _raise_failed_update_spend_exception(
    e: Exception, start_time: float, proxy_logging_obj: ProxyLogging
):
    """
    Raise an exception for failed update spend logs

    - Calls proxy_logging_obj.failure_handler to log the error
    - Ensures error messages says "Non-Blocking"
    """
    import traceback

    error_msg = (
        f"[Non-Blocking]LiteLLM Prisma Client Exception - update spend logs: {str(e)}"
    )
    error_traceback = error_msg + "\n" + traceback.format_exc()
    end_time = time.time()
    _duration = end_time - start_time
    asyncio.create_task(
        proxy_logging_obj.failure_handler(
            original_exception=e,
            duration=_duration,
            call_type="update_spend",
            traceback_str=error_traceback,
        )
    )
    raise e


def _is_projected_spend_over_limit(
    current_spend: float, soft_budget_limit: Optional[float]
):
    from datetime import date

    if soft_budget_limit is None:
        # If there's no limit, we can't exceed it.
        return False

    today = date.today()

    # Finding the first day of the next month, then subtracting one day to get the end of the current month.
    if today.month == 12:  # December edge case
        end_month = date(today.year + 1, 1, 1) - timedelta(days=1)
    else:
        end_month = date(today.year, today.month + 1, 1) - timedelta(days=1)

    remaining_days = (end_month - today).days

    # Check for the start of the month to avoid division by zero
    if today.day == 1:
        daily_spend_estimate = current_spend
    else:
        daily_spend_estimate = current_spend / (today.day - 1)

    # Total projected spend for the month
    projected_spend = current_spend + (daily_spend_estimate * remaining_days)

    if projected_spend > soft_budget_limit:
        print_verbose("Projected spend exceeds soft budget limit!")
        return True
    return False


def _get_projected_spend_over_limit(
    current_spend: float, soft_budget_limit: Optional[float]
) -> Optional[tuple]:
    import datetime

    if soft_budget_limit is None:
        return None

    today = datetime.date.today()
    end_month = datetime.date(today.year, today.month + 1, 1) - datetime.timedelta(
        days=1
    )
    remaining_days = (end_month - today).days

    daily_spend = current_spend / (
        today.day - 1
    )  # assuming the current spend till today (not including today)
    projected_spend = daily_spend * remaining_days

    if projected_spend > soft_budget_limit:
        approx_days = soft_budget_limit / daily_spend
        limit_exceed_date = today + datetime.timedelta(days=approx_days)

        # return the projected spend and the date it will exceeded
        return projected_spend, limit_exceed_date

    return None


def _is_valid_team_configs(team_id=None, team_config=None, request_data=None):
    if team_id is None or team_config is None or request_data is None:
        return
    # check if valid model called for team
    if "models" in team_config:
        valid_models = team_config.pop("models")
        model_in_request = request_data["model"]
        if model_in_request not in valid_models:
            raise Exception(
                f"Invalid model for team {team_id}: {model_in_request}.  Valid models for team are: {valid_models}\n"
            )
    return


def _to_ns(dt):
    return int(dt.timestamp() * 1e9)


def _check_and_merge_model_level_guardrails(
    data: dict, llm_router: Optional[Router]
) -> dict:
    """
    Check if the model has guardrails defined and merge them with existing guardrails in the request data.

    Args:
        data: The request data dict
        llm_router: The LLM router instance to get deployment info from

    Returns:
        Modified data dict with merged guardrails (if any model-level guardrails exist)
    """
    if llm_router is None:
        return data

    # Get the model ID from the data
    metadata = data.get("metadata") or {}
    model_info = metadata.get("model_info") or {}
    model_id = model_info.get("id", None)

    if model_id is None:
        return data

    # Check if the model has guardrails
    deployment = llm_router.get_deployment(model_id=model_id)
    if deployment is None:
        return data

    model_level_guardrails = deployment.litellm_params.get("guardrails")

    if model_level_guardrails is None:
        return data

    # Merge model-level guardrails with existing ones
    return _merge_guardrails_with_existing(data, model_level_guardrails)


def _merge_guardrails_with_existing(data: dict, model_level_guardrails: Any) -> dict:
    """
    Merge model-level guardrails with any existing guardrails in the request data.

    Args:
        data: The request data dict
        model_level_guardrails: Guardrails defined at the model level

    Returns:
        Modified data dict with merged guardrails in metadata
    """
    modified_data = data.copy()
    metadata = modified_data.setdefault("metadata", {})
    existing_guardrails = metadata.get("guardrails", [])

    # Ensure existing_guardrails is a list
    if not isinstance(existing_guardrails, list):
        existing_guardrails = [existing_guardrails] if existing_guardrails else []

    # Ensure model_level_guardrails is a list
    if not isinstance(model_level_guardrails, list):
        model_level_guardrails = (
            [model_level_guardrails] if model_level_guardrails else []
        )

    # Combine existing and model-level guardrails
    metadata["guardrails"] = list(set(existing_guardrails + model_level_guardrails))
    return modified_data


def get_error_message_str(e: Exception) -> str:
    error_message = ""
    if isinstance(e, HTTPException):
        if isinstance(e.detail, str):
            error_message = e.detail
        elif isinstance(e.detail, dict):
            error_message = json.dumps(e.detail)
        elif hasattr(e, "message"):
            _error = getattr(e, "message", None)
            if isinstance(_error, str):
                error_message = _error
            elif isinstance(_error, dict):
                error_message = json.dumps(_error)
        else:
            error_message = str(e)
    else:
        error_message = str(e)
    return error_message


def _get_redoc_url() -> Optional[str]:
    """
    Get the Redoc URL from the environment variables.

    - If REDOC_URL is set, return it.
    - If NO_REDOC is True, return None.
    - Otherwise, default to "/redoc".
    """
    if redoc_url := os.getenv("REDOC_URL"):
        return redoc_url

    if str_to_bool(os.getenv("NO_REDOC")) is True:
        return None

    return "/redoc"


def _get_docs_url() -> Optional[str]:
    """
    Get the docs (Swagger UI) URL from the environment variables.

    - If DOCS_URL is set, return it.
    - If NO_DOCS is True, return None.
    - Otherwise, default to "/".
    """
    if docs_url := os.getenv("DOCS_URL"):
        return docs_url

    if str_to_bool(os.getenv("NO_DOCS")) is True:
        return None

    return "/"


def handle_exception_on_proxy(e: Exception) -> ProxyException:
    """
    Returns an Exception as ProxyException, this ensures all exceptions are OpenAI API compatible
    """
    from fastapi import status

    verbose_proxy_logger.exception(f"Exception: {e}")

    if isinstance(e, HTTPException):
        return ProxyException(
            message=getattr(e, "detail", f"error({str(e)})"),
            type=ProxyErrorTypes.internal_server_error,
            param=getattr(e, "param", "None"),
            code=getattr(e, "status_code", status.HTTP_500_INTERNAL_SERVER_ERROR),
        )
    elif isinstance(e, ProxyException):
        return e
    return ProxyException(
        message="Internal Server Error, " + str(e),
        type=ProxyErrorTypes.internal_server_error,
        param=getattr(e, "param", "None"),
        code=status.HTTP_500_INTERNAL_SERVER_ERROR,
    )


def _premium_user_check(feature: Optional[str] = None):
    """
    Raises an HTTPException if the user is not a premium user
    """
    from litellm.proxy.proxy_server import premium_user

    if feature:
        detail_msg = f"This feature is only available for LiteLLM Enterprise users: {feature}. {CommonProxyErrors.not_premium_user.value}"
    else:
        detail_msg = f"This feature is only available for LiteLLM Enterprise users. {CommonProxyErrors.not_premium_user.value}"

    if not premium_user:
        raise HTTPException(
            status_code=403,
            detail={"error": detail_msg},
        )


def is_known_model(model: Optional[str], llm_router: Optional[Router]) -> bool:
    """
    Returns True if the model is in the llm_router model names
    """
    if model is None or llm_router is None:
        return False
    model_names = llm_router.get_model_names()

    model_names_set = set(model_names)

    is_in_list = False
    if model in model_names_set:
        is_in_list = True

    return is_in_list


def is_known_vector_store_index(index_name: str) -> bool:
    """
    Returns True if the vector store index is in the llm_router vector store indexes
    """

    if litellm.vector_store_index_registry is None:
        return False
    return index_name in litellm.vector_store_index_registry.get_vector_store_indexes()


def join_paths(base_path: str, route: str) -> str:
    # Remove trailing slashes from base_path and leading slashes from route
    base_path = base_path.rstrip("/")
    route = route.lstrip("/")

    # If base_path is empty, return route with leading slash
    if not base_path:
        return f"/{route}" if route else "/"

    # If route is empty, return just base_path
    if not route:
        return base_path

    # Check if base_path already ends with the route to avoid duplication
    if base_path.endswith(f"/{route}"):
        final_path = base_path
    else:
        # Join with single slash
        final_path = f"{base_path}/{route}"

    return final_path


def get_custom_url(request_base_url: str, route: Optional[str] = None) -> str:
    # Use environment variable value, otherwise use URL from request
    server_base_url = get_proxy_base_url()
    if server_base_url is not None:
        base_url = server_base_url
    else:
        base_url = request_base_url

    server_root_path = get_server_root_path()
    if route is not None:
        if server_root_path != "":
            # First join base_url with server_root_path, then with route
            intermediate_url = join_paths(base_url, server_root_path)
            return join_paths(intermediate_url, route)
        else:
            return join_paths(base_url, route)
    else:
        return join_paths(base_url, server_root_path)


def get_proxy_base_url() -> Optional[str]:
    """
    Get the proxy base url from the environment variables.
    """
    return os.getenv("PROXY_BASE_URL")


def get_server_root_path() -> str:
    """
    Get the server root path from the environment variables.

    - If SERVER_ROOT_PATH is set, return it.
    - Otherwise, default to "/".
    """
    return os.getenv("SERVER_ROOT_PATH", "/")


def get_prisma_client_or_throw(message: str):
    from litellm.proxy.proxy_server import prisma_client

    if prisma_client is None:
        raise HTTPException(
            status_code=status.HTTP_500_INTERNAL_SERVER_ERROR,
            detail={"error": message},
        )
    return prisma_client


def is_valid_api_key(key: str) -> bool:
    """
    Validates API key format:
    - sk- keys: must match ^sk-[A-Za-z0-9_-]+$
    - hashed keys: must match ^[a-fA-F0-9]{64}$
    - Length between 20 and 100 characters
    """
    import re

    if not isinstance(key, str):
        return False
    if 3 <= len(key) <= 100:
        if re.match(r"^sk-[A-Za-z0-9_-]+$", key):
            return True
        if re.match(r"^[a-fA-F0-9]{64}$", key):
            return True
    return False


def construct_database_url_from_env_vars() -> Optional[str]:
    """
    Construct a DATABASE_URL from individual environment variables.
    Returns:
        Optional[str]: The constructed DATABASE_URL or None if required variables are missing
    """
    import urllib.parse

    # Check if all required variables are provided
    database_host = os.getenv("DATABASE_HOST")
    database_username = os.getenv("DATABASE_USERNAME")
    database_password = os.getenv("DATABASE_PASSWORD")
    database_name = os.getenv("DATABASE_NAME")
    database_schema = os.getenv("DATABASE_SCHEMA")

    if database_host and database_username and database_name:
        # Handle the problem of special character escaping in the database URL
        database_username_enc = urllib.parse.quote_plus(database_username)
        database_password_enc = (
            urllib.parse.quote_plus(database_password) if database_password else ""
        )
        database_name_enc = urllib.parse.quote_plus(database_name)

        # Construct DATABASE_URL from the provided variables
        if database_password:
            database_url = f"postgresql://{database_username_enc}:{database_password_enc}@{database_host}/{database_name_enc}"
        else:
            database_url = f"postgresql://{database_username_enc}@{database_host}/{database_name_enc}"

        if database_schema:
            database_url += f"?schema={database_schema}"

        return database_url

    return None


async def count_tokens_with_anthropic_api(
    model_to_use: str,
    messages: Optional[List[Dict[str, Any]]],
    deployment: Optional[Dict[str, Any]] = None,
) -> Optional[Dict[str, Any]]:
    """
    Helper function to count tokens using Anthropic API directly.

    Args:
        model_to_use: The model name to use for token counting
        messages: The messages to count tokens for
        deployment: Optional deployment configuration containing API key

    Returns:
        Optional dict with token count and tokenizer info, or None if failed
    """
    if not messages:
        return None

    try:
        import os

        import anthropic

        # Get Anthropic API key from deployment config
        anthropic_api_key = None
        if deployment is not None:
            anthropic_api_key = deployment.get("litellm_params", {}).get("api_key")

        # Fallback to environment variable
        if not anthropic_api_key:
            anthropic_api_key = os.getenv("ANTHROPIC_API_KEY")

        if anthropic_api_key and messages:
            # Call Anthropic API directly for more accurate token counting
            client = anthropic.Anthropic(api_key=anthropic_api_key)

            # Call with explicit parameters to satisfy type checking
            # Type ignore for now since messages come from generic dict input
            response = client.beta.messages.count_tokens(
                model=model_to_use,
                messages=messages,  # type: ignore
                betas=["token-counting-2024-11-01"],
            )
            total_tokens = response.input_tokens
            tokenizer_used = "anthropic_api"

            return {
                "total_tokens": total_tokens,
                "tokenizer_used": tokenizer_used,
            }

    except ImportError:
        verbose_proxy_logger.warning(
            "Anthropic library not available, falling back to LiteLLM tokenizer"
        )
    except Exception as e:
        verbose_proxy_logger.warning(
            f"Error calling Anthropic API: {e}, falling back to LiteLLM tokenizer"
        )
    return None


async def get_available_models_for_user(
    user_api_key_dict: "UserAPIKeyAuth",
    llm_router: Optional["Router"],
    general_settings: dict,
    user_model: Optional[str],
    prisma_client: Optional["PrismaClient"] = None,
    proxy_logging_obj: Optional["ProxyLogging"] = None,
    team_id: Optional[str] = None,
    include_model_access_groups: bool = False,
    only_model_access_groups: bool = False,
    return_wildcard_routes: bool = False,
    user_api_key_cache: Optional["DualCache"] = None,
) -> List[str]:
    """
    Get the list of models available to a user based on their API key and team permissions.

    Args:
        user_api_key_dict: User API key authentication object
        llm_router: LiteLLM router instance
        general_settings: General settings from config
        user_model: User-specific model
        prisma_client: Prisma client for database operations
        proxy_logging_obj: Proxy logging object
        team_id: Specific team ID to check (optional)
        include_model_access_groups: Whether to include model access groups
        only_model_access_groups: Whether to only return model access groups
        return_wildcard_routes: Whether to return wildcard routes

    Returns:
        List of model names available to the user
    """
    from litellm.proxy.auth.auth_checks import get_team_object
    from litellm.proxy.auth.model_checks import (
        get_complete_model_list,
        get_key_models,
        get_team_models,
    )
    from litellm.proxy.management_endpoints.team_endpoints import validate_membership

    # Get proxy model list and access groups
    if llm_router is None:
        proxy_model_list = []
        model_access_groups = {}
    else:
        proxy_model_list = llm_router.get_model_names()
        model_access_groups = llm_router.get_model_access_groups()

    # Get key models
    key_models = get_key_models(
        user_api_key_dict=user_api_key_dict,
        proxy_model_list=proxy_model_list,
        model_access_groups=model_access_groups,
        include_model_access_groups=include_model_access_groups,
    )

    # Get team models
    team_models: List[str] = user_api_key_dict.team_models

    # If specific team_id is provided, validate and get team models
    if team_id and prisma_client and proxy_logging_obj and user_api_key_cache:
        key_models = []
        team_object = await get_team_object(
            team_id=team_id,
            prisma_client=prisma_client,
            user_api_key_cache=user_api_key_cache,
            proxy_logging_obj=proxy_logging_obj,
        )
        validate_membership(user_api_key_dict=user_api_key_dict, team_table=team_object)
        team_models = team_object.models

    team_models = get_team_models(
        team_models=team_models,
        proxy_model_list=proxy_model_list,
        model_access_groups=model_access_groups,
        include_model_access_groups=include_model_access_groups,
    )

    # Get complete model list
    all_models = get_complete_model_list(
        key_models=key_models,
        team_models=team_models,
        proxy_model_list=proxy_model_list,
        user_model=user_model,
        infer_model_from_keys=general_settings.get("infer_model_from_keys", False),
        return_wildcard_routes=return_wildcard_routes,
        llm_router=llm_router,
        model_access_groups=model_access_groups,
        include_model_access_groups=include_model_access_groups,
        only_model_access_groups=only_model_access_groups,
    )

    return all_models


def create_model_info_response(
    model_id: str,
    provider: str,
    include_metadata: bool = False,
    fallback_type: Optional[str] = None,
    llm_router: Optional["Router"] = None,
) -> dict:
    """
    Create a standardized model info response.

    Args:
        model_id: The model ID
        provider: The model provider
        include_metadata: Whether to include metadata
        fallback_type: Type of fallbacks to include
        llm_router: LiteLLM router instance

    Returns:
        Dictionary containing model information
    """
    from litellm.proxy.auth.model_checks import get_all_fallbacks

    model_info = {
        "id": model_id,
        "object": "model",
        "created": DEFAULT_MODEL_CREATED_AT_TIME,
        "owned_by": provider,
    }

    # Add metadata if requested
    if include_metadata:
        metadata = {}

        # Default fallback_type to "general" if include_metadata is true
        effective_fallback_type = (
            fallback_type if fallback_type is not None else "general"
        )

        # Validate fallback_type
        valid_fallback_types = ["general", "context_window", "content_policy"]
        if effective_fallback_type not in valid_fallback_types:
            raise HTTPException(
                status_code=400,
                detail=f"Invalid fallback_type. Must be one of: {valid_fallback_types}",
            )

        fallbacks = get_all_fallbacks(
            model=model_id,
            llm_router=llm_router,
            fallback_type=effective_fallback_type,
        )
        metadata["fallbacks"] = fallbacks

        model_info["metadata"] = metadata

    return model_info


def validate_model_access(
    model_id: str,
    available_models: List[str],
) -> None:
    """
    Validate that a model is accessible to the user.

    Args:
        model_id: The model ID to validate
        available_models: List of models available to the user

    Raises:
        HTTPException: If the model is not accessible
    """
    if model_id not in available_models:
        raise HTTPException(
            status_code=404,
            detail="The model `{}` does not exist or is not accessible".format(
                model_id
            ),
        )<|MERGE_RESOLUTION|>--- conflicted
+++ resolved
@@ -796,23 +796,7 @@
         callback: CustomGuardrail,
         data: dict,
         user_api_key_dict: Optional[UserAPIKeyAuth],
-<<<<<<< HEAD
         call_type: CallTypesLiteral,
-=======
-        call_type: Literal[
-            "completion",
-            "text_completion",
-            "embeddings",
-            "aembedding",
-            "image_generation",
-            "moderation",
-            "audio_transcription",
-            "pass_through_endpoint",
-            "rerank",
-            "mcp_call",
-            "anthropic_messages",
-        ],
->>>>>>> 1d2bdaeb
     ) -> Optional[dict]:
         """
         Process a guardrail callback during pre-call hook.
@@ -870,23 +854,7 @@
         self,
         user_api_key_dict: UserAPIKeyAuth,
         data: None,
-<<<<<<< HEAD
         call_type: CallTypesLiteral,
-=======
-        call_type: Literal[
-            "completion",
-            "text_completion",
-            "embeddings",
-            "aembedding",
-            "image_generation",
-            "moderation",
-            "audio_transcription",
-            "pass_through_endpoint",
-            "rerank",
-            "mcp_call",
-            "anthropic_messages",
-        ],
->>>>>>> 1d2bdaeb
     ) -> None:
         pass
 
@@ -895,23 +863,7 @@
         self,
         user_api_key_dict: UserAPIKeyAuth,
         data: dict,
-<<<<<<< HEAD
         call_type: CallTypesLiteral,
-=======
-        call_type: Literal[
-            "completion",
-            "text_completion",
-            "embeddings",
-            "aembedding",
-            "image_generation",
-            "moderation",
-            "audio_transcription",
-            "pass_through_endpoint",
-            "rerank",
-            "mcp_call",
-            "anthropic_messages",
-        ],
->>>>>>> 1d2bdaeb
     ) -> dict:
         pass
 
@@ -919,23 +871,7 @@
         self,
         user_api_key_dict: UserAPIKeyAuth,
         data: Optional[dict],
-<<<<<<< HEAD
         call_type: CallTypesLiteral,
-=======
-        call_type: Literal[
-            "completion",
-            "text_completion",
-            "embeddings",
-            "aembedding",
-            "image_generation",
-            "moderation",
-            "audio_transcription",
-            "pass_through_endpoint",
-            "rerank",
-            "mcp_call",
-            "anthropic_messages",
-        ],
->>>>>>> 1d2bdaeb
     ) -> Optional[dict]:
         """
         Allows users to modify/reject the incoming request to the proxy, without having to deal with parsing Request body.
@@ -1062,20 +998,7 @@
         self,
         data: dict,
         user_api_key_dict: Optional[UserAPIKeyAuth],
-<<<<<<< HEAD
         call_type: CallTypesLiteral,
-=======
-        call_type: Literal[
-            "completion",
-            "responses",
-            "embeddings",
-            "aembedding",
-            "image_generation",
-            "moderation",
-            "audio_transcription",
-            "mcp_call",
-        ],
->>>>>>> 1d2bdaeb
     ):
         """
         Runs the CustomGuardrail's async_moderation_hook() in parallel
