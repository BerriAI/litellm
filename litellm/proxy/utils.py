--- conflicted
+++ resolved
@@ -833,10 +833,7 @@
         call_type: CallTypesLiteral,
     ) -> None:
         """Process prompt template if applicable."""
-<<<<<<< HEAD
-
-=======
->>>>>>> 059fedbe
+
         from litellm.proxy.prompts.prompt_endpoints import (
             construct_versioned_prompt_id,
             get_latest_version_prompt_id,
@@ -983,12 +980,7 @@
             and prompt_id is not None
             and (call_type == "completion" or call_type == "acompletion")
         ):
-<<<<<<< HEAD
             await self._process_prompt_template(
-=======
-
-            self._process_prompt_template(
->>>>>>> 059fedbe
                 data=data,
                 litellm_logging_obj=litellm_logging_obj,
                 prompt_id=prompt_id,
