--- conflicted
+++ resolved
@@ -57,13 +57,8 @@
 
         # Enterprise Feature - Audit Logging. Enable with litellm.store_audit_logs = True
         if litellm.store_audit_logs is True:
-<<<<<<< HEAD
-            _updated_values = json.dumps(response, default=str)
+            _updated_values = response.model_dump_json(exclude_none=True)
             create_background_task(
-=======
-            _updated_values = response.model_dump_json(exclude_none=True)
-            asyncio.create_task(
->>>>>>> 425b01af
                 create_audit_log_for_update(
                     request_data=LiteLLM_AuditLogs(
                         id=str(uuid.uuid4()),
