# What is this?
## Common auth checks between jwt + key based auth
"""
Got Valid Token from Cache, DB
Run checks for: 

1. If user can call model
2. If user is in budget 
3. If end_user ('user' passed to /chat/completions, /embeddings endpoint) is in budget 
"""
import asyncio
import re
import time
import traceback
from typing import TYPE_CHECKING, Any, Dict, List, Literal, Optional, cast

from fastapi import status
from pydantic import BaseModel

import litellm
from litellm._logging import verbose_proxy_logger
from litellm.caching.caching import DualCache
from litellm.caching.dual_cache import LimitedSizeOrderedDict
from litellm.litellm_core_utils.get_llm_provider_logic import get_llm_provider
from litellm.proxy._types import (
    DB_CONNECTION_ERROR_TYPES,
    RBAC_ROLES,
    CallInfo,
    LiteLLM_EndUserTable,
    LiteLLM_JWTAuth,
    LiteLLM_OrganizationTable,
    LiteLLM_TeamTable,
    LiteLLM_TeamTableCachedObj,
    LiteLLM_UserTable,
    LiteLLMRoutes,
    LitellmUserRoles,
    ProxyErrorTypes,
    ProxyException,
    RoleBasedPermissions,
    UserAPIKeyAuth,
)
from litellm.proxy.auth.route_checks import RouteChecks
from litellm.proxy.route_llm_request import route_request
from litellm.proxy.utils import PrismaClient, ProxyLogging, log_db_metrics
from litellm.router import Router
from litellm.types.services import ServiceTypes

from .auth_checks_organization import organization_role_based_access_check

if TYPE_CHECKING:
    from opentelemetry.trace import Span as _Span

    Span = _Span
else:
    Span = Any


last_db_access_time = LimitedSizeOrderedDict(max_size=100)
db_cache_expiry = 5  # refresh every 5s

all_routes = LiteLLMRoutes.openai_routes.value + LiteLLMRoutes.management_routes.value


async def common_checks(
    request_body: dict,
    team_object: Optional[LiteLLM_TeamTable],
    user_object: Optional[LiteLLM_UserTable],
    end_user_object: Optional[LiteLLM_EndUserTable],
    global_proxy_spend: Optional[float],
    general_settings: dict,
    route: str,
    llm_router: Optional[Router],
    proxy_logging_obj: ProxyLogging,
    valid_token: Optional[UserAPIKeyAuth],
) -> bool:
    """
    Common checks across jwt + key-based auth.

    1. If team is blocked
    2. If team can call model
    3. If team is in budget
    4. If user passed in (JWT or key.user_id) - is in budget
    5. If end_user (either via JWT or 'user' passed to /chat/completions, /embeddings endpoint) is in budget
    6. [OPTIONAL] If 'enforce_end_user' enabled - did developer pass in 'user' param for openai endpoints
    7. [OPTIONAL] If 'litellm.max_budget' is set (>0), is proxy under budget
    8. [OPTIONAL] If guardrails modified - is request allowed to change this
    9. Check if request body is safe
    10. [OPTIONAL] Organization checks - is user_object.organization_id is set, run these checks
    """
    _model = request_body.get("model", None)

    # 1. If team is blocked
    if team_object is not None and team_object.blocked is True:
        raise Exception(
            f"Team={team_object.team_id} is blocked. Update via `/team/unblock` if your admin."
        )

    # 2. If team can call model
    _team_model_access_check(
        team_object=team_object,
        model=_model,
        llm_router=llm_router,
    )

    ## 2.1 If user can call model (if personal key)
    if team_object is None and user_object is not None:
        await can_user_call_model(
            model=_model,
            llm_router=llm_router,
            user_object=user_object,
        )

    # 3. If team is in budget
    await _team_max_budget_check(
        team_object=team_object,
        proxy_logging_obj=proxy_logging_obj,
        valid_token=valid_token,
    )

    # 4. If user is in budget
    ## 4.1 check personal budget, if personal key
    if (
        (team_object is None or team_object.team_id is None)
        and user_object is not None
        and user_object.max_budget is not None
    ):
        user_budget = user_object.max_budget
        if user_budget < user_object.spend:
            raise litellm.BudgetExceededError(
                current_cost=user_object.spend,
                max_budget=user_budget,
                message=f"ExceededBudget: User={user_object.user_id} over budget. Spend={user_object.spend}, Budget={user_budget}",
            )

    ## 4.2 check team member budget, if team key
    # 5. If end_user ('user' passed to /chat/completions, /embeddings endpoint) is in budget
    if end_user_object is not None and end_user_object.litellm_budget_table is not None:
        end_user_budget = end_user_object.litellm_budget_table.max_budget
        if end_user_budget is not None and end_user_object.spend > end_user_budget:
            raise litellm.BudgetExceededError(
                current_cost=end_user_object.spend,
                max_budget=end_user_budget,
                message=f"ExceededBudget: End User={end_user_object.user_id} over budget. Spend={end_user_object.spend}, Budget={end_user_budget}",
            )

    # 6. [OPTIONAL] If 'enforce_user_param' enabled - did developer pass in 'user' param for openai endpoints
    if (
        general_settings.get("enforce_user_param", None) is not None
        and general_settings["enforce_user_param"] is True
    ):
        if RouteChecks.is_llm_api_route(route=route) and "user" not in request_body:
            raise Exception(
                f"'user' param not passed in. 'enforce_user_param'={general_settings['enforce_user_param']}"
            )
    # 7. [OPTIONAL] If 'litellm.max_budget' is set (>0), is proxy under budget
    if (
        litellm.max_budget > 0
        and global_proxy_spend is not None
        # only run global budget checks for OpenAI routes
        # Reason - the Admin UI should continue working if the proxy crosses it's global budget
        and RouteChecks.is_llm_api_route(route=route)
        and route != "/v1/models"
        and route != "/models"
    ):
        if global_proxy_spend > litellm.max_budget:
            raise litellm.BudgetExceededError(
                current_cost=global_proxy_spend, max_budget=litellm.max_budget
            )

    _request_metadata: dict = request_body.get("metadata", {}) or {}
    if _request_metadata.get("guardrails"):
        # check if team allowed to modify guardrails
        from litellm.proxy.guardrails.guardrail_helpers import can_modify_guardrails

        can_modify: bool = can_modify_guardrails(team_object)
        if can_modify is False:
            from fastapi import HTTPException

            raise HTTPException(
                status_code=403,
                detail={
                    "error": "Your team does not have permission to modify guardrails."
                },
            )

    # 10 [OPTIONAL] Organization RBAC checks
    organization_role_based_access_check(
        user_object=user_object, route=route, request_body=request_body
    )

    return True


def _allowed_routes_check(user_route: str, allowed_routes: list) -> bool:
    """
    Return if a user is allowed to access route. Helper function for `allowed_routes_check`.

    Parameters:
    - user_route: str - the route the user is trying to call
    - allowed_routes: List[str|LiteLLMRoutes] - the list of allowed routes for the user.
    """
    for allowed_route in allowed_routes:
        if (
            allowed_route in LiteLLMRoutes.__members__
            and user_route in LiteLLMRoutes[allowed_route].value
        ):
            return True
        elif allowed_route == user_route:
            return True
    return False


def allowed_routes_check(
    user_role: Literal[
        LitellmUserRoles.PROXY_ADMIN,
        LitellmUserRoles.TEAM,
        LitellmUserRoles.INTERNAL_USER,
    ],
    user_route: str,
    litellm_proxy_roles: LiteLLM_JWTAuth,
) -> bool:
    """
    Check if user -> not admin - allowed to access these routes
    """

    if user_role == LitellmUserRoles.PROXY_ADMIN:
        is_allowed = _allowed_routes_check(
            user_route=user_route,
            allowed_routes=litellm_proxy_roles.admin_allowed_routes,
        )
        return is_allowed

    elif user_role == LitellmUserRoles.TEAM:
        if litellm_proxy_roles.team_allowed_routes is None:
            """
            By default allow a team to call openai + info routes
            """
            is_allowed = _allowed_routes_check(
                user_route=user_route, allowed_routes=["openai_routes", "info_routes"]
            )
            return is_allowed
        elif litellm_proxy_roles.team_allowed_routes is not None:
            is_allowed = _allowed_routes_check(
                user_route=user_route,
                allowed_routes=litellm_proxy_roles.team_allowed_routes,
            )
            return is_allowed
    return False


def allowed_route_check_inside_route(
    user_api_key_dict: UserAPIKeyAuth,
    requested_user_id: Optional[str],
) -> bool:
    ret_val = True
    if (
        user_api_key_dict.user_role != LitellmUserRoles.PROXY_ADMIN
        and user_api_key_dict.user_role != LitellmUserRoles.PROXY_ADMIN_VIEW_ONLY
    ):
        ret_val = False
    if requested_user_id is not None and user_api_key_dict.user_id is not None:
        if user_api_key_dict.user_id == requested_user_id:
            ret_val = True
    return ret_val


def get_actual_routes(allowed_routes: list) -> list:
    actual_routes: list = []
    for route_name in allowed_routes:
        try:
            route_value = LiteLLMRoutes[route_name].value
            if isinstance(route_value, set):
                actual_routes.extend(list(route_value))
            else:
                actual_routes.extend(route_value)

        except KeyError:
            actual_routes.append(route_name)
    return actual_routes


@log_db_metrics
async def get_end_user_object(
    end_user_id: Optional[str],
    prisma_client: Optional[PrismaClient],
    user_api_key_cache: DualCache,
    parent_otel_span: Optional[Span] = None,
    proxy_logging_obj: Optional[ProxyLogging] = None,
) -> Optional[LiteLLM_EndUserTable]:
    """
    Returns end user object, if in db.

    Do a isolated check for end user in table vs. doing a combined key + team + user + end-user check, as key might come in frequently for different end-users. Larger call will slowdown query time. This way we get to cache the constant (key/team/user info) and only update based on the changing value (end-user).
    """
    if prisma_client is None:
        raise Exception("No db connected")

    if end_user_id is None:
        return None
    _key = "end_user_id:{}".format(end_user_id)

    def check_in_budget(end_user_obj: LiteLLM_EndUserTable):
        if end_user_obj.litellm_budget_table is None:
            return
        end_user_budget = end_user_obj.litellm_budget_table.max_budget
        if end_user_budget is not None and end_user_obj.spend > end_user_budget:
            raise litellm.BudgetExceededError(
                current_cost=end_user_obj.spend, max_budget=end_user_budget
            )

    # check if in cache
    cached_user_obj = await user_api_key_cache.async_get_cache(key=_key)
    if cached_user_obj is not None:
        if isinstance(cached_user_obj, dict):
            return_obj = LiteLLM_EndUserTable(**cached_user_obj)
            check_in_budget(end_user_obj=return_obj)
            return return_obj
        elif isinstance(cached_user_obj, LiteLLM_EndUserTable):
            return_obj = cached_user_obj
            check_in_budget(end_user_obj=return_obj)
            return return_obj
    # else, check db
    try:
        response = await prisma_client.db.litellm_endusertable.find_unique(
            where={"user_id": end_user_id},
            include={"litellm_budget_table": True},
        )

        if response is None:
            raise Exception

        # save the end-user object to cache
        await user_api_key_cache.async_set_cache(
            key="end_user_id:{}".format(end_user_id), value=response
        )

        _response = LiteLLM_EndUserTable(**response.dict())

        check_in_budget(end_user_obj=_response)

        return _response
    except Exception as e:  # if end-user not in db
        if isinstance(e, litellm.BudgetExceededError):
            raise e
        return None


def model_in_access_group(
    model: str, team_models: Optional[List[str]], llm_router: Optional[Router]
) -> bool:
    from collections import defaultdict

    if team_models is None:
        return True
    if model in team_models:
        return True

    access_groups: dict[str, list[str]] = defaultdict(list)
    if llm_router:
        access_groups = llm_router.get_model_access_groups(model_name=model)

    if len(access_groups) > 0:  # check if token contains any model access groups
        for idx, m in enumerate(
            team_models
        ):  # loop token models, if any of them are an access group add the access group
            if m in access_groups:
                return True

    # Filter out models that are access_groups
    filtered_models = [m for m in team_models if m not in access_groups]

    if model in filtered_models:
        return True

    return False


def _should_check_db(
    key: str, last_db_access_time: LimitedSizeOrderedDict, db_cache_expiry: int
) -> bool:
    """
    Prevent calling db repeatedly for items that don't exist in the db.
    """
    current_time = time.time()
    # if key doesn't exist in last_db_access_time -> check db
    if key not in last_db_access_time:
        return True
    elif (
        last_db_access_time[key][0] is not None
    ):  # check db for non-null values (for refresh operations)
        return True
    elif last_db_access_time[key][0] is None:
        if current_time - last_db_access_time[key] >= db_cache_expiry:
            return True
    return False


def _update_last_db_access_time(
    key: str, value: Optional[Any], last_db_access_time: LimitedSizeOrderedDict
):
    last_db_access_time[key] = (value, time.time())


def get_role_based_models(
    rbac_role: RBAC_ROLES,
    general_settings: dict,
) -> Optional[List[str]]:
    """
    Get the models allowed for a user role.

    Used by JWT Auth.
    """

    role_based_permissions = cast(
        Optional[List[RoleBasedPermissions]],
        general_settings.get("role_permissions", []),
    )
    if role_based_permissions is None:
        return None

    for role_based_permission in role_based_permissions:
        if role_based_permission["role"] == rbac_role:
            return role_based_permission["models"]

    return None


@log_db_metrics
async def get_user_object(
    user_id: str,
    prisma_client: Optional[PrismaClient],
    user_api_key_cache: DualCache,
    user_id_upsert: bool,
    parent_otel_span: Optional[Span] = None,
    proxy_logging_obj: Optional[ProxyLogging] = None,
) -> Optional[LiteLLM_UserTable]:
    """
    - Check if user id in proxy User Table
    - if valid, return LiteLLM_UserTable object with defined limits
    - if not, then raise an error
    """

    if user_id is None:
        return None

    # check if in cache
    cached_user_obj = await user_api_key_cache.async_get_cache(key=user_id)
    if cached_user_obj is not None:
        if isinstance(cached_user_obj, dict):
            return LiteLLM_UserTable(**cached_user_obj)
        elif isinstance(cached_user_obj, LiteLLM_UserTable):
            return cached_user_obj
    # else, check db
    if prisma_client is None:
        raise Exception("No db connected")
    try:
        db_access_time_key = "user_id:{}".format(user_id)
        should_check_db = _should_check_db(
            key=db_access_time_key,
            last_db_access_time=last_db_access_time,
            db_cache_expiry=db_cache_expiry,
        )

        if should_check_db:
            response = await prisma_client.db.litellm_usertable.find_unique(
                where={"user_id": user_id}, include={"organization_memberships": True}
            )
        else:
            response = None

        if response is None:
            if user_id_upsert:
                response = await prisma_client.db.litellm_usertable.create(
                    data={"user_id": user_id},
                    include={"organization_memberships": True},
                )
            else:
                raise Exception

        if (
            response.organization_memberships is not None
            and len(response.organization_memberships) > 0
        ):
            # dump each organization membership to type LiteLLM_OrganizationMembershipTable
            _dumped_memberships = [
                membership.model_dump()
                for membership in response.organization_memberships
                if membership is not None
            ]
            response.organization_memberships = _dumped_memberships

        _response = LiteLLM_UserTable(**dict(response))
        response_dict = _response.model_dump()

        # save the user object to cache
        await user_api_key_cache.async_set_cache(key=user_id, value=response_dict)

        # save to db access time
        _update_last_db_access_time(
            key=db_access_time_key,
            value=response_dict,
            last_db_access_time=last_db_access_time,
        )

        return _response
    except Exception as e:  # if user not in db
        raise ValueError(
            f"User doesn't exist in db. 'user_id'={user_id}. Create user via `/user/new` call. Got error - {e}"
        )


async def _cache_management_object(
    key: str,
    value: BaseModel,
    user_api_key_cache: DualCache,
    proxy_logging_obj: Optional[ProxyLogging],
):
    await user_api_key_cache.async_set_cache(key=key, value=value)


async def _cache_team_object(
    team_id: str,
    team_table: LiteLLM_TeamTableCachedObj,
    user_api_key_cache: DualCache,
    proxy_logging_obj: Optional[ProxyLogging],
):
    key = "team_id:{}".format(team_id)

    ## CACHE REFRESH TIME!
    team_table.last_refreshed_at = time.time()

    await _cache_management_object(
        key=key,
        value=team_table,
        user_api_key_cache=user_api_key_cache,
        proxy_logging_obj=proxy_logging_obj,
    )


async def _cache_key_object(
    hashed_token: str,
    user_api_key_obj: UserAPIKeyAuth,
    user_api_key_cache: DualCache,
    proxy_logging_obj: Optional[ProxyLogging],
):
    key = hashed_token

    ## CACHE REFRESH TIME
    user_api_key_obj.last_refreshed_at = time.time()

    await _cache_management_object(
        key=key,
        value=user_api_key_obj,
        user_api_key_cache=user_api_key_cache,
        proxy_logging_obj=proxy_logging_obj,
    )


async def _delete_cache_key_object(
    hashed_token: str,
    user_api_key_cache: DualCache,
    proxy_logging_obj: Optional[ProxyLogging],
):
    key = hashed_token

    user_api_key_cache.delete_cache(key=key)

    ## UPDATE REDIS CACHE ##
    if proxy_logging_obj is not None:
        await proxy_logging_obj.internal_usage_cache.dual_cache.async_delete_cache(
            key=key
        )


@log_db_metrics
async def _get_team_db_check(team_id: str, prisma_client: PrismaClient):
    return await prisma_client.db.litellm_teamtable.find_unique(
        where={"team_id": team_id}
    )


async def _get_team_object_from_db(team_id: str, prisma_client: PrismaClient):
    return await prisma_client.db.litellm_teamtable.find_unique(
        where={"team_id": team_id}
    )


async def _get_team_object_from_user_api_key_cache(
    team_id: str,
    prisma_client: PrismaClient,
    user_api_key_cache: DualCache,
    last_db_access_time: LimitedSizeOrderedDict,
    db_cache_expiry: int,
    proxy_logging_obj: Optional[ProxyLogging],
    key: str,
) -> LiteLLM_TeamTableCachedObj:
    db_access_time_key = key
    should_check_db = _should_check_db(
        key=db_access_time_key,
        last_db_access_time=last_db_access_time,
        db_cache_expiry=db_cache_expiry,
    )
    if should_check_db:
        response = await _get_team_db_check(
            team_id=team_id, prisma_client=prisma_client
        )
    else:
        response = None

    if response is None:
        raise Exception

    _response = LiteLLM_TeamTableCachedObj(**response.dict())
    # save the team object to cache
    await _cache_team_object(
        team_id=team_id,
        team_table=_response,
        user_api_key_cache=user_api_key_cache,
        proxy_logging_obj=proxy_logging_obj,
    )

    # save to db access time
    # save to db access time
    _update_last_db_access_time(
        key=db_access_time_key,
        value=_response,
        last_db_access_time=last_db_access_time,
    )

    return _response


async def _get_team_object_from_cache(
    key: str,
    proxy_logging_obj: Optional[ProxyLogging],
    user_api_key_cache: DualCache,
    parent_otel_span: Optional[Span],
) -> Optional[LiteLLM_TeamTableCachedObj]:
    cached_team_obj: Optional[LiteLLM_TeamTableCachedObj] = None

    ## CHECK REDIS CACHE ##
    if (
        proxy_logging_obj is not None
        and proxy_logging_obj.internal_usage_cache.dual_cache
    ):

        cached_team_obj = (
            await proxy_logging_obj.internal_usage_cache.dual_cache.async_get_cache(
                key=key, parent_otel_span=parent_otel_span
            )
        )

    if cached_team_obj is None:
        cached_team_obj = await user_api_key_cache.async_get_cache(key=key)

    if cached_team_obj is not None:
        if isinstance(cached_team_obj, dict):
            return LiteLLM_TeamTableCachedObj(**cached_team_obj)
        elif isinstance(cached_team_obj, LiteLLM_TeamTableCachedObj):
            return cached_team_obj

    return None


async def get_team_object(
    team_id: str,
    prisma_client: Optional[PrismaClient],
    user_api_key_cache: DualCache,
    parent_otel_span: Optional[Span] = None,
    proxy_logging_obj: Optional[ProxyLogging] = None,
    check_cache_only: Optional[bool] = None,
    check_db_only: Optional[bool] = None,
) -> LiteLLM_TeamTableCachedObj:
    """
    - Check if team id in proxy Team Table
    - if valid, return LiteLLM_TeamTable object with defined limits
    - if not, then raise an error

    Raises:
        - Exception: If team doesn't exist in db or cache
    """
    if prisma_client is None:
        raise Exception(
            "No DB Connected. See - https://docs.litellm.ai/docs/proxy/virtual_keys"
        )

    # check if in cache
    key = "team_id:{}".format(team_id)

    if not check_db_only:
        cached_team_obj = await _get_team_object_from_cache(
            key=key,
            proxy_logging_obj=proxy_logging_obj,
            user_api_key_cache=user_api_key_cache,
            parent_otel_span=parent_otel_span,
        )

        if cached_team_obj is not None:
            return cached_team_obj

        if check_cache_only:
            raise Exception(
                f"Team doesn't exist in cache + check_cache_only=True. Team={team_id}."
            )

    # else, check db
    try:
        return await _get_team_object_from_user_api_key_cache(
            team_id=team_id,
            prisma_client=prisma_client,
            user_api_key_cache=user_api_key_cache,
            proxy_logging_obj=proxy_logging_obj,
            last_db_access_time=last_db_access_time,
            db_cache_expiry=db_cache_expiry,
            key=key,
        )
    except Exception:
        raise Exception(
            f"Team doesn't exist in db. Team={team_id}. Create team via `/team/new` call."
        )


@log_db_metrics
async def get_key_object(
    hashed_token: str,
    prisma_client: Optional[PrismaClient],
    user_api_key_cache: DualCache,
    parent_otel_span: Optional[Span] = None,
    proxy_logging_obj: Optional[ProxyLogging] = None,
    check_cache_only: Optional[bool] = None,
) -> UserAPIKeyAuth:
    """
    - Check if team id in proxy Team Table
    - if valid, return LiteLLM_TeamTable object with defined limits
    - if not, then raise an error
    """
    if prisma_client is None:
        raise Exception(
            "No DB Connected. See - https://docs.litellm.ai/docs/proxy/virtual_keys"
        )

    # check if in cache
    key = hashed_token

    cached_key_obj: Optional[UserAPIKeyAuth] = await user_api_key_cache.async_get_cache(
        key=key
    )

    if cached_key_obj is not None:
        if isinstance(cached_key_obj, dict):
            return UserAPIKeyAuth(**cached_key_obj)
        elif isinstance(cached_key_obj, UserAPIKeyAuth):
            return cached_key_obj

    if check_cache_only:
        raise Exception(
            f"Key doesn't exist in cache + check_cache_only=True. key={key}."
        )

    # else, check db
    try:
        _valid_token: Optional[BaseModel] = await prisma_client.get_data(
            token=hashed_token,
            table_name="combined_view",
            parent_otel_span=parent_otel_span,
            proxy_logging_obj=proxy_logging_obj,
        )

        if _valid_token is None:
            raise Exception

        _response = UserAPIKeyAuth(**_valid_token.model_dump(exclude_none=True))

        # save the key object to cache
        await _cache_key_object(
            hashed_token=hashed_token,
            user_api_key_obj=_response,
            user_api_key_cache=user_api_key_cache,
            proxy_logging_obj=proxy_logging_obj,
        )

        return _response
    except DB_CONNECTION_ERROR_TYPES as e:
        return await _handle_failed_db_connection_for_get_key_object(e=e)
    except Exception:
        traceback.print_exc()
        raise Exception(
            f"Key doesn't exist in db. key={hashed_token}. Create key via `/key/generate` call."
        )


async def _handle_failed_db_connection_for_get_key_object(
    e: Exception,
) -> UserAPIKeyAuth:
    """
    Handles httpx.ConnectError when reading a Virtual Key from LiteLLM DB

    Use this if you don't want failed DB queries to block LLM API reqiests

    Returns:
        - UserAPIKeyAuth: If general_settings.allow_requests_on_db_unavailable is True

    Raises:
        - Orignal Exception in all other cases
    """
    from litellm.proxy.proxy_server import (
        general_settings,
        litellm_proxy_admin_name,
        proxy_logging_obj,
    )

    # If this flag is on, requests failing to connect to the DB will be allowed
    if general_settings.get("allow_requests_on_db_unavailable", False) is True:
        # log this as a DB failure on prometheus
        proxy_logging_obj.service_logging_obj.service_failure_hook(
            service=ServiceTypes.DB,
            call_type="get_key_object",
            error=e,
            duration=0.0,
        )

        return UserAPIKeyAuth(
            key_name="failed-to-connect-to-db",
            token="failed-to-connect-to-db",
            user_id=litellm_proxy_admin_name,
        )
    else:
        # raise the original exception, the wrapper on `get_key_object` handles logging db failure to prometheus
        raise e


@log_db_metrics
async def get_org_object(
    org_id: str,
    prisma_client: Optional[PrismaClient],
    user_api_key_cache: DualCache,
    parent_otel_span: Optional[Span] = None,
    proxy_logging_obj: Optional[ProxyLogging] = None,
) -> Optional[LiteLLM_OrganizationTable]:
    """
    - Check if org id in proxy Org Table
    - if valid, return LiteLLM_OrganizationTable object
    - if not, then raise an error
    """
    if prisma_client is None:
        raise Exception(
            "No DB Connected. See - https://docs.litellm.ai/docs/proxy/virtual_keys"
        )

    # check if in cache
    cached_org_obj = user_api_key_cache.async_get_cache(key="org_id:{}".format(org_id))
    if cached_org_obj is not None:
        if isinstance(cached_org_obj, dict):
            return LiteLLM_OrganizationTable(**cached_org_obj)
        elif isinstance(cached_org_obj, LiteLLM_OrganizationTable):
            return cached_org_obj
    # else, check db
    try:
        response = await prisma_client.db.litellm_organizationtable.find_unique(
            where={"organization_id": org_id}
        )

        if response is None:
            raise Exception

        return response
    except Exception:
        raise Exception(
            f"Organization doesn't exist in db. Organization={org_id}. Create organization via `/organization/new` call."
        )


async def _can_object_call_model(
    model: str,
    llm_router: Optional[Router],
    models: List[str],
) -> Literal[True]:
    """
    Checks if token can call a given model

    Returns:
        - True: if token allowed to call model

    Raises:
        - Exception: If token not allowed to call model
    """
    if model in litellm.model_alias_map:
        model = litellm.model_alias_map[model]

    ## check if model in allowed model names
    from collections import defaultdict

    access_groups: Dict[str, List[str]] = defaultdict(list)

    if llm_router:
        access_groups = llm_router.get_model_access_groups(model_name=model)
    if (
        len(access_groups) > 0 and llm_router is not None
    ):  # check if token contains any model access groups
        for idx, m in enumerate(
            models
        ):  # loop token models, if any of them are an access group add the access group
            if m in access_groups:
                return True

    # Filter out models that are access_groups
    filtered_models = [m for m in models if m not in access_groups]

    verbose_proxy_logger.debug(f"model: {model}; allowed_models: {filtered_models}")

    if _model_matches_any_wildcard_pattern_in_list(
        model=model, allowed_model_list=filtered_models
    ):
        return True

    all_model_access: bool = False

    if (len(filtered_models) == 0 and len(models) == 0) or "*" in filtered_models:
        all_model_access = True

    if model is not None and model not in filtered_models and all_model_access is False:
        raise ProxyException(
            message=f"API Key not allowed to access model. This token can only access models={models}. Tried to access {model}",
            type=ProxyErrorTypes.key_model_access_denied,
            param="model",
            code=status.HTTP_401_UNAUTHORIZED,
        )

    verbose_proxy_logger.debug(
        f"filtered allowed_models: {filtered_models}; models: {models}"
    )
    return True


async def can_key_call_model(
    model: str,
    llm_model_list: Optional[list],
    valid_token: UserAPIKeyAuth,
    llm_router: Optional[litellm.Router],
) -> Literal[True]:
    """
    Checks if token can call a given model

    Returns:
        - True: if token allowed to call model

    Raises:
        - Exception: If token not allowed to call model
    """
    return await _can_object_call_model(
        model=model,
        llm_router=llm_router,
        models=valid_token.models,
    )


async def can_user_call_model(
    model: str,
    llm_router: Optional[Router],
    user_object: Optional[LiteLLM_UserTable],
) -> Literal[True]:

    if user_object is None:
        return True

    return await _can_object_call_model(
        model=model,
        llm_router=llm_router,
        models=user_object.models,
    )


async def is_valid_fallback_model(
    model: str,
    llm_router: Optional[Router],
    user_model: Optional[str],
) -> Literal[True]:
    """
    Try to route the fallback model request.

    Validate if it can't be routed.

    Help catch invalid fallback models.
    """
    await route_request(
        data={
            "model": model,
            "messages": [{"role": "user", "content": "Who was Alexander?"}],
        },
        llm_router=llm_router,
        user_model=user_model,
        route_type="acompletion",  # route type shouldn't affect the fallback model check
    )

    return True


async def _virtual_key_max_budget_check(
    valid_token: UserAPIKeyAuth,
    proxy_logging_obj: ProxyLogging,
    user_obj: Optional[LiteLLM_UserTable] = None,
):
    """
    Raises:
        BudgetExceededError if the token is over it's max budget.
        Triggers a budget alert if the token is over it's max budget.

    """
    if valid_token.spend is not None and valid_token.max_budget is not None:
        ####################################
        # collect information for alerting #
        ####################################

        user_email = None
        # Check if the token has any user id information
        if user_obj is not None:
            user_email = user_obj.user_email

        call_info = CallInfo(
            token=valid_token.token,
            spend=valid_token.spend,
            max_budget=valid_token.max_budget,
            user_id=valid_token.user_id,
            team_id=valid_token.team_id,
            user_email=user_email,
            key_alias=valid_token.key_alias,
        )
        asyncio.create_task(
            proxy_logging_obj.budget_alerts(
                type="token_budget",
                user_info=call_info,
            )
        )

        ####################################
        # collect information for alerting #
        ####################################

        if valid_token.spend >= valid_token.max_budget:
            raise litellm.BudgetExceededError(
                current_cost=valid_token.spend,
                max_budget=valid_token.max_budget,
            )


async def _virtual_key_soft_budget_check(
    valid_token: UserAPIKeyAuth,
    proxy_logging_obj: ProxyLogging,
):
    """
    Triggers a budget alert if the token is over it's soft budget.

    """

    if valid_token.soft_budget and valid_token.spend >= valid_token.soft_budget:
        verbose_proxy_logger.debug(
            "Crossed Soft Budget for token %s, spend %s, soft_budget %s",
            valid_token.token,
            valid_token.spend,
            valid_token.soft_budget,
        )
        call_info = CallInfo(
            token=valid_token.token,
            spend=valid_token.spend,
            max_budget=valid_token.max_budget,
            soft_budget=valid_token.soft_budget,
            user_id=valid_token.user_id,
            team_id=valid_token.team_id,
            team_alias=valid_token.team_alias,
            user_email=None,
            key_alias=valid_token.key_alias,
        )
        asyncio.create_task(
            proxy_logging_obj.budget_alerts(
                type="soft_budget",
                user_info=call_info,
            )
        )


async def _team_max_budget_check(
    team_object: Optional[LiteLLM_TeamTable],
    valid_token: Optional[UserAPIKeyAuth],
    proxy_logging_obj: ProxyLogging,
):
    """
    Check if the team is over it's max budget.

    Raises:
        BudgetExceededError if the team is over it's max budget.
        Triggers a budget alert if the team is over it's max budget.
    """
    if (
        team_object is not None
        and team_object.max_budget is not None
        and team_object.spend is not None
        and team_object.spend > team_object.max_budget
    ):
        if valid_token:
            call_info = CallInfo(
                token=valid_token.token,
                spend=team_object.spend,
                max_budget=team_object.max_budget,
                user_id=valid_token.user_id,
                team_id=valid_token.team_id,
                team_alias=valid_token.team_alias,
            )
            asyncio.create_task(
                proxy_logging_obj.budget_alerts(
                    type="team_budget",
                    user_info=call_info,
                )
            )

        raise litellm.BudgetExceededError(
            current_cost=team_object.spend,
            max_budget=team_object.max_budget,
            message=f"Budget has been exceeded! Team={team_object.team_id} Current cost: {team_object.spend}, Max budget: {team_object.max_budget}",
        )


def _team_model_access_check(
    model: Optional[str],
    team_object: Optional[LiteLLM_TeamTable],
    llm_router: Optional[Router],
):
    """
    Access check for team models
    Raises:
        Exception if the team is not allowed to call the`model`
    """
    if (
        model is not None
        and team_object is not None
        and team_object.models is not None
        and len(team_object.models) > 0
        and model not in team_object.models
    ):
        # this means the team has access to all models on the proxy
        if "all-proxy-models" in team_object.models or "*" in team_object.models:
            # this means the team has access to all models on the proxy
            pass
        # check if the team model is an access_group
        elif (
            model_in_access_group(
                model=model, team_models=team_object.models, llm_router=llm_router
            )
            is True
        ):
            pass
        elif model and "*" in model:
            pass
        elif _model_matches_any_wildcard_pattern_in_list(
            model=model, allowed_model_list=team_object.models
        ):
            pass
        else:
            raise ProxyException(
                message=f"Team not allowed to access model. Team={team_object.team_id}, Model={model}. Allowed team models = {team_object.models}",
                type=ProxyErrorTypes.team_model_access_denied,
                param="model",
                code=status.HTTP_401_UNAUTHORIZED,
            )


def is_model_allowed_by_pattern(model: str, allowed_model_pattern: str) -> bool:
    """
    Check if a model matches an allowed pattern.
    Handles exact matches and wildcard patterns.

    Args:
        model (str): The model to check (e.g., "bedrock/anthropic.claude-3-5-sonnet-20240620")
        allowed_model_pattern (str): The allowed pattern (e.g., "bedrock/*", "*", "openai/*")

    Returns:
        bool: True if model matches the pattern, False otherwise
    """
    if "*" in allowed_model_pattern:
        pattern = f"^{allowed_model_pattern.replace('*', '.*')}$"
        return bool(re.match(pattern, model))

    return False


def _model_matches_any_wildcard_pattern_in_list(
    model: str, allowed_model_list: list
) -> bool:
    """
    Returns True if a model matches any wildcard pattern in a list.

    eg.
    - model=`bedrock/us.amazon.nova-micro-v1:0`, allowed_models=`bedrock/*` returns True
    - model=`bedrock/us.amazon.nova-micro-v1:0`, allowed_models=`bedrock/us.*` returns True
    - model=`bedrockzzzz/us.amazon.nova-micro-v1:0`, allowed_models=`bedrock/*` returns False
    """

    if any(
        _is_wildcard_pattern(allowed_model_pattern)
        and is_model_allowed_by_pattern(
            model=model, allowed_model_pattern=allowed_model_pattern
        )
        for allowed_model_pattern in allowed_model_list
    ):
        return True

    if any(
        _is_wildcard_pattern(allowed_model_pattern)
        and _model_custom_llm_provider_matches_wildcard_pattern(
            model=model, allowed_model_pattern=allowed_model_pattern
        )
        for allowed_model_pattern in allowed_model_list
    ):
        return True

    return False


def _model_custom_llm_provider_matches_wildcard_pattern(
    model: str, allowed_model_pattern: str
) -> bool:
    """
    Returns True for this scenario:
    - `model=gpt-4o`
    - `allowed_model_pattern=openai/*`

    or
    - `model=claude-3-5-sonnet-20240620`
    - `allowed_model_pattern=anthropic/*`
    """
    try:
        model, custom_llm_provider, _, _ = get_llm_provider(model=model)
<<<<<<< HEAD
        return is_model_allowed_by_pattern(
            model=f"{custom_llm_provider}/{model}",
            allowed_model_pattern=allowed_model_pattern,
        )
    except Exception:
        return False
=======
    except Exception:
        return False

    return is_model_allowed_by_pattern(
        model=f"{custom_llm_provider}/{model}",
        allowed_model_pattern=allowed_model_pattern,
    )
>>>>>>> 311997ee


def _is_wildcard_pattern(allowed_model_pattern: str) -> bool:
    """
    Returns True if the pattern is a wildcard pattern.

    Checks if `*` is in the pattern.
    """
    return "*" in allowed_model_pattern<|MERGE_RESOLUTION|>--- conflicted
+++ resolved
@@ -1229,14 +1229,6 @@
     """
     try:
         model, custom_llm_provider, _, _ = get_llm_provider(model=model)
-<<<<<<< HEAD
-        return is_model_allowed_by_pattern(
-            model=f"{custom_llm_provider}/{model}",
-            allowed_model_pattern=allowed_model_pattern,
-        )
-    except Exception:
-        return False
-=======
     except Exception:
         return False
 
@@ -1244,7 +1236,6 @@
         model=f"{custom_llm_provider}/{model}",
         allowed_model_pattern=allowed_model_pattern,
     )
->>>>>>> 311997ee
 
 
 def _is_wildcard_pattern(allowed_model_pattern: str) -> bool:
