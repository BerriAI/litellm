import os
import re
import sys
from typing import Any, List, Optional, Tuple

from fastapi import HTTPException, Request, status

from litellm import Router, provider_list
from litellm._logging import verbose_proxy_logger
from litellm.proxy._types import *
from litellm.types.router import CONFIGURABLE_CLIENTSIDE_AUTH_PARAMS


def _get_request_ip_address(
    request: Request, use_x_forwarded_for: Optional[bool] = False
) -> Optional[str]:
    client_ip = None
    if use_x_forwarded_for is True and "x-forwarded-for" in request.headers:
        client_ip = request.headers["x-forwarded-for"]
    elif request.client is not None:
        client_ip = request.client.host
    else:
        client_ip = ""

    return client_ip


def _check_valid_ip(
    allowed_ips: Optional[List[str]],
    request: Request,
    use_x_forwarded_for: Optional[bool] = False,
) -> Tuple[bool, Optional[str]]:
    """
    Returns if ip is allowed or not
    """
    if allowed_ips is None:  # if not set, assume true
        return True, None

    # if general_settings.get("use_x_forwarded_for") is True then use x-forwarded-for
    client_ip = _get_request_ip_address(
        request=request, use_x_forwarded_for=use_x_forwarded_for
    )

    # Check if IP address is allowed
    if client_ip not in allowed_ips:
        return False, client_ip

    return True, client_ip


def check_complete_credentials(request_body: dict) -> bool:
    """
    if 'api_base' in request body. Check if complete credentials given. Prevent malicious attacks.
    """
    given_model: Optional[str] = None

    given_model = request_body.get("model")
    if given_model is None:
        return False

    if (
        "sagemaker" in given_model
        or "bedrock" in given_model
        or "vertex_ai" in given_model
        or "vertex_ai_beta" in given_model
    ):
        # complex credentials - easier to make a malicious request
        return False

    if "api_key" in request_body:
        return True

    return False


def check_regex_or_str_match(request_body_value: Any, regex_str: str) -> bool:
    """
    Check if request_body_value matches the regex_str or is equal to param
    """
    if re.match(regex_str, request_body_value) or regex_str == request_body_value:
        return True
    return False


def _is_param_allowed(
    param: str,
    request_body_value: Any,
    configurable_clientside_auth_params: CONFIGURABLE_CLIENTSIDE_AUTH_PARAMS,
) -> bool:
    """
    Check if param is a str or dict and if request_body_value is in the list of allowed values
    """
    if configurable_clientside_auth_params is None:
        return False

    for item in configurable_clientside_auth_params:
        if isinstance(item, str) and param == item:
            return True
        elif isinstance(item, Dict):
            if param == "api_base" and check_regex_or_str_match(
                request_body_value=request_body_value,
                regex_str=item["api_base"],
            ):  # assume param is a regex
                return True

    return False


def _allow_model_level_clientside_configurable_parameters(
    model: str, param: str, request_body_value: Any, llm_router: Optional[Router]
) -> bool:
    """
    Check if model is allowed to use configurable client-side params
    - get matching model
    - check if 'clientside_configurable_parameters' is set for model
    -
    """
    if llm_router is None:
        return False
    # check if model is set
    model_info = llm_router.get_model_group_info(model_group=model)
    if model_info is None:
        # check if wildcard model is set
        if model.split("/", 1)[0] in provider_list:
            model_info = llm_router.get_model_group_info(
                model_group=model.split("/", 1)[0]
            )

    if model_info is None:
        return False

    if model_info is None or model_info.configurable_clientside_auth_params is None:
        return False

    return _is_param_allowed(
        param=param,
        request_body_value=request_body_value,
        configurable_clientside_auth_params=model_info.configurable_clientside_auth_params,
    )


def is_request_body_safe(
    request_body: dict, general_settings: dict, llm_router: Optional[Router], model: str
) -> bool:
    """
    Check if the request body is safe.

    A malicious user can set the ﻿api_base to their own domain and invoke POST /chat/completions to intercept and steal the OpenAI API key.
    Relevant issue: https://huntr.com/bounties/4001e1a2-7b7a-4776-a3ae-e6692ec3d997
    """
    banned_params = ["api_base", "base_url"]

    for param in banned_params:
        if (
            param in request_body
            and not check_complete_credentials(  # allow client-credentials to be passed to proxy
                request_body=request_body
            )
        ):
            if general_settings.get("allow_client_side_credentials") is True:
                return True
            elif (
                _allow_model_level_clientside_configurable_parameters(
                    model=model,
                    param=param,
                    request_body_value=request_body[param],
                    llm_router=llm_router,
                )
                is True
            ):
                return True
            raise ValueError(
                f"Rejected Request: {param} is not allowed in request body. "
                "Enable with `general_settings::allow_client_side_credentials` on proxy config.yaml. "
                "Relevant Issue: https://huntr.com/bounties/4001e1a2-7b7a-4776-a3ae-e6692ec3d997",
            )

    return True


async def pre_db_read_auth_checks(
    request: Request,
    request_data: dict,
    route: str,
):
    """
    1. Checks if request size is under max_request_size_mb (if set)
    2. Check if request body is safe (example user has not set api_base in request body)
    3. Check if IP address is allowed (if set)
    4. Check if request route is an allowed route on the proxy (if set)

    Returns:
    - True

    Raises:
    - HTTPException if request fails initial auth checks
    """
    from litellm.proxy.proxy_server import general_settings, llm_router, premium_user

    # Check 1. request size
    await check_if_request_size_is_safe(request=request)

    # Check 2. Request body is safe
    is_request_body_safe(
        request_body=request_data,
        general_settings=general_settings,
        llm_router=llm_router,
        model=request_data.get(
            "model", ""
        ),  # [TODO] use model passed in url as well (azure openai routes)
    )

    # Check 3. Check if IP address is allowed
    is_valid_ip, passed_in_ip = _check_valid_ip(
        allowed_ips=general_settings.get("allowed_ips", None),
        use_x_forwarded_for=general_settings.get("use_x_forwarded_for", False),
        request=request,
    )

    if not is_valid_ip:
        raise HTTPException(
            status_code=status.HTTP_403_FORBIDDEN,
            detail=f"Access forbidden: IP address {passed_in_ip} not allowed.",
        )

    # Check 4. Check if request route is an allowed route on the proxy
    if "allowed_routes" in general_settings:
        _allowed_routes = general_settings["allowed_routes"]
        if premium_user is not True:
            verbose_proxy_logger.error(
                f"Trying to set allowed_routes. This is an Enterprise feature. {CommonProxyErrors.not_premium_user.value}"
            )
        if route not in _allowed_routes:
            verbose_proxy_logger.error(
                f"Route {route} not in allowed_routes={_allowed_routes}"
            )
            raise HTTPException(
                status_code=status.HTTP_403_FORBIDDEN,
                detail=f"Access forbidden: Route {route} not allowed",
            )


def route_in_additonal_public_routes(current_route: str):
    """
    Helper to check if the user defined public_routes on config.yaml

    Parameters:
    - current_route: str - the route the user is trying to call

    Returns:
    - bool - True if the route is defined in public_routes
    - bool - False if the route is not defined in public_routes


    In order to use this the litellm config.yaml should have the following in general_settings:

    ```yaml
    general_settings:
        master_key: sk-1234
        public_routes: ["LiteLLMRoutes.public_routes", "/spend/calculate"]
    ```
    """

    # check if user is premium_user - if not do nothing
    from litellm.proxy.proxy_server import general_settings, premium_user

    try:
        if premium_user is not True:
            return False
        # check if this is defined on the config
        if general_settings is None:
            return False

        routes_defined = general_settings.get("public_routes", [])
        if current_route in routes_defined:
            return True

        return False
    except Exception as e:
        verbose_proxy_logger.error(f"route_in_additonal_public_routes: {str(e)}")
        return False


def get_request_route(request: Request) -> str:
    """
    Helper to get the route from the request

    remove base url from path if set e.g. `/genai/chat/completions` -> `/chat/completions
    """
    try:
        if hasattr(request, "base_url") and request.url.path.startswith(
            request.base_url.path
        ):
            # remove base_url from path
            return request.url.path[len(request.base_url.path) - 1 :]
        else:
            return request.url.path
    except Exception as e:
        verbose_proxy_logger.debug(
            f"error on get_request_route: {str(e)}, defaulting to request.url.path={request.url.path}"
        )
        return request.url.path


async def check_if_request_size_is_safe(request: Request) -> bool:
    """
    Enterprise Only:
        - Checks if the request size is within the limit

    Args:
        request (Request): The incoming request.

    Returns:
        bool: True if the request size is within the limit

    Raises:
        ProxyException: If the request size is too large

    """
    from litellm.proxy.proxy_server import general_settings, premium_user

    max_request_size_mb = general_settings.get("max_request_size_mb", None)

    if max_request_size_mb is not None:
        # Check if premium user
        if premium_user is not True:
            verbose_proxy_logger.warning(
                f"using max_request_size_mb - not checking -  this is an enterprise only feature. {CommonProxyErrors.not_premium_user.value}"
            )
            return True

        # Get the request body
        content_length = request.headers.get("content-length")

        if content_length:
            header_size = int(content_length)
            header_size_mb = bytes_to_mb(bytes_value=header_size)
            verbose_proxy_logger.debug(
                f"content_length request size in MB={header_size_mb}"
            )

            if header_size_mb > max_request_size_mb:
                raise ProxyException(
                    message=f"Request size is too large. Request size is {header_size_mb} MB. Max size is {max_request_size_mb} MB",
                    type=ProxyErrorTypes.bad_request_error.value,
                    code=400,
                    param="content-length",
                )
        else:
            # If Content-Length is not available, read the body
            body = await request.body()
            body_size = len(body)
            request_size_mb = bytes_to_mb(bytes_value=body_size)

            verbose_proxy_logger.debug(
                f"request body request size in MB={request_size_mb}"
            )
            if request_size_mb > max_request_size_mb:
                raise ProxyException(
                    message=f"Request size is too large. Request size is {request_size_mb} MB. Max size is {max_request_size_mb} MB",
                    type=ProxyErrorTypes.bad_request_error.value,
                    code=400,
                    param="content-length",
                )

    return True


async def check_response_size_is_safe(response: Any) -> bool:
    """
    Enterprise Only:
        - Checks if the response size is within the limit

    Args:
        response (Any): The response to check.

    Returns:
        bool: True if the response size is within the limit

    Raises:
        ProxyException: If the response size is too large

    """

    from litellm.proxy.proxy_server import general_settings, premium_user

    max_response_size_mb = general_settings.get("max_response_size_mb", None)
    if max_response_size_mb is not None:
        # Check if premium user
        if premium_user is not True:
            verbose_proxy_logger.warning(
                f"using max_response_size_mb - not checking -  this is an enterprise only feature. {CommonProxyErrors.not_premium_user.value}"
            )
            return True

        response_size_mb = bytes_to_mb(bytes_value=sys.getsizeof(response))
        verbose_proxy_logger.debug(f"response size in MB={response_size_mb}")
        if response_size_mb > max_response_size_mb:
            raise ProxyException(
                message=f"Response size is too large. Response size is {response_size_mb} MB. Max size is {max_response_size_mb} MB",
                type=ProxyErrorTypes.bad_request_error.value,
                code=400,
                param="content-length",
            )

    return True


def bytes_to_mb(bytes_value: int):
    """
    Helper to convert bytes to MB
    """
    return bytes_value / (1024 * 1024)


# helpers used by parallel request limiter to handle model rpm/tpm limits for a given api key
def get_key_model_rpm_limit(
    user_api_key_dict: UserAPIKeyAuth,
) -> Optional[Dict[str, int]]:
    """
    Get the model rpm limit for a given api key
    - check key metadata
    - check key model max budget
    - check team metadata
    """
    if user_api_key_dict.metadata:
        if "model_rpm_limit" in user_api_key_dict.metadata:
            return user_api_key_dict.metadata["model_rpm_limit"]
    elif user_api_key_dict.model_max_budget:
        model_rpm_limit: Dict[str, Any] = {}
        for model, budget in user_api_key_dict.model_max_budget.items():
            if "rpm_limit" in budget and budget["rpm_limit"] is not None:
                model_rpm_limit[model] = budget["rpm_limit"]
        return model_rpm_limit
    elif user_api_key_dict.team_metadata:
        if "model_rpm_limit" in user_api_key_dict.team_metadata:
            return user_api_key_dict.team_metadata["model_rpm_limit"]
    return None


def get_key_model_tpm_limit(
    user_api_key_dict: UserAPIKeyAuth,
) -> Optional[Dict[str, int]]:
    if user_api_key_dict.metadata:
        if "model_tpm_limit" in user_api_key_dict.metadata:
            return user_api_key_dict.metadata["model_tpm_limit"]
    elif user_api_key_dict.model_max_budget:
        if "tpm_limit" in user_api_key_dict.model_max_budget:
            return user_api_key_dict.model_max_budget["tpm_limit"]
    elif user_api_key_dict.team_metadata:
        if "model_tpm_limit" in user_api_key_dict.team_metadata:
            return user_api_key_dict.team_metadata["model_tpm_limit"]
    return None


<<<<<<< HEAD
def get_model_rate_limit_from_metadata(
    user_api_key_dict: UserAPIKeyAuth,
    metadata_accessor_key: Literal["team_metadata", "organization_metadata"],
    rate_limit_key: Literal["model_rpm_limit", "model_tpm_limit"],
) -> Optional[Dict[str, int]]:
    if getattr(user_api_key_dict, metadata_accessor_key):
        return getattr(user_api_key_dict, metadata_accessor_key).get(rate_limit_key)
=======
def get_team_model_rpm_limit(
    user_api_key_dict: UserAPIKeyAuth,
) -> Optional[Dict[str, int]]:
    if user_api_key_dict.team_metadata:
        return user_api_key_dict.team_metadata.get("model_rpm_limit")
>>>>>>> c1355e92
    return None


def get_team_model_tpm_limit(
    user_api_key_dict: UserAPIKeyAuth,
) -> Optional[Dict[str, int]]:
    if user_api_key_dict.team_metadata:
        return user_api_key_dict.team_metadata.get("model_tpm_limit")
    return None


def is_pass_through_provider_route(route: str) -> bool:
    PROVIDER_SPECIFIC_PASS_THROUGH_ROUTES = [
        "vertex-ai",
    ]

    # check if any of the prefixes are in the route
    for prefix in PROVIDER_SPECIFIC_PASS_THROUGH_ROUTES:
        if prefix in route:
            return True

    return False


def _has_user_setup_sso():
    """
    Check if the user has set up single sign-on (SSO) by verifying the presence of Microsoft client ID, Google client ID or generic client ID and UI username environment variables.
    Returns a boolean indicating whether SSO has been set up.
    """
    microsoft_client_id = os.getenv("MICROSOFT_CLIENT_ID", None)
    google_client_id = os.getenv("GOOGLE_CLIENT_ID", None)
    generic_client_id = os.getenv("GENERIC_CLIENT_ID", None)

    sso_setup = (
        (microsoft_client_id is not None)
        or (google_client_id is not None)
        or (generic_client_id is not None)
    )

    return sso_setup


def get_customer_user_header_from_mapping(user_id_mapping) -> Optional[str]:
    """Return the header_name mapped to CUSTOMER role, if any (dict-based)."""
    if not user_id_mapping:
        return None
    items = user_id_mapping if isinstance(user_id_mapping, list) else [user_id_mapping]
    for item in items:
        if not isinstance(item, dict):
            continue
        role = item.get("litellm_user_role")
        header_name = item.get("header_name")
        if role is None or not header_name:
            continue
        if str(role).lower() == str(LitellmUserRoles.CUSTOMER).lower():
            return header_name
    return None


def get_end_user_id_from_request_body(
    request_body: dict, request_headers: Optional[dict] = None
) -> Optional[str]:
    # Import general_settings here to avoid potential circular import issues at module level
    # and to ensure it's fetched at runtime.
    from litellm.proxy.proxy_server import general_settings

    # Check 1 : Follow the user header mappings feature, if not found, then check for deprecated user_header_name (only if request_headers is provided)
    # User query: "system not respecting user_header_name property"
    # This implies the key in general_settings is 'user_header_name'.
    if request_headers is not None:
        custom_header_name_to_check: Optional[str] = None

        # Prefer user mappings (new behavior)
        user_id_mapping = general_settings.get("user_header_mappings", None)
        if user_id_mapping:
            custom_header_name_to_check = get_customer_user_header_from_mapping(
                user_id_mapping
            )

        # Fallback to deprecated user_header_name if mapping did not specify
        if not custom_header_name_to_check:
            user_id_header_config_key = "user_header_name"
            value = general_settings.get(user_id_header_config_key)
            if isinstance(value, str) and value.strip() != "":
                custom_header_name_to_check = value

        # If we have a header name to check, try to read it from request headers
        if isinstance(custom_header_name_to_check, str):
            for header_name, header_value in request_headers.items():
                if header_name.lower() == custom_header_name_to_check.lower():
                    user_id_from_header = header_value
                    user_id_str = (
                        str(user_id_from_header)
                        if user_id_from_header is not None
                        else ""
                    )
                    if user_id_str.strip():
                        return user_id_str

    # Check 2: 'user' field in request_body (commonly OpenAI)
    if "user" in request_body and request_body["user"] is not None:
        user_from_body_user_field = request_body["user"]
        return str(user_from_body_user_field)

    # Check 3: 'litellm_metadata.user' in request_body (commonly Anthropic)
    litellm_metadata = request_body.get("litellm_metadata")
    if isinstance(litellm_metadata, dict):
        user_from_litellm_metadata = litellm_metadata.get("user")
        if user_from_litellm_metadata is not None:
            return str(user_from_litellm_metadata)

    # Check 4: 'metadata.user_id' in request_body (another common pattern)
    metadata_dict = request_body.get("metadata")
    if isinstance(metadata_dict, dict):
        user_id_from_metadata_field = metadata_dict.get("user_id")
        if user_id_from_metadata_field is not None:
            return str(user_id_from_metadata_field)

    return None


def get_model_from_request(
    request_data: dict, route: str
) -> Optional[Union[str, List[str]]]:
    # First try to get model from request_data
    model = request_data.get("model") or request_data.get("target_model_names")

    if model is not None:
        model_names = model.split(",")
        if len(model_names) == 1:
            model = model_names[0].strip()
        else:
            model = [m.strip() for m in model_names]

    # If model not in request_data, try to extract from route
    if model is None:
        # Parse model from route that follows the pattern /openai/deployments/{model}/*
        match = re.match(r"/openai/deployments/([^/]+)", route)
        if match:
            model = match.group(1)

    return model


def abbreviate_api_key(api_key: str) -> str:
    return f"sk-...{api_key[-4:]}"<|MERGE_RESOLUTION|>--- conflicted
+++ resolved
@@ -453,7 +453,6 @@
     return None
 
 
-<<<<<<< HEAD
 def get_model_rate_limit_from_metadata(
     user_api_key_dict: UserAPIKeyAuth,
     metadata_accessor_key: Literal["team_metadata", "organization_metadata"],
@@ -461,13 +460,13 @@
 ) -> Optional[Dict[str, int]]:
     if getattr(user_api_key_dict, metadata_accessor_key):
         return getattr(user_api_key_dict, metadata_accessor_key).get(rate_limit_key)
-=======
+    return None
+  
 def get_team_model_rpm_limit(
     user_api_key_dict: UserAPIKeyAuth,
 ) -> Optional[Dict[str, int]]:
     if user_api_key_dict.team_metadata:
         return user_api_key_dict.team_metadata.get("model_rpm_limit")
->>>>>>> c1355e92
     return None
 
 
