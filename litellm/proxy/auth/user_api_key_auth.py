--- conflicted
+++ resolved
@@ -19,11 +19,8 @@
 import litellm
 from litellm._logging import verbose_logger, verbose_proxy_logger
 from litellm._service_logger import ServiceLogging
-<<<<<<< HEAD
 from litellm.litellm_core_utils.async_utils import create_background_task
-=======
 from litellm.caching import DualCache
->>>>>>> 425b01af
 from litellm.proxy._types import *
 from litellm.proxy.auth.auth_checks import (
     _cache_key_object,
@@ -117,8 +114,7 @@
         # Do something if the current route starts with any of the allowed routes
         return True
     elif any(
-        RouteChecks._route_matches_pattern(route=route, pattern=allowed_route)
-        for allowed_route in allowed_routes
+        RouteChecks._route_matches_pattern(route=route, pattern=allowed_route) for allowed_route in allowed_routes
     ):
         return True
     return False
@@ -209,9 +205,7 @@
         # Extract the API key from the Bearer token
         if not authorization.startswith("Bearer "):
             await websocket.close(code=status.WS_1008_POLICY_VIOLATION)
-            raise HTTPException(
-                status_code=403, detail="Invalid Authorization header format"
-            )
+            raise HTTPException(status_code=403, detail="Invalid Authorization header format")
 
         api_key = authorization[len("Bearer ") :].strip()
 
@@ -225,9 +219,7 @@
         raise HTTPException(status_code=403, detail=str(e))
 
 
-def update_valid_token_with_end_user_params(
-    valid_token: UserAPIKeyAuth, end_user_params: dict
-) -> UserAPIKeyAuth:
+def update_valid_token_with_end_user_params(valid_token: UserAPIKeyAuth, end_user_params: dict) -> UserAPIKeyAuth:
     valid_token.end_user_id = end_user_params.get("end_user_id")
     valid_token.end_user_tpm_limit = end_user_params.get("end_user_tpm_limit")
     valid_token.end_user_rpm_limit = end_user_params.get("end_user_rpm_limit")
@@ -245,14 +237,10 @@
     global_proxy_spend = None
     if litellm.max_budget > 0:  # user set proxy max budget
         # check cache
-        global_proxy_spend = await user_api_key_cache.async_get_cache(
-            key="{}:spend".format(litellm_proxy_admin_name)
-        )
+        global_proxy_spend = await user_api_key_cache.async_get_cache(key="{}:spend".format(litellm_proxy_admin_name))
         if global_proxy_spend is None and prisma_client is not None:
             # get from db
-            sql_query = (
-                """SELECT SUM(spend) as total_spend FROM "MonthlyGlobalSpend";"""
-            )
+            sql_query = """SELECT SUM(spend) as total_spend FROM "MonthlyGlobalSpend";"""
 
             response = await prisma_client.db.query_raw(query=sql_query)
 
@@ -294,9 +282,7 @@
     """
     Checks if user is allowed to access the model, based on their role.
     """
-    role_based_models = get_role_based_models(
-        rbac_role=rbac_role, general_settings=general_settings
-    )
+    role_based_models = get_role_based_models(rbac_role=rbac_role, general_settings=general_settings)
     if role_based_models is None or model is None:
         return True
 
@@ -320,7 +306,6 @@
     parent_otel_span: Optional[Span],
     proxy_logging_obj: ProxyLogging,
 ) -> JWTAuthBuilderResult:
-
     # check if valid token
     jwt_valid_token: dict = await jwt_handler.auth_jwt(token=api_key)
 
@@ -352,9 +337,7 @@
         - checks if token contains 'email' field
         - checks if 'email' is from an allowed domain
         """
-        user_email = jwt_handler.get_user_email(
-            token=jwt_valid_token, default_value=None
-        )
+        user_email = jwt_handler.get_user_email(token=jwt_valid_token, default_value=None)
         if user_email is None:
             valid_user_email = False
         else:
@@ -397,9 +380,7 @@
         else:
             allowed_routes: List[Any] = jwt_handler.litellm_jwtauth.admin_allowed_routes
             actual_routes = get_actual_routes(allowed_routes=allowed_routes)
-            raise Exception(
-                f"Admin not allowed to access this route. Route={route}, Allowed Routes={actual_routes}"
-            )
+            raise Exception(f"Admin not allowed to access this route. Route={route}, Allowed Routes={actual_routes}")
 
     if team_id is None and jwt_handler.is_required_team_id() is True:
         raise Exception(
@@ -417,9 +398,7 @@
         if is_allowed is False:
             allowed_routes = jwt_handler.litellm_jwtauth.team_allowed_routes  # type: ignore
             actual_routes = get_actual_routes(allowed_routes=allowed_routes)
-            raise Exception(
-                f"Team not allowed to access this route. Route={route}, Allowed Routes={actual_routes}"
-            )
+            raise Exception(f"Team not allowed to access this route. Route={route}, Allowed Routes={actual_routes}")
 
         # check if team in db
         team_object = await get_team_object(
@@ -448,9 +427,7 @@
             user_id=user_id,
             prisma_client=prisma_client,
             user_api_key_cache=user_api_key_cache,
-            user_id_upsert=jwt_handler.is_upsert_user_id(
-                valid_user_email=valid_user_email
-            ),
+            user_id_upsert=jwt_handler.is_upsert_user_id(valid_user_email=valid_user_email),
             parent_otel_span=parent_otel_span,
             proxy_logging_obj=proxy_logging_obj,
         )
@@ -489,7 +466,6 @@
     google_ai_studio_api_key_header: Optional[str],
     request_data: dict,
 ) -> UserAPIKeyAuth:
-
     from litellm.proxy.proxy_server import (
         general_settings,
         jwt_handler,
@@ -509,7 +485,6 @@
     start_time = datetime.now()
     route: str = get_request_route(request=request)
     try:
-
         # get the request body
 
         await pre_db_read_auth_checks(
@@ -517,9 +492,7 @@
             request=request,
             route=route,
         )
-        pass_through_endpoints: Optional[List[dict]] = general_settings.get(
-            "pass_through_endpoints", None
-        )
+        pass_through_endpoints: Optional[List[dict]] = general_settings.get("pass_through_endpoints", None)
         passed_in_key: Optional[str] = None
         if isinstance(api_key, str):
             passed_in_key = api_key
@@ -548,13 +521,10 @@
             )
 
         if open_telemetry_logger is not None:
-
             parent_otel_span = open_telemetry_logger.tracer.start_span(
                 name="Received Proxy Server Request",
                 start_time=_to_ns(start_time),
-                context=open_telemetry_logger.get_traceparent_from_header(
-                    headers=request.headers
-                ),
+                context=open_telemetry_logger.get_traceparent_from_header(headers=request.headers),
                 kind=open_telemetry_logger.span_kind.SERVER,
             )
 
@@ -584,9 +554,7 @@
             return UserAPIKeyAuth(user_role=LitellmUserRoles.INTERNAL_USER_VIEW_ONLY)
         elif is_pass_through_provider_route(route=route):
             if should_run_auth_on_pass_through_provider_route(route=route) is False:
-                return UserAPIKeyAuth(
-                    user_role=LitellmUserRoles.INTERNAL_USER_VIEW_ONLY
-                )
+                return UserAPIKeyAuth(user_role=LitellmUserRoles.INTERNAL_USER_VIEW_ONLY)
 
         ########## End of Route Checks Before Reading DB / Cache for "token" ########
 
@@ -610,9 +578,7 @@
             from litellm.proxy.proxy_server import premium_user
 
             if premium_user is not True:
-                raise ValueError(
-                    f"JWT Auth is an enterprise only feature. {CommonProxyErrors.not_premium_user.value}"
-                )
+                raise ValueError(f"JWT Auth is an enterprise only feature. {CommonProxyErrors.not_premium_user.value}")
             is_jwt = jwt_handler.is_jwt(token=api_key)
             verbose_proxy_logger.debug("is_jwt: %s", is_jwt)
             if is_jwt:
@@ -651,55 +617,6 @@
                         user_role=LitellmUserRoles.PROXY_ADMIN,
                         parent_otel_span=parent_otel_span,
                     )
-<<<<<<< HEAD
-                # [OPTIONAL] track spend against an external user - `LiteLLM_EndUserTable`
-                end_user_object = None
-                end_user_id = jwt_handler.get_end_user_id(
-                    token=jwt_valid_token, default_value=None
-                )
-                if end_user_id is not None:
-                    # get the end-user object
-                    end_user_object = await get_end_user_object(
-                        end_user_id=end_user_id,
-                        prisma_client=prisma_client,
-                        user_api_key_cache=user_api_key_cache,
-                        parent_otel_span=parent_otel_span,
-                        proxy_logging_obj=proxy_logging_obj,
-                    )
-
-                global_proxy_spend = None
-                if litellm.max_budget > 0:  # user set proxy max budget
-                    # check cache
-                    global_proxy_spend = await user_api_key_cache.async_get_cache(
-                        key="{}:spend".format(litellm_proxy_admin_name)
-                    )
-                    if global_proxy_spend is None and prisma_client is not None:
-                        # get from db
-                        sql_query = """SELECT SUM(spend) as total_spend FROM "MonthlyGlobalSpend";"""
-
-                        response = await prisma_client.db.query_raw(query=sql_query)
-
-                        global_proxy_spend = response[0]["total_spend"]
-
-                        await user_api_key_cache.async_set_cache(
-                            key="{}:spend".format(litellm_proxy_admin_name),
-                            value=global_proxy_spend,
-                        )
-                    if global_proxy_spend is not None:
-                        user_info = CallInfo(
-                            user_id=litellm_proxy_admin_name,
-                            max_budget=litellm.max_budget,
-                            spend=global_proxy_spend,
-                            token=jwt_valid_token["token"],
-                        )
-                        create_background_task(
-                            proxy_logging_obj.budget_alerts(
-                                type="proxy_budget",
-                                user_info=user_info,
-                            )
-                        )
-=======
->>>>>>> 425b01af
                 # run through common checks
                 _ = await common_checks(
                     request_body=request_data,
@@ -718,12 +635,8 @@
                 return UserAPIKeyAuth(
                     api_key=None,
                     team_id=team_id,
-                    team_tpm_limit=(
-                        team_object.tpm_limit if team_object is not None else None
-                    ),
-                    team_rpm_limit=(
-                        team_object.rpm_limit if team_object is not None else None
-                    ),
+                    team_tpm_limit=(team_object.tpm_limit if team_object is not None else None),
+                    team_rpm_limit=(team_object.rpm_limit if team_object is not None else None),
                     team_models=team_object.models if team_object is not None else [],
                     user_role=LitellmUserRoles.INTERNAL_USER,
                     user_id=user_id,
@@ -768,8 +681,7 @@
                         if headers is not None:
                             header_key = headers.get("litellm_user_api_key", "")
                             if (
-                                isinstance(request.headers, dict)
-                                and request.headers.get(key=header_key) is not None  # type: ignore
+                                isinstance(request.headers, dict) and request.headers.get(key=header_key) is not None  # type: ignore
                             ):
                                 api_key = request.headers.get(key=header_key)  # type: ignore
         if master_key is None:
@@ -788,9 +700,7 @@
             raise Exception("No api key passed in.")
         elif api_key == "":
             # missing 'Bearer ' prefix
-            raise Exception(
-                f"Malformed API Key passed in. Ensure Key has `Bearer ` prefix. Passed in: {passed_in_key}"
-            )
+            raise Exception(f"Malformed API Key passed in. Ensure Key has `Bearer ` prefix. Passed in: {passed_in_key}")
 
         if route == "/user/auth":
             if general_settings.get("allow_user_auth", False) is True:
@@ -819,29 +729,19 @@
                     proxy_logging_obj=proxy_logging_obj,
                 )
                 if _end_user_object is not None:
-                    end_user_params["allowed_model_region"] = (
-                        _end_user_object.allowed_model_region
-                    )
+                    end_user_params["allowed_model_region"] = _end_user_object.allowed_model_region
                     if _end_user_object.litellm_budget_table is not None:
                         budget_info = _end_user_object.litellm_budget_table
                         if budget_info.tpm_limit is not None:
-                            end_user_params["end_user_tpm_limit"] = (
-                                budget_info.tpm_limit
-                            )
+                            end_user_params["end_user_tpm_limit"] = budget_info.tpm_limit
                         if budget_info.rpm_limit is not None:
-                            end_user_params["end_user_rpm_limit"] = (
-                                budget_info.rpm_limit
-                            )
+                            end_user_params["end_user_rpm_limit"] = budget_info.rpm_limit
                         if budget_info.max_budget is not None:
-                            end_user_params["end_user_max_budget"] = (
-                                budget_info.max_budget
-                            )
+                            end_user_params["end_user_max_budget"] = budget_info.max_budget
             except Exception as e:
                 if isinstance(e, litellm.BudgetExceededError):
                     raise e
-                verbose_proxy_logger.debug(
-                    "Unable to find user in db. Error - {}".format(str(e))
-                )
+                verbose_proxy_logger.debug("Unable to find user in db. Error - {}".format(str(e)))
                 pass
 
         ### CHECK IF ADMIN ###
@@ -875,11 +775,7 @@
 
             return valid_token
 
-        if (
-            valid_token is not None
-            and isinstance(valid_token, UserAPIKeyAuth)
-            and valid_token.team_id is not None
-        ):
+        if valid_token is not None and isinstance(valid_token, UserAPIKeyAuth) and valid_token.team_id is not None:
             ## UPDATE TEAM VALUES BASED ON CACHED TEAM OBJECT - allows `/team/update` values to work for cached token
             try:
                 team_obj: LiteLLM_TeamTableCachedObj = await get_team_object(
@@ -903,9 +799,7 @@
                         if field_name in valid_token.__fields__:
                             setattr(valid_token, field_name, v)
             except Exception as e:
-                verbose_logger.debug(
-                    e
-                )  # moving from .warning to .debug as it spams logs when team missing from cache.
+                verbose_logger.debug(e)  # moving from .warning to .debug as it spams logs when team missing from cache.
 
         try:
             is_master_key_valid = secrets.compare_digest(api_key, master_key)  # type: ignore
@@ -918,11 +812,7 @@
         except Exception:
             raise HTTPException(
                 status_code=500,
-                detail={
-                    "Master key must be a valid string. Current type={}".format(
-                        type(master_key)
-                    )
-                },
+                detail={"Master key must be a valid string. Current type={}".format(type(master_key))},
             )
 
         if is_master_key_valid:
@@ -956,32 +846,22 @@
         ## IF it's not a master key
         ## Route should not be in master_key_only_routes
         if route in LiteLLMRoutes.master_key_only_routes.value:  # type: ignore
-            raise Exception(
-                f"Tried to access route={route}, which is only for MASTER KEY"
-            )
+            raise Exception(f"Tried to access route={route}, which is only for MASTER KEY")
 
         ## Check DB
-        if isinstance(
-            api_key, str
-        ):  # if generated token, make sure it starts with sk-.
-            assert api_key.startswith(
-                "sk-"
-            ), "LiteLLM Virtual Key expected. Received={}, expected to start with 'sk-'.".format(
-                api_key
+        if isinstance(api_key, str):  # if generated token, make sure it starts with sk-.
+            assert api_key.startswith("sk-"), (
+                "LiteLLM Virtual Key expected. Received={}, expected to start with 'sk-'.".format(api_key)
             )  # prevent token hashes from being used
         else:
             verbose_logger.warning(
-                "litellm.proxy.proxy_server.user_api_key_auth(): Warning - Key={} is not a string.".format(
-                    api_key
-                )
+                "litellm.proxy.proxy_server.user_api_key_auth(): Warning - Key={} is not a string.".format(api_key)
             )
 
         if (
             prisma_client is None
         ):  # if both master key + user key submitted, and user key != master key, and no db connected, raise an error
-            return await _handle_failed_db_connection_for_get_key_object(
-                e=Exception("No connected db.")
-            )
+            return await _handle_failed_db_connection_for_get_key_object(e=Exception("No connected db."))
 
         ## check for cache hit (In-Memory Cache)
         _user_role = None
@@ -1000,15 +880,9 @@
                 # update end-user params on valid token
                 # These can change per request - it's important to update them here
                 valid_token.end_user_id = end_user_params.get("end_user_id")
-                valid_token.end_user_tpm_limit = end_user_params.get(
-                    "end_user_tpm_limit"
-                )
-                valid_token.end_user_rpm_limit = end_user_params.get(
-                    "end_user_rpm_limit"
-                )
-                valid_token.allowed_model_region = end_user_params.get(
-                    "allowed_model_region"
-                )
+                valid_token.end_user_tpm_limit = end_user_params.get("end_user_tpm_limit")
+                valid_token.end_user_rpm_limit = end_user_params.get("end_user_rpm_limit")
+                valid_token.allowed_model_region = end_user_params.get("allowed_model_region")
                 # update key budget with temp budget increase
                 valid_token = _update_key_budget_with_temp_budget_increase(
                     valid_token
@@ -1039,17 +913,12 @@
 
             ## base case ## key is disabled
             if valid_token.blocked is True:
-                raise Exception(
-                    "Key is blocked. Update via `/key/unblock` if you're admin."
-                )
+                raise Exception("Key is blocked. Update via `/key/unblock` if you're admin.")
 
             # Check 1. If token can call model
             _model_alias_map = {}
             model: Optional[str] = None
-            if (
-                hasattr(valid_token, "team_model_aliases")
-                and valid_token.team_model_aliases is not None
-            ):
+            if hasattr(valid_token, "team_model_aliases") and valid_token.team_model_aliases is not None:
                 _model_alias_map = {
                     **valid_token.aliases,
                     **valid_token.team_model_aliases,
@@ -1062,13 +931,8 @@
             if config != {}:
                 model_list = config.get("model_list", [])
                 new_model_list = model_list
-                verbose_proxy_logger.debug(
-                    f"\n new llm router model list {new_model_list}"
-                )
-            elif (
-                isinstance(valid_token.models, list)
-                and "all-team-models" in valid_token.models
-            ):
+                verbose_proxy_logger.debug(f"\n new llm router model list {new_model_list}")
+            elif isinstance(valid_token.models, list) and "all-team-models" in valid_token.models:
                 # Do not do any validation at this step
                 # the validation will occur when checking the team has access to this model
                 pass
@@ -1123,12 +987,9 @@
             # Check 3. Check if user is in their team budget
             if valid_token.team_member_spend is not None:
                 if prisma_client is not None:
-
                     _cache_key = f"{valid_token.team_id}_{valid_token.user_id}"
 
-                    team_member_info = await user_api_key_cache.async_get_cache(
-                        key=_cache_key
-                    )
+                    team_member_info = await user_api_key_cache.async_get_cache(key=_cache_key)
                     if team_member_info is None:
                         # read from DB
                         _user_id = valid_token.user_id
@@ -1147,13 +1008,8 @@
                                 value=team_member_info,
                             )
 
-                    if (
-                        team_member_info is not None
-                        and team_member_info.litellm_budget_table is not None
-                    ):
-                        team_member_budget = (
-                            team_member_info.litellm_budget_table.max_budget
-                        )
+                    if team_member_info is not None and team_member_info.litellm_budget_table is not None:
+                        team_member_budget = team_member_info.litellm_budget_table.max_budget
                         if team_member_budget is not None and team_member_budget > 0:
                             if valid_token.team_member_spend > team_member_budget:
                                 raise litellm.BudgetExceededError(
@@ -1165,10 +1021,7 @@
             if valid_token.expires is not None:
                 current_time = datetime.now(timezone.utc)
                 expiry_time = datetime.fromisoformat(valid_token.expires)
-                if (
-                    expiry_time.tzinfo is None
-                    or expiry_time.tzinfo.utcoffset(expiry_time) is None
-                ):
+                if expiry_time.tzinfo is None or expiry_time.tzinfo.utcoffset(expiry_time) is None:
                     expiry_time = expiry_time.replace(tzinfo=timezone.utc)
                 verbose_proxy_logger.debug(
                     f"Checking if token expired, expiry time {expiry_time} and current time {current_time}"
@@ -1183,68 +1036,6 @@
                     )
 
             # Check 4. Token Spend is under budget
-<<<<<<< HEAD
-            if valid_token.spend is not None and valid_token.max_budget is not None:
-
-                ####################################
-                # collect information for alerting #
-                ####################################
-
-                user_email = None
-                # Check if the token has any user id information
-                if user_obj is not None:
-                    user_email = user_obj.user_email
-
-                call_info = CallInfo(
-                    token=valid_token.token,
-                    spend=valid_token.spend,
-                    max_budget=valid_token.max_budget,
-                    user_id=valid_token.user_id,
-                    team_id=valid_token.team_id,
-                    user_email=user_email,
-                    key_alias=valid_token.key_alias,
-                )
-                create_background_task(
-                    proxy_logging_obj.budget_alerts(
-                        type="token_budget",
-                        user_info=call_info,
-                    )
-                )
-
-                ####################################
-                # collect information for alerting #
-                ####################################
-
-                if valid_token.spend >= valid_token.max_budget:
-                    raise litellm.BudgetExceededError(
-                        current_cost=valid_token.spend,
-                        max_budget=valid_token.max_budget,
-                    )
-            if valid_token.soft_budget and valid_token.spend >= valid_token.soft_budget:
-                verbose_proxy_logger.debug(
-                    "Crossed Soft Budget for token %s, spend %s, soft_budget %s",
-                    valid_token.token,
-                    valid_token.spend,
-                    valid_token.soft_budget,
-                )
-                call_info = CallInfo(
-                    token=valid_token.token,
-                    spend=valid_token.spend,
-                    max_budget=valid_token.max_budget,
-                    soft_budget=valid_token.soft_budget,
-                    user_id=valid_token.user_id,
-                    team_id=valid_token.team_id,
-                    team_alias=valid_token.team_alias,
-                    user_email=None,
-                    key_alias=valid_token.key_alias,
-                )
-                create_background_task(
-                    proxy_logging_obj.budget_alerts(
-                        type="soft_budget",
-                        user_info=call_info,
-                    )
-                )
-=======
             await _virtual_key_max_budget_check(
                 valid_token=valid_token,
                 proxy_logging_obj=proxy_logging_obj,
@@ -1256,7 +1047,6 @@
                 valid_token=valid_token,
                 proxy_logging_obj=proxy_logging_obj,
             )
->>>>>>> 425b01af
 
             # Check 5. Token Model Spend is under Model budget
             max_budget_per_model = valid_token.model_max_budget
@@ -1275,36 +1065,6 @@
                     user_api_key_dict=valid_token,
                     model=current_model,
                 )
-<<<<<<< HEAD
-            # Check 6. Team spend is under Team budget
-            if (
-                hasattr(valid_token, "team_spend")
-                and valid_token.team_spend is not None
-                and hasattr(valid_token, "team_max_budget")
-                and valid_token.team_max_budget is not None
-            ):
-                call_info = CallInfo(
-                    token=valid_token.token,
-                    spend=valid_token.team_spend,
-                    max_budget=valid_token.team_max_budget,
-                    user_id=valid_token.user_id,
-                    team_id=valid_token.team_id,
-                    team_alias=valid_token.team_alias,
-                )
-                create_background_task(
-                    proxy_logging_obj.budget_alerts(
-                        type="team_budget",
-                        user_info=call_info,
-                    )
-                )
-
-                if valid_token.team_spend >= valid_token.team_max_budget:
-                    raise litellm.BudgetExceededError(
-                        current_cost=valid_token.team_spend,
-                        max_budget=valid_token.team_max_budget,
-                    )
-=======
->>>>>>> 425b01af
 
             # Check 6: Additional Common Checks across jwt + key auth
             if valid_token.team_id is not None:
@@ -1332,9 +1092,7 @@
             )  # save team table in cache - used for tpm/rpm limiting - tpm_rpm_limiter.py
 
             global_proxy_spend = None
-            if (
-                litellm.max_budget > 0 and prisma_client is not None
-            ):  # user set proxy max budget
+            if litellm.max_budget > 0 and prisma_client is not None:  # user set proxy max budget
                 # check cache
                 global_proxy_spend = await user_api_key_cache.async_get_cache(
                     key="{}:spend".format(litellm_proxy_admin_name)
@@ -1405,9 +1163,7 @@
         # this will never be allowed to call /chat/completions
         token_team = getattr(valid_token, "team_id", None)
         token_type: Literal["ui", "api"] = (
-            "ui"
-            if token_team is not None and token_team == "litellm-dashboard"
-            else "api"
+            "ui" if token_team is not None and token_team == "litellm-dashboard" else "api"
         )
         _is_route_allowed = _is_allowed_route(
             route=route,
@@ -1453,12 +1209,7 @@
             parent_otel_span=parent_otel_span,
             api_key=api_key,
         )
-<<<<<<< HEAD
-        request_data = await _read_request_body(request=request)
         create_background_task(
-=======
-        asyncio.create_task(
->>>>>>> 425b01af
             proxy_logging_obj.post_call_failure_hook(
                 request_data=request_data,
                 original_exception=e,
@@ -1496,12 +1247,8 @@
     request: Request,
     api_key: str = fastapi.Security(api_key_header),
     azure_api_key_header: str = fastapi.Security(azure_api_key_header),
-    anthropic_api_key_header: Optional[str] = fastapi.Security(
-        anthropic_api_key_header
-    ),
-    google_ai_studio_api_key_header: Optional[str] = fastapi.Security(
-        google_ai_studio_api_key_header
-    ),
+    anthropic_api_key_header: Optional[str] = fastapi.Security(anthropic_api_key_header),
+    google_ai_studio_api_key_header: Optional[str] = fastapi.Security(google_ai_studio_api_key_header),
 ) -> UserAPIKeyAuth:
     """
     Parent function to authenticate user api key / jwt token.
@@ -1547,9 +1294,7 @@
         )
     )
 
-    retrieved_user_role = (
-        user_role or _get_user_role(user_obj=user_obj) or LitellmUserRoles.INTERNAL_USER
-    )
+    retrieved_user_role = user_role or _get_user_role(user_obj=user_obj) or LitellmUserRoles.INTERNAL_USER
 
     user_api_key_kwargs = {
         "api_key": api_key,
@@ -1575,16 +1320,10 @@
     if user_obj is None:
         return False
 
-    if (
-        user_obj.user_role is not None
-        and user_obj.user_role == LitellmUserRoles.PROXY_ADMIN.value
-    ):
+    if user_obj.user_role is not None and user_obj.user_role == LitellmUserRoles.PROXY_ADMIN.value:
         return True
 
-    if (
-        user_obj.user_role is not None
-        and user_obj.user_role == LitellmUserRoles.PROXY_ADMIN.value
-    ):
+    if user_obj.user_role is not None and user_obj.user_role == LitellmUserRoles.PROXY_ADMIN.value:
         return True
 
     return False
@@ -1607,9 +1346,7 @@
     return role
 
 
-def get_api_key_from_custom_header(
-    request: Request, custom_litellm_key_header_name: str
-) -> str:
+def get_api_key_from_custom_header(request: Request, custom_litellm_key_header_name: str) -> str:
     """
     Get API key from custom header
 
@@ -1633,9 +1370,7 @@
     if custom_api_key:
         api_key = _get_bearer_token(api_key=custom_api_key)
         verbose_proxy_logger.debug(
-            "Found custom API key using header: {}, setting api_key={}".format(
-                custom_litellm_key_header_name, api_key
-            )
+            "Found custom API key using header: {}, setting api_key={}".format(custom_litellm_key_header_name, api_key)
         )
     else:
         verbose_proxy_logger.exception(
@@ -1646,10 +1381,7 @@
 
 def _get_temp_budget_increase(valid_token: UserAPIKeyAuth):
     valid_token_metadata = valid_token.metadata
-    if (
-        "temp_budget_increase" in valid_token_metadata
-        and "temp_budget_expiry" in valid_token_metadata
-    ):
+    if "temp_budget_increase" in valid_token_metadata and "temp_budget_expiry" in valid_token_metadata:
         expiry = datetime.fromisoformat(valid_token_metadata["temp_budget_expiry"])
         if expiry > datetime.now():
             return valid_token_metadata["temp_budget_increase"]
