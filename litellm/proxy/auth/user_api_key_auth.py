"""
This file handles authentication for the LiteLLM Proxy.

it checks if the user passed a valid API Key to the LiteLLM Proxy

Returns a UserAPIKeyAuth object if the API key is valid

"""

import asyncio
import secrets
from datetime import datetime, timezone
from typing import Optional, cast

import fastapi
from fastapi import HTTPException, Request, WebSocket, status
from fastapi.security.api_key import APIKeyHeader

import litellm
from litellm._logging import verbose_logger, verbose_proxy_logger
from litellm._service_logger import ServiceLogging
from litellm.caching import DualCache
from litellm.proxy._types import *
from litellm.proxy.auth.auth_checks import (
    _cache_key_object,
    _handle_failed_db_connection_for_get_key_object,
    _virtual_key_max_budget_check,
    _virtual_key_soft_budget_check,
    can_key_call_model,
    common_checks,
    get_end_user_object,
    get_key_object,
    get_team_object,
    get_user_object,
    is_valid_fallback_model,
)
from litellm.proxy.auth.auth_utils import (
    _get_request_ip_address,
    get_end_user_id_from_request_body,
    get_request_route,
    is_pass_through_provider_route,
    pre_db_read_auth_checks,
    route_in_additonal_public_routes,
    should_run_auth_on_pass_through_provider_route,
)
from litellm.proxy.auth.handle_jwt import JWTAuthManager, JWTHandler
from litellm.proxy.auth.oauth2_check import check_oauth2_token
from litellm.proxy.auth.oauth2_proxy_hook import handle_oauth2_proxy_request
from litellm.proxy.auth.route_checks import RouteChecks
from litellm.proxy.auth.service_account_checks import service_account_checks
from litellm.proxy.common_utils.http_parsing_utils import _read_request_body
from litellm.proxy.utils import PrismaClient, ProxyLogging, _to_ns
from litellm.types.services import ServiceTypes

user_api_key_service_logger_obj = ServiceLogging()  # used for tracking latency on OTEL


api_key_header = APIKeyHeader(
    name=SpecialHeaders.openai_authorization.value,
    auto_error=False,
    description="Bearer token",
)
azure_api_key_header = APIKeyHeader(
    name=SpecialHeaders.azure_authorization.value,
    auto_error=False,
    description="Some older versions of the openai Python package will send an API-Key header with just the API key ",
)
anthropic_api_key_header = APIKeyHeader(
    name=SpecialHeaders.anthropic_authorization.value,
    auto_error=False,
    description="If anthropic client used.",
)
google_ai_studio_api_key_header = APIKeyHeader(
    name=SpecialHeaders.google_ai_studio_authorization.value,
    auto_error=False,
    description="If google ai studio client used.",
)


def _get_bearer_token(
    api_key: str,
):
    if api_key.startswith("Bearer "):  # ensure Bearer token passed in
        api_key = api_key.replace("Bearer ", "")  # extract the token
    elif api_key.startswith("Basic "):
        api_key = api_key.replace("Basic ", "")  # handle langfuse input
    elif api_key.startswith("bearer "):
        api_key = api_key.replace("bearer ", "")
    else:
        api_key = ""
    return api_key


def _is_ui_route(
    route: str,
    user_obj: Optional[LiteLLM_UserTable] = None,
) -> bool:
    """
    - Check if the route is a UI used route
    """
    # this token is only used for managing the ui
    allowed_routes = LiteLLMRoutes.ui_routes.value
    # check if the current route startswith any of the allowed routes
    if (
        route is not None
        and isinstance(route, str)
        and any(route.startswith(allowed_route) for allowed_route in allowed_routes)
    ):
        # Do something if the current route starts with any of the allowed routes
        return True
    elif any(
        RouteChecks._route_matches_pattern(route=route, pattern=allowed_route)
        for allowed_route in allowed_routes
    ):
        return True
    return False


def _is_api_route_allowed(
    route: str,
    request: Request,
    request_data: dict,
    api_key: str,
    valid_token: Optional[UserAPIKeyAuth],
    user_obj: Optional[LiteLLM_UserTable] = None,
) -> bool:
    """
    - Route b/w api token check and normal token check
    """
    _user_role = _get_user_role(user_obj=user_obj)

    if valid_token is None:
        raise Exception("Invalid proxy server token passed. valid_token=None.")

    if not _is_user_proxy_admin(user_obj=user_obj):  # if non-admin
        RouteChecks.non_proxy_admin_allowed_routes_check(
            user_obj=user_obj,
            _user_role=_user_role,
            route=route,
            request=request,
            request_data=request_data,
            api_key=api_key,
            valid_token=valid_token,
        )
    return True


def _is_allowed_route(
    route: str,
    token_type: Literal["ui", "api"],
    request: Request,
    request_data: dict,
    api_key: str,
    valid_token: Optional[UserAPIKeyAuth],
    user_obj: Optional[LiteLLM_UserTable] = None,
) -> bool:
    """
    - Route b/w ui token check and normal token check
    """

    if token_type == "ui" and _is_ui_route(route=route, user_obj=user_obj):
        return True
    else:
        return _is_api_route_allowed(
            route=route,
            request=request,
            request_data=request_data,
            api_key=api_key,
            valid_token=valid_token,
            user_obj=user_obj,
        )


async def user_api_key_auth_websocket(websocket: WebSocket):
    # Accept the WebSocket connection

    request = Request(scope={"type": "http"})
    request._url = websocket.url

    query_params = websocket.query_params

    model = query_params.get("model")

    async def return_body():
        return_string = f'{{"model": "{model}"}}'
        # return string as bytes
        return return_string.encode()

    request.body = return_body  # type: ignore

    # Extract the Authorization header
    authorization = websocket.headers.get("authorization")

    # If no Authorization header, try the api-key header
    if not authorization:
        api_key = websocket.headers.get("api-key")
        if not api_key:
            await websocket.close(code=status.WS_1008_POLICY_VIOLATION)
            raise HTTPException(status_code=403, detail="No API key provided")
    else:
        # Extract the API key from the Bearer token
        if not authorization.startswith("Bearer "):
            await websocket.close(code=status.WS_1008_POLICY_VIOLATION)
            raise HTTPException(
                status_code=403, detail="Invalid Authorization header format"
            )

        api_key = authorization[len("Bearer ") :].strip()

    # Call user_api_key_auth with the extracted API key
    # Note: You'll need to modify this to work with WebSocket context if needed
    try:
        return await user_api_key_auth(request=request, api_key=f"Bearer {api_key}")
    except Exception as e:
        verbose_proxy_logger.exception(e)
        await websocket.close(code=status.WS_1008_POLICY_VIOLATION)
        raise HTTPException(status_code=403, detail=str(e))


def update_valid_token_with_end_user_params(
    valid_token: UserAPIKeyAuth, end_user_params: dict
) -> UserAPIKeyAuth:
    valid_token.end_user_id = end_user_params.get("end_user_id")
    valid_token.end_user_tpm_limit = end_user_params.get("end_user_tpm_limit")
    valid_token.end_user_rpm_limit = end_user_params.get("end_user_rpm_limit")
    valid_token.allowed_model_region = end_user_params.get("allowed_model_region")
    return valid_token


async def get_global_proxy_spend(
    litellm_proxy_admin_name: str,
    user_api_key_cache: DualCache,
    prisma_client: Optional[PrismaClient],
    token: str,
    proxy_logging_obj: ProxyLogging,
) -> Optional[float]:
    global_proxy_spend = None
    if litellm.max_budget > 0:  # user set proxy max budget
        # check cache
        global_proxy_spend = await user_api_key_cache.async_get_cache(
            key="{}:spend".format(litellm_proxy_admin_name)
        )
        if global_proxy_spend is None and prisma_client is not None:
            # get from db
            sql_query = (
                """SELECT SUM(spend) as total_spend FROM "MonthlyGlobalSpend";"""
            )

            response = await prisma_client.db.query_raw(query=sql_query)

            global_proxy_spend = response[0]["total_spend"]

            await user_api_key_cache.async_set_cache(
                key="{}:spend".format(litellm_proxy_admin_name),
                value=global_proxy_spend,
            )
        if global_proxy_spend is not None:
            user_info = CallInfo(
                user_id=litellm_proxy_admin_name,
                max_budget=litellm.max_budget,
                spend=global_proxy_spend,
                token=token,
            )
            asyncio.create_task(
                proxy_logging_obj.budget_alerts(
                    type="proxy_budget",
                    user_info=user_info,
                )
            )
    return global_proxy_spend


def get_rbac_role(jwt_handler: JWTHandler, scopes: List[str]) -> str:
    is_admin = jwt_handler.is_admin(scopes=scopes)
    if is_admin:
        return LitellmUserRoles.PROXY_ADMIN
    else:
        return LitellmUserRoles.TEAM


<<<<<<< HEAD
def can_rbac_role_call_model(
    rbac_role: RBAC_ROLES,
    general_settings: dict,
    model: Optional[str],
) -> Literal[True]:
    """
    Checks if user is allowed to access the model, based on their role.
    """
    role_based_models = get_role_based_models(
        rbac_role=rbac_role, general_settings=general_settings
    )
    if role_based_models is None or model is None:
        return True

    if model not in role_based_models:
        raise HTTPException(
            status_code=403,
            detail=f"User role={rbac_role} not allowed to call model={model}. Allowed models={role_based_models}",
        )

    return True


async def _jwt_auth_user_api_key_auth_builder(
    api_key: str,
    jwt_handler: JWTHandler,
    request_data: dict,
    general_settings: dict,
    route: str,
    prisma_client: Optional[PrismaClient],
    user_api_key_cache: DualCache,
    parent_otel_span: Optional[Span],
    proxy_logging_obj: ProxyLogging,
) -> JWTAuthBuilderResult:

    # check if valid token
    jwt_valid_token: dict = await jwt_handler.auth_jwt(token=api_key)

    # check if unmatched token and enforce_rbac is true
    if jwt_handler.litellm_jwtauth.enforce_rbac is True:
        rbac_role = jwt_handler.get_rbac_role(token=jwt_valid_token)
        if rbac_role is None:
            raise HTTPException(
                status_code=403,
                detail="Unmatched token passed in. enforce_rbac is set to True. Token must belong to a proxy admin, team, or user. See how to set roles in config here: https://docs.litellm.ai/docs/proxy/token_auth#advanced---spend-tracking-end-users--internal-users--team--org",
            )
        else:
            # run rbac validation checks
            can_rbac_role_call_model(
                rbac_role=rbac_role,
                general_settings=general_settings,
                model=request_data.get("model"),
            )
    # get scopes
    scopes = jwt_handler.get_scopes(token=jwt_valid_token)

    # [OPTIONAL] allowed user email domains
    valid_user_email: Optional[bool] = None
    user_email: Optional[str] = jwt_handler.get_user_email(
        token=jwt_valid_token, default_value=None
    )
    if jwt_handler.is_enforced_email_domain():
        """
        if 'allowed_email_subdomains' is set,

        - checks if token contains 'email' field
        - checks if 'email' is from an allowed domain
        """
        if user_email is None:
            valid_user_email = False
        else:
            valid_user_email = jwt_handler.is_allowed_domain(user_email=user_email)

    # [OPTIONAL] track spend against an internal employee - `LiteLLM_UserTable`
    user_object = None
    user_id = jwt_handler.get_user_id(token=jwt_valid_token, default_value=user_email)

    # get org id
    org_id = jwt_handler.get_org_id(token=jwt_valid_token, default_value=None)
    # get team id
    team_id = jwt_handler.get_team_id(token=jwt_valid_token, default_value=None)
    # get end user id
    end_user_id = jwt_handler.get_end_user_id(token=jwt_valid_token, default_value=None)

    # check if admin
    is_admin = jwt_handler.is_admin(scopes=scopes)
    # if admin return
    if is_admin:
        # check allowed admin routes
        is_allowed = allowed_routes_check(
            user_role=LitellmUserRoles.PROXY_ADMIN,
            user_route=route,
            litellm_proxy_roles=jwt_handler.litellm_jwtauth,
        )
        if is_allowed:
            return JWTAuthBuilderResult(
                is_proxy_admin=True,
                team_object=None,
                user_object=None,
                end_user_object=None,
                org_object=None,
                token=api_key,
                team_id=team_id,
                user_id=user_id,
                end_user_id=end_user_id,
                org_id=org_id,
            )
        else:
            allowed_routes: List[Any] = jwt_handler.litellm_jwtauth.admin_allowed_routes
            actual_routes = get_actual_routes(allowed_routes=allowed_routes)
            raise Exception(
                f"Admin not allowed to access this route. Route={route}, Allowed Routes={actual_routes}"
            )

    if team_id is None and jwt_handler.is_required_team_id() is True:
        raise Exception(
            f"No team id passed in. Field checked in jwt token - '{jwt_handler.litellm_jwtauth.team_id_jwt_field}'"
        )

    team_object: Optional[LiteLLM_TeamTable] = None
    if team_id is not None:
        # check allowed team routes
        is_allowed = allowed_routes_check(
            user_role=LitellmUserRoles.TEAM,
            user_route=route,
            litellm_proxy_roles=jwt_handler.litellm_jwtauth,
        )
        if is_allowed is False:
            allowed_routes = jwt_handler.litellm_jwtauth.team_allowed_routes  # type: ignore
            actual_routes = get_actual_routes(allowed_routes=allowed_routes)
            raise Exception(
                f"Team not allowed to access this route. Route={route}, Allowed Routes={actual_routes}"
            )

        # check if team in db
        team_object = await get_team_object(
            team_id=team_id,
            prisma_client=prisma_client,
            user_api_key_cache=user_api_key_cache,
            parent_otel_span=parent_otel_span,
            proxy_logging_obj=proxy_logging_obj,
        )

    # [OPTIONAL] track spend for an org id - `LiteLLM_OrganizationTable`

    org_object: Optional[LiteLLM_OrganizationTable] = None
    if org_id is not None:
        org_object = await get_org_object(
            org_id=org_id,
            prisma_client=prisma_client,
            user_api_key_cache=user_api_key_cache,
            parent_otel_span=parent_otel_span,
            proxy_logging_obj=proxy_logging_obj,
        )

    if user_id is not None:
        # get the user object
        user_object = await get_user_object(
            user_id=user_id,
            prisma_client=prisma_client,
            user_api_key_cache=user_api_key_cache,
            user_id_upsert=jwt_handler.is_upsert_user_id(
                valid_user_email=valid_user_email
            ),
            parent_otel_span=parent_otel_span,
            proxy_logging_obj=proxy_logging_obj,
            user_email=user_email,
            sso_user_id=user_id,
        )
    # [OPTIONAL] track spend against an external user - `LiteLLM_EndUserTable`
    end_user_object = None

    if end_user_id is not None:
        # get the end-user object
        end_user_object = await get_end_user_object(
            end_user_id=end_user_id,
            prisma_client=prisma_client,
            user_api_key_cache=user_api_key_cache,
            parent_otel_span=parent_otel_span,
            proxy_logging_obj=proxy_logging_obj,
        )

    return JWTAuthBuilderResult(
        is_proxy_admin=False,
        team_id=team_id,
        team_object=team_object,
        user_id=user_id,
        user_object=user_object,
        org_id=org_id,
        org_object=org_object,
        end_user_id=end_user_id,
        end_user_object=end_user_object,
        token=api_key,
    )


=======
>>>>>>> 2147cad3
async def _user_api_key_auth_builder(  # noqa: PLR0915
    request: Request,
    api_key: str,
    azure_api_key_header: str,
    anthropic_api_key_header: Optional[str],
    google_ai_studio_api_key_header: Optional[str],
    request_data: dict,
) -> UserAPIKeyAuth:

    from litellm.proxy.proxy_server import (
        general_settings,
        jwt_handler,
        litellm_proxy_admin_name,
        llm_model_list,
        llm_router,
        master_key,
        model_max_budget_limiter,
        open_telemetry_logger,
        prisma_client,
        proxy_logging_obj,
        user_api_key_cache,
        user_custom_auth,
    )

    parent_otel_span: Optional[Span] = None
    start_time = datetime.now()
    route: str = get_request_route(request=request)
    try:

        # get the request body

        await pre_db_read_auth_checks(
            request_data=request_data,
            request=request,
            route=route,
        )
        pass_through_endpoints: Optional[List[dict]] = general_settings.get(
            "pass_through_endpoints", None
        )
        passed_in_key: Optional[str] = None
        if isinstance(api_key, str):
            passed_in_key = api_key
            api_key = _get_bearer_token(api_key=api_key)
        elif isinstance(azure_api_key_header, str):
            api_key = azure_api_key_header
        elif isinstance(anthropic_api_key_header, str):
            api_key = anthropic_api_key_header
        elif isinstance(google_ai_studio_api_key_header, str):
            api_key = google_ai_studio_api_key_header
        elif pass_through_endpoints is not None:
            for endpoint in pass_through_endpoints:
                if endpoint.get("path", "") == route:
                    headers: Optional[dict] = endpoint.get("headers", None)
                    if headers is not None:
                        header_key: str = headers.get("litellm_user_api_key", "")
                        if request.headers.get(key=header_key) is not None:
                            api_key = request.headers.get(key=header_key)

        # if user wants to pass LiteLLM_Master_Key as a custom header, example pass litellm keys as X-LiteLLM-Key: Bearer sk-1234
        custom_litellm_key_header_name = general_settings.get("litellm_key_header_name")
        if custom_litellm_key_header_name is not None:
            api_key = get_api_key_from_custom_header(
                request=request,
                custom_litellm_key_header_name=custom_litellm_key_header_name,
            )

        if open_telemetry_logger is not None:

            parent_otel_span = open_telemetry_logger.tracer.start_span(
                name="Received Proxy Server Request",
                start_time=_to_ns(start_time),
                context=open_telemetry_logger.get_traceparent_from_header(
                    headers=request.headers
                ),
                kind=open_telemetry_logger.span_kind.SERVER,
            )

        ### USER-DEFINED AUTH FUNCTION ###
        if user_custom_auth is not None:
            response = await user_custom_auth(request=request, api_key=api_key)  # type: ignore
            return UserAPIKeyAuth.model_validate(response)

        ### LITELLM-DEFINED AUTH FUNCTION ###
        #### IF JWT ####
        """
        LiteLLM supports using JWTs.

        Enable this in proxy config, by setting
        ```
        general_settings:
            enable_jwt_auth: true
        ```
        """

        ######## Route Checks Before Reading DB / Cache for "token" ################
        if (
            route in LiteLLMRoutes.public_routes.value  # type: ignore
            or route_in_additonal_public_routes(current_route=route)
        ):
            # check if public endpoint
            return UserAPIKeyAuth(user_role=LitellmUserRoles.INTERNAL_USER_VIEW_ONLY)
        elif is_pass_through_provider_route(route=route):
            if should_run_auth_on_pass_through_provider_route(route=route) is False:
                return UserAPIKeyAuth(
                    user_role=LitellmUserRoles.INTERNAL_USER_VIEW_ONLY
                )

        ########## End of Route Checks Before Reading DB / Cache for "token" ########

        if general_settings.get("enable_oauth2_auth", False) is True:
            # return UserAPIKeyAuth object
            # helper to check if the api_key is a valid oauth2 token
            from litellm.proxy.proxy_server import premium_user

            if premium_user is not True:
                raise ValueError(
                    "Oauth2 token validation is only available for premium users"
                    + CommonProxyErrors.not_premium_user.value
                )

            return await check_oauth2_token(token=api_key)

        if general_settings.get("enable_oauth2_proxy_auth", False) is True:
            return await handle_oauth2_proxy_request(request=request)

        if general_settings.get("enable_jwt_auth", False) is True:
            from litellm.proxy.proxy_server import premium_user

            if premium_user is not True:
                raise ValueError(
                    f"JWT Auth is an enterprise only feature. {CommonProxyErrors.not_premium_user.value}"
                )
            is_jwt = jwt_handler.is_jwt(token=api_key)
            verbose_proxy_logger.debug("is_jwt: %s", is_jwt)
            if is_jwt:
                result = await JWTAuthManager.auth_builder(
                    request_data=request_data,
                    general_settings=general_settings,
                    api_key=api_key,
                    jwt_handler=jwt_handler,
                    route=route,
                    prisma_client=prisma_client,
                    user_api_key_cache=user_api_key_cache,
                    proxy_logging_obj=proxy_logging_obj,
                    parent_otel_span=parent_otel_span,
                )

                is_proxy_admin = result["is_proxy_admin"]
                team_id = result["team_id"]
                team_object = result["team_object"]
                user_id = result["user_id"]
                user_object = result["user_object"]
                end_user_id = result["end_user_id"]
                end_user_object = result["end_user_object"]
                org_id = result["org_id"]
                token = result["token"]

                global_proxy_spend = await get_global_proxy_spend(
                    litellm_proxy_admin_name=litellm_proxy_admin_name,
                    user_api_key_cache=user_api_key_cache,
                    prisma_client=prisma_client,
                    token=token,
                    proxy_logging_obj=proxy_logging_obj,
                )

                if is_proxy_admin:
                    return UserAPIKeyAuth(
                        user_role=LitellmUserRoles.PROXY_ADMIN,
                        parent_otel_span=parent_otel_span,
                    )
                # run through common checks
                _ = await common_checks(
                    request_body=request_data,
                    team_object=team_object,
                    user_object=user_object,
                    end_user_object=end_user_object,
                    general_settings=general_settings,
                    global_proxy_spend=global_proxy_spend,
                    route=route,
                    llm_router=llm_router,
                    proxy_logging_obj=proxy_logging_obj,
                    valid_token=None,
                )

                # return UserAPIKeyAuth object
                return UserAPIKeyAuth(
                    api_key=None,
                    team_id=team_id,
                    team_tpm_limit=(
                        team_object.tpm_limit if team_object is not None else None
                    ),
                    team_rpm_limit=(
                        team_object.rpm_limit if team_object is not None else None
                    ),
                    team_models=team_object.models if team_object is not None else [],
                    user_role=LitellmUserRoles.INTERNAL_USER,
                    user_id=user_id,
                    org_id=org_id,
                    parent_otel_span=parent_otel_span,
                    end_user_id=end_user_id,
                )

        #### ELSE ####
        ## CHECK PASS-THROUGH ENDPOINTS ##
        is_mapped_pass_through_route: bool = False
        for mapped_route in LiteLLMRoutes.mapped_pass_through_routes.value:  # type: ignore
            if route.startswith(mapped_route):
                is_mapped_pass_through_route = True
        if is_mapped_pass_through_route:
            if request.headers.get("litellm_user_api_key") is not None:
                api_key = request.headers.get("litellm_user_api_key") or ""
        if pass_through_endpoints is not None:
            for endpoint in pass_through_endpoints:
                if isinstance(endpoint, dict) and endpoint.get("path", "") == route:
                    ## IF AUTH DISABLED
                    if endpoint.get("auth") is not True:
                        return UserAPIKeyAuth()
                    ## IF AUTH ENABLED
                    ### IF CUSTOM PARSER REQUIRED
                    if (
                        endpoint.get("custom_auth_parser") is not None
                        and endpoint.get("custom_auth_parser") == "langfuse"
                    ):
                        """
                        - langfuse returns {'Authorization': 'Basic YW55dGhpbmc6YW55dGhpbmc'}
                        - check the langfuse public key if it contains the litellm api key
                        """
                        import base64

                        api_key = api_key.replace("Basic ", "").strip()
                        decoded_bytes = base64.b64decode(api_key)
                        decoded_str = decoded_bytes.decode("utf-8")
                        api_key = decoded_str.split(":")[0]
                    else:
                        headers = endpoint.get("headers", None)
                        if headers is not None:
                            header_key = headers.get("litellm_user_api_key", "")
                            if (
                                isinstance(request.headers, dict)
                                and request.headers.get(key=header_key) is not None  # type: ignore
                            ):
                                api_key = request.headers.get(key=header_key)  # type: ignore
        if master_key is None:
            if isinstance(api_key, str):
                return UserAPIKeyAuth(
                    api_key=api_key,
                    user_role=LitellmUserRoles.PROXY_ADMIN,
                    parent_otel_span=parent_otel_span,
                )
            else:
                return UserAPIKeyAuth(
                    user_role=LitellmUserRoles.PROXY_ADMIN,
                    parent_otel_span=parent_otel_span,
                )
        elif api_key is None:  # only require api key if master key is set
            raise Exception("No api key passed in.")
        elif api_key == "":
            # missing 'Bearer ' prefix
            raise Exception(
                f"Malformed API Key passed in. Ensure Key has `Bearer ` prefix. Passed in: {passed_in_key}"
            )

        if route == "/user/auth":
            if general_settings.get("allow_user_auth", False) is True:
                return UserAPIKeyAuth()
            else:
                raise HTTPException(
                    status_code=status.HTTP_403_FORBIDDEN,
                    detail="'allow_user_auth' not set or set to False",
                )

        ## Check END-USER OBJECT
        _end_user_object = None
        end_user_params = {}

        end_user_id = get_end_user_id_from_request_body(request_data)
        if end_user_id:
            try:
                end_user_params["end_user_id"] = end_user_id

                # get end-user object
                _end_user_object = await get_end_user_object(
                    end_user_id=end_user_id,
                    prisma_client=prisma_client,
                    user_api_key_cache=user_api_key_cache,
                    parent_otel_span=parent_otel_span,
                    proxy_logging_obj=proxy_logging_obj,
                )
                if _end_user_object is not None:
                    end_user_params["allowed_model_region"] = (
                        _end_user_object.allowed_model_region
                    )
                    if _end_user_object.litellm_budget_table is not None:
                        budget_info = _end_user_object.litellm_budget_table
                        if budget_info.tpm_limit is not None:
                            end_user_params["end_user_tpm_limit"] = (
                                budget_info.tpm_limit
                            )
                        if budget_info.rpm_limit is not None:
                            end_user_params["end_user_rpm_limit"] = (
                                budget_info.rpm_limit
                            )
                        if budget_info.max_budget is not None:
                            end_user_params["end_user_max_budget"] = (
                                budget_info.max_budget
                            )
            except Exception as e:
                if isinstance(e, litellm.BudgetExceededError):
                    raise e
                verbose_proxy_logger.debug(
                    "Unable to find user in db. Error - {}".format(str(e))
                )
                pass

        ### CHECK IF ADMIN ###
        # note: never string compare api keys, this is vulenerable to a time attack. Use secrets.compare_digest instead
        ### CHECK IF ADMIN ###
        # note: never string compare api keys, this is vulenerable to a time attack. Use secrets.compare_digest instead
        ## Check CACHE
        try:
            valid_token = await get_key_object(
                hashed_token=hash_token(api_key),
                prisma_client=prisma_client,
                user_api_key_cache=user_api_key_cache,
                parent_otel_span=parent_otel_span,
                proxy_logging_obj=proxy_logging_obj,
                check_cache_only=True,
            )
        except Exception:
            verbose_logger.debug("api key not found in cache.")
            valid_token = None

        if (
            valid_token is not None
            and isinstance(valid_token, UserAPIKeyAuth)
            and valid_token.user_role == LitellmUserRoles.PROXY_ADMIN
        ):
            # update end-user params on valid token
            valid_token = update_valid_token_with_end_user_params(
                valid_token=valid_token, end_user_params=end_user_params
            )
            valid_token.parent_otel_span = parent_otel_span

            return valid_token

        if (
            valid_token is not None
            and isinstance(valid_token, UserAPIKeyAuth)
            and valid_token.team_id is not None
        ):
            ## UPDATE TEAM VALUES BASED ON CACHED TEAM OBJECT - allows `/team/update` values to work for cached token
            try:
                team_obj: LiteLLM_TeamTableCachedObj = await get_team_object(
                    team_id=valid_token.team_id,
                    prisma_client=prisma_client,
                    user_api_key_cache=user_api_key_cache,
                    parent_otel_span=parent_otel_span,
                    proxy_logging_obj=proxy_logging_obj,
                    check_cache_only=True,
                )

                if (
                    team_obj.last_refreshed_at is not None
                    and valid_token.last_refreshed_at is not None
                    and team_obj.last_refreshed_at > valid_token.last_refreshed_at
                ):
                    team_obj_dict = team_obj.__dict__

                    for k, v in team_obj_dict.items():
                        field_name = f"team_{k}"
                        if field_name in valid_token.__fields__:
                            setattr(valid_token, field_name, v)
            except Exception as e:
                verbose_logger.debug(
                    e
                )  # moving from .warning to .debug as it spams logs when team missing from cache.

        try:
            is_master_key_valid = secrets.compare_digest(api_key, master_key)  # type: ignore
        except Exception:
            is_master_key_valid = False

        ## VALIDATE MASTER KEY ##
        try:
            assert isinstance(master_key, str)
        except Exception:
            raise HTTPException(
                status_code=500,
                detail={
                    "Master key must be a valid string. Current type={}".format(
                        type(master_key)
                    )
                },
            )

        if is_master_key_valid:
            _user_api_key_obj = await _return_user_api_key_auth_obj(
                user_obj=None,
                user_role=LitellmUserRoles.PROXY_ADMIN,
                api_key=master_key,
                parent_otel_span=parent_otel_span,
                valid_token_dict={
                    **end_user_params,
                    "user_id": litellm_proxy_admin_name,
                },
                route=route,
                start_time=start_time,
            )
            asyncio.create_task(
                _cache_key_object(
                    hashed_token=hash_token(master_key),
                    user_api_key_obj=_user_api_key_obj,
                    user_api_key_cache=user_api_key_cache,
                    proxy_logging_obj=proxy_logging_obj,
                )
            )

            _user_api_key_obj = update_valid_token_with_end_user_params(
                valid_token=_user_api_key_obj, end_user_params=end_user_params
            )

            return _user_api_key_obj

        ## IF it's not a master key
        ## Route should not be in master_key_only_routes
        if route in LiteLLMRoutes.master_key_only_routes.value:  # type: ignore
            raise Exception(
                f"Tried to access route={route}, which is only for MASTER KEY"
            )

        ## Check DB
        if isinstance(
            api_key, str
        ):  # if generated token, make sure it starts with sk-.
            assert api_key.startswith(
                "sk-"
            ), "LiteLLM Virtual Key expected. Received={}, expected to start with 'sk-'.".format(
                api_key
            )  # prevent token hashes from being used
        else:
            verbose_logger.warning(
                "litellm.proxy.proxy_server.user_api_key_auth(): Warning - Key={} is not a string.".format(
                    api_key
                )
            )

        if (
            prisma_client is None
        ):  # if both master key + user key submitted, and user key != master key, and no db connected, raise an error
            return await _handle_failed_db_connection_for_get_key_object(
                e=Exception("No connected db.")
            )

        ## check for cache hit (In-Memory Cache)
        _user_role = None
        if api_key.startswith("sk-"):
            api_key = hash_token(token=api_key)

        if valid_token is None:
            try:
                valid_token = await get_key_object(
                    hashed_token=api_key,
                    prisma_client=prisma_client,
                    user_api_key_cache=user_api_key_cache,
                    parent_otel_span=parent_otel_span,
                    proxy_logging_obj=proxy_logging_obj,
                )
                # update end-user params on valid token
                # These can change per request - it's important to update them here
                valid_token.end_user_id = end_user_params.get("end_user_id")
                valid_token.end_user_tpm_limit = end_user_params.get(
                    "end_user_tpm_limit"
                )
                valid_token.end_user_rpm_limit = end_user_params.get(
                    "end_user_rpm_limit"
                )
                valid_token.allowed_model_region = end_user_params.get(
                    "allowed_model_region"
                )
                # update key budget with temp budget increase
                valid_token = _update_key_budget_with_temp_budget_increase(
                    valid_token
                )  # updating it here, allows all downstream reporting / checks to use the updated budget
            except Exception:
                verbose_logger.info(
                    "litellm.proxy.auth.user_api_key_auth.py::user_api_key_auth() - Unable to find token={} in cache or `LiteLLM_VerificationTokenTable`. Defaulting 'valid_token' to None'".format(
                        api_key
                    )
                )
                valid_token = None

        user_obj: Optional[LiteLLM_UserTable] = None
        valid_token_dict: dict = {}
        if valid_token is not None:
            # Got Valid Token from Cache, DB
            # Run checks for
            # 1. If token can call model
            ## 1a. If token can call fallback models (if client-side fallbacks given)
            # 2. If user_id for this token is in budget
            # 3. If the user spend within their own team is within budget
            # 4. If 'user' passed to /chat/completions, /embeddings endpoint is in budget
            # 5. If token is expired
            # 6. If token spend is under Budget for the token
            # 7. If token spend per model is under budget per model
            # 8. If token spend is under team budget
            # 9. If team spend is under team budget

            ## base case ## key is disabled
            if valid_token.blocked is True:
                raise Exception(
                    "Key is blocked. Update via `/key/unblock` if you're admin."
                )

            # Check 1. If token can call model
            _model_alias_map = {}
            model: Optional[str] = None
            if (
                hasattr(valid_token, "team_model_aliases")
                and valid_token.team_model_aliases is not None
            ):
                _model_alias_map = {
                    **valid_token.aliases,
                    **valid_token.team_model_aliases,
                }
            else:
                _model_alias_map = {**valid_token.aliases}
            litellm.model_alias_map = _model_alias_map
            config = valid_token.config

            if config != {}:
                model_list = config.get("model_list", [])
                new_model_list = model_list
                verbose_proxy_logger.debug(
                    f"\n new llm router model list {new_model_list}"
                )
            elif (
                isinstance(valid_token.models, list)
                and "all-team-models" in valid_token.models
            ):
                # Do not do any validation at this step
                # the validation will occur when checking the team has access to this model
                pass
            else:
                model = request_data.get("model", None)
                fallback_models = cast(
                    Optional[List[ALL_FALLBACK_MODEL_VALUES]],
                    request_data.get("fallbacks", None),
                )

                if model is not None:
                    await can_key_call_model(
                        model=model,
                        llm_model_list=llm_model_list,
                        valid_token=valid_token,
                        llm_router=llm_router,
                    )

                if fallback_models is not None:
                    for m in fallback_models:
                        await can_key_call_model(
                            model=m["model"] if isinstance(m, dict) else m,
                            llm_model_list=llm_model_list,
                            valid_token=valid_token,
                            llm_router=llm_router,
                        )
                        await is_valid_fallback_model(
                            model=m["model"] if isinstance(m, dict) else m,
                            llm_router=llm_router,
                            user_model=None,
                        )

            # Check 2. If user_id for this token is in budget - done in common_checks()
            if valid_token.user_id is not None:
                try:
                    user_obj = await get_user_object(
                        user_id=valid_token.user_id,
                        prisma_client=prisma_client,
                        user_api_key_cache=user_api_key_cache,
                        user_id_upsert=False,
                        parent_otel_span=parent_otel_span,
                        proxy_logging_obj=proxy_logging_obj,
                    )
                except Exception as e:
                    verbose_logger.debug(
                        "litellm.proxy.auth.user_api_key_auth.py::user_api_key_auth() - Unable to get user from db/cache. Setting user_obj to None. Exception received - {}".format(
                            str(e)
                        )
                    )
                    user_obj = None

            # Check 3. Check if user is in their team budget
            if valid_token.team_member_spend is not None:
                if prisma_client is not None:

                    _cache_key = f"{valid_token.team_id}_{valid_token.user_id}"

                    team_member_info = await user_api_key_cache.async_get_cache(
                        key=_cache_key
                    )
                    if team_member_info is None:
                        # read from DB
                        _user_id = valid_token.user_id
                        _team_id = valid_token.team_id

                        if _user_id is not None and _team_id is not None:
                            team_member_info = await prisma_client.db.litellm_teammembership.find_first(
                                where={
                                    "user_id": _user_id,
                                    "team_id": _team_id,
                                },  # type: ignore
                                include={"litellm_budget_table": True},
                            )
                            await user_api_key_cache.async_set_cache(
                                key=_cache_key,
                                value=team_member_info,
                            )

                    if (
                        team_member_info is not None
                        and team_member_info.litellm_budget_table is not None
                    ):
                        team_member_budget = (
                            team_member_info.litellm_budget_table.max_budget
                        )
                        if team_member_budget is not None and team_member_budget > 0:
                            if valid_token.team_member_spend > team_member_budget:
                                raise litellm.BudgetExceededError(
                                    current_cost=valid_token.team_member_spend,
                                    max_budget=team_member_budget,
                                )

            # Check 3. If token is expired
            if valid_token.expires is not None:
                current_time = datetime.now(timezone.utc)
                expiry_time = datetime.fromisoformat(valid_token.expires)
                if (
                    expiry_time.tzinfo is None
                    or expiry_time.tzinfo.utcoffset(expiry_time) is None
                ):
                    expiry_time = expiry_time.replace(tzinfo=timezone.utc)
                verbose_proxy_logger.debug(
                    f"Checking if token expired, expiry time {expiry_time} and current time {current_time}"
                )
                if expiry_time < current_time:
                    # Token exists but is expired.
                    raise ProxyException(
                        message=f"Authentication Error - Expired Key. Key Expiry time {expiry_time} and current time {current_time}",
                        type=ProxyErrorTypes.expired_key,
                        code=400,
                        param=api_key,
                    )

            # Check 4. Token Spend is under budget
            await _virtual_key_max_budget_check(
                valid_token=valid_token,
                proxy_logging_obj=proxy_logging_obj,
                user_obj=user_obj,
            )

            # Check 5. Soft Budget Check
            await _virtual_key_soft_budget_check(
                valid_token=valid_token,
                proxy_logging_obj=proxy_logging_obj,
            )

            # Check 5. Token Model Spend is under Model budget
            max_budget_per_model = valid_token.model_max_budget
            current_model = request_data.get("model", None)

            if (
                max_budget_per_model is not None
                and isinstance(max_budget_per_model, dict)
                and len(max_budget_per_model) > 0
                and prisma_client is not None
                and current_model is not None
                and valid_token.token is not None
            ):
                ## GET THE SPEND FOR THIS MODEL
                await model_max_budget_limiter.is_key_within_model_budget(
                    user_api_key_dict=valid_token,
                    model=current_model,
                )

            # Check 6: Additional Common Checks across jwt + key auth
            if valid_token.team_id is not None:
                _team_obj: Optional[LiteLLM_TeamTable] = LiteLLM_TeamTable(
                    team_id=valid_token.team_id,
                    max_budget=valid_token.team_max_budget,
                    spend=valid_token.team_spend,
                    tpm_limit=valid_token.team_tpm_limit,
                    rpm_limit=valid_token.team_rpm_limit,
                    blocked=valid_token.team_blocked,
                    models=valid_token.team_models,
                    metadata=valid_token.team_metadata,
                )
            else:
                _team_obj = None

            # Check 7: Check if key is a service account key
            await service_account_checks(
                valid_token=valid_token,
                request_data=request_data,
            )

            user_api_key_cache.set_cache(
                key=valid_token.team_id, value=_team_obj
            )  # save team table in cache - used for tpm/rpm limiting - tpm_rpm_limiter.py

            global_proxy_spend = None
            if (
                litellm.max_budget > 0 and prisma_client is not None
            ):  # user set proxy max budget
                # check cache
                global_proxy_spend = await user_api_key_cache.async_get_cache(
                    key="{}:spend".format(litellm_proxy_admin_name)
                )
                if global_proxy_spend is None:
                    # get from db
                    sql_query = """SELECT SUM(spend) as total_spend FROM "MonthlyGlobalSpend";"""

                    response = await prisma_client.db.query_raw(query=sql_query)

                    global_proxy_spend = response[0]["total_spend"]
                    await user_api_key_cache.async_set_cache(
                        key="{}:spend".format(litellm_proxy_admin_name),
                        value=global_proxy_spend,
                    )

                if global_proxy_spend is not None:
                    call_info = CallInfo(
                        token=valid_token.token,
                        spend=global_proxy_spend,
                        max_budget=litellm.max_budget,
                        user_id=litellm_proxy_admin_name,
                        team_id=valid_token.team_id,
                    )
                    asyncio.create_task(
                        proxy_logging_obj.budget_alerts(
                            type="proxy_budget",
                            user_info=call_info,
                        )
                    )
            _ = await common_checks(
                request_body=request_data,
                team_object=_team_obj,
                user_object=user_obj,
                end_user_object=_end_user_object,
                general_settings=general_settings,
                global_proxy_spend=global_proxy_spend,
                route=route,
                llm_router=llm_router,
                proxy_logging_obj=proxy_logging_obj,
                valid_token=valid_token,
            )
            # Token passed all checks
            if valid_token is None:
                raise HTTPException(401, detail="Invalid API key")
            if valid_token.token is None:
                raise HTTPException(401, detail="Invalid API key, no token associated")
            api_key = valid_token.token

            # Add hashed token to cache
            asyncio.create_task(
                _cache_key_object(
                    hashed_token=api_key,
                    user_api_key_obj=valid_token,
                    user_api_key_cache=user_api_key_cache,
                    proxy_logging_obj=proxy_logging_obj,
                )
            )

            valid_token_dict = valid_token.model_dump(exclude_none=True)
            valid_token_dict.pop("token", None)

            if _end_user_object is not None:
                valid_token_dict.update(end_user_params)

        # check if token is from litellm-ui, litellm ui makes keys to allow users to login with sso. These keys can only be used for LiteLLM UI functions
        # sso/login, ui/login, /key functions and /user functions
        # this will never be allowed to call /chat/completions
        token_team = getattr(valid_token, "team_id", None)
        token_type: Literal["ui", "api"] = (
            "ui"
            if token_team is not None and token_team == "litellm-dashboard"
            else "api"
        )
        _is_route_allowed = _is_allowed_route(
            route=route,
            token_type=token_type,
            user_obj=user_obj,
            request=request,
            request_data=request_data,
            api_key=api_key,
            valid_token=valid_token,
        )
        if not _is_route_allowed:
            raise HTTPException(401, detail="Invalid route for UI token")

        if valid_token is None:
            # No token was found when looking up in the DB
            raise Exception("Invalid proxy server token passed")
        if valid_token_dict is not None:
            return await _return_user_api_key_auth_obj(
                user_obj=user_obj,
                api_key=api_key,
                parent_otel_span=parent_otel_span,
                valid_token_dict=valid_token_dict,
                route=route,
                start_time=start_time,
            )
        else:
            raise Exception()
    except Exception as e:
        requester_ip = _get_request_ip_address(
            request=request,
            use_x_forwarded_for=general_settings.get("use_x_forwarded_for", False),
        )
        verbose_proxy_logger.exception(
            "litellm.proxy.proxy_server.user_api_key_auth(): Exception occured - {}\nRequester IP Address:{}".format(
                str(e),
                requester_ip,
            ),
            extra={"requester_ip": requester_ip},
        )

        # Log this exception to OTEL, Datadog etc
        user_api_key_dict = UserAPIKeyAuth(
            parent_otel_span=parent_otel_span,
            api_key=api_key,
        )
        asyncio.create_task(
            proxy_logging_obj.post_call_failure_hook(
                request_data=request_data,
                original_exception=e,
                user_api_key_dict=user_api_key_dict,
                error_type=ProxyErrorTypes.auth_error,
                route=route,
            )
        )

        if isinstance(e, litellm.BudgetExceededError):
            raise ProxyException(
                message=e.message,
                type=ProxyErrorTypes.budget_exceeded,
                param=None,
                code=400,
            )
        if isinstance(e, HTTPException):
            raise ProxyException(
                message=getattr(e, "detail", f"Authentication Error({str(e)})"),
                type=ProxyErrorTypes.auth_error,
                param=getattr(e, "param", "None"),
                code=getattr(e, "status_code", status.HTTP_401_UNAUTHORIZED),
            )
        elif isinstance(e, ProxyException):
            raise e
        raise ProxyException(
            message="Authentication Error, " + str(e),
            type=ProxyErrorTypes.auth_error,
            param=getattr(e, "param", "None"),
            code=status.HTTP_401_UNAUTHORIZED,
        )


async def user_api_key_auth(
    request: Request,
    api_key: str = fastapi.Security(api_key_header),
    azure_api_key_header: str = fastapi.Security(azure_api_key_header),
    anthropic_api_key_header: Optional[str] = fastapi.Security(
        anthropic_api_key_header
    ),
    google_ai_studio_api_key_header: Optional[str] = fastapi.Security(
        google_ai_studio_api_key_header
    ),
) -> UserAPIKeyAuth:
    """
    Parent function to authenticate user api key / jwt token.
    """

    request_data = await _read_request_body(request=request)

    user_api_key_auth_obj = await _user_api_key_auth_builder(
        request=request,
        api_key=api_key,
        azure_api_key_header=azure_api_key_header,
        anthropic_api_key_header=anthropic_api_key_header,
        google_ai_studio_api_key_header=google_ai_studio_api_key_header,
        request_data=request_data,
    )

    end_user_id = get_end_user_id_from_request_body(request_data)
    if end_user_id is not None:
        user_api_key_auth_obj.end_user_id = end_user_id

    return user_api_key_auth_obj


async def _return_user_api_key_auth_obj(
    user_obj: Optional[LiteLLM_UserTable],
    api_key: str,
    parent_otel_span: Optional[Span],
    valid_token_dict: dict,
    route: str,
    start_time: datetime,
    user_role: Optional[LitellmUserRoles] = None,
) -> UserAPIKeyAuth:
    end_time = datetime.now()

    asyncio.create_task(
        user_api_key_service_logger_obj.async_service_success_hook(
            service=ServiceTypes.AUTH,
            call_type=route,
            start_time=start_time,
            end_time=end_time,
            duration=end_time.timestamp() - start_time.timestamp(),
            parent_otel_span=parent_otel_span,
        )
    )

    retrieved_user_role = (
        user_role or _get_user_role(user_obj=user_obj) or LitellmUserRoles.INTERNAL_USER
    )

    user_api_key_kwargs = {
        "api_key": api_key,
        "parent_otel_span": parent_otel_span,
        "user_role": retrieved_user_role,
        **valid_token_dict,
    }
    if user_obj is not None:
        user_api_key_kwargs.update(
            user_tpm_limit=user_obj.tpm_limit,
            user_rpm_limit=user_obj.rpm_limit,
        )
    if user_obj is not None and _is_user_proxy_admin(user_obj=user_obj):
        user_api_key_kwargs.update(
            user_role=LitellmUserRoles.PROXY_ADMIN,
        )
        return UserAPIKeyAuth(**user_api_key_kwargs)
    else:
        return UserAPIKeyAuth(**user_api_key_kwargs)


def _is_user_proxy_admin(user_obj: Optional[LiteLLM_UserTable]):
    if user_obj is None:
        return False

    if (
        user_obj.user_role is not None
        and user_obj.user_role == LitellmUserRoles.PROXY_ADMIN.value
    ):
        return True

    if (
        user_obj.user_role is not None
        and user_obj.user_role == LitellmUserRoles.PROXY_ADMIN.value
    ):
        return True

    return False


def _get_user_role(
    user_obj: Optional[LiteLLM_UserTable],
) -> Optional[LitellmUserRoles]:
    if user_obj is None:
        return None

    _user = user_obj

    _user_role = _user.user_role
    try:
        role = LitellmUserRoles(_user_role)
    except ValueError:
        return LitellmUserRoles.INTERNAL_USER

    return role


def get_api_key_from_custom_header(
    request: Request, custom_litellm_key_header_name: str
) -> str:
    """
    Get API key from custom header

    Args:
        request (Request): Request object
        custom_litellm_key_header_name (str): Custom header name

    Returns:
        Optional[str]: API key
    """
    api_key: str = ""
    # use this as the virtual key passed to litellm proxy
    custom_litellm_key_header_name = custom_litellm_key_header_name.lower()
    _headers = {k.lower(): v for k, v in request.headers.items()}
    verbose_proxy_logger.debug(
        "searching for custom_litellm_key_header_name= %s, in headers=%s",
        custom_litellm_key_header_name,
        _headers,
    )
    custom_api_key = _headers.get(custom_litellm_key_header_name)
    if custom_api_key:
        api_key = _get_bearer_token(api_key=custom_api_key)
        verbose_proxy_logger.debug(
            "Found custom API key using header: {}, setting api_key={}".format(
                custom_litellm_key_header_name, api_key
            )
        )
    else:
        verbose_proxy_logger.exception(
            f"No LiteLLM Virtual Key pass. Please set header={custom_litellm_key_header_name}: Bearer <api_key>"
        )
    return api_key


def _get_temp_budget_increase(valid_token: UserAPIKeyAuth):
    valid_token_metadata = valid_token.metadata
    if (
        "temp_budget_increase" in valid_token_metadata
        and "temp_budget_expiry" in valid_token_metadata
    ):
        expiry = datetime.fromisoformat(valid_token_metadata["temp_budget_expiry"])
        if expiry > datetime.now():
            return valid_token_metadata["temp_budget_increase"]
    return None


def _update_key_budget_with_temp_budget_increase(
    valid_token: UserAPIKeyAuth,
) -> UserAPIKeyAuth:
    if valid_token.max_budget is None:
        return valid_token
    temp_budget_increase = _get_temp_budget_increase(valid_token) or 0.0
    valid_token.max_budget = valid_token.max_budget + temp_budget_increase
    return valid_token<|MERGE_RESOLUTION|>--- conflicted
+++ resolved
@@ -278,205 +278,6 @@
         return LitellmUserRoles.TEAM
 
 
-<<<<<<< HEAD
-def can_rbac_role_call_model(
-    rbac_role: RBAC_ROLES,
-    general_settings: dict,
-    model: Optional[str],
-) -> Literal[True]:
-    """
-    Checks if user is allowed to access the model, based on their role.
-    """
-    role_based_models = get_role_based_models(
-        rbac_role=rbac_role, general_settings=general_settings
-    )
-    if role_based_models is None or model is None:
-        return True
-
-    if model not in role_based_models:
-        raise HTTPException(
-            status_code=403,
-            detail=f"User role={rbac_role} not allowed to call model={model}. Allowed models={role_based_models}",
-        )
-
-    return True
-
-
-async def _jwt_auth_user_api_key_auth_builder(
-    api_key: str,
-    jwt_handler: JWTHandler,
-    request_data: dict,
-    general_settings: dict,
-    route: str,
-    prisma_client: Optional[PrismaClient],
-    user_api_key_cache: DualCache,
-    parent_otel_span: Optional[Span],
-    proxy_logging_obj: ProxyLogging,
-) -> JWTAuthBuilderResult:
-
-    # check if valid token
-    jwt_valid_token: dict = await jwt_handler.auth_jwt(token=api_key)
-
-    # check if unmatched token and enforce_rbac is true
-    if jwt_handler.litellm_jwtauth.enforce_rbac is True:
-        rbac_role = jwt_handler.get_rbac_role(token=jwt_valid_token)
-        if rbac_role is None:
-            raise HTTPException(
-                status_code=403,
-                detail="Unmatched token passed in. enforce_rbac is set to True. Token must belong to a proxy admin, team, or user. See how to set roles in config here: https://docs.litellm.ai/docs/proxy/token_auth#advanced---spend-tracking-end-users--internal-users--team--org",
-            )
-        else:
-            # run rbac validation checks
-            can_rbac_role_call_model(
-                rbac_role=rbac_role,
-                general_settings=general_settings,
-                model=request_data.get("model"),
-            )
-    # get scopes
-    scopes = jwt_handler.get_scopes(token=jwt_valid_token)
-
-    # [OPTIONAL] allowed user email domains
-    valid_user_email: Optional[bool] = None
-    user_email: Optional[str] = jwt_handler.get_user_email(
-        token=jwt_valid_token, default_value=None
-    )
-    if jwt_handler.is_enforced_email_domain():
-        """
-        if 'allowed_email_subdomains' is set,
-
-        - checks if token contains 'email' field
-        - checks if 'email' is from an allowed domain
-        """
-        if user_email is None:
-            valid_user_email = False
-        else:
-            valid_user_email = jwt_handler.is_allowed_domain(user_email=user_email)
-
-    # [OPTIONAL] track spend against an internal employee - `LiteLLM_UserTable`
-    user_object = None
-    user_id = jwt_handler.get_user_id(token=jwt_valid_token, default_value=user_email)
-
-    # get org id
-    org_id = jwt_handler.get_org_id(token=jwt_valid_token, default_value=None)
-    # get team id
-    team_id = jwt_handler.get_team_id(token=jwt_valid_token, default_value=None)
-    # get end user id
-    end_user_id = jwt_handler.get_end_user_id(token=jwt_valid_token, default_value=None)
-
-    # check if admin
-    is_admin = jwt_handler.is_admin(scopes=scopes)
-    # if admin return
-    if is_admin:
-        # check allowed admin routes
-        is_allowed = allowed_routes_check(
-            user_role=LitellmUserRoles.PROXY_ADMIN,
-            user_route=route,
-            litellm_proxy_roles=jwt_handler.litellm_jwtauth,
-        )
-        if is_allowed:
-            return JWTAuthBuilderResult(
-                is_proxy_admin=True,
-                team_object=None,
-                user_object=None,
-                end_user_object=None,
-                org_object=None,
-                token=api_key,
-                team_id=team_id,
-                user_id=user_id,
-                end_user_id=end_user_id,
-                org_id=org_id,
-            )
-        else:
-            allowed_routes: List[Any] = jwt_handler.litellm_jwtauth.admin_allowed_routes
-            actual_routes = get_actual_routes(allowed_routes=allowed_routes)
-            raise Exception(
-                f"Admin not allowed to access this route. Route={route}, Allowed Routes={actual_routes}"
-            )
-
-    if team_id is None and jwt_handler.is_required_team_id() is True:
-        raise Exception(
-            f"No team id passed in. Field checked in jwt token - '{jwt_handler.litellm_jwtauth.team_id_jwt_field}'"
-        )
-
-    team_object: Optional[LiteLLM_TeamTable] = None
-    if team_id is not None:
-        # check allowed team routes
-        is_allowed = allowed_routes_check(
-            user_role=LitellmUserRoles.TEAM,
-            user_route=route,
-            litellm_proxy_roles=jwt_handler.litellm_jwtauth,
-        )
-        if is_allowed is False:
-            allowed_routes = jwt_handler.litellm_jwtauth.team_allowed_routes  # type: ignore
-            actual_routes = get_actual_routes(allowed_routes=allowed_routes)
-            raise Exception(
-                f"Team not allowed to access this route. Route={route}, Allowed Routes={actual_routes}"
-            )
-
-        # check if team in db
-        team_object = await get_team_object(
-            team_id=team_id,
-            prisma_client=prisma_client,
-            user_api_key_cache=user_api_key_cache,
-            parent_otel_span=parent_otel_span,
-            proxy_logging_obj=proxy_logging_obj,
-        )
-
-    # [OPTIONAL] track spend for an org id - `LiteLLM_OrganizationTable`
-
-    org_object: Optional[LiteLLM_OrganizationTable] = None
-    if org_id is not None:
-        org_object = await get_org_object(
-            org_id=org_id,
-            prisma_client=prisma_client,
-            user_api_key_cache=user_api_key_cache,
-            parent_otel_span=parent_otel_span,
-            proxy_logging_obj=proxy_logging_obj,
-        )
-
-    if user_id is not None:
-        # get the user object
-        user_object = await get_user_object(
-            user_id=user_id,
-            prisma_client=prisma_client,
-            user_api_key_cache=user_api_key_cache,
-            user_id_upsert=jwt_handler.is_upsert_user_id(
-                valid_user_email=valid_user_email
-            ),
-            parent_otel_span=parent_otel_span,
-            proxy_logging_obj=proxy_logging_obj,
-            user_email=user_email,
-            sso_user_id=user_id,
-        )
-    # [OPTIONAL] track spend against an external user - `LiteLLM_EndUserTable`
-    end_user_object = None
-
-    if end_user_id is not None:
-        # get the end-user object
-        end_user_object = await get_end_user_object(
-            end_user_id=end_user_id,
-            prisma_client=prisma_client,
-            user_api_key_cache=user_api_key_cache,
-            parent_otel_span=parent_otel_span,
-            proxy_logging_obj=proxy_logging_obj,
-        )
-
-    return JWTAuthBuilderResult(
-        is_proxy_admin=False,
-        team_id=team_id,
-        team_object=team_object,
-        user_id=user_id,
-        user_object=user_object,
-        org_id=org_id,
-        org_object=org_object,
-        end_user_id=end_user_id,
-        end_user_object=end_user_object,
-        token=api_key,
-    )
-
-
-=======
->>>>>>> 2147cad3
 async def _user_api_key_auth_builder(  # noqa: PLR0915
     request: Request,
     api_key: str,
