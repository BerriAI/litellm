datasource client {
  provider = "postgresql"
  url      = env("DATABASE_URL")
}

generator client {
  provider = "prisma-client-py"
}

// Budget / Rate Limits for an org
model LiteLLM_BudgetTable {
  budget_id String @id @default(uuid())
  max_budget Float?
  soft_budget Float?
  max_parallel_requests Int?
  tpm_limit     BigInt?
  rpm_limit     BigInt?
  model_max_budget Json?
  budget_duration String? 
  budget_reset_at DateTime?
  created_at    DateTime               @default(now()) @map("created_at")
  created_by String
  updated_at    DateTime               @default(now()) @updatedAt @map("updated_at")
  updated_by String
  organization LiteLLM_OrganizationTable[] // multiple orgs can have the same budget
  keys LiteLLM_VerificationToken[] // multiple keys can have the same budget
  end_users LiteLLM_EndUserTable[] // multiple end-users can have the same budget
}

// Models on proxy
model LiteLLM_ProxyModelTable {
  model_id String @id @default(uuid())
  model_name String 
  litellm_params Json
  model_info Json? 
  created_at    DateTime               @default(now()) @map("created_at")
  created_by String
  updated_at    DateTime               @default(now()) @updatedAt @map("updated_at")
  updated_by String
}

<<<<<<< HEAD

=======
>>>>>>> fd826014
model LiteLLM_OrganizationTable {
		organization_id String @id @default(uuid())
    organization_alias  String
    budget_id String
    metadata  Json  @default("{}")
    models     String[]
    spend      Float    @default(0.0)
    model_spend      Json @default("{}")
    created_at    DateTime               @default(now()) @map("created_at")
    created_by String
    updated_at    DateTime               @default(now()) @updatedAt @map("updated_at")
    updated_by String
    litellm_budget_table LiteLLM_BudgetTable?   @relation(fields: [budget_id], references: [budget_id])
    teams LiteLLM_TeamTable[] 
}

// Model info for teams, just has model aliases for now.
model LiteLLM_ModelTable {
  id Int @id @default(autoincrement())
  model_aliases Json? @map("aliases")
  created_at    DateTime               @default(now()) @map("created_at")
  created_by String
  updated_at    DateTime               @default(now()) @updatedAt @map("updated_at")
  updated_by String
  team LiteLLM_TeamTable?
}


// Assign prod keys to groups, not individuals 
model LiteLLM_TeamTable {
		team_id    String @id @default(uuid())
    team_alias  String? 
    organization_id String?
    admins String[]
    members String[]
    members_with_roles Json @default("{}")
    metadata  Json  @default("{}")
    max_budget Float?
    spend      Float    @default(0.0)
    models     String[]
    max_parallel_requests Int?
    tpm_limit     BigInt?
    rpm_limit     BigInt?
    budget_duration String? 
    budget_reset_at DateTime?
    blocked Boolean @default(false)
    created_at    DateTime               @default(now()) @map("created_at")
    updated_at    DateTime               @default(now()) @updatedAt @map("updated_at")
    model_spend      Json @default("{}")
    model_max_budget Json @default("{}")
    model_id Int? @unique
    litellm_organization_table LiteLLM_OrganizationTable?   @relation(fields: [organization_id], references: [organization_id])
    litellm_model_table LiteLLM_ModelTable? @relation(fields: [model_id], references: [id])
}

// Track spend, rate limit, budget Users
model LiteLLM_UserTable {
		user_id    String @id
    team_id    String?
    teams    String[] @default([])
    user_role  String?
		max_budget Float?
    spend      Float    @default(0.0)
    user_email    String?
    models     String[]
    max_parallel_requests Int?
    tpm_limit     BigInt?
    rpm_limit     BigInt?
    budget_duration String? 
    budget_reset_at DateTime?
    allowed_cache_controls String[] @default([])
    model_spend      Json @default("{}")
    model_max_budget Json @default("{}")
}

// Generate Tokens for Proxy
model LiteLLM_VerificationToken {
    token      String   @id
    key_name   String?
    key_alias   String?
    soft_budget_cooldown Boolean @default(false) // key-level state on if budget alerts need to be cooled down
    spend      Float    @default(0.0)
    expires    DateTime?
    models     String[]
    aliases    Json  @default("{}")
    config     Json  @default("{}")
    user_id    String?
    team_id    String?
    permissions Json @default("{}")
    max_parallel_requests Int?
    metadata   Json  @default("{}")
    tpm_limit     BigInt?
    rpm_limit     BigInt?
    max_budget Float?    
    budget_duration String? 
    budget_reset_at DateTime?
    allowed_cache_controls String[] @default([])
    model_spend      Json @default("{}")
    model_max_budget Json @default("{}")
    budget_id String?
    litellm_budget_table LiteLLM_BudgetTable?   @relation(fields: [budget_id], references: [budget_id])
}

model LiteLLM_EndUserTable {
  user_id String @id
  alias    String? // admin-facing alias
  spend      Float    @default(0.0)
  budget_id String?
  litellm_budget_table LiteLLM_BudgetTable?   @relation(fields: [budget_id], references: [budget_id])
  blocked Boolean @default(false)
}

// store proxy config.yaml
model LiteLLM_Config {
  param_name String @id
  param_value Json?
}

// View spend, model, api_key per request
model LiteLLM_SpendLogs {
  request_id          String @id
  call_type           String
  api_key             String  @default ("")
  spend               Float    @default(0.0)
  total_tokens        Int     @default(0)
  prompt_tokens       Int     @default(0)
  completion_tokens   Int     @default(0)
  startTime           DateTime // Assuming start_time is a DateTime field
  endTime             DateTime // Assuming end_time is a DateTime field
  model               String   @default("")
  api_base            String   @default("")
  user                String   @default("")
  metadata            Json     @default("{}")
  cache_hit           String   @default("")
  cache_key           String   @default("")
  request_tags        Json     @default("[]")
  team_id             String? 
  end_user            String?
}

// Beta - allow team members to request access to a model
model LiteLLM_UserNotifications {
  request_id          String @id
  user_id             String 
  models              String[]
  justification       String
  status              String // approved, disapproved, pending
}<|MERGE_RESOLUTION|>--- conflicted
+++ resolved
@@ -39,10 +39,7 @@
   updated_by String
 }
 
-<<<<<<< HEAD
 
-=======
->>>>>>> fd826014
 model LiteLLM_OrganizationTable {
 		organization_id String @id @default(uuid())
     organization_alias  String
