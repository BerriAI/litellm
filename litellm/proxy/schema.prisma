--- conflicted
+++ resolved
@@ -89,7 +89,7 @@
 		team_id    String @id @default(uuid())
     team_alias  String? 
     organization_id String?
-    permission_id String?
+    object_permission_id String?
     admins String[]
     members String[]
     members_with_roles Json @default("{}")
@@ -111,7 +111,7 @@
     model_id Int? @unique // id for LiteLLM_ModelTable -> stores team-level model aliases
     litellm_organization_table LiteLLM_OrganizationTable?   @relation(fields: [organization_id], references: [organization_id])
     litellm_model_table LiteLLM_ModelTable? @relation(fields: [model_id], references: [id])
-    object_permission LiteLLM_ObjectPermissionTable?   @relation(fields: [permission_id], references: [permission_id])
+    object_permission_id LiteLLM_ObjectPermissionTable?   @relation(fields: [object_permission_id], references: [object_permission_id])
 }
 
 // Track spend, rate limit, budget Users
@@ -148,17 +148,14 @@
     invitations_user    LiteLLM_InvitationLink[] @relation("UserId")
 }
 
-<<<<<<< HEAD
 model LiteLLM_ObjectPermissionTable {
-  permission_id  String         @id @default(uuid())
+  object_permission_id  String         @id @default(uuid())
   mcp_servers    String[]       @default([])
   
   LiteLLM_TeamTable         LiteLLM_TeamTable[]
   LiteLLM_VerificationToken LiteLLM_VerificationToken[]
 }
 
-=======
->>>>>>> 1316e487
 // Holds the MCP server configuration 
 model LiteLLM_MCPServerTable {
   server_id    String         @id @default(uuid())
@@ -202,14 +199,14 @@
     model_max_budget Json @default("{}")
     budget_id String?
     organization_id String?
-    permission_id String?
+    object_permission_id String?
     created_at      DateTime?               @default(now()) @map("created_at")
     created_by String?
     updated_at      DateTime?               @default(now()) @updatedAt @map("updated_at")
     updated_by String?
     litellm_budget_table LiteLLM_BudgetTable?   @relation(fields: [budget_id], references: [budget_id])
     litellm_organization_table LiteLLM_OrganizationTable?   @relation(fields: [organization_id], references: [organization_id])
-    object_permission LiteLLM_ObjectPermissionTable?   @relation(fields: [permission_id], references: [permission_id])
+    object_permission_id LiteLLM_ObjectPermissionTable?   @relation(fields: [object_permission_id], references: [object_permission_id])
 }
 
 model LiteLLM_EndUserTable {
