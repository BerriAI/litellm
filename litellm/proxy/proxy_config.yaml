--- conflicted
+++ resolved
@@ -14,18 +14,17 @@
       id: "test-openai"
 
 
+
 router_settings:
  enable_tag_filtering: True # 👈 Key Chang
 
-litellm_settings:
-<<<<<<< HEAD
-  success_callback: ["prometheus"]
-  failure_callback: ["prometheus"]
-=======
-  callbacks: ["prometheus"]
 
 general_settings: 
  master_key: sk-1234 
  alerting: ["slack"]
  spend_report_frequency: "1d"
->>>>>>> 00f1d7b1
+
+
+litellm_settings:
+  success_callback: ["prometheus"]
+  failure_callback: ["prometheus"]