--- conflicted
+++ resolved
@@ -1,5 +1,4 @@
 model_list:
-<<<<<<< HEAD
   - model_name: fake-openai-endpoint
     litellm_params:
       model: openai/gm
@@ -10,7 +9,6 @@
       model: openai/gm
       api_key: hi
       api_base: http://0.0.0.0:8092
-=======
   - model_name: anthropic/*
     litellm_params:
       model: anthropic/*
@@ -24,5 +22,4 @@
     "dev": 0.1   # 10% reserved for development (1 RPM)
   priority_reservation_settings:
     default_priority: 0.2  # Weight (0%) assigned to keys without explicit priority metadata
-    saturation_threshold: 0.50 #  A model is saturated if it has hit 50% of its RPM limit
->>>>>>> 7c471789
+    saturation_threshold: 0.50 #  A model is saturated if it has hit 50% of its RPM limit