--- conflicted
+++ resolved
@@ -23,20 +23,4 @@
 
 
 general_settings: 
- master_key: sk-1234 
-<<<<<<< HEAD
-
-
-litellm_settings:
-  callbacks: ["gcs_bucket"]
-
-
-router_settings:
-  enable_tag_filtering: true
-
-=======
-litellm_settings:
-  success_callback: ["datadog"]
-  service_callback: ["datadog"]
-  cache: True 
->>>>>>> c5c64a6c
+ master_key: sk-1234 