model_list:
  - model_name: anthropic/*
    litellm_params:
      model: anthropic/*
  
<<<<<<< HEAD

general_settings:
  store_prompts_in_spend_logs: true

guardrails:
  - guardrail_name: "bedrock-pre-guard"
    litellm_params:
      guardrail: bedrock  # supported values: "aporia", "bedrock", "lakera"
      mode: "post_call"
      guardrailIdentifier: wf0hkdb5x07f # your guardrail ID on bedrock
      guardrailVersion: "DRAFT"         # your guardrail version on bedrock
      default_on: true
  
=======
general_settings:
  store_prompts_in_spend_logs: true
>>>>>>> cdfb6b8c
<|MERGE_RESOLUTION|>--- conflicted
+++ resolved
@@ -3,11 +3,6 @@
     litellm_params:
       model: anthropic/*
   
-<<<<<<< HEAD
-
-general_settings:
-  store_prompts_in_spend_logs: true
-
 guardrails:
   - guardrail_name: "bedrock-pre-guard"
     litellm_params:
@@ -17,7 +12,6 @@
       guardrailVersion: "DRAFT"         # your guardrail version on bedrock
       default_on: true
   
-=======
+
 general_settings:
   store_prompts_in_spend_logs: true
->>>>>>> cdfb6b8c
