--- conflicted
+++ resolved
@@ -12,9 +12,8 @@
 
 litellm_settings:
   callbacks: ["datadog"] 
-<<<<<<< HEAD
+
   turn_off_message_logging: True
-=======
 
 
 router_settings:
@@ -39,4 +38,3 @@
   redis_host: os.environ/REDIS_HOST
   redis_port: os.environ/REDIS_PORT
   redis_password: os.environ/REDIS_PASSWORD
->>>>>>> 4d90e8ad
