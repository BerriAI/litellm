--- conflicted
+++ resolved
@@ -2,19 +2,12 @@
   - model_name: gpt-4o
     litellm_params:
       model: openai/gpt-4o
-<<<<<<< HEAD
       api_base: https://exampleopenaiendpoint-production.up.railway.app/
   - model_name: anthropic/*
     litellm_params:
       model: anthropic/fake
       api_base: https://exampleanthropicendpoint-production.up.railway.app/
-#  - model_name: deepseek
-#    litellm_params:
-#      model: deepseek/deepseek-chat
-#      api_key: sk-354c3ec4f73542f681d15f2369d9fa95
-=======
       api_key: os.environ/OPENAI_API_KEY
->>>>>>> fd583e71
 
 litellm_settings:
   tag_budget_config:
