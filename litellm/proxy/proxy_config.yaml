--- conflicted
+++ resolved
@@ -14,46 +14,7 @@
 guardrails:
   - guardrail_name: "bedrock-pre-guard"
     litellm_params:
-<<<<<<< HEAD
       guardrail: bedrock  # supported values: "aporia", "bedrock", "lakera"
       mode: "pre_call"
       guardrailIdentifier: ff6ujrregl1q
-      guardrailVersion: "DRAFT"
-=======
-      model: bedrock/us.anthropic.claude-3-5-sonnet-20240620-v1:0
-      aws_region_name: us-east-1
-      custom_llm_provider: bedrock
-  - model_name: fake-openai-endpoint
-  - model_name: bedrock/batch-anthropic.claude-3-5-sonnet-20240620-v1:0
-    litellm_params:
-      model: bedrock/us.anthropic.claude-3-5-sonnet-20240620-v1:0
-      #########################################################
-      ########## batch specific params ########################
-      s3_bucket_name: litellm-proxy
-      s3_region_name: us-west-2
-      s3_access_key_id: os.environ/AWS_ACCESS_KEY_ID
-      s3_secret_access_key: os.environ/AWS_SECRET_ACCESS_KEY
-      aws_batch_role_arn: arn:aws:iam::888602223428:role/service-role/AmazonBedrockExecutionRoleForAgents_BB9HNW6V4CV
-    model_info: 
-      mode: batch
-  - model_name: anthropic/*
-    litellm_params:
-      model: anthropic/*
-      api_key: os.environ/ANTHROPIC_API_KEY
-  - model_name: openai/*
-    litellm_params:
-      model: openai/*
-      api_key: os.environ/OPENAI_API_KEY
-  - model_name: gemini/*
-    litellm_params:
-      model: gemini/*
-      api_key: os.environ/GEMINI_API_KEY
-  - model_name: vertex-gemini-2.5-flash
-    litellm_params:
-      model: vertex_ai/gemini-2.5-flash
-      vertex_project: "your-gcp-project-id"
-      vertex_location: "us-central1"
-      vertex_credentials: "path/to/your/service-account-key.json"
-
- 
->>>>>>> c72bbd0f
+      guardrailVersion: "DRAFT"