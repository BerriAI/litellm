--- conflicted
+++ resolved
@@ -809,13 +809,9 @@
         from litellm.proxy.proxy_server import app  # noqa
         
         # --- SEPARATE HEALTH APP LOGIC ---
-<<<<<<< HEAD
-        run_separate_health_app()
-=======
         # To run the health app separately, use:
         #   uvicorn litellm.proxy.health_app_factory:build_health_app --factory --host 0.0.0.0 --port=4001
         # This is compatible with the SEPARATE_HEALTH_APP Docker/supervisord pattern.
->>>>>>> 14d49801
         # --- END SEPARATE HEALTH APP LOGIC ---
         
         # Skip server startup if requested (after all setup is done)
