--- conflicted
+++ resolved
@@ -2177,7 +2177,6 @@
         added_team_ids = set()
         
         # Get user object to access their teams array
-<<<<<<< HEAD
         try:
             user_object = await prisma_client.db.litellm_usertable.find_unique(
                 where={"user_id": user_id}
@@ -2230,18 +2229,6 @@
                             filtered_response.append(team)
                             added_team_ids.add(team.team_id)
                             break  # No need to check other members once team is added
-
-=======
-        for team in response:
-            if team.members_with_roles:
-                for member in team.members_with_roles:
-                    if (
-                        "user_id" in member
-                        and member["user_id"] is not None
-                        and member["user_id"] == user_id
-                    ):
-                        filtered_response.append(team)
->>>>>>> 04f5ccfe
     else:
         filtered_response = response
 
