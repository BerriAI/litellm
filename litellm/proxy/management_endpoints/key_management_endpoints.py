--- conflicted
+++ resolved
@@ -524,13 +524,9 @@
             data.soft_budget
         )  # include the user-input soft budget in the response
 
-<<<<<<< HEAD
+        response = GenerateKeyResponse(**response)
+
         create_background_task(
-=======
-        response = GenerateKeyResponse(**response)
-
-        asyncio.create_task(
->>>>>>> 425b01af
             KeyManagementEventHooks.async_key_generated_hook(
                 data=data,
                 response=response,
