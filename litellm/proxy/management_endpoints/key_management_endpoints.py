"""
KEY MANAGEMENT

All /key management endpoints

/key/generate
/key/info
/key/update
/key/delete
"""

import asyncio
import copy
import json
import secrets
import traceback
from datetime import datetime, timedelta, timezone
from typing import List, Literal, Optional, Tuple, cast

import fastapi
from fastapi import APIRouter, Depends, Header, HTTPException, Query, Request, status

import litellm
from litellm._logging import verbose_proxy_logger
from litellm._uuid import uuid
from litellm.caching import DualCache
from litellm.constants import LENGTH_OF_LITELLM_GENERATED_KEY, UI_SESSION_TOKEN_TEAM_ID
from litellm.litellm_core_utils.duration_parser import duration_in_seconds
from litellm.proxy._types import *
from litellm.proxy._types import LiteLLM_VerificationToken
from litellm.proxy.auth.auth_checks import (
    _cache_key_object,
    _delete_cache_key_object,
    can_team_access_model,
    get_key_object,
    get_org_object,
    get_team_object,
)
from litellm.proxy.auth.auth_utils import abbreviate_api_key
from litellm.proxy.auth.user_api_key_auth import user_api_key_auth
from litellm.proxy.common_utils.timezone_utils import get_budget_reset_time
from litellm.proxy.hooks.key_management_event_hooks import KeyManagementEventHooks
from litellm.proxy.management_endpoints.common_utils import (
    _is_user_team_admin,
    _set_object_metadata_field,
)
from litellm.proxy.management_endpoints.model_management_endpoints import (
    _add_model_to_db,
)
from litellm.proxy.management_helpers.object_permission_utils import (
    _set_object_permission,
    attach_object_permission_to_dict,
    handle_update_object_permission_common,
)
from litellm.proxy.management_helpers.team_member_permission_checks import (
    TeamMemberPermissionChecks,
)
from litellm.proxy.management_helpers.utils import management_endpoint_wrapper
from litellm.proxy.spend_tracking.spend_tracking_utils import _is_master_key
from litellm.proxy.utils import (
    PrismaClient,
    _hash_token_if_needed,
    handle_exception_on_proxy,
    is_valid_api_key,
    jsonify_object,
)
from litellm.router import Router
from litellm.secret_managers.main import get_secret
from litellm.types.router import Deployment
from litellm.types.utils import (
    BudgetConfig,
    PersonalUIKeyGenerationConfig,
    TeamUIKeyGenerationConfig,
)


def _is_team_key(data: Union[GenerateKeyRequest, LiteLLM_VerificationToken]):
    return data.team_id is not None


def _get_user_in_team(
    team_table: LiteLLM_TeamTableCachedObj, user_id: Optional[str]
) -> Optional[Member]:
    if user_id is None:
        return None
    for member in team_table.members_with_roles:
        if member.user_id is not None and member.user_id == user_id:
            return member

    return None


def _calculate_key_rotation_time(rotation_interval: str) -> datetime:
    """
    Helper function to calculate the next rotation time for a key based on the rotation interval.

    Args:
        rotation_interval: String representing the rotation interval (e.g., '30d', '90d', '1h')

    Returns:
        datetime: The calculated next rotation time in UTC
    """
    now = datetime.now(timezone.utc)
    interval_seconds = duration_in_seconds(rotation_interval)
    return now + timedelta(seconds=interval_seconds)


def _set_key_rotation_fields(
    data: dict, auto_rotate: bool, rotation_interval: Optional[str]
) -> None:
    """
    Helper function to set rotation fields in key data if auto_rotate is enabled.

    Args:
        data: Dictionary to update with rotation fields
        auto_rotate: Whether auto rotation is enabled
        rotation_interval: The rotation interval string (required if auto_rotate is True)
    """
    if auto_rotate and rotation_interval:
        data.update(
            {
                "auto_rotate": auto_rotate,
                "rotation_interval": rotation_interval,
                "key_rotation_at": _calculate_key_rotation_time(rotation_interval),
            }
        )


def _is_allowed_to_make_key_request(
    user_api_key_dict: UserAPIKeyAuth,
    user_id: Optional[str],
    team_id: Optional[str],
) -> bool:
    """
    Assert user only creates/updates keys for themselves

    Relevant issue: https://github.com/BerriAI/litellm/issues/7336
    """
    ## BASE CASE - PROXY ADMIN
    if (
        user_api_key_dict.user_role is not None
        and user_api_key_dict.user_role == LitellmUserRoles.PROXY_ADMIN.value
    ):
        return True

    if user_id is not None:
        assert (
            user_id == user_api_key_dict.user_id
        ), "User can only create keys for themselves. Got user_id={}, Your ID={}".format(
            user_id, user_api_key_dict.user_id
        )

    if team_id is not None:
        if (
            user_api_key_dict.team_id is not None
            and user_api_key_dict.team_id == UI_TEAM_ID
        ):
            return True  # handle https://github.com/BerriAI/litellm/issues/7482

    return True


def _team_key_operation_team_member_check(
    assigned_user_id: Optional[str],
    team_table: LiteLLM_TeamTableCachedObj,
    user_api_key_dict: UserAPIKeyAuth,
    team_key_generation: TeamUIKeyGenerationConfig,
    route: KeyManagementRoutes,
):
    if assigned_user_id is not None:
        key_assigned_user_in_team = _get_user_in_team(
            team_table=team_table, user_id=assigned_user_id
        )

        if key_assigned_user_in_team is None:
            raise HTTPException(
                status_code=400,
                detail=f"User={assigned_user_id} not assigned to team={team_table.team_id}",
            )

    team_member_object = _get_user_in_team(
        team_table=team_table, user_id=user_api_key_dict.user_id
    )

    is_admin = (
        user_api_key_dict.user_role is not None
        and user_api_key_dict.user_role == LitellmUserRoles.PROXY_ADMIN.value
    )

    if is_admin:
        return True
    elif team_member_object is None:
        raise HTTPException(
            status_code=400,
            detail=f"User={user_api_key_dict.user_id} not assigned to team={team_table.team_id}",
        )
    elif (
        "allowed_team_member_roles" in team_key_generation
        and team_member_object.role
        not in team_key_generation["allowed_team_member_roles"]
    ):
        raise HTTPException(
            status_code=400,
            detail=f"Team member role {team_member_object.role} not in allowed_team_member_roles={team_key_generation['allowed_team_member_roles']}",
        )

    TeamMemberPermissionChecks.does_team_member_have_permissions_for_endpoint(
        team_member_object=team_member_object,
        team_table=team_table,
        route=route,
    )
    return True


def _key_generation_required_param_check(
    data: GenerateKeyRequest, required_params: Optional[List[str]]
):
    if required_params is None:
        return True

    data_dict = data.model_dump(exclude_unset=True)
    for param in required_params:
        if param not in data_dict:
            raise HTTPException(
                status_code=400,
                detail=f"Required param {param} not in data",
            )
    return True


def _team_key_generation_check(
    team_table: LiteLLM_TeamTableCachedObj,
    user_api_key_dict: UserAPIKeyAuth,
    data: GenerateKeyRequest,
    route: KeyManagementRoutes,
):
    if user_api_key_dict.user_role == LitellmUserRoles.PROXY_ADMIN.value:
        return True
    if (
        litellm.key_generation_settings is not None
        and "team_key_generation" in litellm.key_generation_settings
    ):
        _team_key_generation = litellm.key_generation_settings["team_key_generation"]
    else:
        _team_key_generation = TeamUIKeyGenerationConfig(
            allowed_team_member_roles=["admin", "user"],
        )

    _team_key_operation_team_member_check(
        assigned_user_id=data.user_id,
        team_table=team_table,
        user_api_key_dict=user_api_key_dict,
        team_key_generation=_team_key_generation,
        route=route,
    )
    _key_generation_required_param_check(
        data,
        _team_key_generation.get("required_params"),
    )

    return True


def _personal_key_membership_check(
    user_api_key_dict: UserAPIKeyAuth,
    personal_key_generation: Optional[PersonalUIKeyGenerationConfig],
):
    if (
        personal_key_generation is None
        or "allowed_user_roles" not in personal_key_generation
    ):
        return True

    if user_api_key_dict.user_role not in personal_key_generation["allowed_user_roles"]:
        raise HTTPException(
            status_code=400,
            detail=f"Personal key creation has been restricted by admin. Allowed roles={litellm.key_generation_settings['personal_key_generation']['allowed_user_roles']}. Your role={user_api_key_dict.user_role}",  # type: ignore
        )

    return True


def _personal_key_generation_check(
    user_api_key_dict: UserAPIKeyAuth, data: GenerateKeyRequest
):
    if (
        litellm.key_generation_settings is None
        or litellm.key_generation_settings.get("personal_key_generation") is None
    ):
        return True

    _personal_key_generation = litellm.key_generation_settings["personal_key_generation"]  # type: ignore

    _personal_key_membership_check(
        user_api_key_dict,
        personal_key_generation=_personal_key_generation,
    )

    _key_generation_required_param_check(
        data,
        _personal_key_generation.get("required_params"),
    )

    return True


def key_generation_check(
    team_table: Optional[LiteLLM_TeamTableCachedObj],
    user_api_key_dict: UserAPIKeyAuth,
    data: GenerateKeyRequest,
    route: KeyManagementRoutes,
) -> bool:
    """
    Check if admin has restricted key creation to certain roles for teams or individuals
    """

    ## check if key is for team or individual
    is_team_key = _is_team_key(data=data)
    if is_team_key:
        if team_table is None and litellm.key_generation_settings is not None:
            raise HTTPException(
                status_code=400,
                detail=f"Unable to find team object in database. Team ID: {data.team_id}",
            )
        elif team_table is None:
            return True  # assume user is assigning team_id without using the team table
        return _team_key_generation_check(
            team_table=team_table,
            user_api_key_dict=user_api_key_dict,
            data=data,
            route=route,
        )
    else:
        return _personal_key_generation_check(
            user_api_key_dict=user_api_key_dict, data=data
        )


def common_key_access_checks(
    user_api_key_dict: UserAPIKeyAuth,
    data: Union[GenerateKeyRequest, UpdateKeyRequest],
    llm_router: Optional[Router],
    premium_user: bool,
    user_id: Optional[str] = None,
) -> Literal[True]:
    """
    Check if user is allowed to make a key request, for this key
    """
    try:
        _is_allowed_to_make_key_request(
            user_api_key_dict=user_api_key_dict,
            user_id=user_id or data.user_id,
            team_id=data.team_id,
        )
    except AssertionError as e:
        raise HTTPException(
            status_code=403,
            detail=str(e),
        )
    except Exception as e:
        raise HTTPException(
            status_code=500,
            detail=str(e),
        )

    _check_model_access_group(
        models=data.models,
        llm_router=llm_router,
        premium_user=premium_user,
    )
    return True


router = APIRouter()


def handle_key_type(data: GenerateKeyRequest, data_json: dict) -> dict:
    """
    Handle the key type.
    """
    key_type = data.key_type
    data_json.pop("key_type", None)
    if key_type == LiteLLMKeyType.LLM_API:
        data_json["allowed_routes"] = ["llm_api_routes"]
    elif key_type == LiteLLMKeyType.MANAGEMENT:
        data_json["allowed_routes"] = ["management_routes"]
    elif key_type == LiteLLMKeyType.READ_ONLY:
        data_json["allowed_routes"] = ["info_routes"]
    return data_json


async def validate_team_id_used_in_service_account_request(
    team_id: Optional[str],
    prisma_client: Optional[PrismaClient],
):
    """
    Validate team_id is used in the request body for generating a service account key
    """
    if team_id is None:
        raise HTTPException(
            status_code=400,
            detail="team_id is required for service account keys. Please specify `team_id` in the request body.",
        )

    if prisma_client is None:
        raise HTTPException(
            status_code=400,
            detail="prisma_client is required for service account keys. Please specify `prisma_client` in the request body.",
        )

    # check if team_id exists in the database
    team = await prisma_client.db.litellm_teamtable.find_unique(
        where={"team_id": team_id},
    )
    if team is None:
        raise HTTPException(
            status_code=400,
            detail="team_id does not exist in the database. Please specify a valid `team_id` in the request body.",
        )
    return True


async def _common_key_generation_helper(  # noqa: PLR0915
    data: GenerateKeyRequest,
    user_api_key_dict: UserAPIKeyAuth,
    litellm_changed_by: Optional[str],
    team_table: Optional[LiteLLM_TeamTableCachedObj],
) -> GenerateKeyResponse:
    from litellm.proxy.proxy_server import (
        litellm_proxy_admin_name,
        llm_router,
        premium_user,
        prisma_client,
    )

    common_key_access_checks(
        user_api_key_dict=user_api_key_dict,
        data=data,
        llm_router=llm_router,
        premium_user=premium_user,
    )

    if (
        data.metadata is not None
        and data.metadata.get("service_account_id") is not None
        and data.team_id is None
    ):
        await validate_team_id_used_in_service_account_request(
            team_id=data.team_id,
            prisma_client=prisma_client,
        )

    # check if user set default key/generate params on config.yaml
    if litellm.default_key_generate_params is not None:
        for elem in data:
            key, value = elem
            if value is None and key in [
                "max_budget",
                "user_id",
                "team_id",
                "max_parallel_requests",
                "tpm_limit",
                "rpm_limit",
                "budget_duration",
            ]:
                setattr(data, key, litellm.default_key_generate_params.get(key, None))
            elif key == "models" and value == []:
                setattr(data, key, litellm.default_key_generate_params.get(key, []))
            elif key == "metadata" and value == {}:
                setattr(data, key, litellm.default_key_generate_params.get(key, {}))

    # check if user set default key/generate params on config.yaml
    if litellm.upperbound_key_generate_params is not None:
        for elem in data:
            key, value = elem
            upperbound_value = getattr(
                litellm.upperbound_key_generate_params, key, None
            )
            if upperbound_value is not None:
                if value is None:
                    # Use the upperbound value if user didn't provide a value
                    setattr(data, key, upperbound_value)
                else:
                    # Compare with upperbound for numeric fields
                    if key in [
                        "max_budget",
                        "max_parallel_requests",
                        "tpm_limit",
                        "rpm_limit",
                    ]:
                        if value > upperbound_value:
                            raise HTTPException(
                                status_code=400,
                                detail={
                                    "error": f"{key} is over max limit set in config - user_value={value}; max_value={upperbound_value}"
                                },
                            )
                    # Compare durations
                    elif key in ["budget_duration", "duration"]:
                        upperbound_duration = duration_in_seconds(
                            duration=upperbound_value
                        )
                        user_duration = duration_in_seconds(duration=value)
                        if user_duration > upperbound_duration:
                            raise HTTPException(
                                status_code=400,
                                detail={
                                    "error": f"{key} is over max limit set in config - user_value={value}; max_value={upperbound_value}"
                                },
                            )

    # APPLY ENTERPRISE KEY MANAGEMENT PARAMS
    try:
        from litellm_enterprise.proxy.management_endpoints.key_management_endpoints import (
            apply_enterprise_key_management_params,
        )

        data = apply_enterprise_key_management_params(data, team_table)
    except Exception as e:
        verbose_proxy_logger.debug(
            "litellm.proxy.proxy_server.generate_key_fn(): Enterprise key management params not applied - {}".format(
                str(e)
            )
        )

    # TODO: @ishaan-jaff: Migrate all budget tracking to use LiteLLM_BudgetTable
    _budget_id = data.budget_id
    if prisma_client is not None and data.soft_budget is not None:
        # create the Budget Row for the LiteLLM Verification Token
        budget_row = LiteLLM_BudgetTable(
            soft_budget=data.soft_budget,
            model_max_budget=data.model_max_budget or {},
        )
        new_budget = prisma_client.jsonify_object(budget_row.json(exclude_none=True))

        _budget = await prisma_client.db.litellm_budgettable.create(
            data={
                **new_budget,  # type: ignore
                "created_by": user_api_key_dict.user_id or litellm_proxy_admin_name,
                "updated_by": user_api_key_dict.user_id or litellm_proxy_admin_name,
            }
        )
        _budget_id = getattr(_budget, "budget_id", None)

    # ADD METADATA FIELDS
    # Set Management Endpoint Metadata Fields
    for field in LiteLLM_ManagementEndpoint_MetadataFields_Premium:
        if getattr(data, field, None) is not None:
            _set_object_metadata_field(
                object_data=data,
                field_name=field,
                value=getattr(data, field),
            )
            delattr(data, field)

    for field in LiteLLM_ManagementEndpoint_MetadataFields:
        if getattr(data, field, None) is not None:
            _set_object_metadata_field(
                object_data=data,
                field_name=field,
                value=getattr(data, field),
            )
            delattr(data, field)

    data_json = data.model_dump(exclude_unset=True, exclude_none=True)  # type: ignore

    data_json = handle_key_type(data, data_json)

    # if we get max_budget passed to /key/generate, then use it as key_max_budget. Since generate_key_helper_fn is used to make new users
    if "max_budget" in data_json:
        data_json["key_max_budget"] = data_json.pop("max_budget", None)
    if _budget_id is not None:
        data_json["budget_id"] = _budget_id

    if "budget_duration" in data_json:
        data_json["key_budget_duration"] = data_json.pop("budget_duration", None)

    if user_api_key_dict.user_id is not None:
        data_json["created_by"] = user_api_key_dict.user_id
        data_json["updated_by"] = user_api_key_dict.user_id

    # Set tags on the new key
    if "tags" in data_json:
        from litellm.proxy.proxy_server import premium_user

        if premium_user is not True and data_json["tags"] is not None:
            raise ValueError(
                f"Only premium users can add tags to keys. {CommonProxyErrors.not_premium_user.value}"
            )

        _metadata = data_json.get("metadata")
        if not _metadata:
            data_json["metadata"] = {"tags": data_json["tags"]}
        else:
            data_json["metadata"]["tags"] = data_json["tags"]

        data_json.pop("tags")

    data_json = await _set_object_permission(
        data_json=data_json,
        prisma_client=prisma_client,
    )

    await _enforce_unique_key_alias(
        key_alias=data_json.get("key_alias", None),
        prisma_client=prisma_client,
    )

    # Validate user-provided key format
    if data.key is not None and not data.key.startswith("sk-"):
        raise HTTPException(
            status_code=400,
            detail={
                "error": f"Invalid key format. LiteLLM Virtual Key must start with 'sk-'. Received: {data.key}"
            },
        )

    # check org key limits - done here to handle inheriting org id from team
    if data.organization_id is not None:
        from litellm.proxy.proxy_server import prisma_client, user_api_key_cache

        if prisma_client:
            org_table = await get_org_object(
                org_id=data.organization_id,
                user_api_key_cache=user_api_key_cache,
                prisma_client=prisma_client,
            )
            if org_table is None:
                raise HTTPException(
                    status_code=400,
                    detail=f"Organization not found for organization_id={data.organization_id}",
                )
            await _check_org_key_limits(
                org_table=org_table,
                data=data,
                prisma_client=prisma_client,
            )

    response = await generate_key_helper_fn(
        request_type="key", **data_json, table_name="key"
    )

    response[
        "soft_budget"
    ] = data.soft_budget  # include the user-input soft budget in the response

    response = GenerateKeyResponse(**response)

    response.token = (
        response.token_id
    )  # remap token to use the hash, and leave the key in the `key` field [TODO]: clean up generate_key_helper_fn to do this

    asyncio.create_task(
        KeyManagementEventHooks.async_key_generated_hook(
            data=data,
            response=response,
            user_api_key_dict=user_api_key_dict,
            litellm_changed_by=litellm_changed_by,
        )
    )

    return response


def _check_key_model_specific_limits(
    keys: List[LiteLLM_VerificationToken],
    data: Union[GenerateKeyRequest, UpdateKeyRequest],
    entity_rpm_limit: Optional[int],
    entity_tpm_limit: Optional[int],
    entity_model_rpm_limit_dict: Dict[str, int],
    entity_model_tpm_limit_dict: Dict[str, int],
    entity_type: str,  # "team" or "organization"
) -> None:
    """
    Generic function to check if a key is allocating model specific limits.
    Raises an error if we're overallocating.
    """
    model_rpm_limit = getattr(data, "model_rpm_limit", None) or (
        data.metadata.get("model_rpm_limit", None) if data.metadata else None
    )
    model_tpm_limit = getattr(data, "model_tpm_limit", None) or (
        data.metadata.get("model_tpm_limit", None) if data.metadata else None
    )
    if model_rpm_limit is None and model_tpm_limit is None:
        return

    # get total model specific tpm/rpm limit
    model_specific_rpm_limit: Dict[str, int] = {}
    model_specific_tpm_limit: Dict[str, int] = {}

    for key in keys:
        if key.metadata.get("model_rpm_limit", None) is not None:
            for model, rpm_limit in key.metadata.get("model_rpm_limit", {}).items():
                model_specific_rpm_limit[model] = (
                    model_specific_rpm_limit.get(model, 0) + rpm_limit
                )
        if key.metadata.get("model_tpm_limit", None) is not None:
            for model, tpm_limit in key.metadata.get("model_tpm_limit", {}).items():
                model_specific_tpm_limit[model] = (
                    model_specific_tpm_limit.get(model, 0) + tpm_limit
                )

    if model_rpm_limit is not None:
        for model, rpm_limit in model_rpm_limit.items():
            if (
                entity_rpm_limit is not None
                and model_specific_rpm_limit.get(model, 0) + rpm_limit
                > entity_rpm_limit
            ):
                raise HTTPException(
                    status_code=400,
                    detail=f"Allocated RPM limit={model_specific_rpm_limit.get(model, 0)} + Key RPM limit={rpm_limit} is greater than {entity_type} RPM limit={entity_rpm_limit}",
                )
            elif entity_model_rpm_limit_dict:
                entity_model_specific_rpm_limit = entity_model_rpm_limit_dict.get(model)
                if (
                    entity_model_specific_rpm_limit
                    and model_specific_rpm_limit.get(model, 0) + rpm_limit
                    > entity_model_specific_rpm_limit
                ):
                    raise HTTPException(
                        status_code=400,
                        detail=f"Allocated RPM limit={model_specific_rpm_limit.get(model, 0)} + Key RPM limit={rpm_limit} is greater than {entity_type} RPM limit={entity_model_specific_rpm_limit}",
                    )

    if model_tpm_limit is not None:
        for model, tpm_limit in model_tpm_limit.items():
            if (
                entity_tpm_limit is not None
                and model_specific_tpm_limit.get(model, 0) + tpm_limit
                > entity_tpm_limit
            ):
                raise HTTPException(
                    status_code=400,
                    detail=f"Allocated TPM limit={model_specific_tpm_limit.get(model, 0)} + Key TPM limit={tpm_limit} is greater than {entity_type} TPM limit={entity_tpm_limit}",
                )
            elif entity_model_tpm_limit_dict:
                entity_model_specific_tpm_limit = entity_model_tpm_limit_dict.get(model)
                if (
                    entity_model_specific_tpm_limit
                    and model_specific_tpm_limit.get(model, 0) + tpm_limit
                    > entity_model_specific_tpm_limit
                ):
                    raise HTTPException(
                        status_code=400,
                        detail=f"Allocated TPM limit={model_specific_tpm_limit.get(model, 0)} + Key TPM limit={tpm_limit} is greater than {entity_type} TPM limit={entity_model_specific_tpm_limit}",
                    )


def _check_key_rpm_tpm_limits(
    keys: List[LiteLLM_VerificationToken],
    data: Union[GenerateKeyRequest, UpdateKeyRequest],
    entity_rpm_limit: Optional[int],
    entity_tpm_limit: Optional[int],
    entity_type: str,  # "team" or "organization"
) -> None:
    """
    Generic function to check if a key is allocating rpm/tpm limits.
    Raises an error if we're overallocating.
    """
    if keys is not None and len(keys) > 0:
        allocated_tpm = sum(key.tpm_limit for key in keys if key.tpm_limit is not None)
        allocated_rpm = sum(key.rpm_limit for key in keys if key.rpm_limit is not None)
    else:
        allocated_tpm = 0
        allocated_rpm = 0

    if (
        data.tpm_limit is not None
        and entity_tpm_limit is not None
        and data.tpm_limit + allocated_tpm > entity_tpm_limit
    ):
        raise HTTPException(
            status_code=400,
            detail=f"Allocated TPM limit={allocated_tpm} + Key TPM limit={data.tpm_limit} is greater than {entity_type} TPM limit={entity_tpm_limit}",
        )
    if (
        data.rpm_limit is not None
        and entity_rpm_limit is not None
        and data.rpm_limit + allocated_rpm > entity_rpm_limit
    ):
        raise HTTPException(
            status_code=400,
            detail=f"Allocated RPM limit={allocated_rpm} + Key RPM limit={data.rpm_limit} is greater than {entity_type} RPM limit={entity_rpm_limit}",
        )


def check_team_key_model_specific_limits(
    keys: List[LiteLLM_VerificationToken],
    team_table: LiteLLM_TeamTableCachedObj,
    data: Union[GenerateKeyRequest, UpdateKeyRequest],
) -> None:
    """
    Check if the team key is allocating model specific limits. If so, raise an error if we're overallocating.
    """
    entity_model_rpm_limit_dict = {}
    entity_model_tpm_limit_dict = {}
    if team_table.metadata:
        entity_model_rpm_limit_dict = team_table.metadata.get("model_rpm_limit", {})
        entity_model_tpm_limit_dict = team_table.metadata.get("model_tpm_limit", {})

    _check_key_model_specific_limits(
        keys=keys,
        data=data,
        entity_rpm_limit=team_table.rpm_limit,
        entity_tpm_limit=team_table.tpm_limit,
        entity_model_rpm_limit_dict=entity_model_rpm_limit_dict,
        entity_model_tpm_limit_dict=entity_model_tpm_limit_dict,
        entity_type="team",
    )


def check_team_key_rpm_tpm_limits(
    keys: List[LiteLLM_VerificationToken],
    team_table: LiteLLM_TeamTableCachedObj,
    data: Union[GenerateKeyRequest, UpdateKeyRequest],
) -> None:
    """
    Check if the team key is allocating rpm/tpm limits. If so, raise an error if we're overallocating.
    """
    _check_key_rpm_tpm_limits(
        keys=keys,
        data=data,
        entity_rpm_limit=team_table.rpm_limit,
        entity_tpm_limit=team_table.tpm_limit,
        entity_type="team",
    )


async def _check_team_key_limits(
    team_table: LiteLLM_TeamTableCachedObj,
    data: Union[GenerateKeyRequest, UpdateKeyRequest],
    prisma_client: PrismaClient,
) -> None:
    """
    Check if the team key is allocating guaranteed throughput limits. If so, raise an error if we're overallocating.

    Only runs check if tpm_limit_type or rpm_limit_type is "guaranteed_throughput"
    """
    if (
        data.tpm_limit_type != "guaranteed_throughput"
        and data.rpm_limit_type != "guaranteed_throughput"
    ):
        return
    # get all team keys
    # calculate allocated tpm/rpm limit
    # check if specified tpm/rpm limit is greater than allocated tpm/rpm limit

    keys = await prisma_client.db.litellm_verificationtoken.find_many(
        where={"team_id": team_table.team_id},
    )
    check_team_key_model_specific_limits(
        keys=keys,
        team_table=team_table,
        data=data,
    )
    check_team_key_rpm_tpm_limits(
        keys=keys,
        team_table=team_table,
        data=data,
    )


def check_org_key_model_specific_limits(
    keys: List[LiteLLM_VerificationToken],
    org_table: LiteLLM_OrganizationTable,
    data: Union[GenerateKeyRequest, UpdateKeyRequest],
) -> None:
    """
    Check if the organization key is allocating model specific limits. If so, raise an error if we're overallocating.
    """
    # Get org limits from budget table if available
    entity_rpm_limit = None
    entity_tpm_limit = None
    entity_model_rpm_limit_dict = {}
    entity_model_tpm_limit_dict = {}

    if org_table.litellm_budget_table is not None:
        entity_rpm_limit = org_table.litellm_budget_table.rpm_limit
        entity_tpm_limit = org_table.litellm_budget_table.tpm_limit

    if org_table.metadata:
        entity_model_rpm_limit_dict = org_table.metadata.get("model_rpm_limit", {})
        entity_model_tpm_limit_dict = org_table.metadata.get("model_tpm_limit", {})

    _check_key_model_specific_limits(
        keys=keys,
        data=data,
        entity_rpm_limit=entity_rpm_limit,
        entity_tpm_limit=entity_tpm_limit,
        entity_model_rpm_limit_dict=entity_model_rpm_limit_dict,
        entity_model_tpm_limit_dict=entity_model_tpm_limit_dict,
        entity_type="organization",
    )


def check_org_key_rpm_tpm_limits(
    keys: List[LiteLLM_VerificationToken],
    org_table: LiteLLM_OrganizationTable,
    data: Union[GenerateKeyRequest, UpdateKeyRequest],
) -> None:
    """
    Check if the organization key is allocating rpm/tpm limits. If so, raise an error if we're overallocating.
    """
    # Get org limits from budget table if available
    entity_rpm_limit = None
    entity_tpm_limit = None

    if org_table.litellm_budget_table is not None:
        entity_rpm_limit = org_table.litellm_budget_table.rpm_limit
        entity_tpm_limit = org_table.litellm_budget_table.tpm_limit

    _check_key_rpm_tpm_limits(
        keys=keys,
        data=data,
        entity_rpm_limit=entity_rpm_limit,
        entity_tpm_limit=entity_tpm_limit,
        entity_type="organization",
    )


async def _check_org_key_limits(
    org_table: LiteLLM_OrganizationTable,
    data: Union[GenerateKeyRequest, UpdateKeyRequest],
    prisma_client: PrismaClient,
) -> None:
    """
    Check if the organization key is allocating guaranteed throughput limits. If so, raise an error if we're overallocating.

    Only runs check if tpm_limit_type or rpm_limit_type is "guaranteed_throughput"
    """

    rpm_limit_type = getattr(data, "rpm_limit_type", None) or (
        data.metadata.get("rpm_limit_type", None) if data.metadata else None
    )
    tpm_limit_type = getattr(data, "tpm_limit_type", None) or (
        data.metadata.get("tpm_limit_type", None) if data.metadata else None
    )

    if (
        tpm_limit_type != "guaranteed_throughput"
        and rpm_limit_type != "guaranteed_throughput"
    ):
        return
    # get all organization keys
    # calculate allocated tpm/rpm limit
    # check if specified tpm/rpm limit is greater than allocated tpm/rpm limit
    keys = await prisma_client.db.litellm_verificationtoken.find_many(
        where={"organization_id": org_table.organization_id},
    )
    check_org_key_model_specific_limits(
        keys=keys,
        org_table=org_table,
        data=data,
    )
    check_org_key_rpm_tpm_limits(
        keys=keys,
        org_table=org_table,
        data=data,
    )


@router.post(
    "/key/generate",
    tags=["key management"],
    dependencies=[Depends(user_api_key_auth)],
    response_model=GenerateKeyResponse,
)
@management_endpoint_wrapper
async def generate_key_fn(
    data: GenerateKeyRequest,
    user_api_key_dict: UserAPIKeyAuth = Depends(user_api_key_auth),
    litellm_changed_by: Optional[str] = Header(
        None,
        description="The litellm-changed-by header enables tracking of actions performed by authorized users on behalf of other users, providing an audit trail for accountability",
    ),
):
    """
    Generate an API key based on the provided data.

    Docs: https://docs.litellm.ai/docs/proxy/virtual_keys

    Parameters:
    - duration: Optional[str] - Specify the length of time the token is valid for. You can set duration as seconds ("30s"), minutes ("30m"), hours ("30h"), days ("30d").
    - key_alias: Optional[str] - User defined key alias
    - key: Optional[str] - User defined key value. If not set, a 16-digit unique sk-key is created for you.
    - team_id: Optional[str] - The team id of the key
    - user_id: Optional[str] - The user id of the key
    - organization_id: Optional[str] - The organization id of the key. If not set, and team_id is set, the organization id will be the same as the team id. If conflict, an error will be raised.
    - budget_id: Optional[str] - The budget id associated with the key. Created by calling `/budget/new`.
    - models: Optional[list] - Model_name's a user is allowed to call. (if empty, key is allowed to call all models)
    - aliases: Optional[dict] - Any alias mappings, on top of anything in the config.yaml model list. - https://docs.litellm.ai/docs/proxy/virtual_keys#managing-auth---upgradedowngrade-models
    - config: Optional[dict] - any key-specific configs, overrides config in config.yaml
    - spend: Optional[int] - Amount spent by key. Default is 0. Will be updated by proxy whenever key is used. https://docs.litellm.ai/docs/proxy/virtual_keys#managing-auth---tracking-spend
    - send_invite_email: Optional[bool] - Whether to send an invite email to the user_id, with the generate key
    - max_budget: Optional[float] - Specify max budget for a given key.
    - budget_duration: Optional[str] - Budget is reset at the end of specified duration. If not set, budget is never reset. You can set duration as seconds ("30s"), minutes ("30m"), hours ("30h"), days ("30d").
    - max_parallel_requests: Optional[int] - Rate limit a user based on the number of parallel requests. Raises 429 error, if user's parallel requests > x.
    - metadata: Optional[dict] - Metadata for key, store information for key. Example metadata = {"team": "core-infra", "app": "app2", "email": "ishaan@berri.ai" }
    - guardrails: Optional[List[str]] - List of active guardrails for the key
    - permissions: Optional[dict] - key-specific permissions. Currently just used for turning off pii masking (if connected). Example - {"pii": false}
    - model_max_budget: Optional[Dict[str, BudgetConfig]] - Model-specific budgets {"gpt-4": {"budget_limit": 0.0005, "time_period": "30d"}}}. IF null or {} then no model specific budget.
    - model_rpm_limit: Optional[dict] - key-specific model rpm limit. Example - {"text-davinci-002": 1000, "gpt-3.5-turbo": 1000}. IF null or {} then no model specific rpm limit.
    - model_tpm_limit: Optional[dict] - key-specific model tpm limit. Example - {"text-davinci-002": 1000, "gpt-3.5-turbo": 1000}. IF null or {} then no model specific tpm limit.
    - tpm_limit_type: Optional[str] - Type of tpm limit. Options: "best_effort_throughput" (no error if we're overallocating tpm), "guaranteed_throughput" (raise an error if we're overallocating tpm), "dynamic" (dynamically exceed limit when no 429 errors). Defaults to "best_effort_throughput".
    - rpm_limit_type: Optional[str] - Type of rpm limit. Options: "best_effort_throughput" (no error if we're overallocating rpm), "guaranteed_throughput" (raise an error if we're overallocating rpm), "dynamic" (dynamically exceed limit when no 429 errors). Defaults to "best_effort_throughput".
    - allowed_cache_controls: Optional[list] - List of allowed cache control values. Example - ["no-cache", "no-store"]. See all values - https://docs.litellm.ai/docs/proxy/caching#turn-on--off-caching-per-request
    - blocked: Optional[bool] - Whether the key is blocked.
    - rpm_limit: Optional[int] - Specify rpm limit for a given key (Requests per minute)
    - tpm_limit: Optional[int] - Specify tpm limit for a given key (Tokens per minute)
    - soft_budget: Optional[float] - Specify soft budget for a given key. Will trigger a slack alert when this soft budget is reached.
    - tags: Optional[List[str]] - Tags for [tracking spend](https://litellm.vercel.app/docs/proxy/enterprise#tracking-spend-for-custom-tags) and/or doing [tag-based routing](https://litellm.vercel.app/docs/proxy/tag_routing).
    - prompts: Optional[List[str]] - List of prompts that the key is allowed to use.
    - enforced_params: Optional[List[str]] - List of enforced params for the key (Enterprise only). [Docs](https://docs.litellm.ai/docs/proxy/enterprise#enforce-required-params-for-llm-requests)
    - prompts: Optional[List[str]] - List of prompts that the key is allowed to use.
    - allowed_routes: Optional[list] - List of allowed routes for the key. Store the actual route or store a wildcard pattern for a set of routes. Example - ["/chat/completions", "/embeddings", "/keys/*"]
    - allowed_passthrough_routes: Optional[list] - List of allowed pass through endpoints for the key. Store the actual endpoint or store a wildcard pattern for a set of endpoints. Example - ["/my-custom-endpoint"]. Use this instead of allowed_routes, if you just want to specify which pass through endpoints the key can access, without specifying the routes. If allowed_routes is specified, allowed_pass_through_endpoints is ignored.
    - object_permission: Optional[LiteLLM_ObjectPermissionBase] - key-specific object permission. Example - {"vector_stores": ["vector_store_1", "vector_store_2"], "mcp_tool_permissions": {"server_id_1": ["tool1", "tool2"]}}. IF null or {} then no object permission.
    - key_type: Optional[str] - Type of key that determines default allowed routes. Options: "llm_api" (can call LLM API routes), "management" (can call management routes), "read_only" (can only call info/read routes), "default" (uses default allowed routes). Defaults to "default".
    - prompts: Optional[List[str]] - List of allowed prompts for the key. If specified, the key will only be able to use these specific prompts.
    - auto_rotate: Optional[bool] - Whether this key should be automatically rotated (regenerated)
    - rotation_interval: Optional[str] - How often to auto-rotate this key (e.g., '30s', '30m', '30h', '30d'). Required if auto_rotate=True.
    - allowed_vector_store_indexes: Optional[List[dict]] - List of allowed vector store indexes for the key. Example - [{"index_name": "my-index", "index_permissions": ["write", "read"]}]. If specified, the key will only be able to use these specific vector store indexes. Create index, using `/v1/indexes` endpoint.


    Examples:

    1. Allow users to turn on/off pii masking

    ```bash
    curl --location 'http://0.0.0.0:4000/key/generate' \
        --header 'Authorization: Bearer sk-1234' \
        --header 'Content-Type: application/json' \
        --data '{
            "permissions": {"allow_pii_controls": true}
    }'
    ```

    Returns:
    - key: (str) The generated api key
    - expires: (datetime) Datetime object for when key expires.
    - user_id: (str) Unique user id - used for tracking spend across multiple keys for same user id.
    """
    try:
        from litellm.proxy._types import CommonProxyErrors
        from litellm.proxy.proxy_server import (
            prisma_client,
            user_api_key_cache,
            user_custom_key_generate,
        )

        if prisma_client is None:
            raise HTTPException(
                status_code=status.HTTP_500_INTERNAL_SERVER_ERROR,
                detail={"error": CommonProxyErrors.db_not_connected_error.value},
            )

        verbose_proxy_logger.debug("entered /key/generate")

        if user_custom_key_generate is not None:
            if asyncio.iscoroutinefunction(user_custom_key_generate):
                result = await user_custom_key_generate(data)  # type: ignore
            else:
                raise ValueError("user_custom_key_generate must be a coroutine")
            decision = result.get("decision", True)
            message = result.get("message", "Authentication Failed - Custom Auth Rule")
            if not decision:
                raise HTTPException(
                    status_code=status.HTTP_403_FORBIDDEN, detail=message
                )
        team_table: Optional[LiteLLM_TeamTableCachedObj] = None
        if data.team_id is not None:
            try:
                team_table = await get_team_object(
                    team_id=data.team_id,
                    prisma_client=prisma_client,
                    user_api_key_cache=user_api_key_cache,
                    parent_otel_span=user_api_key_dict.parent_otel_span,
                    check_db_only=True,
                )
            except Exception as e:
                verbose_proxy_logger.debug(
                    f"Error getting team object in `/key/generate`: {e}"
                )

        key_generation_check(
            team_table=team_table,
            user_api_key_dict=user_api_key_dict,
            data=data,
            route=KeyManagementRoutes.KEY_GENERATE,
        )

        if team_table is not None:
            await _check_team_key_limits(
                team_table=team_table,
                data=data,
                prisma_client=prisma_client,
            )

        return await _common_key_generation_helper(
            data=data,
            user_api_key_dict=user_api_key_dict,
            litellm_changed_by=litellm_changed_by,
            team_table=team_table,
        )

    except Exception as e:
        verbose_proxy_logger.exception(
            "litellm.proxy.proxy_server.generate_key_fn(): Exception occured - {}".format(
                str(e)
            )
        )
        raise handle_exception_on_proxy(e)


@router.post(
    "/key/service-account/generate",
    tags=["key management"],
    dependencies=[Depends(user_api_key_auth)],
)
@management_endpoint_wrapper
async def generate_service_account_key_fn(
    data: GenerateKeyRequest,
    user_api_key_dict: UserAPIKeyAuth = Depends(user_api_key_auth),
    litellm_changed_by: Optional[str] = Header(
        None,
        description="The litellm-changed-by header enables tracking of actions performed by authorized users on behalf of other users, providing an audit trail for accountability",
    ),
):
    """
    Generate a Service Account API key based on the provided data. This key does not belong to any user. It belongs to the team.

    Why use a service account key?
    - Prevent key from being deleted when user is deleted.
    - Apply team limits, not team member limits to key.

    Docs: https://docs.litellm.ai/docs/proxy/virtual_keys

    Parameters:
    - duration: Optional[str] - Specify the length of time the token is valid for. You can set duration as seconds ("30s"), minutes ("30m"), hours ("30h"), days ("30d").
    - key_alias: Optional[str] - User defined key alias
    - key: Optional[str] - User defined key value. If not set, a 16-digit unique sk-key is created for you.
    - team_id: Optional[str] - The team id of the key
    - user_id: Optional[str] - [NON-FUNCTIONAL] THIS WILL BE IGNORED. The user id of the key
    - budget_id: Optional[str] - The budget id associated with the key. Created by calling `/budget/new`.
    - models: Optional[list] - Model_name's a user is allowed to call. (if empty, key is allowed to call all models)
    - aliases: Optional[dict] - Any alias mappings, on top of anything in the config.yaml model list. - https://docs.litellm.ai/docs/proxy/virtual_keys#managing-auth---upgradedowngrade-models
    - config: Optional[dict] - any key-specific configs, overrides config in config.yaml
    - spend: Optional[int] - Amount spent by key. Default is 0. Will be updated by proxy whenever key is used. https://docs.litellm.ai/docs/proxy/virtual_keys#managing-auth---tracking-spend
    - send_invite_email: Optional[bool] - Whether to send an invite email to the user_id, with the generate key
    - max_budget: Optional[float] - Specify max budget for a given key.
    - budget_duration: Optional[str] - Budget is reset at the end of specified duration. If not set, budget is never reset. You can set duration as seconds ("30s"), minutes ("30m"), hours ("30h"), days ("30d").
    - max_parallel_requests: Optional[int] - Rate limit a user based on the number of parallel requests. Raises 429 error, if user's parallel requests > x.
    - metadata: Optional[dict] - Metadata for key, store information for key. Example metadata = {"team": "core-infra", "app": "app2", "email": "ishaan@berri.ai" }
    - guardrails: Optional[List[str]] - List of active guardrails for the key
    - permissions: Optional[dict] - key-specific permissions. Currently just used for turning off pii masking (if connected). Example - {"pii": false}
    - model_max_budget: Optional[Dict[str, BudgetConfig]] - Model-specific budgets {"gpt-4": {"budget_limit": 0.0005, "time_period": "30d"}}}. IF null or {} then no model specific budget.
    - model_rpm_limit: Optional[dict] - key-specific model rpm limit. Example - {"text-davinci-002": 1000, "gpt-3.5-turbo": 1000}. IF null or {} then no model specific rpm limit.
    - model_tpm_limit: Optional[dict] - key-specific model tpm limit. Example - {"text-davinci-002": 1000, "gpt-3.5-turbo": 1000}. IF null or {} then no model specific tpm limit.
    - tpm_limit_type: Optional[str] - TPM rate limit type - "best_effort_throughput", "guaranteed_throughput", or "dynamic"
    - rpm_limit_type: Optional[str] - RPM rate limit type - "best_effort_throughput", "guaranteed_throughput", or "dynamic"
    - allowed_cache_controls: Optional[list] - List of allowed cache control values. Example - ["no-cache", "no-store"]. See all values - https://docs.litellm.ai/docs/proxy/caching#turn-on--off-caching-per-request
    - blocked: Optional[bool] - Whether the key is blocked.
    - rpm_limit: Optional[int] - Specify rpm limit for a given key (Requests per minute)
    - tpm_limit: Optional[int] - Specify tpm limit for a given key (Tokens per minute)
    - soft_budget: Optional[float] - Specify soft budget for a given key. Will trigger a slack alert when this soft budget is reached.
    - tags: Optional[List[str]] - Tags for [tracking spend](https://litellm.vercel.app/docs/proxy/enterprise#tracking-spend-for-custom-tags) and/or doing [tag-based routing](https://litellm.vercel.app/docs/proxy/tag_routing).
    - enforced_params: Optional[List[str]] - List of enforced params for the key (Enterprise only). [Docs](https://docs.litellm.ai/docs/proxy/enterprise#enforce-required-params-for-llm-requests)
    - allowed_routes: Optional[list] - List of allowed routes for the key. Store the actual route or store a wildcard pattern for a set of routes. Example - ["/chat/completions", "/embeddings", "/keys/*"]
    - object_permission: Optional[LiteLLM_ObjectPermissionBase] - key-specific object permission. Example - {"vector_stores": ["vector_store_1", "vector_store_2"], "mcp_tool_permissions": {"server_id_1": ["tool1", "tool2"]}}. IF null or {} then no object permission.
    Examples:
    - allowed_vector_store_indexes: Optional[List[dict]] - List of allowed vector store indexes for the key. Example - [{"index_name": "my-index", "index_permissions": ["write", "read"]}]. If specified, the key will only be able to use these specific vector store indexes. Create index, using `/v1/indexes` endpoint.


    1. Allow users to turn on/off pii masking

    ```bash
    curl --location 'http://0.0.0.0:4000/key/generate' \
        --header 'Authorization: Bearer sk-1234' \
        --header 'Content-Type: application/json' \
        --data '{
            "permissions": {"allow_pii_controls": true}
    }'
    ```

    Returns:
    - key: (str) The generated api key
    - expires: (datetime) Datetime object for when key expires.
    - user_id: (str) Unique user id - used for tracking spend across multiple keys for same user id.

    """
    from litellm.proxy._types import CommonProxyErrors
    from litellm.proxy.proxy_server import (
        prisma_client,
        user_api_key_cache,
        user_custom_key_generate,
    )

    if prisma_client is None:
        raise HTTPException(
            status_code=status.HTTP_500_INTERNAL_SERVER_ERROR,
            detail={"error": CommonProxyErrors.db_not_connected_error.value},
        )

    await validate_team_id_used_in_service_account_request(
        team_id=data.team_id,
        prisma_client=prisma_client,
    )

    verbose_proxy_logger.debug("entered /key/generate")

    if user_custom_key_generate is not None:
        if asyncio.iscoroutinefunction(user_custom_key_generate):
            result = await user_custom_key_generate(data)  # type: ignore
        else:
            raise ValueError("user_custom_key_generate must be a coroutine")
        decision = result.get("decision", True)
        message = result.get("message", "Authentication Failed - Custom Auth Rule")
        if not decision:
            raise HTTPException(status_code=status.HTTP_403_FORBIDDEN, detail=message)
    team_table: Optional[LiteLLM_TeamTableCachedObj] = None
    if data.team_id is not None:
        try:
            team_table = await get_team_object(
                team_id=data.team_id,
                prisma_client=prisma_client,
                user_api_key_cache=user_api_key_cache,
                parent_otel_span=user_api_key_dict.parent_otel_span,
                check_db_only=True,
            )
        except Exception as e:
            verbose_proxy_logger.debug(
                f"Error getting team object in `/key/generate`: {e}"
            )
            team_table = None

    if team_table is not None:
        await _check_team_key_limits(
            team_table=team_table,
            data=data,
            prisma_client=prisma_client,
        )

    key_generation_check(
        team_table=team_table,
        user_api_key_dict=user_api_key_dict,
        data=data,
        route=KeyManagementRoutes.KEY_GENERATE_SERVICE_ACCOUNT,
    )

    data.user_id = None  # do not allow user_id to be set for service account keys

    return await _common_key_generation_helper(
        data=data,
        user_api_key_dict=user_api_key_dict,
        litellm_changed_by=litellm_changed_by,
        team_table=team_table,
    )


def prepare_metadata_fields(
    data: BaseModel, non_default_values: dict, existing_metadata: dict
) -> dict:
    """
    Check LiteLLM_ManagementEndpoint_MetadataFields (proxy/_types.py) for fields that are allowed to be updated
    """
    if "metadata" not in non_default_values:  # allow user to set metadata to none
        non_default_values["metadata"] = existing_metadata.copy()

    casted_metadata = cast(dict, non_default_values["metadata"])

    data_json = data.model_dump(exclude_unset=True, exclude_none=True)

    try:
        for k, v in data_json.items():
            if k in LiteLLM_ManagementEndpoint_MetadataFields:
                if isinstance(v, datetime):
                    casted_metadata[k] = v.isoformat()
                else:
                    casted_metadata[k] = v
            if k in LiteLLM_ManagementEndpoint_MetadataFields_Premium:
                from litellm.proxy.utils import _premium_user_check

                _premium_user_check(k)
                casted_metadata[k] = v

    except Exception as e:
        verbose_proxy_logger.exception(
            "litellm.proxy.proxy_server.prepare_metadata_fields(): Exception occured - {}".format(
                str(e)
            )
        )

    non_default_values["metadata"] = casted_metadata
    return non_default_values


<<<<<<< HEAD
async def _set_object_permission(
    data_json: dict,
    prisma_client: Optional[PrismaClient],
):
    """
    Creates the LiteLLM_ObjectPermissionTable record for the key.
    - Handles permissions for vector stores and mcp servers.
    """
    if prisma_client is None:
        return data_json

    if "object_permission" in data_json:
        created_object_permission = (
            await prisma_client.db.litellm_objectpermissiontable.create(
                data=data_json["object_permission"],
            )
        )
        data_json[
            "object_permission_id"
        ] = created_object_permission.object_permission_id
        # delete the object_permission from the data_json
        data_json.pop("object_permission")
    return data_json


=======
>>>>>>> df6e0849
async def prepare_key_update_data(
    data: Union[UpdateKeyRequest, RegenerateKeyRequest],
    existing_key_row: LiteLLM_VerificationToken,
):
    data_json: dict = data.model_dump(exclude_unset=True)
    data_json.pop("key", None)
    data_json.pop("new_key", None)
    if (
        data.metadata is not None
        and data.metadata.get("service_account_id") is not None
        and (data.team_id or existing_key_row.team_id) is None
    ):
        raise HTTPException(
            status_code=400,
            detail="team_id is required for service account keys. Please specify `team_id` in the request body.",
        )
    non_default_values = {}
    # ADD METADATA FIELDS
    # Set Management Endpoint Metadata Fields
    for field in LiteLLM_ManagementEndpoint_MetadataFields_Premium:
        if getattr(data, field, None) is not None:
            _set_object_metadata_field(
                object_data=data,
                field_name=field,
                value=getattr(data, field),
            )
    for k, v in data_json.items():
        if (
            k in LiteLLM_ManagementEndpoint_MetadataFields
            or k in LiteLLM_ManagementEndpoint_MetadataFields_Premium
        ):
            continue
        non_default_values[k] = v

    if "duration" in non_default_values:
        duration = non_default_values.pop("duration")
        if duration and (isinstance(duration, str)) and len(duration) > 0:
            duration_s = duration_in_seconds(duration=duration)
            expires = datetime.now(timezone.utc) + timedelta(seconds=duration_s)
            non_default_values["expires"] = expires

    if "budget_duration" in non_default_values:
        budget_duration = non_default_values.pop("budget_duration")
        if (
            budget_duration
            and (isinstance(budget_duration, str))
            and len(budget_duration) > 0
        ):
            from litellm.proxy.common_utils.timezone_utils import get_budget_reset_time

            key_reset_at = get_budget_reset_time(budget_duration=budget_duration)
            non_default_values["budget_reset_at"] = key_reset_at
            non_default_values["budget_duration"] = budget_duration

    if "object_permission" in non_default_values:
        non_default_values = await _handle_update_object_permission(
            data_json=non_default_values,
            existing_key_row=existing_key_row,
        )

    _metadata = existing_key_row.metadata or {}

    # validate model_max_budget
    if "model_max_budget" in non_default_values:
        validate_model_max_budget(non_default_values["model_max_budget"])

    non_default_values = prepare_metadata_fields(
        data=data, non_default_values=non_default_values, existing_metadata=_metadata
    )

    return non_default_values


async def _handle_update_object_permission(
    data_json: dict,
    existing_key_row: LiteLLM_VerificationToken,
) -> dict:
    """
    Handle the update of object permission.
    """
    from litellm.proxy.proxy_server import prisma_client

    # Use the common helper to handle the object permission update
    object_permission_id = await handle_update_object_permission_common(
        data_json=data_json,
        existing_object_permission_id=existing_key_row.object_permission_id,
        prisma_client=prisma_client,
    )

    # Add the object_permission_id to data_json if one was created/updated
    if object_permission_id is not None:
        data_json["object_permission_id"] = object_permission_id
        verbose_proxy_logger.debug(
            f"updated object_permission_id: {object_permission_id}"
        )

    return data_json


def is_different_team(
    data: UpdateKeyRequest, existing_key_row: LiteLLM_VerificationToken
) -> bool:
    if data.team_id is None:
        return False
    if existing_key_row.team_id is None:
        return True
    return data.team_id != existing_key_row.team_id


@router.post(
    "/key/update", tags=["key management"], dependencies=[Depends(user_api_key_auth)]
)
@management_endpoint_wrapper
async def update_key_fn(
    request: Request,
    data: UpdateKeyRequest,
    user_api_key_dict: UserAPIKeyAuth = Depends(user_api_key_auth),
    litellm_changed_by: Optional[str] = Header(
        None,
        description="The litellm-changed-by header enables tracking of actions performed by authorized users on behalf of other users, providing an audit trail for accountability",
    ),
):
    """
    Update an existing API key's parameters.

    Parameters:
    - key: str - The key to update
    - key_alias: Optional[str] - User-friendly key alias
    - user_id: Optional[str] - User ID associated with key
    - team_id: Optional[str] - Team ID associated with key
    - budget_id: Optional[str] - The budget id associated with the key. Created by calling `/budget/new`.
    - models: Optional[list] - Model_name's a user is allowed to call
    - tags: Optional[List[str]] - Tags for organizing keys (Enterprise only)
    - prompts: Optional[List[str]] - List of prompts that the key is allowed to use.
    - enforced_params: Optional[List[str]] - List of enforced params for the key (Enterprise only). [Docs](https://docs.litellm.ai/docs/proxy/enterprise#enforce-required-params-for-llm-requests)
    - spend: Optional[float] - Amount spent by key
    - max_budget: Optional[float] - Max budget for key
    - model_max_budget: Optional[Dict[str, BudgetConfig]] - Model-specific budgets {"gpt-4": {"budget_limit": 0.0005, "time_period": "30d"}}
    - budget_duration: Optional[str] - Budget reset period ("30d", "1h", etc.)
    - soft_budget: Optional[float] - [TODO] Soft budget limit (warning vs. hard stop). Will trigger a slack alert when this soft budget is reached.
    - max_parallel_requests: Optional[int] - Rate limit for parallel requests
    - metadata: Optional[dict] - Metadata for key. Example {"team": "core-infra", "app": "app2"}
    - tpm_limit: Optional[int] - Tokens per minute limit
    - rpm_limit: Optional[int] - Requests per minute limit
    - model_rpm_limit: Optional[dict] - Model-specific RPM limits {"gpt-4": 100, "claude-v1": 200}
    - model_tpm_limit: Optional[dict] - Model-specific TPM limits {"gpt-4": 100000, "claude-v1": 200000}
    - tpm_limit_type: Optional[str] - TPM rate limit type - "best_effort_throughput", "guaranteed_throughput", or "dynamic"
    - rpm_limit_type: Optional[str] - RPM rate limit type - "best_effort_throughput", "guaranteed_throughput", or "dynamic"
    - allowed_cache_controls: Optional[list] - List of allowed cache control values
    - duration: Optional[str] - Key validity duration ("30d", "1h", etc.)
    - permissions: Optional[dict] - Key-specific permissions
    - send_invite_email: Optional[bool] - Send invite email to user_id
    - guardrails: Optional[List[str]] - List of active guardrails for the key
    - prompts: Optional[List[str]] - List of prompts that the key is allowed to use.
    - blocked: Optional[bool] - Whether the key is blocked
    - aliases: Optional[dict] - Model aliases for the key - [Docs](https://litellm.vercel.app/docs/proxy/virtual_keys#model-aliases)
    - config: Optional[dict] - [DEPRECATED PARAM] Key-specific config.
    - temp_budget_increase: Optional[float] - Temporary budget increase for the key (Enterprise only).
    - temp_budget_expiry: Optional[str] - Expiry time for the temporary budget increase (Enterprise only).
    - allowed_routes: Optional[list] - List of allowed routes for the key. Store the actual route or store a wildcard pattern for a set of routes. Example - ["/chat/completions", "/embeddings", "/keys/*"]
    - allowed_passthrough_routes: Optional[list] - List of allowed pass through routes for the key. Store the actual route or store a wildcard pattern for a set of routes. Example - ["/my-custom-endpoint"]. Use this instead of allowed_routes, if you just want to specify which pass through routes the key can access, without specifying the routes. If allowed_routes is specified, allowed_passthrough_routes is ignored.
    - prompts: Optional[List[str]] - List of allowed prompts for the key. If specified, the key will only be able to use these specific prompts.
    - object_permission: Optional[LiteLLM_ObjectPermissionBase] - key-specific object permission. Example - {"vector_stores": ["vector_store_1", "vector_store_2"], "mcp_tool_permissions": {"server_id_1": ["tool1", "tool2"]}}. IF null or {} then no object permission.
    - auto_rotate: Optional[bool] - Whether this key should be automatically rotated
    - rotation_interval: Optional[str] - How often to rotate this key (e.g., '30d', '90d'). Required if auto_rotate=True
    - allowed_vector_store_indexes: Optional[List[dict]] - List of allowed vector store indexes for the key. Example - [{"index_name": "my-index", "index_permissions": ["write", "read"]}]. If specified, the key will only be able to use these specific vector store indexes. Create index, using `/v1/indexes` endpoint.

    Example:
    ```bash
    curl --location 'http://0.0.0.0:4000/key/update' \
    --header 'Authorization: Bearer sk-1234' \
    --header 'Content-Type: application/json' \
    --data '{
        "key": "sk-1234",
        "key_alias": "my-key",
        "user_id": "user-1234",
        "team_id": "team-1234",
        "max_budget": 100,
        "metadata": {"any_key": "any-val"},
    }'
    ```
    """
    from litellm.proxy.proxy_server import (
        llm_router,
        premium_user,
        prisma_client,
        proxy_logging_obj,
        user_api_key_cache,
    )

    try:
        data_json: dict = data.model_dump(exclude_unset=True, exclude_none=True)
        key = data_json.pop("key")

        # get the row from db
        if prisma_client is None:
            raise Exception("Not connected to DB!")

        existing_key_row = await prisma_client.get_data(
            token=data.key, table_name="key", query_type="find_unique"
        )

        if existing_key_row is None:
            raise HTTPException(
                status_code=404,
                detail={"error": f"Team not found, passed team_id={data.team_id}"},
            )

        ## sanity check - prevent non-proxy admin user from updating key to belong to a different user
        if (
            data.user_id is not None
            and data.user_id != existing_key_row.user_id
            and user_api_key_dict.user_role != LitellmUserRoles.PROXY_ADMIN.value
        ):
            raise HTTPException(
                status_code=403,
                detail=f"User={data.user_id} is not allowed to update key={key} to belong to user={existing_key_row.user_id}",
            )

        common_key_access_checks(
            user_api_key_dict=user_api_key_dict,
            data=data,
            user_id=existing_key_row.user_id,
            llm_router=llm_router,
            premium_user=premium_user,
        )

        # check if user has permission to update key
        await TeamMemberPermissionChecks.can_team_member_execute_key_management_endpoint(
            user_api_key_dict=user_api_key_dict,
            route=KeyManagementRoutes.KEY_UPDATE,
            prisma_client=prisma_client,
            existing_key_row=existing_key_row,
            user_api_key_cache=user_api_key_cache,
        )

        # Only check team limits if key has a team_id
        team_obj: Optional[LiteLLM_TeamTableCachedObj] = None
        if data.team_id is not None:
            team_obj = await get_team_object(
                team_id=data.team_id,
                prisma_client=prisma_client,
                user_api_key_cache=user_api_key_cache,
                check_db_only=True,
            )

            if team_obj is not None:
                await _check_team_key_limits(
                    team_table=team_obj,
                    data=data,
                    prisma_client=prisma_client,
                )

        # if team change - check if this is possible
        if is_different_team(data=data, existing_key_row=existing_key_row):
            if llm_router is None:
                raise HTTPException(
                    status_code=400,
                    detail={
                        "error": "LLM router not found. Please set it up by passing in a valid config.yaml or adding models via the UI."
                    },
                )
            # team_obj should be set since is_different_team() returns True only when data.team_id is not None
            if team_obj is None:
                raise HTTPException(
                    status_code=500,
                    detail={
                        "error": "Team object not found for team change validation"
                    },
                )
            validate_key_team_change(
                key=existing_key_row,
                team=team_obj,
                change_initiated_by=user_api_key_dict,
                llm_router=llm_router,
            )

            # Set Management Endpoint Metadata Fields

        non_default_values = await prepare_key_update_data(
            data=data, existing_key_row=existing_key_row
        )

        await _enforce_unique_key_alias(
            key_alias=non_default_values.get("key_alias", None),
            prisma_client=prisma_client,
            existing_key_token=existing_key_row.token,
        )

        # Handle rotation fields if auto_rotate is being enabled
        _set_key_rotation_fields(
            non_default_values,
            non_default_values.get("auto_rotate", False),
            non_default_values.get("rotation_interval"),
        )

        _data = {**non_default_values, "token": key}
        response = await prisma_client.update_data(token=key, data=_data)

        # Delete - key from cache, since it's been updated!
        # key updated - a new model could have been added to this key. it should not block requests after this is done
        await _delete_cache_key_object(
            hashed_token=hash_token(key),
            user_api_key_cache=user_api_key_cache,
            proxy_logging_obj=proxy_logging_obj,
        )

        asyncio.create_task(
            KeyManagementEventHooks.async_key_updated_hook(
                data=data,
                existing_key_row=existing_key_row,
                response=response,
                user_api_key_dict=user_api_key_dict,
                litellm_changed_by=litellm_changed_by,
            )
        )

        if response is None:
            raise ValueError("Failed to update key got response = None")

        return {"key": key, **response["data"]}
        # update based on remaining passed in values
    except Exception as e:
        verbose_proxy_logger.exception(
            "litellm.proxy.proxy_server.update_key_fn(): Exception occured - {}".format(
                str(e)
            )
        )
        if isinstance(e, HTTPException):
            raise ProxyException(
                message=getattr(e, "detail", f"Authentication Error({str(e)})"),
                type=ProxyErrorTypes.auth_error,
                param=getattr(e, "param", "None"),
                code=getattr(e, "status_code", status.HTTP_400_BAD_REQUEST),
            )
        elif isinstance(e, ProxyException):
            raise e
        raise ProxyException(
            message="Authentication Error, " + str(e),
            type=ProxyErrorTypes.auth_error,
            param=getattr(e, "param", "None"),
            code=status.HTTP_400_BAD_REQUEST,
        )


def validate_key_team_change(
    key: LiteLLM_VerificationToken,
    team: LiteLLM_TeamTable,
    change_initiated_by: UserAPIKeyAuth,
    llm_router: Router,
):
    """
    Validate that a key can be moved to a new team.

    - The team must have access to the key's models
    - The key's user_id must be a member of the team
    - The key's tpm/rpm limit must be less than the team's tpm/rpm limit
    - The person initiating the change must be either Proxy Admin or Team Admin
    """
    # Check if the team has access to the key's models
    if len(key.models) > 0:
        for model in key.models:
            can_team_access_model(
                model=model,
                team_object=team,
                llm_router=llm_router,
            )

    # Check if the key's user_id is a member of the team
    member_object = _get_user_in_team(
        team_table=cast(LiteLLM_TeamTableCachedObj, team), user_id=key.user_id
    )
    if key.user_id is not None:
        if not member_object:
            raise HTTPException(
                status_code=403,
                detail=f"User={key.user_id} is not a member of the team={team.team_id}. Check team members via `/team/info`.",
            )

    # Check if the key's tpm/rpm limit is less than the team's tpm/rpm limit
    if key.tpm_limit is not None:
        if team.tpm_limit and key.tpm_limit > team.tpm_limit:
            raise HTTPException(
                status_code=403,
                detail=f"Key={key.token} has a tpm_limit={key.tpm_limit} which is greater than the team's tpm_limit={team.tpm_limit}.",
            )
        if team.rpm_limit and key.rpm_limit and key.rpm_limit > team.rpm_limit:
            raise HTTPException(
                status_code=403,
                detail=f"Key={key.token} has a rpm_limit={key.rpm_limit} which is greater than the team's rpm_limit={team.rpm_limit}.",
            )

    # Check if the person initiating the change is a Proxy Admin or Team Admin
    if change_initiated_by.user_role == LitellmUserRoles.PROXY_ADMIN.value:
        return
    elif _is_user_team_admin(
        user_api_key_dict=change_initiated_by,
        team_obj=team,
    ):
        return
    # this teams member permissions allow updating a
    elif TeamMemberPermissionChecks.does_team_member_have_permissions_for_endpoint(
        team_member_object=member_object,
        team_table=cast(LiteLLM_TeamTableCachedObj, team),
        route=KeyManagementRoutes.KEY_UPDATE.value,
    ):
        return
    else:
        raise HTTPException(
            status_code=403,
            detail=f"User={change_initiated_by.user_id} is not a Proxy Admin or Team Admin for team={team.team_id}. Please ask your Proxy Admin to allow this action under 'Member Permissions' for this team.",
        )


@router.post(
    "/key/delete", tags=["key management"], dependencies=[Depends(user_api_key_auth)]
)
@management_endpoint_wrapper
async def delete_key_fn(
    data: KeyRequest,
    user_api_key_dict: UserAPIKeyAuth = Depends(user_api_key_auth),
    litellm_changed_by: Optional[str] = Header(
        None,
        description="The litellm-changed-by header enables tracking of actions performed by authorized users on behalf of other users, providing an audit trail for accountability",
    ),
):
    """
    Delete a key from the key management system.

    Parameters::
    - keys (List[str]): A list of keys or hashed keys to delete. Example {"keys": ["sk-QWrxEynunsNpV1zT48HIrw", "837e17519f44683334df5291321d97b8bf1098cd490e49e215f6fea935aa28be"]}
    - key_aliases (List[str]): A list of key aliases to delete. Can be passed instead of `keys`.Example {"key_aliases": ["alias1", "alias2"]}

    Returns:
    - deleted_keys (List[str]): A list of deleted keys. Example {"deleted_keys": ["sk-QWrxEynunsNpV1zT48HIrw", "837e17519f44683334df5291321d97b8bf1098cd490e49e215f6fea935aa28be"]}

    Example:
    ```bash
    curl --location 'http://0.0.0.0:4000/key/delete' \
    --header 'Authorization: Bearer sk-1234' \
    --header 'Content-Type: application/json' \
    --data '{
        "keys": ["sk-QWrxEynunsNpV1zT48HIrw"]
    }'
    ```

    Raises:
        HTTPException: If an error occurs during key deletion.
    """
    try:
        from litellm.proxy.proxy_server import prisma_client, user_api_key_cache

        if prisma_client is None:
            raise Exception("Not connected to DB!")

        ## only allow user to delete keys they own
        verbose_proxy_logger.debug(
            f"user_api_key_dict.user_role: {user_api_key_dict.user_role}"
        )

        num_keys_to_be_deleted = 0
        deleted_keys = []
        if data.keys:
            number_deleted_keys, _keys_being_deleted = await delete_verification_tokens(
                tokens=data.keys,
                user_api_key_cache=user_api_key_cache,
                user_api_key_dict=user_api_key_dict,
            )
            num_keys_to_be_deleted = len(data.keys)
            deleted_keys = data.keys
        elif data.key_aliases:
            number_deleted_keys, _keys_being_deleted = await delete_key_aliases(
                key_aliases=data.key_aliases,
                prisma_client=prisma_client,
                user_api_key_cache=user_api_key_cache,
                user_api_key_dict=user_api_key_dict,
            )
            num_keys_to_be_deleted = len(data.key_aliases)
            deleted_keys = data.key_aliases
        else:
            raise ValueError("Invalid request type")

        if number_deleted_keys is None:
            raise ProxyException(
                message="Failed to delete keys got None response from delete_verification_token",
                type=ProxyErrorTypes.internal_server_error,
                param="keys",
                code=status.HTTP_500_INTERNAL_SERVER_ERROR,
            )
        verbose_proxy_logger.debug(f"/key/delete - deleted_keys={number_deleted_keys}")

        try:
            assert num_keys_to_be_deleted == len(deleted_keys)
        except Exception:
            raise HTTPException(
                status_code=400,
                detail={
                    "error": f"Not all keys passed in were deleted. This probably means you don't have access to delete all the keys passed in. Keys passed in={num_keys_to_be_deleted}, Deleted keys ={number_deleted_keys}"
                },
            )

        verbose_proxy_logger.debug(
            f"/keys/delete - cache after delete: {user_api_key_cache.in_memory_cache.cache_dict}"
        )

        asyncio.create_task(
            KeyManagementEventHooks.async_key_deleted_hook(
                data=data,
                keys_being_deleted=_keys_being_deleted,
                user_api_key_dict=user_api_key_dict,
                litellm_changed_by=litellm_changed_by,
                response=number_deleted_keys,
            )
        )

        return {"deleted_keys": deleted_keys}
    except Exception as e:
        verbose_proxy_logger.exception(
            "litellm.proxy.proxy_server.delete_key_fn(): Exception occured - {}".format(
                str(e)
            )
        )
        raise handle_exception_on_proxy(e)


@router.post(
    "/v2/key/info",
    tags=["key management"],
    dependencies=[Depends(user_api_key_auth)],
    include_in_schema=False,
)
async def info_key_fn_v2(
    data: Optional[KeyRequest] = None,
    user_api_key_dict: UserAPIKeyAuth = Depends(user_api_key_auth),
):
    """
    Retrieve information about a list of keys.

    **New endpoint**. Currently admin only.
    Parameters:
        keys: Optional[list] = body parameter representing the key(s) in the request
        user_api_key_dict: UserAPIKeyAuth = Dependency representing the user's API key
    Returns:
        Dict containing the key and its associated information

    Example Curl:
    ```
    curl -X GET "http://0.0.0.0:4000/key/info" \
    -H "Authorization: Bearer sk-1234" \
    -d {"keys": ["sk-1", "sk-2", "sk-3"]}
    ```
    """
    from litellm.proxy.proxy_server import prisma_client

    try:
        if prisma_client is None:
            raise Exception(
                "Database not connected. Connect a database to your proxy - https://docs.litellm.ai/docs/simple_proxy#managing-auth---virtual-keys"
            )
        if data is None:
            raise HTTPException(
                status_code=status.HTTP_422_UNPROCESSABLE_ENTITY,
                detail={"message": "Malformed request. No keys passed in."},
            )

        key_info = await prisma_client.get_data(
            token=data.keys, table_name="key", query_type="find_all"
        )
        if key_info is None:
            raise HTTPException(
                status_code=status.HTTP_404_NOT_FOUND,
                detail={"message": "No keys found"},
            )
        filtered_key_info = []
        for k in key_info:
            try:
                k = k.model_dump()  # noqa
            except Exception:
                # if using pydantic v1
                k = k.dict()
            filtered_key_info.append(k)
        return {"key": data.keys, "info": filtered_key_info}

    except Exception as e:
        raise handle_exception_on_proxy(e)


@router.get(
    "/key/info", tags=["key management"], dependencies=[Depends(user_api_key_auth)]
)
async def info_key_fn(
    key: Optional[str] = fastapi.Query(
        default=None, description="Key in the request parameters"
    ),
    user_api_key_dict: UserAPIKeyAuth = Depends(user_api_key_auth),
):
    """
    Retrieve information about a key.
    Parameters:
        key: Optional[str] = Query parameter representing the key in the request
        user_api_key_dict: UserAPIKeyAuth = Dependency representing the user's API key
    Returns:
        Dict containing the key and its associated information

    Example Curl:
    ```
    curl -X GET "http://0.0.0.0:4000/key/info?key=sk-02Wr4IAlN3NvPXvL5JVvDA" \
-H "Authorization: Bearer sk-1234"
    ```

    Example Curl - if no key is passed, it will use the Key Passed in Authorization Header
    ```
    curl -X GET "http://0.0.0.0:4000/key/info" \
-H "Authorization: Bearer sk-02Wr4IAlN3NvPXvL5JVvDA"
    ```
    """
    from litellm.proxy.proxy_server import prisma_client

    try:
        if prisma_client is None:
            raise Exception(
                "Database not connected. Connect a database to your proxy - https://docs.litellm.ai/docs/simple_proxy#managing-auth---virtual-keys"
            )

        # default to using Auth token if no key is passed in
        key = key or user_api_key_dict.api_key
        hashed_key: Optional[str] = key
        if key is not None:
            hashed_key = _hash_token_if_needed(token=key)
        key_info = await prisma_client.db.litellm_verificationtoken.find_unique(
            where={"token": hashed_key},  # type: ignore
            include={"litellm_budget_table": True},
        )
        if key_info is None:
            raise ProxyException(
                message="Key not found in database",
                type=ProxyErrorTypes.not_found_error,
                param="key",
                code=status.HTTP_404_NOT_FOUND,
            )

        if (
            await _can_user_query_key_info(
                user_api_key_dict=user_api_key_dict,
                key=key,
                key_info=key_info,
            )
            is not True
        ):
            raise HTTPException(
                status_code=status.HTTP_403_FORBIDDEN,
                detail="You are not allowed to access this key's info. Your role={}".format(
                    user_api_key_dict.user_role
                ),
            )
        ## REMOVE HASHED TOKEN INFO BEFORE RETURNING ##
        try:
            key_info = key_info.model_dump()  # noqa
        except Exception:
            # if using pydantic v1
            key_info = key_info.dict()
        key_info.pop("token")
        return {"key": key, "info": key_info}
    except Exception as e:
        raise handle_exception_on_proxy(e)


def _check_model_access_group(
    models: Optional[List[str]], llm_router: Optional[Router], premium_user: bool
) -> Literal[True]:
    """
    if is_model_access_group is True + is_wildcard_route is True, check if user is a premium user

    Return True if user is a premium user, False otherwise
    """
    if models is None or llm_router is None:
        return True

    for model in models:
        if llm_router._is_model_access_group_for_wildcard_route(
            model_access_group=model
        ):
            if not premium_user:
                raise HTTPException(
                    status_code=status.HTTP_403_FORBIDDEN,
                    detail={
                        "error": "Setting a model access group on a wildcard model is only available for LiteLLM Enterprise users.{}".format(
                            CommonProxyErrors.not_premium_user.value
                        )
                    },
                )

    return True


async def generate_key_helper_fn(  # noqa: PLR0915
    request_type: Literal[
        "user", "key"
    ],  # identifies if this request is from /user/new or /key/generate
    duration: Optional[str] = None,
    models: list = [],
    aliases: dict = {},
    config: dict = {},
    spend: float = 0.0,
    key_max_budget: Optional[float] = None,  # key_max_budget is used to Budget Per key
    key_budget_duration: Optional[str] = None,
    budget_id: Optional[float] = None,  # budget id <-> LiteLLM_BudgetTable
    soft_budget: Optional[
        float
    ] = None,  # soft_budget is used to set soft Budgets Per user
    max_budget: Optional[float] = None,  # max_budget is used to Budget Per user
    blocked: Optional[bool] = None,
    budget_duration: Optional[str] = None,  # max_budget is used to Budget Per user
    token: Optional[str] = None,
    key: Optional[
        str
    ] = None,  # dev-friendly alt param for 'token'. Exposed on `/key/generate` for setting key value yourself.
    user_id: Optional[str] = None,
    user_alias: Optional[str] = None,
    team_id: Optional[str] = None,
    user_email: Optional[str] = None,
    user_role: Optional[str] = None,
    max_parallel_requests: Optional[int] = None,
    metadata: Optional[dict] = {},
    tpm_limit: Optional[int] = None,
    rpm_limit: Optional[int] = None,
    query_type: Literal["insert_data", "update_data"] = "insert_data",
    update_key_values: Optional[dict] = None,
    key_alias: Optional[str] = None,
    allowed_cache_controls: Optional[list] = [],
    permissions: Optional[dict] = {},
    model_max_budget: Optional[dict] = {},
    model_rpm_limit: Optional[dict] = None,
    model_tpm_limit: Optional[dict] = None,
    guardrails: Optional[list] = None,
    prompts: Optional[list] = None,
    teams: Optional[list] = None,
    organization_id: Optional[str] = None,
    table_name: Optional[Literal["key", "user"]] = None,
    send_invite_email: Optional[bool] = None,
    created_by: Optional[str] = None,
    updated_by: Optional[str] = None,
    allowed_routes: Optional[list] = None,
    sso_user_id: Optional[str] = None,
    object_permission_id: Optional[
        str
    ] = None,  # object_permission_id <-> LiteLLM_ObjectPermissionTable
    object_permission: Optional[LiteLLM_ObjectPermissionBase] = None,
    auto_rotate: Optional[bool] = None,
    rotation_interval: Optional[str] = None,
):
    from litellm.proxy.proxy_server import premium_user, prisma_client

    if prisma_client is None:
        raise Exception(
            "Connect Proxy to database to generate keys - https://docs.litellm.ai/docs/proxy/virtual_keys "
        )

    if token is None:
        if key is not None:
            token = key
        else:
            token = f"sk-{secrets.token_urlsafe(LENGTH_OF_LITELLM_GENERATED_KEY)}"

    if duration is None:  # allow tokens that never expire
        expires = None
    else:
        duration_s = duration_in_seconds(duration=duration)
        expires = datetime.now(timezone.utc) + timedelta(seconds=duration_s)

    if key_budget_duration is None:  # one-time budget
        key_reset_at = None
    else:
        key_reset_at = get_budget_reset_time(budget_duration=key_budget_duration)

    if budget_duration is None:  # one-time budget
        reset_at = None
    else:
        reset_at = get_budget_reset_time(budget_duration=budget_duration)

    aliases_json = json.dumps(aliases)
    config_json = json.dumps(config)
    permissions_json = json.dumps(permissions)

    # Add model_rpm_limit and model_tpm_limit to metadata
    if model_rpm_limit is not None:
        metadata = metadata or {}
        metadata["model_rpm_limit"] = model_rpm_limit
    if model_tpm_limit is not None:
        metadata = metadata or {}
        metadata["model_tpm_limit"] = model_tpm_limit
    if guardrails is not None:
        metadata = metadata or {}
        metadata["guardrails"] = guardrails
    if prompts is not None:
        metadata = metadata or {}
        metadata["prompts"] = prompts

    metadata_json = json.dumps(metadata)
    validate_model_max_budget(model_max_budget)
    model_max_budget_json = json.dumps(model_max_budget)
    user_role = user_role
    tpm_limit = tpm_limit
    rpm_limit = rpm_limit
    allowed_cache_controls = allowed_cache_controls

    try:
        # Create a new verification token (you may want to enhance this logic based on your needs)

        user_data = {
            "max_budget": max_budget,
            "user_email": user_email,
            "user_id": user_id,
            "user_alias": user_alias,
            "team_id": team_id,
            "organization_id": organization_id,
            "user_role": user_role,
            "spend": spend,
            "models": models,
            "metadata": metadata_json,
            "max_parallel_requests": max_parallel_requests,
            "tpm_limit": tpm_limit,
            "rpm_limit": rpm_limit,
            "budget_duration": budget_duration,
            "budget_reset_at": reset_at,
            "allowed_cache_controls": allowed_cache_controls,
            "sso_user_id": sso_user_id,
            "object_permission_id": object_permission_id,
        }
        if teams is not None:
            user_data["teams"] = teams
        key_data = {
            "token": token,
            "key_alias": key_alias,
            "expires": expires,
            "models": models,
            "aliases": aliases_json,
            "config": config_json,
            "spend": spend,
            "max_budget": key_max_budget,
            "user_id": user_id,
            "team_id": team_id,
            "max_parallel_requests": max_parallel_requests,
            "metadata": metadata_json,
            "tpm_limit": tpm_limit,
            "rpm_limit": rpm_limit,
            "budget_duration": key_budget_duration,
            "budget_reset_at": key_reset_at,
            "allowed_cache_controls": allowed_cache_controls,
            "permissions": permissions_json,
            "model_max_budget": model_max_budget_json,
            "organization_id": organization_id,
            "budget_id": budget_id,
            "blocked": blocked,
            "created_by": created_by,
            "updated_by": updated_by,
            "allowed_routes": allowed_routes or [],
            "object_permission_id": object_permission_id,
        }

        # Add rotation fields if auto_rotate is enabled
        _set_key_rotation_fields(
            data=key_data,
            auto_rotate=auto_rotate or False,
            rotation_interval=rotation_interval,
        )

        if (
            get_secret("DISABLE_KEY_NAME", False) is True
        ):  # allow user to disable storing abbreviated key name (shown in UI, to help figure out which key spent how much)
            pass
        else:
            key_data["key_name"] = abbreviate_api_key(api_key=token)
        saved_token = copy.deepcopy(key_data)
        if isinstance(saved_token["aliases"], str):
            saved_token["aliases"] = json.loads(saved_token["aliases"])
        if isinstance(saved_token["config"], str):
            saved_token["config"] = json.loads(saved_token["config"])
        if isinstance(saved_token["metadata"], str):
            saved_token["metadata"] = json.loads(saved_token["metadata"])
        if isinstance(saved_token["permissions"], str):
            if (
                "get_spend_routes" in saved_token["permissions"]
                and premium_user is not True
            ):
                raise ValueError(
                    "get_spend_routes permission is only available for LiteLLM Enterprise users"
                )

            saved_token["permissions"] = json.loads(saved_token["permissions"])
        if isinstance(saved_token["model_max_budget"], str):
            saved_token["model_max_budget"] = json.loads(
                saved_token["model_max_budget"]
            )

        if saved_token.get("expires", None) is not None and isinstance(
            saved_token["expires"], datetime
        ):
            saved_token["expires"] = saved_token["expires"].isoformat()
        if prisma_client is not None:
            if (
                table_name is None or table_name == "user"
            ):  # do not auto-create users for `/key/generate`
                ## CREATE USER (If necessary)
                if query_type == "insert_data":
                    user_row = await prisma_client.insert_data(
                        data=user_data, table_name="user"
                    )

                    if user_row is None:
                        raise Exception("Failed to create user")
                    ## use default user model list if no key-specific model list provided
                    if len(user_row.models) > 0 and len(key_data["models"]) == 0:  # type: ignore
                        key_data["models"] = user_row.models  # type: ignore
                elif query_type == "update_data":
                    user_row = await prisma_client.update_data(
                        data=user_data,
                        table_name="user",
                        update_key_values=update_key_values,
                    )
            if table_name is not None and table_name == "user":
                # do not create a key if table name is set to just 'user'
                # we only need to ensure this exists in the user table
                # the LiteLLM_VerificationToken table will increase in size if we don't do this check
                return user_data

            ## CREATE KEY
            verbose_proxy_logger.debug("prisma_client: Creating Key= %s", key_data)
            create_key_response = await prisma_client.insert_data(
                data=key_data, table_name="key"
            )

            key_data["token_id"] = getattr(create_key_response, "token", None)
            key_data["litellm_budget_table"] = getattr(
                create_key_response, "litellm_budget_table", None
            )
            key_data["created_at"] = getattr(create_key_response, "created_at", None)
            key_data["updated_at"] = getattr(create_key_response, "updated_at", None)
    except Exception as e:
        verbose_proxy_logger.error(
            "litellm.proxy.proxy_server.generate_key_helper_fn(): Exception occured - {}".format(
                str(e)
            )
        )
        verbose_proxy_logger.debug(traceback.format_exc())
        if isinstance(e, HTTPException):
            raise e
        raise HTTPException(
            status_code=status.HTTP_500_INTERNAL_SERVER_ERROR,
            detail={"error": "Internal Server Error."},
        )

    # Add budget related info in key_data - this ensures it's returned
    key_data["budget_id"] = budget_id

    if request_type == "user":
        # if this is a /user/new request update the key_date with user_data fields
        key_data.update(user_data)

    return key_data


async def _team_key_deletion_check(
    user_api_key_dict: UserAPIKeyAuth,
    key_info: LiteLLM_VerificationToken,
    prisma_client: PrismaClient,
    user_api_key_cache: DualCache,
):
    is_team_key = _is_team_key(data=key_info)

    if is_team_key and key_info.team_id is not None:
        team_table = await get_team_object(
            team_id=key_info.team_id,
            prisma_client=prisma_client,
            user_api_key_cache=user_api_key_cache,
            check_db_only=True,
        )
        if (
            litellm.key_generation_settings is not None
            and "team_key_generation" in litellm.key_generation_settings
        ):
            _team_key_generation = litellm.key_generation_settings[
                "team_key_generation"
            ]
        else:
            _team_key_generation = TeamUIKeyGenerationConfig(
                allowed_team_member_roles=["admin", "user"],
            )
        # check if user is team admin
        if team_table is not None:
            return _team_key_operation_team_member_check(
                assigned_user_id=user_api_key_dict.user_id,
                team_table=team_table,
                user_api_key_dict=user_api_key_dict,
                team_key_generation=_team_key_generation,
                route=KeyManagementRoutes.KEY_DELETE,
            )
        else:
            raise HTTPException(
                status_code=status.HTTP_404_NOT_FOUND,
                detail={
                    "error": f"Team not found in db, and user not proxy admin. Team id = {key_info.team_id}"
                },
            )
    return False


async def can_delete_verification_token(
    key_info: LiteLLM_VerificationToken,
    user_api_key_cache: DualCache,
    user_api_key_dict: UserAPIKeyAuth,
    prisma_client: PrismaClient,
) -> bool:
    """
    - check if user is proxy admin
    - check if user is team admin and key is a team key
    - check if key is personal key
    """
    is_team_key = _is_team_key(data=key_info)
    if user_api_key_dict.user_role == LitellmUserRoles.PROXY_ADMIN.value:
        return True
    elif is_team_key and key_info.team_id is not None:
        return await _team_key_deletion_check(
            user_api_key_dict=user_api_key_dict,
            key_info=key_info,
            prisma_client=prisma_client,
            user_api_key_cache=user_api_key_cache,
        )
    elif key_info.user_id is not None and key_info.user_id == user_api_key_dict.user_id:
        return True
    else:
        return False


async def delete_verification_tokens(
    tokens: List,
    user_api_key_cache: DualCache,
    user_api_key_dict: UserAPIKeyAuth,
) -> Tuple[Optional[Dict], List[LiteLLM_VerificationToken]]:
    """
    Helper that deletes the list of tokens from the database

    - check if user is proxy admin
    - check if user is team admin and key is a team key

    Args:
        tokens: List of tokens to delete
        user_id: Optional user_id to filter by

    Returns:
        Tuple[Optional[Dict], List[LiteLLM_VerificationToken]]:
            Optional[Dict]:
                - Number of deleted tokens
            List[LiteLLM_VerificationToken]:
                - List of keys being deleted, this contains information about the key_alias, token, and user_id being deleted,
                this is passed down to the KeyManagementEventHooks to delete the keys from the secret manager and handle audit logs
    """
    from litellm.proxy.proxy_server import prisma_client

    try:
        if prisma_client:
            tokens = [_hash_token_if_needed(token=key) for key in tokens]
            _keys_being_deleted: List[
                LiteLLM_VerificationToken
            ] = await prisma_client.db.litellm_verificationtoken.find_many(
                where={"token": {"in": tokens}}
            )

            if len(_keys_being_deleted) == 0:
                raise HTTPException(
                    status_code=status.HTTP_404_NOT_FOUND,
                    detail={"error": "No keys found"},
                )

            # Assuming 'db' is your Prisma Client instance
            # check if admin making request - don't filter by user-id
            if user_api_key_dict.user_role == LitellmUserRoles.PROXY_ADMIN.value:
                deleted_tokens = await prisma_client.delete_data(tokens=tokens)
            # else
            else:
                tasks = []
                deleted_tokens = []
                for key in _keys_being_deleted:

                    async def _delete_key(key: LiteLLM_VerificationToken):
                        if await can_delete_verification_token(
                            key_info=key,
                            user_api_key_cache=user_api_key_cache,
                            user_api_key_dict=user_api_key_dict,
                            prisma_client=prisma_client,
                        ):
                            await prisma_client.delete_data(tokens=[key.token])
                            deleted_tokens.append(key.token)
                        else:
                            raise HTTPException(
                                status_code=status.HTTP_403_FORBIDDEN,
                                detail={
                                    "error": "You are not authorized to delete this key"
                                },
                            )

                    tasks.append(_delete_key(key))
                await asyncio.gather(*tasks)

                _num_deleted_tokens = len(deleted_tokens)
                if _num_deleted_tokens != len(tokens):
                    failed_tokens = [
                        token for token in tokens if token not in deleted_tokens
                    ]
                    raise Exception(
                        "Failed to delete all tokens. Failed to delete tokens: "
                        + str(failed_tokens)
                    )
        else:
            raise Exception("DB not connected. prisma_client is None")
    except Exception as e:
        verbose_proxy_logger.exception(
            "litellm.proxy.proxy_server.delete_verification_tokens(): Exception occured - {}".format(
                str(e)
            )
        )
        verbose_proxy_logger.debug(traceback.format_exc())
        raise e

    for key in tokens:
        user_api_key_cache.delete_cache(key)
        # remove hash token from cache
        hashed_token = hash_token(cast(str, key))
        user_api_key_cache.delete_cache(hashed_token)

    return {"deleted_keys": deleted_tokens}, _keys_being_deleted


async def delete_key_aliases(
    key_aliases: List[str],
    user_api_key_cache: DualCache,
    prisma_client: PrismaClient,
    user_api_key_dict: UserAPIKeyAuth,
) -> Tuple[Optional[Dict], List[LiteLLM_VerificationToken]]:
    _keys_being_deleted = await prisma_client.db.litellm_verificationtoken.find_many(
        where={"key_alias": {"in": key_aliases}}
    )

    tokens = [key.token for key in _keys_being_deleted]
    return await delete_verification_tokens(
        tokens=tokens,
        user_api_key_cache=user_api_key_cache,
        user_api_key_dict=user_api_key_dict,
    )


async def _rotate_master_key(
    prisma_client: PrismaClient,
    user_api_key_dict: UserAPIKeyAuth,
    current_master_key: str,
    new_master_key: str,
) -> None:
    """
    Rotate the master key

    1. Get the values from the DB
        - Get models from DB
        - Get config from DB
    2. Decrypt the values
        - ModelTable
            - [{"model_name": "str", "litellm_params": {}}]
        - ConfigTable
    3. Encrypt the values with the new master key
    4. Update the values in the DB
    """
    from litellm.proxy.proxy_server import proxy_config

    try:
        models: Optional[
            List
        ] = await prisma_client.db.litellm_proxymodeltable.find_many()
    except Exception:
        models = None
    # 2. process model table
    if models:
        decrypted_models = proxy_config.decrypt_model_list_from_db(new_models=models)
        verbose_proxy_logger.debug(
            "ABLE TO DECRYPT MODELS - len(decrypted_models): %s", len(decrypted_models)
        )
        new_models = []
        for model in decrypted_models:
            new_model = await _add_model_to_db(
                model_params=Deployment(**model),
                user_api_key_dict=user_api_key_dict,
                prisma_client=prisma_client,
                new_encryption_key=new_master_key,
                should_create_model_in_db=False,
            )
            if new_model:
                new_models.append(jsonify_object(new_model.model_dump()))
        verbose_proxy_logger.debug("Resetting proxy model table")
        await prisma_client.db.litellm_proxymodeltable.delete_many()
        verbose_proxy_logger.debug("Creating %s models", len(new_models))
        await prisma_client.db.litellm_proxymodeltable.create_many(
            data=new_models,
        )
    # 3. process config table
    try:
        config = await prisma_client.db.litellm_config.find_many()
    except Exception:
        config = None

    if config:
        """If environment_variables is found, decrypt it and encrypt it with the new master key"""
        environment_variables_dict = {}
        for c in config:
            if c.param_name == "environment_variables":
                environment_variables_dict = c.param_value

        if environment_variables_dict:
            decrypted_env_vars = proxy_config._decrypt_and_set_db_env_variables(
                environment_variables=environment_variables_dict
            )
            encrypted_env_vars = proxy_config._encrypt_env_variables(
                environment_variables=decrypted_env_vars,
                new_encryption_key=new_master_key,
            )

            if encrypted_env_vars:
                await prisma_client.db.litellm_config.update(
                    where={"param_name": "environment_variables"},
                    data={"param_value": jsonify_object(encrypted_env_vars)},
                )


def get_new_token(data: Optional[RegenerateKeyRequest]) -> str:
    if data and data.new_key is not None:
        new_token = data.new_key
        if not data.new_key.startswith("sk-"):
            raise HTTPException(
                status_code=status.HTTP_400_BAD_REQUEST,
                detail={
                    "error": "New key must start with 'sk-'. This is to distinguish a key hash (used by litellm for logging / internal logic) from the actual key."
                },
            )
    else:
        new_token = f"sk-{secrets.token_urlsafe(LENGTH_OF_LITELLM_GENERATED_KEY)}"
    return new_token


@router.post(
    "/key/{key:path}/regenerate",
    tags=["key management"],
    dependencies=[Depends(user_api_key_auth)],
)
@router.post(
    "/key/regenerate",
    tags=["key management"],
    dependencies=[Depends(user_api_key_auth)],
)
@management_endpoint_wrapper
async def regenerate_key_fn(
    key: Optional[str] = None,
    data: Optional[RegenerateKeyRequest] = None,
    user_api_key_dict: UserAPIKeyAuth = Depends(user_api_key_auth),
    litellm_changed_by: Optional[str] = Header(
        None,
        description="The litellm-changed-by header enables tracking of actions performed by authorized users on behalf of other users, providing an audit trail for accountability",
    ),
) -> Optional[GenerateKeyResponse]:
    """
    Regenerate an existing API key while optionally updating its parameters.

    Parameters:
    - key: str (path parameter) - The key to regenerate
    - data: Optional[RegenerateKeyRequest] - Request body containing optional parameters to update
        - key: Optional[str] - The key to regenerate.
        - new_master_key: Optional[str] - The new master key to use, if key is the master key.
        - new_key: Optional[str] - The new key to use, if key is not the master key. If both set, new_master_key will be used.
        - key_alias: Optional[str] - User-friendly key alias
        - user_id: Optional[str] - User ID associated with key
        - team_id: Optional[str] - Team ID associated with key
        - models: Optional[list] - Model_name's a user is allowed to call
        - tags: Optional[List[str]] - Tags for organizing keys (Enterprise only)
        - spend: Optional[float] - Amount spent by key
        - max_budget: Optional[float] - Max budget for key
        - model_max_budget: Optional[Dict[str, BudgetConfig]] - Model-specific budgets {"gpt-4": {"budget_limit": 0.0005, "time_period": "30d"}}
        - budget_duration: Optional[str] - Budget reset period ("30d", "1h", etc.)
        - soft_budget: Optional[float] - Soft budget limit (warning vs. hard stop). Will trigger a slack alert when this soft budget is reached.
        - max_parallel_requests: Optional[int] - Rate limit for parallel requests
        - metadata: Optional[dict] - Metadata for key. Example {"team": "core-infra", "app": "app2"}
        - tpm_limit: Optional[int] - Tokens per minute limit
        - rpm_limit: Optional[int] - Requests per minute limit
        - model_rpm_limit: Optional[dict] - Model-specific RPM limits {"gpt-4": 100, "claude-v1": 200}
        - model_tpm_limit: Optional[dict] - Model-specific TPM limits {"gpt-4": 100000, "claude-v1": 200000}
        - allowed_cache_controls: Optional[list] - List of allowed cache control values
        - duration: Optional[str] - Key validity duration ("30d", "1h", etc.)
        - permissions: Optional[dict] - Key-specific permissions
        - guardrails: Optional[List[str]] - List of active guardrails for the key
        - blocked: Optional[bool] - Whether the key is blocked


    Returns:
    - GenerateKeyResponse containing the new key and its updated parameters

    Example:
    ```bash
    curl --location --request POST 'http://localhost:4000/key/sk-1234/regenerate' \
    --header 'Authorization: Bearer sk-1234' \
    --header 'Content-Type: application/json' \
    --data-raw '{
        "max_budget": 100,
        "metadata": {"team": "core-infra"},
        "models": ["gpt-4", "gpt-3.5-turbo"]
    }'
    ```

    Note: This is an Enterprise feature. It requires a premium license to use.
    """
    try:
        from litellm.proxy.proxy_server import (
            hash_token,
            master_key,
            premium_user,
            prisma_client,
            proxy_logging_obj,
            user_api_key_cache,
        )

        is_master_key_regeneration = data and data.new_master_key is not None

        if (
            premium_user is not True and not is_master_key_regeneration
        ):  # allow master key regeneration for non-premium users
            raise ValueError(
                f"Regenerating Virtual Keys is an Enterprise feature, {CommonProxyErrors.not_premium_user.value}"
            )

        # Check if key exists, raise exception if key is not in the DB
        key = data.key if data and data.key else key
        if not key:
            raise HTTPException(status_code=400, detail={"error": "No key passed in."})
        ### 1. Create New copy that is duplicate of existing key
        ######################################################################

        # create duplicate of existing key
        # set token = new token generated
        # insert new token in DB

        # create hash of token
        if prisma_client is None:
            raise HTTPException(
                status_code=status.HTTP_500_INTERNAL_SERVER_ERROR,
                detail={"error": "DB not connected. prisma_client is None"},
            )

        _is_master_key_valid = _is_master_key(api_key=key, _master_key=master_key)

        if master_key is not None and data and _is_master_key_valid:
            if data.new_master_key is None:
                raise HTTPException(
                    status_code=status.HTTP_400_BAD_REQUEST,
                    detail={"error": "New master key is required."},
                )
            await _rotate_master_key(
                prisma_client=prisma_client,
                user_api_key_dict=user_api_key_dict,
                current_master_key=master_key,
                new_master_key=data.new_master_key,
            )
            return GenerateKeyResponse(
                key=data.new_master_key,
                token=data.new_master_key,
                key_name=data.new_master_key,
                expires=None,
            )

        if "sk" not in key:
            hashed_api_key = key
        else:
            hashed_api_key = hash_token(key)

        _key_in_db = await prisma_client.db.litellm_verificationtoken.find_unique(
            where={"token": hashed_api_key},
        )
        if _key_in_db is None:
            raise HTTPException(
                status_code=status.HTTP_404_NOT_FOUND,
                detail={"error": f"Key {key} not found."},
            )

        # check if user has permission to regenerate key
        await TeamMemberPermissionChecks.can_team_member_execute_key_management_endpoint(
            user_api_key_dict=user_api_key_dict,
            route=KeyManagementRoutes.KEY_REGENERATE,
            prisma_client=prisma_client,
            existing_key_row=_key_in_db,
            user_api_key_cache=user_api_key_cache,
        )

        verbose_proxy_logger.debug("key_in_db: %s", _key_in_db)

        new_token = get_new_token(data=data)

        new_token_hash = hash_token(new_token)
        new_token_key_name = f"sk-...{new_token[-4:]}"

        # Prepare the update data
        update_data = {
            "token": new_token_hash,
            "key_name": new_token_key_name,
        }

        non_default_values = {}
        if data is not None:
            # Update with any provided parameters from GenerateKeyRequest
            non_default_values = await prepare_key_update_data(
                data=data, existing_key_row=_key_in_db
            )
            verbose_proxy_logger.debug("non_default_values: %s", non_default_values)

        update_data.update(non_default_values)
        update_data = prisma_client.jsonify_object(data=update_data)
        # Update the token in the database
        updated_token = await prisma_client.db.litellm_verificationtoken.update(
            where={"token": hashed_api_key},
            data=update_data,  # type: ignore
        )

        updated_token_dict = {}
        if updated_token is not None:
            updated_token_dict = dict(updated_token)

        updated_token_dict["key"] = new_token
        updated_token_dict["token_id"] = updated_token_dict.pop("token")

        ### 3. remove existing key entry from cache
        ######################################################################
        if key:
            await _delete_cache_key_object(
                hashed_token=hash_token(key),
                user_api_key_cache=user_api_key_cache,
                proxy_logging_obj=proxy_logging_obj,
            )

        if hashed_api_key:
            await _delete_cache_key_object(
                hashed_token=hash_token(key),
                user_api_key_cache=user_api_key_cache,
                proxy_logging_obj=proxy_logging_obj,
            )

        response = GenerateKeyResponse(
            **updated_token_dict,
        )

        asyncio.create_task(
            KeyManagementEventHooks.async_key_rotated_hook(
                data=data,
                existing_key_row=_key_in_db,
                response=response,
                user_api_key_dict=user_api_key_dict,
                litellm_changed_by=litellm_changed_by,
            )
        )

        return response
    except Exception as e:
        verbose_proxy_logger.exception("Error regenerating key: %s", e)
        raise handle_exception_on_proxy(e)


async def validate_key_list_check(
    user_api_key_dict: UserAPIKeyAuth,
    user_id: Optional[str],
    team_id: Optional[str],
    organization_id: Optional[str],
    key_alias: Optional[str],
    key_hash: Optional[str],
    prisma_client: PrismaClient,
) -> Optional[LiteLLM_UserTable]:
    if user_api_key_dict.user_role == LitellmUserRoles.PROXY_ADMIN.value:
        return None

    if user_api_key_dict.user_id is None:
        raise ProxyException(
            message="You are not authorized to access this endpoint. No 'user_id' is associated with your API key.",
            type=ProxyErrorTypes.bad_request_error,
            param="user_id",
            code=status.HTTP_403_FORBIDDEN,
        )
    complete_user_info_db_obj: Optional[
        BaseModel
    ] = await prisma_client.db.litellm_usertable.find_unique(
        where={"user_id": user_api_key_dict.user_id},
        include={"organization_memberships": True},
    )

    if complete_user_info_db_obj is None:
        raise ProxyException(
            message="You are not authorized to access this endpoint. No 'user_id' is associated with your API key.",
            type=ProxyErrorTypes.bad_request_error,
            param="user_id",
            code=status.HTTP_403_FORBIDDEN,
        )

    complete_user_info = LiteLLM_UserTable(**complete_user_info_db_obj.model_dump())

    # internal user can only see their own keys
    if user_id:
        if complete_user_info.user_id != user_id:
            raise ProxyException(
                message="You are not authorized to check another user's keys",
                type=ProxyErrorTypes.bad_request_error,
                param="user_id",
                code=status.HTTP_403_FORBIDDEN,
            )

    if team_id:
        if team_id not in complete_user_info.teams:
            raise ProxyException(
                message="You are not authorized to check this team's keys",
                type=ProxyErrorTypes.bad_request_error,
                param="team_id",
                code=status.HTTP_403_FORBIDDEN,
            )

    if organization_id:
        if (
            complete_user_info.organization_memberships is None
            or organization_id
            not in [
                membership.organization_id
                for membership in complete_user_info.organization_memberships
            ]
        ):
            raise ProxyException(
                message="You are not authorized to check this organization's keys",
                type=ProxyErrorTypes.bad_request_error,
                param="organization_id",
                code=status.HTTP_403_FORBIDDEN,
            )

    if key_hash:
        try:
            key_info = await prisma_client.db.litellm_verificationtoken.find_unique(
                where={"token": key_hash},
            )
        except Exception:
            raise ProxyException(
                message="Key Hash not found.",
                type=ProxyErrorTypes.bad_request_error,
                param="key_hash",
                code=status.HTTP_403_FORBIDDEN,
            )
        can_user_query_key_info = await _can_user_query_key_info(
            user_api_key_dict=user_api_key_dict,
            key=key_hash,
            key_info=key_info,
        )
        if not can_user_query_key_info:
            raise HTTPException(
                status_code=status.HTTP_403_FORBIDDEN,
                detail="You are not allowed to access this key's info. Your role={}".format(
                    user_api_key_dict.user_role
                ),
            )
    return complete_user_info


async def get_admin_team_ids(
    complete_user_info: Optional[LiteLLM_UserTable],
    user_api_key_dict: UserAPIKeyAuth,
    prisma_client: PrismaClient,
) -> List[str]:
    """
    Get all team IDs where the user is an admin.
    """
    if complete_user_info is None:
        return []
    # Get all teams that user is an admin of
    teams: Optional[
        List[BaseModel]
    ] = await prisma_client.db.litellm_teamtable.find_many(
        where={"team_id": {"in": complete_user_info.teams}}
    )
    if teams is None:
        return []

    teams_pydantic_obj = [LiteLLM_TeamTable(**team.model_dump()) for team in teams]

    admin_team_ids = [
        team.team_id
        for team in teams_pydantic_obj
        if _is_user_team_admin(user_api_key_dict=user_api_key_dict, team_obj=team)
    ]
    return admin_team_ids


@router.get(
    "/key/list",
    tags=["key management"],
    dependencies=[Depends(user_api_key_auth)],
)
@management_endpoint_wrapper
async def list_keys(
    request: Request,
    user_api_key_dict: UserAPIKeyAuth = Depends(user_api_key_auth),
    page: int = Query(1, description="Page number", ge=1),
    size: int = Query(10, description="Page size", ge=1, le=100),
    user_id: Optional[str] = Query(None, description="Filter keys by user ID"),
    team_id: Optional[str] = Query(None, description="Filter keys by team ID"),
    organization_id: Optional[str] = Query(
        None, description="Filter keys by organization ID"
    ),
    key_hash: Optional[str] = Query(None, description="Filter keys by key hash"),
    key_alias: Optional[str] = Query(None, description="Filter keys by key alias"),
    return_full_object: bool = Query(False, description="Return full key object"),
    include_team_keys: bool = Query(
        False, description="Include all keys for teams that user is an admin of."
    ),
    include_created_by_keys: bool = Query(
        False, description="Include keys created by the user"
    ),
    sort_by: Optional[str] = Query(
        default=None,
        description="Column to sort by (e.g. 'user_id', 'created_at', 'spend')",
    ),
    sort_order: str = Query(default="desc", description="Sort order ('asc' or 'desc')"),
) -> KeyListResponseObject:
    """
    List all keys for a given user / team / organization.

    Returns:
        {
            "keys": List[str] or List[UserAPIKeyAuth],
            "total_count": int,
            "current_page": int,
            "total_pages": int,
        }
    """
    try:
        from litellm.proxy.proxy_server import prisma_client

        verbose_proxy_logger.debug("Entering list_keys function")

        if prisma_client is None:
            verbose_proxy_logger.error("Database not connected")
            raise Exception("Database not connected")

        complete_user_info = await validate_key_list_check(
            user_api_key_dict=user_api_key_dict,
            user_id=user_id,
            team_id=team_id,
            organization_id=organization_id,
            key_alias=key_alias,
            key_hash=key_hash,
            prisma_client=prisma_client,
        )

        if include_team_keys:
            admin_team_ids = await get_admin_team_ids(
                complete_user_info=complete_user_info,
                user_api_key_dict=user_api_key_dict,
                prisma_client=prisma_client,
            )
        else:
            admin_team_ids = None

        if user_id is None and user_api_key_dict.user_role not in [
            LitellmUserRoles.PROXY_ADMIN.value,
            LitellmUserRoles.PROXY_ADMIN_VIEW_ONLY.value,
        ]:
            user_id = user_api_key_dict.user_id

        response = await _list_key_helper(
            prisma_client=prisma_client,
            page=page,
            size=size,
            user_id=user_id,
            team_id=team_id,
            key_alias=key_alias,
            key_hash=key_hash,
            return_full_object=return_full_object,
            organization_id=organization_id,
            admin_team_ids=admin_team_ids,
            include_created_by_keys=include_created_by_keys,
            sort_by=sort_by,
            sort_order=sort_order,
        )

        verbose_proxy_logger.debug("Successfully prepared response")

        return response

    except Exception as e:
        verbose_proxy_logger.exception(f"Error in list_keys: {e}")
        if isinstance(e, HTTPException):
            raise ProxyException(
                message=getattr(e, "detail", f"error({str(e)})"),
                type=ProxyErrorTypes.internal_server_error,
                param=getattr(e, "param", "None"),
                code=getattr(e, "status_code", status.HTTP_500_INTERNAL_SERVER_ERROR),
            )
        elif isinstance(e, ProxyException):
            raise e
        raise ProxyException(
            message="Authentication Error, " + str(e),
            type=ProxyErrorTypes.internal_server_error,
            param=getattr(e, "param", "None"),
            code=status.HTTP_500_INTERNAL_SERVER_ERROR,
        )


@router.get(
    "/key/aliases",
    tags=["key management"],
    dependencies=[Depends(user_api_key_auth)],
)
@management_endpoint_wrapper
async def key_aliases() -> Dict[str, List[str]]:
    """
    Lists all key aliases

    Returns:
        {
            "aliases": List[str]
        }
    """
    try:
        from litellm.proxy.proxy_server import prisma_client

        verbose_proxy_logger.debug("Entering key_aliases function")

        if prisma_client is None:
            verbose_proxy_logger.error("Database not connected")
            raise Exception("Database not connected")

        where: Dict[str, Any] = {}
        try:
            where.update(_get_condition_to_filter_out_ui_session_tokens())
        except NameError:
            # Helper may not exist in some builds; ignore if missing
            pass

        rows = await prisma_client.db.litellm_verificationtoken.find_many(
            where=where,
            order=[{"key_alias": "asc"}],
        )

        seen = set()
        aliases: List[str] = []
        for row in rows:
            alias = getattr(row, "key_alias", None)
            if alias is None and isinstance(row, dict):
                alias = row.get("key_alias")

            if not alias:
                continue

            alias_str = str(alias).strip()
            if alias_str and alias_str not in seen:
                seen.add(alias_str)
                aliases.append(alias_str)

        verbose_proxy_logger.debug(f"Returning {len(aliases)} key aliases")

        return {"aliases": aliases}

    except Exception as e:
        verbose_proxy_logger.exception(f"Error in key_aliases: {e}")
        if isinstance(e, HTTPException):
            raise ProxyException(
                message=getattr(e, "detail", f"error({str(e)})"),
                type=ProxyErrorTypes.internal_server_error,
                param=getattr(e, "param", "None"),
                code=getattr(e, "status_code", status.HTTP_500_INTERNAL_SERVER_ERROR),
            )
        elif isinstance(e, ProxyException):
            raise e
        raise ProxyException(
            message="Authentication Error, " + str(e),
            type=ProxyErrorTypes.internal_server_error,
            param=getattr(e, "param", "None"),
            code=status.HTTP_500_INTERNAL_SERVER_ERROR,
        )


def _validate_sort_params(
    sort_by: Optional[str], sort_order: str
) -> Optional[Dict[str, str]]:
    order_by: Dict[str, str] = {}

    if sort_by is None:
        return None
    # Validate sort_by is a valid column
    valid_columns = [
        "spend",
        "max_budget",
        "created_at",
        "updated_at",
        "token",
        "key_alias",
    ]
    if sort_by not in valid_columns:
        raise HTTPException(
            status_code=400,
            detail={
                "error": f"Invalid sort column. Must be one of: {', '.join(valid_columns)}"
            },
        )

    # Validate sort_order
    if sort_order.lower() not in ["asc", "desc"]:
        raise HTTPException(
            status_code=400,
            detail={"error": "Invalid sort order. Must be 'asc' or 'desc'"},
        )

    order_by[sort_by] = sort_order.lower()

    return order_by


async def _list_key_helper(
    prisma_client: PrismaClient,
    page: int,
    size: int,
    user_id: Optional[str],
    team_id: Optional[str],
    organization_id: Optional[str],
    key_alias: Optional[str],
    key_hash: Optional[str],
    exclude_team_id: Optional[str] = None,
    return_full_object: bool = False,
    admin_team_ids: Optional[
        List[str]
    ] = None,  # New parameter for teams where user is admin
    include_created_by_keys: bool = False,
    sort_by: Optional[str] = None,
    sort_order: str = "desc",
) -> KeyListResponseObject:
    """
    Helper function to list keys
    Args:
        page: int
        size: int
        user_id: Optional[str]
        team_id: Optional[str]
        key_alias: Optional[str]
        exclude_team_id: Optional[str] # exclude a specific team_id
        return_full_object: bool # when true, will return UserAPIKeyAuth objects instead of just the token
        admin_team_ids: Optional[List[str]] # list of team IDs where the user is an admin

    Returns:
        KeyListResponseObject
        {
            "keys": List[str] or List[UserAPIKeyAuth],  # Updated to reflect possible return types
            "total_count": int,
            "current_page": int,
            "total_pages": int,
        }
    """
    # Prepare filter conditions
    where: Dict[str, Union[str, Dict[str, Any], List[Dict[str, Any]]]] = {}
    where.update(_get_condition_to_filter_out_ui_session_tokens())

    # Build the OR conditions for user's keys and admin team keys
    or_conditions: List[Dict[str, Any]] = []

    # Base conditions for user's own keys
    user_condition: Dict[str, Any] = {}
    if user_id and isinstance(user_id, str):
        user_condition["user_id"] = user_id
    if team_id and isinstance(team_id, str):
        user_condition["team_id"] = team_id
    if key_alias and isinstance(key_alias, str):
        user_condition["key_alias"] = key_alias
    if exclude_team_id and isinstance(exclude_team_id, str):
        user_condition["team_id"] = {"not": exclude_team_id}
    if organization_id and isinstance(organization_id, str):
        user_condition["organization_id"] = organization_id
    if key_hash and isinstance(key_hash, str):
        user_condition["token"] = key_hash

    if user_condition:
        or_conditions.append(user_condition)

    # Add condition for created by keys if provided
    if include_created_by_keys and user_id:
        or_conditions.append({"created_by": user_id})

    # Add condition for admin team keys if provided
    if admin_team_ids:
        or_conditions.append({"team_id": {"in": admin_team_ids}})

    # Combine conditions with OR if we have multiple conditions
    if len(or_conditions) > 1:
        where = {"AND": [where, {"OR": or_conditions}]}
    elif len(or_conditions) == 1:
        where.update(or_conditions[0])

    verbose_proxy_logger.debug(f"Filter conditions: {where}")

    # Calculate skip for pagination
    skip = (page - 1) * size

    verbose_proxy_logger.debug(f"Pagination: skip={skip}, take={size}")

    order_by: Optional[Dict[str, str]] = (
        _validate_sort_params(sort_by, sort_order)
        if sort_by is not None and isinstance(sort_by, str)
        else None
    )

    # Fetch keys with pagination
    keys = await prisma_client.db.litellm_verificationtoken.find_many(
        where=where,  # type: ignore
        skip=skip,  # type: ignore
        take=size,  # type: ignore
        order=(
            order_by
            if order_by
            else [
                {"created_at": "desc"},
                {"token": "desc"},  # fallback sort
            ]
        ),
        include={"object_permission": True},
    )

    verbose_proxy_logger.debug(f"Fetched {len(keys)} keys")

    # Get total count of keys
    total_count = await prisma_client.db.litellm_verificationtoken.count(
        where=where  # type: ignore
    )

    verbose_proxy_logger.debug(f"Total count of keys: {total_count}")

    # Calculate total pages
    total_pages = -(-total_count // size)  # Ceiling division

    # Prepare response
    key_list: List[Union[str, UserAPIKeyAuth]] = []
    for key in keys:
        key_dict = key.dict()
        # Attach object_permission if object_permission_id is set
        key_dict = await attach_object_permission_to_dict(key_dict, prisma_client)
        if return_full_object is True:
            key_list.append(UserAPIKeyAuth(**key_dict))  # Return full key object
        else:
            _token = key_dict.get("token")
            key_list.append(cast(str, _token))  # Return only the token

    return KeyListResponseObject(
        keys=key_list,
        total_count=total_count,
        current_page=page,
        total_pages=total_pages,
    )


def _get_condition_to_filter_out_ui_session_tokens() -> Dict[str, Any]:
    """
    Condition to filter out UI session tokens
    """
    return {
        "OR": [
            {"team_id": None},  # Include records where team_id is null
            {
                "team_id": {"not": UI_SESSION_TOKEN_TEAM_ID}
            },  # Include records where team_id != UI_SESSION_TOKEN_TEAM_ID
        ]
    }


@router.post(
    "/key/block", tags=["key management"], dependencies=[Depends(user_api_key_auth)]
)
@management_endpoint_wrapper
async def block_key(
    data: BlockKeyRequest,
    http_request: Request,
    user_api_key_dict: UserAPIKeyAuth = Depends(user_api_key_auth),
    litellm_changed_by: Optional[str] = Header(
        None,
        description="The litellm-changed-by header enables tracking of actions performed by authorized users on behalf of other users, providing an audit trail for accountability",
    ),
) -> Optional[LiteLLM_VerificationToken]:
    """
    Block an Virtual key from making any requests.

    Parameters:
    - key: str - The key to block. Can be either the unhashed key (sk-...) or the hashed key value

     Example:
    ```bash
    curl --location 'http://0.0.0.0:4000/key/block' \
    --header 'Authorization: Bearer sk-1234' \
    --header 'Content-Type: application/json' \
    --data '{
        "key": "sk-Fn8Ej39NxjAXrvpUGKghGw"
    }'
    ```

    Note: This is an admin-only endpoint. Only proxy admins can block keys.
    """
    from litellm.proxy.proxy_server import (
        create_audit_log_for_update,
        hash_token,
        litellm_proxy_admin_name,
        prisma_client,
        proxy_logging_obj,
        user_api_key_cache,
    )

    if prisma_client is None:
        raise Exception("{}".format(CommonProxyErrors.db_not_connected_error.value))

    if not is_valid_api_key(data.key):
        raise ProxyException(
            message="Invalid key format.",
            type=ProxyErrorTypes.bad_request_error,
            param="key",
            code=status.HTTP_400_BAD_REQUEST,
        )
    if data.key.startswith("sk-"):
        hashed_token = hash_token(token=data.key)
    else:
        hashed_token = data.key

    if litellm.store_audit_logs is True:
        # make an audit log for key update
        record = await prisma_client.db.litellm_verificationtoken.find_unique(
            where={"token": hashed_token}
        )
        if record is None:
            raise ProxyException(
                message=f"Key {data.key} not found",
                type=ProxyErrorTypes.bad_request_error,
                param="key",
                code=status.HTTP_404_NOT_FOUND,
            )
        asyncio.create_task(
            create_audit_log_for_update(
                request_data=LiteLLM_AuditLogs(
                    id=str(uuid.uuid4()),
                    updated_at=datetime.now(timezone.utc),
                    changed_by=litellm_changed_by
                    or user_api_key_dict.user_id
                    or litellm_proxy_admin_name,
                    changed_by_api_key=user_api_key_dict.api_key,
                    table_name=LitellmTableNames.KEY_TABLE_NAME,
                    object_id=hashed_token,
                    action="blocked",
                    updated_values="{}",
                    before_value=record.model_dump_json(),
                )
            )
        )

    record = await prisma_client.db.litellm_verificationtoken.update(
        where={"token": hashed_token}, data={"blocked": True}  # type: ignore
    )

    ## UPDATE KEY CACHE

    ### get cached object ###
    key_object = await get_key_object(
        hashed_token=hashed_token,
        prisma_client=prisma_client,
        user_api_key_cache=user_api_key_cache,
        parent_otel_span=None,
        proxy_logging_obj=proxy_logging_obj,
    )

    ### update cached object ###
    key_object.blocked = True

    ### store cached object ###
    await _cache_key_object(
        hashed_token=hashed_token,
        user_api_key_obj=key_object,
        user_api_key_cache=user_api_key_cache,
        proxy_logging_obj=proxy_logging_obj,
    )

    return record


@router.post(
    "/key/unblock", tags=["key management"], dependencies=[Depends(user_api_key_auth)]
)
@management_endpoint_wrapper
async def unblock_key(
    data: BlockKeyRequest,
    http_request: Request,
    user_api_key_dict: UserAPIKeyAuth = Depends(user_api_key_auth),
    litellm_changed_by: Optional[str] = Header(
        None,
        description="The litellm-changed-by header enables tracking of actions performed by authorized users on behalf of other users, providing an audit trail for accountability",
    ),
):
    """
    Unblock a Virtual key to allow it to make requests again.

    Parameters:
    - key: str - The key to unblock. Can be either the unhashed key (sk-...) or the hashed key value

    Example:
    ```bash
    curl --location 'http://0.0.0.0:4000/key/unblock' \
    --header 'Authorization: Bearer sk-1234' \
    --header 'Content-Type: application/json' \
    --data '{
        "key": "sk-Fn8Ej39NxjAXrvpUGKghGw"
    }'
    ```

    Note: This is an admin-only endpoint. Only proxy admins can unblock keys.
    """
    from litellm.proxy.proxy_server import (
        create_audit_log_for_update,
        hash_token,
        litellm_proxy_admin_name,
        prisma_client,
        proxy_logging_obj,
        user_api_key_cache,
    )

    if prisma_client is None:
        raise Exception("{}".format(CommonProxyErrors.db_not_connected_error.value))

    if not is_valid_api_key(data.key):
        raise ProxyException(
            message="Invalid key format.",
            type=ProxyErrorTypes.bad_request_error,
            param="key",
            code=status.HTTP_400_BAD_REQUEST,
        )
    if data.key.startswith("sk-"):
        hashed_token = hash_token(token=data.key)
    else:
        hashed_token = data.key

    if litellm.store_audit_logs is True:
        # make an audit log for key update
        record = await prisma_client.db.litellm_verificationtoken.find_unique(
            where={"token": hashed_token}
        )
        if record is None:
            raise ProxyException(
                message=f"Key {data.key} not found",
                type=ProxyErrorTypes.bad_request_error,
                param="key",
                code=status.HTTP_404_NOT_FOUND,
            )
        asyncio.create_task(
            create_audit_log_for_update(
                request_data=LiteLLM_AuditLogs(
                    id=str(uuid.uuid4()),
                    updated_at=datetime.now(timezone.utc),
                    changed_by=litellm_changed_by
                    or user_api_key_dict.user_id
                    or litellm_proxy_admin_name,
                    changed_by_api_key=user_api_key_dict.api_key,
                    table_name=LitellmTableNames.KEY_TABLE_NAME,
                    object_id=hashed_token,
                    action="blocked",
                    updated_values="{}",
                    before_value=record.model_dump_json(),
                )
            )
        )

    record = await prisma_client.db.litellm_verificationtoken.update(
        where={"token": hashed_token}, data={"blocked": False}  # type: ignore
    )

    ## UPDATE KEY CACHE

    ### get cached object ###
    key_object = await get_key_object(
        hashed_token=hashed_token,
        prisma_client=prisma_client,
        user_api_key_cache=user_api_key_cache,
        parent_otel_span=None,
        proxy_logging_obj=proxy_logging_obj,
    )

    ### update cached object ###
    key_object.blocked = False

    ### store cached object ###
    await _cache_key_object(
        hashed_token=hashed_token,
        user_api_key_obj=key_object,
        user_api_key_cache=user_api_key_cache,
        proxy_logging_obj=proxy_logging_obj,
    )

    return record


@router.post(
    "/key/health",
    tags=["key management"],
    dependencies=[Depends(user_api_key_auth)],
    response_model=KeyHealthResponse,
)
@management_endpoint_wrapper
async def key_health(
    request: Request,
    user_api_key_dict: UserAPIKeyAuth = Depends(user_api_key_auth),
):
    """
    Check the health of the key

    Checks:
    - If key based logging is configured correctly - sends a test log

    Usage

    Pass the key in the request header

    ```bash
    curl -X POST "http://localhost:4000/key/health" \
     -H "Authorization: Bearer sk-1234" \
     -H "Content-Type: application/json"
    ```

    Response when logging callbacks are setup correctly:

    ```json
    {
      "key": "healthy",
      "logging_callbacks": {
        "callbacks": [
          "gcs_bucket"
        ],
        "status": "healthy",
        "details": "No logger exceptions triggered, system is healthy. Manually check if logs were sent to ['gcs_bucket']"
      }
    }
    ```


    Response when logging callbacks are not setup correctly:
    ```json
    {
      "key": "unhealthy",
      "logging_callbacks": {
        "callbacks": [
          "gcs_bucket"
        ],
        "status": "unhealthy",
        "details": "Logger exceptions triggered, system is unhealthy: Failed to load vertex credentials. Check to see if credentials containing partial/invalid information."
      }
    }
    ```
    """
    try:
        # Get the key's metadata
        key_metadata = user_api_key_dict.metadata

        health_status: KeyHealthResponse = KeyHealthResponse(
            key="healthy",
            logging_callbacks=None,
        )

        # Check if logging is configured in metadata
        if key_metadata and "logging" in key_metadata:
            logging_statuses = await test_key_logging(
                user_api_key_dict=user_api_key_dict,
                request=request,
                key_logging=key_metadata["logging"],
            )
            health_status["logging_callbacks"] = logging_statuses

            # Check if any logging callback is unhealthy
            if logging_statuses.get("status") == "unhealthy":
                health_status["key"] = "unhealthy"

        return KeyHealthResponse(**health_status)

    except Exception as e:
        raise ProxyException(
            message=f"Key health check failed: {str(e)}",
            type=ProxyErrorTypes.internal_server_error,
            param=getattr(e, "param", "None"),
            code=status.HTTP_500_INTERNAL_SERVER_ERROR,
        )


async def _can_user_query_key_info(
    user_api_key_dict: UserAPIKeyAuth,
    key: Optional[str],
    key_info: LiteLLM_VerificationToken,
) -> bool:
    """
    Helper to check if the user has access to the key's info
    """
    if (
        user_api_key_dict.user_role == LitellmUserRoles.PROXY_ADMIN.value
        or user_api_key_dict.user_role == LitellmUserRoles.PROXY_ADMIN_VIEW_ONLY.value
    ):
        return True
    elif user_api_key_dict.api_key == key:
        return True
    # user can query their own key info
    elif key_info.user_id == user_api_key_dict.user_id:
        return True
    elif await TeamMemberPermissionChecks.user_belongs_to_keys_team(
        user_api_key_dict=user_api_key_dict,
        existing_key_row=key_info,
    ):
        return True
    return False


async def test_key_logging(
    user_api_key_dict: UserAPIKeyAuth,
    request: Request,
    key_logging: List[Dict[str, Any]],
) -> LoggingCallbackStatus:
    """
    Test the key-based logging

    - Test that key logging is correctly formatted and all args are passed correctly
    - Make a mock completion call -> user can check if it's correctly logged
    - Check if any logger.exceptions were triggered -> if they were then returns it to the user client side
    """
    import logging
    from io import StringIO

    from litellm.proxy.litellm_pre_call_utils import add_litellm_data_to_request
    from litellm.proxy.proxy_server import general_settings, proxy_config

    logging_callbacks: List[str] = []
    for callback in key_logging:
        if callback.get("callback_name") is not None:
            logging_callbacks.append(callback["callback_name"])
        else:
            raise ValueError("callback_name is required in key_logging")

    log_capture_string = StringIO()
    ch = logging.StreamHandler(log_capture_string)
    ch.setLevel(logging.ERROR)
    logger = logging.getLogger()
    logger.addHandler(ch)

    try:
        data = {
            "model": "openai/litellm-key-health-test",
            "messages": [
                {
                    "role": "user",
                    "content": "Hello, this is a test from litellm /key/health. No LLM API call was made for this",
                }
            ],
            "mock_response": "test response",
        }
        data = await add_litellm_data_to_request(
            data=data,
            user_api_key_dict=user_api_key_dict,
            proxy_config=proxy_config,
            general_settings=general_settings,
            request=request,
        )
        await litellm.acompletion(
            **data
        )  # make mock completion call to trigger key based callbacks
    except Exception as e:
        return LoggingCallbackStatus(
            callbacks=logging_callbacks,
            status="unhealthy",
            details=f"Logging test failed: {str(e)}",
        )

    await asyncio.sleep(
        2
    )  # wait for callbacks to run, callbacks use batching so wait for the flush event

    # Check if any logger exceptions were triggered
    log_contents = log_capture_string.getvalue()
    logger.removeHandler(ch)
    if log_contents:
        return LoggingCallbackStatus(
            callbacks=logging_callbacks,
            status="unhealthy",
            details=f"Logger exceptions triggered, system is unhealthy: {log_contents}",
        )
    else:
        return LoggingCallbackStatus(
            callbacks=logging_callbacks,
            status="healthy",
            details=f"No logger exceptions triggered, system is healthy. Manually check if logs were sent to {logging_callbacks} ",
        )


async def _enforce_unique_key_alias(
    key_alias: Optional[str],
    prisma_client: Any,
    existing_key_token: Optional[str] = None,
) -> None:
    """
    Helper to enforce unique key aliases across all keys.

    Args:
        key_alias (Optional[str]): The key alias to check
        prisma_client (Any): Prisma client instance
        existing_key_token (Optional[str]): ID of existing key being updated, to exclude from uniqueness check
            (The Admin UI passes key_alias, in all Edit key requests. So we need to be sure that if we find a key with the same alias, it's not the same key we're updating)

    Raises:
        ProxyException: If key alias already exists on a different key
    """
    if key_alias is not None and prisma_client is not None:
        where_clause: dict[str, Any] = {"key_alias": key_alias}
        if existing_key_token:
            # Exclude the current key from the uniqueness check
            where_clause["NOT"] = {"token": existing_key_token}

        existing_key = await prisma_client.db.litellm_verificationtoken.find_first(
            where=where_clause
        )
        if existing_key is not None:
            raise ProxyException(
                message=f"Key with alias '{key_alias}' already exists. Unique key aliases across all keys are required.",
                type=ProxyErrorTypes.bad_request_error,
                param="key_alias",
                code=status.HTTP_400_BAD_REQUEST,
            )


def validate_model_max_budget(model_max_budget: Optional[Dict]) -> None:
    """
    Validate the model_max_budget is GenericBudgetConfigType + enforce user has an enterprise license

    Raises:
        Exception: If model_max_budget is not a valid GenericBudgetConfigType
    """
    try:
        if model_max_budget is None:
            return
        if len(model_max_budget) == 0:
            return
        if model_max_budget is not None:
            from litellm.proxy.proxy_server import CommonProxyErrors, premium_user

            if premium_user is not True:
                raise ValueError(
                    f"You must have an enterprise license to set model_max_budget. {CommonProxyErrors.not_premium_user.value}"
                )
            for _model, _budget_info in model_max_budget.items():
                assert isinstance(_model, str)

                # /CRUD endpoints can pass budget_limit as a string, so we need to convert it to a float
                if "budget_limit" in _budget_info:
                    _budget_info["budget_limit"] = float(_budget_info["budget_limit"])
                BudgetConfig(**_budget_info)
    except Exception as e:
        raise ValueError(
            f"Invalid model_max_budget: {str(e)}. Example of valid model_max_budget: https://docs.litellm.ai/docs/proxy/users"
        )<|MERGE_RESOLUTION|>--- conflicted
+++ resolved
@@ -1295,34 +1295,6 @@
     return non_default_values
 
 
-<<<<<<< HEAD
-async def _set_object_permission(
-    data_json: dict,
-    prisma_client: Optional[PrismaClient],
-):
-    """
-    Creates the LiteLLM_ObjectPermissionTable record for the key.
-    - Handles permissions for vector stores and mcp servers.
-    """
-    if prisma_client is None:
-        return data_json
-
-    if "object_permission" in data_json:
-        created_object_permission = (
-            await prisma_client.db.litellm_objectpermissiontable.create(
-                data=data_json["object_permission"],
-            )
-        )
-        data_json[
-            "object_permission_id"
-        ] = created_object_permission.object_permission_id
-        # delete the object_permission from the data_json
-        data_json.pop("object_permission")
-    return data_json
-
-
-=======
->>>>>>> df6e0849
 async def prepare_key_update_data(
     data: Union[UpdateKeyRequest, RegenerateKeyRequest],
     existing_key_row: LiteLLM_VerificationToken,
