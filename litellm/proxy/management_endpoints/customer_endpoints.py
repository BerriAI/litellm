"""
CUSTOMER MANAGEMENT

All /customer management endpoints 

/customer/new   
/customer/info
/customer/update
/customer/delete
"""

#### END-USER/CUSTOMER MANAGEMENT ####
from typing import List, Optional

import fastapi
from fastapi import APIRouter, Depends, HTTPException, Request
from fastapi import status

import litellm
from litellm._logging import verbose_proxy_logger
from litellm.proxy._types import *
from litellm.proxy.auth.user_api_key_auth import user_api_key_auth
from litellm.proxy.utils import handle_exception_on_proxy

router = APIRouter()


@router.post(
    "/end_user/block",
    tags=["Customer Management"],
    dependencies=[Depends(user_api_key_auth)],
    include_in_schema=False,
)
@router.post(
    "/customer/block",
    tags=["Customer Management"],
    dependencies=[Depends(user_api_key_auth)],
)
async def block_user(data: BlockUsers):
    """
    [BETA] Reject calls with this end-user id

    Parameters:
    - user_ids (List[str], required): The unique `user_id`s for the users to block

        (any /chat/completion call with this user={end-user-id} param, will be rejected.)

        ```
        curl -X POST "http://0.0.0.0:8000/user/block"
        -H "Authorization: Bearer sk-1234"
        -d '{
        "user_ids": [<user_id>, ...]
        }'
        ```
    """
    from litellm.proxy.proxy_server import prisma_client

    try:
        records = []
        if prisma_client is not None:
            for id in data.user_ids:
                record = await prisma_client.db.litellm_endusertable.upsert(
                    where={"user_id": id},  # type: ignore
                    data={
                        "create": {"user_id": id, "blocked": True},  # type: ignore
                        "update": {"blocked": True},
                    },
                )
                records.append(record)
        else:
            raise HTTPException(
                status_code=500,
                detail={"error": "Postgres DB Not connected"},
            )

        return {"blocked_users": records}
    except Exception as e:
        verbose_proxy_logger.error(f"An error occurred - {str(e)}")
        raise HTTPException(status_code=500, detail={"error": str(e)})


@router.post(
    "/end_user/unblock",
    tags=["Customer Management"],
    dependencies=[Depends(user_api_key_auth)],
    include_in_schema=False,
)
@router.post(
    "/customer/unblock",
    tags=["Customer Management"],
    dependencies=[Depends(user_api_key_auth)],
)
async def unblock_user(data: BlockUsers):
    """
    [BETA] Unblock calls with this user id

    Example
    ```
    curl -X POST "http://0.0.0.0:8000/user/unblock"
    -H "Authorization: Bearer sk-1234"
    -d '{
    "user_ids": [<user_id>, ...]
    }'
    ```
    """
    try:
        from enterprise.enterprise_hooks.blocked_user_list import (
            _ENTERPRISE_BlockedUserList,
        )
    except ImportError:
        raise HTTPException(
            status_code=400,
            detail={
                "error": "Blocked user check was never set. This call has no effect."
                + CommonProxyErrors.missing_enterprise_package_docker.value
            },
        )

    if (
        not any(isinstance(x, _ENTERPRISE_BlockedUserList) for x in litellm.callbacks)
        or litellm.blocked_user_list is None
    ):
        raise HTTPException(
            status_code=400,
            detail={
                "error": "Blocked user check was never set. This call has no effect."
            },
        )

    if isinstance(litellm.blocked_user_list, list):
        for id in data.user_ids:
            litellm.blocked_user_list.remove(id)
    else:
        raise HTTPException(
            status_code=500,
            detail={
                "error": "`blocked_user_list` must be set as a list. Filepaths can't be updated."
            },
        )

    return {"blocked_users": litellm.blocked_user_list}


def new_budget_request(data: NewCustomerRequest) -> Optional[BudgetNewRequest]:
    """
    Return a new budget object if new budget params are passed.
    """
    budget_params = BudgetNewRequest.model_fields.keys()
    budget_kv_pairs = {}

    # Get the actual values from the data object using getattr
    for field_name in budget_params:
        if field_name == "budget_id":
            continue
        value = getattr(data, field_name, None)
        if value is not None:
            budget_kv_pairs[field_name] = value

    if budget_kv_pairs:
        return BudgetNewRequest(**budget_kv_pairs)
    return None


@router.post(
    "/end_user/new",
    tags=["Customer Management"],
    include_in_schema=False,
    dependencies=[Depends(user_api_key_auth)],
)
@router.post(
    "/customer/new",
    tags=["Customer Management"],
    dependencies=[Depends(user_api_key_auth)],
)
async def new_end_user(
    data: NewCustomerRequest,
    user_api_key_dict: UserAPIKeyAuth = Depends(user_api_key_auth),
):
    """
    Allow creating a new Customer 


    Parameters:
    - user_id: str - The unique identifier for the user.
    - alias: Optional[str] - A human-friendly alias for the user.
    - blocked: bool - Flag to allow or disallow requests for this end-user. Default is False.
    - max_budget: Optional[float] - The maximum budget allocated to the user. Either 'max_budget' or 'budget_id' should be provided, not both.
    - budget_id: Optional[str] - The identifier for an existing budget allocated to the user. Either 'max_budget' or 'budget_id' should be provided, not both.
    - allowed_model_region: Optional[Union[Literal["eu"], Literal["us"]]] - Require all user requests to use models in this specific region.
    - default_model: Optional[str] - If no equivalent model in the allowed region, default all requests to this model.
    - metadata: Optional[dict] = Metadata for customer, store information for customer. Example metadata = {"data_training_opt_out": True}
    - budget_duration: Optional[str] - Budget is reset at the end of specified duration. If not set, budget is never reset. You can set duration as seconds ("30s"), minutes ("30m"), hours ("30h"), days ("30d").
    - tpm_limit: Optional[int] - [Not Implemented Yet] Specify tpm limit for a given customer (Tokens per minute)
    - rpm_limit: Optional[int] - [Not Implemented Yet] Specify rpm limit for a given customer (Requests per minute)
    - model_max_budget: Optional[dict] - [Not Implemented Yet] Specify max budget for a given model. Example: {"openai/gpt-4o-mini": {"max_budget": 100.0, "budget_duration": "1d"}}
    - max_parallel_requests: Optional[int] - [Not Implemented Yet] Specify max parallel requests for a given customer.
    - soft_budget: Optional[float] - [Not Implemented Yet] Get alerts when customer crosses given budget, doesn't block requests.
    - spend: Optional[float] - Specify initial spend for a given customer.
    - budget_reset_at: Optional[str] - Specify the date and time when the budget should be reset.
    
    
    - Allow specifying allowed regions 
    - Allow specifying default model

    Example curl:
    ```
    curl --location 'http://0.0.0.0:4000/customer/new' \
        --header 'Authorization: Bearer sk-1234' \
        --header 'Content-Type: application/json' \
        --data '{
            "user_id" : "ishaan-jaff-3",
            "allowed_region": "eu",
            "budget_id": "free_tier",
            "default_model": "azure/gpt-3.5-turbo-eu" <- all calls from this user, use this model? 
        }'

        # return end-user object
    ```

    NOTE: This used to be called `/end_user/new`, we will still be maintaining compatibility for /end_user/XXX for these endpoints
    """
    """
    Validation:
        - check if default model exists 
        - create budget object if not already created
    
    - Add user to end user table 

    Return 
    - end-user object
    - currently allowed models 
    """
    from litellm.proxy.proxy_server import (
        litellm_proxy_admin_name,
        llm_router,
        prisma_client,
    )

    if prisma_client is None:
        raise HTTPException(
            status_code=500,
            detail={"error": CommonProxyErrors.db_not_connected_error.value},
        )
    try:
        ## VALIDATION ##
        if data.default_model is not None:
            if llm_router is None:
                raise HTTPException(
                    status_code=422,
                    detail={"error": CommonProxyErrors.no_llm_router.value},
                )
            elif data.default_model not in llm_router.get_model_names():
                raise HTTPException(
                    status_code=422,
                    detail={
                        "error": "Default Model not on proxy. Configure via `/model/new` or config.yaml. Default_model={}, proxy_model_names={}".format(
                            data.default_model, set(llm_router.get_model_names())
                        )
                    },
                )

        new_end_user_obj: Dict = {}

        ## CREATE BUDGET ## if set
        _new_budget = new_budget_request(data)
        if _new_budget is not None:
            try:
                budget_record = await prisma_client.db.litellm_budgettable.create(
                    data={
                        **_new_budget.model_dump(exclude_unset=True),
                        "created_by": user_api_key_dict.user_id or litellm_proxy_admin_name,  # type: ignore
                        "updated_by": user_api_key_dict.user_id
                        or litellm_proxy_admin_name,
                    }
                )
            except Exception as e:
                raise HTTPException(status_code=422, detail={"error": str(e)})

            new_end_user_obj["budget_id"] = budget_record.budget_id
        elif data.budget_id is not None:
            new_end_user_obj["budget_id"] = data.budget_id

        _user_data = data.dict(exclude_none=True)

        for k, v in _user_data.items():
            if k not in BudgetNewRequest.model_fields.keys():
                new_end_user_obj[k] = v

        ## WRITE TO DB ##
        end_user_record = await prisma_client.db.litellm_endusertable.create(
            data=new_end_user_obj,  # type: ignore
            include={"litellm_budget_table": True},
        )

        return end_user_record
    except Exception as e:
        verbose_proxy_logger.exception(
            "litellm.proxy.management_endpoints.customer_endpoints.new_end_user(): Exception occured - {}".format(
                str(e)
            )
        )
        if "Unique constraint failed on the fields: (`user_id`)" in str(e):
            raise ProxyException(
                message=f"Customer already exists, passed user_id={data.user_id}. Please pass a new user_id.",
                type="bad_request",
                code=400,
                param="user_id",
            )
        raise handle_exception_on_proxy(e)


@router.get(
    "/customer/info",
    tags=["Customer Management"],
    dependencies=[Depends(user_api_key_auth)],
    response_model=LiteLLM_EndUserTable,
)
@router.get(
    "/end_user/info",
    tags=["Customer Management"],
    include_in_schema=False,
    dependencies=[Depends(user_api_key_auth)],
)
async def end_user_info(
    end_user_id: str = fastapi.Query(
        description="End User ID in the request parameters"
    ),
):
    """
    Get information about an end-user. An `end_user` is a customer (external user) of the proxy.

    Parameters:
    - end_user_id (str, required): The unique identifier for the end-user

    Example curl:
    ```
    curl -X GET 'http://localhost:4000/customer/info?end_user_id=test-litellm-user-4' \
        -H 'Authorization: Bearer sk-1234'
    ```
    """
    try:
        from litellm.proxy.proxy_server import prisma_client

        if prisma_client is None:
            raise HTTPException(
                status_code=500,
                detail={"error": CommonProxyErrors.db_not_connected_error.value},
            )

        user_info = await prisma_client.db.litellm_endusertable.find_first(
            where={"user_id": end_user_id}, include={"litellm_budget_table": True}
        )

        if user_info is None:
            raise ProxyException(
                message="End User Id={} does not exist in db".format(end_user_id),
                type="not_found",
                code=404,
                param="end_user_id",
            )
        return user_info.model_dump(exclude_none=True)
    
    except Exception as e:
        verbose_proxy_logger.exception(
            "litellm.proxy.management_endpoints.customer_endpoints.end_user_info(): Exception occured - {}".format(
                str(e)
            )
        )
        raise handle_exception_on_proxy(e)

@router.post(
    "/customer/update",
    tags=["Customer Management"],
    dependencies=[Depends(user_api_key_auth)],
)
@router.post(
    "/end_user/update",
    tags=["Customer Management"],
    include_in_schema=False,
    dependencies=[Depends(user_api_key_auth)],
)
async def update_end_user(
    data: UpdateCustomerRequest,
    user_api_key_dict: UserAPIKeyAuth = Depends(user_api_key_auth),
):
    """
    Example curl 

    Parameters:
    - user_id: str
    - alias: Optional[str] = None  # human-friendly alias
    - blocked: bool = False  # allow/disallow requests for this end-user
    - max_budget: Optional[float] = None
    - budget_id: Optional[str] = None  # give either a budget_id or max_budget
    - allowed_model_region: Optional[AllowedModelRegion] = (
        None  # require all user requests to use models in this specific region
    )
    - default_model: Optional[str] = (
        None  # if no equivalent model in allowed region - default all requests to this model
    )

    Example curl:
    ```
    curl --location 'http://0.0.0.0:4000/customer/update' \
    --header 'Authorization: Bearer sk-1234' \
    --header 'Content-Type: application/json' \
    --data '{
        "user_id": "test-litellm-user-4",
        "budget_id": "paid_tier"
    }'

    See below for all params 
    ```
    """

    from litellm.proxy.proxy_server import litellm_proxy_admin_name, prisma_client

    try:
        data_json: dict = data.json()
        # get the row from db
        if prisma_client is None:
            raise Exception("Not connected to DB!")

        # get non default values for key
        non_default_values = {}
        for k, v in data_json.items():
            if v is not None and v not in (
                [],
                {},
                0,
            ):  # models default to [], spend defaults to 0, we should not reset these values
                non_default_values[k] = v

        ## Get end user table data ##
        end_user_table_data = await prisma_client.db.litellm_endusertable.find_first(
            where={"user_id": data.user_id}, include={"litellm_budget_table": True}
        )

        if end_user_table_data is None:
            raise ProxyException(
                message="End User Id={} does not exist in db".format(data.user_id),
                type="not_found",
                code=404,
                param="user_id",
            )

        end_user_table_data_typed = LiteLLM_EndUserTable(
            **end_user_table_data.model_dump()
        )

        ## Get budget table data ##
        end_user_budget_table = end_user_table_data_typed.litellm_budget_table

        ## Get all params for budget table ##
        budget_table_data = {}
        update_end_user_table_data = {}
        for k, v in non_default_values.items():
            # budget_id is for linking to existing budget, not for creating new budget
            if k == "budget_id":
                update_end_user_table_data[k] = v
            elif k in LiteLLM_BudgetTable.model_fields.keys():
                budget_table_data[k] = v

            elif k in LiteLLM_EndUserTable.model_fields.keys():
                update_end_user_table_data[k] = v

        ## Check if we need to create a new budget (only if budget fields are provided, not just budget_id) ##
        if budget_table_data:
            if end_user_budget_table is None:
                ## Create new budget ##
                budget_table_data_record = (
                    await prisma_client.db.litellm_budgettable.create(
                        data={
                            **budget_table_data,
                            "created_by": user_api_key_dict.user_id
                            or litellm_proxy_admin_name,
                            "updated_by": user_api_key_dict.user_id
                            or litellm_proxy_admin_name,
                        },
                        include={"end_users": True},
                    )
                )

                update_end_user_table_data[
                    "budget_id"
                ] = budget_table_data_record.budget_id
            else:
                ## Update existing budget ##
                budget_table_data_record = (
                    await prisma_client.db.litellm_budgettable.update(
                        where={"budget_id": end_user_budget_table.budget_id},
                        data=budget_table_data,
                    )
                )

        ## Update user table, with update params + new budget id (if set) ##
        verbose_proxy_logger.debug("/customer/update: Received data = %s", data)
        if data.user_id is not None and len(data.user_id) > 0:
            update_end_user_table_data["user_id"] = data.user_id  # type: ignore
            verbose_proxy_logger.debug("In update customer, user_id condition block.")
            response = await prisma_client.db.litellm_endusertable.update(
                where={"user_id": data.user_id}, data=update_end_user_table_data, include={"litellm_budget_table": True}  # type: ignore
            )
            if response is None:
                raise ValueError(
                    f"Failed updating customer data. User ID does not exist passed user_id={data.user_id}"
                )
            verbose_proxy_logger.debug(
                f"received response from updating prisma client. response={response}"
            )
            return response
        else:
            raise ValueError(f"user_id is required, passed user_id = {data.user_id}")

        # update based on remaining passed in values

    except Exception as e:
        verbose_proxy_logger.exception(
            "litellm.proxy.proxy_server.update_end_user(): Exception occured - {}".format(
                str(e)
            )
        )
        raise handle_exception_on_proxy(e)


@router.post(
    "/customer/delete",
    tags=["Customer Management"],
    dependencies=[Depends(user_api_key_auth)],
)
@router.post(
    "/end_user/delete",
    tags=["Customer Management"],
    include_in_schema=False,
    dependencies=[Depends(user_api_key_auth)],
)
async def delete_end_user(
    data: DeleteCustomerRequest,
    user_api_key_dict: UserAPIKeyAuth = Depends(user_api_key_auth),
):
    """
    Delete multiple end-users.

    Parameters:
    - user_ids (List[str], required): The unique `user_id`s for the users to delete

    Example curl:
    ```
    curl --location 'http://0.0.0.0:4000/customer/delete' \
        --header 'Authorization: Bearer sk-1234' \
        --header 'Content-Type: application/json' \
        --data '{
            "user_ids" :["ishaan-jaff-5"]
    }'

    See below for all params 
    ```
    """
    from litellm.proxy.proxy_server import prisma_client

    try:
        if prisma_client is None:
            raise Exception("Not connected to DB!")

        verbose_proxy_logger.debug("/customer/delete: Received data = %s", data)
        if (
            data.user_ids is not None
            and isinstance(data.user_ids, list)
            and len(data.user_ids) > 0
        ):
            # First check if all users exist
            existing_users = await prisma_client.db.litellm_endusertable.find_many(
                where={"user_id": {"in": data.user_ids}}
            )
            existing_user_ids = {user.user_id for user in existing_users}
            missing_user_ids = [
                user_id for user_id in data.user_ids if user_id not in existing_user_ids
            ]

            if missing_user_ids:
                raise ProxyException(
                    message="End User Id(s)={} do not exist in db".format(
                        ", ".join(missing_user_ids)
                    ),
                    type="not_found",
                    code=404,
                    param="user_ids",
                )

            # All users exist, proceed with deletion
            response = await prisma_client.db.litellm_endusertable.delete_many(
                where={"user_id": {"in": data.user_ids}}
            )
            verbose_proxy_logger.debug(
                f"received response from updating prisma client. response={response}"
            )
            return {
                "deleted_customers": response,
                "message": "Successfully deleted customers with ids: "
                + str(data.user_ids),
            }
        else:
            raise ValueError(f"user_id is required, passed user_id = {data.user_ids}")

        # update based on remaining passed in values
    except Exception as e:
        verbose_proxy_logger.error(
            "litellm.proxy.proxy_server.delete_end_user(): Exception occured - {}".format(
                str(e)
            )
        )
        raise handle_exception_on_proxy(e)
<<<<<<< HEAD

=======
>>>>>>> a03c9fde

@router.get(
    "/customer/list",
    tags=["Customer Management"],
    dependencies=[Depends(user_api_key_auth)],
    response_model=List[LiteLLM_EndUserTable],
)
@router.get(
    "/end_user/list",
    tags=["Customer Management"],
    include_in_schema=False,
    dependencies=[Depends(user_api_key_auth)],
)
async def list_end_user(
    http_request: Request,
    user_api_key_dict: UserAPIKeyAuth = Depends(user_api_key_auth),
):
    """
    [Admin-only] List all available customers

    Example curl:
    ```
    curl --location --request GET 'http://0.0.0.0:4000/customer/list' \
        --header 'Authorization: Bearer sk-1234'
    ```

    """
    try:
        from litellm.proxy.proxy_server import prisma_client

        if (
            user_api_key_dict.user_role != LitellmUserRoles.PROXY_ADMIN
            and user_api_key_dict.user_role != LitellmUserRoles.PROXY_ADMIN_VIEW_ONLY
        ):
            raise HTTPException(
                status_code=401,
                detail={
                    "error": "Admin-only endpoint. Your user role={}".format(
                        user_api_key_dict.user_role
                    )
                },
            )

        if prisma_client is None:
            raise HTTPException(
                status_code=400,
                detail={"error": CommonProxyErrors.db_not_connected_error.value},
            )

        response = await prisma_client.db.litellm_endusertable.find_many(
            include={"litellm_budget_table": True}
        )

        returned_response: List[LiteLLM_EndUserTable] = []
        for item in response:
            returned_response.append(LiteLLM_EndUserTable(**item.model_dump()))
        return returned_response
    
    except Exception as e:
        verbose_proxy_logger.exception(
            "litellm.proxy.management_endpoints.customer_endpoints.list_end_user(): Exception occured - {}".format(
                str(e)
            )
        )
        raise handle_exception_on_proxy(e)<|MERGE_RESOLUTION|>--- conflicted
+++ resolved
@@ -610,10 +610,7 @@
             )
         )
         raise handle_exception_on_proxy(e)
-<<<<<<< HEAD
-
-=======
->>>>>>> a03c9fde
+
 
 @router.get(
     "/customer/list",
