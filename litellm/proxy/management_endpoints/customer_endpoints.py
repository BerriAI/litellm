"""
CUSTOMER MANAGEMENT

All /customer management endpoints 

/customer/new   
/customer/info
/customer/update
/customer/delete
"""

#### END-USER/CUSTOMER MANAGEMENT ####
from typing import List, Optional

import fastapi
from fastapi import APIRouter, Depends, HTTPException, Request

import litellm
from litellm._logging import verbose_proxy_logger
from litellm.proxy._types import *
from litellm.proxy.auth.user_api_key_auth import user_api_key_auth
from litellm.proxy.utils import handle_exception_on_proxy

router = APIRouter()


@router.post(
    "/end_user/block",
    tags=["Customer Management"],
    dependencies=[Depends(user_api_key_auth)],
    include_in_schema=False,
)
@router.post(
    "/customer/block",
    tags=["Customer Management"],
    dependencies=[Depends(user_api_key_auth)],
)
async def block_user(data: BlockUsers):
    """
    [BETA] Reject calls with this end-user id

    Parameters:
    - user_ids (List[str], required): The unique `user_id`s for the users to block

        (any /chat/completion call with this user={end-user-id} param, will be rejected.)

        ```
        curl -X POST "http://0.0.0.0:8000/user/block"
        -H "Authorization: Bearer sk-1234"
        -d '{
        "user_ids": [<user_id>, ...]
        }'
        ```
    """
    from litellm.proxy.proxy_server import prisma_client

    try:
        records = []
        if prisma_client is not None:
            for id in data.user_ids:
                record = await prisma_client.db.litellm_endusertable.upsert(
                    where={"user_id": id},  # type: ignore
                    data={
                        "create": {"user_id": id, "blocked": True},  # type: ignore
                        "update": {"blocked": True},
                    },
                )
                records.append(record)
        else:
            raise HTTPException(
                status_code=500,
                detail={"error": "Postgres DB Not connected"},
            )

        return {"blocked_users": records}
    except Exception as e:
        verbose_proxy_logger.error(f"An error occurred - {str(e)}")
        raise HTTPException(status_code=500, detail={"error": str(e)})


@router.post(
    "/end_user/unblock",
    tags=["Customer Management"],
    dependencies=[Depends(user_api_key_auth)],
    include_in_schema=False,
)
@router.post(
    "/customer/unblock",
    tags=["Customer Management"],
    dependencies=[Depends(user_api_key_auth)],
)
async def unblock_user(data: BlockUsers):
    """
    [BETA] Unblock calls with this user id

    Example
    ```
    curl -X POST "http://0.0.0.0:8000/user/unblock"
    -H "Authorization: Bearer sk-1234"
    -d '{
    "user_ids": [<user_id>, ...]
    }'
    ```
    """
    try:
        from enterprise.enterprise_hooks.blocked_user_list import (
            _ENTERPRISE_BlockedUserList,
        )
    except ImportError:
        raise HTTPException(
            status_code=400,
            detail={
                "error": "Blocked user check was never set. This call has no effect."
                + CommonProxyErrors.missing_enterprise_package_docker.value
            },
        )

    if (
        not any(isinstance(x, _ENTERPRISE_BlockedUserList) for x in litellm.callbacks)
        or litellm.blocked_user_list is None
    ):
        raise HTTPException(
            status_code=400,
            detail={
                "error": "Blocked user check was never set. This call has no effect."
            },
        )

    if isinstance(litellm.blocked_user_list, list):
        for id in data.user_ids:
            litellm.blocked_user_list.remove(id)
    else:
        raise HTTPException(
            status_code=500,
            detail={
                "error": "`blocked_user_list` must be set as a list. Filepaths can't be updated."
            },
        )

    return {"blocked_users": litellm.blocked_user_list}


def new_budget_request(data: NewCustomerRequest) -> Optional[BudgetNewRequest]:
    """
    Return a new budget object if new budget params are passed.
    """
    budget_params = BudgetNewRequest.model_fields.keys()
    budget_kv_pairs = {}

    # Get the actual values from the data object using getattr
    for field_name in budget_params:
        if field_name == "budget_id":
            continue
        value = getattr(data, field_name, None)
        if value is not None:
            budget_kv_pairs[field_name] = value

    if budget_kv_pairs:
        return BudgetNewRequest(**budget_kv_pairs)
    return None


@router.post(
    "/end_user/new",
    tags=["Customer Management"],
    include_in_schema=False,
    dependencies=[Depends(user_api_key_auth)],
)
@router.post(
    "/customer/new",
    tags=["Customer Management"],
    dependencies=[Depends(user_api_key_auth)],
)
async def new_end_user(
    data: NewCustomerRequest,
    user_api_key_dict: UserAPIKeyAuth = Depends(user_api_key_auth),
):
    """
    Allow creating a new Customer 


    Parameters:
    - user_id: str - The unique identifier for the user.
    - alias: Optional[str] - A human-friendly alias for the user.
    - blocked: bool - Flag to allow or disallow requests for this end-user. Default is False.
    - max_budget: Optional[float] - The maximum budget allocated to the user. Either 'max_budget' or 'budget_id' should be provided, not both.
    - budget_id: Optional[str] - The identifier for an existing budget allocated to the user. Either 'max_budget' or 'budget_id' should be provided, not both.
    - allowed_model_region: Optional[Union[Literal["eu"], Literal["us"]]] - Require all user requests to use models in this specific region.
    - default_model: Optional[str] - If no equivalent model in the allowed region, default all requests to this model.
    - metadata: Optional[dict] = Metadata for customer, store information for customer. Example metadata = {"data_training_opt_out": True}
    - budget_duration: Optional[str] - Budget is reset at the end of specified duration. If not set, budget is never reset. You can set duration as seconds ("30s"), minutes ("30m"), hours ("30h"), days ("30d").
    - tpm_limit: Optional[int] - [Not Implemented Yet] Specify tpm limit for a given customer (Tokens per minute)
    - rpm_limit: Optional[int] - [Not Implemented Yet] Specify rpm limit for a given customer (Requests per minute)
    - model_max_budget: Optional[dict] - [Not Implemented Yet] Specify max budget for a given model. Example: {"openai/gpt-4o-mini": {"max_budget": 100.0, "budget_duration": "1d"}}
    - max_parallel_requests: Optional[int] - [Not Implemented Yet] Specify max parallel requests for a given customer.
    - soft_budget: Optional[float] - [Not Implemented Yet] Get alerts when customer crosses given budget, doesn't block requests.
    - spend: Optional[float] - Specify initial spend for a given customer.
    - budget_reset_at: Optional[str] - Specify the date and time when the budget should be reset.
    
    
    - Allow specifying allowed regions 
    - Allow specifying default model

    Example curl:
    ```
    curl --location 'http://0.0.0.0:4000/customer/new' \
        --header 'Authorization: Bearer sk-1234' \
        --header 'Content-Type: application/json' \
        --data '{
            "user_id" : "ishaan-jaff-3",
            "allowed_region": "eu",
            "budget_id": "free_tier",
            "default_model": "azure/gpt-3.5-turbo-eu" <- all calls from this user, use this model? 
        }'

        # return end-user object
    ```

    NOTE: This used to be called `/end_user/new`, we will still be maintaining compatibility for /end_user/XXX for these endpoints
    """
    """
    Validation:
        - check if default model exists 
        - create budget object if not already created
    
    - Add user to end user table 

    Return 
    - end-user object
    - currently allowed models 
    """
    from litellm.proxy.proxy_server import (
        litellm_proxy_admin_name,
        llm_router,
        prisma_client,
    )

    if prisma_client is None:
        raise HTTPException(
            status_code=500,
            detail={"error": CommonProxyErrors.db_not_connected_error.value},
        )
    try:
        ## VALIDATION ##
        if data.default_model is not None:
            if llm_router is None:
                raise HTTPException(
                    status_code=422,
                    detail={"error": CommonProxyErrors.no_llm_router.value},
                )
            elif data.default_model not in llm_router.get_model_names():
                raise HTTPException(
                    status_code=422,
                    detail={
                        "error": "Default Model not on proxy. Configure via `/model/new` or config.yaml. Default_model={}, proxy_model_names={}".format(
                            data.default_model, set(llm_router.get_model_names())
                        )
                    },
                )

        new_end_user_obj: Dict = {}

        ## CREATE BUDGET ## if set
        _new_budget = new_budget_request(data)
        if _new_budget is not None:
            try:
                budget_record = await prisma_client.db.litellm_budgettable.create(
                    data={
                        **_new_budget.model_dump(exclude_unset=True),
                        "created_by": user_api_key_dict.user_id or litellm_proxy_admin_name,  # type: ignore
                        "updated_by": user_api_key_dict.user_id
                        or litellm_proxy_admin_name,
                    }
                )
            except Exception as e:
                raise HTTPException(status_code=422, detail={"error": str(e)})

            new_end_user_obj["budget_id"] = budget_record.budget_id
        elif data.budget_id is not None:
            new_end_user_obj["budget_id"] = data.budget_id

        _user_data = data.dict(exclude_none=True)

        for k, v in _user_data.items():
            if k not in BudgetNewRequest.model_fields.keys():
                new_end_user_obj[k] = v

        ## WRITE TO DB ##
        end_user_record = await prisma_client.db.litellm_endusertable.create(
            data=new_end_user_obj,  # type: ignore
            include={"litellm_budget_table": True},
        )

        return end_user_record
    except Exception as e:
        verbose_proxy_logger.exception(
            "litellm.proxy.management_endpoints.customer_endpoints.new_end_user(): Exception occured - {}".format(
                str(e)
            )
        )
        if "Unique constraint failed on the fields: (`user_id`)" in str(e):
            raise ProxyException(
                message=f"Customer already exists, passed user_id={data.user_id}. Please pass a new user_id.",
                type="bad_request",
                code=400,
                param="user_id",
            )
        raise handle_exception_on_proxy(e)


@router.get(
    "/customer/info",
    tags=["Customer Management"],
    dependencies=[Depends(user_api_key_auth)],
    response_model=LiteLLM_EndUserTable,
)
@router.get(
    "/end_user/info",
    tags=["Customer Management"],
    include_in_schema=False,
    dependencies=[Depends(user_api_key_auth)],
)
async def end_user_info(
    end_user_id: str = fastapi.Query(
        description="End User ID in the request parameters"
    ),
):
    """
    Get information about an end-user. An `end_user` is a customer (external user) of the proxy.

    Parameters:
    - end_user_id (str, required): The unique identifier for the end-user

    Example curl:
    ```
    curl -X GET 'http://localhost:4000/customer/info?end_user_id=test-litellm-user-4' \
        -H 'Authorization: Bearer sk-1234'
    ```
    """
    try:
        from litellm.proxy.proxy_server import prisma_client

        if prisma_client is None:
            raise HTTPException(
                status_code=500,
                detail={"error": CommonProxyErrors.db_not_connected_error.value},
            )

        user_info = await prisma_client.db.litellm_endusertable.find_first(
            where={"user_id": end_user_id}, include={"litellm_budget_table": True}
        )

        if user_info is None:
            raise ProxyException(
                message="End User Id={} does not exist in db".format(end_user_id),
                type="not_found",
                code=404,
                param="end_user_id",
            )
        return user_info.model_dump(exclude_none=True)
    
    except Exception as e:
        verbose_proxy_logger.exception(
            "litellm.proxy.management_endpoints.customer_endpoints.end_user_info(): Exception occured - {}".format(
                str(e)
            )
        )
        raise handle_exception_on_proxy(e)

@router.post(
    "/customer/update",
    tags=["Customer Management"],
    dependencies=[Depends(user_api_key_auth)],
)
@router.post(
    "/end_user/update",
    tags=["Customer Management"],
    include_in_schema=False,
    dependencies=[Depends(user_api_key_auth)],
)
async def update_end_user(
    data: UpdateCustomerRequest,
    user_api_key_dict: UserAPIKeyAuth = Depends(user_api_key_auth),
):
    """
    Example curl 

    Parameters:
    - user_id: str
    - alias: Optional[str] = None  # human-friendly alias
    - blocked: bool = False  # allow/disallow requests for this end-user
    - max_budget: Optional[float] = None
    - budget_id: Optional[str] = None  # give either a budget_id or max_budget
    - allowed_model_region: Optional[AllowedModelRegion] = (
        None  # require all user requests to use models in this specific region
    )
    - default_model: Optional[str] = (
        None  # if no equivalent model in allowed region - default all requests to this model
    )

    Example curl:
    ```
    curl --location 'http://0.0.0.0:4000/customer/update' \
    --header 'Authorization: Bearer sk-1234' \
    --header 'Content-Type: application/json' \
    --data '{
        "user_id": "test-litellm-user-4",
        "budget_id": "paid_tier"
    }'

    See below for all params 
    ```
    """

    from litellm.proxy.proxy_server import litellm_proxy_admin_name, prisma_client

    try:
        data_json: dict = data.json()
        # get the row from db
        if prisma_client is None:
            raise Exception("Not connected to DB!")

        # get non default values for key
        non_default_values = {}
        for k, v in data_json.items():
            if v is not None and v not in (
                [],
                {},
                0,
            ):  # models default to [], spend defaults to 0, we should not reset these values
                non_default_values[k] = v

        ## Get end user table data ##
        end_user_table_data = await prisma_client.db.litellm_endusertable.find_first(
            where={"user_id": data.user_id}, include={"litellm_budget_table": True}
        )

        if end_user_table_data is None:
            raise ProxyException(
                message="End User Id={} does not exist in db".format(data.user_id),
                type="not_found",
                code=404,
                param="user_id",
            )

        end_user_table_data_typed = LiteLLM_EndUserTable(
            **end_user_table_data.model_dump()
        )

        ## Get budget table data ##
        end_user_budget_table = end_user_table_data_typed.litellm_budget_table

        ## Get all params for budget table ##
        budget_table_data = {}
        update_end_user_table_data = {}
        for k, v in non_default_values.items():
            # budget_id is for linking to existing budget, not for creating new budget
            if k == "budget_id":
                update_end_user_table_data[k] = v
            elif k in LiteLLM_BudgetTable.model_fields.keys():
                budget_table_data[k] = v

            elif k in LiteLLM_EndUserTable.model_fields.keys():
                update_end_user_table_data[k] = v

        ## Check if we need to create a new budget (only if budget fields are provided, not just budget_id) ##
        if budget_table_data:
            if end_user_budget_table is None:
                ## Create new budget ##
                budget_table_data_record = (
                    await prisma_client.db.litellm_budgettable.create(
                        data={
                            **budget_table_data,
                            "created_by": user_api_key_dict.user_id
                            or litellm_proxy_admin_name,
                            "updated_by": user_api_key_dict.user_id
                            or litellm_proxy_admin_name,
                        },
                        include={"end_users": True},
                    )
                )

                update_end_user_table_data[
                    "budget_id"
                ] = budget_table_data_record.budget_id
            else:
                ## Update existing budget ##
                budget_table_data_record = (
                    await prisma_client.db.litellm_budgettable.update(
                        where={"budget_id": end_user_budget_table.budget_id},
                        data=budget_table_data,
                    )
                )

        ## Update user table, with update params + new budget id (if set) ##
        verbose_proxy_logger.debug("/customer/update: Received data = %s", data)
        if data.user_id is not None and len(data.user_id) > 0:
            update_end_user_table_data["user_id"] = data.user_id  # type: ignore
            verbose_proxy_logger.debug("In update customer, user_id condition block.")
            response = await prisma_client.db.litellm_endusertable.update(
                where={"user_id": data.user_id}, data=update_end_user_table_data, include={"litellm_budget_table": True}  # type: ignore
            )
            if response is None:
                raise ValueError(
                    f"Failed updating customer data. User ID does not exist passed user_id={data.user_id}"
                )
            verbose_proxy_logger.debug(
                f"received response from updating prisma client. response={response}"
            )
            return response
        else:
            raise ValueError(f"user_id is required, passed user_id = {data.user_id}")

        # update based on remaining passed in values

    except Exception as e:
        verbose_proxy_logger.exception(
            "litellm.proxy.proxy_server.update_end_user(): Exception occured - {}".format(
                str(e)
            )
        )
        raise handle_exception_on_proxy(e)


@router.post(
    "/customer/delete",
    tags=["Customer Management"],
    dependencies=[Depends(user_api_key_auth)],
)
@router.post(
    "/end_user/delete",
    tags=["Customer Management"],
    include_in_schema=False,
    dependencies=[Depends(user_api_key_auth)],
)
async def delete_end_user(
    data: DeleteCustomerRequest,
    user_api_key_dict: UserAPIKeyAuth = Depends(user_api_key_auth),
):
    """
    Delete multiple end-users.

    Parameters:
    - user_ids (List[str], required): The unique `user_id`s for the users to delete

    Example curl:
    ```
    curl --location 'http://0.0.0.0:4000/customer/delete' \
        --header 'Authorization: Bearer sk-1234' \
        --header 'Content-Type: application/json' \
        --data '{
            "user_ids" :["ishaan-jaff-5"]
    }'

    See below for all params 
    ```
    """
    from litellm.proxy.proxy_server import prisma_client

    try:
        if prisma_client is None:
            raise Exception("Not connected to DB!")

        verbose_proxy_logger.debug("/customer/delete: Received data = %s", data)
        if (
            data.user_ids is not None
            and isinstance(data.user_ids, list)
            and len(data.user_ids) > 0
        ):
            # First check if all users exist
            existing_users = await prisma_client.db.litellm_endusertable.find_many(
                where={"user_id": {"in": data.user_ids}}
            )
            existing_user_ids = {user.user_id for user in existing_users}
            missing_user_ids = [
                user_id for user_id in data.user_ids if user_id not in existing_user_ids
            ]

            if missing_user_ids:
                raise ProxyException(
                    message="End User Id(s)={} do not exist in db".format(
                        ", ".join(missing_user_ids)
                    ),
                    type="not_found",
                    code=404,
                    param="user_ids",
                )

            # All users exist, proceed with deletion
            response = await prisma_client.db.litellm_endusertable.delete_many(
                where={"user_id": {"in": data.user_ids}}
            )
            verbose_proxy_logger.debug(
                f"received response from updating prisma client. response={response}"
            )
            return {
                "deleted_customers": response,
                "message": "Successfully deleted customers with ids: "
                + str(data.user_ids),
            }
        else:
            raise ValueError(f"user_id is required, passed user_id = {data.user_ids}")

        # update based on remaining passed in values
    except Exception as e:
        verbose_proxy_logger.error(
            "litellm.proxy.proxy_server.delete_end_user(): Exception occured - {}".format(
                str(e)
            )
        )
        raise handle_exception_on_proxy(e)
<<<<<<< HEAD

=======
>>>>>>> 912be308

@router.get(
    "/customer/list",
    tags=["Customer Management"],
    dependencies=[Depends(user_api_key_auth)],
    response_model=List[LiteLLM_EndUserTable],
)
@router.get(
    "/end_user/list",
    tags=["Customer Management"],
    include_in_schema=False,
    dependencies=[Depends(user_api_key_auth)],
)
async def list_end_user(
    http_request: Request,
    user_api_key_dict: UserAPIKeyAuth = Depends(user_api_key_auth),
):
    """
    [Admin-only] List all available customers

    Example curl:
    ```
    curl --location --request GET 'http://0.0.0.0:4000/customer/list' \
        --header 'Authorization: Bearer sk-1234'
    ```

    """
    try:
        from litellm.proxy.proxy_server import prisma_client

        if (
            user_api_key_dict.user_role != LitellmUserRoles.PROXY_ADMIN
            and user_api_key_dict.user_role != LitellmUserRoles.PROXY_ADMIN_VIEW_ONLY
        ):
            raise HTTPException(
                status_code=401,
                detail={
                    "error": "Admin-only endpoint. Your user role={}".format(
                        user_api_key_dict.user_role
                    )
                },
            )

        if prisma_client is None:
            raise HTTPException(
                status_code=400,
                detail={"error": CommonProxyErrors.db_not_connected_error.value},
            )

        response = await prisma_client.db.litellm_endusertable.find_many(
            include={"litellm_budget_table": True}
        )

        returned_response: List[LiteLLM_EndUserTable] = []
        for item in response:
            returned_response.append(LiteLLM_EndUserTable(**item.model_dump()))
        return returned_response
    
    except Exception as e:
        verbose_proxy_logger.exception(
            "litellm.proxy.management_endpoints.customer_endpoints.list_end_user(): Exception occured - {}".format(
                str(e)
            )
        )
        raise handle_exception_on_proxy(e)<|MERGE_RESOLUTION|>--- conflicted
+++ resolved
@@ -609,10 +609,6 @@
             )
         )
         raise handle_exception_on_proxy(e)
-<<<<<<< HEAD
-
-=======
->>>>>>> 912be308
 
 @router.get(
     "/customer/list",
