import ast
import asyncio
import copy
import json
import traceback
from base64 import b64encode
from datetime import datetime
from typing import Any, Dict, List, Optional, Tuple, Union
from urllib.parse import urlencode, urlparse

import httpx
from fastapi import (
    APIRouter,
    Depends,
    FastAPI,
    HTTPException,
    Request,
    Response,
    UploadFile,
    WebSocket,
    status,
)
from fastapi.responses import StreamingResponse
from starlette.datastructures import UploadFile as StarletteUploadFile
from starlette.websockets import WebSocketState
from websockets.asyncio.client import connect
from websockets.exceptions import (
    ConnectionClosedError,
    ConnectionClosedOK,
    InvalidStatus,
)

import litellm
from litellm._logging import verbose_proxy_logger
from litellm._uuid import uuid
from litellm.constants import MAXIMUM_TRACEBACK_LINES_TO_LOG
from litellm.integrations.custom_logger import CustomLogger
from litellm.litellm_core_utils.litellm_logging import Logging as LiteLLMLoggingObj
from litellm.litellm_core_utils.safe_json_dumps import safe_dumps
from litellm.llms.custom_httpx.http_handler import get_async_httpx_client
from litellm.passthrough import BasePassthroughUtils
from litellm.proxy._types import (
    ConfigFieldInfo,
    ConfigFieldUpdate,
    PassThroughEndpointResponse,
    PassThroughGenericEndpoint,
    ProxyException,
    UserAPIKeyAuth,
)
from litellm.proxy.auth.user_api_key_auth import user_api_key_auth
from litellm.proxy.common_request_processing import ProxyBaseLLMRequestProcessing
from litellm.proxy.common_utils.http_parsing_utils import _read_request_body
from litellm.secret_managers.main import get_secret_str
from litellm.types.llms.custom_http import httpxSpecialProvider
from litellm.types.passthrough_endpoints.pass_through_endpoints import (
    EndpointType,
    PassthroughStandardLoggingPayload,
)
from litellm.types.utils import StandardLoggingUserAPIKeyMetadata

from .streaming_handler import PassThroughStreamingHandler
from .success_handler import PassThroughEndpointLogging

router = APIRouter()

pass_through_endpoint_logging = PassThroughEndpointLogging()

# Global registry to track registered pass-through routes and prevent memory leaks
_registered_pass_through_routes: Dict[str, Dict[str, str]] = {}


def get_response_body(response: httpx.Response) -> Optional[dict]:
    try:
        return response.json()
    except Exception:
        return None


async def set_env_variables_in_header(custom_headers: Optional[dict]) -> Optional[dict]:
    """
    checks if any headers on config.yaml are defined as os.environ/COHERE_API_KEY etc

    only runs for headers defined on config.yaml

    example header can be

    {"Authorization": "bearer os.environ/COHERE_API_KEY"}
    """
    if custom_headers is None:
        return None
    headers = {}
    for key, value in custom_headers.items():
        # langfuse Api requires base64 encoded headers - it's simpleer to just ask litellm users to set their langfuse public and secret keys
        # we can then get the b64 encoded keys here
        if key == "LANGFUSE_PUBLIC_KEY" or key == "LANGFUSE_SECRET_KEY":
            # langfuse requires b64 encoded headers - we construct that here
            _langfuse_public_key = custom_headers["LANGFUSE_PUBLIC_KEY"]
            _langfuse_secret_key = custom_headers["LANGFUSE_SECRET_KEY"]
            if isinstance(_langfuse_public_key, str) and _langfuse_public_key.startswith("os.environ/"):
                _langfuse_public_key = get_secret_str(_langfuse_public_key)
            if isinstance(_langfuse_secret_key, str) and _langfuse_secret_key.startswith("os.environ/"):
                _langfuse_secret_key = get_secret_str(_langfuse_secret_key)
            headers["Authorization"] = "Basic " + b64encode(
                f"{_langfuse_public_key}:{_langfuse_secret_key}".encode("utf-8")
            ).decode("ascii")
        else:
            # for all other headers
            headers[key] = value
            if isinstance(value, str) and "os.environ/" in value:
                verbose_proxy_logger.debug("pass through endpoint - looking up 'os.environ/' variable")
                # get string section that is os.environ/
                start_index = value.find("os.environ/")
                _variable_name = value[start_index:]

                verbose_proxy_logger.debug(
                    "pass through endpoint - getting secret for variable name: %s",
                    _variable_name,
                )
                _secret_value = get_secret_str(_variable_name)
                if _secret_value is not None:
                    new_value = value.replace(_variable_name, _secret_value)
                    headers[key] = new_value
    return headers


async def chat_completion_pass_through_endpoint(  # noqa: PLR0915
    fastapi_response: Response,
    request: Request,
    adapter_id: str,
    user_api_key_dict: UserAPIKeyAuth,
):
    from litellm.proxy.proxy_server import (
        add_litellm_data_to_request,
        general_settings,
        llm_router,
        proxy_config,
        proxy_logging_obj,
        user_api_base,
        user_max_tokens,
        user_model,
        user_request_timeout,
        user_temperature,
        version,
    )

    data = {}
    try:
        body = await request.body()
        body_str = body.decode()
        try:
            data = ast.literal_eval(body_str)
        except Exception:
            data = json.loads(body_str)

        data["adapter_id"] = adapter_id

        verbose_proxy_logger.debug(
            "Request received by LiteLLM:\n{}".format(json.dumps(data, indent=4)),
        )
        data["model"] = (
            general_settings.get("completion_model", None)  # server default
            or user_model  # model name passed via cli args
            or data.get("model", None)  # default passed in http request
        )
        if user_model:
            data["model"] = user_model

        data = await add_litellm_data_to_request(
            data=data,  # type: ignore
            request=request,
            general_settings=general_settings,
            user_api_key_dict=user_api_key_dict,
            version=version,
            proxy_config=proxy_config,
        )

        # override with user settings, these are params passed via cli
        if user_temperature:
            data["temperature"] = user_temperature
        if user_request_timeout:
            data["request_timeout"] = user_request_timeout
        if user_max_tokens:
            data["max_tokens"] = user_max_tokens
        if user_api_base:
            data["api_base"] = user_api_base

        ### MODEL ALIAS MAPPING ###
        # check if model name in model alias map
        # get the actual model name
        if data["model"] in litellm.model_alias_map:
            data["model"] = litellm.model_alias_map[data["model"]]

        ### CALL HOOKS ### - modify incoming data before calling the model
        data = await proxy_logging_obj.pre_call_hook(  # type: ignore
            user_api_key_dict=user_api_key_dict, data=data, call_type="text_completion"
        )

        ### ROUTE THE REQUESTs ###
        router_model_names = llm_router.model_names if llm_router is not None else []
        # skip router if user passed their key
        if "api_key" in data:
            llm_response = asyncio.create_task(litellm.aadapter_completion(**data))
        elif llm_router is not None and data["model"] in router_model_names:  # model in router model list
            llm_response = asyncio.create_task(llm_router.aadapter_completion(**data))
        elif (
            llm_router is not None
            and llm_router.model_group_alias is not None
            and data["model"] in llm_router.model_group_alias
        ):  # model set in model_group_alias
            llm_response = asyncio.create_task(llm_router.aadapter_completion(**data))
        elif (
            llm_router is not None and data["model"] in llm_router.deployment_names
        ):  # model in router deployments, calling a specific deployment on the router
<<<<<<< HEAD
            llm_response = asyncio.create_task(llm_router.aadapter_completion(**data, specific_deployment=True))
        elif llm_router is not None and data["model"] in llm_router.get_model_ids():  # model in router model list
=======
            llm_response = asyncio.create_task(
                llm_router.aadapter_completion(**data, specific_deployment=True)
            )
        elif (
            llm_router is not None and llm_router.has_model_id(data["model"])
        ):  # model in router model list
>>>>>>> 7fd24a26
            llm_response = asyncio.create_task(llm_router.aadapter_completion(**data))
        elif (
            llm_router is not None
            and data["model"] not in router_model_names
            and llm_router.default_deployment is not None
        ):  # model in router deployments, calling a specific deployment on the router
            llm_response = asyncio.create_task(llm_router.aadapter_completion(**data))
        elif user_model is not None:  # `litellm --model <your-model-name>`
            llm_response = asyncio.create_task(litellm.aadapter_completion(**data))
        else:
            raise HTTPException(
                status_code=status.HTTP_400_BAD_REQUEST,
                detail={"error": "completion: Invalid model name passed in model=" + data.get("model", "")},
            )

        # Await the llm_response task
        response = await llm_response

        hidden_params = getattr(response, "_hidden_params", {}) or {}
        model_id = hidden_params.get("model_id", None) or ""
        cache_key = hidden_params.get("cache_key", None) or ""
        api_base = hidden_params.get("api_base", None) or ""
        response_cost = hidden_params.get("response_cost", None) or ""

        ### ALERTING ###
        asyncio.create_task(
            proxy_logging_obj.update_request_status(litellm_call_id=data.get("litellm_call_id", ""), status="success")
        )

        verbose_proxy_logger.debug("final response: %s", response)

        fastapi_response.headers.update(
            ProxyBaseLLMRequestProcessing.get_custom_headers(
                user_api_key_dict=user_api_key_dict,
                model_id=model_id,
                cache_key=cache_key,
                api_base=api_base,
                version=version,
                response_cost=response_cost,
            )
        )

        verbose_proxy_logger.debug("\nResponse from Litellm:\n{}".format(response))
        return response
    except Exception as e:
        await proxy_logging_obj.post_call_failure_hook(
            user_api_key_dict=user_api_key_dict, original_exception=e, request_data=data
        )
        verbose_proxy_logger.exception("litellm.proxy.proxy_server.completion(): Exception occured - {}".format(str(e)))
        error_msg = f"{str(e)}"
        raise ProxyException(
            message=getattr(e, "message", error_msg),
            type=getattr(e, "type", "None"),
            param=getattr(e, "param", "None"),
            code=getattr(e, "status_code", 500),
        )


class HttpPassThroughEndpointHelpers(BasePassthroughUtils):
    @staticmethod
    def get_response_headers(
        headers: httpx.Headers,
        litellm_call_id: Optional[str] = None,
        custom_headers: Optional[dict] = None,
    ) -> dict:
        excluded_headers = {"transfer-encoding", "content-encoding"}

        return_headers = {key: value for key, value in headers.items() if key.lower() not in excluded_headers}
        if litellm_call_id:
            return_headers["x-litellm-call-id"] = litellm_call_id
        if custom_headers:
            return_headers.update(custom_headers)

        return return_headers

    @staticmethod
    def get_endpoint_type(url: str) -> EndpointType:
        parsed_url = urlparse(url)
        if (
            ("generateContent") in url
            or ("streamGenerateContent") in url
            or ("rawPredict") in url
            or ("streamRawPredict") in url
        ):
            return EndpointType.VERTEX_AI
        elif parsed_url.hostname == "api.anthropic.com":
            return EndpointType.ANTHROPIC
        elif (
            parsed_url.hostname == "api.openai.com"
            or parsed_url.hostname == "openai.azure.com"
            or (parsed_url.hostname and "openai.com" in parsed_url.hostname)
        ):
            return EndpointType.OPENAI
        return EndpointType.GENERIC

    @staticmethod
    async def _make_non_streaming_http_request(
        request: Request,
        async_client: httpx.AsyncClient,
        url: str,
        headers: dict,
        requested_query_params: Optional[dict] = None,
        custom_body: Optional[dict] = None,
    ) -> httpx.Response:
        """
        Make a non-streaming HTTP request

        If request is GET, don't include a JSON body
        """
        if request.method == "GET":
            response = await async_client.request(
                method=request.method,
                url=url,
                headers=headers,
                params=requested_query_params,
            )
        else:
            response = await async_client.request(
                method=request.method,
                url=url,
                headers=headers,
                params=requested_query_params,
                json=custom_body,
            )
        return response

    @staticmethod
    async def non_streaming_http_request_handler(
        request: Request,
        async_client: httpx.AsyncClient,
        url: httpx.URL,
        headers: dict,
        requested_query_params: Optional[dict] = None,
        _parsed_body: Optional[dict] = None,
    ) -> httpx.Response:
        """
        Handle non-streaming HTTP requests

        Handles special cases when GET requests, multipart/form-data requests, and generic httpx requests
        """
        if request.method == "GET":
            response = await async_client.request(
                method=request.method,
                url=url,
                headers=headers,
                params=requested_query_params,
            )
        elif HttpPassThroughEndpointHelpers.is_multipart(request) is True:
            return await HttpPassThroughEndpointHelpers.make_multipart_http_request(
                request=request,
                async_client=async_client,
                url=url,
                headers=headers,
                requested_query_params=requested_query_params,
            )
        else:
            # Generic httpx method
            response = await async_client.request(
                method=request.method,
                url=url,
                headers=headers,
                params=requested_query_params,
                json=_parsed_body,
            )
        return response

    @staticmethod
    def is_multipart(request: Request) -> bool:
        """Check if the request is a multipart/form-data request"""
        return "multipart/form-data" in request.headers.get("content-type", "")

    @staticmethod
    async def _build_request_files_from_upload_file(
        upload_file: Union[UploadFile, StarletteUploadFile],
    ) -> Tuple[Optional[str], bytes, Optional[str]]:
        """Build a request files dict from an UploadFile object"""
        file_content = await upload_file.read()
        return (upload_file.filename, file_content, upload_file.content_type)

    @staticmethod
    async def make_multipart_http_request(
        request: Request,
        async_client: httpx.AsyncClient,
        url: httpx.URL,
        headers: dict,
        requested_query_params: Optional[dict] = None,
    ) -> httpx.Response:
        """Process multipart/form-data requests, handling both files and form fields"""
        form_data = await request.form()
        files = {}
        form_data_dict = {}

        for field_name, field_value in form_data.items():
            if isinstance(field_value, (StarletteUploadFile, UploadFile)):
                files[field_name] = await HttpPassThroughEndpointHelpers._build_request_files_from_upload_file(
                    upload_file=field_value
                )
            else:
                form_data_dict[field_name] = field_value

        response = await async_client.request(
            method=request.method,
            url=url,
            headers=headers,
            params=requested_query_params,
            files=files,
            data=form_data_dict,
        )
        return response

    @staticmethod
    def _init_kwargs_for_pass_through_endpoint(
        request: Request,
        user_api_key_dict: UserAPIKeyAuth,
        passthrough_logging_payload: PassthroughStandardLoggingPayload,
        logging_obj: LiteLLMLoggingObj,
        _parsed_body: Optional[dict] = None,
        litellm_call_id: Optional[str] = None,
    ) -> dict:
        """
        Filter out litellm params from the request body
        """
        from litellm.types.utils import all_litellm_params

        _parsed_body = _parsed_body or {}

        litellm_params_in_body = {}
        for k in all_litellm_params:
            if k in _parsed_body:
                litellm_params_in_body[k] = _parsed_body.pop(k, None)

        _metadata = dict(
            StandardLoggingUserAPIKeyMetadata(
                user_api_key_hash=user_api_key_dict.api_key,
                user_api_key_alias=user_api_key_dict.key_alias,
                user_api_key_user_email=user_api_key_dict.user_email,
                user_api_key_user_id=user_api_key_dict.user_id,
                user_api_key_team_id=user_api_key_dict.team_id,
                user_api_key_org_id=user_api_key_dict.org_id,
                user_api_key_team_alias=user_api_key_dict.team_alias,
                user_api_key_end_user_id=user_api_key_dict.end_user_id,
                user_api_key_request_route=user_api_key_dict.request_route,
                user_api_key_spend=user_api_key_dict.spend,
                user_api_key_max_budget=user_api_key_dict.max_budget,
                user_api_key_budget_reset_at=(
                    user_api_key_dict.budget_reset_at.isoformat() if user_api_key_dict.budget_reset_at else None
                ),
            )
        )

        _metadata["user_api_key"] = user_api_key_dict.api_key

        litellm_metadata = litellm_params_in_body.pop("litellm_metadata", None)
        metadata = litellm_params_in_body.pop("metadata", None)
        if litellm_metadata:
            _metadata.update(litellm_metadata)
        if metadata:
            _metadata.update(metadata)

        _metadata = _update_metadata_with_tags_in_header(
            request=request,
            metadata=_metadata,
        )

        kwargs = {
            "litellm_params": {
                **litellm_params_in_body,  # type: ignore
                "metadata": _metadata,
                "proxy_server_request": {
                    "url": str(request.url),
                    "method": request.method,
                    "body": copy.copy(_parsed_body),  # use copy instead of deepcopy
                },
            },
            "call_type": "pass_through_endpoint",
            "litellm_call_id": litellm_call_id,
            "passthrough_logging_payload": passthrough_logging_payload,
        }

        logging_obj.model_call_details["passthrough_logging_payload"] = passthrough_logging_payload

        return kwargs

    @staticmethod
    def construct_target_url_with_subpath(base_target: str, subpath: str, include_subpath: Optional[bool]) -> str:
        """
        Helper function to construct the full target URL with subpath handling.

        Args:
            base_target: The base target URL
            subpath: The captured subpath from the request
            include_subpath: Whether to include the subpath in the target URL

        Returns:
            The constructed full target URL
        """
        if not include_subpath:
            return base_target

        if not subpath:
            return base_target

        # Ensure base_target ends with / and subpath doesn't start with /
        if not base_target.endswith("/"):
            base_target = base_target + "/"
        if subpath.startswith("/"):
            subpath = subpath[1:]

        return base_target + subpath

    @staticmethod
    def _update_stream_param_based_on_request_body(
        parsed_body: dict,
        stream: Optional[bool] = None,
    ) -> Optional[bool]:
        """
        If stream is provided in the request body, use it.
        Otherwise, use the stream parameter passed to the `pass_through_request` function
        """
        if "stream" in parsed_body:
            return parsed_body.get("stream", stream)
        return stream


async def pass_through_request(  # noqa: PLR0915
    request: Request,
    target: str,
    custom_headers: dict,
    user_api_key_dict: UserAPIKeyAuth,
    custom_body: Optional[dict] = None,
    forward_headers: Optional[bool] = False,
    merge_query_params: Optional[bool] = False,
    query_params: Optional[dict] = None,
    stream: Optional[bool] = None,
    cost_per_request: Optional[float] = None,
    custom_llm_provider: Optional[str] = None,
):
    """
    Pass through endpoint handler, makes the httpx request for pass-through endpoints and ensures logging hooks are called

    Args:
        request: The incoming request
        target: The target URL
        custom_headers: The custom headers
        user_api_key_dict: The user API key dictionary
        custom_body: The custom body
        forward_headers: Whether to forward headers
        merge_query_params: Whether to merge query params
        query_params: The query params
        stream: Whether to stream the response
        cost_per_request: Optional field - cost per request to the target endpoint
    """
    from litellm.litellm_core_utils.litellm_logging import Logging
    from litellm.proxy.proxy_server import proxy_logging_obj

    #########################################################
    # Initialize variables
    #########################################################
    litellm_call_id = str(uuid.uuid4())
    url: Optional[httpx.URL] = None

    # parsed request body
    _parsed_body: Optional[dict] = None
    # kwargs for pass through endpoint, contains metadata, litellm_params, call_type, litellm_call_id, passthrough_logging_payload
    kwargs: Optional[dict] = None

    #########################################################
    try:
        url = httpx.URL(target)
        headers = custom_headers
        headers = HttpPassThroughEndpointHelpers.forward_headers_from_request(
            request_headers=dict(request.headers),
            headers=headers,
            forward_headers=forward_headers,
        )

        if merge_query_params:
            # Create a new URL with the merged query params
            url = url.copy_with(
                query=urlencode(
                    HttpPassThroughEndpointHelpers.get_merged_query_parameters(
                        existing_url=url,
                        request_query_params=dict(request.query_params),
                    )
                ).encode("ascii")
            )

        endpoint_type: EndpointType = HttpPassThroughEndpointHelpers.get_endpoint_type(str(url))

        if custom_body:
            _parsed_body = custom_body
        else:
            _parsed_body = await _read_request_body(request)
        verbose_proxy_logger.debug(
            "Pass through endpoint sending request to \nURL {}\nheaders: {}\nbody: {}\n".format(
                url, headers, _parsed_body
            )
        )

        ### CALL HOOKS ### - modify incoming data / reject request before calling the model
        _parsed_body = await proxy_logging_obj.pre_call_hook(
            user_api_key_dict=user_api_key_dict,
            data=_parsed_body,
            call_type="pass_through_endpoint",
        )
        async_client_obj = get_async_httpx_client(
            llm_provider=httpxSpecialProvider.PassThroughEndpoint,
            params={"timeout": 600},
        )
        async_client = async_client_obj.client

        # create logging object
        start_time = datetime.now()
        logging_obj = Logging(
            model="unknown",
            messages=[{"role": "user", "content": safe_dumps(_parsed_body)}],
            stream=False,
            call_type="pass_through_endpoint",
            start_time=start_time,
            litellm_call_id=litellm_call_id,
            function_id="1245",
        )
        passthrough_logging_payload = PassthroughStandardLoggingPayload(
            url=str(url),
            request_body=_parsed_body,
            request_method=getattr(request, "method", None),
            cost_per_request=cost_per_request,
        )
        kwargs = HttpPassThroughEndpointHelpers._init_kwargs_for_pass_through_endpoint(
            user_api_key_dict=user_api_key_dict,
            _parsed_body=_parsed_body,
            passthrough_logging_payload=passthrough_logging_payload,
            litellm_call_id=litellm_call_id,
            request=request,
            logging_obj=logging_obj,
        )

        # done for supporting 'parallel_request_limiter.py' with pass-through endpoints
        logging_obj.update_environment_variables(
            model="unknown",
            user="unknown",
            optional_params={},
            litellm_params=kwargs["litellm_params"],
            call_type="pass_through_endpoint",
        )
        logging_obj.model_call_details["litellm_call_id"] = litellm_call_id

        # combine url with query params for logging
<<<<<<< HEAD
        requested_query_params: Optional[dict] = query_params or request.query_params.__dict__
        if requested_query_params == request.query_params.__dict__:
            requested_query_params = None
=======
        requested_query_params: Optional[dict] = (
            query_params or dict(request.query_params)
        )
>>>>>>> 7fd24a26

        requested_query_params_str = None
        if requested_query_params:
            requested_query_params_str = "&".join(f"{k}={v}" for k, v in requested_query_params.items())

        logging_url = str(url)
        if requested_query_params_str:
            if "?" in str(url):
                logging_url = str(url) + "&" + requested_query_params_str
            else:
                logging_url = str(url) + "?" + requested_query_params_str

        logging_obj.pre_call(
            input=[{"role": "user", "content": safe_dumps(_parsed_body)}],
            api_key="",
            additional_args={
                "complete_input_dict": _parsed_body,
                "api_base": str(logging_url),
                "headers": headers,
            },
        )
        stream = HttpPassThroughEndpointHelpers._update_stream_param_based_on_request_body(
            parsed_body=_parsed_body,
            stream=stream,
        )

        if stream:
            req = async_client.build_request(
                "POST",
                url,
                json=_parsed_body,
                params=requested_query_params,
                headers=headers,
            )

            response = await async_client.send(req, stream=stream)

            try:
                response.raise_for_status()
            except httpx.HTTPStatusError as e:
                raise HTTPException(status_code=e.response.status_code, detail=await e.response.aread())

            return StreamingResponse(
                PassThroughStreamingHandler.chunk_processor(
                    response=response,
                    request_body=_parsed_body,
                    litellm_logging_obj=logging_obj,
                    endpoint_type=endpoint_type,
                    start_time=start_time,
                    passthrough_success_handler_obj=pass_through_endpoint_logging,
                    url_route=str(url),
                ),
                headers=HttpPassThroughEndpointHelpers.get_response_headers(
                    headers=response.headers,
                    litellm_call_id=litellm_call_id,
                ),
                status_code=response.status_code,
            )

        verbose_proxy_logger.debug("request method: {}".format(request.method))
        verbose_proxy_logger.debug("request url: {}".format(url))
        verbose_proxy_logger.debug("request headers: {}".format(headers))
        verbose_proxy_logger.debug("requested_query_params={}".format(requested_query_params))
        verbose_proxy_logger.debug("request body: {}".format(_parsed_body))

        response = await HttpPassThroughEndpointHelpers.non_streaming_http_request_handler(
            request=request,
            async_client=async_client,
            url=url,
            headers=headers,
            requested_query_params=requested_query_params,
            _parsed_body=_parsed_body,
        )
        verbose_proxy_logger.debug("response.headers= %s", response.headers)

        if _is_streaming_response(response) is True:
            try:
                response.raise_for_status()
            except httpx.HTTPStatusError as e:
                raise HTTPException(status_code=e.response.status_code, detail=await e.response.aread())

            return StreamingResponse(
                PassThroughStreamingHandler.chunk_processor(
                    response=response,
                    request_body=_parsed_body,
                    litellm_logging_obj=logging_obj,
                    endpoint_type=endpoint_type,
                    start_time=start_time,
                    passthrough_success_handler_obj=pass_through_endpoint_logging,
                    url_route=str(url),
                ),
                headers=HttpPassThroughEndpointHelpers.get_response_headers(
                    headers=response.headers,
                    litellm_call_id=litellm_call_id,
                ),
                status_code=response.status_code,
            )

        try:
            response.raise_for_status()
        except httpx.HTTPStatusError as e:
            raise HTTPException(status_code=e.response.status_code, detail=e.response.text)

        if response.status_code >= 300:
            raise HTTPException(status_code=response.status_code, detail=response.text)

        content = await response.aread()

        ## LOG SUCCESS
        response_body: Optional[dict] = get_response_body(response)
        passthrough_logging_payload["response_body"] = response_body
        end_time = datetime.now()
        asyncio.create_task(
            pass_through_endpoint_logging.pass_through_async_success_handler(
                httpx_response=response,
                response_body=response_body,
                url_route=str(url),
                result="",
                start_time=start_time,
                end_time=end_time,
                logging_obj=logging_obj,
                cache_hit=False,
                request_body=_parsed_body,
                custom_llm_provider=custom_llm_provider,
                **kwargs,
            )
        )

        ## CUSTOM HEADERS - `x-litellm-*`
        custom_headers = ProxyBaseLLMRequestProcessing.get_custom_headers(
            user_api_key_dict=user_api_key_dict,
            call_id=litellm_call_id,
            model_id=None,
            cache_key=None,
            api_base=str(url._uri_reference),
        )

        return Response(
            content=content,
            status_code=response.status_code,
            headers=HttpPassThroughEndpointHelpers.get_response_headers(
                headers=response.headers,
                custom_headers=custom_headers,
            ),
        )
    except Exception as e:
        custom_headers = ProxyBaseLLMRequestProcessing.get_custom_headers(
            user_api_key_dict=user_api_key_dict,
            call_id=litellm_call_id,
            model_id=None,
            cache_key=None,
            api_base=str(url._uri_reference) if url else None,
        )
        verbose_proxy_logger.exception(
            "litellm.proxy.proxy_server.pass_through_endpoint(): Exception occured - {}".format(str(e))
        )

        #########################################################
        # Monitoring: Trigger post_call_failure_hook
        # for pass through endpoint failure
        #########################################################
        request_payload: dict = _parsed_body or {}
        # add user_api_key_dict, litellm_call_id, passthrough_logging_payloa for logging
        if kwargs:
            for key, value in kwargs.items():
                request_payload[key] = value
        await proxy_logging_obj.post_call_failure_hook(
            user_api_key_dict=user_api_key_dict,
            original_exception=e,
            request_data=request_payload,
            traceback_str=traceback.format_exc(
                limit=MAXIMUM_TRACEBACK_LINES_TO_LOG,
            ),
        )

        #########################################################

        if isinstance(e, HTTPException):
            raise ProxyException(
                message=getattr(e, "message", str(e.detail)),
                type=getattr(e, "type", "None"),
                param=getattr(e, "param", "None"),
                code=getattr(e, "status_code", status.HTTP_400_BAD_REQUEST),
                headers=custom_headers,
            )
        else:
            error_msg = f"{str(e)}"
            raise ProxyException(
                message=getattr(e, "message", error_msg),
                type=getattr(e, "type", "None"),
                param=getattr(e, "param", "None"),
                code=getattr(e, "status_code", 500),
                headers=custom_headers,
            )


def _update_metadata_with_tags_in_header(request: Request, metadata: dict) -> dict:
    """
    If tags are in the request headers, add them to the metadata

    Used for google and vertex JS SDKs
    """
    _tags = request.headers.get("tags")
    if _tags:
        metadata["tags"] = _tags.split(",")
    return metadata


def create_pass_through_route(
    endpoint,
    target: str,
    custom_headers: Optional[dict] = None,
    _forward_headers: Optional[bool] = False,
    _merge_query_params: Optional[bool] = False,
    dependencies: Optional[List] = None,
    include_subpath: Optional[bool] = False,
    cost_per_request: Optional[float] = None,
    custom_llm_provider: Optional[str] = None,
):
    # check if target is an adapter.py or a url
    from litellm._uuid import uuid
    from litellm.proxy.types_utils.utils import get_instance_fn

    try:
        if isinstance(target, CustomLogger):
            adapter = target
        else:
            adapter = get_instance_fn(value=target)
        adapter_id = str(uuid.uuid4())
        litellm.adapters = [{"id": adapter_id, "adapter": adapter}]

        async def endpoint_func(  # type: ignore
            request: Request,
            fastapi_response: Response,
            user_api_key_dict: UserAPIKeyAuth = Depends(user_api_key_auth),
            subpath: str = "",  # captures sub-paths when include_subpath=True
        ):
            return await chat_completion_pass_through_endpoint(
                fastapi_response=fastapi_response,
                request=request,
                adapter_id=adapter_id,
                user_api_key_dict=user_api_key_dict,
            )

    except Exception:
        verbose_proxy_logger.debug("Defaulting to target being a url.")

        async def endpoint_func(  # type: ignore
            request: Request,
            fastapi_response: Response,
            user_api_key_dict: UserAPIKeyAuth = Depends(user_api_key_auth),
            query_params: Optional[dict] = None,
            custom_body: Optional[dict] = None,
            stream: Optional[bool] = None,  # if pass-through endpoint is a streaming request
            subpath: str = "",  # captures sub-paths when include_subpath=True
        ):
            # Construct the full target URL with subpath if needed
            full_target = HttpPassThroughEndpointHelpers.construct_target_url_with_subpath(
                base_target=target, subpath=subpath, include_subpath=include_subpath
            )

            return await pass_through_request(  # type: ignore
                request=request,
                target=full_target,
                custom_headers=custom_headers or {},
                user_api_key_dict=user_api_key_dict,
                forward_headers=_forward_headers,
                merge_query_params=_merge_query_params,
                query_params=query_params,
                stream=stream,
                custom_body=custom_body,
                cost_per_request=cost_per_request,
                custom_llm_provider=custom_llm_provider,
            )

    return endpoint_func


def create_websocket_passthrough_route(
    endpoint: str,
    target: str,
    custom_headers: Optional[dict] = None,
    _forward_headers: Optional[bool] = False,
    dependencies: Optional[List] = None,
    cost_per_request: Optional[float] = None,
):
    """
    Create a WebSocket passthrough route function.

    Args:
        endpoint: The endpoint path (for logging purposes)
        target: The target WebSocket URL (e.g., "wss://api.example.com/ws")
        custom_headers: Custom headers to include in the WebSocket connection
        _forward_headers: Whether to forward incoming headers
        dependencies: FastAPI dependencies to inject

    Returns:
        A WebSocket passthrough function that can be registered with app.websocket()
    """
    from litellm.proxy.auth.user_api_key_auth import user_api_key_auth_websocket

    async def websocket_endpoint_func(
        websocket: WebSocket,
        user_api_key_dict: UserAPIKeyAuth = Depends(user_api_key_auth_websocket),
        **kwargs,  # For additional query parameters
    ):
        """
        WebSocket passthrough endpoint function.

        This function handles the WebSocket connection by:
        1. Accepting the incoming WebSocket connection
        2. Establishing a connection to the target WebSocket
        3. Forwarding messages bidirectionally
        4. Handling connection cleanup
        """
        return await websocket_passthrough_request(
            websocket=websocket,
            target=target,
            custom_headers=custom_headers or {},
            user_api_key_dict=user_api_key_dict,
            forward_headers=_forward_headers,
            endpoint=endpoint,
            cost_per_request=cost_per_request,
            accept_websocket=True,  # Generic usage should accept the WebSocket
        )

    return websocket_endpoint_func


async def websocket_passthrough_request(  # noqa: PLR0915
    websocket: WebSocket,
    target: str,
    custom_headers: dict,
    user_api_key_dict: UserAPIKeyAuth,
    forward_headers: Optional[bool] = False,
    endpoint: Optional[str] = None,
    cost_per_request: Optional[float] = None,
    accept_websocket: bool = True,
):
    """
    WebSocket passthrough request handler.

    Args:
        websocket: The incoming WebSocket connection
        target: The target WebSocket URL
        custom_headers: Custom headers to include in the connection
        user_api_key_dict: The user API key dictionary
        forward_headers: Whether to forward incoming headers
        endpoint: The endpoint path (for logging purposes)
        cost_per_request: Optional field - cost per request to the target endpoint
    """
    from litellm.litellm_core_utils.litellm_logging import Logging
    from litellm.proxy.proxy_server import proxy_logging_obj
    from litellm.types.passthrough_endpoints.pass_through_endpoints import (
        PassthroughStandardLoggingPayload,
    )

    # Initialize tracking variables
    start_time = datetime.now()
    websocket_messages: list[dict[str, Any]] = []
    litellm_call_id = str(uuid.uuid4())

    verbose_proxy_logger.info(
        f"WebSocket passthrough ({endpoint}): Starting WebSocket connection to {target}"
    )

    # Only accept the WebSocket if requested (for generic usage)
    if accept_websocket:
        await websocket.accept()
        verbose_proxy_logger.debug(
            f"WebSocket passthrough ({endpoint}): WebSocket connection accepted"
        )

    # Prepare headers for the upstream connection
    upstream_headers = custom_headers.copy()

    if forward_headers:
        # Forward relevant headers from the incoming request
        incoming_headers = dict(websocket.headers)
        for header_name, header_value in incoming_headers.items():
            # Only forward certain headers to avoid conflicts
            if header_name.lower() in [
                "authorization",
                "x-api-key",
                "x-goog-user-project",
            ]:
                upstream_headers[header_name] = header_value

    # Initialize logging object similar to HTTP passthrough
    logging_obj = Logging(
        model="unknown",
        messages=[{"role": "user", "content": "WebSocket connection"}],
        stream=True,  # WebSockets are inherently streaming
        call_type="pass_through_endpoint",
        start_time=start_time,
        litellm_call_id=litellm_call_id,
        function_id="websocket_passthrough",
    )

    # Create passthrough logging payload
    passthrough_logging_payload = PassthroughStandardLoggingPayload(
        url=target,
        request_body={},  # WebSocket doesn't have a traditional request body
        request_method="WEBSOCKET",
        cost_per_request=cost_per_request,
    )

    # Create a dummy request object for WebSocket connections to maintain compatibility
    # with the existing _init_kwargs_for_pass_through_endpoint function
    class DummyRequest:
        def __init__(self, url: str, method: str = "WEBSOCKET", headers: Optional[dict] = None):
            self.url = url
            self.method = method
            self.headers = headers or {}

        def __str__(self):
            return f"DummyRequest(url={self.url}, method={self.method})"

    dummy_request = DummyRequest(
        url=target,
        method="WEBSOCKET",
        headers=dict(websocket.headers) if hasattr(websocket, "headers") else {},
    )

    # Initialize kwargs for logging using the same pattern as HTTP passthrough
    kwargs = HttpPassThroughEndpointHelpers._init_kwargs_for_pass_through_endpoint(
        user_api_key_dict=user_api_key_dict,
        _parsed_body={},  # WebSocket doesn't have a traditional request body
        passthrough_logging_payload=passthrough_logging_payload,
        litellm_call_id=litellm_call_id,
        request=dummy_request,  # type: ignore
        logging_obj=logging_obj,
    )

    # Update logging environment variables
    logging_obj.update_environment_variables(
        model="unknown",
        user="unknown",
        optional_params={},
        litellm_params=dict(kwargs.get("litellm_params", {})),
        call_type="pass_through_endpoint",
    )
    logging_obj.model_call_details["litellm_call_id"] = litellm_call_id

    # Pre-call logging
    logging_obj.pre_call(
        input=[{"role": "user", "content": "WebSocket connection"}],
        api_key="",
        additional_args={
            "complete_input_dict": {},
            "api_base": target,
            "headers": upstream_headers,
        },
    )

    ### CALL HOOKS ### - modify incoming data / reject request before calling the model
    websocket_data: dict[str, Any] = {}
    websocket_data = await proxy_logging_obj.pre_call_hook(
        user_api_key_dict=user_api_key_dict,
        data=websocket_data,
        call_type="pass_through_endpoint",
    )

    try:
        verbose_proxy_logger.debug(
            f"WebSocket passthrough ({endpoint}): Establishing upstream connection to {target}"
        )
        async with connect(
            target,
            additional_headers=upstream_headers,
        ) as upstream_ws:
            verbose_proxy_logger.info(
                f"WebSocket passthrough ({endpoint}): Upstream connection established successfully"
            )

            async def forward_client_to_upstream() -> None:
                """Forward messages from client to upstream WebSocket"""
                try:
                    while True:
                        message = await websocket.receive()
                        message_type = message.get("type")
                        if message_type == "websocket.disconnect":
                            await upstream_ws.close()
                            break

                        text_data = message.get("text")
                        bytes_data = message.get("bytes")

                        if text_data is not None:
                            # Try to extract model from client setup message for Vertex AI Live
                            if endpoint and "/vertex_ai/live" in endpoint:
                                verbose_proxy_logger.debug(
                                    f"WebSocket passthrough ({endpoint}): Processing client message for model extraction"
                                )
                                try:
                                    client_message = json.loads(text_data)
                                    if (
                                        isinstance(client_message, dict)
                                        and "setup" in client_message
                                    ):
                                        setup_data = client_message["setup"]
                                        verbose_proxy_logger.debug(
                                            f"WebSocket passthrough ({endpoint}): Found setup data in client message: {setup_data}"
                                        )
                                        if (
                                            isinstance(setup_data, dict)
                                            and "model" in setup_data
                                        ):
                                            extracted_model = (
                                                _extract_model_from_vertex_ai_setup(
                                                    setup_data
                                                )
                                            )
                                            if extracted_model:
                                                kwargs["model"] = extracted_model
                                                kwargs[
                                                    "custom_llm_provider"
                                                ] = "vertex_ai-language-models"
                                                # Update logging object with correct model
                                                logging_obj.model = extracted_model
                                                logging_obj.model_call_details[
                                                    "model"
                                                ] = extracted_model
                                                logging_obj.model_call_details[
                                                    "custom_llm_provider"
                                                ] = "vertex_ai"
                                                verbose_proxy_logger.info(
                                                    f"WebSocket passthrough ({endpoint}): Successfully extracted model '{extracted_model}' and set provider to 'vertex_ai' from client setup message"
                                                )
                                            else:
                                                verbose_proxy_logger.warning(
                                                    f"WebSocket passthrough ({endpoint}): Failed to extract model from client setup data: {setup_data}"
                                                )
                                        else:
                                            verbose_proxy_logger.debug(
                                                f"WebSocket passthrough ({endpoint}): Setup data does not contain model field: {setup_data}"
                                            )
                                    else:
                                        verbose_proxy_logger.debug(
                                            f"WebSocket passthrough ({endpoint}): Client message does not contain setup data"
                                        )
                                except (json.JSONDecodeError, KeyError, TypeError) as e:
                                    verbose_proxy_logger.debug(
                                        f"WebSocket passthrough ({endpoint}): Client message is not a valid setup message: {e}"
                                    )
                                    pass  # Not a JSON message or doesn't contain setup data

                            await upstream_ws.send(text_data)
                        elif bytes_data is not None:
                            await upstream_ws.send(bytes_data)
                except asyncio.CancelledError:
                    raise
                except Exception:
                    verbose_proxy_logger.exception(
                        f"WebSocket passthrough ({endpoint}): error forwarding client message"
                    )
                    await upstream_ws.close()

            async def forward_upstream_to_client() -> None:
                """Forward messages from upstream to client WebSocket"""
                try:
                    # Wait for the first response from upstream
                    raw_response = await upstream_ws.recv(decode=False)
                    # Ensure raw_response is bytes before decoding
                    if isinstance(raw_response, str):
                        raw_response = raw_response.encode("ascii")
                    setup_response = json.loads(raw_response.decode("ascii"))
                    verbose_proxy_logger.debug(f"Setup response: {setup_response}")

                    # Extract model and provider from setup response for Vertex AI Live
                    if endpoint and "/vertex_ai/live" in endpoint:
                        verbose_proxy_logger.debug(
                            f"WebSocket passthrough ({endpoint}): Processing server setup response for model extraction"
                        )
                        extracted_model = _extract_model_from_vertex_ai_setup(
                            setup_response
                        )
                        if extracted_model:
                            kwargs["model"] = extracted_model
                            kwargs["custom_llm_provider"] = "vertex_ai_language_models"
                            # Update logging object with correct model
                            logging_obj.model = extracted_model
                            logging_obj.model_call_details["model"] = extracted_model
                            logging_obj.model_call_details[
                                "custom_llm_provider"
                            ] = "vertex_ai_language_models"
                            verbose_proxy_logger.info(
                                f"WebSocket passthrough ({endpoint}): Successfully extracted model '{extracted_model}' and set provider to 'vertex_ai' from server setup response"
                            )
                        else:
                            verbose_proxy_logger.warning(
                                f"WebSocket passthrough ({endpoint}): Failed to extract model from server setup response: {setup_response}"
                            )
                    else:
                        verbose_proxy_logger.debug(
                            f"WebSocket passthrough ({endpoint}): Not a Vertex AI Live endpoint, skipping model extraction"
                        )

                    # Send the setup response to the client
                    await websocket.send_text(json.dumps(setup_response))

                    # Now continuously forward messages from upstream to client
                    async for upstream_message in upstream_ws:
                        if isinstance(upstream_message, bytes):
                            await websocket.send_bytes(upstream_message)
                            # Parse and collect for cost tracking
                            try:
                                message_data = json.loads(upstream_message.decode())
                                websocket_messages.append(message_data)
                            except (json.JSONDecodeError, UnicodeDecodeError):
                                pass
                        else:
                            await websocket.send_text(upstream_message)
                            # Parse and collect for cost tracking
                            try:
                                message_data = json.loads(upstream_message)
                                websocket_messages.append(message_data)
                            except json.JSONDecodeError:
                                pass

                except (ConnectionClosedOK, ConnectionClosedError) as e:
                    verbose_proxy_logger.debug(
                        f"Upstream WebSocket connection closed: {e}"
                    )
                    pass
                except asyncio.CancelledError:
                    verbose_proxy_logger.debug(
                        "asyncio.CancelledError in forward_upstream_to_client"
                    )
                    raise
                except Exception as e:
                    verbose_proxy_logger.debug(
                        f"Exception in forward_upstream_to_client: {e}"
                    )
                    verbose_proxy_logger.exception(
                        f"WebSocket passthrough ({endpoint}): error forwarding upstream message"
                    )
                    raise

            # Create tasks for bidirectional message forwarding
            tasks = [
                asyncio.create_task(forward_client_to_upstream()),
                asyncio.create_task(forward_upstream_to_client()),
            ]

            done, pending = await asyncio.wait(
                tasks, return_when=asyncio.FIRST_COMPLETED
            )

            # Cancel remaining tasks
            for task in pending:
                task.cancel()
                try:
                    await task
                except asyncio.CancelledError:
                    pass

            # Check for exceptions in completed tasks
            for task in done:
                exception = task.exception()
                if exception is not None:
                    raise exception

            end_time = datetime.now()

            # Update passthrough logging payload with response data
            passthrough_logging_payload["response_body"] = websocket_messages  # type: ignore
            passthrough_logging_payload["end_time"] = end_time  # type: ignore

            # Remove logging_obj from kwargs to avoid duplicate keyword argument
            success_kwargs = kwargs.copy()
            success_kwargs.pop("logging_obj", None)

            # # Add user authentication context for database logging
            # if user_api_key_dict:
            #     success_kwargs.setdefault('litellm_params', {})
            #     success_kwargs['litellm_params'].update({
            #         'proxy_server_request': {
            #             'body': {
            #                 'user': user_api_key_dict.user_id,
            #                 'team_id': user_api_key_dict.team_id,
            #                 'end_user_id': user_api_key_dict.end_user_id,
            #             }
            #         }
            #     })
            #     # Also add the user_api_key for direct access
            #     success_kwargs['user_api_key'] = user_api_key_dict.api_key

            # Create a dummy httpx.Response for WebSocket connections
            class MockWebSocketResponse:
                def __init__(self, target_url: str):
                    self.status_code = 200
                    self.text = "WebSocket connection successful"
                    self.headers: dict[str, str] = {}
                    self.request = MockWebSocketRequest(target_url)

            class MockWebSocketRequest:
                def __init__(self, target_url: str):
                    self.method = "WEBSOCKET"
                    self.url = target_url

            mock_response = MockWebSocketResponse(target)

            # Use the same success handler as HTTP passthrough endpoints
            asyncio.create_task(
                pass_through_endpoint_logging.pass_through_async_success_handler(
                    httpx_response=mock_response,  # type: ignore
                    response_body=websocket_messages,  # type: ignore
                    url_route=endpoint or "",
                    result="websocket_connection_successful",
                    start_time=start_time,
                    end_time=end_time,
                    logging_obj=logging_obj,
                    cache_hit=False,
                    request_body={},
                    **success_kwargs,
                )
            )

            # Call the proxy logging success hook
            if proxy_logging_obj:
                await proxy_logging_obj.post_call_success_hook(
                    data={},
                    user_api_key_dict=user_api_key_dict,
                    response={"status": "websocket_connection_successful"},  # type: ignore
                )

    except InvalidStatus as exc:
        verbose_proxy_logger.exception(
            f"WebSocket passthrough ({endpoint}): upstream rejected WebSocket connection"
        )

        # Prepare request payload for logging
        request_payload = {}
        if kwargs:
            for key, value in kwargs.items():
                request_payload[key] = value

        # Log the connection failure using the same pattern as HTTP
        await proxy_logging_obj.post_call_failure_hook(
            user_api_key_dict=user_api_key_dict,
            original_exception=exc,
            request_data=request_payload,
            traceback_str=traceback.format_exc(
                limit=MAXIMUM_TRACEBACK_LINES_TO_LOG,
            ),
        )

        if websocket.client_state != WebSocketState.DISCONNECTED:
            await websocket.close(
                code=exc.status_code if hasattr(exc, "status_code") else 1011,
                reason="Upstream connection rejected",
            )
    except Exception as e:
        verbose_proxy_logger.exception(
            f"WebSocket passthrough ({endpoint}): unexpected error while proxying WebSocket"
        )

        # Prepare request payload for logging
        request_payload = {}
        if kwargs:
            for key, value in kwargs.items():
                request_payload[key] = value

        # Log the unexpected error using the same pattern as HTTP
        await proxy_logging_obj.post_call_failure_hook(
            user_api_key_dict=user_api_key_dict,
            original_exception=e,
            request_data=request_payload,
            traceback_str=traceback.format_exc(
                limit=MAXIMUM_TRACEBACK_LINES_TO_LOG,
            ),
        )

        if websocket.client_state != WebSocketState.DISCONNECTED:
            await websocket.close(code=1011, reason="WebSocket passthrough error")
    finally:
        if websocket.client_state != WebSocketState.DISCONNECTED:
            await websocket.close()


def _is_streaming_response(response: httpx.Response) -> bool:
    _content_type = response.headers.get("content-type")
    if _content_type is not None and "text/event-stream" in _content_type:
        return True
    return False


def _extract_model_from_vertex_ai_setup(setup_response: dict) -> Optional[str]:
    """
    Extract the model name from Vertex AI Live setup response.

    The setup response can contain a model field in two formats:
    1. Direct: {"model": "projects/.../models/gemini-2.0-flash-live-preview-04-09"}
    2. Nested: {"setup": {"model": "projects/.../models/gemini-2.0-flash-live-preview-04-09"}}

    We extract just the model name: "gemini-2.0-flash-live-preview-04-09"
    """
    try:
        # Handle both direct model field and nested setup.model field
        model_path = None
        if isinstance(setup_response, dict):
            if "model" in setup_response:
                model_path = setup_response["model"]
            elif (
                "setup" in setup_response
                and isinstance(setup_response["setup"], dict)
                and "model" in setup_response["setup"]
            ):
                model_path = setup_response["setup"]["model"]

        if isinstance(model_path, str) and "/models/" in model_path:
            # Extract the model name after the last "/models/"
            model_name = model_path.split("/models/")[-1]
            return model_name
    except Exception as e:
        verbose_proxy_logger.debug(f"Error extracting model from setup response: {e}")
    return None


class InitPassThroughEndpointHelpers:
    @staticmethod
    def add_exact_path_route(
        app: FastAPI,
        path: str,
        target: str,
        custom_headers: Optional[dict],
        forward_headers: Optional[bool],
        merge_query_params: Optional[bool],
        dependencies: Optional[List],
        cost_per_request: Optional[float],
        endpoint_id: str,
    ):
        """Add exact path route for pass-through endpoint"""
        route_key = f"{endpoint_id}:exact:{path}"

        # Check if this exact route is already registered
        if route_key in _registered_pass_through_routes:
            verbose_proxy_logger.debug(
                "Skipping duplicate exact pass through endpoint: %s (already registered)",
                path,
            )
            return

        verbose_proxy_logger.debug(
            "adding exact pass through endpoint: %s, dependencies: %s",
            path,
            dependencies,
        )

        app.add_api_route(
            path=path,
            endpoint=create_pass_through_route(  # type: ignore
                path,
                target,
                custom_headers,
                forward_headers,
                merge_query_params,
                dependencies,
                cost_per_request=cost_per_request,
            ),
            methods=["GET", "POST", "PUT", "DELETE", "PATCH"],
            dependencies=dependencies,
        )

        # Register the route to prevent duplicates
        _registered_pass_through_routes[route_key] = {
            "endpoint_id": endpoint_id,
            "path": path,
            "type": "exact",
        }

    @staticmethod
    def add_subpath_route(
        app: FastAPI,
        path: str,
        target: str,
        custom_headers: Optional[dict],
        forward_headers: Optional[bool],
        merge_query_params: Optional[bool],
        dependencies: Optional[List],
        cost_per_request: Optional[float],
        endpoint_id: str,
    ):
        """Add wildcard route for sub-paths"""
        wildcard_path = f"{path}/{{subpath:path}}"
        route_key = f"{endpoint_id}:subpath:{path}"

        # Check if this subpath route is already registered
        if route_key in _registered_pass_through_routes:
            verbose_proxy_logger.debug(
                "Skipping duplicate wildcard pass through endpoint: %s (already registered)",
                wildcard_path,
            )
            return

        verbose_proxy_logger.debug(
            "adding wildcard pass through endpoint: %s, dependencies: %s",
            wildcard_path,
            dependencies,
        )

        app.add_api_route(
            path=wildcard_path,
            endpoint=create_pass_through_route(  # type: ignore
                path,
                target,
                custom_headers,
                forward_headers,
                merge_query_params,
                dependencies,
                include_subpath=True,
                cost_per_request=cost_per_request,
            ),
            methods=["GET", "POST", "PUT", "DELETE", "PATCH"],
            dependencies=dependencies,
        )

        # Register the route to prevent duplicates
        _registered_pass_through_routes[route_key] = {
            "endpoint_id": endpoint_id,
            "path": path,
            "type": "subpath",
        }

    @staticmethod
    def remove_endpoint_routes(endpoint_id: str):
        """Remove all routes for a specific endpoint ID from the registry"""
        keys_to_remove = [
            key for key, value in _registered_pass_through_routes.items() if value["endpoint_id"] == endpoint_id
        ]
        for key in keys_to_remove:
            del _registered_pass_through_routes[key]
            verbose_proxy_logger.debug("Removed pass-through route from registry: %s", key)


async def initialize_pass_through_endpoints(
    pass_through_endpoints: Union[List[Dict], List[PassThroughGenericEndpoint]],
):
    """
    Initialize a list of pass-through endpoints by adding them to the FastAPI app routes

    Args:
        pass_through_endpoints: List of pass-through endpoints to initialize

    Returns:
        None
    """
    from litellm._uuid import uuid

    verbose_proxy_logger.debug("initializing pass through endpoints")
    from litellm.proxy._types import CommonProxyErrors, LiteLLMRoutes
    from litellm.proxy.proxy_server import app, premium_user

    for endpoint in pass_through_endpoints:
        if isinstance(endpoint, PassThroughGenericEndpoint):
            endpoint = endpoint.model_dump()

        # Auto-generate ID for backwards compatibility if not present
        if endpoint.get("id") is None:
            endpoint["id"] = str(uuid.uuid4())

        # Get the endpoint_id as a string (guaranteed to be set at this point)
        endpoint_id: str = endpoint["id"]

        _target = endpoint.get("target", None)
        _path: Optional[str] = endpoint.get("path", None)
        if _path is None:
            raise ValueError("Path is required for pass-through endpoint")
        _custom_headers = endpoint.get("headers", None)
        _custom_headers = await set_env_variables_in_header(custom_headers=_custom_headers)
        _forward_headers = endpoint.get("forward_headers", None)
        _merge_query_params = endpoint.get("merge_query_params", None)
        _auth = endpoint.get("auth", None)
        _dependencies = None
        if _auth is not None and str(_auth).lower() == "true":
            if premium_user is not True:
                raise ValueError(
                    "Error Setting Authentication on Pass Through Endpoint: {}".format(
                        CommonProxyErrors.not_premium_user.value
                    )
                )
            _dependencies = [Depends(user_api_key_auth)]
            LiteLLMRoutes.openai_routes.value.append(_path)

        if _target is None:
            continue

        # Add exact path route
        verbose_proxy_logger.debug("Initializing pass through endpoint: %s (ID: %s)", _path, endpoint_id)
        InitPassThroughEndpointHelpers.add_exact_path_route(
            app=app,
            path=_path,
            target=_target,
            custom_headers=_custom_headers,
            forward_headers=_forward_headers,
            merge_query_params=_merge_query_params,
            dependencies=_dependencies,
            cost_per_request=endpoint.get("cost_per_request", None),
            endpoint_id=endpoint_id,
        )

        # Add wildcard route for sub-paths
        if endpoint.get("include_subpath", False) is True:
            InitPassThroughEndpointHelpers.add_subpath_route(
                app=app,
                path=_path,
                target=_target,
                custom_headers=_custom_headers,
                forward_headers=_forward_headers,
                merge_query_params=_merge_query_params,
                dependencies=_dependencies,
                cost_per_request=endpoint.get("cost_per_request", None),
                endpoint_id=endpoint_id,
            )

        verbose_proxy_logger.debug("Added new pass through endpoint: %s (ID: %s)", _path, endpoint_id)


async def _get_pass_through_endpoints_from_db(
    endpoint_id: Optional[str] = None,
    user_api_key_dict: UserAPIKeyAuth = Depends(user_api_key_auth),
) -> List[PassThroughGenericEndpoint]:
    from litellm.proxy.proxy_server import get_config_general_settings

    try:
        response: ConfigFieldInfo = await get_config_general_settings(
            field_name="pass_through_endpoints", user_api_key_dict=user_api_key_dict
        )
    except Exception:
        return []

    pass_through_endpoint_data: Optional[List] = response.field_value
    if pass_through_endpoint_data is None:
        return []

    returned_endpoints: List[PassThroughGenericEndpoint] = []
    if endpoint_id is None:
        # Return all endpoints
        for endpoint in pass_through_endpoint_data:
            if isinstance(endpoint, dict):
                returned_endpoints.append(PassThroughGenericEndpoint(**endpoint))
            elif isinstance(endpoint, PassThroughGenericEndpoint):
                returned_endpoints.append(endpoint)
    else:
        # Find specific endpoint by ID
        found_endpoint = _find_endpoint_by_id(pass_through_endpoint_data, endpoint_id)
        if found_endpoint is not None:
            returned_endpoints.append(found_endpoint)

    return returned_endpoints


@router.get(
    "/config/pass_through_endpoint",
    dependencies=[Depends(user_api_key_auth)],
    response_model=PassThroughEndpointResponse,
)
async def get_pass_through_endpoints(
    endpoint_id: Optional[str] = None,
    user_api_key_dict: UserAPIKeyAuth = Depends(user_api_key_auth),
):
    """
    GET configured pass through endpoint.

    If no endpoint_id given, return all configured endpoints.
    """  ## Get existing pass-through endpoint field value
    pass_through_endpoints = await _get_pass_through_endpoints_from_db(
        endpoint_id=endpoint_id, user_api_key_dict=user_api_key_dict
    )
    return PassThroughEndpointResponse(endpoints=pass_through_endpoints)


@router.post(
    "/config/pass_through_endpoint/{endpoint_id}",
    dependencies=[Depends(user_api_key_auth)],
)
async def update_pass_through_endpoints(
    endpoint_id: str,
    data: PassThroughGenericEndpoint,
    user_api_key_dict: UserAPIKeyAuth = Depends(user_api_key_auth),
):
    """
    Update a pass-through endpoint by ID.
    """
    from litellm.proxy.proxy_server import (
        get_config_general_settings,
        update_config_general_settings,
    )

    ## Get existing pass-through endpoint field value
    try:
        response: ConfigFieldInfo = await get_config_general_settings(
            field_name="pass_through_endpoints", user_api_key_dict=user_api_key_dict
        )
    except Exception:
        raise HTTPException(
            status_code=404,
            detail={"error": "No pass-through endpoints found"},
        )

    pass_through_endpoint_data: Optional[List] = response.field_value
    if pass_through_endpoint_data is None:
        raise HTTPException(
            status_code=404,
            detail={"error": "No pass-through endpoints found"},
        )

    # Find the endpoint to update
    found_endpoint = _find_endpoint_by_id(pass_through_endpoint_data, endpoint_id)

    if found_endpoint is None:
        raise HTTPException(
            status_code=404,
            detail={"error": f"Endpoint with ID '{endpoint_id}' not found"},
        )

    # Find the index for updating the list
    endpoint_index = None
    for idx, endpoint in enumerate(pass_through_endpoint_data):
        _endpoint = PassThroughGenericEndpoint(**endpoint) if isinstance(endpoint, dict) else endpoint
        if _endpoint.id == endpoint_id:
            endpoint_index = idx
            break

    if endpoint_index is None:
        raise HTTPException(
            status_code=404,
            detail={"error": f"Could not find index for endpoint with ID '{endpoint_id}'"},
        )

    # Get the update data as dict, excluding None values for partial updates
    update_data = data.model_dump(exclude_none=True)

    # Start with existing endpoint data
    endpoint_dict = found_endpoint.model_dump()

    # Update with new data (only non-None values)
    endpoint_dict.update(update_data)

    # Preserve existing ID if not provided in update and endpoint has ID
    if "id" not in update_data and found_endpoint.id is not None:
        endpoint_dict["id"] = found_endpoint.id

    # Create updated endpoint object
    updated_endpoint = PassThroughGenericEndpoint(**endpoint_dict)

    # Update the list
    pass_through_endpoint_data[endpoint_index] = endpoint_dict

    # Remove old routes from registry before they get re-registered
    InitPassThroughEndpointHelpers.remove_endpoint_routes(endpoint_id)

    ## Update db
    updated_data = ConfigFieldUpdate(
        field_name="pass_through_endpoints",
        field_value=pass_through_endpoint_data,
        config_type="general_settings",
    )
    await update_config_general_settings(data=updated_data, user_api_key_dict=user_api_key_dict)

    return PassThroughEndpointResponse(endpoints=[updated_endpoint] if updated_endpoint else [])


@router.post(
    "/config/pass_through_endpoint",
    dependencies=[Depends(user_api_key_auth)],
)
async def create_pass_through_endpoints(
    data: PassThroughGenericEndpoint,
    user_api_key_dict: UserAPIKeyAuth = Depends(user_api_key_auth),
):
    """
    Create new pass-through endpoint
    """
    from litellm._uuid import uuid
    from litellm.proxy.proxy_server import (
        get_config_general_settings,
        update_config_general_settings,
    )

    ## Get existing pass-through endpoint field value

    try:
        response: ConfigFieldInfo = await get_config_general_settings(
            field_name="pass_through_endpoints", user_api_key_dict=user_api_key_dict
        )
    except Exception:
        response = ConfigFieldInfo(field_name="pass_through_endpoints", field_value=None)

    ## Auto-generate ID if not provided
    data_dict = data.model_dump()
    if data_dict.get("id") is None:
        data_dict["id"] = str(uuid.uuid4())

    if response.field_value is None:
        response.field_value = [data_dict]
    elif isinstance(response.field_value, List):
        response.field_value.append(data_dict)

    ## Update db
    updated_data = ConfigFieldUpdate(
        field_name="pass_through_endpoints",
        field_value=response.field_value,
        config_type="general_settings",
    )
    await update_config_general_settings(data=updated_data, user_api_key_dict=user_api_key_dict)

    # Return the created endpoint with the generated ID
    created_endpoint = PassThroughGenericEndpoint(**data_dict)
    return PassThroughEndpointResponse(endpoints=[created_endpoint])


@router.delete(
    "/config/pass_through_endpoint",
    dependencies=[Depends(user_api_key_auth)],
    response_model=PassThroughEndpointResponse,
)
async def delete_pass_through_endpoints(
    endpoint_id: str,
    user_api_key_dict: UserAPIKeyAuth = Depends(user_api_key_auth),
):
    """
    Delete a pass-through endpoint by ID.

    Returns - the deleted endpoint
    """
    from litellm.proxy.proxy_server import (
        get_config_general_settings,
        update_config_general_settings,
    )

    ## Get existing pass-through endpoint field value

    try:
        response: ConfigFieldInfo = await get_config_general_settings(
            field_name="pass_through_endpoints", user_api_key_dict=user_api_key_dict
        )
    except Exception:
        response = ConfigFieldInfo(field_name="pass_through_endpoints", field_value=None)

    ## Update field by removing endpoint
    pass_through_endpoint_data: Optional[List] = response.field_value
    if response.field_value is None or pass_through_endpoint_data is None:
        raise HTTPException(
            status_code=400,
            detail={"error": "There are no pass-through endpoints setup."},
        )

    # Find the endpoint to delete
    found_endpoint = _find_endpoint_by_id(pass_through_endpoint_data, endpoint_id)

    if found_endpoint is None:
        raise HTTPException(
            status_code=400,
            detail={"error": "Endpoint with ID '{}' was not found in pass-through endpoint list.".format(endpoint_id)},
        )

    # Find the index for deleting from the list
    endpoint_index = None
    for idx, endpoint in enumerate(pass_through_endpoint_data):
        _endpoint = PassThroughGenericEndpoint(**endpoint) if isinstance(endpoint, dict) else endpoint
        if _endpoint.id == endpoint_id:
            endpoint_index = idx
            break

    if endpoint_index is None:
        raise HTTPException(
            status_code=400,
            detail={"error": f"Could not find index for endpoint with ID '{endpoint_id}'"},
        )

    # Remove the endpoint
    pass_through_endpoint_data.pop(endpoint_index)
    response_obj = found_endpoint

    # Remove routes from registry
    InitPassThroughEndpointHelpers.remove_endpoint_routes(endpoint_id)

    ## Update db
    updated_data = ConfigFieldUpdate(
        field_name="pass_through_endpoints",
        field_value=pass_through_endpoint_data,
        config_type="general_settings",
    )
    await update_config_general_settings(data=updated_data, user_api_key_dict=user_api_key_dict)

    return PassThroughEndpointResponse(endpoints=[response_obj])


def _find_endpoint_by_id(
    endpoints_data: List,
    endpoint_id: str,
) -> Optional[PassThroughGenericEndpoint]:
    """
    Find an endpoint by ID.

    Args:
        endpoints_data: List of endpoint data (dicts or PassThroughGenericEndpoint objects)
        endpoint_id: ID to search for

    Returns:
        Found endpoint or None if not found
    """
    for endpoint in endpoints_data:
        _endpoint: Optional[PassThroughGenericEndpoint] = None
        if isinstance(endpoint, dict):
            _endpoint = PassThroughGenericEndpoint(**endpoint)
        elif isinstance(endpoint, PassThroughGenericEndpoint):
            _endpoint = endpoint

        # Only compare IDs to IDs
        if _endpoint is not None and _endpoint.id == endpoint_id:
            return _endpoint

    return None


async def initialize_pass_through_endpoints_in_db():
    """
    Gets all pass-through endpoints from db and initializes them in the proxy server.
    """
    pass_through_endpoints = await _get_pass_through_endpoints_from_db()
    await initialize_pass_through_endpoints(pass_through_endpoints=pass_through_endpoints)<|MERGE_RESOLUTION|>--- conflicted
+++ resolved
@@ -211,17 +211,12 @@
         elif (
             llm_router is not None and data["model"] in llm_router.deployment_names
         ):  # model in router deployments, calling a specific deployment on the router
-<<<<<<< HEAD
-            llm_response = asyncio.create_task(llm_router.aadapter_completion(**data, specific_deployment=True))
-        elif llm_router is not None and data["model"] in llm_router.get_model_ids():  # model in router model list
-=======
             llm_response = asyncio.create_task(
                 llm_router.aadapter_completion(**data, specific_deployment=True)
             )
         elif (
             llm_router is not None and llm_router.has_model_id(data["model"])
         ):  # model in router model list
->>>>>>> 7fd24a26
             llm_response = asyncio.create_task(llm_router.aadapter_completion(**data))
         elif (
             llm_router is not None
@@ -670,15 +665,9 @@
         logging_obj.model_call_details["litellm_call_id"] = litellm_call_id
 
         # combine url with query params for logging
-<<<<<<< HEAD
-        requested_query_params: Optional[dict] = query_params or request.query_params.__dict__
-        if requested_query_params == request.query_params.__dict__:
-            requested_query_params = None
-=======
         requested_query_params: Optional[dict] = (
             query_params or dict(request.query_params)
         )
->>>>>>> 7fd24a26
 
         requested_query_params_str = None
         if requested_query_params:
