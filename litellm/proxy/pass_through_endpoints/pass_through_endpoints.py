import ast
import asyncio
import json
import traceback
import uuid
from base64 import b64encode
from datetime import datetime
from typing import Dict, List, Optional, Tuple, Union
from urllib.parse import urlencode, urlparse

import httpx
from fastapi import (
    APIRouter,
    Depends,
    HTTPException,
    Request,
    Response,
    UploadFile,
    status,
)
from fastapi.responses import StreamingResponse
from starlette.datastructures import UploadFile as StarletteUploadFile

import litellm
from litellm._logging import verbose_proxy_logger
from litellm.constants import MAXIMUM_TRACEBACK_LINES_TO_LOG
from litellm.integrations.custom_logger import CustomLogger
from litellm.litellm_core_utils.litellm_logging import Logging as LiteLLMLoggingObj
from litellm.litellm_core_utils.safe_json_dumps import safe_dumps
from litellm.llms.custom_httpx.http_handler import get_async_httpx_client
from litellm.passthrough import BasePassthroughUtils
from litellm.proxy._types import (
    ConfigFieldInfo,
    ConfigFieldUpdate,
    PassThroughEndpointResponse,
    PassThroughGenericEndpoint,
    ProxyException,
    UserAPIKeyAuth,
)
from litellm.proxy.auth.user_api_key_auth import user_api_key_auth
from litellm.proxy.common_request_processing import ProxyBaseLLMRequestProcessing
from litellm.proxy.common_utils.http_parsing_utils import _read_request_body
from litellm.secret_managers.main import get_secret_str
from litellm.types.llms.custom_http import httpxSpecialProvider
from litellm.types.passthrough_endpoints.pass_through_endpoints import (
    EndpointType,
    PassthroughStandardLoggingPayload,
)
from litellm.types.utils import StandardLoggingUserAPIKeyMetadata

from .streaming_handler import PassThroughStreamingHandler
from .success_handler import PassThroughEndpointLogging

router = APIRouter()

pass_through_endpoint_logging = PassThroughEndpointLogging()


def get_response_body(response: httpx.Response) -> Optional[dict]:
    try:
        return response.json()
    except Exception:
        return None


async def set_env_variables_in_header(custom_headers: Optional[dict]) -> Optional[dict]:
    """
    checks if any headers on config.yaml are defined as os.environ/COHERE_API_KEY etc

    only runs for headers defined on config.yaml

    example header can be

    {"Authorization": "bearer os.environ/COHERE_API_KEY"}
    """
    if custom_headers is None:
        return None
    headers = {}
    for key, value in custom_headers.items():
        # langfuse Api requires base64 encoded headers - it's simpleer to just ask litellm users to set their langfuse public and secret keys
        # we can then get the b64 encoded keys here
        if key == "LANGFUSE_PUBLIC_KEY" or key == "LANGFUSE_SECRET_KEY":
            # langfuse requires b64 encoded headers - we construct that here
            _langfuse_public_key = custom_headers["LANGFUSE_PUBLIC_KEY"]
            _langfuse_secret_key = custom_headers["LANGFUSE_SECRET_KEY"]
            if isinstance(
                _langfuse_public_key, str
            ) and _langfuse_public_key.startswith("os.environ/"):
                _langfuse_public_key = get_secret_str(_langfuse_public_key)
            if isinstance(
                _langfuse_secret_key, str
            ) and _langfuse_secret_key.startswith("os.environ/"):
                _langfuse_secret_key = get_secret_str(_langfuse_secret_key)
            headers["Authorization"] = "Basic " + b64encode(
                f"{_langfuse_public_key}:{_langfuse_secret_key}".encode("utf-8")
            ).decode("ascii")
        else:
            # for all other headers
            headers[key] = value
            if isinstance(value, str) and "os.environ/" in value:
                verbose_proxy_logger.debug(
                    "pass through endpoint - looking up 'os.environ/' variable"
                )
                # get string section that is os.environ/
                start_index = value.find("os.environ/")
                _variable_name = value[start_index:]

                verbose_proxy_logger.debug(
                    "pass through endpoint - getting secret for variable name: %s",
                    _variable_name,
                )
                _secret_value = get_secret_str(_variable_name)
                if _secret_value is not None:
                    new_value = value.replace(_variable_name, _secret_value)
                    headers[key] = new_value
    return headers


async def chat_completion_pass_through_endpoint(  # noqa: PLR0915
    fastapi_response: Response,
    request: Request,
    adapter_id: str,
    user_api_key_dict: UserAPIKeyAuth,
):
    from litellm.proxy.proxy_server import (
        add_litellm_data_to_request,
        general_settings,
        llm_router,
        proxy_config,
        proxy_logging_obj,
        user_api_base,
        user_max_tokens,
        user_model,
        user_request_timeout,
        user_temperature,
        version,
    )

    data = {}
    try:
        body = await request.body()
        body_str = body.decode()
        try:
            data = ast.literal_eval(body_str)
        except Exception:
            data = json.loads(body_str)

        data["adapter_id"] = adapter_id

        verbose_proxy_logger.debug(
            "Request received by LiteLLM:\n{}".format(json.dumps(data, indent=4)),
        )
        data["model"] = (
            general_settings.get("completion_model", None)  # server default
            or user_model  # model name passed via cli args
            or data.get("model", None)  # default passed in http request
        )
        if user_model:
            data["model"] = user_model

        data = await add_litellm_data_to_request(
            data=data,  # type: ignore
            request=request,
            general_settings=general_settings,
            user_api_key_dict=user_api_key_dict,
            version=version,
            proxy_config=proxy_config,
        )

        # override with user settings, these are params passed via cli
        if user_temperature:
            data["temperature"] = user_temperature
        if user_request_timeout:
            data["request_timeout"] = user_request_timeout
        if user_max_tokens:
            data["max_tokens"] = user_max_tokens
        if user_api_base:
            data["api_base"] = user_api_base

        ### MODEL ALIAS MAPPING ###
        # check if model name in model alias map
        # get the actual model name
        if data["model"] in litellm.model_alias_map:
            data["model"] = litellm.model_alias_map[data["model"]]

        ### CALL HOOKS ### - modify incoming data before calling the model
        data = await proxy_logging_obj.pre_call_hook(  # type: ignore
            user_api_key_dict=user_api_key_dict, data=data, call_type="text_completion"
        )

        ### ROUTE THE REQUESTs ###
        router_model_names = llm_router.model_names if llm_router is not None else []
        # skip router if user passed their key
        if "api_key" in data:
            llm_response = asyncio.create_task(litellm.aadapter_completion(**data))
        elif (
            llm_router is not None and data["model"] in router_model_names
        ):  # model in router model list
            llm_response = asyncio.create_task(llm_router.aadapter_completion(**data))
        elif (
            llm_router is not None
            and llm_router.model_group_alias is not None
            and data["model"] in llm_router.model_group_alias
        ):  # model set in model_group_alias
            llm_response = asyncio.create_task(llm_router.aadapter_completion(**data))
        elif (
            llm_router is not None and data["model"] in llm_router.deployment_names
        ):  # model in router deployments, calling a specific deployment on the router
            llm_response = asyncio.create_task(
                llm_router.aadapter_completion(**data, specific_deployment=True)
            )
        elif (
            llm_router is not None and data["model"] in llm_router.get_model_ids()
        ):  # model in router model list
            llm_response = asyncio.create_task(llm_router.aadapter_completion(**data))
        elif (
            llm_router is not None
            and data["model"] not in router_model_names
            and llm_router.default_deployment is not None
        ):  # model in router deployments, calling a specific deployment on the router
            llm_response = asyncio.create_task(llm_router.aadapter_completion(**data))
        elif user_model is not None:  # `litellm --model <your-model-name>`
            llm_response = asyncio.create_task(litellm.aadapter_completion(**data))
        else:
            raise HTTPException(
                status_code=status.HTTP_400_BAD_REQUEST,
                detail={
                    "error": "completion: Invalid model name passed in model="
                    + data.get("model", "")
                },
            )

        # Await the llm_response task
        response = await llm_response

        hidden_params = getattr(response, "_hidden_params", {}) or {}
        model_id = hidden_params.get("model_id", None) or ""
        cache_key = hidden_params.get("cache_key", None) or ""
        api_base = hidden_params.get("api_base", None) or ""
        response_cost = hidden_params.get("response_cost", None) or ""

        ### ALERTING ###
        asyncio.create_task(
            proxy_logging_obj.update_request_status(
                litellm_call_id=data.get("litellm_call_id", ""), status="success"
            )
        )

        verbose_proxy_logger.debug("final response: %s", response)

        fastapi_response.headers.update(
            ProxyBaseLLMRequestProcessing.get_custom_headers(
                user_api_key_dict=user_api_key_dict,
                model_id=model_id,
                cache_key=cache_key,
                api_base=api_base,
                version=version,
                response_cost=response_cost,
            )
        )

        verbose_proxy_logger.info("\nResponse from Litellm:\n{}".format(response))
        return response
    except Exception as e:
        await proxy_logging_obj.post_call_failure_hook(
            user_api_key_dict=user_api_key_dict, original_exception=e, request_data=data
        )
        verbose_proxy_logger.exception(
            "litellm.proxy.proxy_server.completion(): Exception occured - {}".format(
                str(e)
            )
        )
        error_msg = f"{str(e)}"
        raise ProxyException(
            message=getattr(e, "message", error_msg),
            type=getattr(e, "type", "None"),
            param=getattr(e, "param", "None"),
            code=getattr(e, "status_code", 500),
        )


class HttpPassThroughEndpointHelpers(BasePassthroughUtils):
    @staticmethod
    def get_response_headers(
        headers: httpx.Headers,
        litellm_call_id: Optional[str] = None,
        custom_headers: Optional[dict] = None,
    ) -> dict:
        excluded_headers = {"transfer-encoding", "content-encoding"}

        return_headers = {
            key: value
            for key, value in headers.items()
            if key.lower() not in excluded_headers
        }
        if litellm_call_id:
            return_headers["x-litellm-call-id"] = litellm_call_id
        if custom_headers:
            return_headers.update(custom_headers)

        return return_headers

    @staticmethod
    def get_endpoint_type(url: str) -> EndpointType:
        parsed_url = urlparse(url)
        if (
            ("generateContent") in url
            or ("streamGenerateContent") in url
            or ("rawPredict") in url
            or ("streamRawPredict") in url
        ):
            return EndpointType.VERTEX_AI
        elif parsed_url.hostname == "api.anthropic.com":
            return EndpointType.ANTHROPIC
        return EndpointType.GENERIC

    @staticmethod
    async def _make_non_streaming_http_request(
        request: Request,
        async_client: httpx.AsyncClient,
        url: str,
        headers: dict,
        requested_query_params: Optional[dict] = None,
        custom_body: Optional[dict] = None,
    ) -> httpx.Response:
        """
        Make a non-streaming HTTP request

        If request is GET, don't include a JSON body
        """
        if request.method == "GET":
            response = await async_client.request(
                method=request.method,
                url=url,
                headers=headers,
                params=requested_query_params,
            )
        else:
            response = await async_client.request(
                method=request.method,
                url=url,
                headers=headers,
                params=requested_query_params,
                json=custom_body,
            )
        return response

    @staticmethod
    async def non_streaming_http_request_handler(
        request: Request,
        async_client: httpx.AsyncClient,
        url: httpx.URL,
        headers: dict,
        requested_query_params: Optional[dict] = None,
        _parsed_body: Optional[dict] = None,
    ) -> httpx.Response:
        """
        Handle non-streaming HTTP requests

        Handles special cases when GET requests, multipart/form-data requests, and generic httpx requests
        """
        if request.method == "GET":
            response = await async_client.request(
                method=request.method,
                url=url,
                headers=headers,
                params=requested_query_params,
            )
        elif HttpPassThroughEndpointHelpers.is_multipart(request) is True:
            return await HttpPassThroughEndpointHelpers.make_multipart_http_request(
                request=request,
                async_client=async_client,
                url=url,
                headers=headers,
                requested_query_params=requested_query_params,
            )
        else:
            # Generic httpx method
            response = await async_client.request(
                method=request.method,
                url=url,
                headers=headers,
                params=requested_query_params,
                json=_parsed_body,
            )
        return response

    @staticmethod
    def is_multipart(request: Request) -> bool:
        """Check if the request is a multipart/form-data request"""
        return "multipart/form-data" in request.headers.get("content-type", "")

    @staticmethod
    async def _build_request_files_from_upload_file(
        upload_file: Union[UploadFile, StarletteUploadFile],
    ) -> Tuple[Optional[str], bytes, Optional[str]]:
        """Build a request files dict from an UploadFile object"""
        file_content = await upload_file.read()
        return (upload_file.filename, file_content, upload_file.content_type)

    @staticmethod
    async def make_multipart_http_request(
        request: Request,
        async_client: httpx.AsyncClient,
        url: httpx.URL,
        headers: dict,
        requested_query_params: Optional[dict] = None,
    ) -> httpx.Response:
        """Process multipart/form-data requests, handling both files and form fields"""
        form_data = await request.form()
        files = {}
        form_data_dict = {}

        for field_name, field_value in form_data.items():
            if isinstance(field_value, (StarletteUploadFile, UploadFile)):
                files[field_name] = (
                    await HttpPassThroughEndpointHelpers._build_request_files_from_upload_file(
                        upload_file=field_value
                    )
                )
            else:
                form_data_dict[field_name] = field_value

        response = await async_client.request(
            method=request.method,
            url=url,
            headers=headers,
            params=requested_query_params,
            files=files,
            data=form_data_dict,
        )
        return response

    @staticmethod
    def _init_kwargs_for_pass_through_endpoint(
        request: Request,
        user_api_key_dict: UserAPIKeyAuth,
        passthrough_logging_payload: PassthroughStandardLoggingPayload,
        logging_obj: LiteLLMLoggingObj,
        _parsed_body: Optional[dict] = None,
        litellm_call_id: Optional[str] = None,
    ) -> dict:
        _parsed_body = _parsed_body or {}
        _litellm_metadata: Optional[dict] = _parsed_body.pop("litellm_metadata", None)
        _metadata = dict(
            StandardLoggingUserAPIKeyMetadata(
                user_api_key_hash=user_api_key_dict.api_key,
                user_api_key_alias=user_api_key_dict.key_alias,
                user_api_key_user_email=user_api_key_dict.user_email,
                user_api_key_user_id=user_api_key_dict.user_id,
                user_api_key_team_id=user_api_key_dict.team_id,
                user_api_key_org_id=user_api_key_dict.org_id,
                user_api_key_team_alias=user_api_key_dict.team_alias,
                user_api_key_end_user_id=user_api_key_dict.end_user_id,
                user_api_key_request_route=user_api_key_dict.request_route,
            )
        )
        _metadata["user_api_key"] = user_api_key_dict.api_key
        if _litellm_metadata:
            _metadata.update(_litellm_metadata)

        _metadata = _update_metadata_with_tags_in_header(
            request=request,
            metadata=_metadata,
        )

        kwargs = {
            "litellm_params": {
                "metadata": _metadata,
            },
            "call_type": "pass_through_endpoint",
            "litellm_call_id": litellm_call_id,
            "passthrough_logging_payload": passthrough_logging_payload,
        }

        logging_obj.model_call_details["passthrough_logging_payload"] = (
            passthrough_logging_payload
        )

        return kwargs

    @staticmethod
    def construct_target_url_with_subpath(
        base_target: str, subpath: str, include_subpath: Optional[bool]
    ) -> str:
        """
        Helper function to construct the full target URL with subpath handling.

        Args:
            base_target: The base target URL
            subpath: The captured subpath from the request
            include_subpath: Whether to include the subpath in the target URL

        Returns:
            The constructed full target URL
        """
        if not include_subpath:
            return base_target

        if not subpath:
            return base_target

        # Ensure base_target ends with / and subpath doesn't start with /
        if not base_target.endswith("/"):
            base_target = base_target + "/"
        if subpath.startswith("/"):
            subpath = subpath[1:]

        return base_target + subpath


async def pass_through_request(  # noqa: PLR0915
    request: Request,
    target: str,
    custom_headers: dict,
    user_api_key_dict: UserAPIKeyAuth,
    custom_body: Optional[dict] = None,
    forward_headers: Optional[bool] = False,
    merge_query_params: Optional[bool] = False,
    query_params: Optional[dict] = None,
    stream: Optional[bool] = None,
):
    """
    Pass through endpoint handler, makes the httpx request for pass-through endpoints and ensures logging hooks are called
    """
    from litellm.litellm_core_utils.litellm_logging import Logging
    from litellm.proxy.proxy_server import proxy_logging_obj

    #########################################################
    # Initialize variables
    #########################################################
    litellm_call_id = str(uuid.uuid4())
    url: Optional[httpx.URL] = None
<<<<<<< HEAD
    data: dict = {}
    try:
        from litellm.litellm_core_utils.litellm_logging import Logging
        from litellm.proxy.proxy_server import proxy_logging_obj
        from litellm.proxy.proxy_server import general_settings, proxy_config,add_litellm_data_to_request, version
=======
>>>>>>> 01af7fe1

    # parsed request body
    _parsed_body: Optional[dict] = None
    # kwargs for pass through endpoint, contains metadata, litellm_params, call_type, litellm_call_id, passthrough_logging_payload
    kwargs: Optional[dict] = None

    #########################################################
    try:
        url = httpx.URL(target)
        headers = custom_headers
        headers = HttpPassThroughEndpointHelpers.forward_headers_from_request(
            request_headers=dict(request.headers),
            headers=headers,
            forward_headers=forward_headers,
        )

        if merge_query_params:
            # Create a new URL with the merged query params
            url = url.copy_with(
                query=urlencode(
                    HttpPassThroughEndpointHelpers.get_merged_query_parameters(
                        existing_url=url,
                        request_query_params=dict(request.query_params),
                    )
                ).encode("ascii")
            )

        endpoint_type: EndpointType = HttpPassThroughEndpointHelpers.get_endpoint_type(
            str(url)
        )

        if custom_body:
            _parsed_body = custom_body
        else:
            _parsed_body = await _read_request_body(request)
        verbose_proxy_logger.debug(
            "Pass through endpoint sending request to \nURL {}\nheaders: {}\nbody: {}\n".format(
                url, headers, _parsed_body
            )
        )

        ### CALL HOOKS ### - modify incoming data / reject request before calling the model
        _parsed_body = await proxy_logging_obj.pre_call_hook(
            user_api_key_dict=user_api_key_dict,
            data=_parsed_body,
            call_type="pass_through_endpoint",
        )
        async_client_obj = get_async_httpx_client(
            llm_provider=httpxSpecialProvider.PassThroughEndpoint,
            params={"timeout": 600},
        )
        async_client = async_client_obj.client

        # create logging object
        start_time = datetime.now()

        
        data = await add_litellm_data_to_request(
            data=data,  # type: ignore
            request=request,
            general_settings=general_settings,
            user_api_key_dict=user_api_key_dict,
            version=version,
            proxy_config=proxy_config,
        )

        logging_obj = Logging(
            model="unknown",
            messages=[{"role": "user", "content": safe_dumps(_parsed_body)}],
            stream=False,
            call_type="pass_through_endpoint",
            start_time=start_time,
            litellm_call_id=litellm_call_id,
            function_id="1245",
            kwargs=data,
        )
        passthrough_logging_payload = PassthroughStandardLoggingPayload(
            url=str(url),
            request_body=_parsed_body,
            request_method=getattr(request, "method", None),
        )
        kwargs = HttpPassThroughEndpointHelpers._init_kwargs_for_pass_through_endpoint(
            user_api_key_dict=user_api_key_dict,
            _parsed_body=_parsed_body,
            passthrough_logging_payload=passthrough_logging_payload,
            litellm_call_id=litellm_call_id,
            request=request,
            logging_obj=logging_obj,
        )
        # done for supporting 'parallel_request_limiter.py' with pass-through endpoints
        logging_obj.update_environment_variables(
            model="unknown",
            user="unknown",
            optional_params={},
            litellm_params=kwargs["litellm_params"],
            call_type="pass_through_endpoint",
        )
        logging_obj.model_call_details["litellm_call_id"] = litellm_call_id

        # combine url with query params for logging
        requested_query_params: Optional[dict] = (
            query_params or request.query_params.__dict__
        )
        if requested_query_params == request.query_params.__dict__:
            requested_query_params = None

        requested_query_params_str = None
        if requested_query_params:
            requested_query_params_str = "&".join(
                f"{k}={v}" for k, v in requested_query_params.items()
            )

        logging_url = str(url)
        if requested_query_params_str:
            if "?" in str(url):
                logging_url = str(url) + "&" + requested_query_params_str
            else:
                logging_url = str(url) + "?" + requested_query_params_str

        logging_obj.pre_call(
            input=[{"role": "user", "content": safe_dumps(_parsed_body)}],
            api_key="",
            additional_args={
                "complete_input_dict": _parsed_body,
                "api_base": str(logging_url),
                "headers": headers,
            },
        )
        if stream:
            req = async_client.build_request(
                "POST",
                url,
                json=_parsed_body,
                params=requested_query_params,
                headers=headers,
            )

            response = await async_client.send(req, stream=stream)

            try:
                response.raise_for_status()
            except httpx.HTTPStatusError as e:
                raise HTTPException(
                    status_code=e.response.status_code, detail=await e.response.aread()
                )

            return StreamingResponse(
                PassThroughStreamingHandler.chunk_processor(
                    response=response,
                    request_body=_parsed_body,
                    litellm_logging_obj=logging_obj,
                    endpoint_type=endpoint_type,
                    start_time=start_time,
                    passthrough_success_handler_obj=pass_through_endpoint_logging,
                    url_route=str(url),
                ),
                headers=HttpPassThroughEndpointHelpers.get_response_headers(
                    headers=response.headers,
                    litellm_call_id=litellm_call_id,
                ),
                status_code=response.status_code,
            )

        verbose_proxy_logger.debug("request method: {}".format(request.method))
        verbose_proxy_logger.debug("request url: {}".format(url))
        verbose_proxy_logger.debug("request headers: {}".format(headers))
        verbose_proxy_logger.debug(
            "requested_query_params={}".format(requested_query_params)
        )
        verbose_proxy_logger.debug("request body: {}".format(_parsed_body))

        response = (
            await HttpPassThroughEndpointHelpers.non_streaming_http_request_handler(
                request=request,
                async_client=async_client,
                url=url,
                headers=headers,
                requested_query_params=requested_query_params,
                _parsed_body=_parsed_body,
            )
        )
        verbose_proxy_logger.debug("response.headers= %s", response.headers)

        if _is_streaming_response(response) is True:
            try:
                response.raise_for_status()
            except httpx.HTTPStatusError as e:
                raise HTTPException(
                    status_code=e.response.status_code, detail=await e.response.aread()
                )

            return StreamingResponse(
                PassThroughStreamingHandler.chunk_processor(
                    response=response,
                    request_body=_parsed_body,
                    litellm_logging_obj=logging_obj,
                    endpoint_type=endpoint_type,
                    start_time=start_time,
                    passthrough_success_handler_obj=pass_through_endpoint_logging,
                    url_route=str(url),
                ),
                headers=HttpPassThroughEndpointHelpers.get_response_headers(
                    headers=response.headers,
                    litellm_call_id=litellm_call_id,
                ),
                status_code=response.status_code,
            )

        try:
            response.raise_for_status()
        except httpx.HTTPStatusError as e:
            raise HTTPException(
                status_code=e.response.status_code, detail=e.response.text
            )

        if response.status_code >= 300:
            raise HTTPException(status_code=response.status_code, detail=response.text)

        content = await response.aread()

        ## LOG SUCCESS
        response_body: Optional[dict] = get_response_body(response)
        passthrough_logging_payload["response_body"] = response_body
        end_time = datetime.now()
        asyncio.create_task(
            pass_through_endpoint_logging.pass_through_async_success_handler(
                httpx_response=response,
                response_body=response_body,
                url_route=str(url),
                result="",
                start_time=start_time,
                end_time=end_time,
                logging_obj=logging_obj,
                cache_hit=False,
                request_body=_parsed_body,
                **kwargs,
            )
        )

        ## CUSTOM HEADERS - `x-litellm-*`
        custom_headers = ProxyBaseLLMRequestProcessing.get_custom_headers(
            user_api_key_dict=user_api_key_dict,
            call_id=litellm_call_id,
            model_id=None,
            cache_key=None,
            api_base=str(url._uri_reference),
        )

        return Response(
            content=content,
            status_code=response.status_code,
            headers=HttpPassThroughEndpointHelpers.get_response_headers(
                headers=response.headers,
                custom_headers=custom_headers,
            ),
        )
    except Exception as e:
        custom_headers = ProxyBaseLLMRequestProcessing.get_custom_headers(
            user_api_key_dict=user_api_key_dict,
            call_id=litellm_call_id,
            model_id=None,
            cache_key=None,
            api_base=str(url._uri_reference) if url else None,
        )
        verbose_proxy_logger.exception(
            "litellm.proxy.proxy_server.pass_through_endpoint(): Exception occured - {}".format(
                str(e)
            )
        )

        #########################################################
        # Monitoring: Trigger post_call_failure_hook
        # for pass through endpoint failure
        #########################################################
        request_payload: dict = _parsed_body or {}
        # add user_api_key_dict, litellm_call_id, passthrough_logging_payloa for logging
        if kwargs:
            for key, value in kwargs.items():
                request_payload[key] = value
        await proxy_logging_obj.post_call_failure_hook(
            user_api_key_dict=user_api_key_dict,
            original_exception=e,
            request_data=request_payload,
            traceback_str=traceback.format_exc(
                limit=MAXIMUM_TRACEBACK_LINES_TO_LOG,
            ),
        )

        #########################################################

        if isinstance(e, HTTPException):
            raise ProxyException(
                message=getattr(e, "message", str(e.detail)),
                type=getattr(e, "type", "None"),
                param=getattr(e, "param", "None"),
                code=getattr(e, "status_code", status.HTTP_400_BAD_REQUEST),
                headers=custom_headers,
            )
        else:
            error_msg = f"{str(e)}"
            raise ProxyException(
                message=getattr(e, "message", error_msg),
                type=getattr(e, "type", "None"),
                param=getattr(e, "param", "None"),
                code=getattr(e, "status_code", 500),
                headers=custom_headers,
            )


def _update_metadata_with_tags_in_header(request: Request, metadata: dict) -> dict:
    """
    If tags are in the request headers, add them to the metadata

    Used for google and vertex JS SDKs
    """
    _tags = request.headers.get("tags")
    if _tags:
        metadata["tags"] = _tags.split(",")
    return metadata


def create_pass_through_route(
    endpoint,
    target: str,
    custom_headers: Optional[dict] = None,
    _forward_headers: Optional[bool] = False,
    _merge_query_params: Optional[bool] = False,
    dependencies: Optional[List] = None,
    include_subpath: Optional[bool] = False,
):
    # check if target is an adapter.py or a url
    import uuid

    from litellm.proxy.types_utils.utils import get_instance_fn

    try:
        if isinstance(target, CustomLogger):
            adapter = target
        else:
            adapter = get_instance_fn(value=target)
        adapter_id = str(uuid.uuid4())
        litellm.adapters = [{"id": adapter_id, "adapter": adapter}]

        async def endpoint_func(  # type: ignore
            request: Request,
            fastapi_response: Response,
            user_api_key_dict: UserAPIKeyAuth = Depends(user_api_key_auth),
            subpath: str = "",  # captures sub-paths when include_subpath=True
        ):
            return await chat_completion_pass_through_endpoint(
                fastapi_response=fastapi_response,
                request=request,
                adapter_id=adapter_id,
                user_api_key_dict=user_api_key_dict,
            )

    except Exception:
        verbose_proxy_logger.debug("Defaulting to target being a url.")

        async def endpoint_func(  # type: ignore
            request: Request,
            fastapi_response: Response,
            user_api_key_dict: UserAPIKeyAuth = Depends(user_api_key_auth),
            query_params: Optional[dict] = None,
            custom_body: Optional[dict] = None,
            stream: Optional[
                bool
            ] = None,  # if pass-through endpoint is a streaming request
            subpath: str = "",  # captures sub-paths when include_subpath=True
        ):
            # Construct the full target URL with subpath if needed
            full_target = (
                HttpPassThroughEndpointHelpers.construct_target_url_with_subpath(
                    base_target=target, subpath=subpath, include_subpath=include_subpath
                )
            )

            return await pass_through_request(  # type: ignore
                request=request,
                target=full_target,
                custom_headers=custom_headers or {},
                user_api_key_dict=user_api_key_dict,
                forward_headers=_forward_headers,
                merge_query_params=_merge_query_params,
                query_params=query_params,
                stream=stream,
                custom_body=custom_body,
            )

    return endpoint_func


def _is_streaming_response(response: httpx.Response) -> bool:
    _content_type = response.headers.get("content-type")
    if _content_type is not None and "text/event-stream" in _content_type:
        return True
    return False


class InitPassThroughEndpointHelpers:
    @staticmethod
    def add_exact_path_route(
        app,
        path: str,
        target: str,
        custom_headers: Optional[dict],
        forward_headers: Optional[bool],
        merge_query_params: Optional[bool],
        dependencies: Optional[List],
    ):
        """Add exact path route for pass-through endpoint"""
        verbose_proxy_logger.debug(
            "adding exact pass through endpoint: %s, dependencies: %s",
            path,
            dependencies,
        )

        app.add_api_route(  # type: ignore
            path=path,
            endpoint=create_pass_through_route(  # type: ignore
                path,
                target,
                custom_headers,
                forward_headers,
                merge_query_params,
                dependencies,
            ),
            methods=["GET", "POST", "PUT", "DELETE", "PATCH"],
            dependencies=dependencies,
        )

    @staticmethod
    def add_subpath_route(
        app,
        path: str,
        target: str,
        custom_headers: Optional[dict],
        forward_headers: Optional[bool],
        merge_query_params: Optional[bool],
        dependencies: Optional[List],
    ):
        """Add wildcard route for sub-paths"""
        wildcard_path = f"{path}/{{subpath:path}}"
        verbose_proxy_logger.debug(
            "adding wildcard pass through endpoint: %s, dependencies: %s",
            wildcard_path,
            dependencies,
        )

        app.add_api_route(  # type: ignore
            path=wildcard_path,
            endpoint=create_pass_through_route(  # type: ignore
                path,
                target,
                custom_headers,
                forward_headers,
                merge_query_params,
                dependencies,
                include_subpath=True,
            ),
            methods=["GET", "POST", "PUT", "DELETE", "PATCH"],
            dependencies=dependencies,
        )


async def initialize_pass_through_endpoints(
    pass_through_endpoints: Union[List[Dict], List[PassThroughGenericEndpoint]],
):
    """
    Initialize a list of pass-through endpoints by adding them to the FastAPI app routes

    Args:
        pass_through_endpoints: List of pass-through endpoints to initialize

    Returns:
        None
    """
    verbose_proxy_logger.debug("initializing pass through endpoints")
    from litellm.proxy._types import CommonProxyErrors, LiteLLMRoutes
    from litellm.proxy.proxy_server import app, premium_user

    for endpoint in pass_through_endpoints:
        if isinstance(endpoint, PassThroughGenericEndpoint):
            endpoint = endpoint.model_dump()
        _target = endpoint.get("target", None)
        _path: Optional[str] = endpoint.get("path", None)
        if _path is None:
            raise ValueError("Path is required for pass-through endpoint")
        _custom_headers = endpoint.get("headers", None)
        _custom_headers = await set_env_variables_in_header(
            custom_headers=_custom_headers
        )
        _forward_headers = endpoint.get("forward_headers", None)
        _merge_query_params = endpoint.get("merge_query_params", None)
        _auth = endpoint.get("auth", None)
        _dependencies = None
        if _auth is not None and str(_auth).lower() == "true":
            if premium_user is not True:
                raise ValueError(
                    "Error Setting Authentication on Pass Through Endpoint: {}".format(
                        CommonProxyErrors.not_premium_user.value
                    )
                )
            _dependencies = [Depends(user_api_key_auth)]
            LiteLLMRoutes.openai_routes.value.append(_path)

        if _target is None:
            continue

        # Add exact path route
        verbose_proxy_logger.debug("Initializing pass through endpoint: %s", _path)
        InitPassThroughEndpointHelpers.add_exact_path_route(
            app=app,
            path=_path,
            target=_target,
            custom_headers=_custom_headers,
            forward_headers=_forward_headers,
            merge_query_params=_merge_query_params,
            dependencies=_dependencies,
        )

        # Add wildcard route for sub-paths
        if endpoint.get("include_subpath", False) is True:
            InitPassThroughEndpointHelpers.add_subpath_route(
                app=app,
                path=_path,
                target=_target,
                custom_headers=_custom_headers,
                forward_headers=_forward_headers,
                merge_query_params=_merge_query_params,
                dependencies=_dependencies,
            )

        verbose_proxy_logger.debug("Added new pass through endpoint: %s", _path)


async def _get_pass_through_endpoints_from_db(
    endpoint_id: Optional[str] = None,
    user_api_key_dict: UserAPIKeyAuth = Depends(user_api_key_auth),
) -> List[PassThroughGenericEndpoint]:
    from litellm.proxy.proxy_server import get_config_general_settings

    try:
        response: ConfigFieldInfo = await get_config_general_settings(
            field_name="pass_through_endpoints", user_api_key_dict=user_api_key_dict
        )
    except Exception:
        return []

    pass_through_endpoint_data: Optional[List] = response.field_value
    if pass_through_endpoint_data is None:
        return []

    returned_endpoints: List[PassThroughGenericEndpoint] = []
    if endpoint_id is None:
        for endpoint in pass_through_endpoint_data:
            if isinstance(endpoint, dict):
                returned_endpoints.append(PassThroughGenericEndpoint(**endpoint))
            elif isinstance(endpoint, PassThroughGenericEndpoint):
                returned_endpoints.append(endpoint)
    elif endpoint_id is not None:
        for endpoint in pass_through_endpoint_data:
            _endpoint: Optional[PassThroughGenericEndpoint] = None
            if isinstance(endpoint, dict):
                _endpoint = PassThroughGenericEndpoint(**endpoint)
            elif isinstance(endpoint, PassThroughGenericEndpoint):
                _endpoint = endpoint

            if _endpoint is not None and _endpoint.path == endpoint_id:
                returned_endpoints.append(_endpoint)
    return returned_endpoints


@router.get(
    "/config/pass_through_endpoint",
    dependencies=[Depends(user_api_key_auth)],
    response_model=PassThroughEndpointResponse,
)
async def get_pass_through_endpoints(
    endpoint_id: Optional[str] = None,
    user_api_key_dict: UserAPIKeyAuth = Depends(user_api_key_auth),
):
    """
    GET configured pass through endpoint.

    If no endpoint_id given, return all configured endpoints.
    """  ## Get existing pass-through endpoint field value
    pass_through_endpoints = await _get_pass_through_endpoints_from_db(
        endpoint_id=endpoint_id, user_api_key_dict=user_api_key_dict
    )
    return PassThroughEndpointResponse(endpoints=pass_through_endpoints)


@router.post(
    "/config/pass_through_endpoint/{endpoint_id}",
    dependencies=[Depends(user_api_key_auth)],
)
async def update_pass_through_endpoints(request: Request, endpoint_id: str):
    """
    Update a pass-through endpoint
    """
    pass


@router.post(
    "/config/pass_through_endpoint",
    dependencies=[Depends(user_api_key_auth)],
)
async def create_pass_through_endpoints(
    data: PassThroughGenericEndpoint,
    user_api_key_dict: UserAPIKeyAuth = Depends(user_api_key_auth),
):
    """
    Create new pass-through endpoint
    """
    from litellm.proxy.proxy_server import (
        get_config_general_settings,
        update_config_general_settings,
    )

    ## Get existing pass-through endpoint field value

    try:
        response: ConfigFieldInfo = await get_config_general_settings(
            field_name="pass_through_endpoints", user_api_key_dict=user_api_key_dict
        )
    except Exception:
        response = ConfigFieldInfo(
            field_name="pass_through_endpoints", field_value=None
        )

    ## Update field with new endpoint
    data_dict = data.model_dump()
    if response.field_value is None:
        response.field_value = [data_dict]
    elif isinstance(response.field_value, List):
        response.field_value.append(data_dict)

    ## Update db
    updated_data = ConfigFieldUpdate(
        field_name="pass_through_endpoints",
        field_value=response.field_value,
        config_type="general_settings",
    )
    await update_config_general_settings(
        data=updated_data, user_api_key_dict=user_api_key_dict
    )


@router.delete(
    "/config/pass_through_endpoint",
    dependencies=[Depends(user_api_key_auth)],
    response_model=PassThroughEndpointResponse,
)
async def delete_pass_through_endpoints(
    endpoint_id: str,
    user_api_key_dict: UserAPIKeyAuth = Depends(user_api_key_auth),
):
    """
    Delete a pass-through endpoint

    Returns - the deleted endpoint
    """
    from litellm.proxy.proxy_server import (
        get_config_general_settings,
        update_config_general_settings,
    )

    ## Get existing pass-through endpoint field value

    try:
        response: ConfigFieldInfo = await get_config_general_settings(
            field_name="pass_through_endpoints", user_api_key_dict=user_api_key_dict
        )
    except Exception:
        response = ConfigFieldInfo(
            field_name="pass_through_endpoints", field_value=None
        )

    ## Update field by removing endpoint
    pass_through_endpoint_data: Optional[List] = response.field_value
    response_obj: Optional[PassThroughGenericEndpoint] = None
    if response.field_value is None or pass_through_endpoint_data is None:
        raise HTTPException(
            status_code=400,
            detail={"error": "There are no pass-through endpoints setup."},
        )
    elif isinstance(response.field_value, List):
        invalid_idx: Optional[int] = None
        for idx, endpoint in enumerate(pass_through_endpoint_data):
            _endpoint: Optional[PassThroughGenericEndpoint] = None
            if isinstance(endpoint, dict):
                _endpoint = PassThroughGenericEndpoint(**endpoint)
            elif isinstance(endpoint, PassThroughGenericEndpoint):
                _endpoint = endpoint

            if _endpoint is not None and _endpoint.path == endpoint_id:
                invalid_idx = idx
                response_obj = _endpoint

        if invalid_idx is not None:
            pass_through_endpoint_data.pop(invalid_idx)

    ## Update db
    updated_data = ConfigFieldUpdate(
        field_name="pass_through_endpoints",
        field_value=pass_through_endpoint_data,
        config_type="general_settings",
    )
    await update_config_general_settings(
        data=updated_data, user_api_key_dict=user_api_key_dict
    )

    if response_obj is None:
        raise HTTPException(
            status_code=400,
            detail={
                "error": "Endpoint={} was not found in pass-through endpoint list.".format(
                    endpoint_id
                )
            },
        )
    return PassThroughEndpointResponse(endpoints=[response_obj])


async def initialize_pass_through_endpoints_in_db():
    """
    Gets all pass-through endpoints from db and initializes them in the proxy server.
    """
    pass_through_endpoints = await _get_pass_through_endpoints_from_db()
    await initialize_pass_through_endpoints(
        pass_through_endpoints=pass_through_endpoints
    )<|MERGE_RESOLUTION|>--- conflicted
+++ resolved
@@ -531,14 +531,11 @@
     #########################################################
     litellm_call_id = str(uuid.uuid4())
     url: Optional[httpx.URL] = None
-<<<<<<< HEAD
     data: dict = {}
     try:
         from litellm.litellm_core_utils.litellm_logging import Logging
         from litellm.proxy.proxy_server import proxy_logging_obj
         from litellm.proxy.proxy_server import general_settings, proxy_config,add_litellm_data_to_request, version
-=======
->>>>>>> 01af7fe1
 
     # parsed request body
     _parsed_body: Optional[dict] = None
