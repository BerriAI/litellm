--- conflicted
+++ resolved
@@ -295,12 +295,9 @@
             chunks=all_openai_chunks,
             logging_obj=litellm_logging_obj,
         )
-<<<<<<< HEAD
         verbose_proxy_logger.debug(
             "Complete streaming response built: %s", complete_streaming_response
         )
-        return complete_streaming_response
-=======
         return complete_streaming_response
 
     @staticmethod
@@ -586,5 +583,4 @@
         else:
             # Fallback if router is not available
             verbose_proxy_logger.warning(f"Router not available, using model name: {model_name}")
-            return model_name
->>>>>>> 6ddc7875
+            return model_name