import json
import re
from datetime import datetime
from typing import TYPE_CHECKING, Any, Dict, List, Optional, Union
from urllib.parse import urlparse

import httpx

import litellm
from litellm._logging import verbose_proxy_logger
from litellm.litellm_core_utils.litellm_logging import Logging as LiteLLMLoggingObj
from litellm.llms.vertex_ai.gemini.vertex_and_google_ai_studio_gemini import (
    ModelResponseIterator as VertexModelResponseIterator,
)
from litellm.proxy._types import PassThroughEndpointLoggingTypedDict
from litellm.types.utils import (
    EmbeddingResponse,
    ImageResponse,
    ModelResponse,
    TextCompletionResponse,
)

if TYPE_CHECKING:
    from ..success_handler import PassThroughEndpointLogging
    from ..types import EndpointType
else:
    PassThroughEndpointLogging = Any
    EndpointType = Any


class VertexPassthroughLoggingHandler:
    @staticmethod
    def vertex_passthrough_handler(
        httpx_response: httpx.Response,
        logging_obj: LiteLLMLoggingObj,
        url_route: str,
        result: str,
        start_time: datetime,
        end_time: datetime,
        cache_hit: bool,
        **kwargs,
    ) -> PassThroughEndpointLoggingTypedDict:
        if "generateContent" in url_route:
            model = VertexPassthroughLoggingHandler.extract_model_from_url(url_route)

            instance_of_vertex_llm = litellm.VertexGeminiConfig()
            litellm_model_response: ModelResponse = (
                instance_of_vertex_llm.transform_response(
                    model=model,
                    messages=[
                        {"role": "user", "content": "no-message-pass-through-endpoint"}
                    ],
                    raw_response=httpx_response,
                    model_response=litellm.ModelResponse(),
                    logging_obj=logging_obj,
                    optional_params={},
                    litellm_params={},
                    api_key="",
                    request_data={},
                    encoding=litellm.encoding,
                )
            )
            kwargs = VertexPassthroughLoggingHandler._create_vertex_response_logging_payload_for_generate_content(
                litellm_model_response=litellm_model_response,
                model=model,
                kwargs=kwargs,
                start_time=start_time,
                end_time=end_time,
                logging_obj=logging_obj,
                custom_llm_provider=VertexPassthroughLoggingHandler._get_custom_llm_provider_from_url(
                    url_route
                ),
            )

            return {
                "result": litellm_model_response,
                "kwargs": kwargs,
            }

        elif "predict" in url_route:
            from litellm.llms.vertex_ai.image_generation.image_generation_handler import (
                VertexImageGeneration,
            )
            from litellm.types.utils import PassthroughCallTypes

            vertex_image_generation_class = VertexImageGeneration()

            model = VertexPassthroughLoggingHandler.extract_model_from_url(url_route)

            _json_response = httpx_response.json()

            litellm_prediction_response: Union[
                ModelResponse, EmbeddingResponse, ImageResponse
            ] = ModelResponse()
            if vertex_image_generation_class.is_image_generation_response(
                _json_response
            ):
                litellm_prediction_response = (
                    vertex_image_generation_class.process_image_generation_response(
                        _json_response,
                        model_response=litellm.ImageResponse(),
                        model=model,
                    )
                )

                logging_obj.call_type = (
                    PassthroughCallTypes.passthrough_image_generation.value
                )
            else:
                litellm_prediction_response = litellm.vertexAITextEmbeddingConfig.transform_vertex_response_to_openai(
                    response=_json_response,
                    model=model,
                    model_response=litellm.EmbeddingResponse(),
                )
            if isinstance(litellm_prediction_response, litellm.EmbeddingResponse):
                litellm_prediction_response.model = model

            logging_obj.model = model
            logging_obj.model_call_details["model"] = logging_obj.model

            return {
                "result": litellm_prediction_response,
                "kwargs": kwargs,
            }
        elif "rawPredict" in url_route or "streamRawPredict" in url_route:
<<<<<<< HEAD
            from litellm.llms.vertex_ai.vertex_ai_partner_models import (
                get_vertex_ai_partner_model_config,
            )

            model = VertexPassthroughLoggingHandler.extract_model_from_url(url_route)
            vertex_publisher_or_api_spec = VertexPassthroughLoggingHandler._get_vertex_publisher_or_api_spec_from_url(
                url_route
            )
=======
            model = VertexPassthroughLoggingHandler.extract_model_from_url(url_route)
>>>>>>> 01ce2166

            _json_response = httpx_response.json()

            litellm_prediction_response = ModelResponse()
<<<<<<< HEAD
            if vertex_publisher_or_api_spec is not None:
                vertex_ai_partner_model_config = get_vertex_ai_partner_model_config(
                    model=model,
                    vertex_publisher_or_api_spec=vertex_publisher_or_api_spec,
                )
                litellm_prediction_response = (
                    vertex_ai_partner_model_config.transform_response(
                        model=model,
                        raw_response=httpx_response,
                        model_response=litellm_prediction_response,
                        logging_obj=logging_obj,
                        request_data={},
                        encoding=litellm.encoding,
                        optional_params={},
                        litellm_params={},
                        api_key="",
                        messages=[
                            {
                                "role": "user",
                                "content": "no-message-pass-through-endpoint",
                            }
                        ],
                    )
                )

            kwargs = VertexPassthroughLoggingHandler._create_vertex_response_logging_payload_for_generate_content(
                litellm_model_response=litellm_prediction_response,
                model="vertex_ai/" + model,
                kwargs=kwargs,
                start_time=start_time,
                end_time=end_time,
                logging_obj=logging_obj,
                custom_llm_provider="vertex_ai",
            )

            return {
                "result": litellm_prediction_response,
=======

            logging_obj.model = model
            logging_obj.model_call_details["model"] = logging_obj.model

            return {
                "result": None,
>>>>>>> 01ce2166
                "kwargs": kwargs,
            }
        else:
            return {
                "result": None,
                "kwargs": kwargs,
            }

    @staticmethod
    def _handle_logging_vertex_collected_chunks(
        litellm_logging_obj: LiteLLMLoggingObj,
        passthrough_success_handler_obj: PassThroughEndpointLogging,
        url_route: str,
        request_body: dict,
        endpoint_type: EndpointType,
        start_time: datetime,
        all_chunks: List[str],
        end_time: datetime,
    ) -> PassThroughEndpointLoggingTypedDict:
        """
        Takes raw chunks from Vertex passthrough endpoint and logs them in litellm callbacks

        - Builds complete response from chunks
        - Creates standard logging object
        - Logs in litellm callbacks
        """
        kwargs: Dict[str, Any] = {}
        model = VertexPassthroughLoggingHandler.extract_model_from_url(url_route)
        complete_streaming_response = (
            VertexPassthroughLoggingHandler._build_complete_streaming_response(
                all_chunks=all_chunks,
                litellm_logging_obj=litellm_logging_obj,
                model=model,
            )
        )

        if complete_streaming_response is None:
            verbose_proxy_logger.error(
                "Unable to build complete streaming response for Vertex passthrough endpoint, not logging..."
            )
            return {
                "result": None,
                "kwargs": kwargs,
            }

        kwargs = VertexPassthroughLoggingHandler._create_vertex_response_logging_payload_for_generate_content(
            litellm_model_response=complete_streaming_response,
            model=model,
            kwargs=kwargs,
            start_time=start_time,
            end_time=end_time,
            logging_obj=litellm_logging_obj,
            custom_llm_provider=VertexPassthroughLoggingHandler._get_custom_llm_provider_from_url(
                url_route
            ),
        )

        return {
            "result": complete_streaming_response,
            "kwargs": kwargs,
        }

    @staticmethod
    def _build_complete_streaming_response(
        all_chunks: List[str],
        litellm_logging_obj: LiteLLMLoggingObj,
        model: str,
    ) -> Optional[Union[ModelResponse, TextCompletionResponse]]:
        vertex_iterator = VertexModelResponseIterator(
            streaming_response=None,
            sync_stream=False,
            logging_obj=litellm_logging_obj,
        )
        litellm_custom_stream_wrapper = litellm.CustomStreamWrapper(
            completion_stream=vertex_iterator,
            model=model,
            logging_obj=litellm_logging_obj,
            custom_llm_provider="vertex_ai",
        )
        all_openai_chunks = []
        for chunk in all_chunks:
            generic_chunk = vertex_iterator._common_chunk_parsing_logic(chunk)
            litellm_chunk = litellm_custom_stream_wrapper.chunk_creator(
                chunk=generic_chunk
            )
            if litellm_chunk is not None:
                all_openai_chunks.append(litellm_chunk)

        complete_streaming_response = litellm.stream_chunk_builder(
            chunks=all_openai_chunks
        )

        return complete_streaming_response

    @staticmethod
    def extract_model_from_url(url: str) -> str:
        pattern = r"/models/([^:]+)"
        match = re.search(pattern, url)
        if match:
            return match.group(1)
        return "unknown"

    @staticmethod
    def _get_vertex_publisher_or_api_spec_from_url(url: str) -> Optional[str]:
        # Check for specific Vertex AI partner publishers
        if "/publishers/mistralai/" in url:
            return "mistralai"
        elif "/publishers/anthropic/" in url:
            return "anthropic"
        elif "/publishers/ai21/" in url:
            return "ai21"
        elif "/endpoints/openapi/" in url:
            return "openapi"
        return None

    @staticmethod
    def _get_custom_llm_provider_from_url(url: str) -> str:
        parsed_url = urlparse(url)
        if parsed_url.hostname and parsed_url.hostname.endswith(
            "generativelanguage.googleapis.com"
        ):
            return litellm.LlmProviders.GEMINI.value
        return litellm.LlmProviders.VERTEX_AI.value

    @staticmethod
    def _create_vertex_response_logging_payload_for_generate_content(
        litellm_model_response: Union[ModelResponse, TextCompletionResponse],
        model: str,
        kwargs: dict,
        start_time: datetime,
        end_time: datetime,
        logging_obj: LiteLLMLoggingObj,
        custom_llm_provider: str,
    ):
        """
        Create the standard logging object for Vertex passthrough generateContent (streaming and non-streaming)

        """

        response_cost = litellm.completion_cost(
            completion_response=litellm_model_response,
            model=model,
        )

        kwargs["response_cost"] = response_cost
        kwargs["model"] = model

        # pretty print standard logging object
        verbose_proxy_logger.debug("kwargs= %s", json.dumps(kwargs, indent=4))

        # set litellm_call_id to logging response object
        litellm_model_response.id = logging_obj.litellm_call_id
        logging_obj.model = litellm_model_response.model or model
        logging_obj.model_call_details["model"] = logging_obj.model
        logging_obj.model_call_details["custom_llm_provider"] = custom_llm_provider
        return kwargs<|MERGE_RESOLUTION|>--- conflicted
+++ resolved
@@ -123,7 +123,6 @@
                 "kwargs": kwargs,
             }
         elif "rawPredict" in url_route or "streamRawPredict" in url_route:
-<<<<<<< HEAD
             from litellm.llms.vertex_ai.vertex_ai_partner_models import (
                 get_vertex_ai_partner_model_config,
             )
@@ -132,14 +131,11 @@
             vertex_publisher_or_api_spec = VertexPassthroughLoggingHandler._get_vertex_publisher_or_api_spec_from_url(
                 url_route
             )
-=======
-            model = VertexPassthroughLoggingHandler.extract_model_from_url(url_route)
->>>>>>> 01ce2166
 
             _json_response = httpx_response.json()
 
             litellm_prediction_response = ModelResponse()
-<<<<<<< HEAD
+            
             if vertex_publisher_or_api_spec is not None:
                 vertex_ai_partner_model_config = get_vertex_ai_partner_model_config(
                     model=model,
@@ -177,14 +173,6 @@
 
             return {
                 "result": litellm_prediction_response,
-=======
-
-            logging_obj.model = model
-            logging_obj.model_call_details["model"] = logging_obj.model
-
-            return {
-                "result": None,
->>>>>>> 01ce2166
                 "kwargs": kwargs,
             }
         else:
