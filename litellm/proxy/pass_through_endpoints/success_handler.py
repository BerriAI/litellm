import json
from datetime import datetime
from typing import Any, Optional, Union
from urllib.parse import urlparse

import httpx

from litellm.litellm_core_utils.litellm_logging import Logging as LiteLLMLoggingObj
from litellm.proxy._types import PassThroughEndpointLoggingResultValues
from litellm.types.passthrough_endpoints.pass_through_endpoints import (
    PassthroughStandardLoggingPayload,
)
from litellm.types.utils import StandardPassThroughResponseObject
from litellm.utils import executor as thread_pool_executor

from .llm_provider_handlers.anthropic_passthrough_logging_handler import (
    AnthropicPassthroughLoggingHandler,
)
from .llm_provider_handlers.assembly_passthrough_logging_handler import (
    AssemblyAIPassthroughLoggingHandler,
)
from .llm_provider_handlers.cohere_passthrough_logging_handler import (
    CoherePassthroughLoggingHandler,
)
from .llm_provider_handlers.vertex_passthrough_logging_handler import (
    VertexPassthroughLoggingHandler,
)
from .llm_provider_handlers.gemini_passthrough_logging_handler import (
    GeminiPassthroughLoggingHandler,
)

cohere_passthrough_logging_handler = CoherePassthroughLoggingHandler()


class PassThroughEndpointLogging:
    def __init__(self):
        self.TRACKED_VERTEX_ROUTES = [
            "generateContent",
            "streamGenerateContent",
            "predict",
            "rawPredict",
            "streamRawPredict",
        ]

        # Anthropic
        self.TRACKED_ANTHROPIC_ROUTES = ["/messages"]

        # Cohere
        self.TRACKED_COHERE_ROUTES = ["/v2/chat"]
        self.assemblyai_passthrough_logging_handler = AssemblyAIPassthroughLoggingHandler()

        # Langfuse
        self.TRACKED_LANGFUSE_ROUTES = ["/langfuse/"]

<<<<<<< HEAD
        # Gemini
        self.TRACKED_GEMINI_ROUTES = ["generateContent", "streamGenerateContent"]
=======
        # Vertex AI Live API WebSocket
        self.TRACKED_VERTEX_AI_LIVE_ROUTES = ["/vertex_ai/live"]
>>>>>>> 7fd24a26

    async def _handle_logging(
        self,
        logging_obj: LiteLLMLoggingObj,
        standard_logging_response_object: Union[
            StandardPassThroughResponseObject,
            PassThroughEndpointLoggingResultValues,
            dict,
        ],
        result: str,
        start_time: datetime,
        end_time: datetime,
        cache_hit: bool,
        **kwargs,
    ):
        """Helper function to handle both sync and async logging operations"""
        # Submit to thread pool for sync logging
        thread_pool_executor.submit(
            logging_obj.success_handler,
            standard_logging_response_object,
            start_time,
            end_time,
            cache_hit,
            **kwargs,
        )

        # Handle async logging
        await logging_obj.async_success_handler(
            result=(json.dumps(result) if isinstance(result, dict) else standard_logging_response_object),
            start_time=start_time,
            end_time=end_time,
            cache_hit=False,
            **kwargs,
        )

    def normalize_llm_passthrough_logging_payload(
        self,
        httpx_response: httpx.Response,
        response_body: Optional[dict],
        request_body: dict,
        logging_obj: LiteLLMLoggingObj,
        url_route: str,
        result: str,
        start_time: datetime,
        end_time: datetime,
        cache_hit: bool,
        custom_llm_provider: Optional[str] = None,
        **kwargs,
    ):
        return_dict = {
            "standard_logging_response_object": None,
            "kwargs": kwargs,
        }
        standard_logging_response_object: Optional[Any] = None

        if self.is_gemini_route(url_route, custom_llm_provider):
            gemini_passthrough_logging_handler_result = GeminiPassthroughLoggingHandler.gemini_passthrough_handler(
                httpx_response=httpx_response,
                response_body=response_body or {},
                logging_obj=logging_obj,
                url_route=url_route,
                result=result,
                start_time=start_time,
                end_time=end_time,
                cache_hit=cache_hit,
                request_body=request_body,
                **kwargs,
            )
            standard_logging_response_object = gemini_passthrough_logging_handler_result["result"]
            kwargs = gemini_passthrough_logging_handler_result["kwargs"]
        elif self.is_vertex_route(url_route):
            vertex_passthrough_logging_handler_result = VertexPassthroughLoggingHandler.vertex_passthrough_handler(
                httpx_response=httpx_response,
                logging_obj=logging_obj,
                url_route=url_route,
                result=result,
                start_time=start_time,
                end_time=end_time,
                cache_hit=cache_hit,
                **kwargs,
            )
            standard_logging_response_object = vertex_passthrough_logging_handler_result["result"]
            kwargs = vertex_passthrough_logging_handler_result["kwargs"]
        elif self.is_anthropic_route(url_route):
            anthropic_passthrough_logging_handler_result = (
                AnthropicPassthroughLoggingHandler.anthropic_passthrough_handler(
                    httpx_response=httpx_response,
                    response_body=response_body or {},
                    logging_obj=logging_obj,
                    url_route=url_route,
                    result=result,
                    start_time=start_time,
                    end_time=end_time,
                    cache_hit=cache_hit,
                    **kwargs,
                )
            )

            standard_logging_response_object = anthropic_passthrough_logging_handler_result["result"]
            kwargs = anthropic_passthrough_logging_handler_result["kwargs"]
        elif self.is_cohere_route(url_route):
            cohere_passthrough_logging_handler_result = cohere_passthrough_logging_handler.passthrough_chat_handler(
                httpx_response=httpx_response,
                response_body=response_body or {},
                logging_obj=logging_obj,
                url_route=url_route,
                result=result,
                start_time=start_time,
                end_time=end_time,
                cache_hit=cache_hit,
                request_body=request_body,
                **kwargs,
            )
            standard_logging_response_object = cohere_passthrough_logging_handler_result["result"]
            kwargs = cohere_passthrough_logging_handler_result["kwargs"]
        elif self.is_openai_route(url_route) and self._is_supported_openai_endpoint(
            url_route
        ):
            from .llm_provider_handlers.openai_passthrough_logging_handler import (
                OpenAIPassthroughLoggingHandler,
            )

            openai_passthrough_logging_handler_result = OpenAIPassthroughLoggingHandler.openai_passthrough_handler(
                httpx_response=httpx_response,
                response_body=response_body or {},
                logging_obj=logging_obj,
                url_route=url_route,
                result=result,
                start_time=start_time,
                end_time=end_time,
                cache_hit=cache_hit,
                request_body=request_body,
                **kwargs,
            )
            standard_logging_response_object = openai_passthrough_logging_handler_result["result"]
            kwargs = openai_passthrough_logging_handler_result["kwargs"]
<<<<<<< HEAD
        return_dict["standard_logging_response_object"] = standard_logging_response_object
=======
        elif self.is_vertex_ai_live_route(url_route):
            from .llm_provider_handlers.vertex_ai_live_passthrough_logging_handler import (
                VertexAILivePassthroughLoggingHandler,
            )
            vertex_ai_live_handler = VertexAILivePassthroughLoggingHandler()

            # For WebSocket responses, response_body should be a list of messages
            websocket_messages: list[dict[str, Any]] = response_body if isinstance(response_body, list) else []

            vertex_ai_live_handler_result = (
                vertex_ai_live_handler.vertex_ai_live_passthrough_handler(
                    websocket_messages=websocket_messages,
                    logging_obj=logging_obj,
                    url_route=url_route,
                    start_time=start_time,
                    end_time=end_time,
                    request_body=request_body,
                    **kwargs,
                )
            )

            standard_logging_response_object = vertex_ai_live_handler_result["result"]
            kwargs = vertex_ai_live_handler_result["kwargs"]
        return_dict[
            "standard_logging_response_object"
        ] = standard_logging_response_object
>>>>>>> 7fd24a26
        return_dict["kwargs"] = kwargs
        return return_dict

    async def pass_through_async_success_handler(
        self,
        httpx_response: httpx.Response,
        response_body: Optional[dict],
        logging_obj: LiteLLMLoggingObj,
        url_route: str,
        result: str,
        start_time: datetime,
        end_time: datetime,
        cache_hit: bool,
        request_body: dict,
        passthrough_logging_payload: PassthroughStandardLoggingPayload,
        custom_llm_provider: Optional[str] = None,
        **kwargs,
    ):
        standard_logging_response_object: Optional[PassThroughEndpointLoggingResultValues] = None
        logging_obj.model_call_details["passthrough_logging_payload"] = passthrough_logging_payload
        if self.is_assemblyai_route(url_route):
            if AssemblyAIPassthroughLoggingHandler._should_log_request(httpx_response.request.method) is not True:
                return
            self.assemblyai_passthrough_logging_handler.assemblyai_passthrough_logging_handler(
                httpx_response=httpx_response,
                response_body=response_body or {},
                logging_obj=logging_obj,
                url_route=url_route,
                result=result,
                start_time=start_time,
                end_time=end_time,
                cache_hit=cache_hit,
                **kwargs,
            )
            return
        elif self.is_langfuse_route(url_route):
            # Don't log langfuse pass-through requests
            return
        else:
            normalized_llm_passthrough_logging_payload = self.normalize_llm_passthrough_logging_payload(
                httpx_response=httpx_response,
                response_body=response_body,
                request_body=request_body,
                logging_obj=logging_obj,
                url_route=url_route,
                result=result,
                start_time=start_time,
                end_time=end_time,
                cache_hit=cache_hit,
                custom_llm_provider=custom_llm_provider,
                **kwargs,
            )
            standard_logging_response_object = normalized_llm_passthrough_logging_payload[
                "standard_logging_response_object"
            ]
            kwargs = normalized_llm_passthrough_logging_payload["kwargs"]
        if standard_logging_response_object is None:
            standard_logging_response_object = StandardPassThroughResponseObject(response=httpx_response.text)

        kwargs = self._set_cost_per_request(
            logging_obj=logging_obj,
            passthrough_logging_payload=passthrough_logging_payload,
            kwargs=kwargs,
        )

        await self._handle_logging(
            logging_obj=logging_obj,
            standard_logging_response_object=standard_logging_response_object,
            result=result,
            start_time=start_time,
            end_time=end_time,
            cache_hit=cache_hit,
            standard_pass_through_logging_payload=passthrough_logging_payload,
            **kwargs,
        )

    def is_vertex_route(self, url_route: str):
        for route in self.TRACKED_VERTEX_ROUTES:
            if route in url_route:
                return True
        return False

    def is_anthropic_route(self, url_route: str):
        for route in self.TRACKED_ANTHROPIC_ROUTES:
            if route in url_route:
                return True
        return False

    def is_cohere_route(self, url_route: str):
        for route in self.TRACKED_COHERE_ROUTES:
            if route in url_route:
                return True

    def is_assemblyai_route(self, url_route: str):
        parsed_url = urlparse(url_route)
        if parsed_url.hostname == "api.assemblyai.com":
            return True
        elif "/transcript" in parsed_url.path:
            return True
        return False

    def is_langfuse_route(self, url_route: str):
        parsed_url = urlparse(url_route)
        for route in self.TRACKED_LANGFUSE_ROUTES:
            if route in parsed_url.path:
                return True
        return False

    def is_vertex_ai_live_route(self, url_route: str):
        """Check if the URL route is a Vertex AI Live API WebSocket route."""
        if not url_route:
            return False
        for route in self.TRACKED_VERTEX_AI_LIVE_ROUTES:
            if route in url_route:
                return True
        return False

    def is_openai_route(self, url_route: str):
        """Check if the URL route is an OpenAI API route."""
        if not url_route:
            return False
        parsed_url = urlparse(url_route)
        return parsed_url.hostname and (
            "api.openai.com" in parsed_url.hostname or "openai.azure.com" in parsed_url.hostname
        )

    def is_gemini_route(self, url_route: str, custom_llm_provider: Optional[str] = None):
        """Check if the URL route is a Gemini API route."""
        for route in self.TRACKED_GEMINI_ROUTES:
            if route in url_route and custom_llm_provider == "gemini":
                return True
        return False

    def _is_supported_openai_endpoint(self, url_route: str) -> bool:
        """Check if the OpenAI endpoint is supported by the passthrough logging handler."""
        from .llm_provider_handlers.openai_passthrough_logging_handler import (
            OpenAIPassthroughLoggingHandler,
        )

        return (
            OpenAIPassthroughLoggingHandler.is_openai_chat_completions_route(url_route)
<<<<<<< HEAD
            or OpenAIPassthroughLoggingHandler.is_openai_image_generation_route(url_route)
=======
            or OpenAIPassthroughLoggingHandler.is_openai_image_generation_route(
                url_route
            )
>>>>>>> 7fd24a26
            or OpenAIPassthroughLoggingHandler.is_openai_image_editing_route(url_route)
        )

    def _set_cost_per_request(
        self,
        logging_obj: LiteLLMLoggingObj,
        passthrough_logging_payload: PassthroughStandardLoggingPayload,
        kwargs: dict,
    ):
        """
        Helper function to set the cost per request in the logging object

        Only set the cost per request if it's set in the passthrough logging payload.
        If it's not set, don't set it in the logging object.
        """
        #########################################################
        # Check if cost per request is set
        #########################################################
        if passthrough_logging_payload.get("cost_per_request") is not None:
            kwargs["response_cost"] = passthrough_logging_payload.get("cost_per_request")
            logging_obj.model_call_details["response_cost"] = passthrough_logging_payload.get("cost_per_request")

        return kwargs<|MERGE_RESOLUTION|>--- conflicted
+++ resolved
@@ -52,13 +52,11 @@
         # Langfuse
         self.TRACKED_LANGFUSE_ROUTES = ["/langfuse/"]
 
-<<<<<<< HEAD
         # Gemini
         self.TRACKED_GEMINI_ROUTES = ["generateContent", "streamGenerateContent"]
-=======
+
         # Vertex AI Live API WebSocket
         self.TRACKED_VERTEX_AI_LIVE_ROUTES = ["/vertex_ai/live"]
->>>>>>> 7fd24a26
 
     async def _handle_logging(
         self,
@@ -195,9 +193,7 @@
             )
             standard_logging_response_object = openai_passthrough_logging_handler_result["result"]
             kwargs = openai_passthrough_logging_handler_result["kwargs"]
-<<<<<<< HEAD
-        return_dict["standard_logging_response_object"] = standard_logging_response_object
-=======
+
         elif self.is_vertex_ai_live_route(url_route):
             from .llm_provider_handlers.vertex_ai_live_passthrough_logging_handler import (
                 VertexAILivePassthroughLoggingHandler,
@@ -224,7 +220,7 @@
         return_dict[
             "standard_logging_response_object"
         ] = standard_logging_response_object
->>>>>>> 7fd24a26
+
         return_dict["kwargs"] = kwargs
         return return_dict
 
@@ -366,13 +362,9 @@
 
         return (
             OpenAIPassthroughLoggingHandler.is_openai_chat_completions_route(url_route)
-<<<<<<< HEAD
-            or OpenAIPassthroughLoggingHandler.is_openai_image_generation_route(url_route)
-=======
             or OpenAIPassthroughLoggingHandler.is_openai_image_generation_route(
                 url_route
             )
->>>>>>> 7fd24a26
             or OpenAIPassthroughLoggingHandler.is_openai_image_editing_route(url_route)
         )
 
