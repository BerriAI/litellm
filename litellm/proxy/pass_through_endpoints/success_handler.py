--- conflicted
+++ resolved
@@ -150,20 +150,6 @@
             standard_logging_response_object = StandardPassThroughResponseObject(
                 response=httpx_response.text
             )
-<<<<<<< HEAD
-            
-        thread_pool_executor.submit(
-            logging_obj.success_handler,
-            standard_logging_response_object,  # Positional argument 1
-            start_time,  # Positional argument 2
-            end_time,  # Positional argument 3
-            cache_hit,  # Positional argument 4
-            **kwargs,  # Unpacked keyword arguments
-            # NB: Since we already run this in a TPE, the handler itself can run sync
-            synchronous=True,
-        )
-=======
->>>>>>> 740bd7e9
 
         await self._handle_logging(
             logging_obj=logging_obj,
