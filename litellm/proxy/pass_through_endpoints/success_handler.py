import json
from datetime import datetime
from typing import Optional, Union
from urllib.parse import urlparse

import httpx

from litellm.litellm_core_utils.litellm_logging import Logging as LiteLLMLoggingObj
from litellm.proxy._types import PassThroughEndpointLoggingResultValues
from litellm.types.utils import StandardPassThroughResponseObject
from litellm.utils import executor as thread_pool_executor

from .llm_provider_handlers.anthropic_passthrough_logging_handler import (
    AnthropicPassthroughLoggingHandler,
)
<<<<<<< HEAD
from .llm_provider_handlers.cohere_passthrough_logging_handler import (
    CoherePassthroughLoggingHandler,
=======
from .llm_provider_handlers.assembly_passthrough_logging_handler import (
    AssemblyAIPassthroughLoggingHandler,
>>>>>>> 6b67006b
)
from .llm_provider_handlers.vertex_passthrough_logging_handler import (
    VertexPassthroughLoggingHandler,
)

cohere_passthrough_logging_handler = CoherePassthroughLoggingHandler()


class PassThroughEndpointLogging:
    def __init__(self):
        self.TRACKED_VERTEX_ROUTES = [
            "generateContent",
            "streamGenerateContent",
            "predict",
        ]

        # Anthropic
        self.TRACKED_ANTHROPIC_ROUTES = ["/messages"]

<<<<<<< HEAD
        # Cohere
        self.TRACKED_COHERE_ROUTES = ["/v2/chat"]
=======
        self.assemblyai_passthrough_logging_handler = (
            AssemblyAIPassthroughLoggingHandler()
        )

    async def _handle_logging(
        self,
        logging_obj: LiteLLMLoggingObj,
        standard_logging_response_object: Union[
            StandardPassThroughResponseObject,
            PassThroughEndpointLoggingResultValues,
            dict,
        ],
        result: str,
        start_time: datetime,
        end_time: datetime,
        cache_hit: bool,
        **kwargs,
    ):
        """Helper function to handle both sync and async logging operations"""
        # Submit to thread pool for sync logging
        thread_pool_executor.submit(
            logging_obj.success_handler,
            standard_logging_response_object,
            start_time,
            end_time,
            cache_hit,
            **kwargs,
        )

        # Handle async logging
        await logging_obj.async_success_handler(
            result=(
                json.dumps(result)
                if isinstance(result, dict)
                else standard_logging_response_object
            ),
            start_time=start_time,
            end_time=end_time,
            cache_hit=False,
            **kwargs,
        )
>>>>>>> 6b67006b

    async def pass_through_async_success_handler(
        self,
        httpx_response: httpx.Response,
        response_body: Optional[dict],
        logging_obj: LiteLLMLoggingObj,
        url_route: str,
        result: str,
        start_time: datetime,
        end_time: datetime,
        cache_hit: bool,
        request_body: dict,
        **kwargs,
    ):
        standard_logging_response_object: Optional[
            PassThroughEndpointLoggingResultValues
        ] = None
        if self.is_vertex_route(url_route):
            vertex_passthrough_logging_handler_result = (
                VertexPassthroughLoggingHandler.vertex_passthrough_handler(
                    httpx_response=httpx_response,
                    logging_obj=logging_obj,
                    url_route=url_route,
                    result=result,
                    start_time=start_time,
                    end_time=end_time,
                    cache_hit=cache_hit,
                    **kwargs,
                )
            )
            standard_logging_response_object = (
                vertex_passthrough_logging_handler_result["result"]
            )
            kwargs = vertex_passthrough_logging_handler_result["kwargs"]
        elif self.is_anthropic_route(url_route):
            anthropic_passthrough_logging_handler_result = (
                AnthropicPassthroughLoggingHandler.anthropic_passthrough_handler(
                    httpx_response=httpx_response,
                    response_body=response_body or {},
                    logging_obj=logging_obj,
                    url_route=url_route,
                    result=result,
                    start_time=start_time,
                    end_time=end_time,
                    cache_hit=cache_hit,
                    **kwargs,
                )
            )

            standard_logging_response_object = (
                anthropic_passthrough_logging_handler_result["result"]
            )
            kwargs = anthropic_passthrough_logging_handler_result["kwargs"]
<<<<<<< HEAD
        elif self.is_cohere_route(url_route):
            cohere_passthrough_logging_handler_result = (
                cohere_passthrough_logging_handler.passthrough_chat_handler(
                    httpx_response=httpx_response,
                    response_body=response_body or {},
                    logging_obj=logging_obj,
                    url_route=url_route,
                    result=result,
                    start_time=start_time,
                    end_time=end_time,
                    cache_hit=cache_hit,
                    request_body=request_body,
                    **kwargs,
                )
            )
            standard_logging_response_object = (
                cohere_passthrough_logging_handler_result["result"]
            )
            kwargs = cohere_passthrough_logging_handler_result["kwargs"]
=======
        elif self.is_assemblyai_route(url_route):
            if (
                AssemblyAIPassthroughLoggingHandler._should_log_request(
                    httpx_response.request.method
                )
                is not True
            ):
                return
            self.assemblyai_passthrough_logging_handler.assemblyai_passthrough_logging_handler(
                httpx_response=httpx_response,
                response_body=response_body or {},
                logging_obj=logging_obj,
                url_route=url_route,
                result=result,
                start_time=start_time,
                end_time=end_time,
                cache_hit=cache_hit,
                **kwargs,
            )
            return

>>>>>>> 6b67006b
        if standard_logging_response_object is None:
            standard_logging_response_object = StandardPassThroughResponseObject(
                response=httpx_response.text
            )

        await self._handle_logging(
            logging_obj=logging_obj,
            standard_logging_response_object=standard_logging_response_object,
            result=result,
            start_time=start_time,
            end_time=end_time,
            cache_hit=cache_hit,
            **kwargs,
        )

    def is_vertex_route(self, url_route: str):
        for route in self.TRACKED_VERTEX_ROUTES:
            if route in url_route:
                return True
        return False

    def is_anthropic_route(self, url_route: str):
        for route in self.TRACKED_ANTHROPIC_ROUTES:
            if route in url_route:
                return True
        return False

<<<<<<< HEAD
    def is_cohere_route(self, url_route: str):
        for route in self.TRACKED_COHERE_ROUTES:
            if route in url_route:
                return True
=======
    def is_assemblyai_route(self, url_route: str):
        parsed_url = urlparse(url_route)
        if parsed_url.hostname == "api.assemblyai.com":
            return True
        elif "/transcript" in parsed_url.path:
            return True
>>>>>>> 6b67006b
        return False<|MERGE_RESOLUTION|>--- conflicted
+++ resolved
@@ -13,13 +13,10 @@
 from .llm_provider_handlers.anthropic_passthrough_logging_handler import (
     AnthropicPassthroughLoggingHandler,
 )
-<<<<<<< HEAD
 from .llm_provider_handlers.cohere_passthrough_logging_handler import (
     CoherePassthroughLoggingHandler,
-=======
 from .llm_provider_handlers.assembly_passthrough_logging_handler import (
     AssemblyAIPassthroughLoggingHandler,
->>>>>>> 6b67006b
 )
 from .llm_provider_handlers.vertex_passthrough_logging_handler import (
     VertexPassthroughLoggingHandler,
@@ -39,10 +36,8 @@
         # Anthropic
         self.TRACKED_ANTHROPIC_ROUTES = ["/messages"]
 
-<<<<<<< HEAD
         # Cohere
         self.TRACKED_COHERE_ROUTES = ["/v2/chat"]
-=======
         self.assemblyai_passthrough_logging_handler = (
             AssemblyAIPassthroughLoggingHandler()
         )
@@ -84,7 +79,6 @@
             cache_hit=False,
             **kwargs,
         )
->>>>>>> 6b67006b
 
     async def pass_through_async_success_handler(
         self,
@@ -138,7 +132,6 @@
                 anthropic_passthrough_logging_handler_result["result"]
             )
             kwargs = anthropic_passthrough_logging_handler_result["kwargs"]
-<<<<<<< HEAD
         elif self.is_cohere_route(url_route):
             cohere_passthrough_logging_handler_result = (
                 cohere_passthrough_logging_handler.passthrough_chat_handler(
@@ -158,7 +151,6 @@
                 cohere_passthrough_logging_handler_result["result"]
             )
             kwargs = cohere_passthrough_logging_handler_result["kwargs"]
-=======
         elif self.is_assemblyai_route(url_route):
             if (
                 AssemblyAIPassthroughLoggingHandler._should_log_request(
@@ -180,7 +172,6 @@
             )
             return
 
->>>>>>> 6b67006b
         if standard_logging_response_object is None:
             standard_logging_response_object = StandardPassThroughResponseObject(
                 response=httpx_response.text
@@ -207,18 +198,14 @@
             if route in url_route:
                 return True
         return False
-
-<<<<<<< HEAD
     def is_cohere_route(self, url_route: str):
         for route in self.TRACKED_COHERE_ROUTES:
             if route in url_route:
                 return True
-=======
     def is_assemblyai_route(self, url_route: str):
         parsed_url = urlparse(url_route)
         if parsed_url.hostname == "api.assemblyai.com":
             return True
         elif "/transcript" in parsed_url.path:
             return True
->>>>>>> 6b67006b
         return False