--- conflicted
+++ resolved
@@ -54,13 +54,8 @@
     Common helper to route the request
     """
     router_model_names = llm_router.model_names if llm_router is not None else []
-<<<<<<< HEAD
     if "api_key" in data or "api_base" in data or 'aws_access_key_id' in data:
         return getattr(litellm, f"{route_type}")(**data)
-=======
-    if "api_key" in data or "api_base" in data:
-        return getattr(llm_router, f"{route_type}")(**data)
->>>>>>> e41e3a90
 
     elif "user_config" in data:
         router_config = data.pop("user_config")
