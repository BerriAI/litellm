"""
Content Filter Guardrail for LiteLLM.

This guardrail provides regex pattern matching and keyword filtering
to detect and block/mask sensitive content.
"""

<<<<<<< HEAD
import asyncio
=======
>>>>>>> 26cd2c44
import os
import re
from typing import (
    TYPE_CHECKING,
    Any,
    Dict,
    List,
    Literal,
    Optional,
    Pattern,
    Tuple,
    Union,
    cast,
)

import yaml
from fastapi import HTTPException

from litellm import Router
from litellm._logging import verbose_proxy_logger
from litellm.integrations.custom_guardrail import CustomGuardrail

if TYPE_CHECKING:
    from litellm.litellm_core_utils.litellm_logging import Logging as LiteLLMLoggingObj
<<<<<<< HEAD
    from litellm.types.guardrails import GenericGuardrailAPIInputs

=======
    from litellm.types.utils import GenericGuardrailAPIInputs
from litellm.proxy._types import UserAPIKeyAuth
>>>>>>> 26cd2c44
from litellm.types.guardrails import (
    BlockedWord,
    ContentFilterAction,
    ContentFilterPattern,
    GuardrailEventHooks,
    Mode,
)
from litellm.types.proxy.guardrails.guardrail_hooks.litellm_content_filter import (
    ContentFilterCategoryConfig,
)
<<<<<<< HEAD
=======
from litellm.types.utils import ModelResponseStream
>>>>>>> 26cd2c44

from .patterns import get_compiled_pattern


# Helper data structure for category-based detection
class CategoryConfig:
    """Configuration for a content category."""

    def __init__(
        self,
        category_name: str,
        description: str,
        default_action: ContentFilterAction,
        keywords: List[Dict[str, str]],
        exceptions: List[str],
    ):
        self.category_name = category_name
        self.description = description
        self.default_action = default_action
        self.keywords = keywords
        self.exceptions = [e.lower() for e in exceptions]


class ContentFilterGuardrail(CustomGuardrail):
    """
    Content filter guardrail that detects sensitive information using:
    - Prebuilt regex patterns (SSN, credit cards, API keys, etc.)
    - Custom user-defined regex patterns
    - Dictionary-based keyword matching

    Actions:
    - BLOCK: Reject the request with an error
    - MASK: Replace the sensitive content with a redacted placeholder
    """

    # Redaction format constants
    PATTERN_REDACTION_FORMAT = "[{pattern_name}_REDACTED]"
    KEYWORD_REDACTION_STR = "[KEYWORD_REDACTED]"

    def __init__(
        self,
        guardrail_name: Optional[str] = None,
        patterns: Optional[List[ContentFilterPattern]] = None,
        blocked_words: Optional[List[BlockedWord]] = None,
        blocked_words_file: Optional[str] = None,
        event_hook: Optional[
            Union[GuardrailEventHooks, List[GuardrailEventHooks], Mode]
        ] = None,
        default_on: bool = False,
        pattern_redaction_format: Optional[str] = None,
        keyword_redaction_tag: Optional[str] = None,
        categories: Optional[List[ContentFilterCategoryConfig]] = None,
        severity_threshold: str = "medium",
<<<<<<< HEAD
        llm_router: Optional[Router] = None,
        image_model: Optional[str] = None,
=======
>>>>>>> 26cd2c44
        **kwargs,
    ):
        """
        Initialize the Content Filter Guardrail.

        Args:
            guardrail_name: Name of this guardrail instance
            patterns: List of ContentFilterPattern objects to detect
            blocked_words: List of BlockedWord objects with keywords and actions
            blocked_words_file: Path to YAML file containing blocked_words list
            event_hook: When to run this guardrail (pre_call, post_call, etc.)
            default_on: If True, runs on all requests by default
            pattern_redaction_format: Format string for pattern redaction (use {pattern_name} placeholder)
            keyword_redaction_tag: Tag to use for keyword redaction
            categories: List of category configurations with enabled/action/severity settings
            severity_threshold: Minimum severity to block ("high", "medium", "low")
        """
        super().__init__(
            guardrail_name=guardrail_name,
            supported_event_hooks=[
                GuardrailEventHooks.pre_call,
                GuardrailEventHooks.post_call,
                GuardrailEventHooks.during_call,
            ],
            event_hook=event_hook or GuardrailEventHooks.pre_call,
            default_on=default_on,
            **kwargs,
        )

        self.guardrail_provider = "litellm_content_filter"
        self.pattern_redaction_format = (
            pattern_redaction_format or self.PATTERN_REDACTION_FORMAT
        )
        self.keyword_redaction_tag = keyword_redaction_tag or self.KEYWORD_REDACTION_STR
        self.severity_threshold = severity_threshold
<<<<<<< HEAD
        self.llm_router = llm_router
        self.image_model = image_model
=======

>>>>>>> 26cd2c44
        # Store loaded categories
        self.loaded_categories: Dict[str, CategoryConfig] = {}
        self.category_keywords: Dict[str, Tuple[str, str, ContentFilterAction]] = (
            {}
        )  # keyword -> (category, severity, action)

        # Load categories if provided
        if categories:
            self._load_categories(categories)

        # Normalize inputs: convert dicts to Pydantic models for consistent handling
        normalized_patterns: List[ContentFilterPattern] = []
        if patterns:
            for pattern_config in patterns:
                if isinstance(pattern_config, dict):
                    normalized_patterns.append(ContentFilterPattern(**pattern_config))
                else:
                    normalized_patterns.append(pattern_config)

        normalized_blocked_words: List[BlockedWord] = []
        if blocked_words:
            for word in blocked_words:
                if isinstance(word, dict):
                    normalized_blocked_words.append(BlockedWord(**word))
                else:
                    normalized_blocked_words.append(word)

        # Compile regex patterns
        self.compiled_patterns: List[Tuple[Pattern, str, ContentFilterAction]] = []
        for pattern_config in normalized_patterns:
            self._add_pattern(pattern_config)

        # Load blocked words - always initialize as dict
        self.blocked_words: Dict[str, Tuple[ContentFilterAction, Optional[str]]] = {}
        for word in normalized_blocked_words:
            self.blocked_words[word.keyword.lower()] = (word.action, word.description)

        # Defensive check: ensure blocked_words is a dict (not a list)
        if not isinstance(self.blocked_words, dict):
            verbose_proxy_logger.error(
                f"blocked_words is not a dict, got {type(self.blocked_words)}. Resetting to empty dict."
            )
            self.blocked_words = {}

        # Load blocked words from file if provided
        if blocked_words_file:
            self._load_blocked_words_file(blocked_words_file)

        verbose_proxy_logger.debug(
            f"ContentFilterGuardrail initialized with {len(self.compiled_patterns)} patterns "
            f"and {len(self.blocked_words)} blocked words"
        )
        verbose_proxy_logger.debug(
            f"Loaded {len(self.loaded_categories)} categories with "
            f"{len(self.category_keywords)} keywords"
        )

    def _load_categories(self, categories: List[ContentFilterCategoryConfig]) -> None:
        """
        Load content categories from configuration.

        Args:
            categories: List of category configurations with format:
                - category: "harmful_self_harm"
                  enabled: true
                  action: "BLOCK"
                  severity_threshold: "medium"
                  category_file: "/path/to/custom_file.yaml"  # optional override
        """
        categories_dir = os.path.join(os.path.dirname(__file__), "categories")

        for cat_config in categories:
            category_name = cat_config.get("category")
            if not category_name or not isinstance(category_name, str):
                verbose_proxy_logger.warning(
                    "Category name missing or invalid in config, skipping"
                )
                continue

            enabled = cat_config.get("enabled", True)
            action = cat_config.get("action")
<<<<<<< HEAD
            severity_threshold = (
                cat_config.get("severity_threshold", self.severity_threshold)
                or self.severity_threshold
=======
            severity_threshold = cat_config.get(
                "severity_threshold", self.severity_threshold
>>>>>>> 26cd2c44
            )
            custom_file = cat_config.get("category_file")

            if not enabled:
                verbose_proxy_logger.debug(
                    f"Category {category_name} is disabled, skipping"
                )
                continue

            # Load category file (custom or default)
            if custom_file:
                category_file_path = custom_file
            else:
                category_file_path = os.path.join(
                    categories_dir, f"{category_name}.yaml"
                )

            if not os.path.exists(category_file_path):
                verbose_proxy_logger.warning(
                    f"Category file not found: {category_file_path}, skipping"
                )
                continue

            try:
                category = self._load_category_file(category_file_path)
                self.loaded_categories[category_name] = category

                # Use action from config, or default from category file
                category_action = ContentFilterAction(
                    action if action else category.default_action
                )

                # Add keywords from this category
                for keyword_data in category.keywords:
                    keyword = keyword_data["keyword"].lower()
                    severity = keyword_data["severity"]

                    # Check if keyword meets severity threshold
                    if self._should_apply_severity(severity, severity_threshold):
                        self.category_keywords[keyword] = (
                            category_name,
                            severity,
                            category_action,
                        )

                verbose_proxy_logger.info(
                    f"Loaded category {category_name}: "
                    f"{len(category.keywords)} keywords"
                )
            except Exception as e:
                verbose_proxy_logger.error(
                    f"Error loading category {category_name}: {e}"
                )

    def _load_category_file(self, file_path: str) -> CategoryConfig:
        """
        Load a category definition from a YAML file.

        Args:
            file_path: Path to category YAML file

        Returns:
            CategoryConfig object
        """
        with open(file_path, "r") as f:
            data = yaml.safe_load(f)

        return CategoryConfig(
            category_name=data.get("category_name", "unknown"),
            description=data.get("description", ""),
            default_action=ContentFilterAction(data.get("default_action", "BLOCK")),
            keywords=data.get("keywords", []),
            exceptions=data.get("exceptions", []),
        )

    def _should_apply_severity(self, severity: str, threshold: str) -> bool:
        """
        Check if a given severity meets the threshold.

        Args:
            severity: The severity level of the item ("high", "medium", "low")
            threshold: The minimum severity threshold

        Returns:
            True if severity meets or exceeds threshold
        """
        severity_order = {"low": 0, "medium": 1, "high": 2}
        return severity_order.get(severity, 0) >= severity_order.get(threshold, 1)

    def _add_pattern(self, pattern_config: ContentFilterPattern) -> None:
        """
        Add a pattern to the compiled patterns list.

        Args:
            pattern_config: ContentFilterPattern configuration
        """
        try:
            if pattern_config.pattern_type == "prebuilt":
                if not pattern_config.pattern_name:
                    raise ValueError("pattern_name is required for prebuilt patterns")
                compiled = get_compiled_pattern(pattern_config.pattern_name)
                pattern_name = pattern_config.pattern_name
            elif pattern_config.pattern_type == "regex":
                if not pattern_config.pattern:
                    raise ValueError("pattern is required for regex patterns")
                compiled = re.compile(pattern_config.pattern, re.IGNORECASE)
                pattern_name = pattern_config.name or "custom_regex"
            else:
                raise ValueError(f"Unknown pattern_type: {pattern_config.pattern_type}")

            self.compiled_patterns.append(
                (compiled, pattern_name, pattern_config.action)
            )
            verbose_proxy_logger.debug(
                f"Added pattern: {pattern_name} with action {pattern_config.action}"
            )
        except Exception as e:
            verbose_proxy_logger.error(f"Error adding pattern {pattern_config}: {e}")
            raise

    def _load_blocked_words_file(self, file_path: str) -> None:
        """
        Load blocked words from a YAML file.

        Args:
            file_path: Path to YAML file containing blocked_words list

        Expected format:
        ```yaml
        blocked_words:
          - keyword: "sensitive_term"
            action: "BLOCK"
            description: "Optional description"
        ```
        """
        try:
            with open(file_path, "r") as f:
                data = yaml.safe_load(f)

            if not isinstance(data, dict) or "blocked_words" not in data:
                raise ValueError(
                    "Invalid format: file must contain 'blocked_words' key with list of words"
                )

            for word_data in data["blocked_words"]:
                if (
                    not isinstance(word_data, dict)
                    or "keyword" not in word_data
                    or "action" not in word_data
                ):
                    verbose_proxy_logger.warning(
                        f"Skipping invalid word entry: {word_data}"
                    )
                    continue

                keyword = word_data["keyword"].lower()
                action = ContentFilterAction(word_data["action"])
                description = word_data.get("description")

                self.blocked_words[keyword] = (action, description)

            verbose_proxy_logger.info(
                f"Loaded {len(data['blocked_words'])} blocked words from {file_path}"
            )
        except FileNotFoundError:
            raise FileNotFoundError(f"Blocked words file not found: {file_path}")
        except Exception as e:
            raise Exception(f"Error loading blocked words file {file_path}: {str(e)}")

    def _check_patterns(
        self, text: str
    ) -> Optional[Tuple[str, str, ContentFilterAction]]:
        """
        Check text against all compiled regex patterns.

        Args:
            text: Text to check

        Returns:
            Tuple of (matched_text, pattern_name, action) if match found, None otherwise
        """
        for compiled_pattern, pattern_name, action in self.compiled_patterns:
            match = compiled_pattern.search(text)
            if match:
                matched_text = match.group(0)
                verbose_proxy_logger.debug(
                    f"Pattern '{pattern_name}' matched: {matched_text[:20]}..."
                )
                return (matched_text, pattern_name, action)
        return None

    def _check_category_keywords(
        self, text: str, exceptions: List[str]
    ) -> Optional[Tuple[str, str, str, ContentFilterAction]]:
        """
        Check text for category keywords.

        Args:
            text: Text to check
            exceptions: List of exception phrases to ignore

        Returns:
            Tuple of (keyword, category, severity, action) if match found, None otherwise
        """
        text_lower = text.lower()

        # First check if any exception applies
        for exception in exceptions:
            if exception in text_lower:
                verbose_proxy_logger.debug(
                    f"Exception phrase '{exception}' found, skipping category keyword check"
                )
                return None

        # Check category keywords
        for keyword, (category, severity, action) in self.category_keywords.items():
            # Use word boundary matching for single words to avoid false positives
            # (e.g., "men" should not match "recommend")
            # For multi-word phrases, use substring matching
            if " " in keyword:
                # Multi-word phrase - use substring matching
                keyword_found = keyword in text_lower
            else:
                # Single word - use word boundary matching to match whole words only
                keyword_pattern = r"\b" + re.escape(keyword) + r"\b"
                keyword_found = bool(re.search(keyword_pattern, text_lower))

            if keyword_found:
                # Check if this keyword has exceptions
                category_obj = self.loaded_categories.get(category)
                if category_obj:
                    # Check category-specific exceptions
                    exception_found = False
                    for exception in category_obj.exceptions:
                        if exception in text_lower:
                            verbose_proxy_logger.debug(
                                f"Category exception '{exception}' found for keyword '{keyword}', skipping"
                            )
                            exception_found = True
                            break
                    if exception_found:
                        continue

                verbose_proxy_logger.debug(
                    f"Category keyword '{keyword}' found in category '{category}' with severity {severity}"
                )
                return (keyword, category, severity, action)
        return None

    def _check_blocked_words(
        self, text: str
    ) -> Optional[Tuple[str, ContentFilterAction, Optional[str]]]:
        """
        Check text for blocked keywords.

        Args:
            text: Text to check

        Returns:
            Tuple of (keyword, action, description) if match found, None otherwise
        """
        # Handle case where blocked_words might still be a list (old instances)
        if isinstance(self.blocked_words, list):
            verbose_proxy_logger.warning(
                "blocked_words is a list instead of dict. Re-initializing. "
                "This suggests an old guardrail instance is still in use. Please restart the server."
            )
            # Convert list to dict on-the-fly
            temp_dict: Dict[str, Tuple[ContentFilterAction, Optional[str]]] = {}
            for word in self.blocked_words:
                if isinstance(word, dict):
                    temp_dict[word.get("keyword", "").lower()] = (
                        word.get("action", ContentFilterAction.BLOCK),
                        word.get("description"),
                    )
            self.blocked_words = temp_dict

        if not self.blocked_words:
            return None

        text_lower = text.lower()
        for keyword, (action, description) in self.blocked_words.items():
            if keyword in text_lower:
                verbose_proxy_logger.debug(
                    f"Blocked word '{keyword}' found with action {action}"
                )
                return (keyword, action, description)
        return None

    def _filter_single_text(self, text: str) -> str:
        """
        Apply all content filtering checks to a single text.

        This method performs:
        1. Category keyword checks
        2. Regex pattern checks
        3. Blocked word checks

        Args:
            text: Text to filter

        Returns:
            Filtered text (with masking applied if action is MASK)

        Raises:
            HTTPException: If sensitive content is detected and action is BLOCK
        """
        # Collect all exceptions from loaded categories
        all_exceptions = []
        for category in self.loaded_categories.values():
            all_exceptions.extend(category.exceptions)

        # Check category keywords
        category_keyword_match = self._check_category_keywords(text, all_exceptions)
        if category_keyword_match:
            keyword, category, severity, action = category_keyword_match
            if action == ContentFilterAction.BLOCK:
                error_msg = (
                    f"Content blocked: {category} category keyword '{keyword}' detected "
                    f"(severity: {severity})"
                )
                verbose_proxy_logger.warning(error_msg)
                raise HTTPException(
                    status_code=403,
                    detail={
                        "error": error_msg,
                        "category": category,
                        "keyword": keyword,
                        "severity": severity,
                    },
                )
            elif action == ContentFilterAction.MASK:
                # Replace keyword with redaction tag
                text = re.sub(
                    re.escape(keyword),
                    self.keyword_redaction_tag,
                    text,
                    flags=re.IGNORECASE,
                )
                verbose_proxy_logger.info(
                    f"Masked category keyword '{keyword}' from {category} (severity: {severity})"
                )

        # Check regex patterns - process ALL patterns, not just first match
        for compiled_pattern, pattern_name, action in self.compiled_patterns:
            match = compiled_pattern.search(text)
            if not match:
                continue

            if action == ContentFilterAction.BLOCK:
                error_msg = f"Content blocked: {pattern_name} pattern detected"
                verbose_proxy_logger.warning(error_msg)
                raise HTTPException(
                    status_code=403,
                    detail={"error": error_msg, "pattern": pattern_name},
                )
            elif action == ContentFilterAction.MASK:
                # Replace ALL matches of this pattern with redaction tag
                redaction_tag = self.pattern_redaction_format.format(
                    pattern_name=pattern_name.upper()
                )
                text = compiled_pattern.sub(redaction_tag, text)
                verbose_proxy_logger.info(
                    f"Masked all {pattern_name} matches in content"
                )

        # Check blocked words - iterate through ALL blocked words
        # to ensure all matching keywords are processed, not just the first one
        text_lower = text.lower()
        for keyword, (action, description) in self.blocked_words.items():
            if keyword not in text_lower:
                continue

            verbose_proxy_logger.debug(
                f"Blocked word '{keyword}' found with action {action}"
            )

            if action == ContentFilterAction.BLOCK:
                error_msg = f"Content blocked: keyword '{keyword}' detected"
                if description:
                    error_msg += f" ({description})"
                verbose_proxy_logger.warning(error_msg)
                raise HTTPException(
                    status_code=403,
                    detail={
                        "error": error_msg,
                        "keyword": keyword,
                        "description": description,
                    },
                )
            elif action == ContentFilterAction.MASK:
                # Replace keyword with redaction tag (case-insensitive)
                text = re.sub(
                    re.escape(keyword),
                    self.keyword_redaction_tag,
                    text,
                    flags=re.IGNORECASE,
                )
                # Update text_lower after masking to avoid re-matching
                text_lower = text.lower()
                verbose_proxy_logger.info(f"Masked keyword '{keyword}' in content")

        return text

    def _mask_content(self, text: str, pattern_name: str) -> str:
        """
        Mask sensitive content in text.

        Args:
            text: Text containing sensitive content
            pattern_name: Name of the pattern that matched

        Returns:
            Text with sensitive content masked
        """
        redaction_tag = self.pattern_redaction_format.format(
            pattern_name=pattern_name.upper()
        )
        return redaction_tag

    async def apply_guardrail(
        self,
        inputs: "GenericGuardrailAPIInputs",
        request_data: dict,
        input_type: Literal["request", "response"],
        logging_obj: Optional["LiteLLMLoggingObj"] = None,
    ) -> "GenericGuardrailAPIInputs":
        """
        Apply content filtering guardrail to a batch of texts.

        This method checks for sensitive patterns and blocked keywords,
        either blocking the request or masking the sensitive content.

        Args:
            inputs: Dictionary containing texts and optional images
            request_data: Request data dictionary for logging metadata
            input_type: Whether this is a "request" or "response"
            logging_obj: Optional logging object

        Returns:
            GenericGuardrailAPIInputs - processed_texts may be masked, images unchanged

        Raises:
            HTTPException: If sensitive content is detected and action is BLOCK
        """
        texts = inputs.get("texts", [])
        images = inputs.get("images", [])
        if images and self.image_model and self.llm_router:
            tasks = []
            for image in images:
                task = self.llm_router.acompletion(
                    model=self.image_model,
                    messages=[
                        {
                            "role": "system",
                            "content": "Describe the image in detail.",
                        },
                        {
                            "role": "user",
                            "content": [
                                {"type": "image_url", "image_url": {"url": image}},
                            ],
                        },
                    ],
                    stream=False,
                )
                tasks.append(task)

            responses = await asyncio.gather(*tasks)
            descriptions = []
            for response in responses:
                if response.choices[0].message.content:
                    image_description = response.choices[0].message.content
                    verbose_proxy_logger.debug(
                        f"Image description: {image_description}"
                    )
                    descriptions.append(image_description)
                else:
                    verbose_proxy_logger.warning("No image description found")

            # Apply content filtering to image descriptions
            verbose_proxy_logger.debug(
                f"ContentFilterGuardrail: Applying guardrail to {len(descriptions)} image description(s)"
            )
            for description in descriptions:
                # This will raise HTTPException if BLOCK action is triggered
                try:
                    self._filter_single_text(description)
                except HTTPException as e:
                    # e.detail can be a string or dict
                    if isinstance(e.detail, dict) and "error" in e.detail:
                        detail_dict = cast(Dict[str, Any], e.detail)
                        detail_dict["error"] = (
                            detail_dict["error"]
                            + " (Image description): "
                            + description
                        )
                    elif isinstance(e.detail, str):
                        e.detail = e.detail + " (Image description): " + description
                    else:
                        e.detail = (
                            "Content blocked: Image description detected" + description
                        )
                    raise e
        verbose_proxy_logger.debug(
            f"ContentFilterGuardrail: Applying guardrail to {len(texts)} text(s)"
        )

        processed_texts = []
        for text in texts:
<<<<<<< HEAD
            filtered_text = self._filter_single_text(text)
            processed_texts.append(filtered_text)
=======
            # Collect all exceptions from loaded categories
            all_exceptions = []
            for category in self.loaded_categories.values():
                all_exceptions.extend(category.exceptions)

            # Check category keywords
            category_keyword_match = self._check_category_keywords(text, all_exceptions)
            if category_keyword_match:
                keyword, category, severity, action = category_keyword_match
                if action == ContentFilterAction.BLOCK:
                    error_msg = (
                        f"Content blocked: {category} category keyword '{keyword}' detected "
                        f"(severity: {severity})"
                    )
                    verbose_proxy_logger.warning(error_msg)
                    raise HTTPException(
                        status_code=400,
                        detail={
                            "error": error_msg,
                            "category": category,
                            "keyword": keyword,
                            "severity": severity,
                        },
                    )
                elif action == ContentFilterAction.MASK:
                    # Replace keyword with redaction tag
                    text = re.sub(
                        re.escape(keyword),
                        self.keyword_redaction_tag,
                        text,
                        flags=re.IGNORECASE,
                    )
                    verbose_proxy_logger.info(
                        f"Masked category keyword '{keyword}' from {category} (severity: {severity})"
                    )

            # Check regex patterns - process ALL patterns, not just first match
            for compiled_pattern, pattern_name, action in self.compiled_patterns:
                match = compiled_pattern.search(text)
                if not match:
                    continue

                if action == ContentFilterAction.BLOCK:
                    error_msg = f"Content blocked: {pattern_name} pattern detected"
                    verbose_proxy_logger.warning(error_msg)
                    raise HTTPException(
                        status_code=400,
                        detail={"error": error_msg, "pattern": pattern_name},
                    )
                elif action == ContentFilterAction.MASK:
                    # Replace ALL matches of this pattern with redaction tag
                    redaction_tag = self.pattern_redaction_format.format(
                        pattern_name=pattern_name.upper()
                    )
                    text = compiled_pattern.sub(redaction_tag, text)
                    verbose_proxy_logger.info(
                        f"Masked all {pattern_name} matches in content"
                    )

            # Check blocked words - iterate through ALL blocked words
            # to ensure all matching keywords are processed, not just the first one
            text_lower = text.lower()
            for keyword, (action, description) in self.blocked_words.items():
                if keyword not in text_lower:
                    continue

                verbose_proxy_logger.debug(
                    f"Blocked word '{keyword}' found with action {action}"
                )

                if action == ContentFilterAction.BLOCK:
                    error_msg = f"Content blocked: keyword '{keyword}' detected"
                    if description:
                        error_msg += f" ({description})"
                    verbose_proxy_logger.warning(error_msg)
                    raise HTTPException(
                        status_code=400,
                        detail={
                            "error": error_msg,
                            "keyword": keyword,
                            "description": description,
                        },
                    )
                elif action == ContentFilterAction.MASK:
                    # Replace keyword with redaction tag (case-insensitive)
                    text = re.sub(
                        re.escape(keyword),
                        self.keyword_redaction_tag,
                        text,
                        flags=re.IGNORECASE,
                    )
                    # Update text_lower after masking to avoid re-matching
                    text_lower = text.lower()
                    verbose_proxy_logger.info(f"Masked keyword '{keyword}' in content")

            processed_texts.append(text)
>>>>>>> 26cd2c44

        verbose_proxy_logger.debug(
            "ContentFilterGuardrail: Guardrail applied successfully"
        )
        inputs["texts"] = processed_texts
        return inputs

    @staticmethod
    def get_config_model():
        from litellm.types.proxy.guardrails.guardrail_hooks.litellm_content_filter import (
            LitellmContentFilterGuardrailConfigModel,
        )

        return LitellmContentFilterGuardrailConfigModel<|MERGE_RESOLUTION|>--- conflicted
+++ resolved
@@ -5,10 +5,7 @@
 to detect and block/mask sensitive content.
 """
 
-<<<<<<< HEAD
 import asyncio
-=======
->>>>>>> 26cd2c44
 import os
 import re
 from typing import (
@@ -33,13 +30,8 @@
 
 if TYPE_CHECKING:
     from litellm.litellm_core_utils.litellm_logging import Logging as LiteLLMLoggingObj
-<<<<<<< HEAD
-    from litellm.types.guardrails import GenericGuardrailAPIInputs
-
-=======
     from litellm.types.utils import GenericGuardrailAPIInputs
 from litellm.proxy._types import UserAPIKeyAuth
->>>>>>> 26cd2c44
 from litellm.types.guardrails import (
     BlockedWord,
     ContentFilterAction,
@@ -50,10 +42,7 @@
 from litellm.types.proxy.guardrails.guardrail_hooks.litellm_content_filter import (
     ContentFilterCategoryConfig,
 )
-<<<<<<< HEAD
-=======
 from litellm.types.utils import ModelResponseStream
->>>>>>> 26cd2c44
 
 from .patterns import get_compiled_pattern
 
@@ -107,11 +96,8 @@
         keyword_redaction_tag: Optional[str] = None,
         categories: Optional[List[ContentFilterCategoryConfig]] = None,
         severity_threshold: str = "medium",
-<<<<<<< HEAD
         llm_router: Optional[Router] = None,
         image_model: Optional[str] = None,
-=======
->>>>>>> 26cd2c44
         **kwargs,
     ):
         """
@@ -147,12 +133,8 @@
         )
         self.keyword_redaction_tag = keyword_redaction_tag or self.KEYWORD_REDACTION_STR
         self.severity_threshold = severity_threshold
-<<<<<<< HEAD
         self.llm_router = llm_router
         self.image_model = image_model
-=======
-
->>>>>>> 26cd2c44
         # Store loaded categories
         self.loaded_categories: Dict[str, CategoryConfig] = {}
         self.category_keywords: Dict[str, Tuple[str, str, ContentFilterAction]] = (
@@ -234,14 +216,9 @@
 
             enabled = cat_config.get("enabled", True)
             action = cat_config.get("action")
-<<<<<<< HEAD
             severity_threshold = (
                 cat_config.get("severity_threshold", self.severity_threshold)
                 or self.severity_threshold
-=======
-            severity_threshold = cat_config.get(
-                "severity_threshold", self.severity_threshold
->>>>>>> 26cd2c44
             )
             custom_file = cat_config.get("category_file")
 
@@ -752,107 +729,8 @@
 
         processed_texts = []
         for text in texts:
-<<<<<<< HEAD
             filtered_text = self._filter_single_text(text)
             processed_texts.append(filtered_text)
-=======
-            # Collect all exceptions from loaded categories
-            all_exceptions = []
-            for category in self.loaded_categories.values():
-                all_exceptions.extend(category.exceptions)
-
-            # Check category keywords
-            category_keyword_match = self._check_category_keywords(text, all_exceptions)
-            if category_keyword_match:
-                keyword, category, severity, action = category_keyword_match
-                if action == ContentFilterAction.BLOCK:
-                    error_msg = (
-                        f"Content blocked: {category} category keyword '{keyword}' detected "
-                        f"(severity: {severity})"
-                    )
-                    verbose_proxy_logger.warning(error_msg)
-                    raise HTTPException(
-                        status_code=400,
-                        detail={
-                            "error": error_msg,
-                            "category": category,
-                            "keyword": keyword,
-                            "severity": severity,
-                        },
-                    )
-                elif action == ContentFilterAction.MASK:
-                    # Replace keyword with redaction tag
-                    text = re.sub(
-                        re.escape(keyword),
-                        self.keyword_redaction_tag,
-                        text,
-                        flags=re.IGNORECASE,
-                    )
-                    verbose_proxy_logger.info(
-                        f"Masked category keyword '{keyword}' from {category} (severity: {severity})"
-                    )
-
-            # Check regex patterns - process ALL patterns, not just first match
-            for compiled_pattern, pattern_name, action in self.compiled_patterns:
-                match = compiled_pattern.search(text)
-                if not match:
-                    continue
-
-                if action == ContentFilterAction.BLOCK:
-                    error_msg = f"Content blocked: {pattern_name} pattern detected"
-                    verbose_proxy_logger.warning(error_msg)
-                    raise HTTPException(
-                        status_code=400,
-                        detail={"error": error_msg, "pattern": pattern_name},
-                    )
-                elif action == ContentFilterAction.MASK:
-                    # Replace ALL matches of this pattern with redaction tag
-                    redaction_tag = self.pattern_redaction_format.format(
-                        pattern_name=pattern_name.upper()
-                    )
-                    text = compiled_pattern.sub(redaction_tag, text)
-                    verbose_proxy_logger.info(
-                        f"Masked all {pattern_name} matches in content"
-                    )
-
-            # Check blocked words - iterate through ALL blocked words
-            # to ensure all matching keywords are processed, not just the first one
-            text_lower = text.lower()
-            for keyword, (action, description) in self.blocked_words.items():
-                if keyword not in text_lower:
-                    continue
-
-                verbose_proxy_logger.debug(
-                    f"Blocked word '{keyword}' found with action {action}"
-                )
-
-                if action == ContentFilterAction.BLOCK:
-                    error_msg = f"Content blocked: keyword '{keyword}' detected"
-                    if description:
-                        error_msg += f" ({description})"
-                    verbose_proxy_logger.warning(error_msg)
-                    raise HTTPException(
-                        status_code=400,
-                        detail={
-                            "error": error_msg,
-                            "keyword": keyword,
-                            "description": description,
-                        },
-                    )
-                elif action == ContentFilterAction.MASK:
-                    # Replace keyword with redaction tag (case-insensitive)
-                    text = re.sub(
-                        re.escape(keyword),
-                        self.keyword_redaction_tag,
-                        text,
-                        flags=re.IGNORECASE,
-                    )
-                    # Update text_lower after masking to avoid re-matching
-                    text_lower = text.lower()
-                    verbose_proxy_logger.info(f"Masked keyword '{keyword}' in content")
-
-            processed_texts.append(text)
->>>>>>> 26cd2c44
 
         verbose_proxy_logger.debug(
             "ContentFilterGuardrail: Guardrail applied successfully"
