--- conflicted
+++ resolved
@@ -873,17 +873,12 @@
                 verbose_proxy_logger.info(msg)
             else:
                 verbose_proxy_logger.debug(msg)
-<<<<<<< HEAD
-        
-=======
-    
->>>>>>> 8e27b6c0
+        
     @staticmethod
     def get_config_model() -> Optional[Type["GuardrailConfigModel"]]:
         from litellm.types.proxy.guardrails.guardrail_hooks.noma import (
             NomaGuardrailConfigModel,
         )
-<<<<<<< HEAD
 
         return NomaGuardrailConfigModel
 
@@ -927,8 +922,6 @@
             async for chunk in mock_response:
                 yield chunk
             return
-=======
->>>>>>> 8e27b6c0
 
         for chunk in all_chunks:
             yield chunk