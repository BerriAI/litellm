# +-------------------------------------------------------------+
#
#           Use Bedrock Guardrails for your LLM calls
#
# +-------------------------------------------------------------+
#  Thank you users! We ❤️ you! - Krrish & Ishaan

import copy
import os
import sys

sys.path.insert(
    0, os.path.abspath("../..")
)  # Adds the parent directory to the system path
import json
import sys
from typing import (
<<<<<<< HEAD
    TYPE_CHECKING,
=======
>>>>>>> fe41e149
    Any,
    AsyncGenerator,
    List,
    Literal,
<<<<<<< HEAD
=======
    NamedTuple,
>>>>>>> fe41e149
    Optional,
    Tuple,
    Union,
    cast,
)

import httpx
from fastapi import HTTPException

import litellm
from litellm._logging import verbose_proxy_logger
from litellm.caching import DualCache
from litellm.exceptions import GuardrailInterventionNormalStringError
from litellm.integrations.custom_guardrail import CustomGuardrail
from litellm.llms.bedrock.base_aws_llm import BaseAWSLLM
from litellm.llms.custom_httpx.http_handler import (
    get_async_httpx_client,
    httpxSpecialProvider,
)
from litellm.proxy._types import UserAPIKeyAuth
from litellm.secret_managers.main import get_secret_str
from litellm.types.guardrails import GuardrailEventHooks
from litellm.types.llms.openai import AllMessageValues, ChatCompletionUserMessage
from litellm.types.proxy.guardrails.guardrail_hooks.bedrock_guardrails import (
    BedrockContentItem,
    BedrockGuardrailOutput,
    BedrockGuardrailResponse,
    BedrockRequest,
    BedrockTextContent,
)

if TYPE_CHECKING:
    from litellm.litellm_core_utils.litellm_logging import Logging as LiteLLMLoggingObj
from litellm.types.utils import (
    CallTypes,
    CallTypesLiteral,
    Choices,
    GuardrailStatus,
    ModelResponse,
    ModelResponseStream,
    StreamingChoices,
    TextChoices,
)

GUARDRAIL_NAME = "bedrock"


class GuardrailMessageFilterResult(NamedTuple):
    payload_messages: Optional[List[AllMessageValues]]
    original_messages: Optional[List[AllMessageValues]]
    target_indices: Optional[List[int]]


def _redact_pii_matches(response_json: dict) -> dict:
    try:
        # Create a deep copy to avoid modifying the original response
        redacted_response = copy.deepcopy(response_json)

        # Get assessments from the response
        assessments = redacted_response.get("assessments", [])
        if not assessments:
            return redacted_response

        for assessment in assessments:
            # Redact PII entities in sensitive information policy
            sensitive_info_policy = assessment.get("sensitiveInformationPolicy")
            if sensitive_info_policy:
                pii_entities = sensitive_info_policy.get("piiEntities", [])
                for pii_entity in pii_entities:
                    if "match" in pii_entity:
                        pii_entity["match"] = "[REDACTED]"

                # Redact regex matches
                regexes = sensitive_info_policy.get("regexes", [])
                for regex_match in regexes:
                    if "match" in regex_match:
                        regex_match["match"] = "[REDACTED]"

            # Redact custom word matches in word policy
            word_policy = assessment.get("wordPolicy")
            if word_policy:
                custom_words = word_policy.get("customWords", [])
                for custom_word in custom_words:
                    if "match" in custom_word:
                        custom_word["match"] = "[REDACTED]"

                managed_words = word_policy.get("managedWordLists", [])
                for managed_word in managed_words:
                    if "match" in managed_word:
                        managed_word["match"] = "[REDACTED]"

        return redacted_response
    except Exception as e:
        # We do not want to fail in any case so this is just a warning
        verbose_proxy_logger.warning("Guardrail log redaction failed: %s", str(e))
        return response_json


class BedrockGuardrail(CustomGuardrail, BaseAWSLLM):
    def __init__(
        self,
        guardrailIdentifier: Optional[str] = None,
        guardrailVersion: Optional[str] = None,
        disable_exception_on_block: Optional[bool] = False,
        **kwargs,
    ):
        self.async_handler = get_async_httpx_client(
            llm_provider=httpxSpecialProvider.GuardrailCallback
        )
        self.guardrailIdentifier = guardrailIdentifier
        self.guardrailVersion = guardrailVersion
        self.guardrail_provider = "bedrock"
        self.experimental_use_latest_role_message_only = bool(
            kwargs.get("experimental_use_latest_role_message_only")
        )

        # store kwargs as optional_params
        self.optional_params = kwargs

        self.disable_exception_on_block: bool = disable_exception_on_block or False
        """
        If True, will not raise an exception when the guardrail is blocked.
        """

        # Set supported event hooks to include MCP hooks
        if "supported_event_hooks" not in kwargs:
            kwargs["supported_event_hooks"] = [
                GuardrailEventHooks.pre_call,
                GuardrailEventHooks.post_call,
                GuardrailEventHooks.during_call,
                GuardrailEventHooks.pre_mcp_call,
                GuardrailEventHooks.during_mcp_call,
            ]

        super().__init__(**kwargs)
        BaseAWSLLM.__init__(self)

        verbose_proxy_logger.debug(
            "Bedrock Guardrail initialized with guardrailIdentifier: %s, guardrailVersion: %s",
            self.guardrailIdentifier,
            self.guardrailVersion,
        )

    def _create_bedrock_input_content_request(
        self, messages: Optional[List[AllMessageValues]]
    ) -> BedrockRequest:
        """
        Create a bedrock request for the input content - the LLM request.
        """
        bedrock_request: BedrockRequest = BedrockRequest(source="INPUT")
        bedrock_request_content: List[BedrockContentItem] = []
        if messages is None:
            return bedrock_request
        for message in messages:
            message_text_content: Optional[List[str]] = self.get_content_for_message(
                message=message
            )
            if message_text_content is None:
                continue
            for text_content in message_text_content:
                bedrock_content_item = BedrockContentItem(
                    text=BedrockTextContent(text=text_content)
                )
                bedrock_request_content.append(bedrock_content_item)

        bedrock_request["content"] = bedrock_request_content
        return bedrock_request

    def _create_bedrock_output_content_request(
        self, response: Union[Any, ModelResponse]
    ) -> BedrockRequest:
        """
        Create a bedrock request for the output content - the LLM response.
        """
        bedrock_request: BedrockRequest = BedrockRequest(source="OUTPUT")
        bedrock_request_content: List[BedrockContentItem] = []
        if isinstance(response, litellm.ModelResponse):
            for choice in response.choices:
                if isinstance(choice, litellm.Choices):
                    if choice.message.content and isinstance(
                        choice.message.content, str
                    ):
                        bedrock_content_item = BedrockContentItem(
                            text=BedrockTextContent(text=choice.message.content)
                        )
                        bedrock_request_content.append(bedrock_content_item)
            bedrock_request["content"] = bedrock_request_content
        return bedrock_request

    def convert_to_bedrock_format(
        self,
        source: Literal["INPUT", "OUTPUT"],
        messages: Optional[List[AllMessageValues]] = None,
        response: Optional[Union[Any, ModelResponse]] = None,
    ) -> BedrockRequest:
        """
        Convert the litellm messages/response to the bedrock request format.

        If source is "INPUT", then messages is required.
        If source is "OUTPUT", then response is required.

        Returns:
            BedrockRequest: The bedrock request object.
        """
        bedrock_request: BedrockRequest = BedrockRequest(source=source)
        if source == "INPUT":
            bedrock_request = self._create_bedrock_input_content_request(
                messages=messages
            )
        elif source == "OUTPUT":
            bedrock_request = self._create_bedrock_output_content_request(
                response=response
            )
        return bedrock_request

    def _prepare_guardrail_messages_for_role(
        self,
        messages: Optional[List[AllMessageValues]],
    ) -> GuardrailMessageFilterResult:
        """Return payload + merge metadata for the latest user message."""
        # NOTE: This logic probably belongs in CustomGuardrail once other guardrails adopt the feature.

        if messages is None:
            return GuardrailMessageFilterResult(None, None, None)

        if self.experimental_use_latest_role_message_only is not True:
            return GuardrailMessageFilterResult(messages, None, None)

        latest_index = self._find_latest_message_index(messages, target_role="user")
        if latest_index is None:
            return GuardrailMessageFilterResult(None, None, None)

        original_messages = list(messages)
        payload_messages = [messages[latest_index]]
        return GuardrailMessageFilterResult(
            payload_messages=payload_messages,
            original_messages=original_messages,
            target_indices=[latest_index],
        )

    def _find_latest_message_index(
        self, messages: List[AllMessageValues], target_role: str
    ) -> Optional[int]:
        for index in range(len(messages) - 1, -1, -1):
            if messages[index].get("role", None) == target_role:
                return index
        return None

    def _merge_filtered_messages(
        self,
        original_messages: Optional[List[AllMessageValues]],
        updated_target_messages: List[AllMessageValues],
        target_indices: Optional[List[int]],
    ) -> List[AllMessageValues]:
        if not target_indices:
            return updated_target_messages

        if not original_messages:
            original_messages = []

        merged_messages = list(original_messages)
        if not merged_messages:
            merged_messages = list(updated_target_messages)
        for replacement_index, updated_message in zip(
            target_indices, updated_target_messages
        ):
            if replacement_index < len(merged_messages):
                merged_messages[replacement_index] = updated_message

        return merged_messages

    # NOTE: Consider moving these helpers to CustomGuardrail when the filtering
    # logic becomes shared across providers.

    #### CALL HOOKS - proxy only ####
    def _load_credentials(
        self,
    ):
        try:
            from botocore.credentials import Credentials
        except ImportError:
            raise ImportError("Missing boto3 to call bedrock. Run 'pip install boto3'.")
        ## CREDENTIALS ##
        aws_secret_access_key = self.optional_params.get("aws_secret_access_key", None)
        aws_access_key_id = self.optional_params.get("aws_access_key_id", None)
        aws_session_token = self.optional_params.get("aws_session_token", None)
        aws_region_name = self.optional_params.get("aws_region_name", None)
        aws_role_name = self.optional_params.get("aws_role_name", None)
        aws_session_name = self.optional_params.get("aws_session_name", None)
        aws_profile_name = self.optional_params.get("aws_profile_name", None)
        aws_web_identity_token = self.optional_params.get(
            "aws_web_identity_token", None
        )
        aws_sts_endpoint = self.optional_params.get("aws_sts_endpoint", None)

        ### SET REGION NAME ###
        aws_region_name = self.get_aws_region_name_for_non_llm_api_calls(
            aws_region_name=aws_region_name,
        )

        credentials: Credentials = self.get_credentials(
            aws_access_key_id=aws_access_key_id,
            aws_secret_access_key=aws_secret_access_key,
            aws_session_token=aws_session_token,
            aws_region_name=aws_region_name,
            aws_session_name=aws_session_name,
            aws_profile_name=aws_profile_name,
            aws_role_name=aws_role_name,
            aws_web_identity_token=aws_web_identity_token,
            aws_sts_endpoint=aws_sts_endpoint,
        )
        return credentials, aws_region_name

    def _prepare_request(
        self,
        credentials,
        data: dict,
        optional_params: dict,
        aws_region_name: str,
        api_key: Optional[str] = None,
        extra_headers: Optional[dict] = None,
    ):
        headers = {"Content-Type": "application/json"}
        if extra_headers is not None:
            headers = {"Content-Type": "application/json", **extra_headers}

        aws_bedrock_runtime_endpoint = self.optional_params.get(
            "aws_bedrock_runtime_endpoint", None
        )
        _, proxy_endpoint_url = self.get_runtime_endpoint(
            api_base=None,
            aws_bedrock_runtime_endpoint=aws_bedrock_runtime_endpoint,
            aws_region_name=aws_region_name,
        )
        proxy_endpoint_url = f"{proxy_endpoint_url}/guardrail/{self.guardrailIdentifier}/version/{self.guardrailVersion}/apply"
        # api_base = f"https://bedrock-runtime.{aws_region_name}.amazonaws.com/guardrail/{self.guardrailIdentifier}/version/{self.guardrailVersion}/apply"
        encoded_data = json.dumps(data).encode("utf-8")

        # first check api-key, if none, fall back to sigV4
        if api_key is not None:
            aws_bearer_token: Optional[str] = api_key
        else:
            aws_bearer_token = get_secret_str("AWS_BEARER_TOKEN_BEDROCK")

        if aws_bearer_token:
            try:
                from botocore.awsrequest import AWSRequest
            except ImportError:
                raise ImportError(
                    "Missing boto3 to call bedrock. Run 'pip install boto3'."
                )
            headers["Authorization"] = f"Bearer {aws_bearer_token}"
            request = AWSRequest(
                method="POST",
                url=proxy_endpoint_url,
                data=encoded_data,
                headers=headers,
            )
        else:
            try:
                from botocore.auth import SigV4Auth
                from botocore.awsrequest import AWSRequest
            except ImportError:
                raise ImportError(
                    "Missing boto3 to call bedrock. Run 'pip install boto3'."
                )

            sigv4 = SigV4Auth(credentials, "bedrock", aws_region_name)
            request = AWSRequest(
                method="POST",
                url=proxy_endpoint_url,
                data=encoded_data,
                headers=headers,
            )
            sigv4.add_auth(request)
            if (
                extra_headers is not None and "Authorization" in extra_headers
            ):  # prevent sigv4 from overwriting the auth header
                request.headers["Authorization"] = extra_headers["Authorization"]
        prepped_request = request.prepare()

        return prepped_request

    async def make_bedrock_api_request(
        self,
        source: Literal["INPUT", "OUTPUT"],
        messages: Optional[List[AllMessageValues]] = None,
        response: Optional[Union[Any, litellm.ModelResponse]] = None,
        request_data: Optional[dict] = None,
    ) -> BedrockGuardrailResponse:
        from datetime import datetime

        start_time = datetime.now()
        credentials, aws_region_name = self._load_credentials()
        bedrock_request_data: dict = dict(
            self.convert_to_bedrock_format(
                source=source, messages=messages, response=response
            )
        )
        bedrock_guardrail_response: BedrockGuardrailResponse = (
            BedrockGuardrailResponse()
        )
        api_key: Optional[str] = None
        if request_data:
            bedrock_request_data.update(
                self.get_guardrail_dynamic_request_body_params(
                    request_data=request_data
                )
            )
            if request_data.get("api_key") is not None:
                api_key = request_data["api_key"]

        prepared_request = self._prepare_request(
            credentials=credentials,
            data=bedrock_request_data,
            optional_params=self.optional_params,
            aws_region_name=aws_region_name,
            api_key=api_key,
        )
        verbose_proxy_logger.debug(
            "Bedrock AI request body: %s, url %s, headers: %s",
            bedrock_request_data,
            prepared_request.url,
            prepared_request.headers,
        )

        try:
            httpx_response = await self.async_handler.post(
                url=prepared_request.url,
                data=prepared_request.body,  # type: ignore
                headers=prepared_request.headers,  # type: ignore
            )
        except Exception as e:
            # Endpoint down, timeout, or other HTTP/network errors
            verbose_proxy_logger.error(
                "Bedrock AI: failed to make guardrail request: %s", str(e)
            )
            # Add guardrail information with failure status
            self.add_standard_logging_guardrail_information_to_request_data(
                guardrail_provider=self.guardrail_provider,
                guardrail_json_response={"error": str(e)},
                request_data=request_data or {},
                guardrail_status="guardrail_failed_to_respond",
                start_time=start_time.timestamp(),
                end_time=datetime.now().timestamp(),
                duration=(datetime.now() - start_time).total_seconds(),
            )
            # Re-raise the exception to maintain existing behavior
            raise

        #########################################################
        # Add guardrail information to request trace
        #########################################################
        self.add_standard_logging_guardrail_information_to_request_data(
            guardrail_provider=self.guardrail_provider,
            guardrail_json_response=httpx_response.json(),
            request_data=request_data or {},
            guardrail_status=self._get_bedrock_guardrail_response_status(
                response=httpx_response
            ),
            start_time=start_time.timestamp(),
            end_time=datetime.now().timestamp(),
            duration=(datetime.now() - start_time).total_seconds(),
        )
        #########################################################
        if httpx_response.status_code == 200:
            # check if the response was flagged
            _json_response = httpx_response.json()
            redacted_response = _redact_pii_matches(_json_response)
            verbose_proxy_logger.debug("Bedrock AI response : %s", redacted_response)
            bedrock_guardrail_response = BedrockGuardrailResponse(**_json_response)
            if self._should_raise_guardrail_blocked_exception(
                bedrock_guardrail_response
            ):
                raise self._get_http_exception_for_blocked_guardrail(
                    bedrock_guardrail_response
                )
        else:
            verbose_proxy_logger.error(
                "Bedrock AI: error in response. Status code: %s, response: %s",
                httpx_response.status_code,
                httpx_response.text,
            )

        return bedrock_guardrail_response

    def _check_bedrock_response_for_exception(self, response) -> bool:
        """
        Return True if the Bedrock ApplyGuardrail response indicates an exception.

        Works with real httpx.Response objects and MagicMock responses used in tests.
        """
        payload = None

        try:
            json_method = getattr(response, "json", None)
            if callable(json_method):
                payload = json_method()
        except Exception:
            payload = None

        if payload is None:
            try:
                raw = getattr(response, "content", None)
                if isinstance(raw, (bytes, bytearray)):
                    payload = json.loads(raw.decode("utf-8"))
                else:
                    text = getattr(response, "text", None)
                    if isinstance(text, str):
                        payload = json.loads(text)
            except Exception:
                # Can't parse -> assume no explicit Exception marker
                return False

        if not isinstance(payload, dict):
            return False

        return "Exception" in payload.get("Output", {}).get("__type", "")

    def _get_bedrock_guardrail_response_status(
        self, response: httpx.Response
    ) -> GuardrailStatus:
        """
        Get the status of the bedrock guardrail response.

        Returns:
            "success": Content allowed through with no violations
            "guardrail_intervened": Content blocked due to policy violations
            "guardrail_failed_to_respond": Technical error or API failure
        """
        if response.status_code == 200:
            if self._check_bedrock_response_for_exception(response):
                return "guardrail_failed_to_respond"

            # Check if the guardrail would block content
            try:
                _json_response = response.json()
                bedrock_guardrail_response = BedrockGuardrailResponse(**_json_response)
                if self._should_raise_guardrail_blocked_exception(
                    bedrock_guardrail_response
                ):
                    return "guardrail_intervened"
            except Exception:
                pass

            return "success"
        return "guardrail_failed_to_respond"

    def _get_http_exception_for_blocked_guardrail(
        self, response: BedrockGuardrailResponse
    ) -> Union[HTTPException, GuardrailInterventionNormalStringError]:
        """
        Get the HTTP exception for a blocked guardrail.
        """
        bedrock_guardrail_output_text: str = ""
        outputs: Optional[List[BedrockGuardrailOutput]] = (
            response.get("outputs", []) or []
        )
        if outputs:
            for output in outputs:
                if output.get("text"):
                    bedrock_guardrail_output_text += output.get("text") or ""

        if self.disable_exception_on_block is True:
            return GuardrailInterventionNormalStringError(
                message=bedrock_guardrail_output_text
            )
        else:
            return HTTPException(
                status_code=400,
                detail={
                    "error": "Violated guardrail policy",
                    "bedrock_guardrail_response": bedrock_guardrail_output_text,
                },
            )

    def _should_raise_guardrail_blocked_exception(
        self, response: BedrockGuardrailResponse
    ) -> bool:
        """
        Only raise exception for "BLOCKED" actions, not for "ANONYMIZED" actions.

        If `self.mask_request_content` or `self.mask_response_content` is set to `True`, then use the output from the guardrail to mask the request or response content.
        """

        # if user opted into masking, return False. since we'll use the masked output from the guardrail
        if self.mask_request_content or self.mask_response_content:
            return False

        # if no intervention, return False
        if response.get("action") != "GUARDRAIL_INTERVENED":
            return False

        # Check assessments to determine if any actions were BLOCKED (vs ANONYMIZED)
        assessments = response.get("assessments", [])
        if not assessments:
            return False

        for assessment in assessments:
            # Check topic policy
            topic_policy = assessment.get("topicPolicy")
            if topic_policy:
                topics = topic_policy.get("topics", [])
                for topic in topics:
                    if topic.get("action") == "BLOCKED":
                        return True

            # Check content policy
            content_policy = assessment.get("contentPolicy")
            if content_policy:
                filters = content_policy.get("filters", [])
                for filter_item in filters:
                    if filter_item.get("action") == "BLOCKED":
                        return True

            # Check word policy
            word_policy = assessment.get("wordPolicy")
            if word_policy:
                custom_words = word_policy.get("customWords", [])
                for custom_word in custom_words:
                    if custom_word.get("action") == "BLOCKED":
                        return True
                managed_words = word_policy.get("managedWordLists", [])
                for managed_word in managed_words:
                    if managed_word.get("action") == "BLOCKED":
                        return True

            # Check sensitive information policy
            sensitive_info_policy = assessment.get("sensitiveInformationPolicy")
            if sensitive_info_policy:
                pii_entities = sensitive_info_policy.get("piiEntities", [])
                if pii_entities:
                    for pii_entity in pii_entities:
                        if pii_entity.get("action") == "BLOCKED":
                            return True
                regexes = sensitive_info_policy.get("regexes", [])
                if regexes:
                    for regex in regexes:
                        if regex.get("action") == "BLOCKED":
                            return True

            # Check contextual grounding policy
            contextual_grounding_policy = assessment.get("contextualGroundingPolicy")
            if contextual_grounding_policy:
                grounding_filters = contextual_grounding_policy.get("filters", [])
                for grounding_filter in grounding_filters:
                    if grounding_filter.get("action") == "BLOCKED":
                        return True

        # If we got here, intervention occurred but no BLOCKED actions found
        # This means all actions were ANONYMIZED or NONE, so don't raise exception
        return False

    def create_guardrail_blocked_response(self, response: str) -> ModelResponse:
        from litellm.types.utils import Choices, Message, ModelResponse

        return ModelResponse(
            choices=[
                Choices(
                    message=Message(content=response),
                )
            ],
            model="bedrock-guardrail",
        )

    async def async_pre_call_hook(
        self,
        user_api_key_dict: UserAPIKeyAuth,
        cache: DualCache,
        data: dict,
        call_type: CallTypesLiteral,
    ) -> Union[Exception, str, dict, None]:
        verbose_proxy_logger.debug(
            "Inside Bedrock Pre-Call Hook for call_type: %s", call_type
        )

        from litellm.proxy.common_utils.callback_utils import (
            add_guardrail_to_applied_guardrails_header,
        )

        event_type: GuardrailEventHooks = GuardrailEventHooks.pre_call
        if self.should_run_guardrail(data=data, event_type=event_type) is not True:
            return data

        new_messages = self.get_guardrails_messages_for_call_type(
            call_type=cast(CallTypes, call_type),
            data=data,
        )

        # Handle None case
        if new_messages is None:
            verbose_proxy_logger.debug(
                "No messages found for call_type, skipping guardrail"
            )
            return data

        filter_result = self._prepare_guardrail_messages_for_role(messages=new_messages)

        filtered_messages = filter_result.payload_messages
        if not filtered_messages:
            verbose_proxy_logger.debug(
                "No user-role messages available for guardrail payload"
            )
            return data

        #########################################################
        ########## 1. Make the Bedrock API request ##########
        #########################################################
        bedrock_guardrail_response: Optional[
            Union[BedrockGuardrailResponse, str]
        ] = None
        try:
            bedrock_guardrail_response = await self.make_bedrock_api_request(
                source="INPUT", messages=filtered_messages, request_data=data
            )
        except GuardrailInterventionNormalStringError as e:
            bedrock_guardrail_response = e.message
        #########################################################

        #########################################################
        ########## 2. Update the messages with the guardrail response ##########
        #########################################################
        updated_subset = self._update_messages_with_updated_bedrock_guardrail_response(
            messages=filtered_messages,
            bedrock_guardrail_response=bedrock_guardrail_response,
        )
        data["messages"] = self._merge_filtered_messages(
            original_messages=filter_result.original_messages or new_messages,
            updated_target_messages=updated_subset,
            target_indices=filter_result.target_indices,
        )
        if isinstance(bedrock_guardrail_response, str):
            data["mock_response"] = self.create_guardrail_blocked_response(
                response=bedrock_guardrail_response
            )

        #########################################################
        ########## 3. Add the guardrail to the applied guardrails header ##########
        #########################################################
        add_guardrail_to_applied_guardrails_header(
            request_data=data, guardrail_name=self.guardrail_name
        )
        return data

    async def async_moderation_hook(
        self,
        data: dict,
        user_api_key_dict: UserAPIKeyAuth,
        call_type: CallTypesLiteral,
    ):
        from litellm.proxy.common_utils.callback_utils import (
            add_guardrail_to_applied_guardrails_header,
        )

        event_type: GuardrailEventHooks = GuardrailEventHooks.during_call
        if self.should_run_guardrail(data=data, event_type=event_type) is not True:
            return

        new_messages = self.get_guardrails_messages_for_call_type(
            call_type=cast(CallTypes, call_type),
            data=data,
        )

        if new_messages is None:
            verbose_proxy_logger.warning(
                "Bedrock AI: not running guardrail. No messages in data"
            )
            return

        filter_result = self._prepare_guardrail_messages_for_role(messages=new_messages)
        filtered_messages = filter_result.payload_messages
        if not filtered_messages:
            verbose_proxy_logger.debug(
                "Bedrock AI: not running guardrail. No user-role messages"
            )
            return

        #########################################################
        ########## 1. Make the Bedrock API request ##########
        #########################################################
        bedrock_guardrail_response: Optional[
            Union[BedrockGuardrailResponse, str]
        ] = None
        try:
            bedrock_guardrail_response = await self.make_bedrock_api_request(
                source="INPUT", messages=filtered_messages, request_data=data
            )
        except GuardrailInterventionNormalStringError as e:
            bedrock_guardrail_response = e.message
        #########################################################

        #########################################################
        ########## 2. Update the messages with the guardrail response ##########
        #########################################################
        updated_subset = self._update_messages_with_updated_bedrock_guardrail_response(
            messages=filtered_messages,
            bedrock_guardrail_response=bedrock_guardrail_response,
        )
        data["messages"] = self._merge_filtered_messages(
            original_messages=filter_result.original_messages or new_messages,
            updated_target_messages=updated_subset,
            target_indices=filter_result.target_indices,
        )
        if isinstance(bedrock_guardrail_response, str):
            data["mock_response"] = self.create_guardrail_blocked_response(
                response=bedrock_guardrail_response
            )

        #########################################################
        ########## 3. Add the guardrail to the applied guardrails header ##########
        #########################################################
        add_guardrail_to_applied_guardrails_header(
            request_data=data, guardrail_name=self.guardrail_name
        )

        return data

    async def async_post_call_success_hook(
        self,
        data: dict,
        user_api_key_dict: UserAPIKeyAuth,
        response,
    ):
        from litellm.proxy.common_utils.callback_utils import (
            add_guardrail_to_applied_guardrails_header,
        )
        from litellm.types.guardrails import GuardrailEventHooks

        if (
            self.should_run_guardrail(
                data=data, event_type=GuardrailEventHooks.post_call
            )
            is not True
        ):
            return

        new_messages: Optional[List[AllMessageValues]] = data.get("messages")
        if new_messages is None:
            verbose_proxy_logger.warning(
                "Bedrock AI: not running guardrail. No messages in data"
            )
            return

        # Check if the ModelResponse has text content in its choices
        # to avoid sending empty content to Bedrock (e.g., during tool calls)
        if isinstance(response, litellm.ModelResponse):
            has_text_content = False
            for choice in response.choices:
                if isinstance(choice, litellm.Choices):
                    if choice.message.content and isinstance(
                        choice.message.content, str
                    ):
                        has_text_content = True
                        break

            if not has_text_content:
                verbose_proxy_logger.warning(
                    "Bedrock AI: not running guardrail. No output text in response"
                )
                return

        #########################################################
        ########## 1. Make parallel Bedrock API requests ##########
        #########################################################
        output_content_bedrock: Optional[Union[BedrockGuardrailResponse, str]] = None
        try:
            output_content_bedrock = await self.make_bedrock_api_request(
                source="OUTPUT", response=response, request_data=data
            )
        except GuardrailInterventionNormalStringError as e:
            output_content_bedrock = e.message

        #########################################################
        ########## 2. Apply masking to response with output guardrail response ##########
        #########################################################
        if isinstance(output_content_bedrock, str):
            response = self.create_guardrail_blocked_response(
                response=output_content_bedrock
            )
        else:
            self._apply_masking_to_response(
                response=response,
                bedrock_guardrail_response=output_content_bedrock,
            )

        #########################################################
        ########## 3. Add the guardrail to the applied guardrails header ##########
        #########################################################
        add_guardrail_to_applied_guardrails_header(
            request_data=data, guardrail_name=self.guardrail_name
        )

    ###########  HELPER FUNCTIONS for bedrock guardrails ############################
    ##############################################################################
    ##############################################################################
    def _update_messages_with_updated_bedrock_guardrail_response(
        self,
        messages: List[AllMessageValues],
        bedrock_guardrail_response: Union[BedrockGuardrailResponse, str],
    ) -> List[AllMessageValues]:
        """
        Use the output from the bedrock guardrail to mask sensitive content in messages.

        Args:
            messages: Original list of messages
            bedrock_guardrail_response: Response from Bedrock guardrail containing masked content

        Returns:
            List of messages with content masked according to guardrail response
        """
        if isinstance(bedrock_guardrail_response, str):
            return messages
        # Get masked texts from guardrail response
        masked_texts = self._extract_masked_texts_from_response(
            bedrock_guardrail_response
        )

        # If guardrail provided masked output, use it regardless of masking flags
        # because the guardrail has already determined this content needs anonymization
        if masked_texts:
            verbose_proxy_logger.debug(
                "Bedrock guardrail provided masked output, applying to messages"
            )
            return self._apply_masking_to_messages(
                messages=messages, masked_texts=masked_texts
            )

        # If masking is enabled but no masked texts available, still try to apply
        # (this maintains backward compatibility for edge cases)
        if self.mask_request_content or self.mask_response_content:
            verbose_proxy_logger.debug(
                "Masking enabled but no masked output from guardrail, returning original messages"
            )

        return messages

    async def async_post_call_streaming_iterator_hook(
        self,
        user_api_key_dict: UserAPIKeyAuth,
        response: Any,
        request_data: dict,
    ) -> AsyncGenerator[ModelResponseStream, None]:
        """
        Process streaming response chunks.

        Collect content from the stream and make parallel bedrock api requests to get the guardrail responses.
        """
        # Import here to avoid circular imports
        import asyncio

        from litellm.llms.base_llm.base_model_iterator import MockResponseIterator
        from litellm.main import stream_chunk_builder
        from litellm.types.utils import TextCompletionResponse

        # Collect all chunks to process them together
        all_chunks: List[ModelResponseStream] = []
        async for chunk in response:
            all_chunks.append(chunk)

        assembled_model_response: Optional[
            Union[ModelResponse, TextCompletionResponse]
        ] = stream_chunk_builder(
            chunks=all_chunks,
        )
        if isinstance(assembled_model_response, ModelResponse):
            ####################################################################
            ########## 1. Make parallel Bedrock Apply Guardrail API requests ##########

            # Bedrock will raise an exception if this violates the guardrail policy
            ###################################################################
            # Create tasks for parallel execution
            input_filter = self._prepare_guardrail_messages_for_role(
                messages=request_data.get("messages")
            )
            input_messages = input_filter.payload_messages or request_data.get(
                "messages"
            )
            input_task = self.make_bedrock_api_request(
                source="INPUT",
                messages=input_messages,
                request_data=request_data,
            )  # Only input messages
            output_guardrail_response: Optional[
                Union[BedrockGuardrailResponse, str]
            ] = None
            output_task = self.make_bedrock_api_request(
                source="OUTPUT", response=assembled_model_response
            )  # Only response

            # Execute both requests in parallel
            try:
                _, output_guardrail_response = await asyncio.gather(
                    input_task, output_task
                )
            except GuardrailInterventionNormalStringError as e:
                output_guardrail_response = e.message

            #########################################################################
            ########## 2. Apply masking to response with output guardrail response ##########
            #########################################################################
            if isinstance(output_guardrail_response, str):
                assembled_model_response = self.create_guardrail_blocked_response(
                    response=output_guardrail_response
                )
            elif output_guardrail_response is not None:
                self._apply_masking_to_response(
                    response=assembled_model_response,
                    bedrock_guardrail_response=output_guardrail_response,
                )

            #########################################################################
            ########## 3. Return the (potentially masked) chunks ##########
            #########################################################################
            mock_response = MockResponseIterator(
                model_response=assembled_model_response
            )

            # Return the reconstructed stream
            async for chunk in mock_response:
                yield chunk
        else:
            for chunk in all_chunks:
                yield chunk

    def _extract_masked_texts_from_response(
        self, bedrock_guardrail_response: BedrockGuardrailResponse
    ) -> List[str]:
        """
        Extract all masked text outputs from the guardrail response.

        Args:
            bedrock_guardrail_response: Response from Bedrock guardrail

        Returns:
            List of masked text strings
        """
        masked_output_text: List[str] = []
        masked_outputs: Optional[List[BedrockGuardrailOutput]] = (
            bedrock_guardrail_response.get("outputs", []) or []
        )
        if not masked_outputs:
            verbose_proxy_logger.debug("No masked outputs found in guardrail response")
            return []

        for output in masked_outputs:
            text_content: Optional[str] = output.get("text")
            if text_content is not None:
                masked_output_text.append(text_content)

        return masked_output_text

    def _apply_masking_to_messages(
        self, messages: List[AllMessageValues], masked_texts: List[str]
    ) -> List[AllMessageValues]:
        """
        Apply masked texts to message content using index tracking.

        Args:
            messages: Original messages
            masked_texts: List of masked text strings from guardrail

        Returns:
            Updated messages with masked content
        """
        updated_messages = []
        masking_index = 0

        for message in messages:
            new_message = message.copy()
            content = new_message.get("content")

            # Skip messages with no content
            if content is None:
                updated_messages.append(new_message)
                continue

            # Handle string content
            if isinstance(content, str):
                if masking_index < len(masked_texts):
                    new_message["content"] = masked_texts[masking_index]
                    masking_index += 1
            # Handle list content
            elif isinstance(content, list):
                new_message["content"], masking_index = self._mask_content_list(
                    content_list=content,
                    masked_texts=masked_texts,
                    masking_index=masking_index,
                )

            updated_messages.append(new_message)

        return updated_messages

    def _mask_content_list(
        self, content_list: List[Any], masked_texts: List[str], masking_index: int
    ) -> Tuple[List[Any], int]:
        """
        Apply masking to a list of content items.

        Args:
            content_list: List of content items
            masked_texts: List of masked text strings
            starting_index: Starting index in the masked_texts list

        Returns:
            Updated content list with masked items
        """
        new_content: List[Union[dict, str]] = []
        for item in content_list:
            if isinstance(item, dict) and "text" in item:
                new_item = item.copy()
                if masking_index < len(masked_texts):
                    new_item["text"] = masked_texts[masking_index]
                    masking_index += 1
                new_content.append(new_item)
            elif isinstance(item, str):
                if masking_index < len(masked_texts):
                    item = masked_texts[masking_index]
                    masking_index += 1
                if item is not None:
                    new_content.append(item)

        return new_content, masking_index

    def get_content_for_message(self, message: AllMessageValues) -> Optional[List[str]]:
        """
        Get the content for a message.

        For bedrock guardrails we create a list of all the text content in the message.

        If a message has a list of content items, we flatten the list and return a list of text content.
        """
        message_text_content = []
        content = message.get("content")
        if content is None:
            return None
        if isinstance(content, str):
            message_text_content.append(content)
        elif isinstance(content, list):
            for item in content:
                if isinstance(item, dict) and "text" in item:
                    message_text_content.append(item["text"])
                elif isinstance(item, str):
                    message_text_content.append(item)
        return message_text_content

    def _apply_masking_to_response(
        self,
        response: Union[ModelResponse, Any],
        bedrock_guardrail_response: BedrockGuardrailResponse,
    ) -> None:
        """
        Apply masked content from bedrock guardrail to the response object.

        Args:
            response: The response object to modify
            bedrock_guardrail_response: Response from Bedrock guardrail containing masked content
        """
        # Get masked texts from guardrail response
        masked_texts = self._extract_masked_texts_from_response(
            bedrock_guardrail_response
        )

        if not masked_texts:
            verbose_proxy_logger.debug(
                "No masked outputs found, skipping response masking"
            )
            return

        verbose_proxy_logger.debug(
            "Applying masking to response with %d masked texts", len(masked_texts)
        )

        # Apply masking to ModelResponse
        if isinstance(response, litellm.ModelResponse):
            self._apply_masking_to_model_response(response, masked_texts)
        else:
            verbose_proxy_logger.warning(
                "Unsupported response type for masking: %s", type(response)
            )

    def _apply_masking_to_model_response(
        self, response: litellm.ModelResponse, masked_texts: List[str]
    ) -> None:
        """
        Apply masked texts to a ModelResponse object.

        Args:
            response: The ModelResponse object to modify in-place
            masked_texts: List of masked text strings from guardrail
        """
        masking_index = 0

        for choice in response.choices:
            if isinstance(choice, Choices):
                # For chat completions
                if choice.message.content and isinstance(choice.message.content, str):
                    if masking_index < len(masked_texts):
                        choice.message.content = masked_texts[masking_index]
                        masking_index += 1
                        verbose_proxy_logger.debug(
                            "Applied masking to choice message content"
                        )
            elif isinstance(choice, StreamingChoices):
                # For streaming responses, modify delta content
                if choice.delta.content and isinstance(choice.delta.content, str):
                    if masking_index < len(masked_texts):
                        choice.delta.content = masked_texts[masking_index]
                        masking_index += 1
                        verbose_proxy_logger.debug(
                            "Applied masking to choice delta content"
                        )
            elif isinstance(choice, TextChoices):
                # For text completions
                if choice.text and isinstance(choice.text, str):
                    if masking_index < len(masked_texts):
                        choice.text = masked_texts[masking_index]
                        masking_index += 1
                        verbose_proxy_logger.debug(
                            "Applied masking to choice text content"
                        )

    async def apply_guardrail(
        self,
        texts: List[str],
        request_data: dict,
        input_type: Literal["request", "response"],
        logging_obj: Optional["LiteLLMLoggingObj"] = None,
        images: Optional[List[str]] = None,
    ) -> Tuple[List[str], Optional[List[str]]]:
        """
        Apply Bedrock guardrail to a batch of texts for testing purposes.

        This method allows users to test Bedrock guardrails without making actual LLM calls.
        It creates mock messages to test the guardrail functionality.

        Args:
            texts: List of texts to analyze
            request_data: Request data dictionary for logging metadata
            input_type: Whether this is a "request" or "response"
            images: Optional list of images (not processed separately)

        Returns:
            Tuple of (processed_texts, images) - texts may be masked, images unchanged

        Raises:
            Exception: If content is blocked by Bedrock guardrail
        """
        try:
            verbose_proxy_logger.debug(
                f"Bedrock Guardrail: Applying guardrail to {len(texts)} text(s)"
            )

            masked_texts = []

<<<<<<< HEAD
            for text in texts:
                mock_messages: List[AllMessageValues] = [
                    ChatCompletionUserMessage(role="user", content=text)
                ]
=======
            request_messages = request_data.get("messages") or mock_messages
            filter_result = self._prepare_guardrail_messages_for_role(
                messages=request_messages
            )
            filtered_messages = filter_result.payload_messages or mock_messages

            bedrock_response = await self.make_bedrock_api_request(
                source="INPUT",
                messages=filtered_messages,
                request_data=request_data,
            )
>>>>>>> fe41e149

                bedrock_response = await self.make_bedrock_api_request(
                    source="INPUT",
                    messages=mock_messages,
                    request_data=request_data,
                )

                if bedrock_response.get("action") == "BLOCKED":
                    raise Exception(
                        f"Content blocked by Bedrock guardrail: {bedrock_response.get('reason', 'Unknown reason')}"
                    )

                # Apply any masking that was applied by the guardrail
                masked_text = text
                output_list = bedrock_response.get("output")
                if output_list:
                    # If the guardrail returned modified content, use that
                    for output_item in output_list:
                        text_content = output_item.get("text")
                        if text_content:
                            masked_text = str(text_content)
                            break
                else:
                    outputs_list = bedrock_response.get("outputs")
                    if outputs_list:
                        # Fallback to outputs field if output is not available
                        for output_item in outputs_list:
                            text_content = output_item.get("text")
                            if text_content:
                                masked_text = str(text_content)
                                break

                masked_texts.append(masked_text)

            verbose_proxy_logger.debug(
                "Bedrock Guardrail: Successfully applied guardrail"
            )

            return masked_texts, images

        except Exception as e:
            verbose_proxy_logger.error(
                "Bedrock Guardrail: Failed to apply guardrail: %s", str(e)
            )
            raise Exception(f"Bedrock guardrail failed: {str(e)}")<|MERGE_RESOLUTION|>--- conflicted
+++ resolved
@@ -15,18 +15,11 @@
 import json
 import sys
 from typing import (
-<<<<<<< HEAD
     TYPE_CHECKING,
-=======
->>>>>>> fe41e149
     Any,
     AsyncGenerator,
     List,
     Literal,
-<<<<<<< HEAD
-=======
-    NamedTuple,
->>>>>>> fe41e149
     Optional,
     Tuple,
     Union,
@@ -1282,13 +1275,11 @@
 
             masked_texts = []
 
-<<<<<<< HEAD
             for text in texts:
                 mock_messages: List[AllMessageValues] = [
                     ChatCompletionUserMessage(role="user", content=text)
                 ]
-=======
-            request_messages = request_data.get("messages") or mock_messages
+            request_messages = mock_messages
             filter_result = self._prepare_guardrail_messages_for_role(
                 messages=request_messages
             )
@@ -1299,7 +1290,6 @@
                 messages=filtered_messages,
                 request_data=request_data,
             )
->>>>>>> fe41e149
 
                 bedrock_response = await self.make_bedrock_api_request(
                     source="INPUT",
