--- conflicted
+++ resolved
@@ -1280,10 +1280,7 @@
             mock_messages: List[AllMessageValues] = [
                 ChatCompletionUserMessage(role="user", content=text) for text in texts
             ]
-<<<<<<< HEAD
-
-=======
->>>>>>> be0530a6
+
             request_messages = mock_messages
             filter_result = self._prepare_guardrail_messages_for_role(
                 messages=request_messages
@@ -1302,10 +1299,7 @@
                 )
 
             # Apply any masking that was applied by the guardrail
-<<<<<<< HEAD
-
-=======
->>>>>>> be0530a6
+
             output_list = bedrock_response.get("output")
             if output_list:
                 # If the guardrail returned modified content, use that
@@ -1328,12 +1322,8 @@
                 "Bedrock Guardrail: Successfully applied guardrail"
             )
 
-<<<<<<< HEAD
             inputs["texts"] = masked_texts
             return inputs
-=======
-            return masked_texts or texts, images
->>>>>>> be0530a6
 
         except Exception as e:
             verbose_proxy_logger.error(
