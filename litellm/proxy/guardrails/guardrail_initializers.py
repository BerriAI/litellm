# litellm/proxy/guardrails/guardrail_initializers.py
import litellm
from litellm.proxy._types import CommonProxyErrors
from litellm.types.guardrails import *


def initialize_aporia(
    litellm_params: LitellmParams,
    guardrail: Guardrail,
):
    from litellm.proxy.guardrails.guardrail_hooks.aporia_ai import AporiaGuardrail

    _aporia_callback = AporiaGuardrail(
        api_base=litellm_params.api_base,
        api_key=litellm_params.api_key,
        guardrail_name=guardrail.get("guardrail_name", ""),
        event_hook=litellm_params.mode,
        default_on=litellm_params.default_on,
    )
    litellm.logging_callback_manager.add_litellm_callback(_aporia_callback)
    return _aporia_callback


def initialize_bedrock(litellm_params: LitellmParams, guardrail: Guardrail):
    from litellm.proxy.guardrails.guardrail_hooks.bedrock_guardrails import (
        BedrockGuardrail,
    )

    _bedrock_callback = BedrockGuardrail(
        guardrail_name=guardrail.get("guardrail_name", ""),
        event_hook=litellm_params.mode,
        guardrailIdentifier=litellm_params.guardrailIdentifier,
        guardrailVersion=litellm_params.guardrailVersion,
        default_on=litellm_params.default_on,
        mask_request_content=litellm_params.mask_request_content,
        mask_response_content=litellm_params.mask_response_content,
        aws_region_name=litellm_params.aws_region_name,
        aws_access_key_id=litellm_params.aws_access_key_id,
        aws_secret_access_key=litellm_params.aws_secret_access_key,
        aws_session_token=litellm_params.aws_session_token,
        aws_session_name=litellm_params.aws_session_name,
        aws_profile_name=litellm_params.aws_profile_name,
        aws_role_name=litellm_params.aws_role_name,
        aws_web_identity_token=litellm_params.aws_web_identity_token,
        aws_sts_endpoint=litellm_params.aws_sts_endpoint,
        aws_bedrock_runtime_endpoint=litellm_params.aws_bedrock_runtime_endpoint,
    )
    litellm.logging_callback_manager.add_litellm_callback(_bedrock_callback)
    return _bedrock_callback


def initialize_lakera(litellm_params: LitellmParams, guardrail: Guardrail):
    from litellm.proxy.guardrails.guardrail_hooks.lakera_ai import lakeraAI_Moderation

    _lakera_callback = lakeraAI_Moderation(
        api_base=litellm_params.api_base,
        api_key=litellm_params.api_key,
        guardrail_name=guardrail.get("guardrail_name", ""),
        event_hook=litellm_params.mode,
        category_thresholds=litellm_params.category_thresholds,
        default_on=litellm_params.default_on,
    )
    litellm.logging_callback_manager.add_litellm_callback(_lakera_callback)
    return _lakera_callback


def initialize_lakera_v2(litellm_params: LitellmParams, guardrail: Guardrail):
    from litellm.proxy.guardrails.guardrail_hooks.lakera_ai_v2 import LakeraAIGuardrail

    _lakera_v2_callback = LakeraAIGuardrail(
        api_base=litellm_params.api_base,
        api_key=litellm_params.api_key,
        guardrail_name=guardrail.get("guardrail_name", ""),
        event_hook=litellm_params.mode,
        default_on=litellm_params.default_on,
        project_id=litellm_params.project_id,
        payload=litellm_params.payload,
        breakdown=litellm_params.breakdown,
        metadata=litellm_params.metadata,
        dev_info=litellm_params.dev_info,
    )
    litellm.logging_callback_manager.add_litellm_callback(_lakera_v2_callback)
    return _lakera_v2_callback


def initialize_aim(litellm_params: LitellmParams, guardrail: Guardrail):
    from litellm.proxy.guardrails.guardrail_hooks.aim import AimGuardrail

    _aim_callback = AimGuardrail(
        api_base=litellm_params.api_base,
        api_key=litellm_params.api_key,
        guardrail_name=guardrail.get("guardrail_name", ""),
        event_hook=litellm_params.mode,
        default_on=litellm_params.default_on,
    )
    litellm.logging_callback_manager.add_litellm_callback(_aim_callback)

    return _aim_callback


def initialize_presidio(litellm_params: LitellmParams, guardrail: Guardrail):
    from litellm.proxy.guardrails.guardrail_hooks.presidio import (
        _OPTIONAL_PresidioPIIMasking,
    )

    _presidio_callback = _OPTIONAL_PresidioPIIMasking(
        guardrail_name=guardrail.get("guardrail_name", ""),
        event_hook=litellm_params.mode,
        output_parse_pii=litellm_params.output_parse_pii,
        presidio_ad_hoc_recognizers=litellm_params.presidio_ad_hoc_recognizers,
        mock_redacted_text=litellm_params.mock_redacted_text,
        default_on=litellm_params.default_on,
        pii_entities_config=litellm_params.pii_entities_config,
        presidio_analyzer_api_base=litellm_params.presidio_analyzer_api_base,
        presidio_anonymizer_api_base=litellm_params.presidio_anonymizer_api_base,
        presidio_language=litellm_params.presidio_language,
    )
    litellm.logging_callback_manager.add_litellm_callback(_presidio_callback)

    if litellm_params.output_parse_pii:
        _success_callback = _OPTIONAL_PresidioPIIMasking(
            output_parse_pii=True,
            guardrail_name=guardrail.get("guardrail_name", ""),
            event_hook=GuardrailEventHooks.post_call.value,
            presidio_ad_hoc_recognizers=litellm_params.presidio_ad_hoc_recognizers,
            default_on=litellm_params.default_on,
            presidio_analyzer_api_base=litellm_params.presidio_analyzer_api_base,
            presidio_anonymizer_api_base=litellm_params.presidio_anonymizer_api_base,
            presidio_language=litellm_params.presidio_language,
        )
        litellm.logging_callback_manager.add_litellm_callback(_success_callback)

    return _presidio_callback


def initialize_hide_secrets(litellm_params: LitellmParams, guardrail: Guardrail):
    try:
        from litellm_enterprise.enterprise_callbacks.secret_detection import (
            _ENTERPRISE_SecretDetection,
        )
    except ImportError:
        raise Exception(
            "Trying to use Secret Detection"
            + CommonProxyErrors.missing_enterprise_package.value
        )

    _secret_detection_object = _ENTERPRISE_SecretDetection(
        detect_secrets_config=litellm_params.detect_secrets_config,
        event_hook=litellm_params.mode,
        guardrail_name=guardrail.get("guardrail_name", ""),
        default_on=litellm_params.default_on,
    )
    litellm.logging_callback_manager.add_litellm_callback(_secret_detection_object)
    return _secret_detection_object


def initialize_guardrails_ai(litellm_params, guardrail):
    from litellm.proxy.guardrails.guardrail_hooks.guardrails_ai import GuardrailsAI

    _guard_name = litellm_params.guard_name
    if not _guard_name:
        raise Exception(
            "GuardrailsAIException - Please pass the Guardrails AI guard name via 'litellm_params::guard_name'"
        )

    _guardrails_ai_callback = GuardrailsAI(
        api_base=litellm_params.api_base,
        guard_name=_guard_name,
        guardrail_name=SupportedGuardrailIntegrations.GURDRAILS_AI.value,
        default_on=litellm_params.default_on,
    )
    litellm.logging_callback_manager.add_litellm_callback(_guardrails_ai_callback)

    return _guardrails_ai_callback


def initialize_pangea(litellm_params, guardrail):
    from litellm.proxy.guardrails.guardrail_hooks.pangea import PangeaHandler

    _pangea_callback = PangeaHandler(
        guardrail_name=guardrail["guardrail_name"],
        pangea_input_recipe=litellm_params.pangea_input_recipe,
        pangea_output_recipe=litellm_params.pangea_output_recipe,
        api_base=litellm_params.api_base,
        api_key=litellm_params.api_key,
        default_on=litellm_params.default_on,
    )
    litellm.logging_callback_manager.add_litellm_callback(_pangea_callback)

    return _pangea_callback

<<<<<<< HEAD
def initialize_prisma_airs(litellm_params, guardrail):
    from litellm.proxy.guardrails.guardrail_hooks.prisma_airs_guardrail import prisma_airs_guardrail

    _prisma_airs_guardrail_callback = prisma_airs_guardrail(
        guardrail_name=guardrail["guardrail_name"],
        api_base=litellm_params.api_base,
        api_key=litellm_params.api_key,
        default_on=litellm_params.default_on,
    )
    litellm.logging_callback_manager.add_litellm_callback(_prisma_airs_guardrail_callback)

    return _prisma_airs_guardrail_callback
=======

def initialize_lasso(
    litellm_params: LitellmParams,
    guardrail: Guardrail,
):
    from litellm.proxy.guardrails.guardrail_hooks.lasso import LassoGuardrail

    _lasso_callback = LassoGuardrail(
        guardrail_name=guardrail.get("guardrail_name", ""),
        lasso_api_key=litellm_params.api_key,
        api_base=litellm_params.api_base,
        user_id=litellm_params.lasso_user_id,
        conversation_id=litellm_params.lasso_conversation_id,
        event_hook=litellm_params.mode,
        default_on=litellm_params.default_on,
    )
    litellm.logging_callback_manager.add_litellm_callback(_lasso_callback)

    return _lasso_callback
>>>>>>> 0cb7dd75
<|MERGE_RESOLUTION|>--- conflicted
+++ resolved
@@ -189,7 +189,6 @@
 
     return _pangea_callback
 
-<<<<<<< HEAD
 def initialize_prisma_airs(litellm_params, guardrail):
     from litellm.proxy.guardrails.guardrail_hooks.prisma_airs_guardrail import prisma_airs_guardrail
 
@@ -202,7 +201,7 @@
     litellm.logging_callback_manager.add_litellm_callback(_prisma_airs_guardrail_callback)
 
     return _prisma_airs_guardrail_callback
-=======
+
 
 def initialize_lasso(
     litellm_params: LitellmParams,
@@ -221,5 +220,4 @@
     )
     litellm.logging_callback_manager.add_litellm_callback(_lasso_callback)
 
-    return _lasso_callback
->>>>>>> 0cb7dd75
+    return _lasso_callback