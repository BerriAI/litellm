--- conflicted
+++ resolved
@@ -168,7 +168,6 @@
         """
         List all available tools
         """
-<<<<<<< HEAD
         try:
             # Get user authentication from context variable
             user_api_key_auth, mcp_auth_header, mcp_servers, mcp_server_auth_headers, mcp_protocol_version = get_auth_context()
@@ -193,27 +192,6 @@
             verbose_logger.exception(f"Error in list_tools endpoint: {str(e)}")
             # Return empty list instead of failing completely
             return []
-=======
-        # Get user authentication from context variable
-        user_api_key_auth, mcp_auth_header, mcp_servers, mcp_server_auth_headers, mcp_protocol_version = get_auth_context()
-        verbose_logger.debug(
-            f"MCP list_tools - User API Key Auth from context: {user_api_key_auth}"
-        )
-        verbose_logger.debug(
-            f"MCP list_tools - MCP servers from context: {mcp_servers}"
-        )
-        verbose_logger.debug(
-            f"MCP list_tools - MCP server auth headers: {list(mcp_server_auth_headers.keys()) if mcp_server_auth_headers else None}"
-        )
-        # Get mcp_servers from context variable
-        return await _list_mcp_tools(
-            user_api_key_auth=user_api_key_auth,
-            mcp_auth_header=mcp_auth_header,
-            mcp_servers=mcp_servers,
-            mcp_server_auth_headers=mcp_server_auth_headers,
-            mcp_protocol_version=mcp_protocol_version,
-        )
->>>>>>> 1af0743e
 
     @server.call_tool()
     async def mcp_server_tool_call(
@@ -389,7 +367,6 @@
         """
         if not MCP_AVAILABLE:
             return []
-<<<<<<< HEAD
         # Get tools from managed MCP servers with error handling
         managed_tools = []
         try:
@@ -403,17 +380,6 @@
         except Exception as e:
             verbose_logger.exception(f"Error getting tools from managed MCP servers: {str(e)}")
             # Continue with empty managed tools list instead of failing completely
-=======
-
-        # Get tools from managed MCP servers
-        managed_tools = await _get_tools_from_mcp_servers(
-            user_api_key_auth=user_api_key_auth,
-            mcp_auth_header=mcp_auth_header,
-            mcp_servers=mcp_servers,
-            mcp_server_auth_headers=mcp_server_auth_headers,
-            mcp_protocol_version=mcp_protocol_version,
-        )
->>>>>>> 1af0743e
 
         # Get tools from local registry
         local_tools = []
