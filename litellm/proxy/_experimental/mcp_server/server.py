"""
LiteLLM MCP Server Routes
"""
# pyright: reportInvalidTypeForm=false, reportArgumentType=false, reportOptionalCall=false

import asyncio
import contextlib
from datetime import datetime
from typing import Any, AsyncIterator, Dict, List, Optional, Tuple, Union

from fastapi import FastAPI, HTTPException
from pydantic import AnyUrl, ConfigDict
from starlette.types import Receive, Scope, Send

from litellm._logging import verbose_logger
from litellm.litellm_core_utils.litellm_logging import Logging as LiteLLMLoggingObj
from litellm.proxy._experimental.mcp_server.auth.user_api_key_auth_mcp import (
    MCPRequestHandler,
)
from litellm.proxy._experimental.mcp_server.utils import (
    LITELLM_MCP_SERVER_DESCRIPTION,
    LITELLM_MCP_SERVER_NAME,
    LITELLM_MCP_SERVER_VERSION,
)
from litellm.proxy._types import UserAPIKeyAuth
from litellm.types.mcp import MCPAuth
from litellm.types.mcp_server.mcp_server_manager import MCPInfo, MCPServer
from litellm.types.utils import StandardLoggingMCPToolCall
from litellm.utils import client

# Check if MCP is available
# "mcp" requires python 3.10 or higher, but several litellm users use python 3.8
# We're making this conditional import to avoid breaking users who use python 3.8.
# TODO: Make this a util function for litellm client usage
MCP_AVAILABLE: bool = True
try:
    from mcp import ReadResourceResult, Resource
    from mcp.server import Server
    from mcp.server.lowlevel.helper_types import ReadResourceContents
    from mcp.types import (
        BlobResourceContents,
        GetPromptResult,
        ResourceTemplate,
        TextResourceContents,
    )
except ImportError as e:
    verbose_logger.debug(f"MCP module not found: {e}")
    MCP_AVAILABLE = False
    # When MCP is not available, we set these to None at module level
    # All code using these types is inside `if MCP_AVAILABLE:` blocks
    # so they will never be accessed at runtime
    BlobResourceContents = None  # type: ignore
    GetPromptResult = None  # type: ignore
    ReadResourceContents = None  # type: ignore
    ReadResourceResult = None  # type: ignore
    Resource = None  # type: ignore
    ResourceTemplate = None  # type: ignore
    Server = None  # type: ignore
    TextResourceContents = None  # type: ignore


# Global variables to track initialization
_SESSION_MANAGERS_INITIALIZED = False
_INITIALIZATION_LOCK = asyncio.Lock()

if MCP_AVAILABLE:
    from mcp.server import Server

    # Import auth context variables and middleware
    from mcp.server.auth.middleware.auth_context import (
        AuthContextMiddleware,
        auth_context_var,
    )
    from mcp.server.streamable_http_manager import StreamableHTTPSessionManager
    from mcp.types import EmbeddedResource, ImageContent, Prompt, TextContent
    from mcp.types import Tool as MCPTool

    from litellm.proxy._experimental.mcp_server.auth.litellm_auth_handler import (
        MCPAuthenticatedUser,
    )
    from litellm.proxy._experimental.mcp_server.mcp_server_manager import (
        global_mcp_server_manager,
    )
    from litellm.proxy._experimental.mcp_server.sse_transport import SseServerTransport
    from litellm.proxy._experimental.mcp_server.tool_registry import (
        global_mcp_tool_registry,
    )
    from litellm.proxy._experimental.mcp_server.utils import (
        split_server_prefix_from_name,
    )

    ######################################################
    ############ MCP Tools List REST API Response Object #
    # Defined here because we don't want to add `mcp` as a
    # required dependency for `litellm` pip package
    ######################################################
    class ListMCPToolsRestAPIResponseObject(MCPTool):
        """
        Object returned by the /tools/list REST API route.
        """

        mcp_info: Optional[MCPInfo] = None
        model_config = ConfigDict(arbitrary_types_allowed=True)

    ########################################################
    ############ Initialize the MCP Server #################
    ########################################################
    server: Server = Server(
        name=LITELLM_MCP_SERVER_NAME,
        version=LITELLM_MCP_SERVER_VERSION,
    )
    sse: SseServerTransport = SseServerTransport("/mcp/sse/messages")

    # Create session managers
    session_manager = StreamableHTTPSessionManager(
        app=server,
        event_store=None,
        json_response=True,  # Use JSON responses instead of SSE by default
        stateless=True,
    )

    # Create SSE session manager
    sse_session_manager = StreamableHTTPSessionManager(
        app=server,
        event_store=None,
        json_response=False,  # Use SSE responses for this endpoint
        stateless=True,
    )

    # Context managers for proper lifecycle management
    _session_manager_cm = None
    _sse_session_manager_cm = None

    async def initialize_session_managers():
        """Initialize the session managers. Can be called from main app lifespan."""
        global _SESSION_MANAGERS_INITIALIZED, _session_manager_cm, _sse_session_manager_cm

        # Use async lock to prevent concurrent initialization
        async with _INITIALIZATION_LOCK:
            if _SESSION_MANAGERS_INITIALIZED:
                return

            verbose_logger.info("Initializing MCP session managers...")

            # Start the session managers with context managers
            _session_manager_cm = session_manager.run()
            _sse_session_manager_cm = sse_session_manager.run()

            # Enter the context managers
            await _session_manager_cm.__aenter__()
            await _sse_session_manager_cm.__aenter__()

            _SESSION_MANAGERS_INITIALIZED = True
            verbose_logger.info(
                "MCP Server started with StreamableHTTP and SSE session managers!"
            )

    async def shutdown_session_managers():
        """Shutdown the session managers."""
        global _SESSION_MANAGERS_INITIALIZED, _session_manager_cm, _sse_session_manager_cm

        if _SESSION_MANAGERS_INITIALIZED:
            verbose_logger.info("Shutting down MCP session managers...")

            try:
                if _session_manager_cm:
                    await _session_manager_cm.__aexit__(None, None, None)
                if _sse_session_manager_cm:
                    await _sse_session_manager_cm.__aexit__(None, None, None)
            except Exception as e:
                verbose_logger.exception(f"Error during session manager shutdown: {e}")

            _session_manager_cm = None
            _sse_session_manager_cm = None
            _SESSION_MANAGERS_INITIALIZED = False

    @contextlib.asynccontextmanager
    async def lifespan(app) -> AsyncIterator[None]:
        """Application lifespan context manager."""
        await initialize_session_managers()
        try:
            yield
        finally:
            await shutdown_session_managers()

    ########################################################
    ############### MCP Server Routes #######################
    ########################################################

    @server.list_tools()
    async def list_tools() -> List[MCPTool]:
        """
        List all available tools
        """
        try:
            # Get user authentication from context variable
            (
                user_api_key_auth,
                mcp_auth_header,
                mcp_servers,
                mcp_server_auth_headers,
                oauth2_headers,
                raw_headers,
            ) = get_auth_context()
            verbose_logger.debug(
                f"MCP list_tools - User API Key Auth from context: {user_api_key_auth}"
            )
            verbose_logger.debug(
                f"MCP list_tools - MCP servers from context: {mcp_servers}"
            )
            verbose_logger.debug(
                f"MCP list_tools - MCP server auth headers: {list(mcp_server_auth_headers.keys()) if mcp_server_auth_headers else None}"
            )
            # Get mcp_servers from context variable
            verbose_logger.debug("MCP list_tools - Calling _list_mcp_tools")
            tools = await _list_mcp_tools(
                user_api_key_auth=user_api_key_auth,
                mcp_auth_header=mcp_auth_header,
                mcp_servers=mcp_servers,
                mcp_server_auth_headers=mcp_server_auth_headers,
                oauth2_headers=oauth2_headers,
                raw_headers=raw_headers,
            )
            verbose_logger.info(
                f"MCP list_tools - Successfully returned {len(tools)} tools"
            )
            return tools
        except Exception as e:
            verbose_logger.exception(f"Error in list_tools endpoint: {str(e)}")
            # Return empty list instead of failing completely
            # This prevents the HTTP stream from failing and allows the client to get a response
            return []

    @server.call_tool()
    async def mcp_server_tool_call(
        name: str, arguments: Dict[str, Any] | None
    ) -> List[Union[TextContent, ImageContent, EmbeddedResource]]:
        """
        Call a specific tool with the provided arguments

        Args:
            name (str): Name of the tool to call
            arguments (Dict[str, Any] | None): Arguments to pass to the tool

        Returns:
            List[Union[MCPTextContent, MCPImageContent, MCPEmbeddedResource]]: Tool execution results

        Raises:
            HTTPException: If tool not found or arguments missing
        """
        from fastapi import Request

        from litellm.exceptions import BlockedPiiEntityError, GuardrailRaisedException
        from litellm.proxy.litellm_pre_call_utils import add_litellm_data_to_request
        from litellm.proxy.proxy_server import proxy_config

        # Validate arguments
        (
            user_api_key_auth,
            mcp_auth_header,
            mcp_servers,
            mcp_server_auth_headers,
            oauth2_headers,
            raw_headers,
        ) = get_auth_context()

        verbose_logger.debug(
            f"MCP mcp_server_tool_call - User API Key Auth from context: {user_api_key_auth}"
        )
        try:
            # Create a body date for logging
            body_data = {"name": name, "arguments": arguments}

            request = Request(
                scope={
                    "type": "http",
                    "method": "POST",
                    "path": "/mcp/tools/call",
                    "headers": [(b"content-type", b"application/json")],
                }
            )
            if user_api_key_auth is not None:
                data = await add_litellm_data_to_request(
                    data=body_data,
                    request=request,
                    user_api_key_dict=user_api_key_auth,
                    proxy_config=proxy_config,
                )
            else:
                data = body_data

            response = await call_mcp_tool(
                user_api_key_auth=user_api_key_auth,
                mcp_auth_header=mcp_auth_header,
                mcp_servers=mcp_servers,
                mcp_server_auth_headers=mcp_server_auth_headers,
                oauth2_headers=oauth2_headers,
                raw_headers=raw_headers,
                **data,  # for logging
            )
        except BlockedPiiEntityError as e:
            verbose_logger.error(f"BlockedPiiEntityError in MCP tool call: {str(e)}")
            # Return error as text content for MCP protocol
            return [
                TextContent(
                    text=f"Error: Blocked PII entity detected - {str(e)}", type="text"
                )
            ]
        except GuardrailRaisedException as e:
            verbose_logger.error(f"GuardrailRaisedException in MCP tool call: {str(e)}")
            # Return error as text content for MCP protocol
            return [
                TextContent(text=f"Error: Guardrail violation - {str(e)}", type="text")
            ]
        except HTTPException as e:
            verbose_logger.error(f"HTTPException in MCP tool call: {str(e)}")
            # Return error as text content for MCP protocol
            return [TextContent(text=f"Error: {str(e.detail)}", type="text")]
        except Exception as e:
            verbose_logger.exception(f"MCP mcp_server_tool_call - error: {e}")
            # Return error as text content for MCP protocol
            return [TextContent(text=f"Error: {str(e)}", type="text")]

        return response

    @server.list_prompts()
    async def list_prompts() -> List[Prompt]:
        """
        List all available prompts
        """
        try:
            # Get user authentication from context variable
            (
                user_api_key_auth,
                mcp_auth_header,
                mcp_servers,
                mcp_server_auth_headers,
                oauth2_headers,
                raw_headers,
            ) = get_auth_context()
            verbose_logger.debug(
                f"MCP list_prompts - User API Key Auth from context: {user_api_key_auth}"
            )
            verbose_logger.debug(
                f"MCP list_prompts - MCP servers from context: {mcp_servers}"
            )
            verbose_logger.debug(
                f"MCP list_prompts - MCP server auth headers: {list(mcp_server_auth_headers.keys()) if mcp_server_auth_headers else None}"
            )
            # Get mcp_servers from context variable
            verbose_logger.debug("MCP list_prompts - Calling _list_prompts")
            prompts = await _list_mcp_prompts(
                user_api_key_auth=user_api_key_auth,
                mcp_auth_header=mcp_auth_header,
                mcp_servers=mcp_servers,
                mcp_server_auth_headers=mcp_server_auth_headers,
                oauth2_headers=oauth2_headers,
                raw_headers=raw_headers,
            )
            verbose_logger.info(
                f"MCP list_prompts - Successfully returned {len(prompts)} prompts"
            )
            return prompts
        except Exception as e:
            verbose_logger.exception(f"Error in list_prompts endpoint: {str(e)}")
            # Return empty list instead of failing completely
            # This prevents the HTTP stream from failing and allows the client to get a response
            return []

    @server.get_prompt()
    async def get_prompt(
        name: str, arguments: dict[str, str] | None
    ) -> GetPromptResult:
        """
        Get a specific prompt with the provided arguments

        Args:
            name (str): Name of the prompt to get
            arguments (Dict[str, Any] | None): Arguments to pass to the prompt

        Returns:
            GetPromptResult: Getting prompt execution results
        """

        # Validate arguments
        (
            user_api_key_auth,
            mcp_auth_header,
            mcp_servers,
            mcp_server_auth_headers,
            oauth2_headers,
            raw_headers,
        ) = get_auth_context()

        verbose_logger.debug(
            f"MCP mcp_server_tool_call - User API Key Auth from context: {user_api_key_auth}"
        )
        return await mcp_get_prompt(
            name=name,
            arguments=arguments,
            user_api_key_auth=user_api_key_auth,
            mcp_auth_header=mcp_auth_header,
            mcp_servers=mcp_servers,
            mcp_server_auth_headers=mcp_server_auth_headers,
            oauth2_headers=oauth2_headers,
            raw_headers=raw_headers,
        )

    @server.list_resources()
    async def list_resources() -> List[Resource]:
        """List all available resources."""
        try:
            (
                user_api_key_auth,
                mcp_auth_header,
                mcp_servers,
                mcp_server_auth_headers,
                oauth2_headers,
                raw_headers,
            ) = get_auth_context()
            verbose_logger.debug(
                f"MCP list_resources - User API Key Auth from context: {user_api_key_auth}"
            )
            verbose_logger.debug(
                f"MCP list_resources - MCP servers from context: {mcp_servers}"
            )
            verbose_logger.debug(
                f"MCP list_resources - MCP server auth headers: {list(mcp_server_auth_headers.keys()) if mcp_server_auth_headers else None}"
            )

            resources = await _list_mcp_resources(
                user_api_key_auth=user_api_key_auth,
                mcp_auth_header=mcp_auth_header,
                mcp_servers=mcp_servers,
                mcp_server_auth_headers=mcp_server_auth_headers,
                oauth2_headers=oauth2_headers,
                raw_headers=raw_headers,
            )
            verbose_logger.info(
                f"MCP list_resources - Successfully returned {len(resources)} resources"
            )
            return resources
        except Exception as e:
            verbose_logger.exception(f"Error in list_resources endpoint: {str(e)}")
            return []

    @server.list_resource_templates()
    async def list_resource_templates() -> List[ResourceTemplate]:
        """List all available resource templates."""
        try:
            (
                user_api_key_auth,
                mcp_auth_header,
                mcp_servers,
                mcp_server_auth_headers,
                oauth2_headers,
                raw_headers,
            ) = get_auth_context()
            verbose_logger.debug(
                f"MCP list_resource_templates - User API Key Auth from context: {user_api_key_auth}"
            )
            verbose_logger.debug(
                f"MCP list_resource_templates - MCP servers from context: {mcp_servers}"
            )
            verbose_logger.debug(
                f"MCP list_resource_templates - MCP server auth headers: {list(mcp_server_auth_headers.keys()) if mcp_server_auth_headers else None}"
            )

            resource_templates = await _list_mcp_resource_templates(
                user_api_key_auth=user_api_key_auth,
                mcp_auth_header=mcp_auth_header,
                mcp_servers=mcp_servers,
                mcp_server_auth_headers=mcp_server_auth_headers,
                oauth2_headers=oauth2_headers,
                raw_headers=raw_headers,
            )
            verbose_logger.info(
                "MCP list_resource_templates - Successfully returned "
                f"{len(resource_templates)} resource templates"
            )
            return resource_templates
        except Exception as e:
            verbose_logger.exception(
                f"Error in list_resource_templates endpoint: {str(e)}"
            )
            return []

    @server.read_resource()
    async def read_resource(url: AnyUrl) -> list[ReadResourceContents]:
        (
            user_api_key_auth,
            mcp_auth_header,
            mcp_servers,
            mcp_server_auth_headers,
            oauth2_headers,
            raw_headers,
        ) = get_auth_context()

        read_resource_result = await mcp_read_resource(
            url=url,
            user_api_key_auth=user_api_key_auth,
            mcp_auth_header=mcp_auth_header,
            mcp_servers=mcp_servers,
            mcp_server_auth_headers=mcp_server_auth_headers,
            oauth2_headers=oauth2_headers,
            raw_headers=raw_headers,
        )

        normalized_contents: List[ReadResourceContents] = []
        for content in read_resource_result.contents:
            if isinstance(content, TextResourceContents):
                text_content: TextResourceContents = content
                normalized_contents.append(
                    ReadResourceContents(
                        content=text_content.text,
                        mime_type=text_content.mimeType,
                    )
                )
            elif isinstance(content, BlobResourceContents):
                blob_content: BlobResourceContents = content
                normalized_contents.append(
                    ReadResourceContents(
                        content=blob_content.blob,
                        mime_type=None,
                    )
                )

        return normalized_contents

    ########################################################
    ############ End of MCP Server Routes ##################
    ########################################################

    ########################################################
    ############ Helper Functions ##########################
    ########################################################

    async def _get_allowed_mcp_servers_from_mcp_server_names(
        mcp_servers: Optional[List[str]],
        allowed_mcp_servers: List[MCPServer],
    ) -> List[MCPServer]:
        """
        Get the filtered MCP servers from the MCP server names
        """

        filtered_server: dict[str, MCPServer] = {}
        # Filter servers based on mcp_servers parameter if provided
        if mcp_servers is not None:
            for server_or_group in mcp_servers:
                server_name_matched = False

                for server in allowed_mcp_servers:
                    if server:
                        match_list = [
                            s.lower()
                            for s in [
                                server.alias,
                                server.server_name,
                                server.server_id,
                            ]
                            if s is not None
                        ]

                        if server_or_group.lower() in match_list:
                            filtered_server[server.server_id] = server
                            server_name_matched = True
                            break

                if not server_name_matched:
                    try:
                        access_group_server_ids = (
                            await MCPRequestHandler._get_mcp_servers_from_access_groups(
                                [server_or_group]
                            )
                        )
                        # Only include servers that the user has access to
                        for server_id in access_group_server_ids:
                            for server in allowed_mcp_servers:
                                if server_id == server.server_id:
                                    filtered_server[server.server_id] = server
                    except Exception as e:
                        verbose_logger.debug(
                            f"Could not resolve '{server_or_group}' as access group: {e}"
                        )

        if filtered_server:
            return list(filtered_server.values())

        return allowed_mcp_servers

    def _tool_name_matches(tool_name: str, filter_list: List[str]) -> bool:
        """
        Check if a tool name matches any name in the filter list.

        Checks both the full tool name and unprefixed version (without server prefix).
        This allows users to configure simple tool names regardless of prefixing.

        Args:
            tool_name: The tool name to check (may be prefixed like "server-tool_name")
            filter_list: List of tool names to match against

        Returns:
            True if the tool name (prefixed or unprefixed) is in the filter list
        """
        from litellm.proxy._experimental.mcp_server.utils import (
            split_server_prefix_from_name,
        )

        # Check if the full name is in the list
        if tool_name in filter_list:
            return True

        # Check if the unprefixed name is in the list
        unprefixed_name, _ = split_server_prefix_from_name(tool_name)
        return unprefixed_name in filter_list

    def filter_tools_by_allowed_tools(
        tools: List[MCPTool],
        mcp_server: MCPServer,
    ) -> List[MCPTool]:
        """
        Filter tools by allowed/disallowed tools configuration.

        If allowed_tools is set, only tools in that list are returned.
        If disallowed_tools is set, tools in that list are excluded.
        Tool names are matched with and without server prefixes for flexibility.

        Args:
            tools: List of tools to filter
            mcp_server: Server configuration with allowed_tools/disallowed_tools

        Returns:
            Filtered list of tools
        """
        tools_to_return = tools

        # Filter by allowed_tools (whitelist)
        if mcp_server.allowed_tools:
            tools_to_return = [
                tool
                for tool in tools
                if _tool_name_matches(tool.name, mcp_server.allowed_tools)
            ]

        # Filter by disallowed_tools (blacklist)
        if mcp_server.disallowed_tools:
            tools_to_return = [
                tool
                for tool in tools_to_return
                if not _tool_name_matches(tool.name, mcp_server.disallowed_tools)
            ]

        return tools_to_return

    async def _get_allowed_mcp_servers(
        user_api_key_auth: Optional[UserAPIKeyAuth],
        mcp_servers: Optional[List[str]],
    ) -> List[MCPServer]:
        """Return allowed MCP servers for a request after applying filters."""
        allowed_mcp_server_ids = (
            await global_mcp_server_manager.get_allowed_mcp_servers(user_api_key_auth)
        )
        allowed_mcp_servers: List[MCPServer] = []
        for allowed_mcp_server_id in allowed_mcp_server_ids:
            mcp_server = global_mcp_server_manager.get_mcp_server_by_id(
                allowed_mcp_server_id
            )
            if mcp_server is not None:
                allowed_mcp_servers.append(mcp_server)

        if mcp_servers is not None:
            allowed_mcp_servers = await _get_allowed_mcp_servers_from_mcp_server_names(
                mcp_servers=mcp_servers,
                allowed_mcp_servers=allowed_mcp_servers,
            )

        return allowed_mcp_servers

    def _prepare_mcp_server_headers(
        server: MCPServer,
        mcp_server_auth_headers: Optional[Dict[str, Dict[str, str]]],
        mcp_auth_header: Optional[str],
        oauth2_headers: Optional[Dict[str, str]],
        raw_headers: Optional[Dict[str, str]],
    ) -> Tuple[Optional[Union[Dict[str, str], str]], Optional[Dict[str, str]]]:
        """Build auth and extra headers for a server."""
        server_auth_header: Optional[Union[Dict[str, str], str]] = None
        if mcp_server_auth_headers and server.alias is not None:
            server_auth_header = mcp_server_auth_headers.get(server.alias)
        elif mcp_server_auth_headers and server.server_name is not None:
            server_auth_header = mcp_server_auth_headers.get(server.server_name)

        extra_headers: Optional[Dict[str, str]] = None
        if server.auth_type == MCPAuth.oauth2:
            extra_headers = oauth2_headers

        if server.extra_headers and raw_headers:
            if extra_headers is None:
                extra_headers = {}
            for header in server.extra_headers:
                if header in raw_headers:
                    extra_headers[header] = raw_headers[header]

        if server_auth_header is None:
            server_auth_header = mcp_auth_header

        return server_auth_header, extra_headers

    async def _get_tools_from_mcp_servers(
        user_api_key_auth: Optional[UserAPIKeyAuth],
        mcp_auth_header: Optional[str],
        mcp_servers: Optional[List[str]],
        mcp_server_auth_headers: Optional[Dict[str, Dict[str, str]]] = None,
        oauth2_headers: Optional[Dict[str, str]] = None,
        raw_headers: Optional[Dict[str, str]] = None,
    ) -> List[MCPTool]:
        """
        Helper method to fetch tools from MCP servers based on server filtering criteria.

        Args:
            user_api_key_auth: User authentication info for access control
            mcp_auth_header: Optional auth header for MCP server (deprecated)
            mcp_servers: Optional list of server names/aliases to filter by
            mcp_server_auth_headers: Optional dict of server-specific auth headers
            oauth2_headers: Optional dict of oauth2 headers

        Returns:
            List[MCPTool]: Combined list of tools from filtered servers
        """
        if not MCP_AVAILABLE:
            return []

        allowed_mcp_servers = await _get_allowed_mcp_servers(
            user_api_key_auth=user_api_key_auth,
            mcp_servers=mcp_servers,
        )

        # Decide whether to add prefix based on number of allowed servers
        add_prefix = not (len(allowed_mcp_servers) == 1)

        # Get tools from each allowed server
        all_tools = []
        for server in allowed_mcp_servers:
            if server is None:
                continue

            server_auth_header, extra_headers = _prepare_mcp_server_headers(
                server=server,
                mcp_server_auth_headers=mcp_server_auth_headers,
                mcp_auth_header=mcp_auth_header,
                oauth2_headers=oauth2_headers,
                raw_headers=raw_headers,
            )

            try:
                tools = await global_mcp_server_manager._get_tools_from_server(
                    server=server,
                    mcp_auth_header=server_auth_header,
                    extra_headers=extra_headers,
                    add_prefix=add_prefix,
                )

                filtered_tools = filter_tools_by_allowed_tools(tools, server)

                filtered_tools = await filter_tools_by_key_team_permissions(
                    tools=filtered_tools,
                    server_id=server.server_id,
                    user_api_key_auth=user_api_key_auth,
                )

                all_tools.extend(filtered_tools)

                verbose_logger.debug(
                    f"Successfully fetched {len(tools)} tools from server {server.name}, {len(filtered_tools)} after filtering"
                )
            except Exception as e:
                verbose_logger.exception(
                    f"Error getting tools from server {server.name}: {str(e)}"
                )
                # Continue with other servers instead of failing completely

        verbose_logger.info(
            f"Successfully fetched {len(all_tools)} tools total from all MCP servers"
        )

        return all_tools

    async def _get_prompts_from_mcp_servers(
        user_api_key_auth: Optional[UserAPIKeyAuth],
        mcp_auth_header: Optional[str],
        mcp_servers: Optional[List[str]],
        mcp_server_auth_headers: Optional[Dict[str, Dict[str, str]]] = None,
        oauth2_headers: Optional[Dict[str, str]] = None,
        raw_headers: Optional[Dict[str, str]] = None,
    ) -> List[Prompt]:
        """
        Helper method to fetch prompt from MCP servers based on server filtering criteria.

        Args:
            user_api_key_auth: User authentication info for access control
            mcp_auth_header: Optional auth header for MCP server (deprecated)
            mcp_servers: Optional list of server names/aliases to filter by
            mcp_server_auth_headers: Optional dict of server-specific auth headers
            oauth2_headers: Optional dict of oauth2 headers

        Returns:
            List[Prompt]: Combined list of prompts from filtered servers
        """
        if not MCP_AVAILABLE:
            return []

        allowed_mcp_servers = await _get_allowed_mcp_servers(
            user_api_key_auth=user_api_key_auth,
            mcp_servers=mcp_servers,
        )

        # Decide whether to add prefix based on number of allowed servers
        add_prefix = not (len(allowed_mcp_servers) == 1)

        # Get prompts from each allowed server
        all_prompts = []
        for server in allowed_mcp_servers:
            if server is None:
                continue

            server_auth_header, extra_headers = _prepare_mcp_server_headers(
                server=server,
                mcp_server_auth_headers=mcp_server_auth_headers,
                mcp_auth_header=mcp_auth_header,
                oauth2_headers=oauth2_headers,
                raw_headers=raw_headers,
            )

            try:
                prompts = await global_mcp_server_manager.get_prompts_from_server(
                    server=server,
                    mcp_auth_header=server_auth_header,
                    extra_headers=extra_headers,
                    add_prefix=add_prefix,
                )

                all_prompts.extend(prompts)

                verbose_logger.debug(
                    f"Successfully fetched {len(prompts)} prompts from server {server.name}"
                )
            except Exception as e:
                verbose_logger.exception(
                    f"Error getting prompts from server {server.name}: {str(e)}"
                )
                # Continue with other servers instead of failing completely

        verbose_logger.info(
            f"Successfully fetched {len(all_prompts)} prompts total from all MCP servers"
        )

        return all_prompts

    async def _get_resources_from_mcp_servers(
        user_api_key_auth: Optional[UserAPIKeyAuth],
        mcp_auth_header: Optional[str],
        mcp_servers: Optional[List[str]],
        mcp_server_auth_headers: Optional[Dict[str, Dict[str, str]]] = None,
        oauth2_headers: Optional[Dict[str, str]] = None,
        raw_headers: Optional[Dict[str, str]] = None,
    ) -> List[Resource]:
        """Fetch resources from allowed MCP servers."""

        if not MCP_AVAILABLE:
            return []

        allowed_mcp_servers = await _get_allowed_mcp_servers(
            user_api_key_auth=user_api_key_auth,
            mcp_servers=mcp_servers,
        )

        add_prefix = not (len(allowed_mcp_servers) == 1)

        all_resources: List[Resource] = []
        for server in allowed_mcp_servers:
            if server is None:
                continue

            server_auth_header, extra_headers = _prepare_mcp_server_headers(
                server=server,
                mcp_server_auth_headers=mcp_server_auth_headers,
                mcp_auth_header=mcp_auth_header,
                oauth2_headers=oauth2_headers,
                raw_headers=raw_headers,
            )

            try:
                resources = await global_mcp_server_manager.get_resources_from_server(
                    server=server,
                    mcp_auth_header=server_auth_header,
                    extra_headers=extra_headers,
                    add_prefix=add_prefix,
                )
                all_resources.extend(resources)

                verbose_logger.debug(
                    f"Successfully fetched {len(resources)} resources from server {server.name}"
                )
            except Exception as e:
                verbose_logger.exception(
                    f"Error getting resources from server {server.name}: {str(e)}"
                )

        verbose_logger.info(
            f"Successfully fetched {len(all_resources)} resources total from all MCP servers"
        )

        return all_resources

    async def _get_resource_templates_from_mcp_servers(
        user_api_key_auth: Optional[UserAPIKeyAuth],
        mcp_auth_header: Optional[str],
        mcp_servers: Optional[List[str]],
        mcp_server_auth_headers: Optional[Dict[str, Dict[str, str]]] = None,
        oauth2_headers: Optional[Dict[str, str]] = None,
        raw_headers: Optional[Dict[str, str]] = None,
    ) -> List[ResourceTemplate]:
        """Fetch resource templates from allowed MCP servers."""

        if not MCP_AVAILABLE:
            return []

        allowed_mcp_servers = await _get_allowed_mcp_servers(
            user_api_key_auth=user_api_key_auth,
            mcp_servers=mcp_servers,
        )

        add_prefix = not (len(allowed_mcp_servers) == 1)

        all_resource_templates: List[ResourceTemplate] = []
        for server in allowed_mcp_servers:
            if server is None:
                continue

            server_auth_header, extra_headers = _prepare_mcp_server_headers(
                server=server,
                mcp_server_auth_headers=mcp_server_auth_headers,
                mcp_auth_header=mcp_auth_header,
                oauth2_headers=oauth2_headers,
                raw_headers=raw_headers,
            )

            try:
                resource_templates = (
                    await global_mcp_server_manager.get_resource_templates_from_server(
                        server=server,
                        mcp_auth_header=server_auth_header,
                        extra_headers=extra_headers,
                        add_prefix=add_prefix,
                    )
                )
                all_resource_templates.extend(resource_templates)
                verbose_logger.debug(
                    "Successfully fetched %s resource templates from server %s",
                    len(resource_templates),
                    server.name,
                )
            except Exception as e:
                verbose_logger.exception(
                    "Error getting resource templates from server %s: %s",
                    server.name,
                    str(e),
                )

        verbose_logger.info(
            "Successfully fetched %s resource templates total from all MCP servers",
            len(all_resource_templates),
        )

        return all_resource_templates

    async def filter_tools_by_key_team_permissions(
        tools: List[MCPTool],
        server_id: str,
        user_api_key_auth: Optional[UserAPIKeyAuth],
    ) -> List[MCPTool]:
        """
        Filter tools based on key/team mcp_tool_permissions.

        Note: Tool names in the DB are stored without server prefixes,
        but tool names from MCP servers are prefixed. We need to strip
        the prefix before comparing.
        """
        # Filter by key/team tool-level permissions
        allowed_tool_names = await MCPRequestHandler.get_allowed_tools_for_server(
            server_id=server_id,
            user_api_key_auth=user_api_key_auth,
        )
        if allowed_tool_names is not None:
            # Strip prefix from tool names before comparing
            # Tools are stored in DB without prefix, but come from MCP server with prefix
            filtered_tools = []
            for t in tools:
                # Get tool name without server prefix
                unprefixed_tool_name, _ = split_server_prefix_from_name(t.name)
                if unprefixed_tool_name in allowed_tool_names:
                    filtered_tools.append(t)
        else:
            # No restrictions, return all tools
            filtered_tools = tools

        return filtered_tools

    async def _list_mcp_tools(
        user_api_key_auth: Optional[UserAPIKeyAuth] = None,
        mcp_auth_header: Optional[str] = None,
        mcp_servers: Optional[List[str]] = None,
        mcp_server_auth_headers: Optional[Dict[str, Dict[str, str]]] = None,
        oauth2_headers: Optional[Dict[str, str]] = None,
        raw_headers: Optional[Dict[str, str]] = None,
    ) -> List[MCPTool]:
        """
        List all available MCP tools.

        Args:
            user_api_key_auth: User authentication info for access control
            mcp_auth_header: Optional auth header for MCP server (deprecated)
            mcp_servers: Optional list of server names/aliases to filter by
            mcp_server_auth_headers: Optional dict of server-specific auth headers {server_alias: auth_value}

        Returns:
            List[MCPTool]: Combined list of tools from all accessible servers
        """
        if not MCP_AVAILABLE:
            return []
        # Get tools from managed MCP servers with error handling
        managed_tools = []
        try:
            managed_tools = await _get_tools_from_mcp_servers(
                user_api_key_auth=user_api_key_auth,
                mcp_auth_header=mcp_auth_header,
                mcp_servers=mcp_servers,
                mcp_server_auth_headers=mcp_server_auth_headers,
                oauth2_headers=oauth2_headers,
                raw_headers=raw_headers,
            )
            verbose_logger.debug(
                f"Successfully fetched {len(managed_tools)} tools from managed MCP servers"
            )
        except Exception as e:
            verbose_logger.exception(
                f"Error getting tools from managed MCP servers: {str(e)}"
            )
            # Continue with empty managed tools list instead of failing completely

        return managed_tools

    async def _list_mcp_prompts(
        user_api_key_auth: Optional[UserAPIKeyAuth] = None,
        mcp_auth_header: Optional[str] = None,
        mcp_servers: Optional[List[str]] = None,
        mcp_server_auth_headers: Optional[Dict[str, Dict[str, str]]] = None,
        oauth2_headers: Optional[Dict[str, str]] = None,
        raw_headers: Optional[Dict[str, str]] = None,
    ) -> List[Prompt]:
        """
        List all available MCP prompts.

        Args:
            user_api_key_auth: User authentication info for access control
            mcp_auth_header: Optional auth header for MCP server (deprecated)
            mcp_servers: Optional list of server names/aliases to filter by
            mcp_server_auth_headers: Optional dict of server-specific auth headers {server_alias: auth_value}

        Returns:
            List[Prompt]: Combined list of tools from all accessible servers
        """
        if not MCP_AVAILABLE:
            return []
        # Get tools from managed MCP servers with error handling
        managed_prompts = []
        try:
            managed_prompts = await _get_prompts_from_mcp_servers(
                user_api_key_auth=user_api_key_auth,
                mcp_auth_header=mcp_auth_header,
                mcp_servers=mcp_servers,
                mcp_server_auth_headers=mcp_server_auth_headers,
                oauth2_headers=oauth2_headers,
                raw_headers=raw_headers,
            )
            verbose_logger.debug(
                f"Successfully fetched {len(managed_prompts)} prompts from managed MCP servers"
            )
        except Exception as e:
            verbose_logger.exception(
                f"Error getting tools from managed MCP servers: {str(e)}"
            )
            # Continue with empty managed tools list instead of failing completely

        return managed_prompts

    async def _list_mcp_resources(
        user_api_key_auth: Optional[UserAPIKeyAuth] = None,
        mcp_auth_header: Optional[str] = None,
        mcp_servers: Optional[List[str]] = None,
        mcp_server_auth_headers: Optional[Dict[str, Dict[str, str]]] = None,
        oauth2_headers: Optional[Dict[str, str]] = None,
        raw_headers: Optional[Dict[str, str]] = None,
    ) -> List[Resource]:
        """List all available MCP resources."""

        if not MCP_AVAILABLE:
            return []

        managed_resources: List[Resource] = []
        try:
            managed_resources = await _get_resources_from_mcp_servers(
                user_api_key_auth=user_api_key_auth,
                mcp_auth_header=mcp_auth_header,
                mcp_servers=mcp_servers,
                mcp_server_auth_headers=mcp_server_auth_headers,
                oauth2_headers=oauth2_headers,
                raw_headers=raw_headers,
            )
            verbose_logger.debug(
                f"Successfully fetched {len(managed_resources)} resources from managed MCP servers"
            )
        except Exception as e:
            verbose_logger.exception(
                f"Error getting resources from managed MCP servers: {str(e)}"
            )

        return managed_resources

    async def _list_mcp_resource_templates(
        user_api_key_auth: Optional[UserAPIKeyAuth] = None,
        mcp_auth_header: Optional[str] = None,
        mcp_servers: Optional[List[str]] = None,
        mcp_server_auth_headers: Optional[Dict[str, Dict[str, str]]] = None,
        oauth2_headers: Optional[Dict[str, str]] = None,
        raw_headers: Optional[Dict[str, str]] = None,
    ) -> List[ResourceTemplate]:
        """List all available MCP resource templates."""

        if not MCP_AVAILABLE:
            return []

        managed_resource_templates: List[ResourceTemplate] = []
        try:
            managed_resource_templates = await _get_resource_templates_from_mcp_servers(
                user_api_key_auth=user_api_key_auth,
                mcp_auth_header=mcp_auth_header,
                mcp_servers=mcp_servers,
                mcp_server_auth_headers=mcp_server_auth_headers,
                oauth2_headers=oauth2_headers,
                raw_headers=raw_headers,
            )
            verbose_logger.debug(
                "Successfully fetched %s resource templates from managed MCP servers",
                len(managed_resource_templates),
            )
        except Exception as e:
            verbose_logger.exception(
                "Error getting resource templates from managed MCP servers: %s",
                str(e),
            )

        return managed_resource_templates

    @client
    async def call_mcp_tool(
        name: str,
        arguments: Optional[Dict[str, Any]] = None,
        user_api_key_auth: Optional[UserAPIKeyAuth] = None,
        mcp_auth_header: Optional[str] = None,
        mcp_servers: Optional[List[str]] = None,
        mcp_server_auth_headers: Optional[Dict[str, Dict[str, str]]] = None,
        oauth2_headers: Optional[Dict[str, str]] = None,
        raw_headers: Optional[Dict[str, str]] = None,
        **kwargs: Any,
    ) -> List[Union[TextContent, ImageContent, EmbeddedResource]]:
        """
        Call a specific tool with the provided arguments (handles prefixed tool names)
        """
        start_time = datetime.now()
        if arguments is None:
            raise HTTPException(
                status_code=400, detail="Request arguments are required"
            )

        ## CHECK IF USER IS ALLOWED TO CALL THIS TOOL
        allowed_mcp_server_ids = (
            await global_mcp_server_manager.get_allowed_mcp_servers(
                user_api_key_auth=user_api_key_auth,
            )
        )

        allowed_mcp_servers: List[MCPServer] = []
        for allowed_mcp_server_id in allowed_mcp_server_ids:
<<<<<<< HEAD
            mcp_server = global_mcp_server_manager.get_mcp_server_by_id(
                allowed_mcp_server_id
            )
            if mcp_server is not None:
                allowed_mcp_servers.append(mcp_server)
=======
            allowed_server = global_mcp_server_manager.get_mcp_server_by_id(
                allowed_mcp_server_id
            )
            if allowed_server is not None:
                allowed_mcp_servers.append(allowed_server)
>>>>>>> c966c122

        allowed_mcp_servers = await _get_allowed_mcp_servers_from_mcp_server_names(
            mcp_servers=mcp_servers,
            allowed_mcp_servers=allowed_mcp_servers,
        )

        # Track resolved MCP server for both permission checks and dispatch
        mcp_server: Optional[MCPServer] = None

        # Remove prefix from tool name for logging and processing
        original_tool_name, server_name = split_server_prefix_from_name(name)

        # If tool name is unprefixed, resolve its server so we can enforce permissions
        if not server_name:
            mcp_server = global_mcp_server_manager._get_mcp_server_from_tool_name(name)
            if mcp_server:
                server_name = mcp_server.name

        # Only enforce server-level permissions when we can resolve a server
        if server_name:
            if not MCPRequestHandler.is_tool_allowed(
                allowed_mcp_servers=[server.name for server in allowed_mcp_servers],
                server_name=server_name,
            ):
                raise HTTPException(
                    status_code=403,
                    detail=f"User not allowed to call this tool. Allowed MCP servers: {allowed_mcp_servers}",
                )

        standard_logging_mcp_tool_call: StandardLoggingMCPToolCall = (
            _get_standard_logging_mcp_tool_call(
                name=original_tool_name,  # Use original name for logging
                arguments=arguments,
                server_name=server_name,
            )
        )
        litellm_logging_obj: Optional[LiteLLMLoggingObj] = kwargs.get(
            "litellm_logging_obj", None
        )
        if litellm_logging_obj:
            litellm_logging_obj.model_call_details["mcp_tool_call_metadata"] = (
                standard_logging_mcp_tool_call
            )
            litellm_logging_obj.model = f"MCP: {name}"
        # Check if tool exists in local registry first (for OpenAPI-based tools)
        # These tools are registered with their prefixed names
        #########################################################
        local_tool = global_mcp_tool_registry.get_tool(name)
        if local_tool:
            verbose_logger.debug(f"Executing local registry tool: {name}")
            response = await _handle_local_mcp_tool(name, arguments)

        # Try managed MCP server tool (pass the full prefixed name)
        # Primary and recommended way to use external MCP servers
        #########################################################
        else:
            # If we haven't already resolved the server, do it now for dispatch
            if mcp_server is None:
                mcp_server = global_mcp_server_manager._get_mcp_server_from_tool_name(
                    name
                )
            if mcp_server:
                standard_logging_mcp_tool_call["mcp_server_cost_info"] = (
                    mcp_server.mcp_info or {}
                ).get("mcp_server_cost_info")
                response = await _handle_managed_mcp_tool(
                    server_name=server_name,
                    name=original_tool_name,  # Pass the full name (potentially prefixed)
                    arguments=arguments,
                    user_api_key_auth=user_api_key_auth,
                    mcp_auth_header=mcp_auth_header,
                    mcp_server_auth_headers=mcp_server_auth_headers,
                    oauth2_headers=oauth2_headers,
                    raw_headers=raw_headers,
                    litellm_logging_obj=litellm_logging_obj,
                )

            # Fall back to local tool registry with original name (legacy support)
            #########################################################
            # Deprecated: Local MCP Server Tool
            #########################################################
            else:
                response = await _handle_local_mcp_tool(original_tool_name, arguments)

        #########################################################
        # Post MCP Tool Call Hook
        # Allow modifying the MCP tool call response before it is returned to the user
        #########################################################
        if litellm_logging_obj:
            litellm_logging_obj.post_call(original_response=response)
            end_time = datetime.now()
            await litellm_logging_obj.async_post_mcp_tool_call_hook(
                kwargs=litellm_logging_obj.model_call_details,
                response_obj=response,
                start_time=start_time,
                end_time=end_time,
            )
        return response

    async def mcp_get_prompt(
        name: str,
        arguments: Optional[Dict[str, Any]] = None,
        user_api_key_auth: Optional[UserAPIKeyAuth] = None,
        mcp_auth_header: Optional[str] = None,
        mcp_servers: Optional[List[str]] = None,
        mcp_server_auth_headers: Optional[Dict[str, Dict[str, str]]] = None,
        oauth2_headers: Optional[Dict[str, str]] = None,
        raw_headers: Optional[Dict[str, str]] = None,
    ) -> GetPromptResult:
        """
        Fetch a specific MCP prompt, handling both prefixed and unprefixed names.
        """
        allowed_mcp_servers = await _get_allowed_mcp_servers(
            user_api_key_auth=user_api_key_auth,
            mcp_servers=mcp_servers,
        )

        if not allowed_mcp_servers:
            raise HTTPException(
                status_code=403,
                detail="User not allowed to get this prompt.",
            )

        # Decide whether to add prefix based on number of allowed servers
        add_prefix = not (len(allowed_mcp_servers) == 1)

        if add_prefix:
            original_prompt_name, server_name = split_server_prefix_from_name(name)
        else:
            original_prompt_name = name
            server_name = allowed_mcp_servers[0].name

        server = next((s for s in allowed_mcp_servers if s.name == server_name), None)
        if server is None:
            raise HTTPException(
                status_code=403,
                detail="User not allowed to get this prompt.",
            )

        server_auth_header, extra_headers = _prepare_mcp_server_headers(
            server=server,
            mcp_server_auth_headers=mcp_server_auth_headers,
            mcp_auth_header=mcp_auth_header,
            oauth2_headers=oauth2_headers,
            raw_headers=raw_headers,
        )

        return await global_mcp_server_manager.get_prompt_from_server(
            server=server,
            prompt_name=original_prompt_name,
            arguments=arguments,
            mcp_auth_header=server_auth_header,
            extra_headers=extra_headers,
        )

    async def mcp_read_resource(
        url: AnyUrl,
        user_api_key_auth: Optional[UserAPIKeyAuth] = None,
        mcp_auth_header: Optional[str] = None,
        mcp_servers: Optional[List[str]] = None,
        mcp_server_auth_headers: Optional[Dict[str, Dict[str, str]]] = None,
        oauth2_headers: Optional[Dict[str, str]] = None,
        raw_headers: Optional[Dict[str, str]] = None,
    ) -> ReadResourceResult:
        """Read resource contents from upstream MCP servers."""

        allowed_mcp_servers = await _get_allowed_mcp_servers(
            user_api_key_auth=user_api_key_auth,
            mcp_servers=mcp_servers,
        )

        if not allowed_mcp_servers:
            raise HTTPException(
                status_code=403,
                detail="User not allowed to read this resource.",
            )

        if len(allowed_mcp_servers) != 1:
            raise HTTPException(
                status_code=400,
                detail=(
                    "Multiple MCP servers configured; read_resource currently "
                    "supports exactly one allowed server."
                ),
            )

        server = allowed_mcp_servers[0]

        server_auth_header, extra_headers = _prepare_mcp_server_headers(
            server=server,
            mcp_server_auth_headers=mcp_server_auth_headers,
            mcp_auth_header=mcp_auth_header,
            oauth2_headers=oauth2_headers,
            raw_headers=raw_headers,
        )

        return await global_mcp_server_manager.read_resource_from_server(
            server=server,
            url=url,
            mcp_auth_header=server_auth_header,
            extra_headers=extra_headers,
        )

    def _get_standard_logging_mcp_tool_call(
        name: str,
        arguments: Dict[str, Any],
        server_name: Optional[str],
    ) -> StandardLoggingMCPToolCall:
        mcp_server = global_mcp_server_manager._get_mcp_server_from_tool_name(name)
        if mcp_server:
            mcp_info = mcp_server.mcp_info or {}
            return StandardLoggingMCPToolCall(
                name=name,
                arguments=arguments,
                mcp_server_name=mcp_info.get("server_name"),
                mcp_server_logo_url=mcp_info.get("logo_url"),
                namespaced_tool_name=f"{server_name}/{name}" if server_name else name,
            )
        else:
            return StandardLoggingMCPToolCall(
                name=name,
                arguments=arguments,
                namespaced_tool_name=f"{server_name}/{name}" if server_name else name,
            )

    async def _handle_managed_mcp_tool(
        server_name: str,
        name: str,
        arguments: Dict[str, Any],
        user_api_key_auth: Optional[UserAPIKeyAuth] = None,
        mcp_auth_header: Optional[str] = None,
        mcp_server_auth_headers: Optional[Dict[str, Dict[str, str]]] = None,
        oauth2_headers: Optional[Dict[str, str]] = None,
        raw_headers: Optional[Dict[str, str]] = None,
        litellm_logging_obj: Optional[Any] = None,
    ) -> List[Union[TextContent, ImageContent, EmbeddedResource]]:
        """Handle tool execution for managed server tools"""
        # Import here to avoid circular import
        from litellm.proxy.proxy_server import proxy_logging_obj

        call_tool_result = await global_mcp_server_manager.call_tool(
            server_name=server_name,
            name=name,
            arguments=arguments,
            user_api_key_auth=user_api_key_auth,
            mcp_auth_header=mcp_auth_header,
            mcp_server_auth_headers=mcp_server_auth_headers,
            oauth2_headers=oauth2_headers,
            raw_headers=raw_headers,
            proxy_logging_obj=proxy_logging_obj,
        )
        verbose_logger.debug("CALL TOOL RESULT: %s", call_tool_result)
        return call_tool_result.content  # type: ignore[return-value]

    async def _handle_local_mcp_tool(
        name: str, arguments: Dict[str, Any]
    ) -> List[Union[TextContent, ImageContent, EmbeddedResource]]:
        """
        Handle tool execution for local registry tools
        Note: Local tools don't use prefixes, so we use the original name
        """
        import inspect

        tool = global_mcp_tool_registry.get_tool(name)
        if not tool:
            raise HTTPException(status_code=404, detail=f"Tool '{name}' not found")

        try:
            # Check if handler is async or sync
            if inspect.iscoroutinefunction(tool.handler):
                result = await tool.handler(**arguments)
            else:
                result = tool.handler(**arguments)
            return [TextContent(text=str(result), type="text")]
        except Exception as e:
            verbose_logger.exception(f"Error executing local tool {name}: {str(e)}")
            return [TextContent(text=f"Error: {str(e)}", type="text")]

    def _get_mcp_servers_in_path(path: str) -> Optional[List[str]]:
        """
        Get the MCP servers from the path
        """
        import re

        mcp_servers_from_path: Optional[List[str]] = None
        # Match /mcp/<servers_and_maybe_path>
        # Where servers can be comma-separated list of server names
        # Server names can contain slashes (e.g., "custom_solutions/user_123")
        mcp_path_match = re.match(r"^/mcp/([^?#]+)(?:\?.*)?(?:#.*)?$", path)
        if mcp_path_match:
            servers_and_path = mcp_path_match.group(1)

            if servers_and_path:
                # Check if it contains commas (comma-separated servers)
                if "," in servers_and_path:
                    # For comma-separated, look for a path at the end
                    # Common patterns: /tools, /chat/completions, etc.
                    path_match = re.search(r"/([^/,]+(?:/[^/,]+)*)$", servers_and_path)
                    if path_match:
                        # Path found at the end, remove it from servers
                        path_part = "/" + path_match.group(1)
                        servers_part = servers_and_path[: -len(path_part)]
                        mcp_servers_from_path = [
                            s.strip() for s in servers_part.split(",") if s.strip()
                        ]
                    else:
                        # No path, just comma-separated servers
                        mcp_servers_from_path = [
                            s.strip() for s in servers_and_path.split(",") if s.strip()
                        ]
                else:
                    # Single server case - use regex approach for server/path separation
                    # This handles cases like "custom_solutions/user_123/chat/completions"
                    # where we want to extract "custom_solutions/user_123" as the server name
                    single_server_match = re.match(
                        r"^([^/]+(?:/[^/]+)?)(?:/.*)?$", servers_and_path
                    )
                    if single_server_match:
                        server_name = single_server_match.group(1)
                        mcp_servers_from_path = [server_name]
                    else:
                        mcp_servers_from_path = [servers_and_path]
        return mcp_servers_from_path

    async def extract_mcp_auth_context(scope, path):
        """
        Extracts mcp_servers from the path and processes the MCP request for auth context.
        Returns: (user_api_key_auth, mcp_auth_header, mcp_servers, mcp_server_auth_headers)
        """
        mcp_servers_from_path = _get_mcp_servers_in_path(path)
        if mcp_servers_from_path is not None:
            (
                user_api_key_auth,
                mcp_auth_header,
                _,
                mcp_server_auth_headers,
                oauth2_headers,
                raw_headers,
            ) = await MCPRequestHandler.process_mcp_request(scope)
            mcp_servers = mcp_servers_from_path
        else:
            (
                user_api_key_auth,
                mcp_auth_header,
                mcp_servers,
                mcp_server_auth_headers,
                oauth2_headers,
                raw_headers,
            ) = await MCPRequestHandler.process_mcp_request(scope)
        return (
            user_api_key_auth,
            mcp_auth_header,
            mcp_servers,
            mcp_server_auth_headers,
            oauth2_headers,
            raw_headers,
        )

    async def handle_streamable_http_mcp(
        scope: Scope, receive: Receive, send: Send
    ) -> None:
        """Handle MCP requests through StreamableHTTP."""
        try:
            path = scope.get("path", "")
            (
                user_api_key_auth,
                mcp_auth_header,
                mcp_servers,
                mcp_server_auth_headers,
                oauth2_headers,
                raw_headers,
            ) = await extract_mcp_auth_context(scope, path)
            verbose_logger.debug(
                f"MCP request mcp_servers (header/path): {mcp_servers}"
            )
            verbose_logger.debug(
                f"MCP server auth headers: {list(mcp_server_auth_headers.keys()) if mcp_server_auth_headers else None}"
            )
            # https://datatracker.ietf.org/doc/html/rfc9728#name-www-authenticate-response
            for server_name in mcp_servers or []:
                server = global_mcp_server_manager.get_mcp_server_by_name(server_name)
                if server and server.auth_type == MCPAuth.oauth2 and not oauth2_headers:
                    from starlette.requests import Request

                    request = Request(scope)
                    base_url = str(request.base_url).rstrip("/")

                    authorization_uri = (
                        f"Bearer authorization_uri="
                        f"{base_url}/.well-known/oauth-authorization-server/{server_name}"
                    )

                    raise HTTPException(
                        status_code=401,
                        detail="Unauthorized",
                        headers={"www-authenticate": authorization_uri},
                    )

            # Set the auth context variable for easy access in MCP functions
            set_auth_context(
                user_api_key_auth=user_api_key_auth,
                mcp_auth_header=mcp_auth_header,
                mcp_servers=mcp_servers,
                mcp_server_auth_headers=mcp_server_auth_headers,
                oauth2_headers=oauth2_headers,
                raw_headers=raw_headers,
            )

            # Ensure session managers are initialized
            if not _SESSION_MANAGERS_INITIALIZED:
                await initialize_session_managers()
                # Give it a moment to start up
                await asyncio.sleep(0.1)

            await session_manager.handle_request(scope, receive, send)
        except Exception as e:
            raise e
            verbose_logger.exception(f"Error handling MCP request: {e}")
            # Instead of re-raising, try to send a graceful error response
            try:
                # Send a proper HTTP error response instead of letting the exception bubble up
                from starlette.responses import JSONResponse
                from starlette.status import HTTP_500_INTERNAL_SERVER_ERROR

                error_response = JSONResponse(
                    status_code=HTTP_500_INTERNAL_SERVER_ERROR,
                    content={"error": "MCP request failed", "details": str(e)},
                )
                await error_response(scope, receive, send)
            except Exception as response_error:
                verbose_logger.exception(
                    f"Failed to send error response: {response_error}"
                )
                # If we can't send a proper response, re-raise the original error
                raise e

    async def handle_sse_mcp(scope: Scope, receive: Receive, send: Send) -> None:
        """Handle MCP requests through SSE."""
        try:
            path = scope.get("path", "")
            (
                user_api_key_auth,
                mcp_auth_header,
                mcp_servers,
                mcp_server_auth_headers,
                oauth2_headers,
                raw_headers,
            ) = await extract_mcp_auth_context(scope, path)
            verbose_logger.debug(
                f"MCP request mcp_servers (header/path): {mcp_servers}"
            )
            verbose_logger.debug(
                f"MCP server auth headers: {list(mcp_server_auth_headers.keys()) if mcp_server_auth_headers else None}"
            )
            set_auth_context(
                user_api_key_auth=user_api_key_auth,
                mcp_auth_header=mcp_auth_header,
                mcp_servers=mcp_servers,
                mcp_server_auth_headers=mcp_server_auth_headers,
                oauth2_headers=oauth2_headers,
                raw_headers=raw_headers,
            )

            if not _SESSION_MANAGERS_INITIALIZED:
                await initialize_session_managers()
                await asyncio.sleep(0.1)

            await sse_session_manager.handle_request(scope, receive, send)
        except Exception as e:
            verbose_logger.exception(f"Error handling MCP request: {e}")
            # Instead of re-raising, try to send a graceful error response
            try:
                # Send a proper HTTP error response instead of letting the exception bubble up
                from starlette.responses import JSONResponse
                from starlette.status import HTTP_500_INTERNAL_SERVER_ERROR

                error_response = JSONResponse(
                    status_code=HTTP_500_INTERNAL_SERVER_ERROR,
                    content={"error": "MCP request failed", "details": str(e)},
                )
                await error_response(scope, receive, send)
            except Exception as response_error:
                verbose_logger.exception(
                    f"Failed to send error response: {response_error}"
                )
                # If we can't send a proper response, re-raise the original error
                raise e

    app = FastAPI(
        title=LITELLM_MCP_SERVER_NAME,
        description=LITELLM_MCP_SERVER_DESCRIPTION,
        version=LITELLM_MCP_SERVER_VERSION,
        lifespan=lifespan,
    )

    # Routes
    @app.get(
        "/enabled",
        description="Returns if the MCP server is enabled",
    )
    def get_mcp_server_enabled() -> Dict[str, bool]:
        """
        Returns if the MCP server is enabled
        """
        return {"enabled": MCP_AVAILABLE}

    # Mount the MCP handlers
    app.mount("/", handle_streamable_http_mcp)
    app.mount("/mcp", handle_streamable_http_mcp)
    app.mount("/{mcp_server_name}/mcp", handle_streamable_http_mcp)
    app.mount("/sse", handle_sse_mcp)
    app.add_middleware(AuthContextMiddleware)

    ########################################################
    ############ Auth Context Functions ####################
    ########################################################

    def set_auth_context(
        user_api_key_auth: UserAPIKeyAuth,
        mcp_auth_header: Optional[str] = None,
        mcp_servers: Optional[List[str]] = None,
        mcp_server_auth_headers: Optional[Dict[str, Dict[str, str]]] = None,
        oauth2_headers: Optional[Dict[str, str]] = None,
        raw_headers: Optional[Dict[str, str]] = None,
    ) -> None:
        """
        Set the UserAPIKeyAuth in the auth context variable.

        Args:
            user_api_key_auth: UserAPIKeyAuth object
            mcp_auth_header: MCP auth header to be passed to the MCP server (deprecated)
            mcp_servers: Optional list of server names and access groups to filter by
            mcp_server_auth_headers: Optional dict of server-specific auth headers {server_alias: auth_value}
        """
        auth_user = MCPAuthenticatedUser(
            user_api_key_auth=user_api_key_auth,
            mcp_auth_header=mcp_auth_header,
            mcp_servers=mcp_servers,
            mcp_server_auth_headers=mcp_server_auth_headers,
            oauth2_headers=oauth2_headers,
            raw_headers=raw_headers,
        )
        auth_context_var.set(auth_user)

    def get_auth_context() -> Tuple[
        Optional[UserAPIKeyAuth],
        Optional[str],
        Optional[List[str]],
        Optional[Dict[str, Dict[str, str]]],
        Optional[Dict[str, str]],
        Optional[Dict[str, str]],
    ]:
        """
        Get the UserAPIKeyAuth from the auth context variable.

        Returns:
            Tuple[Optional[UserAPIKeyAuth], Optional[str], Optional[List[str]], Optional[Dict[str, str]]]:
            UserAPIKeyAuth object, MCP auth header (deprecated), MCP servers (can include access groups), and server-specific auth headers
        """
        auth_user = auth_context_var.get()
        if auth_user and isinstance(auth_user, MCPAuthenticatedUser):
            return (
                auth_user.user_api_key_auth,
                auth_user.mcp_auth_header,
                auth_user.mcp_servers,
                auth_user.mcp_server_auth_headers,
                auth_user.oauth2_headers,
                auth_user.raw_headers,
            )
        return None, None, None, None, None, None

    ########################################################
    ############ End of Auth Context Functions #############
    ########################################################

else:
    app = FastAPI()<|MERGE_RESOLUTION|>--- conflicted
+++ resolved
@@ -1192,19 +1192,11 @@
 
         allowed_mcp_servers: List[MCPServer] = []
         for allowed_mcp_server_id in allowed_mcp_server_ids:
-<<<<<<< HEAD
-            mcp_server = global_mcp_server_manager.get_mcp_server_by_id(
-                allowed_mcp_server_id
-            )
-            if mcp_server is not None:
-                allowed_mcp_servers.append(mcp_server)
-=======
             allowed_server = global_mcp_server_manager.get_mcp_server_by_id(
                 allowed_mcp_server_id
             )
             if allowed_server is not None:
                 allowed_mcp_servers.append(allowed_server)
->>>>>>> c966c122
 
         allowed_mcp_servers = await _get_allowed_mcp_servers_from_mcp_server_names(
             mcp_servers=mcp_servers,
