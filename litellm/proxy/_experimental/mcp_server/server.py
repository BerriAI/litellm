"""
LiteLLM MCP Server Routes
"""
# pyright: reportInvalidTypeForm=false, reportArgumentType=false, reportOptionalCall=false

import asyncio
import contextlib
from datetime import datetime
from typing import Any, AsyncIterator, Dict, List, Optional, Tuple, Union

from fastapi import FastAPI, HTTPException
from pydantic import AnyUrl, ConfigDict
from starlette.types import Receive, Scope, Send

from litellm._logging import verbose_logger
from litellm.litellm_core_utils.litellm_logging import Logging as LiteLLMLoggingObj
from litellm.proxy._experimental.mcp_server.auth.user_api_key_auth_mcp import (
    MCPRequestHandler,
)
from litellm.proxy._experimental.mcp_server.utils import (
    LITELLM_MCP_SERVER_DESCRIPTION,
    LITELLM_MCP_SERVER_NAME,
    LITELLM_MCP_SERVER_VERSION,
)
from litellm.proxy._types import UserAPIKeyAuth
from litellm.types.mcp import MCPAuth
from litellm.types.mcp_server.mcp_server_manager import MCPInfo, MCPServer
from litellm.types.utils import StandardLoggingMCPToolCall
from litellm.utils import client

# Check if MCP is available
# "mcp" requires python 3.10 or higher, but several litellm users use python 3.8
# We're making this conditional import to avoid breaking users who use python 3.8.
# TODO: Make this a util function for litellm client usage
MCP_AVAILABLE: bool = True
try:
    from mcp import ReadResourceResult, Resource
    from mcp.server import Server
    from mcp.server.lowlevel.helper_types import ReadResourceContents
    from mcp.types import (
        BlobResourceContents,
        GetPromptResult,
        ResourceTemplate,
        TextResourceContents,
    )
except ImportError as e:
    verbose_logger.debug(f"MCP module not found: {e}")
    MCP_AVAILABLE = False
    # When MCP is not available, we set these to None at module level
    # All code using these types is inside `if MCP_AVAILABLE:` blocks
    # so they will never be accessed at runtime
    BlobResourceContents = None  # type: ignore
    GetPromptResult = None  # type: ignore
    ReadResourceContents = None  # type: ignore
    ReadResourceResult = None  # type: ignore
    Resource = None  # type: ignore
    ResourceTemplate = None  # type: ignore
    Server = None  # type: ignore
    TextResourceContents = None  # type: ignore


# Global variables to track initialization
_SESSION_MANAGERS_INITIALIZED = False
_INITIALIZATION_LOCK = asyncio.Lock()

if MCP_AVAILABLE:
    from mcp.server import Server

    # Import auth context variables and middleware
    from mcp.server.auth.middleware.auth_context import (
        AuthContextMiddleware,
        auth_context_var,
    )
    from mcp.server.streamable_http_manager import StreamableHTTPSessionManager
    from mcp.types import EmbeddedResource, ImageContent, Prompt, TextContent
    from mcp.types import Tool as MCPTool

    from litellm.proxy._experimental.mcp_server.auth.litellm_auth_handler import (
        MCPAuthenticatedUser,
    )
    from litellm.proxy._experimental.mcp_server.mcp_server_manager import (
        global_mcp_server_manager,
    )
    from litellm.proxy._experimental.mcp_server.sse_transport import SseServerTransport
    from litellm.proxy._experimental.mcp_server.tool_registry import (
        global_mcp_tool_registry,
    )
    from litellm.proxy._experimental.mcp_server.utils import (
        split_server_prefix_from_name,
    )

    ######################################################
    ############ MCP Tools List REST API Response Object #
    # Defined here because we don't want to add `mcp` as a
    # required dependency for `litellm` pip package
    ######################################################
    class ListMCPToolsRestAPIResponseObject(MCPTool):
        """
        Object returned by the /tools/list REST API route.
        """

        mcp_info: Optional[MCPInfo] = None
        model_config = ConfigDict(arbitrary_types_allowed=True)

    ########################################################
    ############ Initialize the MCP Server #################
    ########################################################
    server: Server = Server(
        name=LITELLM_MCP_SERVER_NAME,
        version=LITELLM_MCP_SERVER_VERSION,
    )
    sse: SseServerTransport = SseServerTransport("/mcp/sse/messages")

    # Create session managers
    session_manager = StreamableHTTPSessionManager(
        app=server,
        event_store=None,
        json_response=True,  # Use JSON responses instead of SSE by default
        stateless=True,
    )

    # Create SSE session manager
    sse_session_manager = StreamableHTTPSessionManager(
        app=server,
        event_store=None,
        json_response=False,  # Use SSE responses for this endpoint
        stateless=True,
    )

    # Context managers for proper lifecycle management
    _session_manager_cm = None
    _sse_session_manager_cm = None

    async def initialize_session_managers():
        """Initialize the session managers. Can be called from main app lifespan."""
        global _SESSION_MANAGERS_INITIALIZED, _session_manager_cm, _sse_session_manager_cm

        # Use async lock to prevent concurrent initialization
        async with _INITIALIZATION_LOCK:
            if _SESSION_MANAGERS_INITIALIZED:
                return

            verbose_logger.info("Initializing MCP session managers...")

            # Start the session managers with context managers
            _session_manager_cm = session_manager.run()
            _sse_session_manager_cm = sse_session_manager.run()

            # Enter the context managers
            await _session_manager_cm.__aenter__()
            await _sse_session_manager_cm.__aenter__()

            _SESSION_MANAGERS_INITIALIZED = True
            verbose_logger.info(
                "MCP Server started with StreamableHTTP and SSE session managers!"
            )

    async def shutdown_session_managers():
        """Shutdown the session managers."""
        global _SESSION_MANAGERS_INITIALIZED, _session_manager_cm, _sse_session_manager_cm

        if _SESSION_MANAGERS_INITIALIZED:
            verbose_logger.info("Shutting down MCP session managers...")

            try:
                if _session_manager_cm:
                    await _session_manager_cm.__aexit__(None, None, None)
                if _sse_session_manager_cm:
                    await _sse_session_manager_cm.__aexit__(None, None, None)
            except Exception as e:
                verbose_logger.exception(f"Error during session manager shutdown: {e}")

            _session_manager_cm = None
            _sse_session_manager_cm = None
            _SESSION_MANAGERS_INITIALIZED = False

    @contextlib.asynccontextmanager
    async def lifespan(app) -> AsyncIterator[None]:
        """Application lifespan context manager."""
        await initialize_session_managers()
        try:
            yield
        finally:
            await shutdown_session_managers()

    ########################################################
    ############### MCP Server Routes #######################
    ########################################################

    @server.list_tools()
    async def list_tools() -> List[MCPTool]:
        """
        List all available tools
        """
        try:
            # Get user authentication from context variable
            (
                user_api_key_auth,
                mcp_auth_header,
                mcp_servers,
                mcp_server_auth_headers,
                oauth2_headers,
                raw_headers,
            ) = get_auth_context()
            verbose_logger.debug(
                f"MCP list_tools - User API Key Auth from context: {user_api_key_auth}"
            )
            verbose_logger.debug(
                f"MCP list_tools - MCP servers from context: {mcp_servers}"
            )
            verbose_logger.debug(
                f"MCP list_tools - MCP server auth headers: {list(mcp_server_auth_headers.keys()) if mcp_server_auth_headers else None}"
            )
            # Get mcp_servers from context variable
            verbose_logger.debug("MCP list_tools - Calling _list_mcp_tools")
            tools = await _list_mcp_tools(
                user_api_key_auth=user_api_key_auth,
                mcp_auth_header=mcp_auth_header,
                mcp_servers=mcp_servers,
                mcp_server_auth_headers=mcp_server_auth_headers,
                oauth2_headers=oauth2_headers,
                raw_headers=raw_headers,
            )
            verbose_logger.info(
                f"MCP list_tools - Successfully returned {len(tools)} tools"
            )
            return tools
        except Exception as e:
            verbose_logger.exception(f"Error in list_tools endpoint: {str(e)}")
            # Return empty list instead of failing completely
            # This prevents the HTTP stream from failing and allows the client to get a response
            return []

    @server.call_tool()
    async def mcp_server_tool_call(
        name: str, arguments: Dict[str, Any] | None
    ) -> List[Union[TextContent, ImageContent, EmbeddedResource]]:
        """
        Call a specific tool with the provided arguments

        Args:
            name (str): Name of the tool to call
            arguments (Dict[str, Any] | None): Arguments to pass to the tool

        Returns:
            List[Union[MCPTextContent, MCPImageContent, MCPEmbeddedResource]]: Tool execution results

        Raises:
            HTTPException: If tool not found or arguments missing
        """
        from fastapi import Request

        from litellm.exceptions import BlockedPiiEntityError, GuardrailRaisedException
        from litellm.proxy.litellm_pre_call_utils import add_litellm_data_to_request
        from litellm.proxy.proxy_server import proxy_config

        # Validate arguments
        (
            user_api_key_auth,
            mcp_auth_header,
            mcp_servers,
            mcp_server_auth_headers,
            oauth2_headers,
            raw_headers,
        ) = get_auth_context()

        verbose_logger.debug(
            f"MCP mcp_server_tool_call - User API Key Auth from context: {user_api_key_auth}"
        )
        try:
            # Create a body date for logging
            body_data = {"name": name, "arguments": arguments}

            request = Request(
                scope={
                    "type": "http",
                    "method": "POST",
                    "path": "/mcp/tools/call",
                    "headers": [(b"content-type", b"application/json")],
                }
            )
            if user_api_key_auth is not None:
                data = await add_litellm_data_to_request(
                    data=body_data,
                    request=request,
                    user_api_key_dict=user_api_key_auth,
                    proxy_config=proxy_config,
                )
            else:
                data = body_data

            response = await call_mcp_tool(
                user_api_key_auth=user_api_key_auth,
                mcp_auth_header=mcp_auth_header,
                mcp_servers=mcp_servers,
                mcp_server_auth_headers=mcp_server_auth_headers,
                oauth2_headers=oauth2_headers,
                raw_headers=raw_headers,
                **data,  # for logging
            )
        except BlockedPiiEntityError as e:
            verbose_logger.error(f"BlockedPiiEntityError in MCP tool call: {str(e)}")
            # Return error as text content for MCP protocol
            return [
                TextContent(
                    text=f"Error: Blocked PII entity detected - {str(e)}", type="text"
                )
            ]
        except GuardrailRaisedException as e:
            verbose_logger.error(f"GuardrailRaisedException in MCP tool call: {str(e)}")
            # Return error as text content for MCP protocol
            return [
                TextContent(text=f"Error: Guardrail violation - {str(e)}", type="text")
            ]
        except HTTPException as e:
            verbose_logger.error(f"HTTPException in MCP tool call: {str(e)}")
            # Return error as text content for MCP protocol
            return [TextContent(text=f"Error: {str(e.detail)}", type="text")]
        except Exception as e:
            verbose_logger.exception(f"MCP mcp_server_tool_call - error: {e}")
            # Return error as text content for MCP protocol
            return [TextContent(text=f"Error: {str(e)}", type="text")]

        return response

    @server.list_prompts()
    async def list_prompts() -> List[Prompt]:
        """
        List all available prompts
        """
        try:
            # Get user authentication from context variable
            (
                user_api_key_auth,
                mcp_auth_header,
                mcp_servers,
                mcp_server_auth_headers,
                oauth2_headers,
                raw_headers,
            ) = get_auth_context()
            verbose_logger.debug(
                f"MCP list_prompts - User API Key Auth from context: {user_api_key_auth}"
            )
            verbose_logger.debug(
                f"MCP list_prompts - MCP servers from context: {mcp_servers}"
            )
            verbose_logger.debug(
                f"MCP list_prompts - MCP server auth headers: {list(mcp_server_auth_headers.keys()) if mcp_server_auth_headers else None}"
            )
            # Get mcp_servers from context variable
            verbose_logger.debug("MCP list_prompts - Calling _list_prompts")
            prompts = await _list_mcp_prompts(
                user_api_key_auth=user_api_key_auth,
                mcp_auth_header=mcp_auth_header,
                mcp_servers=mcp_servers,
                mcp_server_auth_headers=mcp_server_auth_headers,
                oauth2_headers=oauth2_headers,
                raw_headers=raw_headers,
            )
            verbose_logger.info(
                f"MCP list_prompts - Successfully returned {len(prompts)} prompts"
            )
            return prompts
        except Exception as e:
            verbose_logger.exception(f"Error in list_prompts endpoint: {str(e)}")
            # Return empty list instead of failing completely
            # This prevents the HTTP stream from failing and allows the client to get a response
            return []

    @server.get_prompt()
    async def get_prompt(
        name: str, arguments: dict[str, str] | None
    ) -> GetPromptResult:
        """
        Get a specific prompt with the provided arguments

        Args:
            name (str): Name of the prompt to get
            arguments (Dict[str, Any] | None): Arguments to pass to the prompt

        Returns:
            GetPromptResult: Getting prompt execution results
        """

        # Validate arguments
        (
            user_api_key_auth,
            mcp_auth_header,
            mcp_servers,
            mcp_server_auth_headers,
            oauth2_headers,
            raw_headers,
        ) = get_auth_context()

        verbose_logger.debug(
            f"MCP mcp_server_tool_call - User API Key Auth from context: {user_api_key_auth}"
        )
        return await mcp_get_prompt(
            name=name,
            arguments=arguments,
            user_api_key_auth=user_api_key_auth,
            mcp_auth_header=mcp_auth_header,
            mcp_servers=mcp_servers,
            mcp_server_auth_headers=mcp_server_auth_headers,
            oauth2_headers=oauth2_headers,
            raw_headers=raw_headers,
        )

    @server.list_resources()
    async def list_resources() -> List[Resource]:
        """List all available resources."""
        try:
            (
                user_api_key_auth,
                mcp_auth_header,
                mcp_servers,
                mcp_server_auth_headers,
                oauth2_headers,
                raw_headers,
            ) = get_auth_context()
            verbose_logger.debug(
                f"MCP list_resources - User API Key Auth from context: {user_api_key_auth}"
            )
            verbose_logger.debug(
                f"MCP list_resources - MCP servers from context: {mcp_servers}"
            )
            verbose_logger.debug(
                f"MCP list_resources - MCP server auth headers: {list(mcp_server_auth_headers.keys()) if mcp_server_auth_headers else None}"
            )

            resources = await _list_mcp_resources(
                user_api_key_auth=user_api_key_auth,
                mcp_auth_header=mcp_auth_header,
                mcp_servers=mcp_servers,
                mcp_server_auth_headers=mcp_server_auth_headers,
                oauth2_headers=oauth2_headers,
                raw_headers=raw_headers,
            )
            verbose_logger.info(
                f"MCP list_resources - Successfully returned {len(resources)} resources"
            )
            return resources
        except Exception as e:
            verbose_logger.exception(f"Error in list_resources endpoint: {str(e)}")
            return []

    @server.list_resource_templates()
    async def list_resource_templates() -> List[ResourceTemplate]:
        """List all available resource templates."""
        try:
            (
                user_api_key_auth,
                mcp_auth_header,
                mcp_servers,
                mcp_server_auth_headers,
                oauth2_headers,
                raw_headers,
            ) = get_auth_context()
            verbose_logger.debug(
                f"MCP list_resource_templates - User API Key Auth from context: {user_api_key_auth}"
            )
            verbose_logger.debug(
                f"MCP list_resource_templates - MCP servers from context: {mcp_servers}"
            )
            verbose_logger.debug(
                f"MCP list_resource_templates - MCP server auth headers: {list(mcp_server_auth_headers.keys()) if mcp_server_auth_headers else None}"
            )

            resource_templates = await _list_mcp_resource_templates(
                user_api_key_auth=user_api_key_auth,
                mcp_auth_header=mcp_auth_header,
                mcp_servers=mcp_servers,
                mcp_server_auth_headers=mcp_server_auth_headers,
                oauth2_headers=oauth2_headers,
                raw_headers=raw_headers,
            )
            verbose_logger.info(
                "MCP list_resource_templates - Successfully returned "
                f"{len(resource_templates)} resource templates"
            )
            return resource_templates
        except Exception as e:
            verbose_logger.exception(
                f"Error in list_resource_templates endpoint: {str(e)}"
            )
            return []

    @server.read_resource()
    async def read_resource(url: AnyUrl) -> list[ReadResourceContents]:
        (
            user_api_key_auth,
            mcp_auth_header,
            mcp_servers,
            mcp_server_auth_headers,
            oauth2_headers,
            raw_headers,
        ) = get_auth_context()

        read_resource_result = await mcp_read_resource(
            url=url,
            user_api_key_auth=user_api_key_auth,
            mcp_auth_header=mcp_auth_header,
            mcp_servers=mcp_servers,
            mcp_server_auth_headers=mcp_server_auth_headers,
            oauth2_headers=oauth2_headers,
            raw_headers=raw_headers,
        )

        normalized_contents: List[ReadResourceContents] = []
        for content in read_resource_result.contents:
            if isinstance(content, TextResourceContents):
                text_content: TextResourceContents = content
                normalized_contents.append(
                    ReadResourceContents(
                        content=text_content.text,
                        mime_type=text_content.mimeType,
                    )
                )
            elif isinstance(content, BlobResourceContents):
                blob_content: BlobResourceContents = content
                normalized_contents.append(
                    ReadResourceContents(
                        content=blob_content.blob,
                        mime_type=None,
                    )
                )

        return normalized_contents

    ########################################################
    ############ End of MCP Server Routes ##################
    ########################################################

    ########################################################
    ############ Helper Functions ##########################
    ########################################################

    async def _get_allowed_mcp_servers_from_mcp_server_names(
        mcp_servers: Optional[List[str]],
        allowed_mcp_servers: List[MCPServer],
    ) -> List[MCPServer]:
        """
        Get the filtered MCP servers from the MCP server names
        """

        filtered_server: dict[str, MCPServer] = {}
        # Filter servers based on mcp_servers parameter if provided
        if mcp_servers is not None:
            for server_or_group in mcp_servers:
                server_name_matched = False

                for server in allowed_mcp_servers:
                    if server:
                        match_list = [
                            s.lower()
                            for s in [
                                server.alias,
                                server.server_name,
                                server.server_id,
                            ]
                            if s is not None
                        ]

                        if server_or_group.lower() in match_list:
                            filtered_server[server.server_id] = server
                            server_name_matched = True
                            break

                if not server_name_matched:
                    try:
                        access_group_server_ids = (
                            await MCPRequestHandler._get_mcp_servers_from_access_groups(
                                [server_or_group]
                            )
                        )
                        # Only include servers that the user has access to
                        for server_id in access_group_server_ids:
                            for server in allowed_mcp_servers:
                                if server_id == server.server_id:
                                    filtered_server[server.server_id] = server
                    except Exception as e:
                        verbose_logger.debug(
                            f"Could not resolve '{server_or_group}' as access group: {e}"
                        )

        if filtered_server:
            return list(filtered_server.values())

        return allowed_mcp_servers

    def _tool_name_matches(tool_name: str, filter_list: List[str]) -> bool:
        """
        Check if a tool name matches any name in the filter list.

        Checks both the full tool name and unprefixed version (without server prefix).
        This allows users to configure simple tool names regardless of prefixing.

        Args:
            tool_name: The tool name to check (may be prefixed like "server-tool_name")
            filter_list: List of tool names to match against

        Returns:
            True if the tool name (prefixed or unprefixed) is in the filter list
        """
        from litellm.proxy._experimental.mcp_server.utils import (
            split_server_prefix_from_name,
        )

        # Check if the full name is in the list
        if tool_name in filter_list:
            return True

        # Check if the unprefixed name is in the list
        unprefixed_name, _ = split_server_prefix_from_name(tool_name)
        return unprefixed_name in filter_list

    def filter_tools_by_allowed_tools(
        tools: List[MCPTool],
        mcp_server: MCPServer,
    ) -> List[MCPTool]:
        """
        Filter tools by allowed/disallowed tools configuration.

        If allowed_tools is set, only tools in that list are returned.
        If disallowed_tools is set, tools in that list are excluded.
        Tool names are matched with and without server prefixes for flexibility.

        Args:
            tools: List of tools to filter
            mcp_server: Server configuration with allowed_tools/disallowed_tools

        Returns:
            Filtered list of tools
        """
        tools_to_return = tools

        # Filter by allowed_tools (whitelist)
        if mcp_server.allowed_tools:
            tools_to_return = [
                tool
                for tool in tools
                if _tool_name_matches(tool.name, mcp_server.allowed_tools)
            ]

        # Filter by disallowed_tools (blacklist)
        if mcp_server.disallowed_tools:
            tools_to_return = [
                tool
                for tool in tools_to_return
                if not _tool_name_matches(tool.name, mcp_server.disallowed_tools)
            ]

        return tools_to_return

    async def _get_allowed_mcp_servers(
        user_api_key_auth: Optional[UserAPIKeyAuth],
        mcp_servers: Optional[List[str]],
    ) -> List[MCPServer]:
        """Return allowed MCP servers for a request after applying filters."""
        allowed_mcp_server_ids = (
            await global_mcp_server_manager.get_allowed_mcp_servers(user_api_key_auth)
        )
        allowed_mcp_servers: List[MCPServer] = []
<<<<<<< HEAD
        for server_id in allowed_mcp_server_ids:
            server = global_mcp_server_manager.get_mcp_server_by_id(server_id)
            if server is not None:
                allowed_mcp_servers.append(server)
=======
        for allowed_mcp_server_id in allowed_mcp_server_ids:
            mcp_server = global_mcp_server_manager.get_mcp_server_by_id(
                allowed_mcp_server_id
            )
            if mcp_server is not None:
                allowed_mcp_servers.append(mcp_server)
>>>>>>> dc08e2d0

        if mcp_servers is not None:
            allowed_mcp_servers = await _get_allowed_mcp_servers_from_mcp_server_names(
                mcp_servers=mcp_servers,
                allowed_mcp_servers=allowed_mcp_servers,
            )

        return allowed_mcp_servers

    def _prepare_mcp_server_headers(
        server: MCPServer,
        mcp_server_auth_headers: Optional[Dict[str, Dict[str, str]]],
        mcp_auth_header: Optional[str],
        oauth2_headers: Optional[Dict[str, str]],
        raw_headers: Optional[Dict[str, str]],
    ) -> Tuple[Optional[Union[Dict[str, str], str]], Optional[Dict[str, str]]]:
        """Build auth and extra headers for a server."""
        server_auth_header: Optional[Union[Dict[str, str], str]] = None
        if mcp_server_auth_headers and server.alias is not None:
            server_auth_header = mcp_server_auth_headers.get(server.alias)
        elif mcp_server_auth_headers and server.server_name is not None:
            server_auth_header = mcp_server_auth_headers.get(server.server_name)

        extra_headers: Optional[Dict[str, str]] = None
        if server.auth_type == MCPAuth.oauth2:
            extra_headers = oauth2_headers

        if server.extra_headers and raw_headers:
            if extra_headers is None:
                extra_headers = {}
            for header in server.extra_headers:
                if header in raw_headers:
                    extra_headers[header] = raw_headers[header]

        if server_auth_header is None:
            server_auth_header = mcp_auth_header

        return server_auth_header, extra_headers

    async def _get_tools_from_mcp_servers(
        user_api_key_auth: Optional[UserAPIKeyAuth],
        mcp_auth_header: Optional[str],
        mcp_servers: Optional[List[str]],
        mcp_server_auth_headers: Optional[Dict[str, Dict[str, str]]] = None,
        oauth2_headers: Optional[Dict[str, str]] = None,
        raw_headers: Optional[Dict[str, str]] = None,
    ) -> List[MCPTool]:
        """
        Helper method to fetch tools from MCP servers based on server filtering criteria.

        Args:
            user_api_key_auth: User authentication info for access control
            mcp_auth_header: Optional auth header for MCP server (deprecated)
            mcp_servers: Optional list of server names/aliases to filter by
            mcp_server_auth_headers: Optional dict of server-specific auth headers
            oauth2_headers: Optional dict of oauth2 headers

        Returns:
            List[MCPTool]: Combined list of tools from filtered servers
        """
        if not MCP_AVAILABLE:
            return []

        allowed_mcp_servers = await _get_allowed_mcp_servers(
            user_api_key_auth=user_api_key_auth,
            mcp_servers=mcp_servers,
        )

        # Decide whether to add prefix based on number of allowed servers
        add_prefix = not (len(allowed_mcp_servers) == 1)

        # Get tools from each allowed server
        all_tools = []
        for server in allowed_mcp_servers:
            if server is None:
                continue

            server_auth_header, extra_headers = _prepare_mcp_server_headers(
                server=server,
                mcp_server_auth_headers=mcp_server_auth_headers,
                mcp_auth_header=mcp_auth_header,
                oauth2_headers=oauth2_headers,
                raw_headers=raw_headers,
            )

            try:
                tools = await global_mcp_server_manager._get_tools_from_server(
                    server=server,
                    mcp_auth_header=server_auth_header,
                    extra_headers=extra_headers,
                    add_prefix=add_prefix,
                )

                filtered_tools = filter_tools_by_allowed_tools(tools, server)

                filtered_tools = await filter_tools_by_key_team_permissions(
                    tools=filtered_tools,
                    server_id=server.server_id,
                    user_api_key_auth=user_api_key_auth,
                )

                all_tools.extend(filtered_tools)

                verbose_logger.debug(
                    f"Successfully fetched {len(tools)} tools from server {server.name}, {len(filtered_tools)} after filtering"
                )
            except Exception as e:
                verbose_logger.exception(
                    f"Error getting tools from server {server.name}: {str(e)}"
                )
                # Continue with other servers instead of failing completely

        verbose_logger.info(
            f"Successfully fetched {len(all_tools)} tools total from all MCP servers"
        )

        return all_tools

    async def _get_prompts_from_mcp_servers(
        user_api_key_auth: Optional[UserAPIKeyAuth],
        mcp_auth_header: Optional[str],
        mcp_servers: Optional[List[str]],
        mcp_server_auth_headers: Optional[Dict[str, Dict[str, str]]] = None,
        oauth2_headers: Optional[Dict[str, str]] = None,
        raw_headers: Optional[Dict[str, str]] = None,
    ) -> List[Prompt]:
        """
        Helper method to fetch prompt from MCP servers based on server filtering criteria.

        Args:
            user_api_key_auth: User authentication info for access control
            mcp_auth_header: Optional auth header for MCP server (deprecated)
            mcp_servers: Optional list of server names/aliases to filter by
            mcp_server_auth_headers: Optional dict of server-specific auth headers
            oauth2_headers: Optional dict of oauth2 headers

        Returns:
            List[Prompt]: Combined list of prompts from filtered servers
        """
        if not MCP_AVAILABLE:
            return []

        allowed_mcp_servers = await _get_allowed_mcp_servers(
            user_api_key_auth=user_api_key_auth,
            mcp_servers=mcp_servers,
        )

        # Decide whether to add prefix based on number of allowed servers
        add_prefix = not (len(allowed_mcp_servers) == 1)

        # Get prompts from each allowed server
        all_prompts = []
        for server in allowed_mcp_servers:
            if server is None:
                continue

            server_auth_header, extra_headers = _prepare_mcp_server_headers(
                server=server,
                mcp_server_auth_headers=mcp_server_auth_headers,
                mcp_auth_header=mcp_auth_header,
                oauth2_headers=oauth2_headers,
                raw_headers=raw_headers,
            )

            try:
                prompts = await global_mcp_server_manager.get_prompts_from_server(
                    server=server,
                    mcp_auth_header=server_auth_header,
                    extra_headers=extra_headers,
                    add_prefix=add_prefix,
                )

                all_prompts.extend(prompts)

                verbose_logger.debug(
                    f"Successfully fetched {len(prompts)} prompts from server {server.name}"
                )
            except Exception as e:
                verbose_logger.exception(
                    f"Error getting prompts from server {server.name}: {str(e)}"
                )
                # Continue with other servers instead of failing completely

        verbose_logger.info(
            f"Successfully fetched {len(all_prompts)} prompts total from all MCP servers"
        )

        return all_prompts

    async def _get_resources_from_mcp_servers(
        user_api_key_auth: Optional[UserAPIKeyAuth],
        mcp_auth_header: Optional[str],
        mcp_servers: Optional[List[str]],
        mcp_server_auth_headers: Optional[Dict[str, Dict[str, str]]] = None,
        oauth2_headers: Optional[Dict[str, str]] = None,
        raw_headers: Optional[Dict[str, str]] = None,
    ) -> List[Resource]:
        """Fetch resources from allowed MCP servers."""

        if not MCP_AVAILABLE:
            return []

        allowed_mcp_servers = await _get_allowed_mcp_servers(
            user_api_key_auth=user_api_key_auth,
            mcp_servers=mcp_servers,
        )

        add_prefix = not (len(allowed_mcp_servers) == 1)

        all_resources: List[Resource] = []
        for server in allowed_mcp_servers:
            if server is None:
                continue

            server_auth_header, extra_headers = _prepare_mcp_server_headers(
                server=server,
                mcp_server_auth_headers=mcp_server_auth_headers,
                mcp_auth_header=mcp_auth_header,
                oauth2_headers=oauth2_headers,
                raw_headers=raw_headers,
            )

            try:
                resources = await global_mcp_server_manager.get_resources_from_server(
                    server=server,
                    mcp_auth_header=server_auth_header,
                    extra_headers=extra_headers,
                    add_prefix=add_prefix,
                )
                all_resources.extend(resources)

                verbose_logger.debug(
                    f"Successfully fetched {len(resources)} resources from server {server.name}"
                )
            except Exception as e:
                verbose_logger.exception(
                    f"Error getting resources from server {server.name}: {str(e)}"
                )

        verbose_logger.info(
            f"Successfully fetched {len(all_resources)} resources total from all MCP servers"
        )

        return all_resources

    async def _get_resource_templates_from_mcp_servers(
        user_api_key_auth: Optional[UserAPIKeyAuth],
        mcp_auth_header: Optional[str],
        mcp_servers: Optional[List[str]],
        mcp_server_auth_headers: Optional[Dict[str, Dict[str, str]]] = None,
        oauth2_headers: Optional[Dict[str, str]] = None,
        raw_headers: Optional[Dict[str, str]] = None,
    ) -> List[ResourceTemplate]:
        """Fetch resource templates from allowed MCP servers."""

        if not MCP_AVAILABLE:
            return []

        allowed_mcp_servers = await _get_allowed_mcp_servers(
            user_api_key_auth=user_api_key_auth,
            mcp_servers=mcp_servers,
        )

        add_prefix = not (len(allowed_mcp_servers) == 1)

        all_resource_templates: List[ResourceTemplate] = []
        for server in allowed_mcp_servers:
            if server is None:
                continue

            server_auth_header, extra_headers = _prepare_mcp_server_headers(
                server=server,
                mcp_server_auth_headers=mcp_server_auth_headers,
                mcp_auth_header=mcp_auth_header,
                oauth2_headers=oauth2_headers,
                raw_headers=raw_headers,
            )

            try:
                resource_templates = (
                    await global_mcp_server_manager.get_resource_templates_from_server(
                        server=server,
                        mcp_auth_header=server_auth_header,
                        extra_headers=extra_headers,
                        add_prefix=add_prefix,
                    )
                )
                all_resource_templates.extend(resource_templates)
                verbose_logger.debug(
                    "Successfully fetched %s resource templates from server %s",
                    len(resource_templates),
                    server.name,
                )
            except Exception as e:
                verbose_logger.exception(
                    "Error getting resource templates from server %s: %s",
                    server.name,
                    str(e),
                )

        verbose_logger.info(
            "Successfully fetched %s resource templates total from all MCP servers",
            len(all_resource_templates),
        )

        return all_resource_templates

    async def filter_tools_by_key_team_permissions(
        tools: List[MCPTool],
        server_id: str,
        user_api_key_auth: Optional[UserAPIKeyAuth],
    ) -> List[MCPTool]:
        """
        Filter tools based on key/team mcp_tool_permissions.

        Note: Tool names in the DB are stored without server prefixes,
        but tool names from MCP servers are prefixed. We need to strip
        the prefix before comparing.
        """
        # Filter by key/team tool-level permissions
        allowed_tool_names = await MCPRequestHandler.get_allowed_tools_for_server(
            server_id=server_id,
            user_api_key_auth=user_api_key_auth,
        )
        if allowed_tool_names is not None:
            # Strip prefix from tool names before comparing
            # Tools are stored in DB without prefix, but come from MCP server with prefix
            filtered_tools = []
            for t in tools:
                # Get tool name without server prefix
                unprefixed_tool_name, _ = split_server_prefix_from_name(t.name)
                if unprefixed_tool_name in allowed_tool_names:
                    filtered_tools.append(t)
        else:
            # No restrictions, return all tools
            filtered_tools = tools

        return filtered_tools

    async def _list_mcp_tools(
        user_api_key_auth: Optional[UserAPIKeyAuth] = None,
        mcp_auth_header: Optional[str] = None,
        mcp_servers: Optional[List[str]] = None,
        mcp_server_auth_headers: Optional[Dict[str, Dict[str, str]]] = None,
        oauth2_headers: Optional[Dict[str, str]] = None,
        raw_headers: Optional[Dict[str, str]] = None,
    ) -> List[MCPTool]:
        """
        List all available MCP tools.

        Args:
            user_api_key_auth: User authentication info for access control
            mcp_auth_header: Optional auth header for MCP server (deprecated)
            mcp_servers: Optional list of server names/aliases to filter by
            mcp_server_auth_headers: Optional dict of server-specific auth headers {server_alias: auth_value}

        Returns:
            List[MCPTool]: Combined list of tools from all accessible servers
        """
        if not MCP_AVAILABLE:
            return []
        # Get tools from managed MCP servers with error handling
        managed_tools = []
        try:
            managed_tools = await _get_tools_from_mcp_servers(
                user_api_key_auth=user_api_key_auth,
                mcp_auth_header=mcp_auth_header,
                mcp_servers=mcp_servers,
                mcp_server_auth_headers=mcp_server_auth_headers,
                oauth2_headers=oauth2_headers,
                raw_headers=raw_headers,
            )
            verbose_logger.debug(
                f"Successfully fetched {len(managed_tools)} tools from managed MCP servers"
            )
        except Exception as e:
            verbose_logger.exception(
                f"Error getting tools from managed MCP servers: {str(e)}"
            )
            # Continue with empty managed tools list instead of failing completely

        return managed_tools

    async def _list_mcp_prompts(
        user_api_key_auth: Optional[UserAPIKeyAuth] = None,
        mcp_auth_header: Optional[str] = None,
        mcp_servers: Optional[List[str]] = None,
        mcp_server_auth_headers: Optional[Dict[str, Dict[str, str]]] = None,
        oauth2_headers: Optional[Dict[str, str]] = None,
        raw_headers: Optional[Dict[str, str]] = None,
    ) -> List[Prompt]:
        """
        List all available MCP prompts.

        Args:
            user_api_key_auth: User authentication info for access control
            mcp_auth_header: Optional auth header for MCP server (deprecated)
            mcp_servers: Optional list of server names/aliases to filter by
            mcp_server_auth_headers: Optional dict of server-specific auth headers {server_alias: auth_value}

        Returns:
            List[Prompt]: Combined list of tools from all accessible servers
        """
        if not MCP_AVAILABLE:
            return []
        # Get tools from managed MCP servers with error handling
        managed_prompts = []
        try:
            managed_prompts = await _get_prompts_from_mcp_servers(
                user_api_key_auth=user_api_key_auth,
                mcp_auth_header=mcp_auth_header,
                mcp_servers=mcp_servers,
                mcp_server_auth_headers=mcp_server_auth_headers,
                oauth2_headers=oauth2_headers,
                raw_headers=raw_headers,
            )
            verbose_logger.debug(
                f"Successfully fetched {len(managed_prompts)} prompts from managed MCP servers"
            )
        except Exception as e:
            verbose_logger.exception(
                f"Error getting tools from managed MCP servers: {str(e)}"
            )
            # Continue with empty managed tools list instead of failing completely

        return managed_prompts

    async def _list_mcp_resources(
        user_api_key_auth: Optional[UserAPIKeyAuth] = None,
        mcp_auth_header: Optional[str] = None,
        mcp_servers: Optional[List[str]] = None,
        mcp_server_auth_headers: Optional[Dict[str, Dict[str, str]]] = None,
        oauth2_headers: Optional[Dict[str, str]] = None,
        raw_headers: Optional[Dict[str, str]] = None,
    ) -> List[Resource]:
        """List all available MCP resources."""

        if not MCP_AVAILABLE:
            return []

        managed_resources: List[Resource] = []
        try:
            managed_resources = await _get_resources_from_mcp_servers(
                user_api_key_auth=user_api_key_auth,
                mcp_auth_header=mcp_auth_header,
                mcp_servers=mcp_servers,
                mcp_server_auth_headers=mcp_server_auth_headers,
                oauth2_headers=oauth2_headers,
                raw_headers=raw_headers,
            )
            verbose_logger.debug(
                f"Successfully fetched {len(managed_resources)} resources from managed MCP servers"
            )
        except Exception as e:
            verbose_logger.exception(
                f"Error getting resources from managed MCP servers: {str(e)}"
            )

        return managed_resources

    async def _list_mcp_resource_templates(
        user_api_key_auth: Optional[UserAPIKeyAuth] = None,
        mcp_auth_header: Optional[str] = None,
        mcp_servers: Optional[List[str]] = None,
        mcp_server_auth_headers: Optional[Dict[str, Dict[str, str]]] = None,
        oauth2_headers: Optional[Dict[str, str]] = None,
        raw_headers: Optional[Dict[str, str]] = None,
    ) -> List[ResourceTemplate]:
        """List all available MCP resource templates."""

        if not MCP_AVAILABLE:
            return []

        managed_resource_templates: List[ResourceTemplate] = []
        try:
            managed_resource_templates = await _get_resource_templates_from_mcp_servers(
                user_api_key_auth=user_api_key_auth,
                mcp_auth_header=mcp_auth_header,
                mcp_servers=mcp_servers,
                mcp_server_auth_headers=mcp_server_auth_headers,
                oauth2_headers=oauth2_headers,
                raw_headers=raw_headers,
            )
            verbose_logger.debug(
                "Successfully fetched %s resource templates from managed MCP servers",
                len(managed_resource_templates),
            )
        except Exception as e:
            verbose_logger.exception(
                "Error getting resource templates from managed MCP servers: %s",
                str(e),
            )

        return managed_resource_templates

    @client
    async def call_mcp_tool(
        name: str,
        arguments: Optional[Dict[str, Any]] = None,
        user_api_key_auth: Optional[UserAPIKeyAuth] = None,
        mcp_auth_header: Optional[str] = None,
        mcp_servers: Optional[List[str]] = None,
        mcp_server_auth_headers: Optional[Dict[str, Dict[str, str]]] = None,
        oauth2_headers: Optional[Dict[str, str]] = None,
        raw_headers: Optional[Dict[str, str]] = None,
        **kwargs: Any,
    ) -> List[Union[TextContent, ImageContent, EmbeddedResource]]:
        """
        Call a specific tool with the provided arguments (handles prefixed tool names)
        """
        start_time = datetime.now()
        if arguments is None:
            raise HTTPException(
                status_code=400, detail="Request arguments are required"
            )

        ## CHECK IF USER IS ALLOWED TO CALL THIS TOOL
        allowed_mcp_server_ids = (
            await global_mcp_server_manager.get_allowed_mcp_servers(
                user_api_key_auth=user_api_key_auth,
            )
        )

        allowed_mcp_servers: List[MCPServer] = []
        for allowed_mcp_server_id in allowed_mcp_server_ids:
            allowed_server = global_mcp_server_manager.get_mcp_server_by_id(
                allowed_mcp_server_id
            )
            if allowed_server is not None:
                allowed_mcp_servers.append(allowed_server)

        allowed_mcp_servers = await _get_allowed_mcp_servers_from_mcp_server_names(
            mcp_servers=mcp_servers,
            allowed_mcp_servers=allowed_mcp_servers,
        )

        # Track resolved MCP server for both permission checks and dispatch
        mcp_server: Optional[MCPServer] = None

        # Remove prefix from tool name for logging and processing
        original_tool_name, server_name = split_server_prefix_from_name(name)

        # If tool name is unprefixed, resolve its server so we can enforce permissions
        if not server_name:
            mcp_server = global_mcp_server_manager._get_mcp_server_from_tool_name(name)
            if mcp_server:
                server_name = mcp_server.name

        # Only enforce server-level permissions when we can resolve a server
        if server_name:
            if not MCPRequestHandler.is_tool_allowed(
                allowed_mcp_servers=[server.name for server in allowed_mcp_servers],
                server_name=server_name,
            ):
                raise HTTPException(
                    status_code=403,
                    detail=f"User not allowed to call this tool. Allowed MCP servers: {allowed_mcp_servers}",
                )

        standard_logging_mcp_tool_call: StandardLoggingMCPToolCall = (
            _get_standard_logging_mcp_tool_call(
                name=original_tool_name,  # Use original name for logging
                arguments=arguments,
                server_name=server_name,
            )
        )
        litellm_logging_obj: Optional[LiteLLMLoggingObj] = kwargs.get(
            "litellm_logging_obj", None
        )
        if litellm_logging_obj:
            litellm_logging_obj.model_call_details["mcp_tool_call_metadata"] = (
                standard_logging_mcp_tool_call
            )
            litellm_logging_obj.model = f"MCP: {name}"
        # Check if tool exists in local registry first (for OpenAPI-based tools)
        # These tools are registered with their prefixed names
        #########################################################
        local_tool = global_mcp_tool_registry.get_tool(name)
        if local_tool:
            verbose_logger.debug(f"Executing local registry tool: {name}")
            response = await _handle_local_mcp_tool(name, arguments)

        # Try managed MCP server tool (pass the full prefixed name)
        # Primary and recommended way to use external MCP servers
        #########################################################
        else:
            # If we haven't already resolved the server, do it now for dispatch
            if mcp_server is None:
                mcp_server = global_mcp_server_manager._get_mcp_server_from_tool_name(
                    name
                )
            if mcp_server:
                standard_logging_mcp_tool_call["mcp_server_cost_info"] = (
                    mcp_server.mcp_info or {}
                ).get("mcp_server_cost_info")
                response = await _handle_managed_mcp_tool(
                    server_name=server_name,
                    name=original_tool_name,  # Pass the full name (potentially prefixed)
                    arguments=arguments,
                    user_api_key_auth=user_api_key_auth,
                    mcp_auth_header=mcp_auth_header,
                    mcp_server_auth_headers=mcp_server_auth_headers,
                    oauth2_headers=oauth2_headers,
                    raw_headers=raw_headers,
                    litellm_logging_obj=litellm_logging_obj,
                )

            # Fall back to local tool registry with original name (legacy support)
            #########################################################
            # Deprecated: Local MCP Server Tool
            #########################################################
            else:
                response = await _handle_local_mcp_tool(original_tool_name, arguments)

        #########################################################
        # Post MCP Tool Call Hook
        # Allow modifying the MCP tool call response before it is returned to the user
        #########################################################
        if litellm_logging_obj:
            end_time = datetime.now()
            await litellm_logging_obj.async_post_mcp_tool_call_hook(
                kwargs=litellm_logging_obj.model_call_details,
                response_obj=response,
                start_time=start_time,
                end_time=end_time,
            )
        return response

    async def mcp_get_prompt(
        name: str,
        arguments: Optional[Dict[str, Any]] = None,
        user_api_key_auth: Optional[UserAPIKeyAuth] = None,
        mcp_auth_header: Optional[str] = None,
        mcp_servers: Optional[List[str]] = None,
        mcp_server_auth_headers: Optional[Dict[str, Dict[str, str]]] = None,
        oauth2_headers: Optional[Dict[str, str]] = None,
        raw_headers: Optional[Dict[str, str]] = None,
    ) -> GetPromptResult:
        """
        Fetch a specific MCP prompt, handling both prefixed and unprefixed names.
        """
        allowed_mcp_servers = await _get_allowed_mcp_servers(
            user_api_key_auth=user_api_key_auth,
            mcp_servers=mcp_servers,
        )

        if not allowed_mcp_servers:
            raise HTTPException(
                status_code=403,
                detail="User not allowed to get this prompt.",
            )

        # Decide whether to add prefix based on number of allowed servers
        add_prefix = not (len(allowed_mcp_servers) == 1)

        if add_prefix:
            original_prompt_name, server_name = split_server_prefix_from_name(name)
        else:
            original_prompt_name = name
            server_name = allowed_mcp_servers[0].name

        server = next((s for s in allowed_mcp_servers if s.name == server_name), None)
        if server is None:
            raise HTTPException(
                status_code=403,
                detail="User not allowed to get this prompt.",
            )

        server_auth_header, extra_headers = _prepare_mcp_server_headers(
            server=server,
            mcp_server_auth_headers=mcp_server_auth_headers,
            mcp_auth_header=mcp_auth_header,
            oauth2_headers=oauth2_headers,
            raw_headers=raw_headers,
        )

        return await global_mcp_server_manager.get_prompt_from_server(
            server=server,
            prompt_name=original_prompt_name,
            arguments=arguments,
            mcp_auth_header=server_auth_header,
            extra_headers=extra_headers,
        )

    async def mcp_read_resource(
        url: AnyUrl,
        user_api_key_auth: Optional[UserAPIKeyAuth] = None,
        mcp_auth_header: Optional[str] = None,
        mcp_servers: Optional[List[str]] = None,
        mcp_server_auth_headers: Optional[Dict[str, Dict[str, str]]] = None,
        oauth2_headers: Optional[Dict[str, str]] = None,
        raw_headers: Optional[Dict[str, str]] = None,
    ) -> ReadResourceResult:
        """Read resource contents from upstream MCP servers."""

        allowed_mcp_servers = await _get_allowed_mcp_servers(
            user_api_key_auth=user_api_key_auth,
            mcp_servers=mcp_servers,
        )

        if not allowed_mcp_servers:
            raise HTTPException(
                status_code=403,
                detail="User not allowed to read this resource.",
            )

        if len(allowed_mcp_servers) != 1:
            raise HTTPException(
                status_code=400,
                detail=(
                    "Multiple MCP servers configured; read_resource currently "
                    "supports exactly one allowed server."
                ),
            )

        server = allowed_mcp_servers[0]

        server_auth_header, extra_headers = _prepare_mcp_server_headers(
            server=server,
            mcp_server_auth_headers=mcp_server_auth_headers,
            mcp_auth_header=mcp_auth_header,
            oauth2_headers=oauth2_headers,
            raw_headers=raw_headers,
        )

        return await global_mcp_server_manager.read_resource_from_server(
            server=server,
            url=url,
            mcp_auth_header=server_auth_header,
            extra_headers=extra_headers,
        )

    def _get_standard_logging_mcp_tool_call(
        name: str,
        arguments: Dict[str, Any],
        server_name: Optional[str],
    ) -> StandardLoggingMCPToolCall:
        mcp_server = global_mcp_server_manager._get_mcp_server_from_tool_name(name)
        if mcp_server:
            mcp_info = mcp_server.mcp_info or {}
            return StandardLoggingMCPToolCall(
                name=name,
                arguments=arguments,
                mcp_server_name=mcp_info.get("server_name"),
                mcp_server_logo_url=mcp_info.get("logo_url"),
                namespaced_tool_name=f"{server_name}/{name}" if server_name else name,
            )
        else:
            return StandardLoggingMCPToolCall(
                name=name,
                arguments=arguments,
                namespaced_tool_name=f"{server_name}/{name}" if server_name else name,
            )

    async def _handle_managed_mcp_tool(
        server_name: str,
        name: str,
        arguments: Dict[str, Any],
        user_api_key_auth: Optional[UserAPIKeyAuth] = None,
        mcp_auth_header: Optional[str] = None,
        mcp_server_auth_headers: Optional[Dict[str, Dict[str, str]]] = None,
        oauth2_headers: Optional[Dict[str, str]] = None,
        raw_headers: Optional[Dict[str, str]] = None,
        litellm_logging_obj: Optional[Any] = None,
    ) -> List[Union[TextContent, ImageContent, EmbeddedResource]]:
        """Handle tool execution for managed server tools"""
        # Import here to avoid circular import
        from litellm.proxy.proxy_server import proxy_logging_obj

        call_tool_result = await global_mcp_server_manager.call_tool(
            server_name=server_name,
            name=name,
            arguments=arguments,
            user_api_key_auth=user_api_key_auth,
            mcp_auth_header=mcp_auth_header,
            mcp_server_auth_headers=mcp_server_auth_headers,
            oauth2_headers=oauth2_headers,
            raw_headers=raw_headers,
            proxy_logging_obj=proxy_logging_obj,
        )
        verbose_logger.debug("CALL TOOL RESULT: %s", call_tool_result)
        return call_tool_result.content  # type: ignore[return-value]

    async def _handle_local_mcp_tool(
        name: str, arguments: Dict[str, Any]
    ) -> List[Union[TextContent, ImageContent, EmbeddedResource]]:
        """
        Handle tool execution for local registry tools
        Note: Local tools don't use prefixes, so we use the original name
        """
        import inspect

        tool = global_mcp_tool_registry.get_tool(name)
        if not tool:
            raise HTTPException(status_code=404, detail=f"Tool '{name}' not found")

        try:
            # Check if handler is async or sync
            if inspect.iscoroutinefunction(tool.handler):
                result = await tool.handler(**arguments)
            else:
                result = tool.handler(**arguments)
            return [TextContent(text=str(result), type="text")]
        except Exception as e:
            verbose_logger.exception(f"Error executing local tool {name}: {str(e)}")
            return [TextContent(text=f"Error: {str(e)}", type="text")]

    def _get_mcp_servers_in_path(path: str) -> Optional[List[str]]:
        """
        Get the MCP servers from the path
        """
        import re

        mcp_servers_from_path: Optional[List[str]] = None
        # Match /mcp/<servers_and_maybe_path>
        # Where servers can be comma-separated list of server names
        # Server names can contain slashes (e.g., "custom_solutions/user_123")
        mcp_path_match = re.match(r"^/mcp/([^?#]+)(?:\?.*)?(?:#.*)?$", path)
        if mcp_path_match:
            servers_and_path = mcp_path_match.group(1)

            if servers_and_path:
                # Check if it contains commas (comma-separated servers)
                if "," in servers_and_path:
                    # For comma-separated, look for a path at the end
                    # Common patterns: /tools, /chat/completions, etc.
                    path_match = re.search(r"/([^/,]+(?:/[^/,]+)*)$", servers_and_path)
                    if path_match:
                        # Path found at the end, remove it from servers
                        path_part = "/" + path_match.group(1)
                        servers_part = servers_and_path[: -len(path_part)]
                        mcp_servers_from_path = [
                            s.strip() for s in servers_part.split(",") if s.strip()
                        ]
                    else:
                        # No path, just comma-separated servers
                        mcp_servers_from_path = [
                            s.strip() for s in servers_and_path.split(",") if s.strip()
                        ]
                else:
                    # Single server case - use regex approach for server/path separation
                    # This handles cases like "custom_solutions/user_123/chat/completions"
                    # where we want to extract "custom_solutions/user_123" as the server name
                    single_server_match = re.match(
                        r"^([^/]+(?:/[^/]+)?)(?:/.*)?$", servers_and_path
                    )
                    if single_server_match:
                        server_name = single_server_match.group(1)
                        mcp_servers_from_path = [server_name]
                    else:
                        mcp_servers_from_path = [servers_and_path]
        return mcp_servers_from_path

    async def extract_mcp_auth_context(scope, path):
        """
        Extracts mcp_servers from the path and processes the MCP request for auth context.
        Returns: (user_api_key_auth, mcp_auth_header, mcp_servers, mcp_server_auth_headers)
        """
        mcp_servers_from_path = _get_mcp_servers_in_path(path)
        if mcp_servers_from_path is not None:
            (
                user_api_key_auth,
                mcp_auth_header,
                _,
                mcp_server_auth_headers,
                oauth2_headers,
                raw_headers,
            ) = await MCPRequestHandler.process_mcp_request(scope)
            mcp_servers = mcp_servers_from_path
        else:
            (
                user_api_key_auth,
                mcp_auth_header,
                mcp_servers,
                mcp_server_auth_headers,
                oauth2_headers,
                raw_headers,
            ) = await MCPRequestHandler.process_mcp_request(scope)
        return (
            user_api_key_auth,
            mcp_auth_header,
            mcp_servers,
            mcp_server_auth_headers,
            oauth2_headers,
            raw_headers,
        )

    async def handle_streamable_http_mcp(
        scope: Scope, receive: Receive, send: Send
    ) -> None:
        """Handle MCP requests through StreamableHTTP."""
        try:
            path = scope.get("path", "")
            (
                user_api_key_auth,
                mcp_auth_header,
                mcp_servers,
                mcp_server_auth_headers,
                oauth2_headers,
                raw_headers,
            ) = await extract_mcp_auth_context(scope, path)
            verbose_logger.debug(
                f"MCP request mcp_servers (header/path): {mcp_servers}"
            )
            verbose_logger.debug(
                f"MCP server auth headers: {list(mcp_server_auth_headers.keys()) if mcp_server_auth_headers else None}"
            )
            # https://datatracker.ietf.org/doc/html/rfc9728#name-www-authenticate-response
            for server_name in mcp_servers or []:
                server = global_mcp_server_manager.get_mcp_server_by_name(server_name)
                if server and server.auth_type == MCPAuth.oauth2 and not oauth2_headers:
                    from starlette.requests import Request

                    request = Request(scope)
                    base_url = str(request.base_url).rstrip("/")

                    authorization_uri = (
                        f"Bearer authorization_uri="
                        f"{base_url}/.well-known/oauth-authorization-server/{server_name}"
                    )

                    raise HTTPException(
                        status_code=401,
                        detail="Unauthorized",
                        headers={"www-authenticate": authorization_uri},
                    )

            # Set the auth context variable for easy access in MCP functions
            set_auth_context(
                user_api_key_auth=user_api_key_auth,
                mcp_auth_header=mcp_auth_header,
                mcp_servers=mcp_servers,
                mcp_server_auth_headers=mcp_server_auth_headers,
                oauth2_headers=oauth2_headers,
                raw_headers=raw_headers,
            )

            # Ensure session managers are initialized
            if not _SESSION_MANAGERS_INITIALIZED:
                await initialize_session_managers()
                # Give it a moment to start up
                await asyncio.sleep(0.1)

            await session_manager.handle_request(scope, receive, send)
        except Exception as e:
            raise e
            verbose_logger.exception(f"Error handling MCP request: {e}")
            # Instead of re-raising, try to send a graceful error response
            try:
                # Send a proper HTTP error response instead of letting the exception bubble up
                from starlette.responses import JSONResponse
                from starlette.status import HTTP_500_INTERNAL_SERVER_ERROR

                error_response = JSONResponse(
                    status_code=HTTP_500_INTERNAL_SERVER_ERROR,
                    content={"error": "MCP request failed", "details": str(e)},
                )
                await error_response(scope, receive, send)
            except Exception as response_error:
                verbose_logger.exception(
                    f"Failed to send error response: {response_error}"
                )
                # If we can't send a proper response, re-raise the original error
                raise e

    async def handle_sse_mcp(scope: Scope, receive: Receive, send: Send) -> None:
        """Handle MCP requests through SSE."""
        try:
            path = scope.get("path", "")
            (
                user_api_key_auth,
                mcp_auth_header,
                mcp_servers,
                mcp_server_auth_headers,
                oauth2_headers,
                raw_headers,
            ) = await extract_mcp_auth_context(scope, path)
            verbose_logger.debug(
                f"MCP request mcp_servers (header/path): {mcp_servers}"
            )
            verbose_logger.debug(
                f"MCP server auth headers: {list(mcp_server_auth_headers.keys()) if mcp_server_auth_headers else None}"
            )
            set_auth_context(
                user_api_key_auth=user_api_key_auth,
                mcp_auth_header=mcp_auth_header,
                mcp_servers=mcp_servers,
                mcp_server_auth_headers=mcp_server_auth_headers,
                oauth2_headers=oauth2_headers,
                raw_headers=raw_headers,
            )

            if not _SESSION_MANAGERS_INITIALIZED:
                await initialize_session_managers()
                await asyncio.sleep(0.1)

            await sse_session_manager.handle_request(scope, receive, send)
        except Exception as e:
            verbose_logger.exception(f"Error handling MCP request: {e}")
            # Instead of re-raising, try to send a graceful error response
            try:
                # Send a proper HTTP error response instead of letting the exception bubble up
                from starlette.responses import JSONResponse
                from starlette.status import HTTP_500_INTERNAL_SERVER_ERROR

                error_response = JSONResponse(
                    status_code=HTTP_500_INTERNAL_SERVER_ERROR,
                    content={"error": "MCP request failed", "details": str(e)},
                )
                await error_response(scope, receive, send)
            except Exception as response_error:
                verbose_logger.exception(
                    f"Failed to send error response: {response_error}"
                )
                # If we can't send a proper response, re-raise the original error
                raise e

    app = FastAPI(
        title=LITELLM_MCP_SERVER_NAME,
        description=LITELLM_MCP_SERVER_DESCRIPTION,
        version=LITELLM_MCP_SERVER_VERSION,
        lifespan=lifespan,
    )

    # Routes
    @app.get(
        "/enabled",
        description="Returns if the MCP server is enabled",
    )
    def get_mcp_server_enabled() -> Dict[str, bool]:
        """
        Returns if the MCP server is enabled
        """
        return {"enabled": MCP_AVAILABLE}

    # Mount the MCP handlers
    app.mount("/", handle_streamable_http_mcp)
    app.mount("/mcp", handle_streamable_http_mcp)
    app.mount("/{mcp_server_name}/mcp", handle_streamable_http_mcp)
    app.mount("/sse", handle_sse_mcp)
    app.add_middleware(AuthContextMiddleware)

    ########################################################
    ############ Auth Context Functions ####################
    ########################################################

    def set_auth_context(
        user_api_key_auth: UserAPIKeyAuth,
        mcp_auth_header: Optional[str] = None,
        mcp_servers: Optional[List[str]] = None,
        mcp_server_auth_headers: Optional[Dict[str, Dict[str, str]]] = None,
        oauth2_headers: Optional[Dict[str, str]] = None,
        raw_headers: Optional[Dict[str, str]] = None,
    ) -> None:
        """
        Set the UserAPIKeyAuth in the auth context variable.

        Args:
            user_api_key_auth: UserAPIKeyAuth object
            mcp_auth_header: MCP auth header to be passed to the MCP server (deprecated)
            mcp_servers: Optional list of server names and access groups to filter by
            mcp_server_auth_headers: Optional dict of server-specific auth headers {server_alias: auth_value}
        """
        auth_user = MCPAuthenticatedUser(
            user_api_key_auth=user_api_key_auth,
            mcp_auth_header=mcp_auth_header,
            mcp_servers=mcp_servers,
            mcp_server_auth_headers=mcp_server_auth_headers,
            oauth2_headers=oauth2_headers,
            raw_headers=raw_headers,
        )
        auth_context_var.set(auth_user)

    def get_auth_context() -> Tuple[
        Optional[UserAPIKeyAuth],
        Optional[str],
        Optional[List[str]],
        Optional[Dict[str, Dict[str, str]]],
        Optional[Dict[str, str]],
        Optional[Dict[str, str]],
    ]:
        """
        Get the UserAPIKeyAuth from the auth context variable.

        Returns:
            Tuple[Optional[UserAPIKeyAuth], Optional[str], Optional[List[str]], Optional[Dict[str, str]]]:
            UserAPIKeyAuth object, MCP auth header (deprecated), MCP servers (can include access groups), and server-specific auth headers
        """
        auth_user = auth_context_var.get()
        if auth_user and isinstance(auth_user, MCPAuthenticatedUser):
            return (
                auth_user.user_api_key_auth,
                auth_user.mcp_auth_header,
                auth_user.mcp_servers,
                auth_user.mcp_server_auth_headers,
                auth_user.oauth2_headers,
                auth_user.raw_headers,
            )
        return None, None, None, None, None, None

    ########################################################
    ############ End of Auth Context Functions #############
    ########################################################

else:
    app = FastAPI()<|MERGE_RESOLUTION|>--- conflicted
+++ resolved
@@ -661,19 +661,12 @@
             await global_mcp_server_manager.get_allowed_mcp_servers(user_api_key_auth)
         )
         allowed_mcp_servers: List[MCPServer] = []
-<<<<<<< HEAD
-        for server_id in allowed_mcp_server_ids:
-            server = global_mcp_server_manager.get_mcp_server_by_id(server_id)
-            if server is not None:
-                allowed_mcp_servers.append(server)
-=======
         for allowed_mcp_server_id in allowed_mcp_server_ids:
             mcp_server = global_mcp_server_manager.get_mcp_server_by_id(
                 allowed_mcp_server_id
             )
             if mcp_server is not None:
                 allowed_mcp_servers.append(mcp_server)
->>>>>>> dc08e2d0
 
         if mcp_servers is not None:
             allowed_mcp_servers = await _get_allowed_mcp_servers_from_mcp_server_names(
