"""
LiteLLM MCP Server Routes
"""

import asyncio
import contextlib
from datetime import datetime
from typing import Any, AsyncIterator, Dict, List, Optional, Tuple, Union

from fastapi import FastAPI, HTTPException
from pydantic import ConfigDict
from starlette.types import Receive, Scope, Send

from litellm._logging import verbose_logger
from litellm.litellm_core_utils.litellm_logging import Logging as LiteLLMLoggingObj
from litellm.proxy._experimental.mcp_server.auth.user_api_key_auth_mcp import (
    MCPRequestHandler,
)
from litellm.proxy._experimental.mcp_server.utils import (
    LITELLM_MCP_SERVER_DESCRIPTION,
    LITELLM_MCP_SERVER_NAME,
    LITELLM_MCP_SERVER_VERSION,
)
from litellm.proxy._types import UserAPIKeyAuth
from litellm.types.mcp_server.mcp_server_manager import MCPInfo, MCPServer
from litellm.types.utils import StandardLoggingMCPToolCall
from litellm.utils import client

# Check if MCP is available
# "mcp" requires python 3.10 or higher, but several litellm users use python 3.8
# We're making this conditional import to avoid breaking users who use python 3.8.
# TODO: Make this a util function for litellm client usage
MCP_AVAILABLE: bool = True
try:
    from mcp.server import Server
except ImportError as e:
    verbose_logger.debug(f"MCP module not found: {e}")
    MCP_AVAILABLE = False


# Global variables to track initialization
_SESSION_MANAGERS_INITIALIZED = False

if MCP_AVAILABLE:
    from mcp.server import Server

    # Import auth context variables and middleware
    from mcp.server.auth.middleware.auth_context import (
        AuthContextMiddleware,
        auth_context_var,
    )
    from mcp.server.streamable_http_manager import StreamableHTTPSessionManager
    from mcp.types import EmbeddedResource, ImageContent, TextContent
    from mcp.types import Tool as MCPTool

    from litellm.proxy._experimental.mcp_server.auth.litellm_auth_handler import (
        MCPAuthenticatedUser,
    )
    from litellm.proxy._experimental.mcp_server.mcp_server_manager import (
        global_mcp_server_manager,
    )
    from litellm.proxy._experimental.mcp_server.sse_transport import SseServerTransport
    from litellm.proxy._experimental.mcp_server.tool_registry import (
        global_mcp_tool_registry,
    )
    from litellm.proxy._experimental.mcp_server.utils import (
    get_server_name_prefix_tool_mcp,
    )

    ######################################################
    ############ MCP Tools List REST API Response Object #
    # Defined here because we don't want to add `mcp` as a
    # required dependency for `litellm` pip package
    ######################################################
    class ListMCPToolsRestAPIResponseObject(MCPTool):
        """
        Object returned by the /tools/list REST API route.
        """

        mcp_info: Optional[MCPInfo] = None
        model_config = ConfigDict(arbitrary_types_allowed=True)

    ########################################################
    ############ Initialize the MCP Server #################
    ########################################################
    server: Server = Server(
        name=LITELLM_MCP_SERVER_NAME,
        version=LITELLM_MCP_SERVER_VERSION,
    )
    sse: SseServerTransport = SseServerTransport("/mcp/sse/messages")

    # Create session managers
    session_manager = StreamableHTTPSessionManager(
        app=server,
        event_store=None,
        json_response=True,  # Use JSON responses instead of SSE by default
        stateless=True,
    )

    # Create SSE session manager
    sse_session_manager = StreamableHTTPSessionManager(
        app=server,
        event_store=None,
        json_response=False,  # Use SSE responses for this endpoint
        stateless=True,
    )

    # Context managers for proper lifecycle management
    _session_manager_cm = None
    _sse_session_manager_cm = None

    async def initialize_session_managers():
        """Initialize the session managers. Can be called from main app lifespan."""
        global _SESSION_MANAGERS_INITIALIZED, _session_manager_cm, _sse_session_manager_cm

        if _SESSION_MANAGERS_INITIALIZED:
            return

        verbose_logger.info("Initializing MCP session managers...")

        # Start the session managers with context managers
        _session_manager_cm = session_manager.run()
        _sse_session_manager_cm = sse_session_manager.run()

        # Enter the context managers
        await _session_manager_cm.__aenter__()
        await _sse_session_manager_cm.__aenter__()

        _SESSION_MANAGERS_INITIALIZED = True
        verbose_logger.info(
            "MCP Server started with StreamableHTTP and SSE session managers!"
        )

    async def shutdown_session_managers():
        """Shutdown the session managers."""
        global _SESSION_MANAGERS_INITIALIZED, _session_manager_cm, _sse_session_manager_cm

        if _SESSION_MANAGERS_INITIALIZED:
            verbose_logger.info("Shutting down MCP session managers...")

            try:
                if _session_manager_cm:
                    await _session_manager_cm.__aexit__(None, None, None)
                if _sse_session_manager_cm:
                    await _sse_session_manager_cm.__aexit__(None, None, None)
            except Exception as e:
                verbose_logger.exception(f"Error during session manager shutdown: {e}")

            _session_manager_cm = None
            _sse_session_manager_cm = None
            _SESSION_MANAGERS_INITIALIZED = False

    @contextlib.asynccontextmanager
    async def lifespan(app) -> AsyncIterator[None]:
        """Application lifespan context manager."""
        await initialize_session_managers()
        try:
            yield
        finally:
            await shutdown_session_managers()

    ########################################################
    ############### MCP Server Routes #######################
    ########################################################

    @server.list_tools()
    async def list_tools() -> List[MCPTool]:
        """
        List all available tools
        """
        # Get user authentication from context variable
        user_api_key_auth, mcp_auth_header, mcp_servers, mcp_server_auth_headers, mcp_protocol_version = get_auth_context()
        verbose_logger.debug(
            f"MCP list_tools - User API Key Auth from context: {user_api_key_auth}"
        )
        verbose_logger.debug(
            f"MCP list_tools - MCP servers from context: {mcp_servers}"
        )
        verbose_logger.debug(
            f"MCP list_tools - MCP server auth headers: {list(mcp_server_auth_headers.keys()) if mcp_server_auth_headers else None}"
        )
        # Get mcp_servers from context variable
        return await _list_mcp_tools(
            user_api_key_auth=user_api_key_auth,
            mcp_auth_header=mcp_auth_header,
            mcp_servers=mcp_servers,
            mcp_server_auth_headers=mcp_server_auth_headers,
            mcp_protocol_version=mcp_protocol_version,
        )

    @server.call_tool()
    async def mcp_server_tool_call(
        name: str, arguments: Dict[str, Any] | None
    ) -> List[Union[TextContent, ImageContent, EmbeddedResource]]:
        """
        Call a specific tool with the provided arguments

        Args:
            name (str): Name of the tool to call
            arguments (Dict[str, Any] | None): Arguments to pass to the tool

        Returns:
            List[Union[MCPTextContent, MCPImageContent, MCPEmbeddedResource]]: Tool execution results

        Raises:
            HTTPException: If tool not found or arguments missing
        """
        from fastapi import Request

        from litellm.proxy.litellm_pre_call_utils import add_litellm_data_to_request
        from litellm.proxy.proxy_server import proxy_config

        # Validate arguments
        user_api_key_auth, mcp_auth_header, _, mcp_server_auth_headers, mcp_protocol_version = get_auth_context()

        verbose_logger.debug(
            f"MCP mcp_server_tool_call - User API Key Auth from context: {user_api_key_auth}"
        )
        try:
            # Create a body date for logging
            body_data = {"name": name, "arguments": arguments}

            request = Request(
                scope={
                    "type": "http",
                    "method": "POST",
                    "path": "/mcp/tools/call",
                    "headers": [(b"content-type", b"application/json")],
                }
            )
            if user_api_key_auth is not None:
                data = await add_litellm_data_to_request(
                    data=body_data,
                    request=request,
                    user_api_key_dict=user_api_key_auth,
                    proxy_config=proxy_config,
                )
            else:
                data = body_data

            response = await call_mcp_tool(
                user_api_key_auth=user_api_key_auth,
                mcp_auth_header=mcp_auth_header,
                mcp_server_auth_headers=mcp_server_auth_headers,
                mcp_protocol_version=mcp_protocol_version,
                **data,  # for logging
            )
        except Exception as e:
            verbose_logger.exception(f"MCP mcp_server_tool_call - error: {e}")
            raise e

        return response

    ########################################################
    ############ End of MCP Server Routes ##################
    ########################################################

    ########################################################
    ############ Helper Functions ##########################
    ########################################################

    async def _get_tools_from_mcp_servers(
        user_api_key_auth: Optional[UserAPIKeyAuth],
        mcp_auth_header: Optional[str],
        mcp_servers: Optional[List[str]],
        mcp_server_auth_headers: Optional[Dict[str, str]] = None,
        mcp_protocol_version: Optional[str] = None,
    ) -> List[MCPTool]:
        """
        Helper method to fetch tools from MCP servers based on server filtering criteria.

        Args:
            user_api_key_auth: User authentication info for access control
            mcp_auth_header: Optional auth header for MCP server (deprecated)
            mcp_servers: Optional list of server names/aliases to filter by
            mcp_server_auth_headers: Optional dict of server-specific auth headers {server_alias: auth_value}

        Returns:
            List[MCPTool]: Combined list of tools from filtered servers
        """
        if not MCP_AVAILABLE:
            return []

        # Get allowed MCP servers based on user permissions
        allowed_mcp_servers = await global_mcp_server_manager.get_allowed_mcp_servers(
            user_api_key_auth
        )

        # Filter servers based on mcp_servers parameter if provided
        if mcp_servers is not None:
            # Convert to lowercase for case-insensitive comparison
            mcp_servers_lower = [s.lower() for s in mcp_servers]
            allowed_mcp_servers = [
                server_id
                for server_id in allowed_mcp_servers
                if any(
                    server_alias.lower() in mcp_servers_lower
                    for server in [global_mcp_server_manager.get_mcp_server_by_id(server_id)]
                    if server is not None
                    for server_alias in [
                        server.alias,
                        server.server_name,
                        server_id,
                    ]
                    if server_alias is not None
                )
            ]

        # Get tools from each allowed server
        all_tools = []
        for server_id in allowed_mcp_servers:
            server = global_mcp_server_manager.get_mcp_server_by_id(server_id)
            if server is None:
                continue

            # Get server-specific auth header if available
            server_auth_header = None
            if mcp_server_auth_headers and server.alias is not None:
                server_auth_header = mcp_server_auth_headers.get(server.alias)
            elif mcp_server_auth_headers and server.server_name is not None:
                server_auth_header = mcp_server_auth_headers.get(server.server_name)
            
            # Fall back to deprecated mcp_auth_header if no server-specific header found
            if server_auth_header is None:
                server_auth_header = mcp_auth_header

            try:
                tools = await global_mcp_server_manager._get_tools_from_server(
                    server=server,
                    mcp_auth_header=server_auth_header,
                    mcp_protocol_version=mcp_protocol_version,
                )
                all_tools.extend(tools)
                verbose_logger.debug(f"Successfully fetched {len(tools)} tools from server {server.name}")
            except Exception as e:
                verbose_logger.exception(
                    f"Error getting tools from server {server.name}: {str(e)}"
                )
                # Continue with other servers instead of failing completely

        verbose_logger.info(f"Successfully fetched {len(all_tools)} tools total from all MCP servers")
        return all_tools

    async def _list_mcp_tools(
        user_api_key_auth: Optional[UserAPIKeyAuth] = None,
        mcp_auth_header: Optional[str] = None,
        mcp_servers: Optional[List[str]] = None,
        mcp_server_auth_headers: Optional[Dict[str, str]] = None,
        mcp_protocol_version: Optional[str] = None,
    ) -> List[MCPTool]:
        """
        List all available MCP tools.

        Args:
            user_api_key_auth: User authentication info for access control
            mcp_auth_header: Optional auth header for MCP server (deprecated)
            mcp_servers: Optional list of server names/aliases to filter by
            mcp_server_auth_headers: Optional dict of server-specific auth headers {server_alias: auth_value}

        Returns:
            List[MCPTool]: Combined list of tools from all accessible servers
        """
        if not MCP_AVAILABLE:
            return []

        # Get tools from managed MCP servers
        managed_tools = await _get_tools_from_mcp_servers(
            user_api_key_auth=user_api_key_auth,
            mcp_auth_header=mcp_auth_header,
            mcp_servers=mcp_servers,
            mcp_server_auth_headers=mcp_server_auth_headers,
            mcp_protocol_version=mcp_protocol_version,
        )

        # Get tools from local registry
        local_tools_raw = global_mcp_tool_registry.list_tools()
        
        # Convert local tools to MCPTool format
        local_tools = []
        for tool in local_tools_raw:
            # Convert from litellm.types.mcp_server.tool_registry.MCPTool to mcp.types.Tool
            mcp_tool = MCPTool(
                name=tool.name,
                description=tool.description,
                inputSchema=tool.input_schema
            )
            local_tools.append(mcp_tool)

        # Combine all tools
        all_tools = managed_tools + local_tools

        return all_tools

    @client
    async def call_mcp_tool(
            name: str,
            arguments: Optional[Dict[str, Any]] = None,
            user_api_key_auth: Optional[UserAPIKeyAuth] = None,
            mcp_auth_header: Optional[str] = None,
            mcp_server_auth_headers: Optional[Dict[str, str]] = None,
            mcp_protocol_version: Optional[str] = None,
            **kwargs: Any
    ) -> List[Union[TextContent, ImageContent, EmbeddedResource]]:
        """
        Call a specific tool with the provided arguments (handles prefixed tool names)
        """
        start_time = datetime.now()
        if arguments is None:
            raise HTTPException(
                status_code=400, detail="Request arguments are required"
            )

        # Remove prefix from tool name for logging and processing
        original_tool_name, server_name_from_prefix = get_server_name_prefix_tool_mcp(
            name
        )

        standard_logging_mcp_tool_call: StandardLoggingMCPToolCall = (
            _get_standard_logging_mcp_tool_call(
                name=original_tool_name,  # Use original name for logging
                arguments=arguments,
                server_name=server_name_from_prefix,
            )
        )
        litellm_logging_obj: Optional[LiteLLMLoggingObj] = kwargs.get(
            "litellm_logging_obj", None
        )
        if litellm_logging_obj:
            litellm_logging_obj.model_call_details["mcp_tool_call_metadata"] = (
                standard_logging_mcp_tool_call
            )
            litellm_logging_obj.model = f"MCP: {name}"
        # Try managed server tool first (pass the full prefixed name)
        # Primary and recommended way to use MCP servers
        #########################################################
        mcp_server: Optional[MCPServer] = (
            global_mcp_server_manager._get_mcp_server_from_tool_name(name)
        )
        if mcp_server:
            standard_logging_mcp_tool_call["mcp_server_cost_info"] = (
                mcp_server.mcp_info or {}
            ).get("mcp_server_cost_info")
            response =  await _handle_managed_mcp_tool(
                name=name,  # Pass the full name (potentially prefixed)
                arguments=arguments,
                user_api_key_auth=user_api_key_auth,
                mcp_auth_header=mcp_auth_header,
                mcp_server_auth_headers=mcp_server_auth_headers,
                mcp_protocol_version=mcp_protocol_version,
                litellm_logging_obj=litellm_logging_obj,
            )

        # Fall back to local tool registry (use original name)
        #########################################################
        # Deprecated: Local MCP Server Tool
        #########################################################
        else:
            response = await _handle_local_mcp_tool(original_tool_name, arguments)
        
        #########################################################
        # Post MCP Tool Call Hook
        # Allow modifying the MCP tool call response before it is returned to the user
        #########################################################
        if litellm_logging_obj:
            end_time = datetime.now()
            await litellm_logging_obj.async_post_mcp_tool_call_hook(
                kwargs=litellm_logging_obj.model_call_details,
                response_obj=response,
                start_time=start_time,
                end_time=end_time,
            )
        return response

    def _get_standard_logging_mcp_tool_call(
        name: str,
        arguments: Dict[str, Any],
        server_name: Optional[str],
    ) -> StandardLoggingMCPToolCall:
        mcp_server = global_mcp_server_manager._get_mcp_server_from_tool_name(name)
        if mcp_server:
            mcp_info = mcp_server.mcp_info or {}
            return StandardLoggingMCPToolCall(
                name=name,
                arguments=arguments,
                mcp_server_name=mcp_info.get("server_name"),
                mcp_server_logo_url=mcp_info.get("logo_url"),
                namespaced_tool_name=f"{server_name}/{name}" if server_name else name,
            )
        else:
            return StandardLoggingMCPToolCall(
                name=name,
                arguments=arguments,
                namespaced_tool_name=f"{server_name}/{name}" if server_name else name,
            )

    async def _handle_managed_mcp_tool(
        name: str,
        arguments: Dict[str, Any],
        user_api_key_auth: Optional[UserAPIKeyAuth] = None,
        mcp_auth_header: Optional[str] = None,
        mcp_server_auth_headers: Optional[Dict[str, str]] = None,
        mcp_protocol_version: Optional[str] = None,
        litellm_logging_obj: Optional[Any] = None,
    ) -> List[Union[TextContent, ImageContent, EmbeddedResource]]:
        """Handle tool execution for managed server tools"""
        # Import here to avoid circular import
        from litellm.proxy.proxy_server import proxy_logging_obj
        
        call_tool_result = await global_mcp_server_manager.call_tool(
            name=name,
            arguments=arguments,
            user_api_key_auth=user_api_key_auth,
            mcp_auth_header=mcp_auth_header,
            mcp_server_auth_headers=mcp_server_auth_headers,
<<<<<<< HEAD
            proxy_logging_obj=proxy_logging_obj,
=======
            mcp_protocol_version=mcp_protocol_version,
            litellm_logging_obj=litellm_logging_obj,
>>>>>>> 97d89584
        )
        verbose_logger.debug("CALL TOOL RESULT: %s", call_tool_result)
        return call_tool_result.content  # type: ignore[return-value]

    async def _handle_local_mcp_tool(
        name: str, arguments: Dict[str, Any]
    ) -> List[Union[TextContent, ImageContent, EmbeddedResource]]:
        """
        Handle tool execution for local registry tools
        Note: Local tools don't use prefixes, so we use the original name
        """
        tool = global_mcp_tool_registry.get_tool(name)
        if not tool:
            raise HTTPException(status_code=404, detail=f"Tool '{name}' not found")

        try:
            result = tool.handler(**arguments)
            return [TextContent(text=str(result), type="text")]
        except Exception as e:
            return [TextContent(text=f"Error: {str(e)}", type="text")]

    async def extract_mcp_auth_context(scope, path):
        """
        Extracts mcp_servers from the path and processes the MCP request for auth context.
        Returns: (user_api_key_auth, mcp_auth_header, mcp_servers, mcp_server_auth_headers)
        """
        import re
        mcp_servers_from_path = None
        mcp_path_match = re.match(r"^/mcp/([^/]+)(/.*)?$", path)
        if mcp_path_match:
            mcp_servers_str = mcp_path_match.group(1)
            if mcp_servers_str:
                mcp_servers_from_path = [s.strip() for s in mcp_servers_str.split(",") if s.strip()]

        if mcp_servers_from_path is not None:
            user_api_key_auth, mcp_auth_header, _, mcp_server_auth_headers, mcp_protocol_version = (
                await MCPRequestHandler.process_mcp_request(scope)
            )
            mcp_servers = mcp_servers_from_path
        else:
            user_api_key_auth, mcp_auth_header, mcp_servers, mcp_server_auth_headers, mcp_protocol_version = (
                await MCPRequestHandler.process_mcp_request(scope)
            )
        return user_api_key_auth, mcp_auth_header, mcp_servers, mcp_server_auth_headers, mcp_protocol_version

    async def handle_streamable_http_mcp(
        scope: Scope, receive: Receive, send: Send
    ) -> None:
        """Handle MCP requests through StreamableHTTP."""
        try:
            path = scope.get("path", "")
            user_api_key_auth, mcp_auth_header, mcp_servers, mcp_server_auth_headers, mcp_protocol_version = await extract_mcp_auth_context(scope, path)
            verbose_logger.debug(f"MCP request mcp_servers (header/path): {mcp_servers}")
            verbose_logger.debug(f"MCP server auth headers: {list(mcp_server_auth_headers.keys()) if mcp_server_auth_headers else None}")
            verbose_logger.debug(f"MCP protocol version: {mcp_protocol_version}")
            # Set the auth context variable for easy access in MCP functions
            set_auth_context(
                user_api_key_auth=user_api_key_auth,
                mcp_auth_header=mcp_auth_header,
                mcp_servers=mcp_servers,
                mcp_server_auth_headers=mcp_server_auth_headers,
                mcp_protocol_version=mcp_protocol_version,
            )

            # Ensure session managers are initialized
            if not _SESSION_MANAGERS_INITIALIZED:
                await initialize_session_managers()
                # Give it a moment to start up
                await asyncio.sleep(0.1)

            await session_manager.handle_request(scope, receive, send)
        except Exception as e:
            verbose_logger.exception(f"Error handling MCP request: {e}")
            raise e

    async def handle_sse_mcp(scope: Scope, receive: Receive, send: Send) -> None:
        """Handle MCP requests through SSE."""
        try:
            path = scope.get("path", "")
            user_api_key_auth, mcp_auth_header, mcp_servers, mcp_server_auth_headers, mcp_protocol_version = await extract_mcp_auth_context(scope, path)
            verbose_logger.debug(f"MCP request mcp_servers (header/path): {mcp_servers}")
            verbose_logger.debug(f"MCP server auth headers: {list(mcp_server_auth_headers.keys()) if mcp_server_auth_headers else None}")
            verbose_logger.debug(f"MCP protocol version: {mcp_protocol_version}")
            set_auth_context(
                user_api_key_auth=user_api_key_auth,
                mcp_auth_header=mcp_auth_header,
                mcp_servers=mcp_servers,
                mcp_server_auth_headers=mcp_server_auth_headers,
                mcp_protocol_version=mcp_protocol_version,
            )

            if not _SESSION_MANAGERS_INITIALIZED:
                await initialize_session_managers()
                await asyncio.sleep(0.1)

            await sse_session_manager.handle_request(scope, receive, send)
        except Exception as e:
            verbose_logger.exception(f"Error handling MCP request: {e}")
            raise e

    app = FastAPI(
        title=LITELLM_MCP_SERVER_NAME,
        description=LITELLM_MCP_SERVER_DESCRIPTION,
        version=LITELLM_MCP_SERVER_VERSION,
        lifespan=lifespan,
    )

    # Routes
    @app.get(
        "/enabled",
        description="Returns if the MCP server is enabled",
    )
    def get_mcp_server_enabled() -> Dict[str, bool]:
        """
        Returns if the MCP server is enabled
        """
        return {"enabled": MCP_AVAILABLE}

    # Mount the MCP handlers
    app.mount("/", handle_streamable_http_mcp)
    app.mount("/sse", handle_sse_mcp)
    app.add_middleware(AuthContextMiddleware)

    ########################################################
    ############ Auth Context Functions ####################
    ########################################################

    def set_auth_context(
        user_api_key_auth: UserAPIKeyAuth,
        mcp_auth_header: Optional[str] = None,
        mcp_servers: Optional[List[str]] = None,
        mcp_server_auth_headers: Optional[Dict[str, str]] = None,
        mcp_protocol_version: Optional[str] = None,
    ) -> None:
        """
        Set the UserAPIKeyAuth in the auth context variable.

        Args:
            user_api_key_auth: UserAPIKeyAuth object
            mcp_auth_header: MCP auth header to be passed to the MCP server (deprecated)
            mcp_servers: Optional list of server names and access groups to filter by
            mcp_server_auth_headers: Optional dict of server-specific auth headers {server_alias: auth_value}
        """
        auth_user = MCPAuthenticatedUser(
            user_api_key_auth=user_api_key_auth,
            mcp_auth_header=mcp_auth_header,
            mcp_servers=mcp_servers,
            mcp_server_auth_headers=mcp_server_auth_headers,
            mcp_protocol_version=mcp_protocol_version,
        )
        auth_context_var.set(auth_user)

    def get_auth_context() -> (
        Tuple[Optional[UserAPIKeyAuth], Optional[str], Optional[List[str]], Optional[Dict[str, str]], Optional[str]]
    ):
        """
        Get the UserAPIKeyAuth from the auth context variable.

        Returns:
            Tuple[Optional[UserAPIKeyAuth], Optional[str], Optional[List[str]], Optional[Dict[str, str]]]: 
            UserAPIKeyAuth object, MCP auth header (deprecated), MCP servers (can include access groups), and server-specific auth headers
        """
        auth_user = auth_context_var.get()
        if auth_user and isinstance(auth_user, MCPAuthenticatedUser):
            return (
                auth_user.user_api_key_auth,
                auth_user.mcp_auth_header,
                auth_user.mcp_servers,
                auth_user.mcp_server_auth_headers,
                auth_user.mcp_protocol_version,
            )
        return None, None, None, None, None

    ########################################################
    ############ End of Auth Context Functions #############
    ########################################################

else:
    app = FastAPI()<|MERGE_RESOLUTION|>--- conflicted
+++ resolved
@@ -512,12 +512,7 @@
             user_api_key_auth=user_api_key_auth,
             mcp_auth_header=mcp_auth_header,
             mcp_server_auth_headers=mcp_server_auth_headers,
-<<<<<<< HEAD
             proxy_logging_obj=proxy_logging_obj,
-=======
-            mcp_protocol_version=mcp_protocol_version,
-            litellm_logging_obj=litellm_logging_obj,
->>>>>>> 97d89584
         )
         verbose_logger.debug("CALL TOOL RESULT: %s", call_tool_result)
         return call_tool_result.content  # type: ignore[return-value]
