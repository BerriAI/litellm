"""
MCP Client Manager

This class is responsible for managing MCP clients with support for both SSE and HTTP streamable transports.

This is a Proxy
"""

import asyncio
import datetime
import hashlib
import json
from typing import Any, Dict, List, Optional, cast

from mcp.types import CallToolRequestParams as MCPCallToolRequestParams
from mcp.types import CallToolResult
from mcp.types import Tool as MCPTool

from litellm._logging import verbose_logger
from litellm.experimental_mcp_client.client import MCPClient
from litellm.proxy._experimental.mcp_server.auth.user_api_key_auth_mcp import (
    MCPRequestHandler,
)
from litellm.proxy._experimental.mcp_server.utils import (
    add_server_prefix_to_tool_name,
    get_server_name_prefix_tool_mcp,
    is_tool_name_prefixed,
    normalize_server_name,
    validate_mcp_server_name,
    get_server_prefix,
)
from litellm.proxy._types import (
    LiteLLM_MCPServerTable,
    MCPAuthType,
    MCPSpecVersion,
    MCPSpecVersionType,
    MCPTransport,
    MCPTransportType,
    UserAPIKeyAuth,
)
from litellm.proxy.utils import ProxyLogging
from litellm.types.mcp import MCPStdioConfig
from litellm.types.mcp_server.mcp_server_manager import MCPInfo, MCPServer


def _deserialize_env_dict(env_data: Any) -> Optional[Dict[str, str]]:
    """
    Helper function to deserialize environment dictionary from database storage.
    Handles both JSON string and dictionary formats.
    
    Args:
        env_data: The environment data from database (could be JSON string or dict)
        
    Returns:
        Dict[str, str] or None: Deserialized environment dictionary
    """
    if not env_data:
        return None
        
    if isinstance(env_data, str):
        try:
            return json.loads(env_data)
        except (json.JSONDecodeError, TypeError):
            # If it's not valid JSON, return as-is (shouldn't happen but safety)
            return None
    else:
        # Already a dictionary
        return env_data


class MCPServerManager:
    def __init__(self):
        self.registry: Dict[str, MCPServer] = {}
        self.config_mcp_servers: Dict[str, MCPServer] = {}
        """
        eg.
        [
            "server-1": {
                "name": "zapier_mcp_server",
                "url": "https://actions.zapier.com/mcp/sk-ak-2ew3bofIeQIkNoeKIdXrF1Hhhp/sse"
                "transport": "sse",
                "auth_type": "api_key",
                "spec_version": "2025-03-26"
            },
            "uuid-2": {
                "name": "google_drive_mcp_server",
                "url": "https://actions.zapier.com/mcp/sk-ak-2ew3bofIeQIkNoeKIdXrF1Hhhp/sse"
            }
        ]
        """

        self.tool_name_to_mcp_server_name_mapping: Dict[str, str] = {}
        """
        {
            "gmail_send_email": "zapier_mcp_server",
        }
        """

    def get_registry(self) -> Dict[str, MCPServer]:
        """
        Get the registered MCP Servers from the registry and union with the config MCP Servers
        """
        return self.config_mcp_servers | self.registry

    def load_servers_from_config(self, mcp_servers_config: Dict[str, Any], mcp_aliases: Optional[Dict[str, str]] = None):
        """
        Load the MCP Servers from the config
        
        Args:
            mcp_servers_config: Dictionary of MCP server configurations
            mcp_aliases: Optional dictionary mapping aliases to server names from litellm_settings
        """
        verbose_logger.debug("Loading MCP Servers from config-----")
        
        # Track which aliases have been used to ensure only first occurrence is used
        used_aliases = set()
        
        for server_name, server_config in mcp_servers_config.items():
            validate_mcp_server_name(server_name)
            _mcp_info: Dict[str, Any] = server_config.get("mcp_info", None) or {}
            # Convert Dict[str, Any] to MCPInfo properly
            mcp_info: MCPInfo = {
                "server_name": _mcp_info.get("server_name", server_name),
                "description": _mcp_info.get("description", server_config.get("description", None)),
                "logo_url": _mcp_info.get("logo_url", None),
                "mcp_server_cost_info": _mcp_info.get("mcp_server_cost_info", None),
            }

            # Use alias for name if present, else server_name
            alias = server_config.get("alias", None)
            
            # Apply mcp_aliases mapping if provided
            if mcp_aliases and alias is None:
                # Check if this server_name has an alias in mcp_aliases
                for alias_name, target_server_name in mcp_aliases.items():
                    if target_server_name == server_name and alias_name not in used_aliases:
                        alias = alias_name
                        used_aliases.add(alias_name)
                        verbose_logger.debug(f"Mapped alias '{alias_name}' to server '{server_name}'")
                        break
            
            # Create a temporary server object to use with get_server_prefix utility
            temp_server = type('TempServer', (), {
                'alias': alias,
                'server_name': server_name,
                'server_id': None
            })()
            name_for_prefix = get_server_prefix(temp_server)

            # Use alias for name if present, else server_name
            alias = server_config.get("alias", None)
            
            # Apply mcp_aliases mapping if provided
            if mcp_aliases and alias is None:
                # Check if this server_name has an alias in mcp_aliases
                for alias_name, target_server_name in mcp_aliases.items():
                    if target_server_name == server_name and alias_name not in used_aliases:
                        alias = alias_name
                        used_aliases.add(alias_name)
                        verbose_logger.debug(f"Mapped alias '{alias_name}' to server '{server_name}'")
                        break
            
            # Create a temporary server object to use with get_server_prefix utility
            temp_server = type('TempServer', (), {
                'alias': alias,
                'server_name': server_name,
                'server_id': None
            })()
            name_for_prefix = get_server_prefix(temp_server)

            # Generate stable server ID based on parameters
            server_id = self._generate_stable_server_id(
                server_name=server_name,
                url=server_config.get("url", None) or "",
                transport=server_config.get("transport", MCPTransport.http),
                spec_version=server_config.get("spec_version", MCPSpecVersion.jun_2025),
                auth_type=server_config.get("auth_type", None),
                alias=alias,
            )

            new_server = MCPServer(
                server_id=server_id,
                name=name_for_prefix,
                alias=alias,
                server_name=server_name,
                url=server_config.get("url", None) or "",
                command=server_config.get("command", None) or "",
                args=server_config.get("args", None) or [],
                env=server_config.get("env", None) or {},
                # TODO: utility fn the default values
                transport=server_config.get("transport", MCPTransport.http),
                spec_version=server_config.get("spec_version", MCPSpecVersion.jun_2025),
                auth_type=server_config.get("auth_type", None),
                mcp_info=mcp_info,
                access_groups=server_config.get("access_groups", None),
            )
            self.config_mcp_servers[server_id] = new_server
        verbose_logger.debug(
            f"Loaded MCP Servers: {json.dumps(self.config_mcp_servers, indent=4, default=str)}"
        )

        self.initialize_tool_name_to_mcp_server_name_mapping()

    def remove_server(self, mcp_server: LiteLLM_MCPServerTable):
        """
        Remove a server from the registry
        """
        if mcp_server.server_name in self.get_registry():
            del self.registry[mcp_server.server_name]
            verbose_logger.debug(f"Removed MCP Server: {mcp_server.server_name}")
        elif mcp_server.server_id in self.get_registry():
            del self.registry[mcp_server.server_id]
            verbose_logger.debug(f"Removed MCP Server: {mcp_server.server_id}")
        else:
            verbose_logger.warning(
                f"Server ID {mcp_server.server_id} not found in registry"
            )

    def add_update_server(self, mcp_server: LiteLLM_MCPServerTable):
        if mcp_server.server_id not in self.get_registry():
            _mcp_info: MCPInfo = mcp_server.mcp_info or {}
            # Use helper to deserialize environment dictionary
            # Safely access env field which may not exist on Prisma model objects
            env_data = getattr(mcp_server, 'env', None)
            env_dict = _deserialize_env_dict(env_data)
            # Use alias for name if present, else server_name
            name_for_prefix = mcp_server.alias or mcp_server.server_name or mcp_server.server_id
            new_server = MCPServer(
                server_id=mcp_server.server_id,
                name=name_for_prefix,
                alias=getattr(mcp_server, 'alias', None),
                server_name=getattr(mcp_server, 'server_name', None),
                url=mcp_server.url,
                transport=cast(MCPTransportType, mcp_server.transport),
                spec_version=cast(MCPSpecVersionType, mcp_server.spec_version),
                auth_type=cast(MCPAuthType, mcp_server.auth_type),
                mcp_info=MCPInfo(
                    server_name=mcp_server.server_name or mcp_server.server_id,
                    description=mcp_server.description,
                    mcp_server_cost_info=_mcp_info.get("mcp_server_cost_info", None),
                ),
                # Stdio-specific fields
                command=getattr(mcp_server, 'command', None),
                args=getattr(mcp_server, 'args', None) or [],
                env=env_dict,
            )
            self.registry[mcp_server.server_id] = new_server
            verbose_logger.debug(
                f"Added MCP Server: {name_for_prefix}"
            )

    async def get_allowed_mcp_servers(
        self, user_api_key_auth: Optional[UserAPIKeyAuth] = None
    ) -> List[str]:
        """
        Get the allowed MCP Servers for the user
        """
        allowed_mcp_servers = await MCPRequestHandler.get_allowed_mcp_servers(
            user_api_key_auth
        )
        verbose_logger.debug(
            f"Allowed MCP Servers for user api key auth: {allowed_mcp_servers}"
        )
        if len(allowed_mcp_servers) > 0:
            return allowed_mcp_servers
        else:
            verbose_logger.debug(
                "No allowed MCP Servers found for user api key auth, returning default registry servers"
            )
            return list(self.get_registry().keys())


    async def get_tools_for_server(self, server_id: str) -> List[MCPTool]:
        """
        Get the tools for a given server
        """
        server = self.get_mcp_server_by_id(server_id)
        if server is None:
            return []
        return await self._get_tools_from_server(server)
        

    async def list_tools(
        self, 
        user_api_key_auth: Optional[UserAPIKeyAuth] = None,
        mcp_auth_header: Optional[str] = None,
        mcp_server_auth_headers: Optional[Dict[str, str]] = None,
        mcp_protocol_version: Optional[str] = None,
    ) -> List[MCPTool]:
        """
        List all tools available across all MCP Servers.

        Args:
            user_api_key_auth: User authentication
            mcp_auth_header: MCP auth header (deprecated)
            mcp_server_auth_headers: Optional dict of server-specific auth headers {server_alias: auth_value}
            mcp_protocol_version: Optional MCP protocol version from request header

        Returns:
            List[MCPTool]: Combined list of tools from all servers
        """
        allowed_mcp_servers = await self.get_allowed_mcp_servers(user_api_key_auth)

        list_tools_result: List[MCPTool] = []
        verbose_logger.debug("SERVER MANAGER LISTING TOOLS")

        for server_id in allowed_mcp_servers:
            server = self.get_mcp_server_by_id(server_id)
            if server is None:
                verbose_logger.warning(f"MCP Server {server_id} not found")
                continue
            
            # Get server-specific auth header if available
            server_auth_header = None
            if mcp_server_auth_headers and server.alias:
                server_auth_header = mcp_server_auth_headers.get(server.alias)
            elif mcp_server_auth_headers and server.server_name:
                server_auth_header = mcp_server_auth_headers.get(server.server_name)
            
            # Fall back to deprecated mcp_auth_header if no server-specific header found
            if server_auth_header is None:
                server_auth_header = mcp_auth_header
            
            try:
                tools = await self._get_tools_from_server(
                    server=server,
                    mcp_auth_header=server_auth_header,
                    mcp_protocol_version=mcp_protocol_version,
                )
                list_tools_result.extend(tools)
                verbose_logger.info(f"Successfully fetched {len(tools)} tools from server {server.name}")
            except Exception as e:
                verbose_logger.warning(
                    f"Failed to list tools from server {server.name}: {str(e)}. Continuing with other servers."
                )
                # Continue with other servers instead of failing completely

        verbose_logger.info(f"Successfully fetched {len(list_tools_result)} tools total from all servers")
        return list_tools_result

    #########################################################
    # Methods that call the upstream MCP servers
    #########################################################
    def _create_mcp_client(self, server: MCPServer, mcp_auth_header: Optional[str] = None, protocol_version: Optional[str] = None) -> MCPClient:
        """
        Create an MCPClient instance for the given server.

        Args:
            server (MCPServer): The server configuration
            mcp_auth_header: MCP auth header to be passed to the MCP server. This is optional and will be used if provided.
            protocol_version: Optional MCP protocol version to use. If not provided, uses server's default.

        Returns:
            MCPClient: Configured MCP client instance
        """
        transport = server.transport or MCPTransport.sse
        
        # Handle stdio transport
        if transport == MCPTransport.stdio:
            # For stdio, we need to get the stdio config from the server
            stdio_config: Optional[MCPStdioConfig] = None
            if server.command and server.args is not None:
                stdio_config = MCPStdioConfig(
                    command=server.command,
                    args=server.args,
                    env=server.env or {}
                )
            
            return MCPClient(
                server_url="",  # Not used for stdio
                transport_type=transport,
                auth_type=server.auth_type,
                auth_value=mcp_auth_header or server.authentication_token,
                timeout=60.0,
                stdio_config=stdio_config,
                protocol_version=cast(MCPSpecVersionType, protocol_version or server.spec_version),
            )
        else:
            # For HTTP/SSE transports
            server_url = server.url or ""
            return MCPClient(
                server_url=server_url,
                transport_type=transport,
                auth_type=server.auth_type,
                auth_value=mcp_auth_header or server.authentication_token,
                timeout=60.0,
                protocol_version=cast(MCPSpecVersionType, protocol_version or server.spec_version),
            )

    async def _get_tools_from_server(self, server: MCPServer, mcp_auth_header: Optional[str] = None, mcp_protocol_version: Optional[str] = None) -> List[MCPTool]:
        """
        Helper method to get tools from a single MCP server with prefixed names.

        Args:
            server (MCPServer): The server to query tools from
            mcp_auth_header: Optional auth header for MCP server

        Returns:
            List[MCPTool]: List of tools available on the server with prefixed names
        """
        verbose_logger.debug(f"Connecting to url: {server.url}")
        verbose_logger.info(f"_get_tools_from_server for {server.name}...")

        client = None
        try:
            # Use protocol version from request if provided, otherwise use server's default
            protocol_version = mcp_protocol_version if mcp_protocol_version else server.spec_version
            client = self._create_mcp_client(
                server=server,
                mcp_auth_header=mcp_auth_header,
                protocol_version=protocol_version,
            )

            # Create a task for the client operations to ensure proper cancellation handling
            async def _list_tools_task():
                try:
                    async with client:
                        tools = await client.list_tools()
                        verbose_logger.debug(f"Tools from {server.name}: {tools}")
                        return tools
                except asyncio.CancelledError:
                    verbose_logger.warning(f"Client operation cancelled for {server.name}")
                    return []
                except Exception as e:
                    verbose_logger.warning(f"Client operation failed for {server.name}: {str(e)}")
                    return []

            try:
                # Add timeout to prevent hanging
                tools = await asyncio.wait_for(_list_tools_task(), timeout=30.0)

                # Create new tools with prefixed names
                prefixed_tools = []
                for tool in tools:
                    # Always use alias for prefixing if present
                    prefix = get_server_prefix(server)
                    prefixed_name = add_server_prefix_to_tool_name(tool.name, prefix)

                    # Create new tool with prefixed name
                    prefixed_tool = MCPTool(
                        name=prefixed_name,
                        description=tool.description,
                        inputSchema=tool.inputSchema
                    )
                    prefixed_tools.append(prefixed_tool)

                    # Update tool to server mapping with both original and prefixed names
                    self.tool_name_to_mcp_server_name_mapping[tool.name] = prefix
                    self.tool_name_to_mcp_server_name_mapping[prefixed_name] = prefix

                verbose_logger.info(f"Successfully fetched {len(prefixed_tools)} tools from server {server.name}")
                return prefixed_tools
            except asyncio.TimeoutError:
                verbose_logger.warning(f"Timeout while listing tools from {server.name}")
                # Don't re-raise the exception, just return empty list
                return []
            except asyncio.CancelledError:
                verbose_logger.warning(f"Task cancelled while listing tools from {server.name}")
                # Don't re-raise cancellation, just return empty list
                return []
            except ConnectionError as e:
                verbose_logger.warning(f"Connection error while listing tools from {server.name}: {str(e)}")
                # Don't re-raise the exception, just return empty list
                return []
            except Exception as e:
                verbose_logger.warning(f"Error listing tools from {server.name}: {str(e)}")
                # Don't re-raise the exception, just return empty list
                return []
        except Exception as e:
            verbose_logger.warning(f"Failed to get tools from server {server.name}: {str(e)}")
            return []  # Return empty list on failure
        finally:
            if client:
                try:
                    await client.disconnect()
                except Exception:
                    pass

    async def call_tool(
            self,
            name: str,
            arguments: Dict[str, Any],
            user_api_key_auth: Optional[UserAPIKeyAuth] = None,
            mcp_auth_header: Optional[str] = None,
            mcp_server_auth_headers: Optional[Dict[str, str]] = None,
<<<<<<< HEAD
            proxy_logging_obj: Optional[ProxyLogging] = None,
=======
            mcp_protocol_version: Optional[str] = None,
            litellm_logging_obj: Optional[Any] = None,
>>>>>>> 97d89584
    ) -> CallToolResult:
        """
        Call a tool with the given name and arguments (handles prefixed tool names)

        Args:
            name: Tool name (can be prefixed with server name)
            arguments: Tool arguments
            user_api_key_auth: User authentication
            mcp_auth_header: MCP auth header (deprecated)
            mcp_server_auth_headers: Optional dict of server-specific auth headers {server_alias: auth_value}
<<<<<<< HEAD
            proxy_logging_obj: Optional ProxyLogging object for hook integration
=======
            mcp_protocol_version: Optional MCP protocol version from request header
            litellm_logging_obj: Optional logging object for hook integration
>>>>>>> 97d89584

        Returns:
            CallToolResult from the MCP server
        """
        start_time = datetime.datetime.now()
        
        # Remove prefix if present to get the original tool name
        original_tool_name, server_name_from_prefix = get_server_name_prefix_tool_mcp(name)

        # Get the MCP server
        mcp_server = self._get_mcp_server_from_tool_name(name)
        if mcp_server is None:
            raise ValueError(f"Tool {name} not found")

        # Validate that the server from prefix matches the actual server (if prefix was used)
        if server_name_from_prefix:
            expected_prefix = get_server_prefix(mcp_server)
            if normalize_server_name(server_name_from_prefix) != normalize_server_name(expected_prefix):
                raise ValueError(
                    f"Tool {name} server prefix mismatch: expected {expected_prefix}, got {server_name_from_prefix}")

        #########################################################
        # Pre MCP Tool Call Hook
        # Allow validation and modification of tool calls before execution
        #########################################################
        if proxy_logging_obj:
            pre_hook_kwargs = {
                "name": name,
                "arguments": arguments,
                "server_name": server_name_from_prefix,
                "user_api_key_auth": user_api_key_auth,
            }
            pre_hook_result = await proxy_logging_obj.async_pre_mcp_tool_call_hook(
                kwargs=pre_hook_kwargs,
                request_obj=None,  # Will be created in the hook
                start_time=start_time,
                end_time=start_time,
            )
            
            if pre_hook_result:
                # Check if the call should proceed
                if not pre_hook_result.get("should_proceed", True):
                    error_message = pre_hook_result.get("error_message", "Tool call rejected by pre-hook")
                    raise ValueError(error_message)
                
                # Apply any argument modifications
                if pre_hook_result.get("modified_arguments"):
                    arguments = pre_hook_result["modified_arguments"]

        # Get server-specific auth header if available
        server_auth_header = None
        if mcp_server_auth_headers and mcp_server.alias:
            server_auth_header = mcp_server_auth_headers.get(mcp_server.alias)
        elif mcp_server_auth_headers and mcp_server.server_name:
            server_auth_header = mcp_server_auth_headers.get(mcp_server.server_name)
        
        # Fall back to deprecated mcp_auth_header if no server-specific header found
        if server_auth_header is None:
            server_auth_header = mcp_auth_header

        client = self._create_mcp_client(
            server=mcp_server,
            mcp_auth_header=server_auth_header,
            protocol_version=mcp_protocol_version,
        )
        
        #########################################################
        # During MCP Tool Call Hook
        # Allow concurrent monitoring and validation during execution
        #########################################################
        if proxy_logging_obj:
            during_hook_kwargs = {
                "name": name,
                "arguments": arguments,
                "server_name": server_name_from_prefix,
            }
            
            # Start the during hook in a separate task for concurrent execution
            during_hook_task = asyncio.create_task(
                proxy_logging_obj.async_during_mcp_tool_call_hook(
                    kwargs=during_hook_kwargs,
                    request_obj=None,  # Will be created in the hook
                    start_time=start_time,
                    end_time=start_time,
                )
            )

        async with client:
            # Use the original tool name (without prefix) for the actual call
            call_tool_params = MCPCallToolRequestParams(
                name=original_tool_name,
                arguments=arguments,
            )
            result = await client.call_tool(call_tool_params)
            
            #########################################################
            # Check during hook result if it completed
            #########################################################
            if proxy_logging_obj and 'during_hook_task' in locals():
                try:
                    during_hook_result = await during_hook_task
                    if during_hook_result and not during_hook_result.get("should_continue", True):
                        error_message = during_hook_result.get("error_message", "Tool call cancelled by during-hook")
                        raise ValueError(error_message)
                except Exception as e:
                    verbose_logger.warning(f"During hook error (non-blocking): {str(e)}")
            
            return result

    #########################################################
    # End of Methods that call the upstream MCP servers
    #########################################################


    def initialize_tool_name_to_mcp_server_name_mapping(self):
        """
        On startup, initialize the tool name to MCP server name mapping
        """
        try:
            if asyncio.get_running_loop():
                asyncio.create_task(
                    self._initialize_tool_name_to_mcp_server_name_mapping()
                )
        except RuntimeError as e:  # no running event loop
            verbose_logger.exception(
                f"No running event loop - skipping tool name to MCP server name mapping initialization: {str(e)}"
            )

    async def _initialize_tool_name_to_mcp_server_name_mapping(self):
        """
        Call list_tools for each server and update the tool name to MCP server name mapping
        Note: This now handles prefixed tool names
        """
        for server in self.get_registry().values():
            tools = await self._get_tools_from_server(server)
            for tool in tools:
                # The tool.name here is already prefixed from _get_tools_from_server
                # Extract original name for mapping
                original_name, _ = get_server_name_prefix_tool_mcp(tool.name)
                self.tool_name_to_mcp_server_name_mapping[original_name] = server.name
                self.tool_name_to_mcp_server_name_mapping[tool.name] = server.name

    def _get_mcp_server_from_tool_name(self, tool_name: str) -> Optional[MCPServer]:
        """
        Get the MCP Server from the tool name (handles both prefixed and non-prefixed names)

        Args:
            tool_name: Tool name (can be prefixed or non-prefixed)

        Returns:
            MCPServer if found, None otherwise
        """
        # First try with the original tool name
        if tool_name in self.tool_name_to_mcp_server_name_mapping:
            server_name = self.tool_name_to_mcp_server_name_mapping[tool_name]
            for server in self.get_registry().values():
                if normalize_server_name(server.name) == normalize_server_name(server_name):
                    return server

        # If not found and tool name is prefixed, try extracting server name from prefix
        if is_tool_name_prefixed(tool_name):
            _, server_name_from_prefix = get_server_name_prefix_tool_mcp(tool_name)
            for server in self.get_registry().values():
                if normalize_server_name(server.name) == normalize_server_name(server_name_from_prefix):
                    return server

        return None

    async def _add_mcp_servers_from_db_to_in_memory_registry(self):
        from litellm.proxy._experimental.mcp_server.db import get_all_mcp_servers
        from litellm.proxy.management_endpoints.mcp_management_endpoints import (
            get_prisma_client_or_throw,
        )

        # perform authz check to filter the mcp servers user has access to
        prisma_client = get_prisma_client_or_throw(
            "Database not connected. Connect a database to your proxy"
        )
        db_mcp_servers = await get_all_mcp_servers(prisma_client)
        # ensure the global_mcp_server_manager is up to date with the db
        for server in db_mcp_servers:
            self.add_update_server(server)

    def get_mcp_server_by_id(self, server_id: str) -> Optional[MCPServer]:
        """
        Get the MCP Server from the server id
        """
        for server in self.get_registry().values():
            if server.server_id == server_id:
                return server
        return None

    def _generate_stable_server_id(
        self,
        server_name: str,
        url: str,
        transport: str,
        spec_version: str,
        auth_type: Optional[str] = None,
        alias: Optional[str] = None,
    ) -> str:
        """
        Generate a stable server ID based on server parameters using a hash function.

        This is critical to ensure the server_id is stable across server restarts.
        Some users store MCPs on the config.yaml and permission management is based on server_ids.

        Eg a key might have mcp_servers = ["1234"], if the server_id changes across restarts, the key will no longer have access to the MCP.

        Args:
            server_name: Name of the server
            url: Server URL
            transport: Transport type (sse, http, etc.)
            spec_version: MCP spec version
            auth_type: Authentication type (optional)
            alias: Server alias (optional)

        Returns:
            A deterministic server ID string
        """
        # Create a string from all the identifying parameters
        params_string = (
            f"{server_name}|{url}|{transport}|{spec_version}|{auth_type or ''}|{alias or ''}"
        )

        # Generate SHA-256 hash
        hash_object = hashlib.sha256(params_string.encode("utf-8"))
        hash_hex = hash_object.hexdigest()

        # Take first 32 characters and format as UUID-like string
        return hash_hex[:32]


global_mcp_server_manager: MCPServerManager = MCPServerManager()<|MERGE_RESOLUTION|>--- conflicted
+++ resolved
@@ -483,12 +483,8 @@
             user_api_key_auth: Optional[UserAPIKeyAuth] = None,
             mcp_auth_header: Optional[str] = None,
             mcp_server_auth_headers: Optional[Dict[str, str]] = None,
-<<<<<<< HEAD
             proxy_logging_obj: Optional[ProxyLogging] = None,
-=======
-            mcp_protocol_version: Optional[str] = None,
-            litellm_logging_obj: Optional[Any] = None,
->>>>>>> 97d89584
+
     ) -> CallToolResult:
         """
         Call a tool with the given name and arguments (handles prefixed tool names)
@@ -499,12 +495,8 @@
             user_api_key_auth: User authentication
             mcp_auth_header: MCP auth header (deprecated)
             mcp_server_auth_headers: Optional dict of server-specific auth headers {server_alias: auth_value}
-<<<<<<< HEAD
             proxy_logging_obj: Optional ProxyLogging object for hook integration
-=======
-            mcp_protocol_version: Optional MCP protocol version from request header
-            litellm_logging_obj: Optional logging object for hook integration
->>>>>>> 97d89584
+
 
         Returns:
             CallToolResult from the MCP server
