"""
MCP Client Manager

This class is responsible for managing MCP clients with support for both SSE and HTTP streamable transports.

This is a Proxy
"""

import asyncio
import datetime
import hashlib
import json
from typing import Any, Dict, List, Optional, cast

from mcp.types import CallToolRequestParams as MCPCallToolRequestParams
from mcp.types import CallToolResult
from mcp.types import Tool as MCPTool

from litellm._logging import verbose_logger
from litellm.experimental_mcp_client.client import MCPClient
from litellm.proxy._experimental.mcp_server.auth.user_api_key_auth_mcp import (
    MCPRequestHandler,
)
from litellm.proxy._experimental.mcp_server.utils import (
    add_server_prefix_to_tool_name,
    get_server_name_prefix_tool_mcp,
    is_tool_name_prefixed,
    normalize_server_name,
    validate_mcp_server_name,
    get_server_prefix,
)
from litellm.proxy._types import (
    LiteLLM_MCPServerTable,
    MCPAuthType,
    MCPSpecVersion,
    MCPSpecVersionType,
    MCPTransport,
    MCPTransportType,
    UserAPIKeyAuth,
)
from litellm.proxy.utils import ProxyLogging
from litellm.types.mcp import MCPStdioConfig
from litellm.types.mcp_server.mcp_server_manager import MCPInfo, MCPServer


def _deserialize_env_dict(env_data: Any) -> Optional[Dict[str, str]]:
    """
    Helper function to deserialize environment dictionary from database storage.
    Handles both JSON string and dictionary formats.
    
    Args:
        env_data: The environment data from database (could be JSON string or dict)
        
    Returns:
        Dict[str, str] or None: Deserialized environment dictionary
    """
    if not env_data:
        return None
        
    if isinstance(env_data, str):
        try:
            return json.loads(env_data)
        except (json.JSONDecodeError, TypeError):
            # If it's not valid JSON, return as-is (shouldn't happen but safety)
            return None
    else:
        # Already a dictionary
        return env_data


def _convert_protocol_version_to_enum(protocol_version: Optional[str | MCPSpecVersionType]) -> MCPSpecVersionType:
    """
    Convert string protocol version to MCPSpecVersion enum.
    
    Args:
        protocol_version: String protocol version, enum, or None
        
    Returns:
        MCPSpecVersionType: The enum value
    """
    if not protocol_version:
        return MCPSpecVersion.jun_2025  # type: ignore
    
    # If it's already an MCPSpecVersion enum, return it
    if isinstance(protocol_version, MCPSpecVersion):
        return protocol_version  # type: ignore
    
    # If it's a string, try to match it to enum values
    if isinstance(protocol_version, str):
        for version in MCPSpecVersion:
            if version.value == protocol_version:
                return version  # type: ignore
    
    # If no match found, return default
    verbose_logger.warning(f"Unknown protocol version '{protocol_version}', using default")
    return MCPSpecVersion.jun_2025  # type: ignore


class MCPServerManager:
    def __init__(self):
        self.registry: Dict[str, MCPServer] = {}
        self.config_mcp_servers: Dict[str, MCPServer] = {}
        """
        eg.
        [
            "server-1": {
                "name": "zapier_mcp_server",
                "url": "https://actions.zapier.com/mcp/sk-ak-2ew3bofIeQIkNoeKIdXrF1Hhhp/sse"
                "transport": "sse",
                "auth_type": "api_key",
                "spec_version": "2025-03-26"
            },
            "uuid-2": {
                "name": "google_drive_mcp_server",
                "url": "https://actions.zapier.com/mcp/sk-ak-2ew3bofIeQIkNoeKIdXrF1Hhhp/sse"
            }
        ]
        """

        self.tool_name_to_mcp_server_name_mapping: Dict[str, str] = {}
        """
        {
            "gmail_send_email": "zapier_mcp_server",
        }
        """

    def get_registry(self) -> Dict[str, MCPServer]:
        """
        Get the registered MCP Servers from the registry and union with the config MCP Servers
        """
        return self.config_mcp_servers | self.registry

    def load_servers_from_config(self, mcp_servers_config: Dict[str, Any], mcp_aliases: Optional[Dict[str, str]] = None):
        """
        Load the MCP Servers from the config
        
        Args:
            mcp_servers_config: Dictionary of MCP server configurations
            mcp_aliases: Optional dictionary mapping aliases to server names from litellm_settings
        """
        verbose_logger.debug("Loading MCP Servers from config-----")
        
        # Track which aliases have been used to ensure only first occurrence is used
        used_aliases = set()
        
        for server_name, server_config in mcp_servers_config.items():
            validate_mcp_server_name(server_name)
            _mcp_info: Dict[str, Any] = server_config.get("mcp_info", None) or {}
            # Convert Dict[str, Any] to MCPInfo properly
            mcp_info: MCPInfo = {
                "server_name": _mcp_info.get("server_name", server_name),
                "description": _mcp_info.get("description", server_config.get("description", None)),
                "logo_url": _mcp_info.get("logo_url", None),
                "mcp_server_cost_info": _mcp_info.get("mcp_server_cost_info", None),
            }

            # Use alias for name if present, else server_name
            alias = server_config.get("alias", None)
            
            # Apply mcp_aliases mapping if provided
            if mcp_aliases and alias is None:
                # Check if this server_name has an alias in mcp_aliases
                for alias_name, target_server_name in mcp_aliases.items():
                    if target_server_name == server_name and alias_name not in used_aliases:
                        alias = alias_name
                        used_aliases.add(alias_name)
                        verbose_logger.debug(f"Mapped alias '{alias_name}' to server '{server_name}'")
                        break
            
            # Create a temporary server object to use with get_server_prefix utility
            temp_server = type('TempServer', (), {
                'alias': alias,
                'server_name': server_name,
                'server_id': None
            })()
            name_for_prefix = get_server_prefix(temp_server)

            # Use alias for name if present, else server_name
            alias = server_config.get("alias", None)
            
            # Apply mcp_aliases mapping if provided
            if mcp_aliases and alias is None:
                # Check if this server_name has an alias in mcp_aliases
                for alias_name, target_server_name in mcp_aliases.items():
                    if target_server_name == server_name and alias_name not in used_aliases:
                        alias = alias_name
                        used_aliases.add(alias_name)
                        verbose_logger.debug(f"Mapped alias '{alias_name}' to server '{server_name}'")
                        break
            
            # Create a temporary server object to use with get_server_prefix utility
            temp_server = type('TempServer', (), {
                'alias': alias,
                'server_name': server_name,
                'server_id': None
            })()
            name_for_prefix = get_server_prefix(temp_server)

            # Generate stable server ID based on parameters
            server_id = self._generate_stable_server_id(
                server_name=server_name,
                url=server_config.get("url", None) or "",
                transport=server_config.get("transport", MCPTransport.http),
                spec_version=server_config.get("spec_version", MCPSpecVersion.jun_2025),
                auth_type=server_config.get("auth_type", None),
                alias=alias,
            )

            new_server = MCPServer(
                server_id=server_id,
                name=name_for_prefix,
                alias=alias,
                server_name=server_name,
                url=server_config.get("url", None) or "",
                command=server_config.get("command", None) or "",
                args=server_config.get("args", None) or [],
                env=server_config.get("env", None) or {},
                # TODO: utility fn the default values
                transport=server_config.get("transport", MCPTransport.http),
                spec_version=server_config.get("spec_version", MCPSpecVersion.jun_2025),
                auth_type=server_config.get("auth_type", None),
                mcp_info=mcp_info,
                access_groups=server_config.get("access_groups", None),
            )
            self.config_mcp_servers[server_id] = new_server
        verbose_logger.debug(
            f"Loaded MCP Servers: {json.dumps(self.config_mcp_servers, indent=4, default=str)}"
        )

        self.initialize_tool_name_to_mcp_server_name_mapping()

    def remove_server(self, mcp_server: LiteLLM_MCPServerTable):
        """
        Remove a server from the registry
        """
        if mcp_server.server_name in self.get_registry():
            del self.registry[mcp_server.server_name]
            verbose_logger.debug(f"Removed MCP Server: {mcp_server.server_name}")
        elif mcp_server.server_id in self.get_registry():
            del self.registry[mcp_server.server_id]
            verbose_logger.debug(f"Removed MCP Server: {mcp_server.server_id}")
        else:
            verbose_logger.warning(
                f"Server ID {mcp_server.server_id} not found in registry"
            )

    def add_update_server(self, mcp_server: LiteLLM_MCPServerTable):
        if mcp_server.server_id not in self.get_registry():
            _mcp_info: MCPInfo = mcp_server.mcp_info or {}
            # Use helper to deserialize environment dictionary
            # Safely access env field which may not exist on Prisma model objects
            env_data = getattr(mcp_server, 'env', None)
            env_dict = _deserialize_env_dict(env_data)
            # Use alias for name if present, else server_name
            name_for_prefix = mcp_server.alias or mcp_server.server_name or mcp_server.server_id
            new_server = MCPServer(
                server_id=mcp_server.server_id,
                name=name_for_prefix,
                alias=getattr(mcp_server, 'alias', None),
                server_name=getattr(mcp_server, 'server_name', None),
                url=mcp_server.url,
                transport=cast(MCPTransportType, mcp_server.transport),
                spec_version=_convert_protocol_version_to_enum(mcp_server.spec_version),
                auth_type=cast(MCPAuthType, mcp_server.auth_type),
                mcp_info=MCPInfo(
                    server_name=mcp_server.server_name or mcp_server.server_id,
                    description=mcp_server.description,
                    mcp_server_cost_info=_mcp_info.get("mcp_server_cost_info", None),
                ),
                # Stdio-specific fields
                command=getattr(mcp_server, 'command', None),
                args=getattr(mcp_server, 'args', None) or [],
                env=env_dict,
            )
            self.registry[mcp_server.server_id] = new_server
            verbose_logger.debug(
                f"Added MCP Server: {name_for_prefix}"
            )

    async def get_allowed_mcp_servers(
        self, user_api_key_auth: Optional[UserAPIKeyAuth] = None
    ) -> List[str]:
        """
        Get the allowed MCP Servers for the user
        """
        allowed_mcp_servers = await MCPRequestHandler.get_allowed_mcp_servers(
            user_api_key_auth
        )
        verbose_logger.debug(
            f"Allowed MCP Servers for user api key auth: {allowed_mcp_servers}"
        )
        if len(allowed_mcp_servers) > 0:
            return allowed_mcp_servers
        else:
            verbose_logger.debug(
                "No allowed MCP Servers found for user api key auth, returning default registry servers"
            )
            return list(self.get_registry().keys())


    async def get_tools_for_server(self, server_id: str) -> List[MCPTool]:
        """
        Get the tools for a given server
        """
        server = self.get_mcp_server_by_id(server_id)
        if server is None:
            return []
        return await self._get_tools_from_server(server)
        

    async def list_tools(
        self, 
        user_api_key_auth: Optional[UserAPIKeyAuth] = None,
        mcp_auth_header: Optional[str] = None,
        mcp_server_auth_headers: Optional[Dict[str, str]] = None,
        mcp_protocol_version: Optional[str] = None,
    ) -> List[MCPTool]:
        """
        List all tools available across all MCP Servers.

        Args:
            user_api_key_auth: User authentication
            mcp_auth_header: MCP auth header (deprecated)
            mcp_server_auth_headers: Optional dict of server-specific auth headers {server_alias: auth_value}
            mcp_protocol_version: Optional MCP protocol version from request header

        Returns:
            List[MCPTool]: Combined list of tools from all servers
        """
        allowed_mcp_servers = await self.get_allowed_mcp_servers(user_api_key_auth)

        list_tools_result: List[MCPTool] = []
        verbose_logger.debug("SERVER MANAGER LISTING TOOLS")

        for server_id in allowed_mcp_servers:
            server = self.get_mcp_server_by_id(server_id)
            if server is None:
                verbose_logger.warning(f"MCP Server {server_id} not found")
                continue
            
            # Get server-specific auth header if available
            server_auth_header = None
            if mcp_server_auth_headers and server.alias:
                server_auth_header = mcp_server_auth_headers.get(server.alias)
            elif mcp_server_auth_headers and server.server_name:
                server_auth_header = mcp_server_auth_headers.get(server.server_name)
            
            # Fall back to deprecated mcp_auth_header if no server-specific header found
            if server_auth_header is None:
                server_auth_header = mcp_auth_header
            
            try:
                tools = await self._get_tools_from_server(
                    server=server,
                    mcp_auth_header=server_auth_header,
                    mcp_protocol_version=mcp_protocol_version,
                )
                list_tools_result.extend(tools)
                verbose_logger.info(f"Successfully fetched {len(tools)} tools from server {server.name}")
            except Exception as e:
                verbose_logger.warning(
                    f"Failed to list tools from server {server.name}: {str(e)}. Continuing with other servers."
                )
                # Continue with other servers instead of failing completely

        verbose_logger.info(f"Successfully fetched {len(list_tools_result)} tools total from all servers")
        return list_tools_result

    #########################################################
    # Methods that call the upstream MCP servers
    #########################################################
    def _create_mcp_client(self, server: MCPServer, mcp_auth_header: Optional[str] = None, protocol_version: Optional[str] = None) -> MCPClient:
        """
        Create an MCPClient instance for the given server.

        Args:
            server (MCPServer): The server configuration
            mcp_auth_header: MCP auth header to be passed to the MCP server. This is optional and will be used if provided.
            protocol_version: Optional MCP protocol version to use. If not provided, uses server's default.

        Returns:
            MCPClient: Configured MCP client instance
        """
        transport = server.transport or MCPTransport.sse
        
        # Convert protocol version string to enum
        protocol_version_enum = _convert_protocol_version_to_enum(protocol_version or server.spec_version)
        
        # Handle stdio transport
        if transport == MCPTransport.stdio:
            # For stdio, we need to get the stdio config from the server
            stdio_config: Optional[MCPStdioConfig] = None
            if server.command and server.args is not None:
                stdio_config = MCPStdioConfig(
                    command=server.command,
                    args=server.args,
                    env=server.env or {}
                )
            
            return MCPClient(
                server_url="",  # Not used for stdio
                transport_type=transport,
                auth_type=server.auth_type,
                auth_value=mcp_auth_header or server.authentication_token,
                timeout=60.0,
                stdio_config=stdio_config,
                protocol_version=protocol_version_enum,
            )
        else:
            # For HTTP/SSE transports
            server_url = server.url or ""
            return MCPClient(
                server_url=server_url,
                transport_type=transport,
                auth_type=server.auth_type,
                auth_value=mcp_auth_header or server.authentication_token,
                timeout=60.0,
                protocol_version=protocol_version_enum,
            )

    async def _get_tools_from_server(self, server: MCPServer, mcp_auth_header: Optional[str] = None, mcp_protocol_version: Optional[str] = None) -> List[MCPTool]:
        """
        Helper method to get tools from a single MCP server with prefixed names.

        Args:
            server (MCPServer): The server to query tools from
            mcp_auth_header: Optional auth header for MCP server

        Returns:
            List[MCPTool]: List of tools available on the server with prefixed names
        """
        verbose_logger.debug(f"Connecting to url: {server.url}")
        verbose_logger.info(f"_get_tools_from_server for {server.name}...")

        # Use protocol version from request if provided, otherwise use server's default
        protocol_version = mcp_protocol_version if mcp_protocol_version else server.spec_version
        
        client = None
        try:
            # Use protocol version from request if provided, otherwise use server's default
            protocol_version = mcp_protocol_version if mcp_protocol_version else server.spec_version
            client = self._create_mcp_client(
                server=server,
                mcp_auth_header=mcp_auth_header,
                protocol_version=protocol_version,
            )

            # Create a task for the client operations to ensure proper cancellation handling
            async def _list_tools_task():
                try:
                    async with client:
                        tools = await client.list_tools()
                        verbose_logger.debug(f"Tools from {server.name}: {tools}")
                        return tools
                except asyncio.CancelledError:
                    verbose_logger.warning(f"Client operation cancelled for {server.name}")
                    return []
                except Exception as e:
                    verbose_logger.warning(f"Client operation failed for {server.name}: {str(e)}")
                    return []

            try:
                # Add timeout to prevent hanging
                tools = await asyncio.wait_for(_list_tools_task(), timeout=30.0)

                # Create new tools with prefixed names
                prefixed_tools = []
                for tool in tools:
                    # Always use alias for prefixing if present
                    prefix = get_server_prefix(server)
                    prefixed_name = add_server_prefix_to_tool_name(tool.name, prefix)

                    # Create new tool with prefixed name
                    prefixed_tool = MCPTool(
                        name=prefixed_name,
                        description=tool.description,
                        inputSchema=tool.inputSchema
                    )
                    prefixed_tools.append(prefixed_tool)

                    # Update tool to server mapping with both original and prefixed names
                    self.tool_name_to_mcp_server_name_mapping[tool.name] = prefix
                    self.tool_name_to_mcp_server_name_mapping[prefixed_name] = prefix

                verbose_logger.info(f"Successfully fetched {len(prefixed_tools)} tools from server {server.name}")
                return prefixed_tools
            except asyncio.TimeoutError:
                verbose_logger.warning(f"Timeout while listing tools from {server.name}")
                # Don't re-raise the exception, just return empty list
                return []
            except asyncio.CancelledError:
                verbose_logger.warning(f"Task cancelled while listing tools from {server.name}")
                # Don't re-raise cancellation, just return empty list
                return []
            except ConnectionError as e:
                verbose_logger.warning(f"Connection error while listing tools from {server.name}: {str(e)}")
                # Don't re-raise the exception, just return empty list
                return []
            except Exception as e:
                verbose_logger.warning(f"Error listing tools from {server.name}: {str(e)}")
                # Don't re-raise the exception, just return empty list
                return []
        except Exception as e:
            verbose_logger.warning(f"Failed to get tools from server {server.name}: {str(e)}")
            return []  # Return empty list on failure
        finally:
            if client:
                try:
                    await client.disconnect()
                except Exception:
                    pass

    async def call_tool(
            self,
            name: str,
            arguments: Dict[str, Any],
            user_api_key_auth: Optional[UserAPIKeyAuth] = None,
            mcp_auth_header: Optional[str] = None,
            mcp_server_auth_headers: Optional[Dict[str, str]] = None,
            proxy_logging_obj: Optional[ProxyLogging] = None,

    ) -> CallToolResult:
        """
        Call a tool with the given name and arguments (handles prefixed tool names)

        Args:
            name: Tool name (can be prefixed with server name)
            arguments: Tool arguments
            user_api_key_auth: User authentication
            mcp_auth_header: MCP auth header (deprecated)
            mcp_server_auth_headers: Optional dict of server-specific auth headers {server_alias: auth_value}
            proxy_logging_obj: Optional ProxyLogging object for hook integration


        Returns:
            CallToolResult from the MCP server
        """
        start_time = datetime.datetime.now()
        
        # Remove prefix if present to get the original tool name
        original_tool_name, server_name_from_prefix = get_server_name_prefix_tool_mcp(name)

        # Get the MCP server
        mcp_server = self._get_mcp_server_from_tool_name(name)
        if mcp_server is None:
            raise ValueError(f"Tool {name} not found")

        # Validate that the server from prefix matches the actual server (if prefix was used)
        if server_name_from_prefix:
            expected_prefix = get_server_prefix(mcp_server)
            if normalize_server_name(server_name_from_prefix) != normalize_server_name(expected_prefix):
                raise ValueError(
                    f"Tool {name} server prefix mismatch: expected {expected_prefix}, got {server_name_from_prefix}")

        #########################################################
        # Pre MCP Tool Call Hook
        # Allow validation and modification of tool calls before execution
        #########################################################
        if proxy_logging_obj:
            pre_hook_kwargs = {
                "name": name,
                "arguments": arguments,
                "server_name": server_name_from_prefix,
                "user_api_key_auth": user_api_key_auth,
            }
            pre_hook_result = await proxy_logging_obj.async_pre_mcp_tool_call_hook(
                kwargs=pre_hook_kwargs,
                request_obj=None,  # Will be created in the hook
                start_time=start_time,
                end_time=start_time,
            )
            
            if pre_hook_result:
                # Check if the call should proceed
                if not pre_hook_result.get("should_proceed", True):
                    error_message = pre_hook_result.get("error_message", "Tool call rejected by pre-hook")
                    raise ValueError(error_message)
                
                # Apply any argument modifications
                if pre_hook_result.get("modified_arguments"):
                    arguments = pre_hook_result["modified_arguments"]

        # Get server-specific auth header if available
        server_auth_header = None
        if mcp_server_auth_headers and mcp_server.alias:
            server_auth_header = mcp_server_auth_headers.get(mcp_server.alias)
        elif mcp_server_auth_headers and mcp_server.server_name:
            server_auth_header = mcp_server_auth_headers.get(mcp_server.server_name)
        
        # Fall back to deprecated mcp_auth_header if no server-specific header found
        if server_auth_header is None:
            server_auth_header = mcp_auth_header

        client = self._create_mcp_client(
            server=mcp_server,
            mcp_auth_header=server_auth_header,
            protocol_version=mcp_protocol_version,
        )
        
<<<<<<< HEAD
        #########################################################
        # During MCP Tool Call Hook
        # Allow concurrent monitoring and validation during execution
        #########################################################
        if proxy_logging_obj:
            during_hook_kwargs = {
                "name": name,
                "arguments": arguments,
                "server_name": server_name_from_prefix,
            }
            
            # Start the during hook in a separate task for concurrent execution
            during_hook_task = asyncio.create_task(
                proxy_logging_obj.async_during_mcp_tool_call_hook(
                    kwargs=during_hook_kwargs,
                    request_obj=None,  # Will be created in the hook
                    start_time=start_time,
                    end_time=start_time,
                )
            )

=======
>>>>>>> 68177686
        async with client:
            # Use the original tool name (without prefix) for the actual call
            call_tool_params = MCPCallToolRequestParams(
                name=original_tool_name,
                arguments=arguments,
            )
            
            # Initialize during_hook_task as None
            during_hook_task = None
            
            # Start during hook if litellm_logging_obj is available
            if litellm_logging_obj:
                try:
                    during_hook_task = litellm_logging_obj.async_during_mcp_tool_call_hook(
                        kwargs=litellm_logging_obj.model_call_details,
                        start_time=start_time,
                    )
                except Exception as e:
                    verbose_logger.warning(f"During hook error (non-blocking): {str(e)}")
            
            result = await client.call_tool(call_tool_params)
            
            #########################################################
            # Check during hook result if it completed
            #########################################################
<<<<<<< HEAD
            if proxy_logging_obj and 'during_hook_task' in locals():
=======
            if litellm_logging_obj and during_hook_task is not None:
>>>>>>> 68177686
                try:
                    during_hook_result = await during_hook_task
                    if during_hook_result and not during_hook_result.get("should_continue", True):
                        error_message = during_hook_result.get("error_message", "Tool call cancelled by during-hook")
                        raise ValueError(error_message)
                except Exception as e:
                    verbose_logger.warning(f"During hook error (non-blocking): {str(e)}")
            
            return result

    #########################################################
    # End of Methods that call the upstream MCP servers
    #########################################################


    def initialize_tool_name_to_mcp_server_name_mapping(self):
        """
        On startup, initialize the tool name to MCP server name mapping
        """
        try:
            if asyncio.get_running_loop():
                asyncio.create_task(
                    self._initialize_tool_name_to_mcp_server_name_mapping()
                )
        except RuntimeError as e:  # no running event loop
            verbose_logger.exception(
                f"No running event loop - skipping tool name to MCP server name mapping initialization: {str(e)}"
            )

    async def _initialize_tool_name_to_mcp_server_name_mapping(self):
        """
        Call list_tools for each server and update the tool name to MCP server name mapping
        Note: This now handles prefixed tool names
        """
        for server in self.get_registry().values():
            tools = await self._get_tools_from_server(server)
            for tool in tools:
                # The tool.name here is already prefixed from _get_tools_from_server
                # Extract original name for mapping
                original_name, _ = get_server_name_prefix_tool_mcp(tool.name)
                self.tool_name_to_mcp_server_name_mapping[original_name] = server.name
                self.tool_name_to_mcp_server_name_mapping[tool.name] = server.name

    def _get_mcp_server_from_tool_name(self, tool_name: str) -> Optional[MCPServer]:
        """
        Get the MCP Server from the tool name (handles both prefixed and non-prefixed names)

        Args:
            tool_name: Tool name (can be prefixed or non-prefixed)

        Returns:
            MCPServer if found, None otherwise
        """
        # First try with the original tool name
        if tool_name in self.tool_name_to_mcp_server_name_mapping:
            server_name = self.tool_name_to_mcp_server_name_mapping[tool_name]
            for server in self.get_registry().values():
                if normalize_server_name(server.name) == normalize_server_name(server_name):
                    return server

        # If not found and tool name is prefixed, try extracting server name from prefix
        if is_tool_name_prefixed(tool_name):
            _, server_name_from_prefix = get_server_name_prefix_tool_mcp(tool_name)
            for server in self.get_registry().values():
                if normalize_server_name(server.name) == normalize_server_name(server_name_from_prefix):
                    return server

        return None

    async def _add_mcp_servers_from_db_to_in_memory_registry(self):
        from litellm.proxy._experimental.mcp_server.db import get_all_mcp_servers
        from litellm.proxy.management_endpoints.mcp_management_endpoints import (
            get_prisma_client_or_throw,
        )

        # perform authz check to filter the mcp servers user has access to
        prisma_client = get_prisma_client_or_throw(
            "Database not connected. Connect a database to your proxy"
        )
        db_mcp_servers = await get_all_mcp_servers(prisma_client)
        # ensure the global_mcp_server_manager is up to date with the db
        for server in db_mcp_servers:
            self.add_update_server(server)

    def get_mcp_server_by_id(self, server_id: str) -> Optional[MCPServer]:
        """
        Get the MCP Server from the server id
        """
        for server in self.get_registry().values():
            if server.server_id == server_id:
                return server
        return None

    def _generate_stable_server_id(
        self,
        server_name: str,
        url: str,
        transport: str,
        spec_version: str,
        auth_type: Optional[str] = None,
        alias: Optional[str] = None,
    ) -> str:
        """
        Generate a stable server ID based on server parameters using a hash function.

        This is critical to ensure the server_id is stable across server restarts.
        Some users store MCPs on the config.yaml and permission management is based on server_ids.

        Eg a key might have mcp_servers = ["1234"], if the server_id changes across restarts, the key will no longer have access to the MCP.

        Args:
            server_name: Name of the server
            url: Server URL
            transport: Transport type (sse, http, etc.)
            spec_version: MCP spec version
            auth_type: Authentication type (optional)
            alias: Server alias (optional)

        Returns:
            A deterministic server ID string
        """
        # Create a string from all the identifying parameters
        params_string = (
            f"{server_name}|{url}|{transport}|{spec_version}|{auth_type or ''}|{alias or ''}"
        )

        # Generate SHA-256 hash
        hash_object = hashlib.sha256(params_string.encode("utf-8"))
        hash_hex = hash_object.hexdigest()

        # Take first 32 characters and format as UUID-like string
        return hash_hex[:32]

    async def health_check_server(self, server_id: str, mcp_auth_header: Optional[str] = None) -> Dict[str, Any]:
        """
        Perform a health check on a specific MCP server.
        
        Args:
            server_id: The ID of the server to health check
            mcp_auth_header: Optional authentication header for the MCP server
            
        Returns:
            Dict containing health check results
        """
        import time
        from datetime import datetime
        
        server = self.get_mcp_server_by_id(server_id)
        if not server:
            return {
                "server_id": server_id,
                "status": "unknown",
                "error": "Server not found",
                "last_health_check": datetime.now().isoformat(),
                "response_time_ms": None
            }
        
        start_time = time.time()
        try:
            # Try to get tools from the server as a health check
            tools = await self._get_tools_from_server(server, mcp_auth_header)
            response_time = (time.time() - start_time) * 1000
            
            return {
                "server_id": server_id,
                "status": "healthy",
                "tools_count": len(tools),
                "last_health_check": datetime.now().isoformat(),
                "response_time_ms": round(response_time, 2),
                "error": None
            }
        except Exception as e:
            response_time = (time.time() - start_time) * 1000
            error_message = str(e)
            
            return {
                "server_id": server_id,
                "status": "unhealthy",
                "last_health_check": datetime.now().isoformat(),
                "response_time_ms": round(response_time, 2),
                "error": error_message
            }

    async def health_check_all_servers(self, mcp_auth_header: Optional[str] = None) -> Dict[str, Any]:
        """
        Perform health checks on all MCP servers.
        
        Args:
            mcp_auth_header: Optional authentication header for the MCP servers
            
        Returns:
            Dict containing health check results for all servers
        """
        all_servers = self.get_registry()
        results = {}
        
        for server_id, server in all_servers.items():
            results[server_id] = await self.health_check_server(server_id, mcp_auth_header)
        
        return results

    async def health_check_allowed_servers(
        self, 
        user_api_key_auth: Optional[UserAPIKeyAuth] = None,
        mcp_auth_header: Optional[str] = None
    ) -> Dict[str, Any]:
        """
        Perform health checks on all MCP servers that the user has access to.
        
        Args:
            user_api_key_auth: User authentication info for access control
            mcp_auth_header: Optional authentication header for the MCP servers
            
        Returns:
            Dict containing health check results for accessible servers
        """
        # Get allowed servers for the user
        allowed_server_ids = await self.get_allowed_mcp_servers(user_api_key_auth)
        
        # Perform health checks on allowed servers
        results = {}
        for server_id in allowed_server_ids:
            results[server_id] = await self.health_check_server(server_id, mcp_auth_header)
        
        return results

    async def get_all_mcp_servers_with_health_and_teams(
        self, 
        user_api_key_auth: Optional[UserAPIKeyAuth] = None,
        include_health: bool = True
    ) -> List[LiteLLM_MCPServerTable]:
        """
        Get all MCP servers that the user has access to, with health status and team information.
        
        Args:
            user_api_key_auth: User authentication info for access control
            include_health: Whether to include health check information
            
        Returns:
            List of MCP server objects with health and team data
        """
        from litellm.proxy.proxy_server import prisma_client
        from litellm.proxy.management_endpoints.common_utils import _user_has_admin_view
        from litellm.proxy._experimental.mcp_server.db import get_mcp_servers, get_all_mcp_servers
        
        # Get allowed server IDs
        allowed_server_ids = await self.get_allowed_mcp_servers(user_api_key_auth)
        
        # Get servers from database
        list_mcp_servers = []
        if prisma_client is not None:
            list_mcp_servers = await get_mcp_servers(prisma_client, allowed_server_ids)
            
            # If admin, also get all servers from database
            if user_api_key_auth and _user_has_admin_view(user_api_key_auth):
                all_mcp_servers = await get_all_mcp_servers(prisma_client)
                for server in all_mcp_servers:
                    if server.server_id not in allowed_server_ids:
                        list_mcp_servers.append(server)

        # Add config.yaml servers
        for _server_id, _server_config in self.config_mcp_servers.items():
            if _server_id in allowed_server_ids:
                list_mcp_servers.append(
                    LiteLLM_MCPServerTable(
                        server_id=_server_id,
                        server_name=_server_config.name,
                        alias=_server_config.alias,
                        url=_server_config.url,
                        transport=_server_config.transport,
                        spec_version=_server_config.spec_version,
                        auth_type=_server_config.auth_type,
                        created_at=datetime.datetime.now(),
                        updated_at=datetime.datetime.now(),
                        mcp_info=_server_config.mcp_info,
                        # Stdio-specific fields
                        command=getattr(_server_config, 'command', None),
                        args=getattr(_server_config, 'args', None) or [],
                        env=getattr(_server_config, 'env', None) or {},
                    )
                )

        # Get team information for non-admin users
        server_to_teams_map: Dict[str, List[Dict[str, str]]] = {}
        if user_api_key_auth and not _user_has_admin_view(user_api_key_auth) and prisma_client is not None:
            teams = await prisma_client.db.litellm_teamtable.find_many(
                include={"object_permission": True}
            )
            
            user_teams = []
            for team in teams:
                if team.members_with_roles:
                    for member in team.members_with_roles:
                        if (
                            "user_id" in member
                            and member["user_id"] is not None
                            and member["user_id"] == user_api_key_auth.user_id
                        ):
                            user_teams.append(team)

            # Create a mapping of server_id to teams that have access to it
            for team in user_teams:
                if team.object_permission and team.object_permission.mcp_servers:
                    for server_id in team.object_permission.mcp_servers:
                        if server_id not in server_to_teams_map:
                            server_to_teams_map[server_id] = []
                        server_to_teams_map[server_id].append({
                            "team_id": team.team_id,
                            "team_alias": team.team_alias,
                            "organization_id": team.organization_id
                        })

        # Get health check results if requested
        all_health_results = {}
        if include_health:
            try:
                all_health_results = await self.health_check_allowed_servers(user_api_key_auth)
            except Exception as e:
                verbose_logger.debug(f"Error performing health checks: {e}")

        # Map servers to their teams and return with health data
        from typing import cast
        return [
            LiteLLM_MCPServerTable(
                server_id=server.server_id,
                server_name=server.server_name,
                alias=server.alias,
                description=server.description,
                url=server.url,
                transport=server.transport,
                spec_version=server.spec_version,
                auth_type=server.auth_type,
                created_at=server.created_at,
                created_by=server.created_by,
                updated_at=server.updated_at,
                updated_by=server.updated_by,
                mcp_access_groups=server.mcp_access_groups if server.mcp_access_groups is not None else [],
                mcp_info=server.mcp_info,
                teams=cast(List[Dict[str, str | None]], server_to_teams_map.get(server.server_id, [])),
                # Health check status
                status=all_health_results.get(server.server_id, {}).get("status", "unknown"),
                last_health_check=datetime.datetime.fromisoformat(all_health_results.get(server.server_id, {}).get("last_health_check", datetime.datetime.now().isoformat())) if all_health_results.get(server.server_id, {}).get("last_health_check") else None,
                health_check_error=all_health_results.get(server.server_id, {}).get("error"),
                # Stdio-specific fields
                command=getattr(server, 'command', None),
                args=getattr(server, 'args', None) or [],
                env=getattr(server, 'env', None) or {},
            )
            for server in list_mcp_servers
        ]


global_mcp_server_manager: MCPServerManager = MCPServerManager()<|MERGE_RESOLUTION|>--- conflicted
+++ resolved
@@ -597,7 +597,6 @@
             protocol_version=mcp_protocol_version,
         )
         
-<<<<<<< HEAD
         #########################################################
         # During MCP Tool Call Hook
         # Allow concurrent monitoring and validation during execution
@@ -619,8 +618,6 @@
                 )
             )
 
-=======
->>>>>>> 68177686
         async with client:
             # Use the original tool name (without prefix) for the actual call
             call_tool_params = MCPCallToolRequestParams(
@@ -646,11 +643,8 @@
             #########################################################
             # Check during hook result if it completed
             #########################################################
-<<<<<<< HEAD
             if proxy_logging_obj and 'during_hook_task' in locals():
-=======
             if litellm_logging_obj and during_hook_task is not None:
->>>>>>> 68177686
                 try:
                     during_hook_result = await during_hook_task
                     if during_hook_result and not during_hook_result.get("should_continue", True):
