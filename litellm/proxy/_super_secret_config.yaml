environment_variables:
  SLACK_WEBHOOK_URL: SQD2/FQHvDuj6Q9/Umyqi+EKLNKKLRCXETX2ncO0xCIQp6EHCKiYD7jPW0+1QdrsQ+pnEzhsfVY2r21SiQV901n/9iyJ2tSnEyWViP7FKQVtTvwutsAqSqbiVHxLHbpjPCu03fhS/idjZrtK7dJLbLBB3RgudjNjHg==
general_settings:
  alerting:
  - slack
  alerting_threshold: 300
  database_connection_pool_limit: 100
  database_connection_timeout: 60
  health_check_interval: 300
  proxy_batch_write_at: 10
  ui_access_mode: all
litellm_settings:
  allowed_fails: 3
  failure_callback:
  - prometheus
  fallbacks:
  - gpt-3.5-turbo:
    - fake-openai-endpoint
    - gpt-4
  num_retries: 3
  service_callback:
  - prometheus_system
  success_callback:
  - prometheus
model_list:
- litellm_params:
    api_base: https://openai-function-calling-workers.tasslexyz.workers.dev/
    api_key: my-fake-key
    model: openai/my-fake-model
  model_name: fake-openai-endpoint
<<<<<<< HEAD
- litellm_params:
    model: gpt-3.5-turbo
  model_name: gpt-3.5-turbo
router_settings:
  allowed_fails: 3
  context_window_fallbacks: null
  cooldown_time: 1
  fallbacks:
  - gpt-3.5-turbo:
    - fake-openai-endpoint
    - gpt-4
  - gpt-3.5-turbo-3:
    - fake-openai-endpoint
  num_retries: 3
  retry_after: 0
  routing_strategy: simple-shuffle
  routing_strategy_args: {}
  timeout: 6000
=======
router_settings:
  num_retries: 0
  enable_pre_call_checks: true
  redis_host: os.environ/REDIS_HOST
  redis_password: os.environ/REDIS_PASSWORD
  redis_port: os.environ/REDIS_PORT

litellm_settings:
  success_callback: ["openmeter"]
>>>>>>> 5baeeec8
<|MERGE_RESOLUTION|>--- conflicted
+++ resolved
@@ -1,53 +1,9 @@
-environment_variables:
-  SLACK_WEBHOOK_URL: SQD2/FQHvDuj6Q9/Umyqi+EKLNKKLRCXETX2ncO0xCIQp6EHCKiYD7jPW0+1QdrsQ+pnEzhsfVY2r21SiQV901n/9iyJ2tSnEyWViP7FKQVtTvwutsAqSqbiVHxLHbpjPCu03fhS/idjZrtK7dJLbLBB3RgudjNjHg==
-general_settings:
-  alerting:
-  - slack
-  alerting_threshold: 300
-  database_connection_pool_limit: 100
-  database_connection_timeout: 60
-  health_check_interval: 300
-  proxy_batch_write_at: 10
-  ui_access_mode: all
-litellm_settings:
-  allowed_fails: 3
-  failure_callback:
-  - prometheus
-  fallbacks:
-  - gpt-3.5-turbo:
-    - fake-openai-endpoint
-    - gpt-4
-  num_retries: 3
-  service_callback:
-  - prometheus_system
-  success_callback:
-  - prometheus
 model_list:
 - litellm_params:
     api_base: https://openai-function-calling-workers.tasslexyz.workers.dev/
     api_key: my-fake-key
     model: openai/my-fake-model
   model_name: fake-openai-endpoint
-<<<<<<< HEAD
-- litellm_params:
-    model: gpt-3.5-turbo
-  model_name: gpt-3.5-turbo
-router_settings:
-  allowed_fails: 3
-  context_window_fallbacks: null
-  cooldown_time: 1
-  fallbacks:
-  - gpt-3.5-turbo:
-    - fake-openai-endpoint
-    - gpt-4
-  - gpt-3.5-turbo-3:
-    - fake-openai-endpoint
-  num_retries: 3
-  retry_after: 0
-  routing_strategy: simple-shuffle
-  routing_strategy_args: {}
-  timeout: 6000
-=======
 router_settings:
   num_retries: 0
   enable_pre_call_checks: true
@@ -56,5 +12,4 @@
   redis_port: os.environ/REDIS_PORT
 
 litellm_settings:
-  success_callback: ["openmeter"]
->>>>>>> 5baeeec8
+  success_callback: ["openmeter"]