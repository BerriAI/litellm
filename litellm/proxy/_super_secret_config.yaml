model_list:
- litellm_params:
    api_base: http://0.0.0.0:8080
    api_key: ''
    model: openai/my-fake-model
    rpm: 800
  model_name: gpt-3.5-turbo-fake-model
- model_name: llama3-70b-8192
  litellm_params:
    model: groq/llama3-70b-8192
- model_name: fake-openai-endpoint
  litellm_params:
    model: predibase/llama-3-8b-instruct
    api_base: "http://0.0.0.0:8000"
    api_key: os.environ/PREDIBASE_API_KEY
    tenant_id: os.environ/PREDIBASE_TENANT_ID
    max_retries: 0
    temperature: 0.1
    max_new_tokens: 256
    return_full_text: false

# - litellm_params:
#     api_base: https://my-endpoint-europe-berri-992.openai.azure.com/
#     api_key: os.environ/AZURE_EUROPE_API_KEY
#     model: azure/gpt-35-turbo
#     rpm: 10
#   model_name: gpt-3.5-turbo-fake-model
- litellm_params:
    api_base: https://openai-gpt-4-test-v-1.openai.azure.com
    api_key: os.environ/AZURE_API_KEY
    api_version: 2024-02-15-preview
    model: azure/chatgpt-v-2
  model_name: gpt-3.5-turbo
- litellm_params:
    model: anthropic.claude-3-sonnet-20240229-v1:0
  model_name: bedrock-anthropic-claude-3
- litellm_params:
    api_base: https://openai-gpt-4-test-v-1.openai.azure.com/
    api_key: os.environ/AZURE_API_KEY
    api_version: 2024-02-15-preview
    model: azure/chatgpt-v-2
    drop_params: True
  model_name: gpt-3.5-turbo
- model_name: tts
  litellm_params:
    model: openai/tts-1
- model_name: gpt-4-turbo-preview
  litellm_params:
    api_base: https://openai-france-1234.openai.azure.com
    api_key: os.environ/AZURE_FRANCE_API_KEY
    api_version: 2024-02-15-preview
    model: azure/gpt-turbo
- model_name: text-embedding
  litellm_params:
    model: textembedding-gecko-multilingual@001
    vertex_project: my-project-9d5c
    vertex_location: us-central1
- model_name: lbl/command-r-plus
  litellm_params:
    model: openai/lbl/command-r-plus
    api_key: "os.environ/VLLM_API_KEY"
    api_base: http://vllm-command:8000/v1
    rpm: 1000
    input_cost_per_token: 0
    output_cost_per_token: 0
  model_info:
    max_input_tokens: 80920


assistant_settings:
  custom_llm_provider: openai
  litellm_params: 
    api_key: os.environ/OPENAI_API_KEY


router_settings:
  enable_pre_call_checks: true
<<<<<<< HEAD

litellm_settings:
  success_callback: ["langfuse"]
  cache: True
  failure_callback: ["langfuse"]


general_settings:
  alerting: ["email"]
  key_management_system: "aws_kms"
  key_management_settings:
    hosted_keys: ["LITELLM_MASTER_KEY", "DATABASE_URL", "REDIS_SSL_URL", "REDIS_HOST", "REDIS_PORT", "REDIS_PASSWORD"]
=======
  
general_settings:
  alerting: ["slack"]
  enable_jwt_auth: True
  litellm_jwtauth:
    team_id_jwt_field: "client_id" 
#   key_management_system: "aws_kms"
#   key_management_settings:
#     hosted_keys: ["LITELLM_MASTER_KEY"]
>>>>>>> 71d0f8dc
<|MERGE_RESOLUTION|>--- conflicted
+++ resolved
@@ -75,27 +75,9 @@
 
 router_settings:
   enable_pre_call_checks: true
-<<<<<<< HEAD
-
-litellm_settings:
-  success_callback: ["langfuse"]
-  cache: True
-  failure_callback: ["langfuse"]
-
-
-general_settings:
-  alerting: ["email"]
-  key_management_system: "aws_kms"
-  key_management_settings:
-    hosted_keys: ["LITELLM_MASTER_KEY", "DATABASE_URL", "REDIS_SSL_URL", "REDIS_HOST", "REDIS_PORT", "REDIS_PASSWORD"]
-=======
   
 general_settings:
   alerting: ["slack"]
   enable_jwt_auth: True
   litellm_jwtauth:
-    team_id_jwt_field: "client_id" 
-#   key_management_system: "aws_kms"
-#   key_management_settings:
-#     hosted_keys: ["LITELLM_MASTER_KEY"]
->>>>>>> 71d0f8dc
+    team_id_jwt_field: "client_id" 