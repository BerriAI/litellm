import enum
import json
import uuid
from datetime import datetime
from typing import TYPE_CHECKING, Any, Dict, List, Literal, Optional, Union

import httpx
from pydantic import BaseModel, ConfigDict, Field, Json, model_validator
from typing_extensions import Required, TypedDict

from litellm.types.integrations.slack_alerting import AlertType
from litellm.types.llms.openai import AllMessageValues
from litellm.types.router import RouterErrors, UpdateRouterConfig
from litellm.types.utils import (
    EmbeddingResponse,
    GenericBudgetConfigType,
    ImageResponse,
    LiteLLMPydanticObjectBase,
    ModelResponse,
    ProviderField,
    StandardCallbackDynamicParams,
    StandardPassThroughResponseObject,
    TextCompletionResponse,
)

if TYPE_CHECKING:
    from opentelemetry.trace import Span as _Span

    Span = _Span
else:
    Span = Any


class LiteLLMTeamRoles(enum.Enum):
    # team admin
    TEAM_ADMIN = "admin"
    # team member
    TEAM_MEMBER = "user"


class LitellmUserRoles(str, enum.Enum):
    """
    Admin Roles:
    PROXY_ADMIN: admin over the platform
    PROXY_ADMIN_VIEW_ONLY: can login, view all own keys, view all spend
    ORG_ADMIN: admin over a specific organization, can create teams, users only within their organization

    Internal User Roles:
    INTERNAL_USER: can login, view/create/delete their own keys, view their spend
    INTERNAL_USER_VIEW_ONLY: can login, view their own keys, view their own spend


    Team Roles:
    TEAM: used for JWT auth


    Customer Roles:
    CUSTOMER: External users -> these are customers

    """

    # Admin Roles
    PROXY_ADMIN = "proxy_admin"
    PROXY_ADMIN_VIEW_ONLY = "proxy_admin_viewer"

    # Organization admins
    ORG_ADMIN = "org_admin"

    # Internal User Roles
    INTERNAL_USER = "internal_user"
    INTERNAL_USER_VIEW_ONLY = "internal_user_viewer"

    # Team Roles
    TEAM = "team"

    # Customer Roles - External users of proxy
    CUSTOMER = "customer"

    def __str__(self):
        return str(self.value)

    def values(self) -> List[str]:
        return list(self.__annotations__.keys())

    @property
    def description(self):
        """
        Descriptions for the enum values
        """
        descriptions = {
            "proxy_admin": "admin over litellm proxy, has all permissions",
            "proxy_admin_viewer": "view all keys, view all spend",
            "internal_user": "view/create/delete their own keys, view their own spend",
            "internal_user_viewer": "view their own keys, view their own spend",
            "team": "team scope used for JWT auth",
            "customer": "customer",
        }
        return descriptions.get(self.value, "")

    @property
    def ui_label(self):
        """
        UI labels for the enum values
        """
        ui_labels = {
            "proxy_admin": "Admin (All Permissions)",
            "proxy_admin_viewer": "Admin (View Only)",
            "internal_user": "Internal User (Create/Delete/View)",
            "internal_user_viewer": "Internal User (View Only)",
            "team": "Team",
            "customer": "Customer",
        }
        return ui_labels.get(self.value, "")


class LitellmTableNames(str, enum.Enum):
    """
    Enum for Table Names used by LiteLLM
    """

    TEAM_TABLE_NAME = "LiteLLM_TeamTable"
    USER_TABLE_NAME = "LiteLLM_UserTable"
    KEY_TABLE_NAME = "LiteLLM_VerificationToken"
    PROXY_MODEL_TABLE_NAME = "LiteLLM_ModelTable"


def hash_token(token: str):
    import hashlib

    # Hash the string using SHA-256
    hashed_token = hashlib.sha256(token.encode()).hexdigest()

    return hashed_token


class LiteLLM_UpperboundKeyGenerateParams(LiteLLMPydanticObjectBase):
    """
    Set default upperbound to max budget a key called via `/key/generate` can be.

    Args:
        max_budget (Optional[float], optional): Max budget a key can be. Defaults to None.
        budget_duration (Optional[str], optional): Duration of the budget. Defaults to None.
        duration (Optional[str], optional): Duration of the key. Defaults to None.
        max_parallel_requests (Optional[int], optional): Max number of requests that can be made in parallel. Defaults to None.
        tpm_limit (Optional[int], optional): Tpm limit. Defaults to None.
        rpm_limit (Optional[int], optional): Rpm limit. Defaults to None.
    """

    max_budget: Optional[float] = None
    budget_duration: Optional[str] = None
    duration: Optional[str] = None
    max_parallel_requests: Optional[int] = None
    tpm_limit: Optional[int] = None
    rpm_limit: Optional[int] = None


class LiteLLMRoutes(enum.Enum):
    openai_route_names = [
        "chat_completion",
        "completion",
        "embeddings",
        "image_generation",
        "audio_transcriptions",
        "moderations",
        "model_list",  # OpenAI /v1/models route
    ]
    openai_routes = [
        # chat completions
        "/engines/{model}/chat/completions",
        "/openai/deployments/{model}/chat/completions",
        "/chat/completions",
        "/v1/chat/completions",
        # completions
        "/engines/{model}/completions",
        "/openai/deployments/{model}/completions",
        "/completions",
        "/v1/completions",
        # embeddings
        "/engines/{model}/embeddings",
        "/openai/deployments/{model}/embeddings",
        "/embeddings",
        "/v1/embeddings",
        # image generation
        "/images/generations",
        "/v1/images/generations",
        # audio transcription
        "/audio/transcriptions",
        "/v1/audio/transcriptions",
        # audio Speech
        "/audio/speech",
        "/v1/audio/speech",
        # moderations
        "/moderations",
        "/v1/moderations",
        # batches
        "/v1/batches",
        "/batches",
        "/v1/batches/{batch_id}",
        "/batches/{batch_id}",
        # files
        "/v1/files",
        "/files",
        "/v1/files/{file_id}",
        "/files/{file_id}",
        "/v1/files/{file_id}/content",
        "/files/{file_id}/content",
        # fine_tuning
        "/fine_tuning/jobs",
        "/v1/fine_tuning/jobs",
        "/fine_tuning/jobs/{fine_tuning_job_id}/cancel",
        "/v1/fine_tuning/jobs/{fine_tuning_job_id}/cancel",
        # assistants-related routes
        "/assistants",
        "/v1/assistants",
        "/v1/assistants/{assistant_id}",
        "/assistants/{assistant_id}",
        "/threads",
        "/v1/threads",
        "/threads/{thread_id}",
        "/v1/threads/{thread_id}",
        "/threads/{thread_id}/messages",
        "/v1/threads/{thread_id}/messages",
        "/threads/{thread_id}/runs",
        "/v1/threads/{thread_id}/runs",
        # models
        "/models",
        "/v1/models",
        # token counter
        "/utils/token_counter",
        # rerank
        "/rerank",
        "/v1/rerank",
        # realtime
        "/realtime",
        "/v1/realtime",
        "/realtime?{model}",
        "/v1/realtime?{model}",
    ]

    mapped_pass_through_routes = [
        "/bedrock",
        "/vertex-ai",
        "/gemini",
        "/langfuse",
    ]

    anthropic_routes = [
        "/v1/messages",
    ]

    info_routes = [
        "/key/info",
        "/key/health",
        "/team/info",
        "/team/list",
        "/user/info",
        "/model/info",
        "/v2/model/info",
        "/v2/key/info",
        "/model_group/info",
        "/health",
    ]

    # NOTE: ROUTES ONLY FOR MASTER KEY - only the Master Key should be able to Reset Spend
    master_key_only_routes = ["/global/spend/reset", "/key/list"]

    management_routes = [  # key
        "/key/generate",
        "/key/{token_id}/regenerate",
        "/key/update",
        "/key/delete",
        "/key/info",
        "/key/health",
        # user
        "/user/new",
        "/user/update",
        "/user/delete",
        "/user/info",
        # team
        "/team/new",
        "/team/update",
        "/team/delete",
        "/team/list",
        "/team/info",
        "/team/block",
        "/team/unblock",
        # model
        "/model/new",
        "/model/update",
        "/model/delete",
        "/model/info",
    ]

    spend_tracking_routes = [
        # spend
        "/spend/keys",
        "/spend/users",
        "/spend/tags",
        "/spend/calculate",
        "/spend/logs",
    ]

    global_spend_tracking_routes = [
        # global spend
        "/global/spend/logs",
        "/global/spend",
        "/global/spend/keys",
        "/global/spend/teams",
        "/global/spend/end_users",
        "/global/spend/models",
        "/global/predict/spend/logs",
        "/global/spend/report",
        "/global/spend/provider",
    ]

    public_routes = set(
        [
            "/routes",
            "/",
            "/health/liveliness",
            "/health/liveness",
            "/health/readiness",
            "/test",
            "/config/yaml",
            "/metrics",
        ]
    )

    ui_routes = [
        "/sso",
        "/sso/get/ui_settings",
        "/login",
        "/key/info",
        "/config",
        "/spend",
        "/user",
        "/model/info",
        "/v2/model/info",
        "/v2/key/info",
        "/models",
        "/v1/models",
        "/global/spend",
        "/global/spend/logs",
        "/global/spend/keys",
        "/global/spend/models",
        "/global/predict/spend/logs",
        "/global/activity",
        "/health/services",
    ] + info_routes

    internal_user_routes = [
        "/key/generate",
        "/key/{token_id}/regenerate",
        "/key/update",
        "/key/delete",
        "/key/health",
        "/key/info",
        "/global/spend/tags",
        "/global/spend/keys",
        "/global/spend/models",
        "/global/spend/provider",
        "/global/spend/end_users",
        "/global/activity",
        "/global/activity/model",
    ] + spend_tracking_routes

    internal_user_view_only_routes = (
        spend_tracking_routes + global_spend_tracking_routes
    )

    self_managed_routes = [
        "/team/member_add",
        "/team/member_delete",
        "/model/new",
    ]  # routes that manage their own allowed/disallowed logic

    ## Org Admin Routes ##

    # Routes only an Org Admin Can Access
    org_admin_only_routes = [
        "/organization/info",
        "/organization/delete",
        "/organization/member_add",
    ]

    # All routes accesible by an Org Admin
    org_admin_allowed_routes = (
        org_admin_only_routes + management_routes + self_managed_routes
    )


# class LiteLLMAllowedRoutes(LiteLLMPydanticObjectBase):
#     """
#     Defines allowed routes based on key type.

#     Types = ["admin", "team", "user", "unmapped"]
#     """

#     admin_allowed_routes: List[
#         Literal["openai_routes", "info_routes", "management_routes", "spend_tracking_routes", "global_spend_tracking_routes"]
#     ] = ["management_routes"]


class LiteLLM_JWTAuth(LiteLLMPydanticObjectBase):
    """
    A class to define the roles and permissions for a LiteLLM Proxy w/ JWT Auth.

    Attributes:
    - admin_jwt_scope: The JWT scope required for proxy admin roles.
    - admin_allowed_routes: list of allowed routes for proxy admin roles.
    - team_jwt_scope: The JWT scope required for proxy team roles.
    - team_id_jwt_field: The field in the JWT token that stores the team ID. Default - `client_id`.
    - team_allowed_routes: list of allowed routes for proxy team roles.
    - user_id_jwt_field: The field in the JWT token that stores the user id (maps to `LiteLLMUserTable`). Use this for internal employees.
    - user_email_jwt_field: The field in the JWT token that stores the user email (maps to `LiteLLMUserTable`). Use this for internal employees.
    - user_allowed_email_subdomain: If specified, only emails from specified subdomain will be allowed to access proxy.
    - end_user_id_jwt_field: The field in the JWT token that stores the end-user ID (maps to `LiteLLMEndUserTable`). Turn this off by setting to `None`. Enables end-user cost tracking. Use this for external customers.
    - public_key_ttl: Default - 600s. TTL for caching public JWT keys.
    - public_allowed_routes: list of allowed routes for authenticated but unknown litellm role jwt tokens.
    - enforce_rbac: If true, enforce RBAC for all routes.

    See `auth_checks.py` for the specific routes
    """

    admin_jwt_scope: str = "litellm_proxy_admin"
    admin_allowed_routes: List[str] = [
        "management_routes",
        "spend_tracking_routes",
        "global_spend_tracking_routes",
        "info_routes",
    ]
    team_id_jwt_field: Optional[str] = None
    team_ids_jwt_field: Optional[str] = None
    upsert_sso_user_to_team: bool = False
    team_allowed_routes: List[
        Literal["openai_routes", "info_routes", "management_routes"]
    ] = ["openai_routes", "info_routes"]
    team_id_default: Optional[str] = Field(
        default=None,
        description="If no team_id given, default permissions/spend-tracking to this team.s",
    )
    org_id_jwt_field: Optional[str] = None
    user_id_jwt_field: Optional[str] = None
    user_email_jwt_field: Optional[str] = None
    user_allowed_email_domain: Optional[str] = None
    user_id_upsert: bool = Field(
        default=False, description="If user doesn't exist, upsert them into the db."
    )
    end_user_id_jwt_field: Optional[str] = None
    public_key_ttl: float = 600
    public_allowed_routes: List[str] = ["public_routes"]
    enforce_rbac: bool = False

    def __init__(self, **kwargs: Any) -> None:
        # get the attribute names for this Pydantic model
        allowed_keys = self.__annotations__.keys()

        invalid_keys = set(kwargs.keys()) - allowed_keys

        if invalid_keys:
            raise ValueError(
                f"Invalid arguments provided: {', '.join(invalid_keys)}. Allowed arguments are: {', '.join(allowed_keys)}."
            )

        super().__init__(**kwargs)


class LiteLLMPromptInjectionParams(LiteLLMPydanticObjectBase):
    heuristics_check: bool = False
    vector_db_check: bool = False
    llm_api_check: bool = False
    llm_api_name: Optional[str] = None
    llm_api_system_prompt: Optional[str] = None
    llm_api_fail_call_string: Optional[str] = None
    reject_as_response: Optional[bool] = Field(
        default=False,
        description="Return rejected request error message as a string to the user. Default behaviour is to raise an exception.",
    )

    @model_validator(mode="before")
    @classmethod
    def check_llm_api_params(cls, values):
        llm_api_check = values.get("llm_api_check")
        if llm_api_check is True:
            if "llm_api_name" not in values or not values["llm_api_name"]:
                raise ValueError(
                    "If llm_api_check is set to True, llm_api_name must be provided"
                )
            if (
                "llm_api_system_prompt" not in values
                or not values["llm_api_system_prompt"]
            ):
                raise ValueError(
                    "If llm_api_check is set to True, llm_api_system_prompt must be provided"
                )
            if (
                "llm_api_fail_call_string" not in values
                or not values["llm_api_fail_call_string"]
            ):
                raise ValueError(
                    "If llm_api_check is set to True, llm_api_fail_call_string must be provided"
                )
        return values


######### Request Class Definition ######
class ProxyChatCompletionRequest(LiteLLMPydanticObjectBase):
    model: str
    messages: List[Dict[str, str]]
    temperature: Optional[float] = None
    top_p: Optional[float] = None
    n: Optional[int] = None
    stream: Optional[bool] = None
    stop: Optional[List[str]] = None
    max_tokens: Optional[int] = None
    presence_penalty: Optional[float] = None
    frequency_penalty: Optional[float] = None
    logit_bias: Optional[Dict[str, float]] = None
    user: Optional[str] = None
    response_format: Optional[Dict[str, str]] = None
    seed: Optional[int] = None
    tools: Optional[List[str]] = None
    tool_choice: Optional[str] = None
    functions: Optional[List[str]] = None  # soon to be deprecated
    function_call: Optional[str] = None  # soon to be deprecated

    # Optional LiteLLM params
    caching: Optional[bool] = None
    api_base: Optional[str] = None
    api_version: Optional[str] = None
    api_key: Optional[str] = None
    num_retries: Optional[int] = None
    context_window_fallback_dict: Optional[Dict[str, str]] = None
    fallbacks: Optional[List[str]] = None
    metadata: Optional[Dict[str, str]] = {}
    deployment_id: Optional[str] = None
    request_timeout: Optional[int] = None

    model_config = ConfigDict(
        extra="allow"
    )  # allow params not defined here, these fall in litellm.completion(**kwargs)


class ModelInfoDelete(LiteLLMPydanticObjectBase):
    id: str


class ModelInfo(LiteLLMPydanticObjectBase):
    id: Optional[str]
    mode: Optional[Literal["embedding", "chat", "completion"]]
    input_cost_per_token: Optional[float] = 0.0
    output_cost_per_token: Optional[float] = 0.0
    max_tokens: Optional[int] = 2048  # assume 2048 if not set

    # for azure models we need users to specify the base model, one azure you can call deployments - azure/my-random-model
    # we look up the base model in model_prices_and_context_window.json
    base_model: Optional[
        Literal[
            "gpt-4-1106-preview",
            "gpt-4-32k",
            "gpt-4",
            "gpt-3.5-turbo-16k",
            "gpt-3.5-turbo",
            "text-embedding-ada-002",
        ]
    ]

    model_config = ConfigDict(protected_namespaces=(), extra="allow")

    @model_validator(mode="before")
    @classmethod
    def set_model_info(cls, values):
        if values.get("id") is None:
            values.update({"id": str(uuid.uuid4())})
        if values.get("mode") is None:
            values.update({"mode": None})
        if values.get("input_cost_per_token") is None:
            values.update({"input_cost_per_token": None})
        if values.get("output_cost_per_token") is None:
            values.update({"output_cost_per_token": None})
        if values.get("max_tokens") is None:
            values.update({"max_tokens": None})
        if values.get("base_model") is None:
            values.update({"base_model": None})
        return values


class ProviderInfo(LiteLLMPydanticObjectBase):
    name: str
    fields: List[ProviderField]


class BlockUsers(LiteLLMPydanticObjectBase):
    user_ids: List[str]  # required


class ModelParams(LiteLLMPydanticObjectBase):
    model_name: str
    litellm_params: dict
    model_info: ModelInfo

    model_config = ConfigDict(protected_namespaces=())

    @model_validator(mode="before")
    @classmethod
    def set_model_info(cls, values):
        if values.get("model_info") is None:
            values.update(
                {"model_info": ModelInfo(id=None, mode="chat", base_model=None)}
            )
        return values


class GenerateRequestBase(LiteLLMPydanticObjectBase):
    """
    Overlapping schema between key and user generate/update requests
    """

    key_alias: Optional[str] = None
    duration: Optional[str] = None
    models: Optional[list] = []
    spend: Optional[float] = 0
    max_budget: Optional[float] = None
    user_id: Optional[str] = None
    team_id: Optional[str] = None
    max_parallel_requests: Optional[int] = None
    metadata: Optional[dict] = {}
    tpm_limit: Optional[int] = None
    rpm_limit: Optional[int] = None
    budget_duration: Optional[str] = None
    allowed_cache_controls: Optional[list] = []
    config: Optional[dict] = {}
    permissions: Optional[dict] = {}
    model_max_budget: Optional[dict] = (
        {}
    )  # {"gpt-4": 5.0, "gpt-3.5-turbo": 5.0}, defaults to {}

    model_config = ConfigDict(protected_namespaces=())
    model_rpm_limit: Optional[dict] = None
    model_tpm_limit: Optional[dict] = None
    guardrails: Optional[List[str]] = None
    blocked: Optional[bool] = None
    aliases: Optional[dict] = {}


class KeyRequestBase(GenerateRequestBase):
    key: Optional[str] = None
    budget_id: Optional[str] = None
    tags: Optional[List[str]] = None
    enforced_params: Optional[List[str]] = None


class GenerateKeyRequest(KeyRequestBase):
    soft_budget: Optional[float] = None
    send_invite_email: Optional[bool] = None


class GenerateKeyResponse(KeyRequestBase):
    key: str  # type: ignore
    key_name: Optional[str] = None
    expires: Optional[datetime]
    user_id: Optional[str] = None
    token_id: Optional[str] = None
    litellm_budget_table: Optional[Any] = None
    token: Optional[str] = None

    @model_validator(mode="before")
    @classmethod
    def set_model_info(cls, values):
        if values.get("token") is not None:
            values.update({"key": values.get("token")})
        dict_fields = [
            "metadata",
            "aliases",
            "config",
            "permissions",
            "model_max_budget",
        ]
        for field in dict_fields:
            value = values.get(field)
            if value is not None and isinstance(value, str):
                try:
                    values[field] = json.loads(value)
                except json.JSONDecodeError:
                    raise ValueError(f"Field {field} should be a valid dictionary")

        return values


class UpdateKeyRequest(KeyRequestBase):
    # Note: the defaults of all Params here MUST BE NONE
    # else they will get overwritten
    key: str  # type: ignore
    duration: Optional[str] = None
    spend: Optional[float] = None
    metadata: Optional[dict] = None
    temp_budget_increase: Optional[float] = None
    temp_budget_expiry: Optional[datetime] = None

    @model_validator(mode="after")
    def validate_temp_budget(self) -> "UpdateKeyRequest":
        if self.temp_budget_increase is not None or self.temp_budget_expiry is not None:
            if self.temp_budget_increase is None or self.temp_budget_expiry is None:
                raise ValueError(
                    "temp_budget_increase and temp_budget_expiry must be set together"
                )
        return self


class RegenerateKeyRequest(GenerateKeyRequest):
    # This needs to be different from UpdateKeyRequest, because "key" is optional for this
    key: Optional[str] = None
    duration: Optional[str] = None
    spend: Optional[float] = None
    metadata: Optional[dict] = None


class KeyRequest(LiteLLMPydanticObjectBase):
    keys: Optional[List[str]] = None
    key_aliases: Optional[List[str]] = None

    @model_validator(mode="before")
    @classmethod
    def validate_at_least_one(cls, values):
        if not values.get("keys") and not values.get("key_aliases"):
            raise ValueError(
                "At least one of 'keys' or 'key_aliases' must be provided."
            )
        return values


class LiteLLM_ModelTable(LiteLLMPydanticObjectBase):
    model_aliases: Optional[Union[str, dict]] = None  # json dump the dict
    created_by: str
    updated_by: str

    model_config = ConfigDict(protected_namespaces=())


class NewUserRequest(GenerateRequestBase):
    max_budget: Optional[float] = None
    user_email: Optional[str] = None
    user_alias: Optional[str] = None
    user_role: Optional[
        Literal[
            LitellmUserRoles.PROXY_ADMIN,
            LitellmUserRoles.PROXY_ADMIN_VIEW_ONLY,
            LitellmUserRoles.INTERNAL_USER,
            LitellmUserRoles.INTERNAL_USER_VIEW_ONLY,
        ]
    ] = None
    teams: Optional[list] = None
    auto_create_key: bool = (
        True  # flag used for returning a key as part of the /user/new response
    )
    send_invite_email: Optional[bool] = None


class NewUserResponse(GenerateKeyResponse):
    max_budget: Optional[float] = None
    user_email: Optional[str] = None
    user_role: Optional[
        Literal[
            LitellmUserRoles.PROXY_ADMIN,
            LitellmUserRoles.PROXY_ADMIN_VIEW_ONLY,
            LitellmUserRoles.INTERNAL_USER,
            LitellmUserRoles.INTERNAL_USER_VIEW_ONLY,
        ]
    ] = None
    teams: Optional[list] = None
    user_alias: Optional[str] = None


class UpdateUserRequest(GenerateRequestBase):
    # Note: the defaults of all Params here MUST BE NONE
    # else they will get overwritten
    user_id: Optional[str] = None
    password: Optional[str] = None
    user_email: Optional[str] = None
    spend: Optional[float] = None
    metadata: Optional[dict] = None
    user_role: Optional[
        Literal[
            LitellmUserRoles.PROXY_ADMIN,
            LitellmUserRoles.PROXY_ADMIN_VIEW_ONLY,
            LitellmUserRoles.INTERNAL_USER,
            LitellmUserRoles.INTERNAL_USER_VIEW_ONLY,
        ]
    ] = None
    max_budget: Optional[float] = None

    @model_validator(mode="before")
    @classmethod
    def check_user_info(cls, values):
        if values.get("user_id") is None and values.get("user_email") is None:
            raise ValueError("Either user id or user email must be provided")
        return values


class DeleteUserRequest(LiteLLMPydanticObjectBase):
    user_ids: List[str]  # required


AllowedModelRegion = Literal["eu", "us"]


class BudgetNewRequest(LiteLLMPydanticObjectBase):
    budget_id: Optional[str] = Field(default=None, description="The unique budget id.")
    max_budget: Optional[float] = Field(
        default=None,
        description="Requests will fail if this budget (in USD) is exceeded.",
    )
    soft_budget: Optional[float] = Field(
        default=None,
        description="Requests will NOT fail if this is exceeded. Will fire alerting though.",
    )
    max_parallel_requests: Optional[int] = Field(
        default=None, description="Max concurrent requests allowed for this budget id."
    )
    tpm_limit: Optional[int] = Field(
        default=None, description="Max tokens per minute, allowed for this budget id."
    )
    rpm_limit: Optional[int] = Field(
        default=None, description="Max requests per minute, allowed for this budget id."
    )
    budget_duration: Optional[str] = Field(
        default=None,
        description="Max duration budget should be set for (e.g. '1hr', '1d', '28d')",
    )
    model_max_budget: Optional[GenericBudgetConfigType] = Field(
        default=None,
        description="Max budget for each model (e.g. {'gpt-4o': {'max_budget': '0.0000001', 'budget_duration': '1d', 'tpm_limit': 1000, 'rpm_limit': 1000}})",
    )


class BudgetRequest(LiteLLMPydanticObjectBase):
    budgets: List[str]


class BudgetDeleteRequest(LiteLLMPydanticObjectBase):
    id: str


class CustomerBase(LiteLLMPydanticObjectBase):
    user_id: str
    alias: Optional[str] = None
    spend: float = 0.0
    allowed_model_region: Optional[AllowedModelRegion] = None
    default_model: Optional[str] = None
    budget_id: Optional[str] = None
    litellm_budget_table: Optional[BudgetNewRequest] = None
    blocked: bool = False


class NewCustomerRequest(BudgetNewRequest):
    """
    Create a new customer, allocate a budget to them
    """

    user_id: str
    alias: Optional[str] = None  # human-friendly alias
    blocked: bool = False  # allow/disallow requests for this end-user
    budget_id: Optional[str] = None  # give either a budget_id or max_budget
    allowed_model_region: Optional[AllowedModelRegion] = (
        None  # require all user requests to use models in this specific region
    )
    default_model: Optional[str] = (
        None  # if no equivalent model in allowed region - default all requests to this model
    )

    @model_validator(mode="before")
    @classmethod
    def check_user_info(cls, values):
        if values.get("max_budget") is not None and values.get("budget_id") is not None:
            raise ValueError("Set either 'max_budget' or 'budget_id', not both.")

        return values


class UpdateCustomerRequest(LiteLLMPydanticObjectBase):
    """
    Update a Customer, use this to update customer budgets etc

    """

    user_id: str
    alias: Optional[str] = None  # human-friendly alias
    blocked: bool = False  # allow/disallow requests for this end-user
    max_budget: Optional[float] = None
    budget_id: Optional[str] = None  # give either a budget_id or max_budget
    allowed_model_region: Optional[AllowedModelRegion] = (
        None  # require all user requests to use models in this specific region
    )
    default_model: Optional[str] = (
        None  # if no equivalent model in allowed region - default all requests to this model
    )


class DeleteCustomerRequest(LiteLLMPydanticObjectBase):
    """
    Delete multiple Customers
    """

    user_ids: List[str]


class MemberBase(LiteLLMPydanticObjectBase):
    user_id: Optional[str] = None
    user_email: Optional[str] = None

    @model_validator(mode="before")
    @classmethod
    def check_user_info(cls, values):
        if not isinstance(values, dict):
            raise ValueError("input needs to be a dictionary")
        if values.get("user_id") is None and values.get("user_email") is None:
            raise ValueError("Either user id or user email must be provided")
        return values


class Member(MemberBase):
    role: Literal[
        "admin",
        "user",
    ]


class OrgMember(MemberBase):
    role: Literal[
        LitellmUserRoles.ORG_ADMIN,
        LitellmUserRoles.INTERNAL_USER,
        LitellmUserRoles.INTERNAL_USER_VIEW_ONLY,
    ]


class TeamBase(LiteLLMPydanticObjectBase):
    team_alias: Optional[str] = None
    team_id: Optional[str] = None
    organization_id: Optional[str] = None
    admins: list = []
    members: list = []
    members_with_roles: List[Member] = []
    metadata: Optional[dict] = None
    tpm_limit: Optional[int] = None
    rpm_limit: Optional[int] = None

    # Budget fields
    max_budget: Optional[float] = None
    budget_duration: Optional[str] = None

    models: list = []
    blocked: bool = False


class NewTeamRequest(TeamBase):
    model_aliases: Optional[dict] = None
    tags: Optional[list] = None

    model_config = ConfigDict(protected_namespaces=())


class GlobalEndUsersSpend(LiteLLMPydanticObjectBase):
    api_key: Optional[str] = None
    startTime: Optional[datetime] = None
    endTime: Optional[datetime] = None


class UpdateTeamRequest(LiteLLMPydanticObjectBase):
    """
    UpdateTeamRequest, used by /team/update when you need to update a team

    team_id: str
    team_alias: Optional[str] = None
    organization_id: Optional[str] = None
    metadata: Optional[dict] = None
    tpm_limit: Optional[int] = None
    rpm_limit: Optional[int] = None
    max_budget: Optional[float] = None
    models: Optional[list] = None
    blocked: Optional[bool] = None
    budget_duration: Optional[str] = None
    """

    team_id: str  # required
    team_alias: Optional[str] = None
    organization_id: Optional[str] = None
    metadata: Optional[dict] = None
    tpm_limit: Optional[int] = None
    rpm_limit: Optional[int] = None
    max_budget: Optional[float] = None
    models: Optional[list] = None
    blocked: Optional[bool] = None
    budget_duration: Optional[str] = None
    tags: Optional[list] = None
    model_aliases: Optional[dict] = None


class ResetTeamBudgetRequest(LiteLLMPydanticObjectBase):
    """
    internal type used to reset the budget on a team
    used by reset_budget()

    team_id: str
    spend: float
    budget_reset_at: datetime
    """

    team_id: str
    spend: float
    budget_reset_at: datetime
    updated_at: datetime


class DeleteTeamRequest(LiteLLMPydanticObjectBase):
    team_ids: List[str]  # required


class BlockTeamRequest(LiteLLMPydanticObjectBase):
    team_id: str  # required


class BlockKeyRequest(LiteLLMPydanticObjectBase):
    key: str  # required


class AddTeamCallback(LiteLLMPydanticObjectBase):
    callback_name: str
    callback_type: Optional[Literal["success", "failure", "success_and_failure"]] = (
        "success_and_failure"
    )
    callback_vars: Dict[str, str]

    @model_validator(mode="before")
    @classmethod
    def validate_callback_vars(cls, values):
        callback_vars = values.get("callback_vars", {})
        valid_keys = set(StandardCallbackDynamicParams.__annotations__.keys())
        for key, value in callback_vars.items():
            if key not in valid_keys:
                raise ValueError(
                    f"Invalid callback variable: {key}. Must be one of {valid_keys}"
                )
            if not isinstance(value, str):
                callback_vars[key] = str(value)
        return values


class TeamCallbackMetadata(LiteLLMPydanticObjectBase):
    success_callback: Optional[List[str]] = []
    failure_callback: Optional[List[str]] = []
    # for now - only supported for langfuse
    callback_vars: Optional[Dict[str, str]] = {}

    @model_validator(mode="before")
    @classmethod
    def validate_callback_vars(cls, values):
        success_callback = values.get("success_callback", [])
        if success_callback is None:
            values.pop("success_callback", None)
        failure_callback = values.get("failure_callback", [])
        if failure_callback is None:
            values.pop("failure_callback", None)

        callback_vars = values.get("callback_vars", {})
        if callback_vars is None:
            values.pop("callback_vars", None)
        if all(val is None for val in values.values()):
            return {
                "success_callback": [],
                "failure_callback": [],
                "callback_vars": {},
            }
        valid_keys = set(StandardCallbackDynamicParams.__annotations__.keys())
        if callback_vars is not None:
            for key in callback_vars:
                if key not in valid_keys:
                    raise ValueError(
                        f"Invalid callback variable: {key}. Must be one of {valid_keys}"
                    )
        return values


class LiteLLM_TeamTable(TeamBase):
    team_id: str  # type: ignore
    spend: Optional[float] = None
    max_parallel_requests: Optional[int] = None
    budget_duration: Optional[str] = None
    budget_reset_at: Optional[datetime] = None
    model_id: Optional[int] = None
    litellm_model_table: Optional[LiteLLM_ModelTable] = None

    model_config = ConfigDict(protected_namespaces=())

    @model_validator(mode="before")
    @classmethod
    def set_model_info(cls, values):
        dict_fields = [
            "metadata",
            "aliases",
            "config",
            "permissions",
            "model_max_budget",
            "model_aliases",
        ]
        for field in dict_fields:
            value = values.get(field)
            if value is not None and isinstance(value, str):
                try:
                    values[field] = json.loads(value)
                except json.JSONDecodeError:
                    raise ValueError(f"Field {field} should be a valid dictionary")

        return values


class LiteLLM_TeamTableCachedObj(LiteLLM_TeamTable):
    last_refreshed_at: Optional[float] = None


class TeamRequest(LiteLLMPydanticObjectBase):
    teams: List[str]


class LiteLLM_BudgetTable(LiteLLMPydanticObjectBase):
    """Represents user-controllable params for a LiteLLM_BudgetTable record"""

    soft_budget: Optional[float] = None
    max_budget: Optional[float] = None
    max_parallel_requests: Optional[int] = None
    tpm_limit: Optional[int] = None
    rpm_limit: Optional[int] = None
    model_max_budget: Optional[dict] = None
    budget_duration: Optional[str] = None

    model_config = ConfigDict(protected_namespaces=())


class LiteLLM_TeamMemberTable(LiteLLM_BudgetTable):
    """
    Used to track spend of a user_id within a team_id
    """

    spend: Optional[float] = None
    user_id: Optional[str] = None
    team_id: Optional[str] = None
    budget_id: Optional[str] = None

    model_config = ConfigDict(protected_namespaces=())


class NewOrganizationRequest(LiteLLM_BudgetTable):
    organization_id: Optional[str] = None
    organization_alias: str
    models: List = []
    budget_id: Optional[str] = None


class LiteLLM_OrganizationTable(LiteLLMPydanticObjectBase):
    """Represents user-controllable params for a LiteLLM_OrganizationTable record"""

    organization_id: Optional[str] = None
    organization_alias: Optional[str] = None
    budget_id: str
    metadata: Optional[dict] = None
    models: List[str]
    created_by: str
    updated_by: str


class NewOrganizationResponse(LiteLLM_OrganizationTable):
    organization_id: str  # type: ignore
    created_at: datetime
    updated_at: datetime


class OrganizationRequest(LiteLLMPydanticObjectBase):
    organizations: List[str]


class KeyManagementSystem(enum.Enum):
    GOOGLE_KMS = "google_kms"
    AZURE_KEY_VAULT = "azure_key_vault"
    AWS_SECRET_MANAGER = "aws_secret_manager"
    GOOGLE_SECRET_MANAGER = "google_secret_manager"
    HASHICORP_VAULT = "hashicorp_vault"
    LOCAL = "local"
    AWS_KMS = "aws_kms"


class KeyManagementSettings(LiteLLMPydanticObjectBase):
    hosted_keys: Optional[List] = None
    store_virtual_keys: Optional[bool] = False
    """
    If True, virtual keys created by litellm will be stored in the secret manager
    """
    prefix_for_stored_virtual_keys: str = "litellm/"
    """
    If set, this prefix will be used for stored virtual keys in the secret manager
    """

    access_mode: Literal["read_only", "write_only", "read_and_write"] = "read_only"
    """
    Access mode for the secret manager, when write_only will only use for writing secrets
    """


class TeamDefaultSettings(LiteLLMPydanticObjectBase):
    team_id: str

    model_config = ConfigDict(
        extra="allow"
    )  # allow params not defined here, these fall in litellm.completion(**kwargs)


class DynamoDBArgs(LiteLLMPydanticObjectBase):
    billing_mode: Literal["PROVISIONED_THROUGHPUT", "PAY_PER_REQUEST"]
    read_capacity_units: Optional[int] = None
    write_capacity_units: Optional[int] = None
    ssl_verify: Optional[bool] = None
    region_name: str
    user_table_name: str = "LiteLLM_UserTable"
    key_table_name: str = "LiteLLM_VerificationToken"
    config_table_name: str = "LiteLLM_Config"
    spend_table_name: str = "LiteLLM_SpendLogs"
    aws_role_name: Optional[str] = None
    aws_session_name: Optional[str] = None
    aws_web_identity_token: Optional[str] = None
    aws_provider_id: Optional[str] = None
    aws_policy_arns: Optional[List[str]] = None
    aws_policy: Optional[str] = None
    aws_duration_seconds: Optional[int] = None
    assume_role_aws_role_name: Optional[str] = None
    assume_role_aws_session_name: Optional[str] = None


class PassThroughGenericEndpoint(LiteLLMPydanticObjectBase):
    path: str = Field(description="The route to be added to the LiteLLM Proxy Server.")
    target: str = Field(
        description="The URL to which requests for this path should be forwarded."
    )
    headers: dict = Field(
        description="Key-value pairs of headers to be forwarded with the request. You can set any key value pair here and it will be forwarded to your target endpoint"
    )


class PassThroughEndpointResponse(LiteLLMPydanticObjectBase):
    endpoints: List[PassThroughGenericEndpoint]


class ConfigFieldUpdate(LiteLLMPydanticObjectBase):
    field_name: str
    field_value: Any
    config_type: Literal["general_settings"]


class ConfigFieldDelete(LiteLLMPydanticObjectBase):
    config_type: Literal["general_settings"]
    field_name: str


class FieldDetail(BaseModel):
    field_name: str
    field_type: str
    field_description: str
    field_default_value: Any = None
    stored_in_db: Optional[bool]


class ConfigList(LiteLLMPydanticObjectBase):
    field_name: str
    field_type: str
    field_description: str
    field_value: Any
    stored_in_db: Optional[bool]
    field_default_value: Any
    premium_field: bool = False
    nested_fields: Optional[List[FieldDetail]] = (
        None  # For nested dictionary or Pydantic fields
    )


class ConfigGeneralSettings(LiteLLMPydanticObjectBase):
    """
    Documents all the fields supported by `general_settings` in config.yaml
    """

    completion_model: Optional[str] = Field(
        None, description="proxy level default model for all chat completion calls"
    )
    key_management_system: Optional[KeyManagementSystem] = Field(
        None, description="key manager to load keys from / decrypt keys with"
    )
    use_google_kms: Optional[bool] = Field(
        None, description="decrypt keys with google kms"
    )
    use_azure_key_vault: Optional[bool] = Field(
        None, description="load keys from azure key vault"
    )
    master_key: Optional[str] = Field(
        None, description="require a key for all calls to proxy"
    )
    database_url: Optional[str] = Field(
        None,
        description="connect to a postgres db - needed for generating temporary keys + tracking spend / key",
    )
    database_connection_pool_limit: Optional[int] = Field(
        100,
        description="default connection pool for prisma client connecting to postgres db",
    )
    database_connection_timeout: Optional[float] = Field(
        60, description="default timeout for a connection to the database"
    )
    database_type: Optional[Literal["dynamo_db"]] = Field(
        None, description="to use dynamodb instead of postgres db"
    )
    database_args: Optional[DynamoDBArgs] = Field(
        None,
        description="custom args for instantiating dynamodb client - e.g. billing provision",
    )
    otel: Optional[bool] = Field(
        None,
        description="[BETA] OpenTelemetry support - this might change, use with caution.",
    )
    custom_auth: Optional[str] = Field(
        None,
        description="override user_api_key_auth with your own auth script - https://docs.litellm.ai/docs/proxy/virtual_keys#custom-auth",
    )
    max_parallel_requests: Optional[int] = Field(
        None,
        description="maximum parallel requests for each api key",
    )
    global_max_parallel_requests: Optional[int] = Field(
        None, description="global max parallel requests to allow for a proxy instance."
    )
    max_request_size_mb: Optional[int] = Field(
        None,
        description="max request size in MB, if a request is larger than this size it will be rejected",
    )
    max_response_size_mb: Optional[int] = Field(
        None,
        description="max response size in MB, if a response is larger than this size it will be rejected",
    )
    infer_model_from_keys: Optional[bool] = Field(
        None,
        description="for `/models` endpoint, infers available model based on environment keys (e.g. OPENAI_API_KEY)",
    )
    background_health_checks: Optional[bool] = Field(
        None, description="run health checks in background"
    )
    health_check_interval: int = Field(
        300, description="background health check interval in seconds"
    )
    alerting: Optional[List] = Field(
        None,
        description="List of alerting integrations. Today, just slack - `alerting: ['slack']`",
    )
    alert_types: Optional[List[AlertType]] = Field(
        None,
        description="List of alerting types. By default it is all alerts",
    )
    alert_to_webhook_url: Optional[Dict] = Field(
        None,
        description="Mapping of alert type to webhook url. e.g. `alert_to_webhook_url: {'budget_alerts': 'https://hooks.slack.com/services/T00000000/B00000000/XXXXXXXXXXXXXXXXXXXXXXXX'}`",
    )
    alerting_args: Optional[Dict] = Field(
        None, description="Controllable params for slack alerting - e.g. ttl in cache."
    )
    alerting_threshold: Optional[int] = Field(
        None,
        description="sends alerts if requests hang for 5min+",
    )
    ui_access_mode: Optional[Literal["admin_only", "all"]] = Field(
        "all", description="Control access to the Proxy UI"
    )
    allowed_routes: Optional[List] = Field(
        None, description="Proxy API Endpoints you want users to be able to access"
    )
    enable_public_model_hub: bool = Field(
        default=False,
        description="Public model hub for users to see what models they have access to, supported openai params, etc.",
    )
    pass_through_endpoints: Optional[List[PassThroughGenericEndpoint]] = Field(
        default=None,
        description="Set-up pass-through endpoints for provider-specific endpoints. Docs - https://docs.litellm.ai/docs/proxy/pass_through",
    )


class ConfigYAML(LiteLLMPydanticObjectBase):
    """
    Documents all the fields supported by the config.yaml
    """

    environment_variables: Optional[dict] = Field(
        None,
        description="Object to pass in additional environment variables via POST request",
    )
    model_list: Optional[List[ModelParams]] = Field(
        None,
        description="List of supported models on the server, with model-specific configs",
    )
    litellm_settings: Optional[dict] = Field(
        None,
        description="litellm Module settings. See __init__.py for all, example litellm.drop_params=True, litellm.set_verbose=True, litellm.api_base, litellm.cache",
    )
    general_settings: Optional[ConfigGeneralSettings] = None
    router_settings: Optional[UpdateRouterConfig] = Field(
        None,
        description="litellm router object settings. See router.py __init__ for all, example router.num_retries=5, router.timeout=5, router.max_retries=5, router.retry_after=5",
    )

    model_config = ConfigDict(protected_namespaces=())


class LiteLLM_VerificationToken(LiteLLMPydanticObjectBase):
    token: Optional[str] = None
    key_name: Optional[str] = None
    key_alias: Optional[str] = None
    spend: float = 0.0
    max_budget: Optional[float] = None
    expires: Optional[str] = None
    models: List = []
    aliases: Dict = {}
    config: Dict = {}
    user_id: Optional[str] = None
    team_id: Optional[str] = None
    max_parallel_requests: Optional[int] = None
    metadata: Dict = {}
    tpm_limit: Optional[int] = None
    rpm_limit: Optional[int] = None
    budget_duration: Optional[str] = None
    budget_reset_at: Optional[datetime] = None
    allowed_cache_controls: Optional[list] = []
    permissions: Dict = {}
    model_spend: Dict = {}
    model_max_budget: Dict = {}
    soft_budget_cooldown: bool = False
    blocked: Optional[bool] = None
    litellm_budget_table: Optional[dict] = None
    org_id: Optional[str] = None  # org id for a given key
    created_at: Optional[datetime] = None
    updated_at: Optional[datetime] = None

    model_config = ConfigDict(protected_namespaces=())


class LiteLLM_VerificationTokenView(LiteLLM_VerificationToken):
    """
    Combined view of litellm verification token + litellm team table (select values)
    """

    team_spend: Optional[float] = None
    team_alias: Optional[str] = None
    team_tpm_limit: Optional[int] = None
    team_rpm_limit: Optional[int] = None
    team_max_budget: Optional[float] = None
    team_models: List = []
    team_blocked: bool = False
    soft_budget: Optional[float] = None
    team_model_aliases: Optional[Dict] = None
    team_member_spend: Optional[float] = None
    team_member: Optional[Member] = None
    team_metadata: Optional[Dict] = None

    # End User Params
    end_user_id: Optional[str] = None
    end_user_tpm_limit: Optional[int] = None
    end_user_rpm_limit: Optional[int] = None
    end_user_max_budget: Optional[float] = None

    # Time stamps
    last_refreshed_at: Optional[float] = None  # last time joint view was pulled from db

    def __init__(self, **kwargs):
        # Handle litellm_budget_table_* keys
        for key, value in list(kwargs.items()):
            if key.startswith("litellm_budget_table_") and value is not None:
                # Extract the corresponding attribute name
                attr_name = key.replace("litellm_budget_table_", "")
                # Check if the value is None and set the corresponding attribute
                if getattr(self, attr_name, None) is None:
                    kwargs[attr_name] = value

        # Initialize the superclass
        super().__init__(**kwargs)


class UserAPIKeyAuth(
    LiteLLM_VerificationTokenView
):  # the expected response object for user api key auth
    """
    Return the row in the db
    """

    api_key: Optional[str] = None
    user_role: Optional[LitellmUserRoles] = None
    allowed_model_region: Optional[AllowedModelRegion] = None
    parent_otel_span: Optional[Span] = None
    rpm_limit_per_model: Optional[Dict[str, int]] = None
    tpm_limit_per_model: Optional[Dict[str, int]] = None
    user_tpm_limit: Optional[int] = None
    user_rpm_limit: Optional[int] = None

    model_config = ConfigDict(arbitrary_types_allowed=True)

    @model_validator(mode="before")
    @classmethod
    def check_api_key(cls, values):
        if values.get("api_key") is not None:
            values.update({"token": hash_token(values.get("api_key"))})
            if isinstance(values.get("api_key"), str) and values.get(
                "api_key"
            ).startswith("sk-"):
                values.update({"api_key": hash_token(values.get("api_key"))})
        return values


class UserInfoResponse(LiteLLMPydanticObjectBase):
    user_id: Optional[str]
    user_info: Optional[Union[dict, BaseModel]]
    keys: List
    teams: List


class LiteLLM_Config(LiteLLMPydanticObjectBase):
    param_name: str
    param_value: Dict


class LiteLLM_OrganizationMembershipTable(LiteLLMPydanticObjectBase):
    """
    This is the table that track what organizations a user belongs to and users spend within the organization
    """

    user_id: str
    organization_id: str
    user_role: Optional[str] = None
    spend: float = 0.0
    budget_id: Optional[str] = None
    created_at: datetime
    updated_at: datetime
    user: Optional[Any] = (
        None  # You might want to replace 'Any' with a more specific type if available
    )
    litellm_budget_table: Optional[LiteLLM_BudgetTable] = None

    model_config = ConfigDict(protected_namespaces=())


class LiteLLM_UserTable(LiteLLMPydanticObjectBase):
    user_id: str
    max_budget: Optional[float]
    spend: float = 0.0
    model_max_budget: Optional[Dict] = {}
    model_spend: Optional[Dict] = {}
    user_email: Optional[str]
    models: list = []
    tpm_limit: Optional[int] = None
    rpm_limit: Optional[int] = None
    user_role: Optional[str] = None
    organization_memberships: Optional[List[LiteLLM_OrganizationMembershipTable]] = None

    @model_validator(mode="before")
    @classmethod
    def set_model_info(cls, values):
        if values.get("spend") is None:
            values.update({"spend": 0.0})
        if values.get("models") is None:
            values.update({"models": []})
        return values

    model_config = ConfigDict(protected_namespaces=())


class LiteLLM_EndUserTable(LiteLLMPydanticObjectBase):
    user_id: str
    blocked: bool
    alias: Optional[str] = None
    spend: float = 0.0
    allowed_model_region: Optional[AllowedModelRegion] = None
    default_model: Optional[str] = None
    litellm_budget_table: Optional[LiteLLM_BudgetTable] = None

    @model_validator(mode="before")
    @classmethod
    def set_model_info(cls, values):
        if values.get("spend") is None:
            values.update({"spend": 0.0})
        return values

    model_config = ConfigDict(protected_namespaces=())


class LiteLLM_SpendLogs(LiteLLMPydanticObjectBase):
    request_id: str
    api_key: str
    model: Optional[str] = ""
    api_base: Optional[str] = ""
    call_type: str
    spend: Optional[float] = 0.0
    total_tokens: Optional[int] = 0
    prompt_tokens: Optional[int] = 0
    completion_tokens: Optional[int] = 0
    startTime: Union[str, datetime, None]
    endTime: Union[str, datetime, None]
    user: Optional[str] = ""
    metadata: Optional[Json] = {}
    cache_hit: Optional[str] = "False"
    cache_key: Optional[str] = None
    request_tags: Optional[Json] = None
    requester_ip_address: Optional[str] = None
    messages: Optional[Union[str, list, dict]]
    response: Optional[Union[str, list, dict]]


class LiteLLM_ErrorLogs(LiteLLMPydanticObjectBase):
    request_id: Optional[str] = str(uuid.uuid4())
    api_base: Optional[str] = ""
    model_group: Optional[str] = ""
    litellm_model_name: Optional[str] = ""
    model_id: Optional[str] = ""
    request_kwargs: Optional[dict] = {}
    exception_type: Optional[str] = ""
    status_code: Optional[str] = ""
    exception_string: Optional[str] = ""
    startTime: Union[str, datetime, None]
    endTime: Union[str, datetime, None]


class LiteLLM_AuditLogs(LiteLLMPydanticObjectBase):
    id: str
    updated_at: datetime
    changed_by: str
    changed_by_api_key: Optional[str] = None
    action: Literal["created", "updated", "deleted", "blocked"]
    table_name: Literal[
        LitellmTableNames.TEAM_TABLE_NAME,
        LitellmTableNames.USER_TABLE_NAME,
        LitellmTableNames.KEY_TABLE_NAME,
        LitellmTableNames.PROXY_MODEL_TABLE_NAME,
    ]
    object_id: str
    before_value: Optional[Json] = None
    updated_values: Optional[Json] = None


class LiteLLM_SpendLogs_ResponseObject(LiteLLMPydanticObjectBase):
    response: Optional[List[Union[LiteLLM_SpendLogs, Any]]] = None


class TokenCountRequest(LiteLLMPydanticObjectBase):
    model: str
    prompt: Optional[str] = None
    messages: Optional[List[dict]] = None


class TokenCountResponse(LiteLLMPydanticObjectBase):
    total_tokens: int
    request_model: str
    model_used: str
    tokenizer_type: str


class CallInfo(LiteLLMPydanticObjectBase):
    """Used for slack budget alerting"""

    spend: float
    max_budget: Optional[float] = None
    soft_budget: Optional[float] = None
    token: Optional[str] = Field(default=None, description="Hashed value of that key")
    customer_id: Optional[str] = None
    user_id: Optional[str] = None
    team_id: Optional[str] = None
    team_alias: Optional[str] = None
    user_email: Optional[str] = None
    key_alias: Optional[str] = None
    projected_exceeded_date: Optional[str] = None
    projected_spend: Optional[float] = None


class WebhookEvent(CallInfo):
    event: Literal[
        "budget_crossed",
        "soft_budget_crossed",
        "threshold_crossed",
        "projected_limit_exceeded",
        "key_created",
        "internal_user_created",
        "spend_tracked",
    ]
    event_group: Literal["internal_user", "key", "team", "proxy", "customer"]
    event_message: str  # human-readable description of event


class SpecialModelNames(enum.Enum):
    all_team_models = "all-team-models"
    all_proxy_models = "all-proxy-models"


class InvitationNew(LiteLLMPydanticObjectBase):
    user_id: str


class InvitationUpdate(LiteLLMPydanticObjectBase):
    invitation_id: str
    is_accepted: bool


class InvitationDelete(LiteLLMPydanticObjectBase):
    invitation_id: str


class InvitationModel(LiteLLMPydanticObjectBase):
    id: str
    user_id: str
    is_accepted: bool
    accepted_at: Optional[datetime]
    expires_at: datetime
    created_at: datetime
    created_by: str
    updated_at: datetime
    updated_by: str


class InvitationClaim(LiteLLMPydanticObjectBase):
    invitation_link: str
    user_id: str
    password: str


class ConfigFieldInfo(LiteLLMPydanticObjectBase):
    field_name: str
    field_value: Any


class CallbackOnUI(LiteLLMPydanticObjectBase):
    litellm_callback_name: str
    litellm_callback_params: Optional[list]
    ui_callback_name: str


class AllCallbacks(LiteLLMPydanticObjectBase):
    langfuse: CallbackOnUI = CallbackOnUI(
        litellm_callback_name="langfuse",
        ui_callback_name="Langfuse",
        litellm_callback_params=[
            "LANGFUSE_PUBLIC_KEY",
            "LANGFUSE_SECRET_KEY",
        ],
    )

    otel: CallbackOnUI = CallbackOnUI(
        litellm_callback_name="otel",
        ui_callback_name="OpenTelemetry",
        litellm_callback_params=[
            "OTEL_EXPORTER",
            "OTEL_ENDPOINT",
            "OTEL_HEADERS",
        ],
    )

    s3: CallbackOnUI = CallbackOnUI(
        litellm_callback_name="s3",
        ui_callback_name="s3 Bucket (AWS)",
        litellm_callback_params=[
            "AWS_ACCESS_KEY_ID",
            "AWS_SECRET_ACCESS_KEY",
            "AWS_REGION_NAME",
        ],
    )

    openmeter: CallbackOnUI = CallbackOnUI(
        litellm_callback_name="openmeter",
        ui_callback_name="OpenMeter",
        litellm_callback_params=[
            "OPENMETER_API_ENDPOINT",
            "OPENMETER_API_KEY",
        ],
    )

    custom_callback_api: CallbackOnUI = CallbackOnUI(
        litellm_callback_name="custom_callback_api",
        litellm_callback_params=["GENERIC_LOGGER_ENDPOINT"],
        ui_callback_name="Custom Callback API",
    )

    datadog: CallbackOnUI = CallbackOnUI(
        litellm_callback_name="datadog",
        litellm_callback_params=["DD_API_KEY", "DD_SITE"],
        ui_callback_name="Datadog",
    )

    braintrust: CallbackOnUI = CallbackOnUI(
        litellm_callback_name="braintrust",
        litellm_callback_params=["BRAINTRUST_API_KEY"],
        ui_callback_name="Braintrust",
    )

    langsmith: CallbackOnUI = CallbackOnUI(
        litellm_callback_name="langsmith",
        litellm_callback_params=[
            "LANGSMITH_API_KEY",
            "LANGSMITH_PROJECT",
            "LANGSMITH_DEFAULT_RUN_NAME",
        ],
        ui_callback_name="Langsmith",
    )

    lago: CallbackOnUI = CallbackOnUI(
        litellm_callback_name="lago",
        litellm_callback_params=[
            "LAGO_API_BASE",
            "LAGO_API_KEY",
            "LAGO_API_EVENT_CODE",
            "LAGO_API_CHARGE_BY",
        ],
        ui_callback_name="Lago Billing",
    )


class SpendLogsMetadata(TypedDict):
    """
    Specific metadata k,v pairs logged to spendlogs for easier cost tracking
    """

    additional_usage_values: Optional[
        dict
    ]  # covers provider-specific usage information - e.g. prompt caching
    user_api_key: Optional[str]
    user_api_key_alias: Optional[str]
    user_api_key_team_id: Optional[str]
    user_api_key_user_id: Optional[str]
    user_api_key_team_alias: Optional[str]
    spend_logs_metadata: Optional[
        dict
    ]  # special param to log k,v pairs to spendlogs for a call
    requester_ip_address: Optional[str]


class SpendLogsPayload(TypedDict):
    request_id: str
    call_type: str
    api_key: str
    spend: float
    total_tokens: int
    prompt_tokens: int
    completion_tokens: int
    startTime: Union[datetime, str]
    endTime: Union[datetime, str]
    completionStartTime: Optional[Union[datetime, str]]
    model: str
    model_id: Optional[str]
    model_group: Optional[str]
    api_base: str
    user: str
    metadata: str  # json str
    cache_hit: str
    cache_key: str
    request_tags: str  # json str
    team_id: Optional[str]
    end_user: Optional[str]
    requester_ip_address: Optional[str]
    custom_llm_provider: Optional[str]
    messages: Optional[Union[str, list, dict]]
    response: Optional[Union[str, list, dict]]


class SpanAttributes(str, enum.Enum):
    # Note: We've taken this from opentelemetry-semantic-conventions-ai
    # I chose to not add a new dependency to litellm for this

    # Semantic Conventions for LLM requests, this needs to be removed after
    # OpenTelemetry Semantic Conventions support Gen AI.
    # Issue at https://github.com/open-telemetry/opentelemetry-python/issues/3868
    # Refer to https://github.com/open-telemetry/semantic-conventions/blob/main/docs/gen-ai/llm-spans.md

    LLM_SYSTEM = "gen_ai.system"
    LLM_REQUEST_MODEL = "gen_ai.request.model"
    LLM_REQUEST_MAX_TOKENS = "gen_ai.request.max_tokens"
    LLM_REQUEST_TEMPERATURE = "gen_ai.request.temperature"
    LLM_REQUEST_TOP_P = "gen_ai.request.top_p"
    LLM_PROMPTS = "gen_ai.prompt"
    LLM_COMPLETIONS = "gen_ai.completion"
    LLM_RESPONSE_MODEL = "gen_ai.response.model"
    LLM_USAGE_COMPLETION_TOKENS = "gen_ai.usage.completion_tokens"
    LLM_USAGE_PROMPT_TOKENS = "gen_ai.usage.prompt_tokens"
    LLM_TOKEN_TYPE = "gen_ai.token.type"
    # To be added
    # LLM_RESPONSE_FINISH_REASON = "gen_ai.response.finish_reasons"
    # LLM_RESPONSE_ID = "gen_ai.response.id"

    # LLM
    LLM_REQUEST_TYPE = "llm.request.type"
    LLM_USAGE_TOTAL_TOKENS = "llm.usage.total_tokens"
    LLM_USAGE_TOKEN_TYPE = "llm.usage.token_type"
    LLM_USER = "llm.user"
    LLM_HEADERS = "llm.headers"
    LLM_TOP_K = "llm.top_k"
    LLM_IS_STREAMING = "llm.is_streaming"
    LLM_FREQUENCY_PENALTY = "llm.frequency_penalty"
    LLM_PRESENCE_PENALTY = "llm.presence_penalty"
    LLM_CHAT_STOP_SEQUENCES = "llm.chat.stop_sequences"
    LLM_REQUEST_FUNCTIONS = "llm.request.functions"
    LLM_REQUEST_REPETITION_PENALTY = "llm.request.repetition_penalty"
    LLM_RESPONSE_FINISH_REASON = "llm.response.finish_reason"
    LLM_RESPONSE_STOP_REASON = "llm.response.stop_reason"
    LLM_CONTENT_COMPLETION_CHUNK = "llm.content.completion.chunk"

    # OpenAI
    LLM_OPENAI_RESPONSE_SYSTEM_FINGERPRINT = "gen_ai.openai.system_fingerprint"
    LLM_OPENAI_API_BASE = "gen_ai.openai.api_base"
    LLM_OPENAI_API_VERSION = "gen_ai.openai.api_version"
    LLM_OPENAI_API_TYPE = "gen_ai.openai.api_type"


class ManagementEndpointLoggingPayload(LiteLLMPydanticObjectBase):
    route: str
    request_data: dict
    response: Optional[dict] = None
    exception: Optional[Any] = None
    start_time: Optional[datetime] = None
    end_time: Optional[datetime] = None


class ProxyException(Exception):
    # NOTE: DO NOT MODIFY THIS
    # This is used to map exactly to OPENAI Exceptions
    def __init__(
        self,
        message: str,
        type: str,
        param: Optional[str],
        code: Optional[Union[int, str]] = None,
        headers: Optional[Dict[str, str]] = None,
    ):
        self.message = message
        self.type = type
        self.param = param

        # If we look on official python OpenAI lib, the code should be a string:
        # https://github.com/openai/openai-python/blob/195c05a64d39c87b2dfdf1eca2d339597f1fce03/src/openai/types/shared/error_object.py#L11
        # Related LiteLLM issue: https://github.com/BerriAI/litellm/discussions/4834
        self.code = str(code)
        if headers is not None:
            for k, v in headers.items():
                if not isinstance(v, str):
                    headers[k] = str(v)
        self.headers = headers or {}

        # rules for proxyExceptions
        # Litellm router.py returns "No healthy deployment available" when there are no deployments available
        # Should map to 429 errors https://github.com/BerriAI/litellm/issues/2487
        if (
            "No healthy deployment available" in self.message
            or "No deployments available" in self.message
        ):
            self.code = "429"
        elif RouterErrors.no_deployments_with_tag_routing.value in self.message:
            self.code = "401"

    def to_dict(self) -> dict:
        """Converts the ProxyException instance to a dictionary."""
        return {
            "message": self.message,
            "type": self.type,
            "param": self.param,
            "code": self.code,
        }


class CommonProxyErrors(str, enum.Enum):
    db_not_connected_error = "DB not connected"
    no_llm_router = "No models configured on proxy"
    not_allowed_access = "Admin-only endpoint. Not allowed to access this."
    not_premium_user = "You must be a LiteLLM Enterprise user to use this feature. If you have a license please set `LITELLM_LICENSE` in your env. Get a 7 day trial key here: https://www.litellm.ai/#trial. \nPricing: https://www.litellm.ai/#pricing"


class SpendCalculateRequest(LiteLLMPydanticObjectBase):
    model: Optional[str] = None
    messages: Optional[List] = None
    completion_response: Optional[dict] = None


class ProxyErrorTypes(str, enum.Enum):
    budget_exceeded = "budget_exceeded"
    expired_key = "expired_key"
    auth_error = "auth_error"
    internal_server_error = "internal_server_error"
    bad_request_error = "bad_request_error"
    not_found_error = "not_found_error"


DB_CONNECTION_ERROR_TYPES = (httpx.ConnectError, httpx.ReadError, httpx.ReadTimeout)


class SSOUserDefinedValues(TypedDict):
    models: List[str]
    user_id: str
    user_email: Optional[str]
    user_role: Optional[str]
    max_budget: Optional[float]
    budget_duration: Optional[str]


class VirtualKeyEvent(LiteLLMPydanticObjectBase):
    created_by_user_id: str
    created_by_user_role: str
    created_by_key_alias: Optional[str]
    request_kwargs: dict


class CreatePassThroughEndpoint(LiteLLMPydanticObjectBase):
    path: str
    target: str
    headers: dict


class LiteLLM_TeamMembership(LiteLLMPydanticObjectBase):
    user_id: str
    team_id: str
    budget_id: str
    litellm_budget_table: Optional[LiteLLM_BudgetTable]


#### Organization / Team Member Requests ####


class MemberAddRequest(LiteLLMPydanticObjectBase):
    member: Union[List[Member], Member]

    def __init__(self, **data):
        member_data = data.get("member")
        if isinstance(member_data, list):
            # If member is a list of dictionaries, convert each dictionary to a Member object
            members = [Member(**item) for item in member_data]
            # Replace member_data with the list of Member objects
            data["member"] = members
        elif isinstance(member_data, dict):
            # If member is a dictionary, convert it to a single Member object
            member = Member(**member_data)
            # Replace member_data with the single Member object
            data["member"] = member
        # Call the superclass __init__ method to initialize the object
        super().__init__(**data)


class OrgMemberAddRequest(LiteLLMPydanticObjectBase):
    member: Union[List[OrgMember], OrgMember]

    def __init__(self, **data):
        member_data = data.get("member")
        if isinstance(member_data, list):
            # If member is a list of dictionaries, convert each dictionary to a Member object
            members = [OrgMember(**item) for item in member_data]
            # Replace member_data with the list of Member objects
            data["member"] = members
        elif isinstance(member_data, dict):
            # If member is a dictionary, convert it to a single Member object
            member = OrgMember(**member_data)
            # Replace member_data with the single Member object
            data["member"] = member
        # Call the superclass __init__ method to initialize the object
        super().__init__(**data)


class TeamAddMemberResponse(LiteLLM_TeamTable):
    updated_users: List[LiteLLM_UserTable]
    updated_team_memberships: List[LiteLLM_TeamMembership]


class OrganizationAddMemberResponse(LiteLLMPydanticObjectBase):
    organization_id: str
    updated_users: List[LiteLLM_UserTable]
    updated_organization_memberships: List[LiteLLM_OrganizationMembershipTable]


class MemberDeleteRequest(LiteLLMPydanticObjectBase):
    user_id: Optional[str] = None
    user_email: Optional[str] = None

    @model_validator(mode="before")
    @classmethod
    def check_user_info(cls, values):
        if values.get("user_id") is None and values.get("user_email") is None:
            raise ValueError("Either user id or user email must be provided")
        return values


class MemberUpdateResponse(LiteLLMPydanticObjectBase):
    user_id: str
    user_email: Optional[str] = None


# Team Member Requests
class TeamMemberAddRequest(MemberAddRequest):
    team_id: str
    max_budget_in_team: Optional[float] = None  # Users max budget within the team


class TeamMemberDeleteRequest(MemberDeleteRequest):
    team_id: str


class TeamMemberUpdateRequest(TeamMemberDeleteRequest):
    max_budget_in_team: Optional[float] = None
    role: Optional[Literal["admin", "user"]] = None


class TeamMemberUpdateResponse(MemberUpdateResponse):
    team_id: str
    max_budget_in_team: Optional[float] = None


# Organization Member Requests
class OrganizationMemberAddRequest(OrgMemberAddRequest):
    organization_id: str
    max_budget_in_organization: Optional[float] = (
        None  # Users max budget within the organization
    )


class OrganizationMemberDeleteRequest(MemberDeleteRequest):
    organization_id: str


class OrganizationMemberUpdateRequest(OrganizationMemberDeleteRequest):
    max_budget_in_organization: float


class OrganizationMemberUpdateResponse(MemberUpdateResponse):
    organization_id: str
    max_budget_in_organization: float


##########################################


class TeamInfoResponseObject(TypedDict):
    team_id: str
    team_info: LiteLLM_TeamTable
    keys: List
    team_memberships: List[LiteLLM_TeamMembership]


class TeamListResponseObject(LiteLLM_TeamTable):
    team_memberships: List[LiteLLM_TeamMembership]
    keys: List  # list of keys that belong to the team


class CurrentItemRateLimit(TypedDict):
    current_requests: int
    current_tpm: int
    current_rpm: int


class LoggingCallbackStatus(TypedDict, total=False):
    callbacks: List[str]
    status: Literal["healthy", "unhealthy"]
    details: Optional[str]


class KeyHealthResponse(TypedDict, total=False):
    key: Literal["healthy", "unhealthy"]
    logging_callbacks: Optional[LoggingCallbackStatus]


class SpecialHeaders(enum.Enum):
    """Used by user_api_key_auth.py to get litellm key"""

    openai_authorization = "Authorization"
    azure_authorization = "API-Key"
    anthropic_authorization = "x-api-key"
    google_ai_studio_authorization = "x-goog-api-key"


class LitellmDataForBackendLLMCall(TypedDict, total=False):
    headers: dict
    organization: str


class JWTKeyItem(TypedDict, total=False):
    kid: str


JWKKeyValue = Union[List[JWTKeyItem], JWTKeyItem]


class JWKUrlResponse(TypedDict, total=False):
    keys: JWKKeyValue


class UserManagementEndpointParamDocStringEnums(str, enum.Enum):
    user_id_doc_str = (
        "Optional[str] - Specify a user id. If not set, a unique id will be generated."
    )
    user_alias_doc_str = (
        "Optional[str] - A descriptive name for you to know who this user id refers to."
    )
    teams_doc_str = "Optional[list] - specify a list of team id's a user belongs to."
    user_email_doc_str = "Optional[str] - Specify a user email."
    send_invite_email_doc_str = (
        "Optional[bool] - Specify if an invite email should be sent."
    )
    user_role_doc_str = """Optional[str] - Specify a user role - "proxy_admin", "proxy_admin_viewer", "internal_user", "internal_user_viewer", "team", "customer". Info about each role here: `https://github.com/BerriAI/litellm/litellm/proxy/_types.py#L20`"""
    max_budget_doc_str = """Optional[float] - Specify max budget for a given user."""
    budget_duration_doc_str = """Optional[str] - Budget is reset at the end of specified duration. If not set, budget is never reset. You can set duration as seconds ("30s"), minutes ("30m"), hours ("30h"), days ("30d"), months ("1mo")."""
    models_doc_str = """Optional[list] - Model_name's a user is allowed to call. (if empty, key is allowed to call all models)"""
    tpm_limit_doc_str = (
        """Optional[int] - Specify tpm limit for a given user (Tokens per minute)"""
    )
    rpm_limit_doc_str = (
        """Optional[int] - Specify rpm limit for a given user (Requests per minute)"""
    )
    auto_create_key_doc_str = """bool - Default=True. Flag used for returning a key as part of the /user/new response"""
    aliases_doc_str = """Optional[dict] - Model aliases for the user - [Docs](https://litellm.vercel.app/docs/proxy/virtual_keys#model-aliases)"""
    config_doc_str = """Optional[dict] - [DEPRECATED PARAM] User-specific config."""
    allowed_cache_controls_doc_str = """Optional[list] - List of allowed cache control values. Example - ["no-cache", "no-store"]. See all values - https://docs.litellm.ai/docs/proxy/caching#turn-on--off-caching-per-request-"""
    blocked_doc_str = (
        """Optional[bool] - [Not Implemented Yet] Whether the user is blocked."""
    )
    guardrails_doc_str = """Optional[List[str]] - [Not Implemented Yet] List of active guardrails for the user"""
    permissions_doc_str = """Optional[dict] - [Not Implemented Yet] User-specific permissions, eg. turning off pii masking."""
    metadata_doc_str = """Optional[dict] - Metadata for user, store information for user. Example metadata = {"team": "core-infra", "app": "app2", "email": "ishaan@berri.ai" }"""
    max_parallel_requests_doc_str = """Optional[int] - Rate limit a user based on the number of parallel requests. Raises 429 error, if user's parallel requests > x."""
    soft_budget_doc_str = """Optional[float] - Get alerts when user crosses given budget, doesn't block requests."""
    model_max_budget_doc_str = """Optional[dict] - Model-specific max budget for user. [Docs](https://docs.litellm.ai/docs/proxy/users#add-model-specific-budgets-to-keys)"""
    model_rpm_limit_doc_str = """Optional[float] - Model-specific rpm limit for user. [Docs](https://docs.litellm.ai/docs/proxy/users#add-model-specific-limits-to-keys)"""
    model_tpm_limit_doc_str = """Optional[float] - Model-specific tpm limit for user. [Docs](https://docs.litellm.ai/docs/proxy/users#add-model-specific-limits-to-keys)"""
    spend_doc_str = """Optional[float] - Amount spent by user. Default is 0. Will be updated by proxy whenever user is used."""
    team_id_doc_str = """Optional[str] - [DEPRECATED PARAM] The team id of the user. Default is None."""
    duration_doc_str = """Optional[str] - Duration for the key auto-created on `/user/new`. Default is None."""


PassThroughEndpointLoggingResultValues = Union[
    ModelResponse,
    TextCompletionResponse,
    ImageResponse,
    EmbeddingResponse,
    StandardPassThroughResponseObject,
]


class PassThroughEndpointLoggingTypedDict(TypedDict):
    result: Optional[PassThroughEndpointLoggingResultValues]
    kwargs: dict


LiteLLM_ManagementEndpoint_MetadataFields = [
    "model_rpm_limit",
    "model_tpm_limit",
    "guardrails",
    "tags",
    "enforced_params",
    "temp_budget_increase",
    "temp_budget_expiry",
]


class ProviderBudgetResponseObject(LiteLLMPydanticObjectBase):
    """
    Configuration for a single provider's budget settings
    """

    budget_limit: Optional[float]  # Budget limit in USD for the time period
    time_period: Optional[str]  # Time period for budget (e.g., '1d', '30d', '1mo')
    spend: Optional[float] = 0.0  # Current spend for this provider
    budget_reset_at: Optional[str] = None  # When the current budget period resets


class ProviderBudgetResponse(LiteLLMPydanticObjectBase):
    """
    Complete provider budget configuration and status.
    Maps provider names to their budget configs.
    """

    providers: Dict[str, ProviderBudgetResponseObject] = (
        {}
    )  # Dictionary mapping provider names to their budget configurations


class ProxyStateVariables(TypedDict):
    """
    TypedDict for Proxy state variables.
    """

    spend_logs_row_count: int


UI_TEAM_ID = "litellm-dashboard"


<<<<<<< HEAD
class JWTAuthBuilderResult(TypedDict):
    is_proxy_admin: bool
    team_object: Optional[LiteLLM_TeamTable]
    user_object: Optional[LiteLLM_UserTable]
    end_user_object: Optional[LiteLLM_EndUserTable]
    org_object: Optional[LiteLLM_OrganizationTable]
    token: str
    team_id: Optional[str]
    user_id: Optional[str]
    end_user_id: Optional[str]
    org_id: Optional[str]
=======
class ClientSideFallbackModel(TypedDict, total=False):
    """
    Dictionary passed when client configuring input
    """

    model: Required[str]
    messages: List[AllMessageValues]


ALL_FALLBACK_MODEL_VALUES = Union[str, ClientSideFallbackModel]
>>>>>>> c306c2e0
<|MERGE_RESOLUTION|>--- conflicted
+++ resolved
@@ -2288,7 +2288,7 @@
 UI_TEAM_ID = "litellm-dashboard"
 
 
-<<<<<<< HEAD
+
 class JWTAuthBuilderResult(TypedDict):
     is_proxy_admin: bool
     team_object: Optional[LiteLLM_TeamTable]
@@ -2300,7 +2300,7 @@
     user_id: Optional[str]
     end_user_id: Optional[str]
     org_id: Optional[str]
-=======
+
 class ClientSideFallbackModel(TypedDict, total=False):
     """
     Dictionary passed when client configuring input
@@ -2310,5 +2310,4 @@
     messages: List[AllMessageValues]
 
 
-ALL_FALLBACK_MODEL_VALUES = Union[str, ClientSideFallbackModel]
->>>>>>> c306c2e0
+ALL_FALLBACK_MODEL_VALUES = Union[str, ClientSideFallbackModel]