--- conflicted
+++ resolved
@@ -630,13 +630,7 @@
 
 class KeyRequestBase(GenerateRequestBase):
     key: Optional[str] = None
-<<<<<<< HEAD
-=======
     budget_id: Optional[str] = None
-
-
-class GenerateKeyRequest(_GenerateKeyRequest):
->>>>>>> bb06583b
     tags: Optional[List[str]] = None
     enforced_params: Optional[List[str]] = None
 
