import enum
import json
import uuid
from datetime import datetime
from typing import TYPE_CHECKING, Any, Callable, Dict, List, Literal, Optional, Union

import httpx
from pydantic import (
    BaseModel,
    ConfigDict,
    Field,
    Json,
    field_validator,
    model_validator,
)
from typing_extensions import Required, TypedDict

from litellm.types.integrations.slack_alerting import AlertType
from litellm.types.llms.openai import AllMessageValues, OpenAIFileObject
from litellm.types.mcp import (
    MCPAuthType,
    MCPSpecVersion,
    MCPSpecVersionType,
    MCPTransport,
    MCPTransportType,
)
from litellm.types.mcp_server.mcp_server_manager import MCPInfo
from litellm.types.router import RouterErrors, UpdateRouterConfig
from litellm.types.secret_managers.main import KeyManagementSystem
from litellm.types.utils import (
    CallTypes,
    EmbeddingResponse,
    GenericBudgetConfigType,
    ImageResponse,
    LiteLLMBatch,
    LiteLLMFineTuningJob,
    LiteLLMPydanticObjectBase,
    ModelResponse,
    ProviderField,
    StandardCallbackDynamicParams,
    StandardLoggingGuardrailInformation,
    StandardLoggingMCPToolCall,
    StandardLoggingModelInformation,
    StandardLoggingPayloadErrorInformation,
    StandardLoggingPayloadStatus,
    StandardLoggingVectorStoreRequest,
    StandardPassThroughResponseObject,
    TextCompletionResponse,
)

from .types_utils.utils import get_instance_fn, validate_custom_validate_return_type

if TYPE_CHECKING:
    from opentelemetry.trace import Span as _Span

    Span = Union[_Span, Any]
else:
    Span = Any


class LiteLLMTeamRoles(enum.Enum):
    # team admin
    TEAM_ADMIN = "admin"
    # team member
    TEAM_MEMBER = "user"


class LitellmUserRoles(str, enum.Enum):
    """
    Admin Roles:
    PROXY_ADMIN: admin over the platform
    PROXY_ADMIN_VIEW_ONLY: can login, view all own keys, view all spend
    ORG_ADMIN: admin over a specific organization, can create teams, users only within their organization

    Internal User Roles:
    INTERNAL_USER: can login, view/create/delete their own keys, view their spend
    INTERNAL_USER_VIEW_ONLY: can login, view their own keys, view their own spend


    Team Roles:
    TEAM: used for JWT auth


    Customer Roles:
    CUSTOMER: External users -> these are customers

    """

    # Admin Roles
    PROXY_ADMIN = "proxy_admin"
    PROXY_ADMIN_VIEW_ONLY = "proxy_admin_viewer"

    # Organization admins
    ORG_ADMIN = "org_admin"

    # Internal User Roles
    INTERNAL_USER = "internal_user"
    INTERNAL_USER_VIEW_ONLY = "internal_user_viewer"

    # Team Roles
    TEAM = "team"

    # Customer Roles - External users of proxy
    CUSTOMER = "customer"

    def __str__(self):
        return str(self.value)

    def values(self) -> List[str]:
        return list(self.__annotations__.keys())

    @property
    def description(self):
        """
        Descriptions for the enum values
        """
        descriptions = {
            "proxy_admin": "admin over litellm proxy, has all permissions",
            "proxy_admin_viewer": "view all keys, view all spend",
            "internal_user": "view/create/delete their own keys, view their own spend",
            "internal_user_viewer": "view their own keys, view their own spend",
            "team": "team scope used for JWT auth",
            "customer": "customer",
        }
        return descriptions.get(self.value, "")

    @property
    def ui_label(self):
        """
        UI labels for the enum values
        """
        ui_labels = {
            "proxy_admin": "Admin (All Permissions)",
            "proxy_admin_viewer": "Admin (View Only)",
            "internal_user": "Internal User (Create/Delete/View)",
            "internal_user_viewer": "Internal User (View Only)",
            "team": "Team",
            "customer": "Customer",
        }
        return ui_labels.get(self.value, "")

    @property
    def is_internal_user_role(self) -> bool:
        """returns true if this role is an `internal_user` or `internal_user_viewer` role"""
        return self.value in [
            self.INTERNAL_USER,
            self.INTERNAL_USER_VIEW_ONLY,
        ]


class LitellmTableNames(str, enum.Enum):
    """
    Enum for Table Names used by LiteLLM
    """

    TEAM_TABLE_NAME = "LiteLLM_TeamTable"
    USER_TABLE_NAME = "LiteLLM_UserTable"
    KEY_TABLE_NAME = "LiteLLM_VerificationToken"
    PROXY_MODEL_TABLE_NAME = "LiteLLM_ProxyModelTable"
    MANAGED_FILE_TABLE_NAME = "LiteLLM_ManagedFileTable"


class Litellm_EntityType(enum.Enum):
    """
    Enum for types of entities on litellm

    This enum allows specifying the type of entity that is being tracked in the database.
    """

    KEY = "key"
    USER = "user"
    END_USER = "end_user"
    TEAM = "team"
    TEAM_MEMBER = "team_member"
    ORGANIZATION = "organization"

    # global proxy level entity
    PROXY = "proxy"


def hash_token(token: str):
    import hashlib

    # Hash the string using SHA-256
    hashed_token = hashlib.sha256(token.encode()).hexdigest()

    return hashed_token


class KeyManagementRoutes(str, enum.Enum):
    """
    Enum for key management routes
    """

    # write routes
    KEY_GENERATE = "/key/generate"
    KEY_UPDATE = "/key/update"
    KEY_DELETE = "/key/delete"
    KEY_REGENERATE = "/key/regenerate"
    KEY_GENERATE_SERVICE_ACCOUNT = "/key/service-account/generate"
    KEY_REGENERATE_WITH_PATH_PARAM = "/key/{key_id}/regenerate"
    KEY_BLOCK = "/key/block"
    KEY_UNBLOCK = "/key/unblock"

    # info and health routes
    KEY_INFO = "/key/info"
    KEY_HEALTH = "/key/health"

    # list routes
    KEY_LIST = "/key/list"


class LiteLLMRoutes(enum.Enum):
    openai_route_names = [
        "chat_completion",
        "completion",
        "embeddings",
        "image_generation",
        "audio_transcriptions",
        "moderations",
        "model_list",  # OpenAI /v1/models route
    ]
    openai_routes = [
        # chat completions
        "/engines/{model}/chat/completions",
        "/openai/deployments/{model}/chat/completions",
        "/chat/completions",
        "/v1/chat/completions",
        # completions
        "/engines/{model}/completions",
        "/openai/deployments/{model}/completions",
        "/completions",
        "/v1/completions",
        # embeddings
        "/engines/{model}/embeddings",
        "/openai/deployments/{model}/embeddings",
        "/embeddings",
        "/v1/embeddings",
        # image generation
        "/images/generations",
        "/v1/images/generations",
        # image edit
        "/images/edits",
        "/v1/images/edits",
        # audio transcription
        "/audio/transcriptions",
        "/v1/audio/transcriptions",
        # audio Speech
        "/audio/speech",
        "/v1/audio/speech",
        # moderations
        "/moderations",
        "/v1/moderations",
        # batches
        "/v1/batches",
        "/batches",
        "/v1/batches/{batch_id}",
        "/batches/{batch_id}",
        # files
        "/v1/files",
        "/files",
        "/v1/files/{file_id}",
        "/files/{file_id}",
        "/v1/files/{file_id}/content",
        "/files/{file_id}/content",
        # fine_tuning
        "/fine_tuning/jobs",
        "/v1/fine_tuning/jobs",
        "/fine_tuning/jobs/{fine_tuning_job_id}/cancel",
        "/v1/fine_tuning/jobs/{fine_tuning_job_id}/cancel",
        # assistants-related routes
        "/assistants",
        "/v1/assistants",
        "/v1/assistants/{assistant_id}",
        "/assistants/{assistant_id}",
        "/threads",
        "/v1/threads",
        "/threads/{thread_id}",
        "/v1/threads/{thread_id}",
        "/threads/{thread_id}/messages",
        "/v1/threads/{thread_id}/messages",
        "/threads/{thread_id}/runs",
        "/v1/threads/{thread_id}/runs",
        # models
        "/models",
        "/v1/models",
        # token counter
        "/utils/token_counter",
        "/utils/transform_request",
        # rerank
        "/rerank",
        "/v1/rerank",
        "/v2/rerank",
        # realtime
        "/realtime",
        "/v1/realtime",
        "/realtime?{model}",
        "/v1/realtime?{model}",
        # responses API
        "/responses",
        "/v1/responses",
        "/responses/{response_id}",
        "/v1/responses/{response_id}",
        "/responses/{response_id}/input_items",
        "/v1/responses/{response_id}/input_items",
    ]

    mapped_pass_through_routes = [
        "/bedrock",
        "/vertex-ai",
        "/vertex_ai",
        "/cohere",
        "/gemini",
        "/anthropic",
        "/langfuse",
        "/azure",
        "/openai",
        "/assemblyai",
        "/eu.assemblyai",
        "/vllm",
        "/mistral",
    ]

    anthropic_routes = [
        "/v1/messages",
    ]

    mcp_routes = [
        "/mcp",
        "/mcp/",
        "/mcp/{subpath}",
        "/mcp/tools",
        "/mcp/tools/list",
        "/mcp/tools/call",
    ]

    google_routes = [
        "/v1beta/models/{model_name}:countTokens",
        "/v1beta/models/{model_name}:generateContent",
        "/v1beta/models/{model_name}:streamGenerateContent",
        "/models/{model_name}:countTokens",
        "/models/{model_name}:generateContent",
        "/models/{model_name}:streamGenerateContent",
    ]

    apply_guardrail_routes = [
        "/guardrails/apply_guardrail",
    ]

    llm_api_routes = (
        openai_routes
        + anthropic_routes
        + mapped_pass_through_routes
        + apply_guardrail_routes
        + mcp_routes
    )
    info_routes = [
        "/key/info",
        "/key/health",
        "/team/info",
        "/team/list",
        "/v2/team/list",
        "/organization/list",
        "/team/available",
        "/user/info",
        "/model/info",
        "/v1/model/info",
        "/v2/model/info",
        "/v2/key/info",
        "/model_group/info",
        "/health",
        "/key/list",
        "/user/filter/ui",
    ]

    # NOTE: ROUTES ONLY FOR MASTER KEY - only the Master Key should be able to Reset Spend
    master_key_only_routes = ["/global/spend/reset"]

    key_management_routes = [
        KeyManagementRoutes.KEY_GENERATE,
        KeyManagementRoutes.KEY_UPDATE,
        KeyManagementRoutes.KEY_DELETE,
        KeyManagementRoutes.KEY_INFO,
        KeyManagementRoutes.KEY_REGENERATE,
        KeyManagementRoutes.KEY_GENERATE_SERVICE_ACCOUNT,
        KeyManagementRoutes.KEY_REGENERATE_WITH_PATH_PARAM,
        KeyManagementRoutes.KEY_LIST,
        KeyManagementRoutes.KEY_BLOCK,
        KeyManagementRoutes.KEY_UNBLOCK,
    ]

    management_routes = [
        # user
        "/user/new",
        "/user/update",
        "/user/delete",
        "/user/info",
        # team
        "/team/new",
        "/team/update",
        "/team/delete",
        "/team/list",
        "/v2/team/list",
        "/team/info",
        "/team/block",
        "/team/unblock",
        "/team/available",
        "/team/permissions_list",
        "/team/permissions_update",
        # model
        "/model/new",
        "/model/update",
        "/model/delete",
        "/model/info",
    ] + key_management_routes

    spend_tracking_routes = [
        # spend
        "/spend/keys",
        "/spend/users",
        "/spend/tags",
        "/spend/calculate",
        "/spend/logs",
    ]

    global_spend_tracking_routes = [
        # global spend
        "/global/spend/logs",
        "/global/spend",
        "/global/spend/keys",
        "/global/spend/teams",
        "/global/spend/end_users",
        "/global/spend/models",
        "/global/predict/spend/logs",
        "/global/spend/report",
        "/global/spend/provider",
    ]

    public_routes = set(
        [
            "/routes",
            "/",
            "/health/liveliness",
            "/health/liveness",
            "/health/readiness",
            "/test",
            "/config/yaml",
            "/metrics",
            "/litellm/.well-known/litellm-ui-config",
            "/.well-known/litellm-ui-config",
        ]
    )

    ui_routes = [
        "/sso",
        "/sso/get/ui_settings",
        "/login",
        "/key/info",
        "/config",
        "/spend",
        "/model/info",
        "/v2/model/info",
        "/v2/key/info",
        "/models",
        "/v1/models",
        "/global/spend",
        "/global/spend/logs",
        "/global/spend/keys",
        "/global/spend/models",
        "/global/predict/spend/logs",
        "/global/activity",
        "/health/services",
        "/get/litellm_model_cost_map",
    ] + info_routes

    internal_user_routes = (
        [
            "/global/spend/tags",
            "/global/spend/keys",
            "/global/spend/models",
            "/global/spend/provider",
            "/global/spend/end_users",
            "/global/activity",
            "/global/activity/model",
        ]
        + spend_tracking_routes
        + key_management_routes
    )

    internal_user_view_only_routes = (
        spend_tracking_routes + global_spend_tracking_routes
    )

    self_managed_routes = [
        "/team/member_add",
        "/team/member_delete",
        "/team/permissions_list",
        "/team/permissions_update",
        "/team/daily/activity",
        "/model/new",
        "/model/update",
        "/model/delete",
        "/user/daily/activity",
        "/model/{model_id}/update",
    ]  # routes that manage their own allowed/disallowed logic

    ## Org Admin Routes ##

    # Routes only an Org Admin Can Access
    org_admin_only_routes = [
        "/organization/info",
        "/organization/delete",
        "/organization/member_add",
        "/organization/member_update",
    ]

    # All routes accesible by an Org Admin
    org_admin_allowed_routes = (
        org_admin_only_routes + management_routes + self_managed_routes
    )


class LiteLLMPromptInjectionParams(LiteLLMPydanticObjectBase):
    heuristics_check: bool = False
    vector_db_check: bool = False
    llm_api_check: bool = False
    llm_api_name: Optional[str] = None
    llm_api_system_prompt: Optional[str] = None
    llm_api_fail_call_string: Optional[str] = None
    reject_as_response: Optional[bool] = Field(
        default=False,
        description="Return rejected request error message as a string to the user. Default behaviour is to raise an exception.",
    )

    @model_validator(mode="before")
    @classmethod
    def check_llm_api_params(cls, values):
        llm_api_check = values.get("llm_api_check")
        if llm_api_check is True:
            if "llm_api_name" not in values or not values["llm_api_name"]:
                raise ValueError(
                    "If llm_api_check is set to True, llm_api_name must be provided"
                )
            if (
                "llm_api_system_prompt" not in values
                or not values["llm_api_system_prompt"]
            ):
                raise ValueError(
                    "If llm_api_check is set to True, llm_api_system_prompt must be provided"
                )
            if (
                "llm_api_fail_call_string" not in values
                or not values["llm_api_fail_call_string"]
            ):
                raise ValueError(
                    "If llm_api_check is set to True, llm_api_fail_call_string must be provided"
                )
        return values


######### Request Class Definition ######
class ProxyChatCompletionRequest(LiteLLMPydanticObjectBase):
    model: str
    messages: List[Dict[str, str]]
    temperature: Optional[float] = None
    top_p: Optional[float] = None
    n: Optional[int] = None
    stream: Optional[bool] = None
    stop: Optional[List[str]] = None
    max_tokens: Optional[int] = None
    presence_penalty: Optional[float] = None
    frequency_penalty: Optional[float] = None
    logit_bias: Optional[Dict[str, float]] = None
    user: Optional[str] = None
    response_format: Optional[Dict[str, str]] = None
    seed: Optional[int] = None
    tools: Optional[List[str]] = None
    tool_choice: Optional[str] = None
    functions: Optional[List[str]] = None  # soon to be deprecated
    function_call: Optional[str] = None  # soon to be deprecated

    # Optional LiteLLM params
    caching: Optional[bool] = None
    api_base: Optional[str] = None
    api_version: Optional[str] = None
    api_key: Optional[str] = None
    num_retries: Optional[int] = None
    context_window_fallback_dict: Optional[Dict[str, str]] = None
    fallbacks: Optional[List[str]] = None
    metadata: Optional[Dict[str, str]] = {}
    deployment_id: Optional[str] = None
    request_timeout: Optional[int] = None

    model_config = ConfigDict(
        extra="allow"
    )  # allow params not defined here, these fall in litellm.completion(**kwargs)


class ModelInfoDelete(LiteLLMPydanticObjectBase):
    id: str


class ModelInfo(LiteLLMPydanticObjectBase):
    id: Optional[str]
    mode: Optional[Literal["embedding", "chat", "completion"]]
    input_cost_per_token: Optional[float] = 0.0
    output_cost_per_token: Optional[float] = 0.0
    max_tokens: Optional[int] = 2048  # assume 2048 if not set

    # for azure models we need users to specify the base model, one azure you can call deployments - azure/my-random-model
    # we look up the base model in model_prices_and_context_window.json
    base_model: Optional[
        Literal[
            "gpt-4-1106-preview",
            "gpt-4-32k",
            "gpt-4",
            "gpt-3.5-turbo-16k",
            "gpt-3.5-turbo",
            "text-embedding-ada-002",
        ]
    ]

    model_config = ConfigDict(protected_namespaces=(), extra="allow")

    @model_validator(mode="before")
    @classmethod
    def set_model_info(cls, values):
        if values.get("id") is None:
            values.update({"id": str(uuid.uuid4())})
        if values.get("mode") is None:
            values.update({"mode": None})
        if values.get("input_cost_per_token") is None:
            values.update({"input_cost_per_token": None})
        if values.get("output_cost_per_token") is None:
            values.update({"output_cost_per_token": None})
        if values.get("max_tokens") is None:
            values.update({"max_tokens": None})
        if values.get("base_model") is None:
            values.update({"base_model": None})
        return values


class ProviderInfo(LiteLLMPydanticObjectBase):
    name: str
    fields: List[ProviderField]


class BlockUsers(LiteLLMPydanticObjectBase):
    user_ids: List[str]  # required


class ModelParams(LiteLLMPydanticObjectBase):
    model_name: str
    litellm_params: dict
    model_info: ModelInfo

    model_config = ConfigDict(protected_namespaces=())

    @model_validator(mode="before")
    @classmethod
    def set_model_info(cls, values):
        if values.get("model_info") is None:
            values.update(
                {"model_info": ModelInfo(id=None, mode="chat", base_model=None)}
            )
        return values


class LiteLLM_ObjectPermissionBase(LiteLLMPydanticObjectBase):
    mcp_servers: Optional[List[str]] = None
    vector_stores: Optional[List[str]] = None


class GenerateRequestBase(LiteLLMPydanticObjectBase):
    """
    Overlapping schema between key and user generate/update requests
    """

    key_alias: Optional[str] = None
    duration: Optional[str] = None
    models: Optional[list] = []
    spend: Optional[float] = 0
    max_budget: Optional[float] = None
    user_id: Optional[str] = None
    team_id: Optional[str] = None
    max_parallel_requests: Optional[int] = None
    metadata: Optional[dict] = {}
    tpm_limit: Optional[int] = None
    rpm_limit: Optional[int] = None
    budget_duration: Optional[str] = None
    allowed_cache_controls: Optional[list] = []
    config: Optional[dict] = {}
    permissions: Optional[dict] = {}
    model_max_budget: Optional[dict] = (
        {}
    )  # {"gpt-4": 5.0, "gpt-3.5-turbo": 5.0}, defaults to {}

    model_config = ConfigDict(protected_namespaces=())
    model_rpm_limit: Optional[dict] = None
    model_tpm_limit: Optional[dict] = None
    guardrails: Optional[List[str]] = None
    blocked: Optional[bool] = None
    aliases: Optional[dict] = {}
    object_permission: Optional[LiteLLM_ObjectPermissionBase] = None


class KeyRequestBase(GenerateRequestBase):
    key: Optional[str] = None
    budget_id: Optional[str] = None
    tags: Optional[List[str]] = None
    enforced_params: Optional[List[str]] = None
    allowed_routes: Optional[list] = []


class GenerateKeyRequest(KeyRequestBase):
    soft_budget: Optional[float] = None
    send_invite_email: Optional[bool] = None


class GenerateKeyResponse(KeyRequestBase):
    key: str  # type: ignore
    key_name: Optional[str] = None
    expires: Optional[datetime] = None
    user_id: Optional[str] = None
    token_id: Optional[str] = None
    litellm_budget_table: Optional[Any] = None
    token: Optional[str] = None
    created_by: Optional[str] = None
    updated_by: Optional[str] = None
    created_at: Optional[datetime] = None
    updated_at: Optional[datetime] = None

    @model_validator(mode="before")
    @classmethod
    def set_model_info(cls, values):
        if values.get("token") is not None:
            values.update({"key": values.get("token")})
        dict_fields = [
            "metadata",
            "aliases",
            "config",
            "permissions",
            "model_max_budget",
        ]
        for field in dict_fields:
            value = values.get(field)
            if value is not None and isinstance(value, str):
                try:
                    values[field] = json.loads(value)
                except json.JSONDecodeError:
                    raise ValueError(f"Field {field} should be a valid dictionary")

        return values


class UpdateKeyRequest(KeyRequestBase):
    # Note: the defaults of all Params here MUST BE NONE
    # else they will get overwritten
    key: str  # type: ignore
    duration: Optional[str] = None
    spend: Optional[float] = None
    metadata: Optional[dict] = None
    temp_budget_increase: Optional[float] = None
    temp_budget_expiry: Optional[datetime] = None

    @model_validator(mode="after")
    def validate_temp_budget(self) -> "UpdateKeyRequest":
        if self.temp_budget_increase is not None or self.temp_budget_expiry is not None:
            if self.temp_budget_increase is None or self.temp_budget_expiry is None:
                raise ValueError(
                    "temp_budget_increase and temp_budget_expiry must be set together"
                )
        return self


class RegenerateKeyRequest(GenerateKeyRequest):
    # This needs to be different from UpdateKeyRequest, because "key" is optional for this
    key: Optional[str] = None
    new_key: Optional[str] = None
    duration: Optional[str] = None
    spend: Optional[float] = None
    metadata: Optional[dict] = None
    new_master_key: Optional[str] = None


class KeyRequest(LiteLLMPydanticObjectBase):
    keys: Optional[List[str]] = None
    key_aliases: Optional[List[str]] = None

    @model_validator(mode="before")
    @classmethod
    def validate_at_least_one(cls, values):
        if not values.get("keys") and not values.get("key_aliases"):
            raise ValueError(
                "At least one of 'keys' or 'key_aliases' must be provided."
            )
        return values


class LiteLLM_ModelTable(LiteLLMPydanticObjectBase):
    id: Optional[int] = None
    model_aliases: Optional[Union[str, dict]] = None  # json dump the dict
    created_by: str
    updated_by: str
    team: Optional["LiteLLM_TeamTable"] = None

    model_config = ConfigDict(protected_namespaces=())


class LiteLLM_ProxyModelTable(LiteLLMPydanticObjectBase):
    model_id: str
    model_name: str
    litellm_params: dict
    model_info: dict
    created_by: str
    updated_by: str

    @model_validator(mode="before")
    @classmethod
    def check_potential_json_str(cls, values):
        if isinstance(values.get("litellm_params"), str):
            try:
                values["litellm_params"] = json.loads(values["litellm_params"])
            except json.JSONDecodeError:
                pass
        if isinstance(values.get("model_info"), str):
            try:
                values["model_info"] = json.loads(values["model_info"])
            except json.JSONDecodeError:
                pass
        return values


# MCP Types
class SpecialMCPServerName(str, enum.Enum):
    all_team_servers = "all-team-mcpservers"
    all_proxy_servers = "all-proxy-mcpservers"


# MCP Proxy Request Types
class NewMCPServerRequest(LiteLLMPydanticObjectBase):
    server_id: Optional[str] = None
    alias: Optional[str] = None
    description: Optional[str] = None
    transport: MCPTransportType = MCPTransport.sse
    spec_version: MCPSpecVersionType = MCPSpecVersion.mar_2025
    auth_type: Optional[MCPAuthType] = None
    url: str
    mcp_info: Optional[MCPInfo] = None


class UpdateMCPServerRequest(LiteLLMPydanticObjectBase):
    server_id: str
    alias: Optional[str] = None
    description: Optional[str] = None
    transport: MCPTransportType = MCPTransport.sse
    spec_version: MCPSpecVersionType = MCPSpecVersion.mar_2025
    auth_type: Optional[MCPAuthType] = None
    url: str
    mcp_info: Optional[MCPInfo] = None


class LiteLLM_MCPServerTable(LiteLLMPydanticObjectBase):
    """Represents a LiteLLM_MCPServerTable record"""

    server_id: str
    alias: Optional[str] = None
    description: Optional[str] = None
    url: str
    transport: MCPTransportType
    spec_version: MCPSpecVersionType
    auth_type: Optional[MCPAuthType] = None
    created_at: Optional[datetime] = None
    created_by: Optional[str] = None
    updated_at: Optional[datetime] = None
    updated_by: Optional[str] = None
<<<<<<< HEAD
    mcp_info: Optional[MCPInfo] = None
=======
    teams: Optional[List[Dict[str, Optional[str]]]] = Field(default_factory=list)
>>>>>>> 4d3b8b85

class NewUserRequestTeam(LiteLLMPydanticObjectBase):
    team_id: str
    max_budget_in_team: Optional[float] = None
    user_role: Literal["user", "admin"] = "user"


class NewUserRequest(GenerateRequestBase):
    max_budget: Optional[float] = None
    user_email: Optional[str] = None
    user_alias: Optional[str] = None
    user_role: Optional[
        Literal[
            LitellmUserRoles.PROXY_ADMIN,
            LitellmUserRoles.PROXY_ADMIN_VIEW_ONLY,
            LitellmUserRoles.INTERNAL_USER,
            LitellmUserRoles.INTERNAL_USER_VIEW_ONLY,
        ]
    ] = None
    teams: Optional[Union[List[str], List[NewUserRequestTeam]]] = None
    auto_create_key: bool = (
        True  # flag used for returning a key as part of the /user/new response
    )
    send_invite_email: Optional[bool] = None
    sso_user_id: Optional[str] = None
    organizations: Optional[List[str]] = None


class NewUserResponse(GenerateKeyResponse):
    max_budget: Optional[float] = None
    user_email: Optional[str] = None
    user_role: Optional[
        Literal[
            LitellmUserRoles.PROXY_ADMIN,
            LitellmUserRoles.PROXY_ADMIN_VIEW_ONLY,
            LitellmUserRoles.INTERNAL_USER,
            LitellmUserRoles.INTERNAL_USER_VIEW_ONLY,
        ]
    ] = None
    teams: Optional[list] = None
    user_alias: Optional[str] = None
    model_max_budget: Optional[dict] = None
    created_at: Optional[datetime] = None
    updated_at: Optional[datetime] = None


class UpdateUserRequest(GenerateRequestBase):
    # Note: the defaults of all Params here MUST BE NONE
    # else they will get overwritten
    user_id: Optional[str] = None
    password: Optional[str] = None
    user_email: Optional[str] = None
    spend: Optional[float] = None
    metadata: Optional[dict] = None
    user_role: Optional[
        Literal[
            LitellmUserRoles.PROXY_ADMIN,
            LitellmUserRoles.PROXY_ADMIN_VIEW_ONLY,
            LitellmUserRoles.INTERNAL_USER,
            LitellmUserRoles.INTERNAL_USER_VIEW_ONLY,
        ]
    ] = None
    max_budget: Optional[float] = None

    @model_validator(mode="before")
    @classmethod
    def check_user_info(cls, values):
        if values.get("user_id") is None and values.get("user_email") is None:
            raise ValueError("Either user id or user email must be provided")
        return values


class DeleteUserRequest(LiteLLMPydanticObjectBase):
    user_ids: List[str]  # required


AllowedModelRegion = Literal["eu", "us"]


class BudgetNewRequest(LiteLLMPydanticObjectBase):
    budget_id: Optional[str] = Field(default=None, description="The unique budget id.")
    max_budget: Optional[float] = Field(
        default=None,
        description="Requests will fail if this budget (in USD) is exceeded.",
    )
    soft_budget: Optional[float] = Field(
        default=None,
        description="Requests will NOT fail if this is exceeded. Will fire alerting though.",
    )
    max_parallel_requests: Optional[int] = Field(
        default=None, description="Max concurrent requests allowed for this budget id."
    )
    tpm_limit: Optional[int] = Field(
        default=None, description="Max tokens per minute, allowed for this budget id."
    )
    rpm_limit: Optional[int] = Field(
        default=None, description="Max requests per minute, allowed for this budget id."
    )
    budget_duration: Optional[str] = Field(
        default=None,
        description="Max duration budget should be set for (e.g. '1hr', '1d', '28d')",
    )
    model_max_budget: Optional[GenericBudgetConfigType] = Field(
        default=None,
        description="Max budget for each model (e.g. {'gpt-4o': {'max_budget': '0.0000001', 'budget_duration': '1d', 'tpm_limit': 1000, 'rpm_limit': 1000}})",
    )
    budget_reset_at: Optional[datetime] = Field(
        default=None,
        description="Datetime when the budget is reset",
    )


class BudgetRequest(LiteLLMPydanticObjectBase):
    budgets: List[str]


class BudgetDeleteRequest(LiteLLMPydanticObjectBase):
    id: str


class CustomerBase(LiteLLMPydanticObjectBase):
    user_id: str
    alias: Optional[str] = None
    spend: float = 0.0
    allowed_model_region: Optional[AllowedModelRegion] = None
    default_model: Optional[str] = None
    budget_id: Optional[str] = None
    litellm_budget_table: Optional[BudgetNewRequest] = None
    blocked: bool = False


class NewCustomerRequest(BudgetNewRequest):
    """
    Create a new customer, allocate a budget to them
    """

    user_id: str
    alias: Optional[str] = None  # human-friendly alias
    blocked: bool = False  # allow/disallow requests for this end-user
    budget_id: Optional[str] = None  # give either a budget_id or max_budget
    spend: Optional[float] = None
    allowed_model_region: Optional[AllowedModelRegion] = (
        None  # require all user requests to use models in this specific region
    )
    default_model: Optional[str] = (
        None  # if no equivalent model in allowed region - default all requests to this model
    )

    @model_validator(mode="before")
    @classmethod
    def check_user_info(cls, values):
        if values.get("max_budget") is not None and values.get("budget_id") is not None:
            raise ValueError("Set either 'max_budget' or 'budget_id', not both.")

        return values


class UpdateCustomerRequest(LiteLLMPydanticObjectBase):
    """
    Update a Customer, use this to update customer budgets etc

    """

    user_id: str
    alias: Optional[str] = None  # human-friendly alias
    blocked: bool = False  # allow/disallow requests for this end-user
    max_budget: Optional[float] = None
    budget_id: Optional[str] = None  # give either a budget_id or max_budget
    allowed_model_region: Optional[AllowedModelRegion] = (
        None  # require all user requests to use models in this specific region
    )
    default_model: Optional[str] = (
        None  # if no equivalent model in allowed region - default all requests to this model
    )


class DeleteCustomerRequest(LiteLLMPydanticObjectBase):
    """
    Delete multiple Customers
    """

    user_ids: List[str]


class MemberBase(LiteLLMPydanticObjectBase):
    user_id: Optional[str] = Field(
        default=None,
        description="The unique ID of the user to add. Either user_id or user_email must be provided",
    )
    user_email: Optional[str] = Field(
        default=None,
        description="The email address of the user to add. Either user_id or user_email must be provided",
    )

    @model_validator(mode="before")
    @classmethod
    def check_user_info(cls, values):
        if not isinstance(values, dict):
            raise ValueError("input needs to be a dictionary")
        if values.get("user_id") is None and values.get("user_email") is None:
            raise ValueError("Either user id or user email must be provided")
        return values


class Member(MemberBase):
    role: Literal[
        "admin",
        "user",
    ] = Field(
        description="The role of the user within the team. 'admin' users can manage team settings and members, 'user' is a regular team member"
    )


class OrgMember(MemberBase):
    role: Literal[
        LitellmUserRoles.ORG_ADMIN,
        LitellmUserRoles.INTERNAL_USER,
        LitellmUserRoles.INTERNAL_USER_VIEW_ONLY,
    ]


class TeamBase(LiteLLMPydanticObjectBase):
    team_alias: Optional[str] = None
    team_id: Optional[str] = None
    organization_id: Optional[str] = None
    admins: list = []
    members: list = []
    members_with_roles: List[Member] = []
    team_member_permissions: Optional[List[str]] = None
    metadata: Optional[dict] = None
    tpm_limit: Optional[int] = None
    rpm_limit: Optional[int] = None

    # Budget fields
    max_budget: Optional[float] = None
    budget_duration: Optional[str] = None

    models: list = []
    blocked: bool = False


class NewTeamRequest(TeamBase):
    model_aliases: Optional[dict] = None
    tags: Optional[list] = None
    guardrails: Optional[List[str]] = None
    object_permission: Optional[LiteLLM_ObjectPermissionBase] = None
    team_member_budget: Optional[float] = (
        None  # allow user to set a budget for all team members
    )
    team_member_key_duration: Optional[str] = None  # e.g. "1d", "1w", "1m"

    model_config = ConfigDict(protected_namespaces=())


class GlobalEndUsersSpend(LiteLLMPydanticObjectBase):
    api_key: Optional[str] = None
    startTime: Optional[datetime] = None
    endTime: Optional[datetime] = None


class UpdateTeamRequest(LiteLLMPydanticObjectBase):
    """
    UpdateTeamRequest, used by /team/update when you need to update a team

    team_id: str
    team_alias: Optional[str] = None
    organization_id: Optional[str] = None
    metadata: Optional[dict] = None
    tpm_limit: Optional[int] = None
    rpm_limit: Optional[int] = None
    max_budget: Optional[float] = None
    models: Optional[list] = None
    blocked: Optional[bool] = None
    budget_duration: Optional[str] = None
    guardrails: Optional[List[str]] = None
    """

    team_id: str  # required
    team_alias: Optional[str] = None
    organization_id: Optional[str] = None
    metadata: Optional[dict] = None
    tpm_limit: Optional[int] = None
    rpm_limit: Optional[int] = None
    max_budget: Optional[float] = None
    models: Optional[list] = None
    blocked: Optional[bool] = None
    budget_duration: Optional[str] = None
    tags: Optional[list] = None
    model_aliases: Optional[dict] = None
    guardrails: Optional[List[str]] = None
    object_permission: Optional[LiteLLM_ObjectPermissionBase] = None
    team_member_budget: Optional[float] = None
    team_member_key_duration: Optional[str] = None


class ResetTeamBudgetRequest(LiteLLMPydanticObjectBase):
    """
    internal type used to reset the budget on a team
    used by reset_budget()

    team_id: str
    spend: float
    budget_reset_at: datetime
    """

    team_id: str
    spend: float
    budget_reset_at: datetime
    updated_at: datetime


class DeleteTeamRequest(LiteLLMPydanticObjectBase):
    team_ids: List[str]  # required


class BlockTeamRequest(LiteLLMPydanticObjectBase):
    team_id: str  # required


class BlockKeyRequest(LiteLLMPydanticObjectBase):
    key: str  # required


class AddTeamCallback(LiteLLMPydanticObjectBase):
    callback_name: str
    callback_type: Optional[Literal["success", "failure", "success_and_failure"]] = (
        "success_and_failure"
    )
    callback_vars: Dict[str, str]

    @model_validator(mode="before")
    @classmethod
    def validate_callback_vars(cls, values):
        callback_vars = values.get("callback_vars", {})
        valid_keys = set(StandardCallbackDynamicParams.__annotations__.keys())
        for key, value in callback_vars.items():
            if key not in valid_keys:
                raise ValueError(
                    f"Invalid callback variable: {key}. Must be one of {valid_keys}"
                )
            if not isinstance(value, str):
                callback_vars[key] = str(value)
        return values


class TeamCallbackMetadata(LiteLLMPydanticObjectBase):
    success_callback: Optional[List[str]] = []
    failure_callback: Optional[List[str]] = []
    callbacks: Optional[List[str]] = []
    # for now - only supported for langfuse
    callback_vars: Optional[Dict[str, str]] = {}

    @model_validator(mode="before")
    @classmethod
    def validate_callback_vars(cls, values):
        success_callback = values.get("success_callback", [])
        if success_callback is None:
            values.pop("success_callback", None)
        failure_callback = values.get("failure_callback", [])
        if failure_callback is None:
            values.pop("failure_callback", None)
        callbacks = values.get("callbacks", [])
        if callbacks is None:
            values.pop("callbacks", None)

        callback_vars = values.get("callback_vars", {})
        if callback_vars is None:
            values.pop("callback_vars", None)
        if all(val is None for val in values.values()):
            return {
                "success_callback": [],
                "failure_callback": [],
                "callbacks": [],
                "callback_vars": {},
            }
        valid_keys = set(StandardCallbackDynamicParams.__annotations__.keys())
        if callback_vars is not None:
            for key in callback_vars:
                if key not in valid_keys:
                    raise ValueError(
                        f"Invalid callback variable: {key}. Must be one of {valid_keys}"
                    )
        return values


class LiteLLM_ObjectPermissionTable(LiteLLMPydanticObjectBase):
    """Represents a LiteLLM_ObjectPermissionTable record"""

    object_permission_id: str
    mcp_servers: Optional[List[str]] = []
    vector_stores: Optional[List[str]] = []


class LiteLLM_TeamTable(TeamBase):
    team_id: str  # type: ignore
    spend: Optional[float] = None
    max_parallel_requests: Optional[int] = None
    budget_duration: Optional[str] = None
    budget_reset_at: Optional[datetime] = None
    model_id: Optional[int] = None
    litellm_model_table: Optional[LiteLLM_ModelTable] = None
    object_permission: Optional[LiteLLM_ObjectPermissionTable] = None
    updated_at: Optional[datetime] = None
    created_at: Optional[datetime] = None

    #########################################################
    # Object Permission - MCP, Vector Stores etc.
    #########################################################
    object_permission_id: Optional[str] = None

    model_config = ConfigDict(protected_namespaces=())

    @model_validator(mode="before")
    @classmethod
    def set_model_info(cls, values):
        dict_fields = [
            "metadata",
            "aliases",
            "config",
            "permissions",
            "model_max_budget",
            "model_aliases",
        ]

        if isinstance(values, BaseModel):
            values = values.model_dump()

        if (
            isinstance(values.get("members_with_roles"), dict)
            and not values["members_with_roles"]
        ):
            values["members_with_roles"] = []

        for field in dict_fields:
            value = values.get(field)
            if value is not None and isinstance(value, str):
                try:
                    values[field] = json.loads(value)
                except json.JSONDecodeError:
                    raise ValueError(f"Field {field} should be a valid dictionary")

        return values


class LiteLLM_TeamTableCachedObj(LiteLLM_TeamTable):
    last_refreshed_at: Optional[float] = None


class TeamRequest(LiteLLMPydanticObjectBase):
    teams: List[str]


class LiteLLM_BudgetTable(LiteLLMPydanticObjectBase):
    """Represents user-controllable params for a LiteLLM_BudgetTable record"""

    budget_id: Optional[str] = None
    soft_budget: Optional[float] = None
    max_budget: Optional[float] = None
    max_parallel_requests: Optional[int] = None
    tpm_limit: Optional[int] = None
    rpm_limit: Optional[int] = None
    model_max_budget: Optional[dict] = None
    budget_duration: Optional[str] = None

    model_config = ConfigDict(protected_namespaces=())


class LiteLLM_BudgetTableFull(LiteLLM_BudgetTable):
    """Represents all params for a LiteLLM_BudgetTable record"""

    budget_reset_at: Optional[datetime] = None
    created_at: datetime


class LiteLLM_TeamMemberTable(LiteLLM_BudgetTable):
    """
    Used to track spend of a user_id within a team_id
    """

    spend: Optional[float] = None
    user_id: Optional[str] = None
    team_id: Optional[str] = None
    budget_id: Optional[str] = None

    model_config = ConfigDict(protected_namespaces=())


class NewOrganizationRequest(LiteLLM_BudgetTable):
    organization_id: Optional[str] = None
    organization_alias: str
    models: List = []
    budget_id: Optional[str] = None
    metadata: Optional[dict] = None

    #########################################################
    # Object Permission - MCP, Vector Stores etc.
    #########################################################
    object_permission: Optional[LiteLLM_ObjectPermissionBase] = None


class OrganizationRequest(LiteLLMPydanticObjectBase):
    organizations: List[str]


class DeleteOrganizationRequest(LiteLLMPydanticObjectBase):
    organization_ids: List[str]  # required


class TeamDefaultSettings(LiteLLMPydanticObjectBase):
    team_id: str

    model_config = ConfigDict(
        extra="allow"
    )  # allow params not defined here, these fall in litellm.completion(**kwargs)


class DynamoDBArgs(LiteLLMPydanticObjectBase):
    billing_mode: Literal["PROVISIONED_THROUGHPUT", "PAY_PER_REQUEST"]
    read_capacity_units: Optional[int] = None
    write_capacity_units: Optional[int] = None
    ssl_verify: Optional[bool] = None
    region_name: str
    user_table_name: str = "LiteLLM_UserTable"
    key_table_name: str = "LiteLLM_VerificationToken"
    config_table_name: str = "LiteLLM_Config"
    spend_table_name: str = "LiteLLM_SpendLogs"
    aws_role_name: Optional[str] = None
    aws_session_name: Optional[str] = None
    aws_web_identity_token: Optional[str] = None
    aws_provider_id: Optional[str] = None
    aws_policy_arns: Optional[List[str]] = None
    aws_policy: Optional[str] = None
    aws_duration_seconds: Optional[int] = None
    assume_role_aws_role_name: Optional[str] = None
    assume_role_aws_session_name: Optional[str] = None


class PassThroughGenericEndpoint(LiteLLMPydanticObjectBase):
    id: Optional[str] = Field(
        default=None,
        description="Optional unique identifier for the pass-through endpoint. If not provided, endpoints will be identified by path for backwards compatibility.",
    )
    path: str = Field(description="The route to be added to the LiteLLM Proxy Server.")
    target: str = Field(
        description="The URL to which requests for this path should be forwarded."
    )
    headers: dict = Field(
        default={},
        description="Key-value pairs of headers to be forwarded with the request. You can set any key value pair here and it will be forwarded to your target endpoint",
    )
    include_subpath: bool = Field(
        default=False,
        description="If True, requests to subpaths of the path will be forwarded to the target endpoint. For example, if the path is /bria and include_subpath is True, requests to /bria/v1/text-to-image/base/2.3 will be forwarded to the target endpoint.",
    )
    cost_per_request: float = Field(
        default=0.0,
        description="The USD cost per request to the target endpoint. This is used to calculate the cost of the request to the target endpoint.",
    )


class PassThroughEndpointResponse(LiteLLMPydanticObjectBase):
    endpoints: List[PassThroughGenericEndpoint]


class ConfigFieldUpdate(LiteLLMPydanticObjectBase):
    field_name: str
    field_value: Any
    config_type: Literal["general_settings"]


class ConfigFieldDelete(LiteLLMPydanticObjectBase):
    config_type: Literal["general_settings"]
    field_name: str


class CallbackDelete(LiteLLMPydanticObjectBase):
    callback_name: str


class FieldDetail(BaseModel):
    field_name: str
    field_type: str
    field_description: str
    field_default_value: Any = None
    stored_in_db: Optional[bool]


class ConfigList(LiteLLMPydanticObjectBase):
    field_name: str
    field_type: str
    field_description: str
    field_value: Any
    stored_in_db: Optional[bool]
    field_default_value: Any
    premium_field: bool = False
    nested_fields: Optional[List[FieldDetail]] = (
        None  # For nested dictionary or Pydantic fields
    )


class ConfigGeneralSettings(LiteLLMPydanticObjectBase):
    """
    Documents all the fields supported by `general_settings` in config.yaml
    """

    completion_model: Optional[str] = Field(
        None, description="proxy level default model for all chat completion calls"
    )
    key_management_system: Optional[KeyManagementSystem] = Field(
        None, description="key manager to load keys from / decrypt keys with"
    )
    use_google_kms: Optional[bool] = Field(
        None, description="decrypt keys with google kms"
    )
    use_azure_key_vault: Optional[bool] = Field(
        None, description="load keys from azure key vault"
    )
    master_key: Optional[str] = Field(
        None, description="require a key for all calls to proxy"
    )
    database_url: Optional[str] = Field(
        None,
        description="connect to a postgres db - needed for generating temporary keys + tracking spend / key",
    )
    database_connection_pool_limit: Optional[int] = Field(
        100,
        description="default connection pool for prisma client connecting to postgres db",
    )
    database_connection_timeout: Optional[float] = Field(
        60, description="default timeout for a connection to the database"
    )
    database_type: Optional[Literal["dynamo_db"]] = Field(
        None, description="to use dynamodb instead of postgres db"
    )
    database_args: Optional[DynamoDBArgs] = Field(
        None,
        description="custom args for instantiating dynamodb client - e.g. billing provision",
    )
    otel: Optional[bool] = Field(
        None,
        description="[BETA] OpenTelemetry support - this might change, use with caution.",
    )
    custom_auth: Optional[str] = Field(
        None,
        description="override user_api_key_auth with your own auth script - https://docs.litellm.ai/docs/proxy/virtual_keys#custom-auth",
    )
    max_parallel_requests: Optional[int] = Field(
        None,
        description="maximum parallel requests for each api key",
    )
    global_max_parallel_requests: Optional[int] = Field(
        None, description="global max parallel requests to allow for a proxy instance."
    )
    max_request_size_mb: Optional[int] = Field(
        None,
        description="max request size in MB, if a request is larger than this size it will be rejected",
    )
    max_response_size_mb: Optional[int] = Field(
        None,
        description="max response size in MB, if a response is larger than this size it will be rejected",
    )
    infer_model_from_keys: Optional[bool] = Field(
        None,
        description="for `/models` endpoint, infers available model based on environment keys (e.g. OPENAI_API_KEY)",
    )
    background_health_checks: Optional[bool] = Field(
        None, description="run health checks in background"
    )
    health_check_interval: int = Field(
        300, description="background health check interval in seconds"
    )
    alerting: Optional[List] = Field(
        None,
        description="List of alerting integrations. Today, just slack - `alerting: ['slack']`",
    )
    alert_types: Optional[List[AlertType]] = Field(
        None,
        description="List of alerting types. By default it is all alerts",
    )
    alert_to_webhook_url: Optional[Dict] = Field(
        None,
        description="Mapping of alert type to webhook url. e.g. `alert_to_webhook_url: {'budget_alerts': 'https://hooks.slack.com/services/T00000000/B00000000/XXXXXXXXXXXXXXXXXXXXXXXX'}`",
    )
    alerting_args: Optional[Dict] = Field(
        None, description="Controllable params for slack alerting - e.g. ttl in cache."
    )
    alerting_threshold: Optional[int] = Field(
        None,
        description="sends alerts if requests hang for 5min+",
    )
    ui_access_mode: Optional[Literal["admin_only", "all"]] = Field(
        "all", description="Control access to the Proxy UI"
    )
    allowed_routes: Optional[List] = Field(
        None, description="Proxy API Endpoints you want users to be able to access"
    )
    enable_public_model_hub: bool = Field(
        default=False,
        description="Public model hub for users to see what models they have access to, supported openai params, etc.",
    )
    pass_through_endpoints: Optional[List[PassThroughGenericEndpoint]] = Field(
        default=None,
        description="Set-up pass-through endpoints for provider-specific endpoints. Docs - https://docs.litellm.ai/docs/proxy/pass_through",
    )


class ConfigYAML(LiteLLMPydanticObjectBase):
    """
    Documents all the fields supported by the config.yaml
    """

    environment_variables: Optional[dict] = Field(
        None,
        description="Object to pass in additional environment variables via POST request",
    )
    model_list: Optional[List[ModelParams]] = Field(
        None,
        description="List of supported models on the server, with model-specific configs",
    )
    litellm_settings: Optional[dict] = Field(
        None,
        description="litellm Module settings. See __init__.py for all, example litellm.drop_params=True, litellm.set_verbose=True, litellm.api_base, litellm.cache",
    )
    general_settings: Optional[ConfigGeneralSettings] = None
    router_settings: Optional[UpdateRouterConfig] = Field(
        None,
        description="litellm router object settings. See router.py __init__ for all, example router.num_retries=5, router.timeout=5, router.max_retries=5, router.retry_after=5",
    )

    model_config = ConfigDict(protected_namespaces=())


class LiteLLM_VerificationToken(LiteLLMPydanticObjectBase):
    token: Optional[str] = None
    key_name: Optional[str] = None
    key_alias: Optional[str] = None
    spend: float = 0.0
    max_budget: Optional[float] = None
    expires: Optional[Union[str, datetime]] = None
    models: List = []
    aliases: Dict = {}
    config: Dict = {}
    user_id: Optional[str] = None
    team_id: Optional[str] = None
    max_parallel_requests: Optional[int] = None
    metadata: Dict = {}
    tpm_limit: Optional[int] = None
    rpm_limit: Optional[int] = None
    budget_duration: Optional[str] = None
    budget_reset_at: Optional[datetime] = None
    allowed_cache_controls: Optional[list] = []
    allowed_routes: Optional[list] = []
    permissions: Dict = {}
    model_spend: Dict = {}
    model_max_budget: Dict = {}
    soft_budget_cooldown: bool = False
    blocked: Optional[bool] = None
    litellm_budget_table: Optional[dict] = None
    org_id: Optional[str] = None  # org id for a given key
    created_at: Optional[datetime] = None
    created_by: Optional[str] = None
    updated_at: Optional[datetime] = None
    updated_by: Optional[str] = None
    object_permission_id: Optional[str] = None
    object_permission: Optional[LiteLLM_ObjectPermissionTable] = None

    model_config = ConfigDict(protected_namespaces=())


class LiteLLM_VerificationTokenView(LiteLLM_VerificationToken):
    """
    Combined view of litellm verification token + litellm team table (select values)
    """

    team_spend: Optional[float] = None
    team_alias: Optional[str] = None
    team_tpm_limit: Optional[int] = None
    team_rpm_limit: Optional[int] = None
    team_max_budget: Optional[float] = None
    team_models: List = []
    team_blocked: bool = False
    soft_budget: Optional[float] = None
    team_model_aliases: Optional[Dict] = None
    team_member_spend: Optional[float] = None
    team_member: Optional[Member] = None
    team_metadata: Optional[Dict] = None

    # End User Params
    end_user_id: Optional[str] = None
    end_user_tpm_limit: Optional[int] = None
    end_user_rpm_limit: Optional[int] = None
    end_user_max_budget: Optional[float] = None

    # Time stamps
    last_refreshed_at: Optional[float] = None  # last time joint view was pulled from db

    def __init__(self, **kwargs):
        # Handle litellm_budget_table_* keys
        for key, value in list(kwargs.items()):
            if key.startswith("litellm_budget_table_") and value is not None:
                # Extract the corresponding attribute name
                attr_name = key.replace("litellm_budget_table_", "")
                # Check if the value is None and set the corresponding attribute
                if getattr(self, attr_name, None) is None:
                    kwargs[attr_name] = value
            if key == "end_user_id" and value is not None and isinstance(value, int):
                kwargs[key] = str(value)
        # Initialize the superclass
        super().__init__(**kwargs)


class UserAPIKeyAuth(
    LiteLLM_VerificationTokenView
):  # the expected response object for user api key auth
    """
    Return the row in the db
    """

    api_key: Optional[str] = None
    user_role: Optional[LitellmUserRoles] = None
    allowed_model_region: Optional[AllowedModelRegion] = None
    parent_otel_span: Optional[Span] = None
    rpm_limit_per_model: Optional[Dict[str, int]] = None
    tpm_limit_per_model: Optional[Dict[str, int]] = None
    user_tpm_limit: Optional[int] = None
    user_rpm_limit: Optional[int] = None
    user_email: Optional[str] = None
    request_route: Optional[str] = None

    model_config = ConfigDict(arbitrary_types_allowed=True)

    @model_validator(mode="before")
    @classmethod
    def check_api_key(cls, values):
        if values.get("api_key") is not None:
            values.update({"token": hash_token(values.get("api_key"))})
            if isinstance(values.get("api_key"), str) and values.get(
                "api_key"
            ).startswith("sk-"):
                values.update({"api_key": hash_token(values.get("api_key"))})
        return values


class UserInfoResponse(LiteLLMPydanticObjectBase):
    user_id: Optional[str]
    user_info: Optional[Union[dict, BaseModel]]
    keys: List
    teams: List


class LiteLLM_Config(LiteLLMPydanticObjectBase):
    param_name: str
    param_value: Dict


class LiteLLM_OrganizationMembershipTable(LiteLLMPydanticObjectBase):
    """
    This is the table that track what organizations a user belongs to and users spend within the organization
    """

    user_id: str
    organization_id: str
    user_role: Optional[str] = None
    spend: float = 0.0
    budget_id: Optional[str] = None
    created_at: datetime
    updated_at: datetime
    user: Optional[Any] = (
        None  # You might want to replace 'Any' with a more specific type if available
    )
    litellm_budget_table: Optional[LiteLLM_BudgetTable] = None

    model_config = ConfigDict(protected_namespaces=())


class LiteLLM_OrganizationTableUpdate(LiteLLMPydanticObjectBase):
    """Represents user-controllable params for a LiteLLM_OrganizationTable record"""

    organization_id: Optional[str] = None
    organization_alias: Optional[str] = None
    budget_id: Optional[str] = None
    spend: Optional[float] = None
    metadata: Optional[dict] = None
    models: Optional[List[str]] = None
    updated_by: Optional[str] = None
    object_permission: Optional[LiteLLM_ObjectPermissionTable] = None


class LiteLLM_UserTable(LiteLLMPydanticObjectBase):
    user_id: str
    max_budget: Optional[float] = None
    spend: float = 0.0
    model_max_budget: Optional[Dict] = {}
    model_spend: Optional[Dict] = {}
    user_email: Optional[str] = None
    user_alias: Optional[str] = None
    models: list = []
    tpm_limit: Optional[int] = None
    rpm_limit: Optional[int] = None
    user_role: Optional[str] = None
    organization_memberships: Optional[List[LiteLLM_OrganizationMembershipTable]] = None
    teams: List[str] = []
    sso_user_id: Optional[str] = None
    budget_duration: Optional[str] = None
    budget_reset_at: Optional[datetime] = None
    metadata: Optional[dict] = None
    created_at: Optional[datetime] = None
    updated_at: Optional[datetime] = None
    object_permission: Optional[LiteLLM_ObjectPermissionTable] = None

    @model_validator(mode="before")
    @classmethod
    def set_model_info(cls, values):
        if values.get("spend") is None:
            values.update({"spend": 0.0})
        if values.get("models") is None:
            values.update({"models": []})
        if values.get("teams") is None:
            values.update({"teams": []})
        return values

    model_config = ConfigDict(protected_namespaces=())


class LiteLLM_OrganizationTable(LiteLLMPydanticObjectBase):
    """Represents user-controllable params for a LiteLLM_OrganizationTable record"""

    organization_id: Optional[str] = None
    organization_alias: Optional[str] = None
    budget_id: str
    spend: float = 0.0
    metadata: Optional[dict] = None
    models: List[str]
    created_by: str
    updated_by: str
    users: Optional[List[LiteLLM_UserTable]] = None
    litellm_budget_table: Optional[LiteLLM_BudgetTable] = None

    #########################################################
    # Object Permission - MCP, Vector Stores etc.
    #########################################################
    object_permission: Optional[LiteLLM_ObjectPermissionTable] = None
    object_permission_id: Optional[str] = None


class LiteLLM_OrganizationTableWithMembers(LiteLLM_OrganizationTable):
    """Returned by the /organization/info endpoint and /organization/list endpoint"""

    members: List[LiteLLM_OrganizationMembershipTable] = []
    teams: List[LiteLLM_TeamTable] = []
    litellm_budget_table: Optional[LiteLLM_BudgetTable] = None
    created_at: datetime
    updated_at: datetime


class NewOrganizationResponse(LiteLLM_OrganizationTable):
    organization_id: str  # type: ignore
    created_at: datetime
    updated_at: datetime


class LiteLLM_UserTableFiltered(BaseModel):  # done to avoid exposing sensitive data
    user_id: str
    user_email: Optional[str] = None


class LiteLLM_UserTableWithKeyCount(LiteLLM_UserTable):
    key_count: int = 0


class LiteLLM_EndUserTable(LiteLLMPydanticObjectBase):
    user_id: str
    blocked: bool
    alias: Optional[str] = None
    spend: float = 0.0
    allowed_model_region: Optional[AllowedModelRegion] = None
    default_model: Optional[str] = None
    litellm_budget_table: Optional[LiteLLM_BudgetTable] = None

    @model_validator(mode="before")
    @classmethod
    def set_model_info(cls, values):
        if values.get("spend") is None:
            values.update({"spend": 0.0})
        return values

    model_config = ConfigDict(protected_namespaces=())


class LiteLLM_SpendLogs(LiteLLMPydanticObjectBase):
    request_id: str
    api_key: str
    model: Optional[str] = ""
    api_base: Optional[str] = ""
    call_type: str
    spend: Optional[float] = 0.0
    total_tokens: Optional[int] = 0
    prompt_tokens: Optional[int] = 0
    completion_tokens: Optional[int] = 0
    startTime: Union[str, datetime, None]
    endTime: Union[str, datetime, None]
    user: Optional[str] = ""
    metadata: Optional[Json] = {}
    cache_hit: Optional[str] = "False"
    cache_key: Optional[str] = None
    request_tags: Optional[Json] = None
    requester_ip_address: Optional[str] = None
    messages: Optional[Union[str, list, dict]]
    response: Optional[Union[str, list, dict]]


class LiteLLM_ErrorLogs(LiteLLMPydanticObjectBase):
    request_id: Optional[str] = str(uuid.uuid4())
    api_base: Optional[str] = ""
    model_group: Optional[str] = ""
    litellm_model_name: Optional[str] = ""
    model_id: Optional[str] = ""
    request_kwargs: Optional[dict] = {}
    exception_type: Optional[str] = ""
    status_code: Optional[str] = ""
    exception_string: Optional[str] = ""
    startTime: Union[str, datetime, None]
    endTime: Union[str, datetime, None]


AUDIT_ACTIONS = Literal["created", "updated", "deleted", "blocked", "rotated"]


class LiteLLM_AuditLogs(LiteLLMPydanticObjectBase):
    id: str
    updated_at: datetime
    changed_by: Optional[Any] = None
    changed_by_api_key: Optional[str] = None
    action: AUDIT_ACTIONS
    table_name: LitellmTableNames
    object_id: str
    before_value: Optional[Json] = None
    updated_values: Optional[Json] = None

    @model_validator(mode="before")
    @classmethod
    def cast_changed_by_to_str(cls, values):
        if values.get("changed_by") is not None:
            values["changed_by"] = str(values["changed_by"])
        return values

    @model_validator(mode="after")
    def mask_api_keys(self):
        from litellm.litellm_core_utils.sensitive_data_masker import SensitiveDataMasker

        masker = SensitiveDataMasker(sensitive_patterns={"key"})

        if self.before_value is not None:
            json_before_value: Optional[dict] = None
            if isinstance(self.before_value, str):
                json_before_value = json.loads(self.before_value)
            elif isinstance(self.before_value, dict):
                json_before_value = self.before_value

            if json_before_value is not None:
                json_before_value = masker.mask_dict(json_before_value)
                self.before_value = json.dumps(json_before_value, default=str)

        if self.updated_values is not None:
            json_updated_values: Optional[dict] = None
            if isinstance(self.updated_values, str):
                json_updated_values = json.loads(self.updated_values)
            elif isinstance(self.updated_values, dict):
                json_updated_values = self.updated_values

            if json_updated_values is not None:
                json_updated_values = masker.mask_dict(json_updated_values)
                self.updated_values = json.dumps(json_updated_values, default=str)

        return self


class LiteLLM_SpendLogs_ResponseObject(LiteLLMPydanticObjectBase):
    response: Optional[List[Union[LiteLLM_SpendLogs, Any]]] = None


class TokenCountRequest(LiteLLMPydanticObjectBase):
    model: str
    prompt: Optional[str] = None
    messages: Optional[List[dict]] = None


class TokenCountResponse(LiteLLMPydanticObjectBase):
    total_tokens: int
    request_model: str
    model_used: str
    tokenizer_type: str


class CallInfo(LiteLLMPydanticObjectBase):
    """Used for slack budget alerting"""

    spend: float
    max_budget: Optional[float] = None
    soft_budget: Optional[float] = None
    token: Optional[str] = Field(default=None, description="Hashed value of that key")
    customer_id: Optional[str] = None
    user_id: Optional[str] = None
    team_id: Optional[str] = None
    team_alias: Optional[str] = None
    user_email: Optional[str] = None
    key_alias: Optional[str] = None
    projected_exceeded_date: Optional[str] = None
    projected_spend: Optional[float] = None
    event_group: Litellm_EntityType


class WebhookEvent(CallInfo):
    event: Literal[
        "budget_crossed",
        "soft_budget_crossed",
        "threshold_crossed",
        "projected_limit_exceeded",
        "key_created",
        "internal_user_created",
        "spend_tracked",
    ]
    event_message: str  # human-readable description of event
    event_group: Litellm_EntityType


class SpecialModelNames(enum.Enum):
    all_team_models = "all-team-models"
    all_proxy_models = "all-proxy-models"
    no_default_models = "no-default-models"


class SpecialProxyStrings(enum.Enum):
    default_user_id = "default_user_id"  # global proxy admin


class InvitationNew(LiteLLMPydanticObjectBase):
    user_id: str


class InvitationUpdate(LiteLLMPydanticObjectBase):
    invitation_id: str
    is_accepted: bool


class InvitationDelete(LiteLLMPydanticObjectBase):
    invitation_id: str


class InvitationModel(LiteLLMPydanticObjectBase):
    id: str
    user_id: str
    is_accepted: bool
    accepted_at: Optional[datetime]
    expires_at: datetime
    created_at: datetime
    created_by: str
    updated_at: datetime
    updated_by: str


class InvitationClaim(LiteLLMPydanticObjectBase):
    invitation_link: str
    user_id: str
    password: str


class ConfigFieldInfo(LiteLLMPydanticObjectBase):
    field_name: str
    field_value: Any


class CallbackOnUI(LiteLLMPydanticObjectBase):
    litellm_callback_name: str
    litellm_callback_params: Optional[list]
    ui_callback_name: str


class AllCallbacks(LiteLLMPydanticObjectBase):
    langfuse: CallbackOnUI = CallbackOnUI(
        litellm_callback_name="langfuse",
        ui_callback_name="Langfuse",
        litellm_callback_params=[
            "LANGFUSE_PUBLIC_KEY",
            "LANGFUSE_SECRET_KEY",
        ],
    )

    otel: CallbackOnUI = CallbackOnUI(
        litellm_callback_name="otel",
        ui_callback_name="OpenTelemetry",
        litellm_callback_params=[
            "OTEL_EXPORTER",
            "OTEL_ENDPOINT",
            "OTEL_HEADERS",
        ],
    )

    s3: CallbackOnUI = CallbackOnUI(
        litellm_callback_name="s3",
        ui_callback_name="s3 Bucket (AWS)",
        litellm_callback_params=[
            "AWS_ACCESS_KEY_ID",
            "AWS_SECRET_ACCESS_KEY",
            "AWS_REGION_NAME",
        ],
    )

    openmeter: CallbackOnUI = CallbackOnUI(
        litellm_callback_name="openmeter",
        ui_callback_name="OpenMeter",
        litellm_callback_params=[
            "OPENMETER_API_ENDPOINT",
            "OPENMETER_API_KEY",
        ],
    )

    custom_callback_api: CallbackOnUI = CallbackOnUI(
        litellm_callback_name="custom_callback_api",
        litellm_callback_params=["GENERIC_LOGGER_ENDPOINT"],
        ui_callback_name="Custom Callback API",
    )

    datadog: CallbackOnUI = CallbackOnUI(
        litellm_callback_name="datadog",
        litellm_callback_params=["DD_API_KEY", "DD_SITE"],
        ui_callback_name="Datadog",
    )

    braintrust: CallbackOnUI = CallbackOnUI(
        litellm_callback_name="braintrust",
        litellm_callback_params=["BRAINTRUST_API_KEY"],
        ui_callback_name="Braintrust",
    )

    langsmith: CallbackOnUI = CallbackOnUI(
        litellm_callback_name="langsmith",
        litellm_callback_params=[
            "LANGSMITH_API_KEY",
            "LANGSMITH_PROJECT",
            "LANGSMITH_DEFAULT_RUN_NAME",
        ],
        ui_callback_name="Langsmith",
    )

    lago: CallbackOnUI = CallbackOnUI(
        litellm_callback_name="lago",
        litellm_callback_params=[
            "LAGO_API_BASE",
            "LAGO_API_KEY",
            "LAGO_API_EVENT_CODE",
            "LAGO_API_CHARGE_BY",
        ],
        ui_callback_name="Lago Billing",
    )


class SpendLogsMetadata(TypedDict):
    """
    Specific metadata k,v pairs logged to spendlogs for easier cost tracking
    """

    additional_usage_values: Optional[
        dict
    ]  # covers provider-specific usage information - e.g. prompt caching
    user_api_key: Optional[str]
    user_api_key_alias: Optional[str]
    user_api_key_team_id: Optional[str]
    user_api_key_org_id: Optional[str]
    user_api_key_user_id: Optional[str]
    user_api_key_team_alias: Optional[str]
    spend_logs_metadata: Optional[
        dict
    ]  # special param to log k,v pairs to spendlogs for a call
    requester_ip_address: Optional[str]
    applied_guardrails: Optional[List[str]]
    mcp_tool_call_metadata: Optional[StandardLoggingMCPToolCall]
    vector_store_request_metadata: Optional[List[StandardLoggingVectorStoreRequest]]
    guardrail_information: Optional[StandardLoggingGuardrailInformation]
    status: StandardLoggingPayloadStatus
    proxy_server_request: Optional[str]
    batch_models: Optional[List[str]]
    error_information: Optional[StandardLoggingPayloadErrorInformation]
    usage_object: Optional[dict]
    model_map_information: Optional[StandardLoggingModelInformation]


class SpendLogsPayload(TypedDict):
    request_id: str
    call_type: str
    api_key: str
    spend: float
    total_tokens: int
    prompt_tokens: int
    completion_tokens: int
    startTime: Union[datetime, str]
    endTime: Union[datetime, str]
    completionStartTime: Optional[Union[datetime, str]]
    model: str
    model_id: Optional[str]
    model_group: Optional[str]
    api_base: str
    user: str
    metadata: str  # json str
    cache_hit: str
    cache_key: str
    request_tags: str  # json str
    team_id: Optional[str]
    end_user: Optional[str]
    requester_ip_address: Optional[str]
    custom_llm_provider: Optional[str]
    messages: Optional[Union[str, list, dict]]
    response: Optional[Union[str, list, dict]]
    proxy_server_request: Optional[str]
    session_id: Optional[str]
    status: Literal["success", "failure"]


class SpanAttributes(str, enum.Enum):
    # Note: We've taken this from opentelemetry-semantic-conventions-ai
    # I chose to not add a new dependency to litellm for this

    # Semantic Conventions for LLM requests, this needs to be removed after
    # OpenTelemetry Semantic Conventions support Gen AI.
    # Issue at https://github.com/open-telemetry/opentelemetry-python/issues/3868
    # Refer to https://github.com/open-telemetry/semantic-conventions/blob/main/docs/gen-ai/llm-spans.md

    LLM_SYSTEM = "gen_ai.system"
    LLM_REQUEST_MODEL = "gen_ai.request.model"
    LLM_REQUEST_MAX_TOKENS = "gen_ai.request.max_tokens"
    LLM_REQUEST_TEMPERATURE = "gen_ai.request.temperature"
    LLM_REQUEST_TOP_P = "gen_ai.request.top_p"
    LLM_PROMPTS = "gen_ai.prompt"
    LLM_COMPLETIONS = "gen_ai.completion"
    LLM_RESPONSE_MODEL = "gen_ai.response.model"
    LLM_USAGE_COMPLETION_TOKENS = "gen_ai.usage.completion_tokens"
    LLM_USAGE_PROMPT_TOKENS = "gen_ai.usage.prompt_tokens"
    LLM_TOKEN_TYPE = "gen_ai.token.type"
    # To be added
    # LLM_RESPONSE_FINISH_REASON = "gen_ai.response.finish_reasons"
    # LLM_RESPONSE_ID = "gen_ai.response.id"

    # LLM
    LLM_REQUEST_TYPE = "llm.request.type"
    LLM_USAGE_TOTAL_TOKENS = "llm.usage.total_tokens"
    LLM_USAGE_TOKEN_TYPE = "llm.usage.token_type"
    LLM_USER = "llm.user"
    LLM_HEADERS = "llm.headers"
    LLM_TOP_K = "llm.top_k"
    LLM_IS_STREAMING = "llm.is_streaming"
    LLM_FREQUENCY_PENALTY = "llm.frequency_penalty"
    LLM_PRESENCE_PENALTY = "llm.presence_penalty"
    LLM_CHAT_STOP_SEQUENCES = "llm.chat.stop_sequences"
    LLM_REQUEST_FUNCTIONS = "llm.request.functions"
    LLM_REQUEST_REPETITION_PENALTY = "llm.request.repetition_penalty"
    LLM_RESPONSE_FINISH_REASON = "llm.response.finish_reason"
    LLM_RESPONSE_STOP_REASON = "llm.response.stop_reason"
    LLM_CONTENT_COMPLETION_CHUNK = "llm.content.completion.chunk"

    # OpenAI
    LLM_OPENAI_RESPONSE_SYSTEM_FINGERPRINT = "gen_ai.openai.system_fingerprint"
    LLM_OPENAI_API_BASE = "gen_ai.openai.api_base"
    LLM_OPENAI_API_VERSION = "gen_ai.openai.api_version"
    LLM_OPENAI_API_TYPE = "gen_ai.openai.api_type"


class ManagementEndpointLoggingPayload(LiteLLMPydanticObjectBase):
    route: str
    request_data: dict
    response: Optional[dict] = None
    exception: Optional[Any] = None
    start_time: Optional[datetime] = None
    end_time: Optional[datetime] = None


class ProxyException(Exception):
    # NOTE: DO NOT MODIFY THIS
    # This is used to map exactly to OPENAI Exceptions
    def __init__(
        self,
        message: str,
        type: str,
        param: Optional[str],
        code: Optional[Union[int, str]] = None,  # maps to status code
        headers: Optional[Dict[str, str]] = None,
        openai_code: Optional[str] = None,  # maps to 'code'  in openai
    ):
        self.message = str(message)
        self.type = type
        self.param = param
        self.openai_code = openai_code or code
        # If we look on official python OpenAI lib, the code should be a string:
        # https://github.com/openai/openai-python/blob/195c05a64d39c87b2dfdf1eca2d339597f1fce03/src/openai/types/shared/error_object.py#L11
        # Related LiteLLM issue: https://github.com/BerriAI/litellm/discussions/4834
        self.code = str(code)
        if headers is not None:
            for k, v in headers.items():
                if not isinstance(v, str):
                    headers[k] = str(v)
        self.headers = headers or {}

        # rules for proxyExceptions
        # Litellm router.py returns "No healthy deployment available" when there are no deployments available
        # Should map to 429 errors https://github.com/BerriAI/litellm/issues/2487
        if (
            "No healthy deployment available" in self.message
            or "No deployments available" in self.message
        ):
            self.code = "429"
        elif RouterErrors.no_deployments_with_tag_routing.value in self.message:
            self.code = "401"

    def to_dict(self) -> dict:
        """Converts the ProxyException instance to a dictionary."""
        return {
            "message": self.message,
            "type": self.type,
            "param": self.param,
            "code": self.code,
        }


class CommonProxyErrors(str, enum.Enum):
    db_not_connected_error = (
        "DB not connected. See https://docs.litellm.ai/docs/proxy/virtual_keys"
    )
    no_llm_router = "No models configured on proxy"
    not_allowed_access = "Admin-only endpoint. Not allowed to access this."
    not_premium_user = "You must be a LiteLLM Enterprise user to use this feature. If you have a license please set `LITELLM_LICENSE` in your env. Get a 7 day trial key here: https://www.litellm.ai/enterprise#trial. \nPricing: https://www.litellm.ai/#pricing"
    max_parallel_request_limit_reached = (
        "Crossed TPM / RPM / Max Parallel Request Limit"
    )
    missing_enterprise_package = "Missing litellm-enterprise package. Please install it to use this feature. Run `pip install litellm-enterprise`"
    missing_enterprise_package_docker = (
        "This uses the enterprise folder - only available on the Docker image."
    )


class SpendCalculateRequest(LiteLLMPydanticObjectBase):
    model: Optional[str] = None
    messages: Optional[List] = None
    completion_response: Optional[dict] = None


class ProxyErrorTypes(str, enum.Enum):
    budget_exceeded = "budget_exceeded"
    """
    Object was over budget
    """
    no_db_connection = "no_db_connection"
    """
    No database connection
    """

    token_not_found_in_db = "token_not_found_in_db"
    """
    Requested token was not found in the database
    """

    key_model_access_denied = "key_model_access_denied"
    """
    Key does not have access to the model
    """

    team_model_access_denied = "team_model_access_denied"
    """
    Team does not have access to the model
    """

    user_model_access_denied = "user_model_access_denied"
    """
    User does not have access to the model
    """

    org_model_access_denied = "org_model_access_denied"
    """
    Organization does not have access to the model
    """

    expired_key = "expired_key"
    """
    Key has expired
    """

    auth_error = "auth_error"
    """
    General authentication error
    """

    internal_server_error = "internal_server_error"
    """
    Internal server error
    """

    bad_request_error = "bad_request_error"
    """
    Bad request error
    """

    not_found_error = "not_found_error"
    """
    Not found error
    """

    validation_error = "validation_error"
    """
    Validation error
    """

    cache_ping_error = "cache_ping_error"
    """
    Cache ping error
    """

    team_member_permission_error = "team_member_permission_error"
    """
    Team member permission error
    """

    key_vector_store_access_denied = "key_vector_store_access_denied"
    """
    Key does not have access to the vector store
    """

    team_vector_store_access_denied = "team_vector_store_access_denied"
    """
    Team does not have access to the vector store
    """

    org_vector_store_access_denied = "org_vector_store_access_denied"
    """
    Organization does not have access to the vector store
    """

    team_member_already_in_team = "team_member_already_in_team"
    """
    Team member is already in team
    """

    @classmethod
    def get_model_access_error_type_for_object(
        cls, object_type: Literal["key", "user", "team", "org"]
    ) -> "ProxyErrorTypes":
        """
        Get the model access error type for object_type
        """
        if object_type == "key":
            return cls.key_model_access_denied
        elif object_type == "team":
            return cls.team_model_access_denied
        elif object_type == "user":
            return cls.user_model_access_denied
        elif object_type == "org":
            return cls.org_model_access_denied

    @classmethod
    def get_vector_store_access_error_type_for_object(
        cls, object_type: Literal["key", "team", "org"]
    ) -> "ProxyErrorTypes":
        """
        Get the vector store access error type for object_type
        """
        if object_type == "key":
            return cls.key_vector_store_access_denied
        elif object_type == "team":
            return cls.team_vector_store_access_denied
        elif object_type == "org":
            return cls.org_vector_store_access_denied


DB_CONNECTION_ERROR_TYPES = (
    httpx.ConnectError,
    httpx.ReadError,
    httpx.ReadTimeout,
)


class SSOUserDefinedValues(TypedDict):
    models: List[str]
    user_id: str
    user_email: Optional[str]
    user_role: Optional[str]
    max_budget: Optional[float]
    budget_duration: Optional[str]


class VirtualKeyEvent(LiteLLMPydanticObjectBase):
    created_by_user_id: str
    created_by_user_role: str
    created_by_key_alias: Optional[str]
    request_kwargs: dict


class CreatePassThroughEndpoint(LiteLLMPydanticObjectBase):
    path: str
    target: str
    headers: dict


class LiteLLM_TeamMembership(LiteLLMPydanticObjectBase):
    user_id: str
    team_id: str
    budget_id: Optional[str] = None
    spend: Optional[float] = 0.0
    litellm_budget_table: Optional[LiteLLM_BudgetTable]


#### Organization / Team Member Requests ####


class MemberAddRequest(LiteLLMPydanticObjectBase):
    member: Union[List[Member], Member] = Field(
        description="Member object or list of member objects to add. Each member must include either user_id or user_email, and a role"
    )

    def __init__(self, **data):
        member_data = data.get("member")
        if isinstance(member_data, list):
            # If member is a list of dictionaries, convert each dictionary to a Member object
            members = [Member(**item) for item in member_data]
            # Replace member_data with the list of Member objects
            data["member"] = members
        elif isinstance(member_data, dict):
            # If member is a dictionary, convert it to a single Member object
            member = Member(**member_data)
            # Replace member_data with the single Member object
            data["member"] = member
        # Call the superclass __init__ method to initialize the object
        super().__init__(**data)


class OrgMemberAddRequest(LiteLLMPydanticObjectBase):
    member: Union[List[OrgMember], OrgMember]

    def __init__(self, **data):
        member_data = data.get("member")
        if isinstance(member_data, list):
            # If member is a list of dictionaries, convert each dictionary to a Member object
            if all(isinstance(item, dict) for item in member_data):
                members = [OrgMember(**item) for item in member_data]
            else:
                members = [item for item in member_data]
            # Replace member_data with the list of Member objects
            data["member"] = members
        elif isinstance(member_data, dict):
            # If member is a dictionary, convert it to a single Member object
            member = OrgMember(**member_data)
            # Replace member_data with the single Member object
            data["member"] = member
        # Call the superclass __init__ method to initialize the object
        super().__init__(**data)


class TeamAddMemberResponse(LiteLLM_TeamTable):
    updated_users: List[LiteLLM_UserTable]
    updated_team_memberships: List[LiteLLM_TeamMembership]


class OrganizationAddMemberResponse(LiteLLMPydanticObjectBase):
    organization_id: str
    updated_users: List[LiteLLM_UserTable]
    updated_organization_memberships: List[LiteLLM_OrganizationMembershipTable]


class MemberDeleteRequest(LiteLLMPydanticObjectBase):
    user_id: Optional[str] = None
    user_email: Optional[str] = None

    @model_validator(mode="before")
    @classmethod
    def check_user_info(cls, values):
        if values.get("user_id") is None and values.get("user_email") is None:
            raise ValueError("Either user id or user email must be provided")
        return values


class MemberUpdateResponse(LiteLLMPydanticObjectBase):
    user_id: str
    user_email: Optional[str] = None


# Team Member Requests
class TeamMemberAddRequest(MemberAddRequest):
    """
    Request body for adding members to a team.

    Example:
    ```json
    {
        "team_id": "45e3e396-ee08-4a61-a88e-16b3ce7e0849",
        "member": {
            "role": "user",
            "user_id": "user123"
        },
        "max_budget_in_team": 100.0
    }
    ```
    """

    team_id: str = Field(description="The ID of the team to add the member to")
    max_budget_in_team: Optional[float] = Field(
        default=None,
        description="Maximum budget allocated to this user within the team. If not set, user has unlimited budget within team limits",
    )


class TeamMemberDeleteRequest(MemberDeleteRequest):
    team_id: str


class TeamMemberUpdateRequest(TeamMemberDeleteRequest):
    max_budget_in_team: Optional[float] = None
    role: Optional[Literal["admin", "user"]] = None


class TeamMemberUpdateResponse(MemberUpdateResponse):
    team_id: str
    max_budget_in_team: Optional[float] = None


class TeamModelAddRequest(BaseModel):
    """Request to add models to a team"""

    team_id: str
    models: List[str]


class TeamModelDeleteRequest(BaseModel):
    """Request to delete models from a team"""

    team_id: str
    models: List[str]


# Organization Member Requests
class OrganizationMemberAddRequest(OrgMemberAddRequest):
    organization_id: str
    max_budget_in_organization: Optional[float] = (
        None  # Users max budget within the organization
    )


class OrganizationMemberDeleteRequest(MemberDeleteRequest):
    organization_id: str


ROLES_WITHIN_ORG = [
    LitellmUserRoles.ORG_ADMIN,
    LitellmUserRoles.INTERNAL_USER,
    LitellmUserRoles.INTERNAL_USER_VIEW_ONLY,
]


class OrganizationMemberUpdateRequest(OrganizationMemberDeleteRequest):
    max_budget_in_organization: Optional[float] = None
    role: Optional[LitellmUserRoles] = None

    @field_validator("role")
    def validate_role(
        cls, value: Optional[LitellmUserRoles]
    ) -> Optional[LitellmUserRoles]:
        if value is not None and value not in ROLES_WITHIN_ORG:
            raise ValueError(
                f"Invalid role. Must be one of: {[role.value for role in ROLES_WITHIN_ORG]}"
            )
        return value


class OrganizationMemberUpdateResponse(MemberUpdateResponse):
    organization_id: str
    max_budget_in_organization: float


##########################################


class TeamInfoResponseObjectTeamTable(LiteLLM_TeamTable):
    team_member_budget_table: Optional[LiteLLM_BudgetTable] = None


class TeamInfoResponseObject(TypedDict):
    team_id: str
    team_info: TeamInfoResponseObjectTeamTable
    keys: List
    team_memberships: List[LiteLLM_TeamMembership]


class TeamListResponseObject(LiteLLM_TeamTable):
    team_memberships: List[LiteLLM_TeamMembership]
    keys: List  # list of keys that belong to the team


class KeyListResponseObject(TypedDict, total=False):
    keys: List[Union[str, UserAPIKeyAuth]]
    total_count: Optional[int]
    current_page: Optional[int]
    total_pages: Optional[int]


class CurrentItemRateLimit(TypedDict):
    current_requests: int
    current_tpm: int
    current_rpm: int


class LoggingCallbackStatus(TypedDict, total=False):
    callbacks: List[str]
    status: Literal["healthy", "unhealthy"]
    details: Optional[str]


class KeyHealthResponse(TypedDict, total=False):
    key: Literal["healthy", "unhealthy"]
    logging_callbacks: Optional[LoggingCallbackStatus]


class SpecialHeaders(enum.Enum):
    """Used by user_api_key_auth.py to get litellm key"""

    openai_authorization = "Authorization"
    azure_authorization = "API-Key"
    anthropic_authorization = "x-api-key"
    google_ai_studio_authorization = "x-goog-api-key"
    azure_apim_authorization = "Ocp-Apim-Subscription-Key"
    custom_litellm_api_key = "x-litellm-api-key"
    mcp_auth = "x-mcp-auth"
    mcp_servers = "x-mcp-servers"


class LitellmDataForBackendLLMCall(TypedDict, total=False):
    headers: dict
    organization: str
    timeout: Optional[float]
    user: Optional[str]


class JWTKeyItem(TypedDict, total=False):
    kid: str


JWKKeyValue = Union[List[JWTKeyItem], JWTKeyItem]


class JWKUrlResponse(TypedDict, total=False):
    keys: JWKKeyValue


class UserManagementEndpointParamDocStringEnums(str, enum.Enum):
    user_id_doc_str = (
        "Optional[str] - Specify a user id. If not set, a unique id will be generated."
    )
    user_alias_doc_str = (
        "Optional[str] - A descriptive name for you to know who this user id refers to."
    )
    teams_doc_str = "Optional[list] - specify a list of team id's a user belongs to."
    user_email_doc_str = "Optional[str] - Specify a user email."
    send_invite_email_doc_str = (
        "Optional[bool] - Specify if an invite email should be sent."
    )
    user_role_doc_str = """Optional[str] - Specify a user role - "proxy_admin", "proxy_admin_viewer", "internal_user", "internal_user_viewer", "team", "customer". Info about each role here: `https://github.com/BerriAI/litellm/litellm/proxy/_types.py#L20`"""
    max_budget_doc_str = """Optional[float] - Specify max budget for a given user."""
    budget_duration_doc_str = """Optional[str] - Budget is reset at the end of specified duration. If not set, budget is never reset. You can set duration as seconds ("30s"), minutes ("30m"), hours ("30h"), days ("30d"), months ("1mo")."""
    models_doc_str = """Optional[list] - Model_name's a user is allowed to call. (if empty, key is allowed to call all models)"""
    tpm_limit_doc_str = (
        """Optional[int] - Specify tpm limit for a given user (Tokens per minute)"""
    )
    rpm_limit_doc_str = (
        """Optional[int] - Specify rpm limit for a given user (Requests per minute)"""
    )
    auto_create_key_doc_str = """bool - Default=True. Flag used for returning a key as part of the /user/new response"""
    aliases_doc_str = """Optional[dict] - Model aliases for the user - [Docs](https://litellm.vercel.app/docs/proxy/virtual_keys#model-aliases)"""
    config_doc_str = """Optional[dict] - [DEPRECATED PARAM] User-specific config."""
    allowed_cache_controls_doc_str = """Optional[list] - List of allowed cache control values. Example - ["no-cache", "no-store"]. See all values - https://docs.litellm.ai/docs/proxy/caching#turn-on--off-caching-per-request-"""
    blocked_doc_str = (
        """Optional[bool] - [Not Implemented Yet] Whether the user is blocked."""
    )
    guardrails_doc_str = """Optional[List[str]] - [Not Implemented Yet] List of active guardrails for the user"""
    permissions_doc_str = """Optional[dict] - [Not Implemented Yet] User-specific permissions, eg. turning off pii masking."""
    metadata_doc_str = """Optional[dict] - Metadata for user, store information for user. Example metadata = {"team": "core-infra", "app": "app2", "email": "ishaan@berri.ai" }"""
    max_parallel_requests_doc_str = """Optional[int] - Rate limit a user based on the number of parallel requests. Raises 429 error, if user's parallel requests > x."""
    soft_budget_doc_str = """Optional[float] - Get alerts when user crosses given budget, doesn't block requests."""
    model_max_budget_doc_str = """Optional[dict] - Model-specific max budget for user. [Docs](https://docs.litellm.ai/docs/proxy/users#add-model-specific-budgets-to-keys)"""
    model_rpm_limit_doc_str = """Optional[float] - Model-specific rpm limit for user. [Docs](https://docs.litellm.ai/docs/proxy/users#add-model-specific-limits-to-keys)"""
    model_tpm_limit_doc_str = """Optional[float] - Model-specific tpm limit for user. [Docs](https://docs.litellm.ai/docs/proxy/users#add-model-specific-limits-to-keys)"""
    spend_doc_str = """Optional[float] - Amount spent by user. Default is 0. Will be updated by proxy whenever user is used."""
    team_id_doc_str = """Optional[str] - [DEPRECATED PARAM] The team id of the user. Default is None."""
    duration_doc_str = """Optional[str] - Duration for the key auto-created on `/user/new`. Default is None."""


PassThroughEndpointLoggingResultValues = Union[
    ModelResponse,
    TextCompletionResponse,
    ImageResponse,
    EmbeddingResponse,
    StandardPassThroughResponseObject,
]


class PassThroughEndpointLoggingTypedDict(TypedDict):
    result: Optional[PassThroughEndpointLoggingResultValues]
    kwargs: dict


LiteLLM_ManagementEndpoint_MetadataFields = [
    "model_rpm_limit",
    "model_tpm_limit",
    "guardrails",
    "tags",
    "enforced_params",
    "temp_budget_increase",
    "temp_budget_expiry",
]

LiteLLM_ManagementEndpoint_MetadataFields_Premium = [
    "guardrails",
    "tags",
    "team_member_key_duration",
]


class ProviderBudgetResponseObject(LiteLLMPydanticObjectBase):
    """
    Configuration for a single provider's budget settings
    """

    budget_limit: Optional[float]  # Budget limit in USD for the time period
    time_period: Optional[str]  # Time period for budget (e.g., '1d', '30d', '1mo')
    spend: Optional[float] = 0.0  # Current spend for this provider
    budget_reset_at: Optional[str] = None  # When the current budget period resets


class ProviderBudgetResponse(LiteLLMPydanticObjectBase):
    """
    Complete provider budget configuration and status.
    Maps provider names to their budget configs.
    """

    providers: Dict[str, ProviderBudgetResponseObject] = (
        {}
    )  # Dictionary mapping provider names to their budget configurations


class ProxyStateVariables(TypedDict):
    """
    TypedDict for Proxy state variables.
    """

    spend_logs_row_count: int


UI_TEAM_ID = "litellm-dashboard"


class JWTAuthBuilderResult(TypedDict):
    is_proxy_admin: bool
    team_object: Optional[LiteLLM_TeamTable]
    user_object: Optional[LiteLLM_UserTable]
    end_user_object: Optional[LiteLLM_EndUserTable]
    org_object: Optional[LiteLLM_OrganizationTable]
    token: str
    team_id: Optional[str]
    user_id: Optional[str]
    end_user_id: Optional[str]
    org_id: Optional[str]


class ClientSideFallbackModel(TypedDict, total=False):
    """
    Dictionary passed when client configuring input
    """

    model: Required[str]
    messages: List[AllMessageValues]


ALL_FALLBACK_MODEL_VALUES = Union[str, ClientSideFallbackModel]


RBAC_ROLES = Literal[
    LitellmUserRoles.PROXY_ADMIN,
    LitellmUserRoles.TEAM,
    LitellmUserRoles.INTERNAL_USER,
]


class OIDCPermissions(LiteLLMPydanticObjectBase):
    models: Optional[List[str]] = None
    routes: Optional[List[str]] = None


class RoleBasedPermissions(OIDCPermissions):
    role: RBAC_ROLES

    model_config = {
        "extra": "forbid",
    }


class RoleMapping(BaseModel):
    role: str
    internal_role: RBAC_ROLES


class JWTLiteLLMRoleMap(BaseModel):
    jwt_role: str
    litellm_role: LitellmUserRoles


class ScopeMapping(OIDCPermissions):
    scope: str

    model_config = {
        "extra": "forbid",
    }


class LiteLLM_JWTAuth(LiteLLMPydanticObjectBase):
    """
    A class to define the roles and permissions for a LiteLLM Proxy w/ JWT Auth.

    Attributes:
    - admin_jwt_scope: The JWT scope required for proxy admin roles.
    - admin_allowed_routes: list of allowed routes for proxy admin roles.
    - team_jwt_scope: The JWT scope required for proxy team roles.
    - team_id_jwt_field: The field in the JWT token that stores the team ID. Default - `client_id`.
    - team_allowed_routes: list of allowed routes for proxy team roles.
    - user_id_jwt_field: The field in the JWT token that stores the user id (maps to `LiteLLMUserTable`). Use this for internal employees.
    - user_email_jwt_field: The field in the JWT token that stores the user email (maps to `LiteLLMUserTable`). Use this for internal employees.
    - user_allowed_email_subdomain: If specified, only emails from specified subdomain will be allowed to access proxy.
    - end_user_id_jwt_field: The field in the JWT token that stores the end-user ID (maps to `LiteLLMEndUserTable`). Turn this off by setting to `None`. Enables end-user cost tracking. Use this for external customers.
    - public_key_ttl: Default - 600s. TTL for caching public JWT keys.
    - public_allowed_routes: list of allowed routes for authenticated but unknown litellm role jwt tokens.
    - enforce_rbac: If true, enforce RBAC for all routes.
    - custom_validate: A custom function to validates the JWT token.

    See `auth_checks.py` for the specific routes
    """

    admin_jwt_scope: str = "litellm_proxy_admin"
    admin_allowed_routes: List[str] = [
        "management_routes",
        "spend_tracking_routes",
        "global_spend_tracking_routes",
        "info_routes",
    ]
    team_id_jwt_field: Optional[str] = None
    team_id_upsert: bool = False
    team_ids_jwt_field: Optional[str] = None
    upsert_sso_user_to_team: bool = False
    team_allowed_routes: List[
        Literal["openai_routes", "info_routes", "management_routes"]
    ] = ["openai_routes", "info_routes"]
    team_id_default: Optional[str] = Field(
        default=None,
        description="If no team_id given, default permissions/spend-tracking to this team.s",
    )

    org_id_jwt_field: Optional[str] = None
    user_id_jwt_field: Optional[str] = None
    user_email_jwt_field: Optional[str] = None
    user_allowed_email_domain: Optional[str] = None
    user_roles_jwt_field: Optional[str] = None
    user_allowed_roles: Optional[List[str]] = None
    user_id_upsert: bool = Field(
        default=False, description="If user doesn't exist, upsert them into the db."
    )
    end_user_id_jwt_field: Optional[str] = None
    public_key_ttl: float = 600
    public_allowed_routes: List[str] = ["public_routes"]
    enforce_rbac: bool = False
    roles_jwt_field: Optional[str] = None  # v2 on role mappings
    role_mappings: Optional[List[RoleMapping]] = None
    object_id_jwt_field: Optional[str] = (
        None  # can be either user / team, inferred from the role mapping
    )
    scope_mappings: Optional[List[ScopeMapping]] = None
    enforce_scope_based_access: bool = False
    enforce_team_based_model_access: bool = False
    custom_validate: Optional[Callable[..., Literal[True]]] = None
    #########################################################
    # Fields for syncing user team membership and roles with IDP provider
    jwt_litellm_role_map: Optional[List[JWTLiteLLMRoleMap]] = None
    sync_user_role_and_teams: bool = False
    #########################################################

    def __init__(self, **kwargs: Any) -> None:
        # get the attribute names for this Pydantic model
        allowed_keys = self.__annotations__.keys()

        invalid_keys = set(kwargs.keys()) - allowed_keys
        user_roles_jwt_field = kwargs.get("user_roles_jwt_field")
        user_allowed_roles = kwargs.get("user_allowed_roles")
        object_id_jwt_field = kwargs.get("object_id_jwt_field")
        role_mappings = kwargs.get("role_mappings")
        scope_mappings = kwargs.get("scope_mappings")
        enforce_scope_based_access = kwargs.get("enforce_scope_based_access")
        custom_validate = kwargs.get("custom_validate")

        if custom_validate is not None:
            fn = get_instance_fn(custom_validate)
            validate_custom_validate_return_type(fn)
            kwargs["custom_validate"] = fn

        if invalid_keys:
            raise ValueError(
                f"Invalid arguments provided: {', '.join(invalid_keys)}. Allowed arguments are: {', '.join(allowed_keys)}."
            )
        if (user_roles_jwt_field is not None and user_allowed_roles is None) or (
            user_roles_jwt_field is None and user_allowed_roles is not None
        ):
            raise ValueError(
                "user_allowed_roles must be provided if user_roles_jwt_field is set."
            )

        if object_id_jwt_field is not None and role_mappings is None:
            raise ValueError(
                "if object_id_jwt_field is set, role_mappings must also be set. Needed to infer if the caller is a user or team."
            )

        if scope_mappings is not None and not enforce_scope_based_access:
            raise ValueError(
                "scope_mappings must be set if enforce_scope_based_access is true."
            )

        super().__init__(**kwargs)


class PrismaCompatibleUpdateDBModel(TypedDict, total=False):
    model_name: str
    litellm_params: str
    model_info: str
    updated_at: str
    updated_by: str


class SpecialManagementEndpointEnums(enum.Enum):
    DEFAULT_ORGANIZATION = "default_organization"


class TransformRequestBody(BaseModel):
    call_type: CallTypes
    request_body: dict


class DefaultInternalUserParams(LiteLLMPydanticObjectBase):
    """
    Default parameters to apply when a new user signs in via SSO or is created on the /user/new API endpoint
    """

    user_role: Optional[
        Literal[
            LitellmUserRoles.INTERNAL_USER,
            LitellmUserRoles.INTERNAL_USER_VIEW_ONLY,
            LitellmUserRoles.PROXY_ADMIN,
            LitellmUserRoles.PROXY_ADMIN_VIEW_ONLY,
        ]
    ] = Field(
        default=LitellmUserRoles.INTERNAL_USER,
        description="Default role assigned to new users created",
    )
    max_budget: Optional[float] = Field(
        default=None,
        description="Default maximum budget (in USD) for new users created",
    )
    budget_duration: Optional[str] = Field(
        default=None,
        description="Default budget duration for new users (e.g. 'daily', 'weekly', 'monthly')",
    )
    models: Optional[List[str]] = Field(
        default=None, description="Default list of models that new users can access"
    )

    teams: Optional[Union[List[str], List[NewUserRequestTeam]]] = Field(
        default=None,
        description="Default teams for new users created",
    )


class BaseDailySpendTransaction(TypedDict):
    date: str
    api_key: str
    model: str
    model_group: Optional[str]
    custom_llm_provider: Optional[str]

    # token count metrics
    prompt_tokens: int
    completion_tokens: int
    cache_read_input_tokens: int
    cache_creation_input_tokens: int

    # request level metrics
    spend: float
    api_requests: int
    successful_requests: int
    failed_requests: int


class DailyTeamSpendTransaction(BaseDailySpendTransaction):
    team_id: str


class DailyUserSpendTransaction(BaseDailySpendTransaction):
    user_id: str


class DailyTagSpendTransaction(BaseDailySpendTransaction):
    tag: str


class DBSpendUpdateTransactions(TypedDict):
    """
    Internal Data Structure for buffering spend updates in Redis or in memory before committing them to the database
    """

    user_list_transactions: Optional[Dict[str, float]]
    end_user_list_transactions: Optional[Dict[str, float]]
    key_list_transactions: Optional[Dict[str, float]]
    team_list_transactions: Optional[Dict[str, float]]
    team_member_list_transactions: Optional[Dict[str, float]]
    org_list_transactions: Optional[Dict[str, float]]


class SpendUpdateQueueItem(TypedDict, total=False):
    entity_type: Litellm_EntityType
    entity_id: str
    response_cost: Optional[float]


class LiteLLM_ManagedFileTable(LiteLLMPydanticObjectBase):
    unified_file_id: str
    file_object: OpenAIFileObject
    model_mappings: Dict[str, str]
    flat_model_file_ids: List[str]
    created_by: Optional[str]
    updated_by: Optional[str]


class LiteLLM_ManagedObjectTable(LiteLLMPydanticObjectBase):
    unified_object_id: str
    model_object_id: str
    file_purpose: Literal["batch", "fine-tune"]
    file_object: Union[LiteLLMBatch, LiteLLMFineTuningJob]


class EnterpriseLicenseData(TypedDict, total=False):
    expiration_date: str
    user_id: str
    allowed_features: List[str]
    max_users: int
    max_teams: int<|MERGE_RESOLUTION|>--- conflicted
+++ resolved
@@ -874,11 +874,8 @@
     created_by: Optional[str] = None
     updated_at: Optional[datetime] = None
     updated_by: Optional[str] = None
-<<<<<<< HEAD
     mcp_info: Optional[MCPInfo] = None
-=======
     teams: Optional[List[Dict[str, Optional[str]]]] = Field(default_factory=list)
->>>>>>> 4d3b8b85
 
 class NewUserRequestTeam(LiteLLMPydanticObjectBase):
     team_id: str
