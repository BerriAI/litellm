--- conflicted
+++ resolved
@@ -1287,7 +1287,6 @@
     object_permission: Optional[LiteLLM_ObjectPermissionBase] = None
     allowed_passthrough_routes: Optional[list] = None
     model_rpm_limit: Optional[Dict[str, int]] = None
-<<<<<<< HEAD
     rpm_limit_type: Optional[
         Literal["guaranteed_throughput", "best_effort_throughput"]
     ] = None  # raise an error if 'guaranteed_throughput' is set and we're overallocating rpm
@@ -1295,8 +1294,6 @@
         Literal["guaranteed_throughput", "best_effort_throughput"]
     ] = None  # raise an error if 'guaranteed_throughput' is set and we're overallocating tpm
 
-=======
->>>>>>> c1355e92
     model_tpm_limit: Optional[Dict[str, int]] = None
     team_member_budget: Optional[float] = (
         None  # allow user to set a budget for all team members
