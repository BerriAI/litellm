import enum
import json
import uuid
from datetime import datetime
from typing import TYPE_CHECKING, Any, Callable, Dict, List, Literal, Optional, Union

import httpx
from pydantic import (
    BaseModel,
    ConfigDict,
    Field,
    Json,
    field_validator,
    model_validator,
)
from typing_extensions import Required, TypedDict

from litellm.types.integrations.slack_alerting import AlertType
from litellm.types.llms.openai import AllMessageValues, OpenAIFileObject
from litellm.types.router import RouterErrors, UpdateRouterConfig
from litellm.types.utils import (
    CallTypes,
    EmbeddingResponse,
    GenericBudgetConfigType,
    ImageResponse,
    LiteLLMBatch,
    LiteLLMFineTuningJob,
    LiteLLMPydanticObjectBase,
    ModelResponse,
    ProviderField,
    StandardCallbackDynamicParams,
    StandardLoggingGuardrailInformation,
    StandardLoggingMCPToolCall,
    StandardLoggingModelInformation,
    StandardLoggingPayloadErrorInformation,
    StandardLoggingPayloadStatus,
    StandardLoggingVectorStoreRequest,
    StandardPassThroughResponseObject,
    TextCompletionResponse,
)

from .types_utils.utils import get_instance_fn, validate_custom_validate_return_type

if TYPE_CHECKING:
    from opentelemetry.trace import Span as _Span

    Span = Union[_Span, Any]
else:
    Span = Any


class LiteLLMTeamRoles(enum.Enum):
    # team admin
    TEAM_ADMIN = "admin"
    # team member
    TEAM_MEMBER = "user"


class LitellmUserRoles(str, enum.Enum):
    """
    Admin Roles:
    PROXY_ADMIN: admin over the platform
    PROXY_ADMIN_VIEW_ONLY: can login, view all own keys, view all spend
    ORG_ADMIN: admin over a specific organization, can create teams, users only within their organization

    Internal User Roles:
    INTERNAL_USER: can login, view/create/delete their own keys, view their spend
    INTERNAL_USER_VIEW_ONLY: can login, view their own keys, view their own spend


    Team Roles:
    TEAM: used for JWT auth


    Customer Roles:
    CUSTOMER: External users -> these are customers

    """

    # Admin Roles
    PROXY_ADMIN = "proxy_admin"
    PROXY_ADMIN_VIEW_ONLY = "proxy_admin_viewer"

    # Organization admins
    ORG_ADMIN = "org_admin"

    # Internal User Roles
    INTERNAL_USER = "internal_user"
    INTERNAL_USER_VIEW_ONLY = "internal_user_viewer"

    # Team Roles
    TEAM = "team"

    # Customer Roles - External users of proxy
    CUSTOMER = "customer"

    def __str__(self):
        return str(self.value)

    def values(self) -> List[str]:
        return list(self.__annotations__.keys())

    @property
    def description(self):
        """
        Descriptions for the enum values
        """
        descriptions = {
            "proxy_admin": "admin over litellm proxy, has all permissions",
            "proxy_admin_viewer": "view all keys, view all spend",
            "internal_user": "view/create/delete their own keys, view their own spend",
            "internal_user_viewer": "view their own keys, view their own spend",
            "team": "team scope used for JWT auth",
            "customer": "customer",
        }
        return descriptions.get(self.value, "")

    @property
    def ui_label(self):
        """
        UI labels for the enum values
        """
        ui_labels = {
            "proxy_admin": "Admin (All Permissions)",
            "proxy_admin_viewer": "Admin (View Only)",
            "internal_user": "Internal User (Create/Delete/View)",
            "internal_user_viewer": "Internal User (View Only)",
            "team": "Team",
            "customer": "Customer",
        }
        return ui_labels.get(self.value, "")

    @property
    def is_internal_user_role(self) -> bool:
        """returns true if this role is an `internal_user` or `internal_user_viewer` role"""
        return self.value in [
            self.INTERNAL_USER,
            self.INTERNAL_USER_VIEW_ONLY,
        ]


class LitellmTableNames(str, enum.Enum):
    """
    Enum for Table Names used by LiteLLM
    """

    TEAM_TABLE_NAME = "LiteLLM_TeamTable"
    USER_TABLE_NAME = "LiteLLM_UserTable"
    KEY_TABLE_NAME = "LiteLLM_VerificationToken"
    PROXY_MODEL_TABLE_NAME = "LiteLLM_ProxyModelTable"
    MANAGED_FILE_TABLE_NAME = "LiteLLM_ManagedFileTable"


class Litellm_EntityType(enum.Enum):
    """
    Enum for types of entities on litellm

    This enum allows specifying the type of entity that is being tracked in the database.
    """

    KEY = "key"
    USER = "user"
    END_USER = "end_user"
    TEAM = "team"
    TEAM_MEMBER = "team_member"
    ORGANIZATION = "organization"

    # global proxy level entity
    PROXY = "proxy"


def hash_token(token: str):
    import hashlib

    # Hash the string using SHA-256
    hashed_token = hashlib.sha256(token.encode()).hexdigest()

    return hashed_token


class LiteLLM_UpperboundKeyGenerateParams(LiteLLMPydanticObjectBase):
    """
    Set default upperbound to max budget a key called via `/key/generate` can be.

    Args:
        max_budget (Optional[float], optional): Max budget a key can be. Defaults to None.
        budget_duration (Optional[str], optional): Duration of the budget. Defaults to None.
        duration (Optional[str], optional): Duration of the key. Defaults to None.
        max_parallel_requests (Optional[int], optional): Max number of requests that can be made in parallel. Defaults to None.
        tpm_limit (Optional[int], optional): Tpm limit. Defaults to None.
        rpm_limit (Optional[int], optional): Rpm limit. Defaults to None.
    """

    max_budget: Optional[float] = None
    budget_duration: Optional[str] = None
    duration: Optional[str] = None
    max_parallel_requests: Optional[int] = None
    tpm_limit: Optional[int] = None
    rpm_limit: Optional[int] = None


class KeyManagementRoutes(str, enum.Enum):
    """
    Enum for key management routes
    """

    # write routes
    KEY_GENERATE = "/key/generate"
    KEY_UPDATE = "/key/update"
    KEY_DELETE = "/key/delete"
    KEY_REGENERATE = "/key/regenerate"
    KEY_REGENERATE_WITH_PATH_PARAM = "/key/{key_id}/regenerate"
    KEY_BLOCK = "/key/block"
    KEY_UNBLOCK = "/key/unblock"

    # info and health routes
    KEY_INFO = "/key/info"
    KEY_HEALTH = "/key/health"

    # list routes
    KEY_LIST = "/key/list"


class LiteLLMRoutes(enum.Enum):
    openai_route_names = [
        "chat_completion",
        "completion",
        "embeddings",
        "image_generation",
        "audio_transcriptions",
        "moderations",
        "model_list",  # OpenAI /v1/models route
    ]
    openai_routes = [
        # chat completions
        "/engines/{model}/chat/completions",
        "/openai/deployments/{model}/chat/completions",
        "/chat/completions",
        "/v1/chat/completions",
        # completions
        "/engines/{model}/completions",
        "/openai/deployments/{model}/completions",
        "/completions",
        "/v1/completions",
        # embeddings
        "/engines/{model}/embeddings",
        "/openai/deployments/{model}/embeddings",
        "/embeddings",
        "/v1/embeddings",
        # image generation
        "/images/generations",
        "/v1/images/generations",
        # image edit
        "/images/edits",
        "/v1/images/edits",
        # audio transcription
        "/audio/transcriptions",
        "/v1/audio/transcriptions",
        # audio Speech
        "/audio/speech",
        "/v1/audio/speech",
        # moderations
        "/moderations",
        "/v1/moderations",
        # batches
        "/v1/batches",
        "/batches",
        "/v1/batches/{batch_id}",
        "/batches/{batch_id}",
        # files
        "/v1/files",
        "/files",
        "/v1/files/{file_id}",
        "/files/{file_id}",
        "/v1/files/{file_id}/content",
        "/files/{file_id}/content",
        # fine_tuning
        "/fine_tuning/jobs",
        "/v1/fine_tuning/jobs",
        "/fine_tuning/jobs/{fine_tuning_job_id}/cancel",
        "/v1/fine_tuning/jobs/{fine_tuning_job_id}/cancel",
        # assistants-related routes
        "/assistants",
        "/v1/assistants",
        "/v1/assistants/{assistant_id}",
        "/assistants/{assistant_id}",
        "/threads",
        "/v1/threads",
        "/threads/{thread_id}",
        "/v1/threads/{thread_id}",
        "/threads/{thread_id}/messages",
        "/v1/threads/{thread_id}/messages",
        "/threads/{thread_id}/runs",
        "/v1/threads/{thread_id}/runs",
        # models
        "/models",
        "/v1/models",
        # token counter
        "/utils/token_counter",
        "/utils/transform_request",
        # rerank
        "/rerank",
        "/v1/rerank",
        "/v2/rerank",
        # realtime
        "/realtime",
        "/v1/realtime",
        "/realtime?{model}",
        "/v1/realtime?{model}",
        # responses API
        "/responses",
        "/v1/responses",
        "/responses/{response_id}",
        "/v1/responses/{response_id}",
        "/responses/{response_id}/input_items",
        "/v1/responses/{response_id}/input_items",
    ]

    mapped_pass_through_routes = [
        "/bedrock",
        "/vertex-ai",
        "/vertex_ai",
        "/cohere",
        "/gemini",
        "/anthropic",
        "/langfuse",
        "/azure",
        "/openai",
        "/assemblyai",
        "/eu.assemblyai",
        "/vllm",
        "/mistral",
    ]

    anthropic_routes = [
        "/v1/messages",
        # MCP routes
        "/mcp/tools",
        "/mcp/tools/list",
        "/mcp/tools/call",
    ]

    apply_guardrail_routes = [
        "/guardrails/apply_guardrail",
    ]

    llm_api_routes = (
        openai_routes
        + anthropic_routes
        + mapped_pass_through_routes
        + apply_guardrail_routes
    )
    info_routes = [
        "/key/info",
        "/key/health",
        "/team/info",
        "/team/list",
        "/v2/team/list",
        "/organization/list",
        "/team/available",
        "/user/info",
        "/model/info",
        "/v1/model/info",
        "/v2/model/info",
        "/v2/key/info",
        "/model_group/info",
        "/health",
        "/key/list",
        "/user/filter/ui",
    ]

    # NOTE: ROUTES ONLY FOR MASTER KEY - only the Master Key should be able to Reset Spend
    master_key_only_routes = ["/global/spend/reset"]

    key_management_routes = [
        KeyManagementRoutes.KEY_GENERATE,
        KeyManagementRoutes.KEY_UPDATE,
        KeyManagementRoutes.KEY_DELETE,
        KeyManagementRoutes.KEY_INFO,
        KeyManagementRoutes.KEY_REGENERATE,
        KeyManagementRoutes.KEY_REGENERATE_WITH_PATH_PARAM,
        KeyManagementRoutes.KEY_LIST,
        KeyManagementRoutes.KEY_BLOCK,
        KeyManagementRoutes.KEY_UNBLOCK,
    ]

    management_routes = [
        # user
        "/user/new",
        "/user/update",
        "/user/delete",
        "/user/info",
        # team
        "/team/new",
        "/team/update",
        "/team/delete",
        "/team/list",
        "/v2/team/list",
        "/team/info",
        "/team/block",
        "/team/unblock",
        "/team/available",
        "/team/permissions_list",
        "/team/permissions_update",
        # model
        "/model/new",
        "/model/update",
        "/model/delete",
        "/model/info",
    ] + key_management_routes

    spend_tracking_routes = [
        # spend
        "/spend/keys",
        "/spend/users",
        "/spend/tags",
        "/spend/calculate",
        "/spend/logs",
    ]

    global_spend_tracking_routes = [
        # global spend
        "/global/spend/logs",
        "/global/spend",
        "/global/spend/keys",
        "/global/spend/teams",
        "/global/spend/end_users",
        "/global/spend/models",
        "/global/predict/spend/logs",
        "/global/spend/report",
        "/global/spend/provider",
    ]

    public_routes = set(
        [
            "/routes",
            "/",
            "/health/liveliness",
            "/health/liveness",
            "/health/readiness",
            "/test",
            "/config/yaml",
            "/metrics",
        ]
    )

    ui_routes = [
        "/sso",
        "/sso/get/ui_settings",
        "/login",
        "/key/info",
        "/config",
        "/spend",
        "/model/info",
        "/v2/model/info",
        "/v2/key/info",
        "/models",
        "/v1/models",
        "/global/spend",
        "/global/spend/logs",
        "/global/spend/keys",
        "/global/spend/models",
        "/global/predict/spend/logs",
        "/global/activity",
        "/health/services",
        "/get/litellm_model_cost_map",
    ] + info_routes

    internal_user_routes = (
        [
            "/global/spend/tags",
            "/global/spend/keys",
            "/global/spend/models",
            "/global/spend/provider",
            "/global/spend/end_users",
            "/global/activity",
            "/global/activity/model",
        ]
        + spend_tracking_routes
        + key_management_routes
    )

    internal_user_view_only_routes = (
        spend_tracking_routes + global_spend_tracking_routes
    )

    self_managed_routes = [
        "/team/member_add",
        "/team/member_delete",
        "/team/permissions_list",
        "/team/permissions_update",
        "/team/daily/activity",
        "/model/new",
        "/model/update",
        "/model/delete",
        "/user/daily/activity",
        "/model/{model_id}/update",
    ]  # routes that manage their own allowed/disallowed logic

    ## Org Admin Routes ##

    # Routes only an Org Admin Can Access
    org_admin_only_routes = [
        "/organization/info",
        "/organization/delete",
        "/organization/member_add",
        "/organization/member_update",
    ]

    # All routes accesible by an Org Admin
    org_admin_allowed_routes = (
        org_admin_only_routes + management_routes + self_managed_routes
    )


class LiteLLMPromptInjectionParams(LiteLLMPydanticObjectBase):
    heuristics_check: bool = False
    vector_db_check: bool = False
    llm_api_check: bool = False
    llm_api_name: Optional[str] = None
    llm_api_system_prompt: Optional[str] = None
    llm_api_fail_call_string: Optional[str] = None
    reject_as_response: Optional[bool] = Field(
        default=False,
        description="Return rejected request error message as a string to the user. Default behaviour is to raise an exception.",
    )

    @model_validator(mode="before")
    @classmethod
    def check_llm_api_params(cls, values):
        llm_api_check = values.get("llm_api_check")
        if llm_api_check is True:
            if "llm_api_name" not in values or not values["llm_api_name"]:
                raise ValueError(
                    "If llm_api_check is set to True, llm_api_name must be provided"
                )
            if (
                "llm_api_system_prompt" not in values
                or not values["llm_api_system_prompt"]
            ):
                raise ValueError(
                    "If llm_api_check is set to True, llm_api_system_prompt must be provided"
                )
            if (
                "llm_api_fail_call_string" not in values
                or not values["llm_api_fail_call_string"]
            ):
                raise ValueError(
                    "If llm_api_check is set to True, llm_api_fail_call_string must be provided"
                )
        return values


######### Request Class Definition ######
class ProxyChatCompletionRequest(LiteLLMPydanticObjectBase):
    model: str
    messages: List[Dict[str, str]]
    temperature: Optional[float] = None
    top_p: Optional[float] = None
    n: Optional[int] = None
    stream: Optional[bool] = None
    stop: Optional[List[str]] = None
    max_tokens: Optional[int] = None
    presence_penalty: Optional[float] = None
    frequency_penalty: Optional[float] = None
    logit_bias: Optional[Dict[str, float]] = None
    user: Optional[str] = None
    response_format: Optional[Dict[str, str]] = None
    seed: Optional[int] = None
    tools: Optional[List[str]] = None
    tool_choice: Optional[str] = None
    functions: Optional[List[str]] = None  # soon to be deprecated
    function_call: Optional[str] = None  # soon to be deprecated

    # Optional LiteLLM params
    caching: Optional[bool] = None
    api_base: Optional[str] = None
    api_version: Optional[str] = None
    api_key: Optional[str] = None
    num_retries: Optional[int] = None
    context_window_fallback_dict: Optional[Dict[str, str]] = None
    fallbacks: Optional[List[str]] = None
    metadata: Optional[Dict[str, str]] = {}
    deployment_id: Optional[str] = None
    request_timeout: Optional[int] = None

    model_config = ConfigDict(
        extra="allow"
    )  # allow params not defined here, these fall in litellm.completion(**kwargs)


class ModelInfoDelete(LiteLLMPydanticObjectBase):
    id: str


class ModelInfo(LiteLLMPydanticObjectBase):
    id: Optional[str]
    mode: Optional[Literal["embedding", "chat", "completion"]]
    input_cost_per_token: Optional[float] = 0.0
    output_cost_per_token: Optional[float] = 0.0
    max_tokens: Optional[int] = 2048  # assume 2048 if not set

    # for azure models we need users to specify the base model, one azure you can call deployments - azure/my-random-model
    # we look up the base model in model_prices_and_context_window.json
    base_model: Optional[
        Literal[
            "gpt-4-1106-preview",
            "gpt-4-32k",
            "gpt-4",
            "gpt-3.5-turbo-16k",
            "gpt-3.5-turbo",
            "text-embedding-ada-002",
        ]
    ]

    model_config = ConfigDict(protected_namespaces=(), extra="allow")

    @model_validator(mode="before")
    @classmethod
    def set_model_info(cls, values):
        if values.get("id") is None:
            values.update({"id": str(uuid.uuid4())})
        if values.get("mode") is None:
            values.update({"mode": None})
        if values.get("input_cost_per_token") is None:
            values.update({"input_cost_per_token": None})
        if values.get("output_cost_per_token") is None:
            values.update({"output_cost_per_token": None})
        if values.get("max_tokens") is None:
            values.update({"max_tokens": None})
        if values.get("base_model") is None:
            values.update({"base_model": None})
        return values


class ProviderInfo(LiteLLMPydanticObjectBase):
    name: str
    fields: List[ProviderField]


class BlockUsers(LiteLLMPydanticObjectBase):
    user_ids: List[str]  # required


class ModelParams(LiteLLMPydanticObjectBase):
    model_name: str
    litellm_params: dict
    model_info: ModelInfo

    model_config = ConfigDict(protected_namespaces=())

    @model_validator(mode="before")
    @classmethod
    def set_model_info(cls, values):
        if values.get("model_info") is None:
            values.update(
                {"model_info": ModelInfo(id=None, mode="chat", base_model=None)}
            )
        return values


class LiteLLM_ObjectPermissionBase(LiteLLMPydanticObjectBase):
    mcp_servers: Optional[List[str]] = None
    vector_stores: Optional[List[str]] = None


class GenerateRequestBase(LiteLLMPydanticObjectBase):
    """
    Overlapping schema between key and user generate/update requests
    """

    key_alias: Optional[str] = None
    duration: Optional[str] = None
    models: Optional[list] = []
    spend: Optional[float] = 0
    max_budget: Optional[float] = None
    user_id: Optional[str] = None
    team_id: Optional[str] = None
    max_parallel_requests: Optional[int] = None
    metadata: Optional[dict] = {}
    tpm_limit: Optional[int] = None
    rpm_limit: Optional[int] = None
    budget_duration: Optional[str] = None
    allowed_cache_controls: Optional[list] = []
    config: Optional[dict] = {}
    permissions: Optional[dict] = {}
    model_max_budget: Optional[
        dict
    ] = {}  # {"gpt-4": 5.0, "gpt-3.5-turbo": 5.0}, defaults to {}

    model_config = ConfigDict(protected_namespaces=())
    model_rpm_limit: Optional[dict] = None
    model_tpm_limit: Optional[dict] = None
    guardrails: Optional[List[str]] = None
    blocked: Optional[bool] = None
    aliases: Optional[dict] = {}
    object_permission: Optional[LiteLLM_ObjectPermissionBase] = None


class KeyRequestBase(GenerateRequestBase):
    key: Optional[str] = None
    budget_id: Optional[str] = None
    tags: Optional[List[str]] = None
    enforced_params: Optional[List[str]] = None
    allowed_routes: Optional[list] = []


class GenerateKeyRequest(KeyRequestBase):
    soft_budget: Optional[float] = None
    send_invite_email: Optional[bool] = None


class GenerateKeyResponse(KeyRequestBase):
    key: str  # type: ignore
    key_name: Optional[str] = None
    expires: Optional[datetime] = None
    user_id: Optional[str] = None
    token_id: Optional[str] = None
    litellm_budget_table: Optional[Any] = None
    token: Optional[str] = None
    created_by: Optional[str] = None
    updated_by: Optional[str] = None
    created_at: Optional[datetime] = None
    updated_at: Optional[datetime] = None

    @model_validator(mode="before")
    @classmethod
    def set_model_info(cls, values):
        if values.get("token") is not None:
            values.update({"key": values.get("token")})
        dict_fields = [
            "metadata",
            "aliases",
            "config",
            "permissions",
            "model_max_budget",
        ]
        for field in dict_fields:
            value = values.get(field)
            if value is not None and isinstance(value, str):
                try:
                    values[field] = json.loads(value)
                except json.JSONDecodeError:
                    raise ValueError(f"Field {field} should be a valid dictionary")

        return values


class UpdateKeyRequest(KeyRequestBase):
    # Note: the defaults of all Params here MUST BE NONE
    # else they will get overwritten
    key: str  # type: ignore
    duration: Optional[str] = None
    spend: Optional[float] = None
    metadata: Optional[dict] = None
    temp_budget_increase: Optional[float] = None
    temp_budget_expiry: Optional[datetime] = None

    @model_validator(mode="after")
    def validate_temp_budget(self) -> "UpdateKeyRequest":
        if self.temp_budget_increase is not None or self.temp_budget_expiry is not None:
            if self.temp_budget_increase is None or self.temp_budget_expiry is None:
                raise ValueError(
                    "temp_budget_increase and temp_budget_expiry must be set together"
                )
        return self


class RegenerateKeyRequest(GenerateKeyRequest):
    # This needs to be different from UpdateKeyRequest, because "key" is optional for this
    key: Optional[str] = None
    duration: Optional[str] = None
    spend: Optional[float] = None
    metadata: Optional[dict] = None
    new_master_key: Optional[str] = None


class KeyRequest(LiteLLMPydanticObjectBase):
    keys: Optional[List[str]] = None
    key_aliases: Optional[List[str]] = None

    @model_validator(mode="before")
    @classmethod
    def validate_at_least_one(cls, values):
        if not values.get("keys") and not values.get("key_aliases"):
            raise ValueError(
                "At least one of 'keys' or 'key_aliases' must be provided."
            )
        return values


class LiteLLM_ModelTable(LiteLLMPydanticObjectBase):
    id: Optional[int] = None
    model_aliases: Optional[Union[str, dict]] = None  # json dump the dict
    created_by: str
    updated_by: str
    team: Optional["LiteLLM_TeamTable"] = None

    model_config = ConfigDict(protected_namespaces=())


class LiteLLM_ProxyModelTable(LiteLLMPydanticObjectBase):
    model_id: str
    model_name: str
    litellm_params: dict
    model_info: dict
    created_by: str
    updated_by: str

    @model_validator(mode="before")
    @classmethod
    def check_potential_json_str(cls, values):
        if isinstance(values.get("litellm_params"), str):
            try:
                values["litellm_params"] = json.loads(values["litellm_params"])
            except json.JSONDecodeError:
                pass
        if isinstance(values.get("model_info"), str):
            try:
                values["model_info"] = json.loads(values["model_info"])
            except json.JSONDecodeError:
                pass
        return values


# MCP Types
class SpecialMCPServerName(str, enum.Enum):
    all_team_servers = "all-team-mcpservers"
    all_proxy_servers = "all-proxy-mcpservers"


class MCPTransport(str, enum.Enum):
    sse = "sse"
    http = "http"


class MCPSpecVersion(str, enum.Enum):
    nov_2024 = "2024-11-05"
    mar_2025 = "2025-03-26"


class MCPAuth(str, enum.Enum):
    none = "none"
    api_key = "api_key"
    bearer_token = "bearer_token"
    basic = "basic"


# MCP Literals
MCPTransportType = Literal[MCPTransport.sse, MCPTransport.http]
MCPSpecVersionType = Literal[MCPSpecVersion.nov_2024, MCPSpecVersion.mar_2025]
MCPAuthType = Optional[
    Literal[MCPAuth.none, MCPAuth.api_key, MCPAuth.bearer_token, MCPAuth.basic]
]


# MCP Proxy Request Types
class NewMCPServerRequest(LiteLLMPydanticObjectBase):
    server_id: Optional[str] = None
    alias: Optional[str] = None
    description: Optional[str] = None
    transport: MCPTransportType = MCPTransport.sse
    spec_version: MCPSpecVersionType = MCPSpecVersion.mar_2025
    auth_type: Optional[MCPAuthType] = None
    url: str


class UpdateMCPServerRequest(LiteLLMPydanticObjectBase):
    server_id: str
    alias: Optional[str] = None
    description: Optional[str] = None
    transport: MCPTransportType = MCPTransport.sse
    spec_version: MCPSpecVersionType = MCPSpecVersion.mar_2025
    auth_type: Optional[MCPAuthType] = None
    url: str


class LiteLLM_MCPServerTable(LiteLLMPydanticObjectBase):
    """Represents a LiteLLM_MCPServerTable record"""

    server_id: str
    alias: Optional[str] = None
    description: Optional[str] = None
    url: str
    transport: MCPTransportType
    spec_version: MCPSpecVersionType
    auth_type: Optional[MCPAuthType] = None
    created_at: Optional[datetime] = None
    created_by: Optional[str] = None
    updated_at: Optional[datetime] = None
    updated_by: Optional[str] = None


class NewUserRequest(GenerateRequestBase):
    max_budget: Optional[float] = None
    user_email: Optional[str] = None
    user_alias: Optional[str] = None
    user_role: Optional[
        Literal[
            LitellmUserRoles.PROXY_ADMIN,
            LitellmUserRoles.PROXY_ADMIN_VIEW_ONLY,
            LitellmUserRoles.INTERNAL_USER,
            LitellmUserRoles.INTERNAL_USER_VIEW_ONLY,
        ]
    ] = None
    teams: Optional[list] = None
    auto_create_key: bool = (
        True  # flag used for returning a key as part of the /user/new response
    )
    send_invite_email: Optional[bool] = None
    sso_user_id: Optional[str] = None


class NewUserResponse(GenerateKeyResponse):
    max_budget: Optional[float] = None
    user_email: Optional[str] = None
    user_role: Optional[
        Literal[
            LitellmUserRoles.PROXY_ADMIN,
            LitellmUserRoles.PROXY_ADMIN_VIEW_ONLY,
            LitellmUserRoles.INTERNAL_USER,
            LitellmUserRoles.INTERNAL_USER_VIEW_ONLY,
        ]
    ] = None
    teams: Optional[list] = None
    user_alias: Optional[str] = None
    model_max_budget: Optional[dict] = None
    created_at: Optional[datetime] = None
    updated_at: Optional[datetime] = None


class UpdateUserRequest(GenerateRequestBase):
    # Note: the defaults of all Params here MUST BE NONE
    # else they will get overwritten
    user_id: Optional[str] = None
    password: Optional[str] = None
    user_email: Optional[str] = None
    spend: Optional[float] = None
    metadata: Optional[dict] = None
    user_role: Optional[
        Literal[
            LitellmUserRoles.PROXY_ADMIN,
            LitellmUserRoles.PROXY_ADMIN_VIEW_ONLY,
            LitellmUserRoles.INTERNAL_USER,
            LitellmUserRoles.INTERNAL_USER_VIEW_ONLY,
        ]
    ] = None
    max_budget: Optional[float] = None

    @model_validator(mode="before")
    @classmethod
    def check_user_info(cls, values):
        if values.get("user_id") is None and values.get("user_email") is None:
            raise ValueError("Either user id or user email must be provided")
        return values


class DeleteUserRequest(LiteLLMPydanticObjectBase):
    user_ids: List[str]  # required


AllowedModelRegion = Literal["eu", "us"]


class BudgetNewRequest(LiteLLMPydanticObjectBase):
    budget_id: Optional[str] = Field(default=None, description="The unique budget id.")
    max_budget: Optional[float] = Field(
        default=None,
        description="Requests will fail if this budget (in USD) is exceeded.",
    )
    soft_budget: Optional[float] = Field(
        default=None,
        description="Requests will NOT fail if this is exceeded. Will fire alerting though.",
    )
    max_parallel_requests: Optional[int] = Field(
        default=None, description="Max concurrent requests allowed for this budget id."
    )
    tpm_limit: Optional[int] = Field(
        default=None, description="Max tokens per minute, allowed for this budget id."
    )
    rpm_limit: Optional[int] = Field(
        default=None, description="Max requests per minute, allowed for this budget id."
    )
    budget_duration: Optional[str] = Field(
        default=None,
        description="Max duration budget should be set for (e.g. '1hr', '1d', '28d')",
    )
    model_max_budget: Optional[GenericBudgetConfigType] = Field(
        default=None,
        description="Max budget for each model (e.g. {'gpt-4o': {'max_budget': '0.0000001', 'budget_duration': '1d', 'tpm_limit': 1000, 'rpm_limit': 1000}})",
    )


class BudgetRequest(LiteLLMPydanticObjectBase):
    budgets: List[str]


class BudgetDeleteRequest(LiteLLMPydanticObjectBase):
    id: str


class CustomerBase(LiteLLMPydanticObjectBase):
    user_id: str
    alias: Optional[str] = None
    spend: float = 0.0
    allowed_model_region: Optional[AllowedModelRegion] = None
    default_model: Optional[str] = None
    budget_id: Optional[str] = None
    litellm_budget_table: Optional[BudgetNewRequest] = None
    blocked: bool = False


class NewCustomerRequest(BudgetNewRequest):
    """
    Create a new customer, allocate a budget to them
    """

    user_id: str
    alias: Optional[str] = None  # human-friendly alias
    blocked: bool = False  # allow/disallow requests for this end-user
    budget_id: Optional[str] = None  # give either a budget_id or max_budget
    spend: Optional[float] = None
    allowed_model_region: Optional[
        AllowedModelRegion
    ] = None  # require all user requests to use models in this specific region
    default_model: Optional[
        str
    ] = None  # if no equivalent model in allowed region - default all requests to this model

    @model_validator(mode="before")
    @classmethod
    def check_user_info(cls, values):
        if values.get("max_budget") is not None and values.get("budget_id") is not None:
            raise ValueError("Set either 'max_budget' or 'budget_id', not both.")

        return values


class UpdateCustomerRequest(LiteLLMPydanticObjectBase):
    """
    Update a Customer, use this to update customer budgets etc

    """

    user_id: str
    alias: Optional[str] = None  # human-friendly alias
    blocked: bool = False  # allow/disallow requests for this end-user
    max_budget: Optional[float] = None
    budget_id: Optional[str] = None  # give either a budget_id or max_budget
    allowed_model_region: Optional[
        AllowedModelRegion
    ] = None  # require all user requests to use models in this specific region
    default_model: Optional[
        str
    ] = None  # if no equivalent model in allowed region - default all requests to this model


class DeleteCustomerRequest(LiteLLMPydanticObjectBase):
    """
    Delete multiple Customers
    """

    user_ids: List[str]


class MemberBase(LiteLLMPydanticObjectBase):
    user_id: Optional[str] = None
    user_email: Optional[str] = None

    @model_validator(mode="before")
    @classmethod
    def check_user_info(cls, values):
        if not isinstance(values, dict):
            raise ValueError("input needs to be a dictionary")
        if values.get("user_id") is None and values.get("user_email") is None:
            raise ValueError("Either user id or user email must be provided")
        return values


class Member(MemberBase):
    role: Literal[
        "admin",
        "user",
    ]


class OrgMember(MemberBase):
    role: Literal[
        LitellmUserRoles.ORG_ADMIN,
        LitellmUserRoles.INTERNAL_USER,
        LitellmUserRoles.INTERNAL_USER_VIEW_ONLY,
    ]


class TeamBase(LiteLLMPydanticObjectBase):
    team_alias: Optional[str] = None
    team_id: Optional[str] = None
    organization_id: Optional[str] = None
    admins: list = []
    members: list = []
    members_with_roles: List[Member] = []
    team_member_permissions: Optional[List[str]] = None
    metadata: Optional[dict] = None
    tpm_limit: Optional[int] = None
    rpm_limit: Optional[int] = None

    # Budget fields
    max_budget: Optional[float] = None
    budget_duration: Optional[str] = None

    models: list = []
    blocked: bool = False


class NewTeamRequest(TeamBase):
    model_aliases: Optional[dict] = None
    tags: Optional[list] = None
    guardrails: Optional[List[str]] = None
    object_permission: Optional[LiteLLM_ObjectPermissionBase] = None

    model_config = ConfigDict(protected_namespaces=())


class GlobalEndUsersSpend(LiteLLMPydanticObjectBase):
    api_key: Optional[str] = None
    startTime: Optional[datetime] = None
    endTime: Optional[datetime] = None


class UpdateTeamRequest(LiteLLMPydanticObjectBase):
    """
    UpdateTeamRequest, used by /team/update when you need to update a team

    team_id: str
    team_alias: Optional[str] = None
    organization_id: Optional[str] = None
    metadata: Optional[dict] = None
    tpm_limit: Optional[int] = None
    rpm_limit: Optional[int] = None
    max_budget: Optional[float] = None
    models: Optional[list] = None
    blocked: Optional[bool] = None
    budget_duration: Optional[str] = None
    guardrails: Optional[List[str]] = None
    """

    team_id: str  # required
    team_alias: Optional[str] = None
    organization_id: Optional[str] = None
    metadata: Optional[dict] = None
    tpm_limit: Optional[int] = None
    rpm_limit: Optional[int] = None
    max_budget: Optional[float] = None
    models: Optional[list] = None
    blocked: Optional[bool] = None
    budget_duration: Optional[str] = None
    tags: Optional[list] = None
    model_aliases: Optional[dict] = None
    guardrails: Optional[List[str]] = None
    object_permission: Optional[LiteLLM_ObjectPermissionBase] = None


class ResetTeamBudgetRequest(LiteLLMPydanticObjectBase):
    """
    internal type used to reset the budget on a team
    used by reset_budget()

    team_id: str
    spend: float
    budget_reset_at: datetime
    """

    team_id: str
    spend: float
    budget_reset_at: datetime
    updated_at: datetime


class DeleteTeamRequest(LiteLLMPydanticObjectBase):
    team_ids: List[str]  # required


class BlockTeamRequest(LiteLLMPydanticObjectBase):
    team_id: str  # required


class BlockKeyRequest(LiteLLMPydanticObjectBase):
    key: str  # required


class AddTeamCallback(LiteLLMPydanticObjectBase):
    callback_name: str
    callback_type: Optional[
        Literal["success", "failure", "success_and_failure"]
    ] = "success_and_failure"
    callback_vars: Dict[str, str]

    @model_validator(mode="before")
    @classmethod
    def validate_callback_vars(cls, values):
        callback_vars = values.get("callback_vars", {})
        valid_keys = set(StandardCallbackDynamicParams.__annotations__.keys())
        for key, value in callback_vars.items():
            if key not in valid_keys:
                raise ValueError(
                    f"Invalid callback variable: {key}. Must be one of {valid_keys}"
                )
            if not isinstance(value, str):
                callback_vars[key] = str(value)
        return values


class TeamCallbackMetadata(LiteLLMPydanticObjectBase):
    success_callback: Optional[List[str]] = []
    failure_callback: Optional[List[str]] = []
    callbacks: Optional[List[str]] = []
    # for now - only supported for langfuse
    callback_vars: Optional[Dict[str, str]] = {}

    @model_validator(mode="before")
    @classmethod
    def validate_callback_vars(cls, values):
        success_callback = values.get("success_callback", [])
        if success_callback is None:
            values.pop("success_callback", None)
        failure_callback = values.get("failure_callback", [])
        if failure_callback is None:
            values.pop("failure_callback", None)
        callbacks = values.get("callbacks", [])
        if callbacks is None:
            values.pop("callbacks", None)

        callback_vars = values.get("callback_vars", {})
        if callback_vars is None:
            values.pop("callback_vars", None)
        if all(val is None for val in values.values()):
            return {
                "success_callback": [],
                "failure_callback": [],
                "callbacks": [],
                "callback_vars": {},
            }
        valid_keys = set(StandardCallbackDynamicParams.__annotations__.keys())
        if callback_vars is not None:
            for key in callback_vars:
                if key not in valid_keys:
                    raise ValueError(
                        f"Invalid callback variable: {key}. Must be one of {valid_keys}"
                    )
        return values


class LiteLLM_ObjectPermissionTable(LiteLLMPydanticObjectBase):
    """Represents a LiteLLM_ObjectPermissionTable record"""

    object_permission_id: str
<<<<<<< HEAD
    mcp_servers: Optional[List[str]] = Field(default_factory=list)
    vector_stores: Optional[List[str]] = Field(default_factory=list)
=======
    mcp_servers: List[str]
    vector_stores: List[str]
>>>>>>> c698cc24


class LiteLLM_TeamTable(TeamBase):
    team_id: str  # type: ignore
    spend: Optional[float] = None
    max_parallel_requests: Optional[int] = None
    budget_duration: Optional[str] = None
    budget_reset_at: Optional[datetime] = None
    model_id: Optional[int] = None
    litellm_model_table: Optional[LiteLLM_ModelTable] = None
    object_permission: Optional[LiteLLM_ObjectPermissionTable] = None
    updated_at: Optional[datetime] = None
    created_at: Optional[datetime] = None

    #########################################################
    # Object Permission - MCP, Vector Stores etc.
    #########################################################
    object_permission_id: Optional[str] = None

    model_config = ConfigDict(protected_namespaces=())

    @model_validator(mode="before")
    @classmethod
    def set_model_info(cls, values):
        dict_fields = [
            "metadata",
            "aliases",
            "config",
            "permissions",
            "model_max_budget",
            "model_aliases",
        ]

        if isinstance(values, BaseModel):
            values = values.model_dump()

        if (
            isinstance(values.get("members_with_roles"), dict)
            and not values["members_with_roles"]
        ):
            values["members_with_roles"] = []

        for field in dict_fields:
            value = values.get(field)
            if value is not None and isinstance(value, str):
                try:
                    values[field] = json.loads(value)
                except json.JSONDecodeError:
                    raise ValueError(f"Field {field} should be a valid dictionary")

        return values


class LiteLLM_TeamTableCachedObj(LiteLLM_TeamTable):
    last_refreshed_at: Optional[float] = None


class TeamRequest(LiteLLMPydanticObjectBase):
    teams: List[str]


class LiteLLM_BudgetTable(LiteLLMPydanticObjectBase):
    """Represents user-controllable params for a LiteLLM_BudgetTable record"""

    budget_id: Optional[str] = None
    soft_budget: Optional[float] = None
    max_budget: Optional[float] = None
    max_parallel_requests: Optional[int] = None
    tpm_limit: Optional[int] = None
    rpm_limit: Optional[int] = None
    model_max_budget: Optional[dict] = None
    budget_duration: Optional[str] = None

    model_config = ConfigDict(protected_namespaces=())


class LiteLLM_TeamMemberTable(LiteLLM_BudgetTable):
    """
    Used to track spend of a user_id within a team_id
    """

    spend: Optional[float] = None
    user_id: Optional[str] = None
    team_id: Optional[str] = None
    budget_id: Optional[str] = None

    model_config = ConfigDict(protected_namespaces=())


class NewOrganizationRequest(LiteLLM_BudgetTable):
    organization_id: Optional[str] = None
    organization_alias: str
    models: List = []
    budget_id: Optional[str] = None
    metadata: Optional[dict] = None

    #########################################################
    # Object Permission - MCP, Vector Stores etc.
    #########################################################
    object_permission: Optional[LiteLLM_ObjectPermissionBase] = None


class OrganizationRequest(LiteLLMPydanticObjectBase):
    organizations: List[str]


class DeleteOrganizationRequest(LiteLLMPydanticObjectBase):
    organization_ids: List[str]  # required


class KeyManagementSystem(enum.Enum):
    GOOGLE_KMS = "google_kms"
    AZURE_KEY_VAULT = "azure_key_vault"
    AWS_SECRET_MANAGER = "aws_secret_manager"
    GOOGLE_SECRET_MANAGER = "google_secret_manager"
    HASHICORP_VAULT = "hashicorp_vault"
    LOCAL = "local"
    AWS_KMS = "aws_kms"


class KeyManagementSettings(LiteLLMPydanticObjectBase):
    hosted_keys: Optional[List] = None
    store_virtual_keys: Optional[bool] = False
    """
    If True, virtual keys created by litellm will be stored in the secret manager
    """
    prefix_for_stored_virtual_keys: str = "litellm/"
    """
    If set, this prefix will be used for stored virtual keys in the secret manager
    """

    access_mode: Literal["read_only", "write_only", "read_and_write"] = "read_only"
    """
    Access mode for the secret manager, when write_only will only use for writing secrets
    """

    primary_secret_name: Optional[str] = None
    """
    If set, will read secrets from this primary secret in the secret manager

    eg. on AWS you can store multiple secret values as K/V pairs in a single secret
    """


class TeamDefaultSettings(LiteLLMPydanticObjectBase):
    team_id: str

    model_config = ConfigDict(
        extra="allow"
    )  # allow params not defined here, these fall in litellm.completion(**kwargs)


class DynamoDBArgs(LiteLLMPydanticObjectBase):
    billing_mode: Literal["PROVISIONED_THROUGHPUT", "PAY_PER_REQUEST"]
    read_capacity_units: Optional[int] = None
    write_capacity_units: Optional[int] = None
    ssl_verify: Optional[bool] = None
    region_name: str
    user_table_name: str = "LiteLLM_UserTable"
    key_table_name: str = "LiteLLM_VerificationToken"
    config_table_name: str = "LiteLLM_Config"
    spend_table_name: str = "LiteLLM_SpendLogs"
    aws_role_name: Optional[str] = None
    aws_session_name: Optional[str] = None
    aws_web_identity_token: Optional[str] = None
    aws_provider_id: Optional[str] = None
    aws_policy_arns: Optional[List[str]] = None
    aws_policy: Optional[str] = None
    aws_duration_seconds: Optional[int] = None
    assume_role_aws_role_name: Optional[str] = None
    assume_role_aws_session_name: Optional[str] = None


class PassThroughGenericEndpoint(LiteLLMPydanticObjectBase):
    path: str = Field(description="The route to be added to the LiteLLM Proxy Server.")
    target: str = Field(
        description="The URL to which requests for this path should be forwarded."
    )
    headers: dict = Field(
        description="Key-value pairs of headers to be forwarded with the request. You can set any key value pair here and it will be forwarded to your target endpoint"
    )


class PassThroughEndpointResponse(LiteLLMPydanticObjectBase):
    endpoints: List[PassThroughGenericEndpoint]


class ConfigFieldUpdate(LiteLLMPydanticObjectBase):
    field_name: str
    field_value: Any
    config_type: Literal["general_settings"]


class ConfigFieldDelete(LiteLLMPydanticObjectBase):
    config_type: Literal["general_settings"]
    field_name: str


class FieldDetail(BaseModel):
    field_name: str
    field_type: str
    field_description: str
    field_default_value: Any = None
    stored_in_db: Optional[bool]


class ConfigList(LiteLLMPydanticObjectBase):
    field_name: str
    field_type: str
    field_description: str
    field_value: Any
    stored_in_db: Optional[bool]
    field_default_value: Any
    premium_field: bool = False
    nested_fields: Optional[
        List[FieldDetail]
    ] = None  # For nested dictionary or Pydantic fields


class ConfigGeneralSettings(LiteLLMPydanticObjectBase):
    """
    Documents all the fields supported by `general_settings` in config.yaml
    """

    completion_model: Optional[str] = Field(
        None, description="proxy level default model for all chat completion calls"
    )
    key_management_system: Optional[KeyManagementSystem] = Field(
        None, description="key manager to load keys from / decrypt keys with"
    )
    use_google_kms: Optional[bool] = Field(
        None, description="decrypt keys with google kms"
    )
    use_azure_key_vault: Optional[bool] = Field(
        None, description="load keys from azure key vault"
    )
    master_key: Optional[str] = Field(
        None, description="require a key for all calls to proxy"
    )
    database_url: Optional[str] = Field(
        None,
        description="connect to a postgres db - needed for generating temporary keys + tracking spend / key",
    )
    database_connection_pool_limit: Optional[int] = Field(
        100,
        description="default connection pool for prisma client connecting to postgres db",
    )
    database_connection_timeout: Optional[float] = Field(
        60, description="default timeout for a connection to the database"
    )
    database_type: Optional[Literal["dynamo_db"]] = Field(
        None, description="to use dynamodb instead of postgres db"
    )
    database_args: Optional[DynamoDBArgs] = Field(
        None,
        description="custom args for instantiating dynamodb client - e.g. billing provision",
    )
    otel: Optional[bool] = Field(
        None,
        description="[BETA] OpenTelemetry support - this might change, use with caution.",
    )
    custom_auth: Optional[str] = Field(
        None,
        description="override user_api_key_auth with your own auth script - https://docs.litellm.ai/docs/proxy/virtual_keys#custom-auth",
    )
    max_parallel_requests: Optional[int] = Field(
        None,
        description="maximum parallel requests for each api key",
    )
    global_max_parallel_requests: Optional[int] = Field(
        None, description="global max parallel requests to allow for a proxy instance."
    )
    max_request_size_mb: Optional[int] = Field(
        None,
        description="max request size in MB, if a request is larger than this size it will be rejected",
    )
    max_response_size_mb: Optional[int] = Field(
        None,
        description="max response size in MB, if a response is larger than this size it will be rejected",
    )
    infer_model_from_keys: Optional[bool] = Field(
        None,
        description="for `/models` endpoint, infers available model based on environment keys (e.g. OPENAI_API_KEY)",
    )
    background_health_checks: Optional[bool] = Field(
        None, description="run health checks in background"
    )
    health_check_interval: int = Field(
        300, description="background health check interval in seconds"
    )
    alerting: Optional[List] = Field(
        None,
        description="List of alerting integrations. Today, just slack - `alerting: ['slack']`",
    )
    alert_types: Optional[List[AlertType]] = Field(
        None,
        description="List of alerting types. By default it is all alerts",
    )
    alert_to_webhook_url: Optional[Dict] = Field(
        None,
        description="Mapping of alert type to webhook url. e.g. `alert_to_webhook_url: {'budget_alerts': 'https://hooks.slack.com/services/T00000000/B00000000/XXXXXXXXXXXXXXXXXXXXXXXX'}`",
    )
    alerting_args: Optional[Dict] = Field(
        None, description="Controllable params for slack alerting - e.g. ttl in cache."
    )
    alerting_threshold: Optional[int] = Field(
        None,
        description="sends alerts if requests hang for 5min+",
    )
    ui_access_mode: Optional[Literal["admin_only", "all"]] = Field(
        "all", description="Control access to the Proxy UI"
    )
    allowed_routes: Optional[List] = Field(
        None, description="Proxy API Endpoints you want users to be able to access"
    )
    enable_public_model_hub: bool = Field(
        default=False,
        description="Public model hub for users to see what models they have access to, supported openai params, etc.",
    )
    pass_through_endpoints: Optional[List[PassThroughGenericEndpoint]] = Field(
        default=None,
        description="Set-up pass-through endpoints for provider-specific endpoints. Docs - https://docs.litellm.ai/docs/proxy/pass_through",
    )


class ConfigYAML(LiteLLMPydanticObjectBase):
    """
    Documents all the fields supported by the config.yaml
    """

    environment_variables: Optional[dict] = Field(
        None,
        description="Object to pass in additional environment variables via POST request",
    )
    model_list: Optional[List[ModelParams]] = Field(
        None,
        description="List of supported models on the server, with model-specific configs",
    )
    litellm_settings: Optional[dict] = Field(
        None,
        description="litellm Module settings. See __init__.py for all, example litellm.drop_params=True, litellm.set_verbose=True, litellm.api_base, litellm.cache",
    )
    general_settings: Optional[ConfigGeneralSettings] = None
    router_settings: Optional[UpdateRouterConfig] = Field(
        None,
        description="litellm router object settings. See router.py __init__ for all, example router.num_retries=5, router.timeout=5, router.max_retries=5, router.retry_after=5",
    )

    model_config = ConfigDict(protected_namespaces=())


class LiteLLM_VerificationToken(LiteLLMPydanticObjectBase):
    token: Optional[str] = None
    key_name: Optional[str] = None
    key_alias: Optional[str] = None
    spend: float = 0.0
    max_budget: Optional[float] = None
    expires: Optional[Union[str, datetime]] = None
    models: List = []
    aliases: Dict = {}
    config: Dict = {}
    user_id: Optional[str] = None
    team_id: Optional[str] = None
    max_parallel_requests: Optional[int] = None
    metadata: Dict = {}
    tpm_limit: Optional[int] = None
    rpm_limit: Optional[int] = None
    budget_duration: Optional[str] = None
    budget_reset_at: Optional[datetime] = None
    allowed_cache_controls: Optional[list] = []
    allowed_routes: Optional[list] = []
    permissions: Dict = {}
    model_spend: Dict = {}
    model_max_budget: Dict = {}
    soft_budget_cooldown: bool = False
    blocked: Optional[bool] = None
    litellm_budget_table: Optional[dict] = None
    org_id: Optional[str] = None  # org id for a given key
    created_at: Optional[datetime] = None
    created_by: Optional[str] = None
    updated_at: Optional[datetime] = None
    updated_by: Optional[str] = None
    object_permission_id: Optional[str] = None
    object_permission: Optional[LiteLLM_ObjectPermissionTable] = None

    model_config = ConfigDict(protected_namespaces=())


class LiteLLM_VerificationTokenView(LiteLLM_VerificationToken):
    """
    Combined view of litellm verification token + litellm team table (select values)
    """

    team_spend: Optional[float] = None
    team_alias: Optional[str] = None
    team_tpm_limit: Optional[int] = None
    team_rpm_limit: Optional[int] = None
    team_max_budget: Optional[float] = None
    team_models: List = []
    team_blocked: bool = False
    soft_budget: Optional[float] = None
    team_model_aliases: Optional[Dict] = None
    team_member_spend: Optional[float] = None
    team_member: Optional[Member] = None
    team_metadata: Optional[Dict] = None

    # End User Params
    end_user_id: Optional[str] = None
    end_user_tpm_limit: Optional[int] = None
    end_user_rpm_limit: Optional[int] = None
    end_user_max_budget: Optional[float] = None

    # Time stamps
    last_refreshed_at: Optional[float] = None  # last time joint view was pulled from db

    def __init__(self, **kwargs):
        # Handle litellm_budget_table_* keys
        for key, value in list(kwargs.items()):
            if key.startswith("litellm_budget_table_") and value is not None:
                # Extract the corresponding attribute name
                attr_name = key.replace("litellm_budget_table_", "")
                # Check if the value is None and set the corresponding attribute
                if getattr(self, attr_name, None) is None:
                    kwargs[attr_name] = value
            if key == "end_user_id" and value is not None and isinstance(value, int):
                kwargs[key] = str(value)
        # Initialize the superclass
        super().__init__(**kwargs)


class UserAPIKeyAuth(
    LiteLLM_VerificationTokenView
):  # the expected response object for user api key auth
    """
    Return the row in the db
    """

    api_key: Optional[str] = None
    user_role: Optional[LitellmUserRoles] = None
    allowed_model_region: Optional[AllowedModelRegion] = None
    parent_otel_span: Optional[Span] = None
    rpm_limit_per_model: Optional[Dict[str, int]] = None
    tpm_limit_per_model: Optional[Dict[str, int]] = None
    user_tpm_limit: Optional[int] = None
    user_rpm_limit: Optional[int] = None
    user_email: Optional[str] = None
    request_route: Optional[str] = None

    model_config = ConfigDict(arbitrary_types_allowed=True)

    @model_validator(mode="before")
    @classmethod
    def check_api_key(cls, values):
        if values.get("api_key") is not None:
            values.update({"token": hash_token(values.get("api_key"))})
            if isinstance(values.get("api_key"), str) and values.get(
                "api_key"
            ).startswith("sk-"):
                values.update({"api_key": hash_token(values.get("api_key"))})
        return values


class UserInfoResponse(LiteLLMPydanticObjectBase):
    user_id: Optional[str]
    user_info: Optional[Union[dict, BaseModel]]
    keys: List
    teams: List


class LiteLLM_Config(LiteLLMPydanticObjectBase):
    param_name: str
    param_value: Dict


class LiteLLM_OrganizationMembershipTable(LiteLLMPydanticObjectBase):
    """
    This is the table that track what organizations a user belongs to and users spend within the organization
    """

    user_id: str
    organization_id: str
    user_role: Optional[str] = None
    spend: float = 0.0
    budget_id: Optional[str] = None
    created_at: datetime
    updated_at: datetime
    user: Optional[
        Any
    ] = None  # You might want to replace 'Any' with a more specific type if available
    litellm_budget_table: Optional[LiteLLM_BudgetTable] = None

    model_config = ConfigDict(protected_namespaces=())


class LiteLLM_OrganizationTableUpdate(LiteLLMPydanticObjectBase):
    """Represents user-controllable params for a LiteLLM_OrganizationTable record"""

    organization_id: Optional[str] = None
    organization_alias: Optional[str] = None
    budget_id: Optional[str] = None
    spend: Optional[float] = None
    metadata: Optional[dict] = None
    models: Optional[List[str]] = None
    updated_by: Optional[str] = None
    object_permission: Optional[LiteLLM_ObjectPermissionTable] = None


class LiteLLM_UserTable(LiteLLMPydanticObjectBase):
    user_id: str
    max_budget: Optional[float] = None
    spend: float = 0.0
    model_max_budget: Optional[Dict] = {}
    model_spend: Optional[Dict] = {}
    user_email: Optional[str] = None
    user_alias: Optional[str] = None
    models: list = []
    tpm_limit: Optional[int] = None
    rpm_limit: Optional[int] = None
    user_role: Optional[str] = None
    organization_memberships: Optional[List[LiteLLM_OrganizationMembershipTable]] = None
    teams: List[str] = []
    sso_user_id: Optional[str] = None
    budget_duration: Optional[str] = None
    budget_reset_at: Optional[datetime] = None
    metadata: Optional[dict] = None
    created_at: Optional[datetime] = None
    updated_at: Optional[datetime] = None
    object_permission: Optional[LiteLLM_ObjectPermissionTable] = None

    @model_validator(mode="before")
    @classmethod
    def set_model_info(cls, values):
        if values.get("spend") is None:
            values.update({"spend": 0.0})
        if values.get("models") is None:
            values.update({"models": []})
        if values.get("teams") is None:
            values.update({"teams": []})
        return values

    model_config = ConfigDict(protected_namespaces=())


class LiteLLM_OrganizationTable(LiteLLMPydanticObjectBase):
    """Represents user-controllable params for a LiteLLM_OrganizationTable record"""

    organization_id: Optional[str] = None
    organization_alias: Optional[str] = None
    budget_id: str
    spend: float = 0.0
    metadata: Optional[dict] = None
    models: List[str]
    created_by: str
    updated_by: str
    users: Optional[List[LiteLLM_UserTable]] = None
    litellm_budget_table: Optional[LiteLLM_BudgetTable] = None

    #########################################################
    # Object Permission - MCP, Vector Stores etc.
    #########################################################
    object_permission: Optional[LiteLLM_ObjectPermissionTable] = None
    object_permission_id: Optional[str] = None


class LiteLLM_OrganizationTableWithMembers(LiteLLM_OrganizationTable):
    """Returned by the /organization/info endpoint and /organization/list endpoint"""

    members: List[LiteLLM_OrganizationMembershipTable] = []
    teams: List[LiteLLM_TeamTable] = []
    litellm_budget_table: Optional[LiteLLM_BudgetTable] = None
    created_at: datetime
    updated_at: datetime


class NewOrganizationResponse(LiteLLM_OrganizationTable):
    organization_id: str  # type: ignore
    created_at: datetime
    updated_at: datetime


class LiteLLM_UserTableFiltered(BaseModel):  # done to avoid exposing sensitive data
    user_id: str
    user_email: Optional[str] = None


class LiteLLM_UserTableWithKeyCount(LiteLLM_UserTable):
    key_count: int = 0


class LiteLLM_EndUserTable(LiteLLMPydanticObjectBase):
    user_id: str
    blocked: bool
    alias: Optional[str] = None
    spend: float = 0.0
    allowed_model_region: Optional[AllowedModelRegion] = None
    default_model: Optional[str] = None
    litellm_budget_table: Optional[LiteLLM_BudgetTable] = None

    @model_validator(mode="before")
    @classmethod
    def set_model_info(cls, values):
        if values.get("spend") is None:
            values.update({"spend": 0.0})
        return values

    model_config = ConfigDict(protected_namespaces=())


class LiteLLM_SpendLogs(LiteLLMPydanticObjectBase):
    request_id: str
    api_key: str
    model: Optional[str] = ""
    api_base: Optional[str] = ""
    call_type: str
    spend: Optional[float] = 0.0
    total_tokens: Optional[int] = 0
    prompt_tokens: Optional[int] = 0
    completion_tokens: Optional[int] = 0
    startTime: Union[str, datetime, None]
    endTime: Union[str, datetime, None]
    user: Optional[str] = ""
    metadata: Optional[Json] = {}
    cache_hit: Optional[str] = "False"
    cache_key: Optional[str] = None
    request_tags: Optional[Json] = None
    requester_ip_address: Optional[str] = None
    messages: Optional[Union[str, list, dict]]
    response: Optional[Union[str, list, dict]]


class LiteLLM_ErrorLogs(LiteLLMPydanticObjectBase):
    request_id: Optional[str] = str(uuid.uuid4())
    api_base: Optional[str] = ""
    model_group: Optional[str] = ""
    litellm_model_name: Optional[str] = ""
    model_id: Optional[str] = ""
    request_kwargs: Optional[dict] = {}
    exception_type: Optional[str] = ""
    status_code: Optional[str] = ""
    exception_string: Optional[str] = ""
    startTime: Union[str, datetime, None]
    endTime: Union[str, datetime, None]


AUDIT_ACTIONS = Literal["created", "updated", "deleted", "blocked", "rotated"]


class LiteLLM_AuditLogs(LiteLLMPydanticObjectBase):
    id: str
    updated_at: datetime
    changed_by: Optional[Any] = None
    changed_by_api_key: Optional[str] = None
    action: AUDIT_ACTIONS
    table_name: LitellmTableNames
    object_id: str
    before_value: Optional[Json] = None
    updated_values: Optional[Json] = None

    @model_validator(mode="before")
    @classmethod
    def cast_changed_by_to_str(cls, values):
        if values.get("changed_by") is not None:
            values["changed_by"] = str(values["changed_by"])
        return values


class LiteLLM_SpendLogs_ResponseObject(LiteLLMPydanticObjectBase):
    response: Optional[List[Union[LiteLLM_SpendLogs, Any]]] = None


class TokenCountRequest(LiteLLMPydanticObjectBase):
    model: str
    prompt: Optional[str] = None
    messages: Optional[List[dict]] = None


class TokenCountResponse(LiteLLMPydanticObjectBase):
    total_tokens: int
    request_model: str
    model_used: str
    tokenizer_type: str


class CallInfo(LiteLLMPydanticObjectBase):
    """Used for slack budget alerting"""

    spend: float
    max_budget: Optional[float] = None
    soft_budget: Optional[float] = None
    token: Optional[str] = Field(default=None, description="Hashed value of that key")
    customer_id: Optional[str] = None
    user_id: Optional[str] = None
    team_id: Optional[str] = None
    team_alias: Optional[str] = None
    user_email: Optional[str] = None
    key_alias: Optional[str] = None
    projected_exceeded_date: Optional[str] = None
    projected_spend: Optional[float] = None
    event_group: Litellm_EntityType


class WebhookEvent(CallInfo):
    event: Literal[
        "budget_crossed",
        "soft_budget_crossed",
        "threshold_crossed",
        "projected_limit_exceeded",
        "key_created",
        "internal_user_created",
        "spend_tracked",
    ]
    event_message: str  # human-readable description of event
    event_group: Litellm_EntityType


class SpecialModelNames(enum.Enum):
    all_team_models = "all-team-models"
    all_proxy_models = "all-proxy-models"
    no_default_models = "no-default-models"


class SpecialProxyStrings(enum.Enum):
    default_user_id = "default_user_id"  # global proxy admin


class InvitationNew(LiteLLMPydanticObjectBase):
    user_id: str


class InvitationUpdate(LiteLLMPydanticObjectBase):
    invitation_id: str
    is_accepted: bool


class InvitationDelete(LiteLLMPydanticObjectBase):
    invitation_id: str


class InvitationModel(LiteLLMPydanticObjectBase):
    id: str
    user_id: str
    is_accepted: bool
    accepted_at: Optional[datetime]
    expires_at: datetime
    created_at: datetime
    created_by: str
    updated_at: datetime
    updated_by: str


class InvitationClaim(LiteLLMPydanticObjectBase):
    invitation_link: str
    user_id: str
    password: str


class ConfigFieldInfo(LiteLLMPydanticObjectBase):
    field_name: str
    field_value: Any


class CallbackOnUI(LiteLLMPydanticObjectBase):
    litellm_callback_name: str
    litellm_callback_params: Optional[list]
    ui_callback_name: str


class AllCallbacks(LiteLLMPydanticObjectBase):
    langfuse: CallbackOnUI = CallbackOnUI(
        litellm_callback_name="langfuse",
        ui_callback_name="Langfuse",
        litellm_callback_params=[
            "LANGFUSE_PUBLIC_KEY",
            "LANGFUSE_SECRET_KEY",
        ],
    )

    otel: CallbackOnUI = CallbackOnUI(
        litellm_callback_name="otel",
        ui_callback_name="OpenTelemetry",
        litellm_callback_params=[
            "OTEL_EXPORTER",
            "OTEL_ENDPOINT",
            "OTEL_HEADERS",
        ],
    )

    s3: CallbackOnUI = CallbackOnUI(
        litellm_callback_name="s3",
        ui_callback_name="s3 Bucket (AWS)",
        litellm_callback_params=[
            "AWS_ACCESS_KEY_ID",
            "AWS_SECRET_ACCESS_KEY",
            "AWS_REGION_NAME",
        ],
    )

    openmeter: CallbackOnUI = CallbackOnUI(
        litellm_callback_name="openmeter",
        ui_callback_name="OpenMeter",
        litellm_callback_params=[
            "OPENMETER_API_ENDPOINT",
            "OPENMETER_API_KEY",
        ],
    )

    custom_callback_api: CallbackOnUI = CallbackOnUI(
        litellm_callback_name="custom_callback_api",
        litellm_callback_params=["GENERIC_LOGGER_ENDPOINT"],
        ui_callback_name="Custom Callback API",
    )

    datadog: CallbackOnUI = CallbackOnUI(
        litellm_callback_name="datadog",
        litellm_callback_params=["DD_API_KEY", "DD_SITE"],
        ui_callback_name="Datadog",
    )

    braintrust: CallbackOnUI = CallbackOnUI(
        litellm_callback_name="braintrust",
        litellm_callback_params=["BRAINTRUST_API_KEY"],
        ui_callback_name="Braintrust",
    )

    langsmith: CallbackOnUI = CallbackOnUI(
        litellm_callback_name="langsmith",
        litellm_callback_params=[
            "LANGSMITH_API_KEY",
            "LANGSMITH_PROJECT",
            "LANGSMITH_DEFAULT_RUN_NAME",
        ],
        ui_callback_name="Langsmith",
    )

    lago: CallbackOnUI = CallbackOnUI(
        litellm_callback_name="lago",
        litellm_callback_params=[
            "LAGO_API_BASE",
            "LAGO_API_KEY",
            "LAGO_API_EVENT_CODE",
            "LAGO_API_CHARGE_BY",
        ],
        ui_callback_name="Lago Billing",
    )


class SpendLogsMetadata(TypedDict):
    """
    Specific metadata k,v pairs logged to spendlogs for easier cost tracking
    """

    additional_usage_values: Optional[
        dict
    ]  # covers provider-specific usage information - e.g. prompt caching
    user_api_key: Optional[str]
    user_api_key_alias: Optional[str]
    user_api_key_team_id: Optional[str]
    user_api_key_org_id: Optional[str]
    user_api_key_user_id: Optional[str]
    user_api_key_team_alias: Optional[str]
    spend_logs_metadata: Optional[
        dict
    ]  # special param to log k,v pairs to spendlogs for a call
    requester_ip_address: Optional[str]
    applied_guardrails: Optional[List[str]]
    mcp_tool_call_metadata: Optional[StandardLoggingMCPToolCall]
    vector_store_request_metadata: Optional[List[StandardLoggingVectorStoreRequest]]
    guardrail_information: Optional[StandardLoggingGuardrailInformation]
    status: StandardLoggingPayloadStatus
    proxy_server_request: Optional[str]
    batch_models: Optional[List[str]]
    error_information: Optional[StandardLoggingPayloadErrorInformation]
    usage_object: Optional[dict]
    model_map_information: Optional[StandardLoggingModelInformation]


class SpendLogsPayload(TypedDict):
    request_id: str
    call_type: str
    api_key: str
    spend: float
    total_tokens: int
    prompt_tokens: int
    completion_tokens: int
    startTime: Union[datetime, str]
    endTime: Union[datetime, str]
    completionStartTime: Optional[Union[datetime, str]]
    model: str
    model_id: Optional[str]
    model_group: Optional[str]
    api_base: str
    user: str
    metadata: str  # json str
    cache_hit: str
    cache_key: str
    request_tags: str  # json str
    team_id: Optional[str]
    end_user: Optional[str]
    requester_ip_address: Optional[str]
    custom_llm_provider: Optional[str]
    messages: Optional[Union[str, list, dict]]
    response: Optional[Union[str, list, dict]]
    proxy_server_request: Optional[str]
    session_id: Optional[str]
    status: Literal["success", "failure"]


class SpanAttributes(str, enum.Enum):
    # Note: We've taken this from opentelemetry-semantic-conventions-ai
    # I chose to not add a new dependency to litellm for this

    # Semantic Conventions for LLM requests, this needs to be removed after
    # OpenTelemetry Semantic Conventions support Gen AI.
    # Issue at https://github.com/open-telemetry/opentelemetry-python/issues/3868
    # Refer to https://github.com/open-telemetry/semantic-conventions/blob/main/docs/gen-ai/llm-spans.md

    LLM_SYSTEM = "gen_ai.system"
    LLM_REQUEST_MODEL = "gen_ai.request.model"
    LLM_REQUEST_MAX_TOKENS = "gen_ai.request.max_tokens"
    LLM_REQUEST_TEMPERATURE = "gen_ai.request.temperature"
    LLM_REQUEST_TOP_P = "gen_ai.request.top_p"
    LLM_PROMPTS = "gen_ai.prompt"
    LLM_COMPLETIONS = "gen_ai.completion"
    LLM_RESPONSE_MODEL = "gen_ai.response.model"
    LLM_USAGE_COMPLETION_TOKENS = "gen_ai.usage.completion_tokens"
    LLM_USAGE_PROMPT_TOKENS = "gen_ai.usage.prompt_tokens"
    LLM_TOKEN_TYPE = "gen_ai.token.type"
    # To be added
    # LLM_RESPONSE_FINISH_REASON = "gen_ai.response.finish_reasons"
    # LLM_RESPONSE_ID = "gen_ai.response.id"

    # LLM
    LLM_REQUEST_TYPE = "llm.request.type"
    LLM_USAGE_TOTAL_TOKENS = "llm.usage.total_tokens"
    LLM_USAGE_TOKEN_TYPE = "llm.usage.token_type"
    LLM_USER = "llm.user"
    LLM_HEADERS = "llm.headers"
    LLM_TOP_K = "llm.top_k"
    LLM_IS_STREAMING = "llm.is_streaming"
    LLM_FREQUENCY_PENALTY = "llm.frequency_penalty"
    LLM_PRESENCE_PENALTY = "llm.presence_penalty"
    LLM_CHAT_STOP_SEQUENCES = "llm.chat.stop_sequences"
    LLM_REQUEST_FUNCTIONS = "llm.request.functions"
    LLM_REQUEST_REPETITION_PENALTY = "llm.request.repetition_penalty"
    LLM_RESPONSE_FINISH_REASON = "llm.response.finish_reason"
    LLM_RESPONSE_STOP_REASON = "llm.response.stop_reason"
    LLM_CONTENT_COMPLETION_CHUNK = "llm.content.completion.chunk"

    # OpenAI
    LLM_OPENAI_RESPONSE_SYSTEM_FINGERPRINT = "gen_ai.openai.system_fingerprint"
    LLM_OPENAI_API_BASE = "gen_ai.openai.api_base"
    LLM_OPENAI_API_VERSION = "gen_ai.openai.api_version"
    LLM_OPENAI_API_TYPE = "gen_ai.openai.api_type"


class ManagementEndpointLoggingPayload(LiteLLMPydanticObjectBase):
    route: str
    request_data: dict
    response: Optional[dict] = None
    exception: Optional[Any] = None
    start_time: Optional[datetime] = None
    end_time: Optional[datetime] = None


class ProxyException(Exception):
    # NOTE: DO NOT MODIFY THIS
    # This is used to map exactly to OPENAI Exceptions
    def __init__(
        self,
        message: str,
        type: str,
        param: Optional[str],
        code: Optional[Union[int, str]] = None,  # maps to status code
        headers: Optional[Dict[str, str]] = None,
        openai_code: Optional[str] = None,  # maps to 'code'  in openai
    ):
        self.message = str(message)
        self.type = type
        self.param = param
        self.openai_code = openai_code or code
        # If we look on official python OpenAI lib, the code should be a string:
        # https://github.com/openai/openai-python/blob/195c05a64d39c87b2dfdf1eca2d339597f1fce03/src/openai/types/shared/error_object.py#L11
        # Related LiteLLM issue: https://github.com/BerriAI/litellm/discussions/4834
        self.code = str(code)
        if headers is not None:
            for k, v in headers.items():
                if not isinstance(v, str):
                    headers[k] = str(v)
        self.headers = headers or {}

        # rules for proxyExceptions
        # Litellm router.py returns "No healthy deployment available" when there are no deployments available
        # Should map to 429 errors https://github.com/BerriAI/litellm/issues/2487
        if (
            "No healthy deployment available" in self.message
            or "No deployments available" in self.message
        ):
            self.code = "429"
        elif RouterErrors.no_deployments_with_tag_routing.value in self.message:
            self.code = "401"

    def to_dict(self) -> dict:
        """Converts the ProxyException instance to a dictionary."""
        return {
            "message": self.message,
            "type": self.type,
            "param": self.param,
            "code": self.code,
        }


class CommonProxyErrors(str, enum.Enum):
    db_not_connected_error = (
        "DB not connected. See https://docs.litellm.ai/docs/proxy/virtual_keys"
    )
    no_llm_router = "No models configured on proxy"
    not_allowed_access = "Admin-only endpoint. Not allowed to access this."
    not_premium_user = "You must be a LiteLLM Enterprise user to use this feature. If you have a license please set `LITELLM_LICENSE` in your env. Get a 7 day trial key here: https://www.litellm.ai/#trial. \nPricing: https://www.litellm.ai/#pricing"
    max_parallel_request_limit_reached = (
        "Crossed TPM / RPM / Max Parallel Request Limit"
    )
    missing_enterprise_package = "Missing litellm-enterprise package. Please install it to use this feature. Run `pip install litellm-enterprise`"
    missing_enterprise_package_docker = (
        "This uses the enterprise folder - only available on the Docker image."
    )


class SpendCalculateRequest(LiteLLMPydanticObjectBase):
    model: Optional[str] = None
    messages: Optional[List] = None
    completion_response: Optional[dict] = None


class ProxyErrorTypes(str, enum.Enum):
    budget_exceeded = "budget_exceeded"
    """
    Object was over budget
    """
    no_db_connection = "no_db_connection"
    """
    No database connection
    """

    token_not_found_in_db = "token_not_found_in_db"
    """
    Requested token was not found in the database
    """

    key_model_access_denied = "key_model_access_denied"
    """
    Key does not have access to the model
    """

    team_model_access_denied = "team_model_access_denied"
    """
    Team does not have access to the model
    """

    user_model_access_denied = "user_model_access_denied"
    """
    User does not have access to the model
    """

    org_model_access_denied = "org_model_access_denied"
    """
    Organization does not have access to the model
    """

    expired_key = "expired_key"
    """
    Key has expired
    """

    auth_error = "auth_error"
    """
    General authentication error
    """

    internal_server_error = "internal_server_error"
    """
    Internal server error
    """

    bad_request_error = "bad_request_error"
    """
    Bad request error
    """

    not_found_error = "not_found_error"
    """
    Not found error
    """

    validation_error = "validation_error"
    """
    Validation error
    """

    cache_ping_error = "cache_ping_error"
    """
    Cache ping error
    """

    team_member_permission_error = "team_member_permission_error"
    """
    Team member permission error
    """

    key_vector_store_access_denied = "key_vector_store_access_denied"
    """
    Key does not have access to the vector store
    """

    team_vector_store_access_denied = "team_vector_store_access_denied"
    """
    Team does not have access to the vector store
    """

    org_vector_store_access_denied = "org_vector_store_access_denied"
    """
    Organization does not have access to the vector store
    """

    @classmethod
    def get_model_access_error_type_for_object(
        cls, object_type: Literal["key", "user", "team", "org"]
    ) -> "ProxyErrorTypes":
        """
        Get the model access error type for object_type
        """
        if object_type == "key":
            return cls.key_model_access_denied
        elif object_type == "team":
            return cls.team_model_access_denied
        elif object_type == "user":
            return cls.user_model_access_denied
        elif object_type == "org":
            return cls.org_model_access_denied

    @classmethod
    def get_vector_store_access_error_type_for_object(
        cls, object_type: Literal["key", "team", "org"]
    ) -> "ProxyErrorTypes":
        """
        Get the vector store access error type for object_type
        """
        if object_type == "key":
            return cls.key_vector_store_access_denied
        elif object_type == "team":
            return cls.team_vector_store_access_denied
        elif object_type == "org":
            return cls.org_vector_store_access_denied


DB_CONNECTION_ERROR_TYPES = (
    httpx.ConnectError,
    httpx.ReadError,
    httpx.ReadTimeout,
)


class SSOUserDefinedValues(TypedDict):
    models: List[str]
    user_id: str
    user_email: Optional[str]
    user_role: Optional[str]
    max_budget: Optional[float]
    budget_duration: Optional[str]


class VirtualKeyEvent(LiteLLMPydanticObjectBase):
    created_by_user_id: str
    created_by_user_role: str
    created_by_key_alias: Optional[str]
    request_kwargs: dict


class CreatePassThroughEndpoint(LiteLLMPydanticObjectBase):
    path: str
    target: str
    headers: dict


class LiteLLM_TeamMembership(LiteLLMPydanticObjectBase):
    user_id: str
    team_id: str
    budget_id: str
    litellm_budget_table: Optional[LiteLLM_BudgetTable]


#### Organization / Team Member Requests ####


class MemberAddRequest(LiteLLMPydanticObjectBase):
    member: Union[List[Member], Member]

    def __init__(self, **data):
        member_data = data.get("member")
        if isinstance(member_data, list):
            # If member is a list of dictionaries, convert each dictionary to a Member object
            members = [Member(**item) for item in member_data]
            # Replace member_data with the list of Member objects
            data["member"] = members
        elif isinstance(member_data, dict):
            # If member is a dictionary, convert it to a single Member object
            member = Member(**member_data)
            # Replace member_data with the single Member object
            data["member"] = member
        # Call the superclass __init__ method to initialize the object
        super().__init__(**data)


class OrgMemberAddRequest(LiteLLMPydanticObjectBase):
    member: Union[List[OrgMember], OrgMember]

    def __init__(self, **data):
        member_data = data.get("member")
        if isinstance(member_data, list):
            # If member is a list of dictionaries, convert each dictionary to a Member object
            members = [OrgMember(**item) for item in member_data]
            # Replace member_data with the list of Member objects
            data["member"] = members
        elif isinstance(member_data, dict):
            # If member is a dictionary, convert it to a single Member object
            member = OrgMember(**member_data)
            # Replace member_data with the single Member object
            data["member"] = member
        # Call the superclass __init__ method to initialize the object
        super().__init__(**data)


class TeamAddMemberResponse(LiteLLM_TeamTable):
    updated_users: List[LiteLLM_UserTable]
    updated_team_memberships: List[LiteLLM_TeamMembership]


class OrganizationAddMemberResponse(LiteLLMPydanticObjectBase):
    organization_id: str
    updated_users: List[LiteLLM_UserTable]
    updated_organization_memberships: List[LiteLLM_OrganizationMembershipTable]


class MemberDeleteRequest(LiteLLMPydanticObjectBase):
    user_id: Optional[str] = None
    user_email: Optional[str] = None

    @model_validator(mode="before")
    @classmethod
    def check_user_info(cls, values):
        if values.get("user_id") is None and values.get("user_email") is None:
            raise ValueError("Either user id or user email must be provided")
        return values


class MemberUpdateResponse(LiteLLMPydanticObjectBase):
    user_id: str
    user_email: Optional[str] = None


# Team Member Requests
class TeamMemberAddRequest(MemberAddRequest):
    team_id: str
    max_budget_in_team: Optional[float] = None  # Users max budget within the team


class TeamMemberDeleteRequest(MemberDeleteRequest):
    team_id: str


class TeamMemberUpdateRequest(TeamMemberDeleteRequest):
    max_budget_in_team: Optional[float] = None
    role: Optional[Literal["admin", "user"]] = None


class TeamMemberUpdateResponse(MemberUpdateResponse):
    team_id: str
    max_budget_in_team: Optional[float] = None


class TeamModelAddRequest(BaseModel):
    """Request to add models to a team"""

    team_id: str
    models: List[str]


class TeamModelDeleteRequest(BaseModel):
    """Request to delete models from a team"""

    team_id: str
    models: List[str]


# Organization Member Requests
class OrganizationMemberAddRequest(OrgMemberAddRequest):
    organization_id: str
    max_budget_in_organization: Optional[
        float
    ] = None  # Users max budget within the organization


class OrganizationMemberDeleteRequest(MemberDeleteRequest):
    organization_id: str


ROLES_WITHIN_ORG = [
    LitellmUserRoles.ORG_ADMIN,
    LitellmUserRoles.INTERNAL_USER,
    LitellmUserRoles.INTERNAL_USER_VIEW_ONLY,
]


class OrganizationMemberUpdateRequest(OrganizationMemberDeleteRequest):
    max_budget_in_organization: Optional[float] = None
    role: Optional[LitellmUserRoles] = None

    @field_validator("role")
    def validate_role(
        cls, value: Optional[LitellmUserRoles]
    ) -> Optional[LitellmUserRoles]:
        if value is not None and value not in ROLES_WITHIN_ORG:
            raise ValueError(
                f"Invalid role. Must be one of: {[role.value for role in ROLES_WITHIN_ORG]}"
            )
        return value


class OrganizationMemberUpdateResponse(MemberUpdateResponse):
    organization_id: str
    max_budget_in_organization: float


##########################################


class TeamInfoResponseObject(TypedDict):
    team_id: str
    team_info: LiteLLM_TeamTable
    keys: List
    team_memberships: List[LiteLLM_TeamMembership]


class TeamListResponseObject(LiteLLM_TeamTable):
    team_memberships: List[LiteLLM_TeamMembership]
    keys: List  # list of keys that belong to the team


class KeyListResponseObject(TypedDict, total=False):
    keys: List[Union[str, UserAPIKeyAuth]]
    total_count: Optional[int]
    current_page: Optional[int]
    total_pages: Optional[int]


class CurrentItemRateLimit(TypedDict):
    current_requests: int
    current_tpm: int
    current_rpm: int


class LoggingCallbackStatus(TypedDict, total=False):
    callbacks: List[str]
    status: Literal["healthy", "unhealthy"]
    details: Optional[str]


class KeyHealthResponse(TypedDict, total=False):
    key: Literal["healthy", "unhealthy"]
    logging_callbacks: Optional[LoggingCallbackStatus]


class SpecialHeaders(enum.Enum):
    """Used by user_api_key_auth.py to get litellm key"""

    openai_authorization = "Authorization"
    azure_authorization = "API-Key"
    anthropic_authorization = "x-api-key"
    google_ai_studio_authorization = "x-goog-api-key"
    azure_apim_authorization = "Ocp-Apim-Subscription-Key"
    custom_litellm_api_key = "x-litellm-api-key"


class LitellmDataForBackendLLMCall(TypedDict, total=False):
    headers: dict
    organization: str
    timeout: Optional[float]
    user: Optional[str]


class JWTKeyItem(TypedDict, total=False):
    kid: str


JWKKeyValue = Union[List[JWTKeyItem], JWTKeyItem]


class JWKUrlResponse(TypedDict, total=False):
    keys: JWKKeyValue


class UserManagementEndpointParamDocStringEnums(str, enum.Enum):
    user_id_doc_str = (
        "Optional[str] - Specify a user id. If not set, a unique id will be generated."
    )
    user_alias_doc_str = (
        "Optional[str] - A descriptive name for you to know who this user id refers to."
    )
    teams_doc_str = "Optional[list] - specify a list of team id's a user belongs to."
    user_email_doc_str = "Optional[str] - Specify a user email."
    send_invite_email_doc_str = (
        "Optional[bool] - Specify if an invite email should be sent."
    )
    user_role_doc_str = """Optional[str] - Specify a user role - "proxy_admin", "proxy_admin_viewer", "internal_user", "internal_user_viewer", "team", "customer". Info about each role here: `https://github.com/BerriAI/litellm/litellm/proxy/_types.py#L20`"""
    max_budget_doc_str = """Optional[float] - Specify max budget for a given user."""
    budget_duration_doc_str = """Optional[str] - Budget is reset at the end of specified duration. If not set, budget is never reset. You can set duration as seconds ("30s"), minutes ("30m"), hours ("30h"), days ("30d"), months ("1mo")."""
    models_doc_str = """Optional[list] - Model_name's a user is allowed to call. (if empty, key is allowed to call all models)"""
    tpm_limit_doc_str = (
        """Optional[int] - Specify tpm limit for a given user (Tokens per minute)"""
    )
    rpm_limit_doc_str = (
        """Optional[int] - Specify rpm limit for a given user (Requests per minute)"""
    )
    auto_create_key_doc_str = """bool - Default=True. Flag used for returning a key as part of the /user/new response"""
    aliases_doc_str = """Optional[dict] - Model aliases for the user - [Docs](https://litellm.vercel.app/docs/proxy/virtual_keys#model-aliases)"""
    config_doc_str = """Optional[dict] - [DEPRECATED PARAM] User-specific config."""
    allowed_cache_controls_doc_str = """Optional[list] - List of allowed cache control values. Example - ["no-cache", "no-store"]. See all values - https://docs.litellm.ai/docs/proxy/caching#turn-on--off-caching-per-request-"""
    blocked_doc_str = (
        """Optional[bool] - [Not Implemented Yet] Whether the user is blocked."""
    )
    guardrails_doc_str = """Optional[List[str]] - [Not Implemented Yet] List of active guardrails for the user"""
    permissions_doc_str = """Optional[dict] - [Not Implemented Yet] User-specific permissions, eg. turning off pii masking."""
    metadata_doc_str = """Optional[dict] - Metadata for user, store information for user. Example metadata = {"team": "core-infra", "app": "app2", "email": "ishaan@berri.ai" }"""
    max_parallel_requests_doc_str = """Optional[int] - Rate limit a user based on the number of parallel requests. Raises 429 error, if user's parallel requests > x."""
    soft_budget_doc_str = """Optional[float] - Get alerts when user crosses given budget, doesn't block requests."""
    model_max_budget_doc_str = """Optional[dict] - Model-specific max budget for user. [Docs](https://docs.litellm.ai/docs/proxy/users#add-model-specific-budgets-to-keys)"""
    model_rpm_limit_doc_str = """Optional[float] - Model-specific rpm limit for user. [Docs](https://docs.litellm.ai/docs/proxy/users#add-model-specific-limits-to-keys)"""
    model_tpm_limit_doc_str = """Optional[float] - Model-specific tpm limit for user. [Docs](https://docs.litellm.ai/docs/proxy/users#add-model-specific-limits-to-keys)"""
    spend_doc_str = """Optional[float] - Amount spent by user. Default is 0. Will be updated by proxy whenever user is used."""
    team_id_doc_str = """Optional[str] - [DEPRECATED PARAM] The team id of the user. Default is None."""
    duration_doc_str = """Optional[str] - Duration for the key auto-created on `/user/new`. Default is None."""


PassThroughEndpointLoggingResultValues = Union[
    ModelResponse,
    TextCompletionResponse,
    ImageResponse,
    EmbeddingResponse,
    StandardPassThroughResponseObject,
]


class PassThroughEndpointLoggingTypedDict(TypedDict):
    result: Optional[PassThroughEndpointLoggingResultValues]
    kwargs: dict


LiteLLM_ManagementEndpoint_MetadataFields = [
    "model_rpm_limit",
    "model_tpm_limit",
    "guardrails",
    "tags",
    "enforced_params",
    "temp_budget_increase",
    "temp_budget_expiry",
]

LiteLLM_ManagementEndpoint_MetadataFields_Premium = [
    "guardrails",
    "tags",
]


class ProviderBudgetResponseObject(LiteLLMPydanticObjectBase):
    """
    Configuration for a single provider's budget settings
    """

    budget_limit: Optional[float]  # Budget limit in USD for the time period
    time_period: Optional[str]  # Time period for budget (e.g., '1d', '30d', '1mo')
    spend: Optional[float] = 0.0  # Current spend for this provider
    budget_reset_at: Optional[str] = None  # When the current budget period resets


class ProviderBudgetResponse(LiteLLMPydanticObjectBase):
    """
    Complete provider budget configuration and status.
    Maps provider names to their budget configs.
    """

    providers: Dict[
        str, ProviderBudgetResponseObject
    ] = {}  # Dictionary mapping provider names to their budget configurations


class ProxyStateVariables(TypedDict):
    """
    TypedDict for Proxy state variables.
    """

    spend_logs_row_count: int


UI_TEAM_ID = "litellm-dashboard"


class JWTAuthBuilderResult(TypedDict):
    is_proxy_admin: bool
    team_object: Optional[LiteLLM_TeamTable]
    user_object: Optional[LiteLLM_UserTable]
    end_user_object: Optional[LiteLLM_EndUserTable]
    org_object: Optional[LiteLLM_OrganizationTable]
    token: str
    team_id: Optional[str]
    user_id: Optional[str]
    end_user_id: Optional[str]
    org_id: Optional[str]


class ClientSideFallbackModel(TypedDict, total=False):
    """
    Dictionary passed when client configuring input
    """

    model: Required[str]
    messages: List[AllMessageValues]


ALL_FALLBACK_MODEL_VALUES = Union[str, ClientSideFallbackModel]


RBAC_ROLES = Literal[
    LitellmUserRoles.PROXY_ADMIN,
    LitellmUserRoles.TEAM,
    LitellmUserRoles.INTERNAL_USER,
]


class OIDCPermissions(LiteLLMPydanticObjectBase):
    models: Optional[List[str]] = None
    routes: Optional[List[str]] = None


class RoleBasedPermissions(OIDCPermissions):
    role: RBAC_ROLES

    model_config = {
        "extra": "forbid",
    }


class RoleMapping(BaseModel):
    role: str
    internal_role: RBAC_ROLES


class ScopeMapping(OIDCPermissions):
    scope: str

    model_config = {
        "extra": "forbid",
    }


class LiteLLM_JWTAuth(LiteLLMPydanticObjectBase):
    """
    A class to define the roles and permissions for a LiteLLM Proxy w/ JWT Auth.

    Attributes:
    - admin_jwt_scope: The JWT scope required for proxy admin roles.
    - admin_allowed_routes: list of allowed routes for proxy admin roles.
    - team_jwt_scope: The JWT scope required for proxy team roles.
    - team_id_jwt_field: The field in the JWT token that stores the team ID. Default - `client_id`.
    - team_allowed_routes: list of allowed routes for proxy team roles.
    - user_id_jwt_field: The field in the JWT token that stores the user id (maps to `LiteLLMUserTable`). Use this for internal employees.
    - user_email_jwt_field: The field in the JWT token that stores the user email (maps to `LiteLLMUserTable`). Use this for internal employees.
    - user_allowed_email_subdomain: If specified, only emails from specified subdomain will be allowed to access proxy.
    - end_user_id_jwt_field: The field in the JWT token that stores the end-user ID (maps to `LiteLLMEndUserTable`). Turn this off by setting to `None`. Enables end-user cost tracking. Use this for external customers.
    - public_key_ttl: Default - 600s. TTL for caching public JWT keys.
    - public_allowed_routes: list of allowed routes for authenticated but unknown litellm role jwt tokens.
    - enforce_rbac: If true, enforce RBAC for all routes.
    - custom_validate: A custom function to validates the JWT token.

    See `auth_checks.py` for the specific routes
    """

    admin_jwt_scope: str = "litellm_proxy_admin"
    admin_allowed_routes: List[str] = [
        "management_routes",
        "spend_tracking_routes",
        "global_spend_tracking_routes",
        "info_routes",
    ]
    team_id_jwt_field: Optional[str] = None
    team_id_upsert: bool = False
    team_ids_jwt_field: Optional[str] = None
    upsert_sso_user_to_team: bool = False
    team_allowed_routes: List[
        Literal["openai_routes", "info_routes", "management_routes"]
    ] = ["openai_routes", "info_routes"]
    team_id_default: Optional[str] = Field(
        default=None,
        description="If no team_id given, default permissions/spend-tracking to this team.s",
    )

    org_id_jwt_field: Optional[str] = None
    user_id_jwt_field: Optional[str] = None
    user_email_jwt_field: Optional[str] = None
    user_allowed_email_domain: Optional[str] = None
    user_roles_jwt_field: Optional[str] = None
    user_allowed_roles: Optional[List[str]] = None
    user_id_upsert: bool = Field(
        default=False, description="If user doesn't exist, upsert them into the db."
    )
    end_user_id_jwt_field: Optional[str] = None
    public_key_ttl: float = 600
    public_allowed_routes: List[str] = ["public_routes"]
    enforce_rbac: bool = False
    roles_jwt_field: Optional[str] = None  # v2 on role mappings
    role_mappings: Optional[List[RoleMapping]] = None
    object_id_jwt_field: Optional[
        str
    ] = None  # can be either user / team, inferred from the role mapping
    scope_mappings: Optional[List[ScopeMapping]] = None
    enforce_scope_based_access: bool = False
    enforce_team_based_model_access: bool = False
    custom_validate: Optional[Callable[..., Literal[True]]] = None

    def __init__(self, **kwargs: Any) -> None:
        # get the attribute names for this Pydantic model
        allowed_keys = self.__annotations__.keys()

        invalid_keys = set(kwargs.keys()) - allowed_keys
        user_roles_jwt_field = kwargs.get("user_roles_jwt_field")
        user_allowed_roles = kwargs.get("user_allowed_roles")
        object_id_jwt_field = kwargs.get("object_id_jwt_field")
        role_mappings = kwargs.get("role_mappings")
        scope_mappings = kwargs.get("scope_mappings")
        enforce_scope_based_access = kwargs.get("enforce_scope_based_access")
        custom_validate = kwargs.get("custom_validate")

        if custom_validate is not None:
            fn = get_instance_fn(custom_validate)
            validate_custom_validate_return_type(fn)
            kwargs["custom_validate"] = fn

        if invalid_keys:
            raise ValueError(
                f"Invalid arguments provided: {', '.join(invalid_keys)}. Allowed arguments are: {', '.join(allowed_keys)}."
            )
        if (user_roles_jwt_field is not None and user_allowed_roles is None) or (
            user_roles_jwt_field is None and user_allowed_roles is not None
        ):
            raise ValueError(
                "user_allowed_roles must be provided if user_roles_jwt_field is set."
            )

        if object_id_jwt_field is not None and role_mappings is None:
            raise ValueError(
                "if object_id_jwt_field is set, role_mappings must also be set. Needed to infer if the caller is a user or team."
            )

        if scope_mappings is not None and not enforce_scope_based_access:
            raise ValueError(
                "scope_mappings must be set if enforce_scope_based_access is true."
            )

        super().__init__(**kwargs)


class PrismaCompatibleUpdateDBModel(TypedDict, total=False):
    model_name: str
    litellm_params: str
    model_info: str
    updated_at: str
    updated_by: str


class SpecialManagementEndpointEnums(enum.Enum):
    DEFAULT_ORGANIZATION = "default_organization"


class TransformRequestBody(BaseModel):
    call_type: CallTypes
    request_body: dict


class DefaultInternalUserParams(LiteLLMPydanticObjectBase):
    """
    Default parameters to apply when a new user signs in via SSO or is created on the /user/new API endpoint
    """

    user_role: Optional[
        Literal[
            LitellmUserRoles.INTERNAL_USER,
            LitellmUserRoles.INTERNAL_USER_VIEW_ONLY,
            LitellmUserRoles.PROXY_ADMIN,
            LitellmUserRoles.PROXY_ADMIN_VIEW_ONLY,
        ]
    ] = Field(
        default=LitellmUserRoles.INTERNAL_USER,
        description="Default role assigned to new users created",
    )
    max_budget: Optional[float] = Field(
        default=None,
        description="Default maximum budget (in USD) for new users created",
    )
    budget_duration: Optional[str] = Field(
        default=None,
        description="Default budget duration for new users (e.g. 'daily', 'weekly', 'monthly')",
    )
    models: Optional[List[str]] = Field(
        default=None, description="Default list of models that new users can access"
    )


class BaseDailySpendTransaction(TypedDict):
    date: str
    api_key: str
    model: str
    model_group: Optional[str]
    custom_llm_provider: Optional[str]

    # token count metrics
    prompt_tokens: int
    completion_tokens: int
    cache_read_input_tokens: int
    cache_creation_input_tokens: int

    # request level metrics
    spend: float
    api_requests: int
    successful_requests: int
    failed_requests: int


class DailyTeamSpendTransaction(BaseDailySpendTransaction):
    team_id: str


class DailyUserSpendTransaction(BaseDailySpendTransaction):
    user_id: str


class DailyTagSpendTransaction(BaseDailySpendTransaction):
    tag: str


class DBSpendUpdateTransactions(TypedDict):
    """
    Internal Data Structure for buffering spend updates in Redis or in memory before committing them to the database
    """

    user_list_transactions: Optional[Dict[str, float]]
    end_user_list_transactions: Optional[Dict[str, float]]
    key_list_transactions: Optional[Dict[str, float]]
    team_list_transactions: Optional[Dict[str, float]]
    team_member_list_transactions: Optional[Dict[str, float]]
    org_list_transactions: Optional[Dict[str, float]]


class SpendUpdateQueueItem(TypedDict, total=False):
    entity_type: Litellm_EntityType
    entity_id: str
    response_cost: Optional[float]


class LiteLLM_ManagedFileTable(LiteLLMPydanticObjectBase):
    unified_file_id: str
    file_object: OpenAIFileObject
    model_mappings: Dict[str, str]
    flat_model_file_ids: List[str]
    created_by: Optional[str]
    updated_by: Optional[str]


class LiteLLM_ManagedObjectTable(LiteLLMPydanticObjectBase):
    unified_object_id: str
    model_object_id: str
    file_purpose: Literal["batch", "fine-tune"]
    file_object: Union[LiteLLMBatch, LiteLLMFineTuningJob]<|MERGE_RESOLUTION|>--- conflicted
+++ resolved
@@ -1252,15 +1252,9 @@
 
 class LiteLLM_ObjectPermissionTable(LiteLLMPydanticObjectBase):
     """Represents a LiteLLM_ObjectPermissionTable record"""
-
     object_permission_id: str
-<<<<<<< HEAD
     mcp_servers: Optional[List[str]] = Field(default_factory=list)
     vector_stores: Optional[List[str]] = Field(default_factory=list)
-=======
-    mcp_servers: List[str]
-    vector_stores: List[str]
->>>>>>> c698cc24
 
 
 class LiteLLM_TeamTable(TeamBase):
