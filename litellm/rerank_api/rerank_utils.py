--- conflicted
+++ resolved
@@ -39,10 +39,6 @@
         rank_fields=rank_fields,
         return_documents=return_documents,
         max_chunks_per_doc=max_chunks_per_doc,
-<<<<<<< HEAD
         max_tokens_per_doc=max_tokens_per_doc,
         non_default_params=non_default_params,
-=======
-        non_default_params=all_non_default_params,
->>>>>>> 84eb6331
     )