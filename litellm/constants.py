--- conflicted
+++ resolved
@@ -496,11 +496,8 @@
     "https://api.hyperbolic.xyz/v1",
     "https://ai-gateway.vercel.sh/v1",
     "https://api.inference.wandb.ai/v1",
-<<<<<<< HEAD
+    "https://api.clarifai.com/v2/ext/openai/v1",
     "https://inference.cloudrift.ai/v1/chat/completions"
-=======
-    "https://api.clarifai.com/v2/ext/openai/v1",
->>>>>>> 5f7a6b49
 ]
 
 
@@ -546,12 +543,9 @@
     "vercel_ai_gateway",
     "aiml",
     "wandb",
-<<<<<<< HEAD
-    "cloudrift"
-=======
     "cometapi",
     "clarifai",
->>>>>>> 5f7a6b49
+    "cloudrift"
 ]
 openai_text_completion_compatible_providers: List = (
     [  # providers that support `/v1/completions`
@@ -626,7 +620,7 @@
         "clarifai/qwen.qwenLM.Qwen3-14B",
         "clarifai/qwen.qwenLM.QwQ-32B-AWQ",
         "clarifai/anthropic.completion.claude-3_5-haiku",
-        "clarifai/anthropic.completion.claude-3_7-sonnet",    
+        "clarifai/anthropic.completion.claude-3_7-sonnet",
     ]
 )
 
