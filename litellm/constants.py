--- conflicted
+++ resolved
@@ -315,11 +315,8 @@
     "vercel_ai_gateway",
     "wandb",
     "ovhcloud",
-<<<<<<< HEAD
     "io_intelligence",
-=======
     "lemonade"
->>>>>>> 7fd24a26
 ]
 
 LITELLM_EMBEDDING_PROVIDERS_SUPPORTING_INPUT_ARRAY_OF_TOKENS = [
