--- conflicted
+++ resolved
@@ -26,8 +26,6 @@
     annotations: Optional[List[GenericResponseOutputItemContentAnnotation]]
 
 
-<<<<<<< HEAD
-=======
 class OutputFunctionToolCall(BaseLiteLLMOpenAIResponseObject):
     """A tool call to run a function"""
 
@@ -48,7 +46,6 @@
     result: Optional[str]  # Base64 encoded image data (without data:image prefix)
 
 
->>>>>>> 6ddc7875
 class GenericResponseOutputItem(BaseLiteLLMOpenAIResponseObject):
     """
     Generic response API output item
