--- conflicted
+++ resolved
@@ -535,11 +535,7 @@
     input: dict
     provider_specific_fields: Optional[Dict[str, Any]] = None
 
-<<<<<<< HEAD
-    model_config = ConfigDict(extra="allow")  # Allow provider_specific_fields
-=======
     model_config = ConfigDict(extra="allow") # Allow provider_specific_fields
->>>>>>> 0d2f8ce9
 
 
 class AnthropicResponseContentBlockThinking(BaseModel):
