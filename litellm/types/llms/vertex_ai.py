import json
from enum import Enum
from typing import Any, Dict, List, Literal, Optional, Tuple, Union

from typing_extensions import (
    Protocol,
    Required,
    Self,
    TypedDict,
    TypeGuard,
    get_origin,
    override,
    runtime_checkable,
)


class FunctionResponse(TypedDict):
    name: str
    response: Optional[dict]


class FunctionCall(TypedDict):
    name: str
    args: Optional[dict]


class FileDataType(TypedDict):
    mime_type: str
    file_uri: str  # the cloud storage uri of storing this file


class BlobType(TypedDict):
    mime_type: Required[str]
    data: Required[str]


class PartType(TypedDict, total=False):
    text: str
    inline_data: BlobType
    file_data: FileDataType
    function_call: FunctionCall
    function_response: FunctionResponse
    thought: bool
    thoughtSignature: str


class HttpxFunctionCall(TypedDict):
    name: str
    args: dict


class HttpxExecutableCode(TypedDict):
    code: str
    language: str


class HttpxCodeExecutionResult(TypedDict):
    outcome: str
    output: str


class HttpxBlobType(TypedDict):
    mimeType: str
    data: str


class HttpxPartType(TypedDict, total=False):
    text: str
    inlineData: HttpxBlobType
    fileData: FileDataType
    functionCall: HttpxFunctionCall
    functionResponse: FunctionResponse
    executableCode: HttpxExecutableCode
    codeExecutionResult: HttpxCodeExecutionResult
    thought: bool
    thoughtSignature: str


class HttpxContentType(TypedDict, total=False):
    role: Literal["user", "model"]
    parts: List[HttpxPartType]


class ContentType(TypedDict, total=False):
    role: Literal["user", "model"]
    parts: Required[List[PartType]]


class SystemInstructions(TypedDict):
    parts: Required[List[PartType]]


class Schema(TypedDict, total=False):
    type: Literal["STRING", "INTEGER", "BOOLEAN", "NUMBER", "ARRAY", "OBJECT"]
    format: Literal["enum", "date-time"]
    title: str
    description: str
    nullable: bool
    default: Any
    items: "Schema"
    minItems: str
    maxItems: str
    enum: List[str]
    properties: Dict[str, "Schema"]
    propertyOrdering: List[str]
    required: List[str]
    minProperties: str
    maxProperties: str
    minimum: float
    maximum: float
    minLength: str
    maxLength: str
    pattern: str
    example: Any
    anyOf: List["Schema"]
    additionalProperties: Any


class FunctionDeclaration(TypedDict, total=False):
    name: Required[str]
    description: str
    parameters: Union[Schema, dict]
    response: Schema


class VertexAISearch(TypedDict, total=False):
    datastore: Required[str]


class Retrieval(TypedDict):
    source: VertexAISearch


class FunctionCallingConfig(TypedDict, total=False):
    mode: Literal["ANY", "AUTO", "NONE"]
    allowed_function_names: List[str]


HarmCategory = Literal[
    "HARM_CATEGORY_UNSPECIFIED",
    "HARM_CATEGORY_HATE_SPEECH",
    "HARM_CATEGORY_DANGEROUS_CONTENT",
    "HARM_CATEGORY_HARASSMENT",
    "HARM_CATEGORY_SEXUALLY_EXPLICIT",
]
HarmBlockThreshold = Literal[
    "HARM_BLOCK_THRESHOLD_UNSPECIFIED",
    "BLOCK_LOW_AND_ABOVE",
    "BLOCK_MEDIUM_AND_ABOVE",
    "BLOCK_ONLY_HIGH",
    "BLOCK_NONE",
]
HarmBlockMethod = Literal["HARM_BLOCK_METHOD_UNSPECIFIED", "SEVERITY", "PROBABILITY"]

HarmProbability = Literal[
    "HARM_PROBABILITY_UNSPECIFIED", "NEGLIGIBLE", "LOW", "MEDIUM", "HIGH"
]

HarmSeverity = Literal[
    "HARM_SEVERITY_UNSPECIFIED",
    "HARM_SEVERITY_NEGLIGIBLE",
    "HARM_SEVERITY_LOW",
    "HARM_SEVERITY_MEDIUM",
    "HARM_SEVERITY_HIGH",
]


class SafetSettingsConfig(TypedDict, total=False):
    category: HarmCategory
    threshold: HarmBlockThreshold
    max_influential_terms: int
    method: HarmBlockMethod


class GeminiThinkingConfig(TypedDict, total=False):
    includeThoughts: bool
    thinkingBudget: int


GeminiResponseModalities = Literal["TEXT", "IMAGE", "AUDIO", "VIDEO"]


class PrebuiltVoiceConfig(TypedDict):
    voiceName: str


class VoiceConfig(TypedDict):
    prebuiltVoiceConfig: PrebuiltVoiceConfig


class SpeechConfig(TypedDict, total=False):
    voiceConfig: VoiceConfig


class GenerationConfig(TypedDict, total=False):
    temperature: float
    top_p: float
    top_k: float
    candidate_count: int
    max_output_tokens: int
    stop_sequences: List[str]
    presence_penalty: float
    frequency_penalty: float
    response_mime_type: Literal["text/plain", "application/json"]
    response_schema: dict
    seed: int
    responseLogprobs: bool
    logprobs: int
    responseModalities: List[GeminiResponseModalities]
    thinkingConfig: GeminiThinkingConfig


class Tools(TypedDict, total=False):
    function_declarations: List[FunctionDeclaration]
    googleSearch: dict
    googleSearchRetrieval: dict
    enterpriseWebSearch: dict
    url_context: dict
    code_execution: dict
    retrieval: Retrieval


class ToolConfig(TypedDict):
    functionCallingConfig: FunctionCallingConfig


class TTL(TypedDict, total=False):
    seconds: Required[float]
    nano: float


class PromptTokensDetails(TypedDict):
    modality: Literal["TEXT", "AUDIO", "IMAGE", "VIDEO"]
    tokenCount: int


class UsageMetadata(TypedDict, total=False):
    promptTokenCount: int
    totalTokenCount: int
    candidatesTokenCount: int
    responseTokenCount: int
    cachedContentTokenCount: int
    promptTokensDetails: List[PromptTokensDetails]
    thoughtsTokenCount: int
    responseTokensDetails: List[PromptTokensDetails]


class TokenCountDetailsResponse(TypedDict):
    """
    Response structure for token count details with modality breakdown.

    Example:
        {'totalTokens': 12, 'promptTokensDetails': [{'modality': 'TEXT', 'tokenCount': 12}]}
    """

    totalTokens: int
    promptTokensDetails: List[PromptTokensDetails]


class CachedContent(TypedDict, total=False):
    ttl: TTL
    expire_time: str
    contents: List[ContentType]
    tools: List[Tools]
    createTime: str  # "2014-10-02T15:01:23Z" and "2014-10-02T15:01:23.045123456Z"
    updateTime: str  # "2014-10-02T15:01:23Z" and "2014-10-02T15:01:23.045123456Z"
    usageMetadata: UsageMetadata
    expireTime: str  # "2014-10-02T15:01:23Z" and "2014-10-02T15:01:23.045123456Z"
    name: str
    displayName: str
    model: str
    systemInstruction: ContentType
    toolConfig: ToolConfig


class RequestBody(TypedDict, total=False):
    contents: Required[List[ContentType]]
    system_instruction: SystemInstructions
    tools: Tools
    toolConfig: ToolConfig
    safetySettings: List[SafetSettingsConfig]
    generationConfig: GenerationConfig
    cachedContent: str
<<<<<<< HEAD
    labels: dict[str, str]
=======
    speechConfig: SpeechConfig
>>>>>>> 5320e75a


class CachedContentRequestBody(TypedDict, total=False):
    contents: Required[List[ContentType]]
    system_instruction: SystemInstructions
    tools: Tools
    toolConfig: ToolConfig
    model: Required[str]  # Format: models/{model}
    ttl: str  # ending in 's' - Example: "3.5s".
    displayName: str


class CachedContentListAllResponseBody(TypedDict, total=False):
    cachedContents: List[CachedContent]
    nextPageToken: str


class SafetyRatings(TypedDict):
    category: HarmCategory
    probability: HarmProbability
    probabilityScore: int
    severity: HarmSeverity
    blocked: bool


class Date(TypedDict):
    year: int
    month: int
    date: int


class Citation(TypedDict):
    startIndex: int
    endIndex: int
    uri: str
    title: str
    license: str
    publicationDate: Date


class CitationMetadata(TypedDict):
    citations: List[Citation]


class SearchEntryPoint(TypedDict, total=False):
    renderedContent: str
    sdkBlob: str


class GroundingMetadata(TypedDict, total=False):
    webSearchQueries: List[str]
    searchEntryPoint: SearchEntryPoint
    groundingAttributions: List[dict]


class LogprobsCandidate(TypedDict):
    token: str
    tokenId: int
    logProbability: float


class LogprobsTopCandidate(TypedDict):
    candidates: List[LogprobsCandidate]


class LogprobsResult(TypedDict, total=False):
    topCandidates: List[LogprobsTopCandidate]
    chosenCandidates: List[LogprobsCandidate]


class UrlMetadata(TypedDict, total=False):
    retrievedUrl: str
    urlRetrievalStatus: str


class UrlContextMetadata(TypedDict, total=False):
    urlMetadata: List[UrlMetadata]


class Candidates(TypedDict, total=False):
    index: int
    content: HttpxContentType
    finishReason: Literal[
        "FINISH_REASON_UNSPECIFIED",
        "STOP",
        "MAX_TOKENS",
        "SAFETY",
        "RECITATION",
        "OTHER",
        "BLOCKLIST",
        "PROHIBITED_CONTENT",
        "SPII",
    ]
    safetyRatings: List[SafetyRatings]
    citationMetadata: CitationMetadata
    groundingMetadata: GroundingMetadata
    finishMessage: str
    logprobsResult: LogprobsResult
    urlContextMetadata: UrlContextMetadata


class PromptFeedback(TypedDict):
    blockReason: str
    safetyRatings: List[SafetyRatings]
    blockReasonMessage: str


class GenerateContentResponseBody(TypedDict, total=False):
    candidates: List[Candidates]
    promptFeedback: PromptFeedback
    usageMetadata: Required[UsageMetadata]
    responseId: str


class FineTuneHyperparameters(TypedDict, total=False):
    epoch_count: Optional[int]
    learning_rate_multiplier: Optional[float]
    adapter_size: Optional[
        Literal[
            "ADAPTER_SIZE_UNSPECIFIED",
            "ADAPTER_SIZE_ONE",
            "ADAPTER_SIZE_FOUR",
            "ADAPTER_SIZE_EIGHT",
            "ADAPTER_SIZE_SIXTEEN",
        ]
    ]


class FineTunesupervisedTuningSpec(TypedDict, total=False):
    training_dataset_uri: str
    validation_dataset: Optional[str]
    tuned_model_display_name: Optional[str]
    hyperParameters: Optional[FineTuneHyperparameters]


class FineTuneJobCreate(TypedDict, total=False):
    baseModel: str
    supervisedTuningSpec: FineTunesupervisedTuningSpec
    tunedModelDisplayName: Optional[str]


class ResponseSupervisedTuningSpec(TypedDict, total=False):
    trainingDatasetUri: Optional[str]
    hyperParameters: Optional[FineTuneHyperparameters]


class ResponseTuningJob(TypedDict):
    name: Optional[str]
    tunedModelDisplayName: Optional[str]
    baseModel: Optional[str]
    supervisedTuningSpec: Optional[ResponseSupervisedTuningSpec]
    state: Optional[
        Literal[
            "JOB_STATE_PENDING",
            "JOB_STATE_RUNNING",
            "JOB_STATE_SUCCEEDED",
            "JOB_STATE_FAILED",
            "JOB_STATE_CANCELLED",
        ]
    ]
    createTime: Optional[str]
    updateTime: Optional[str]


class VideoSegmentConfig(TypedDict, total=False):
    startOffsetSec: int
    endOffsetSec: int
    intervalSec: int


class InstanceVideo(TypedDict, total=False):
    gcsUri: str
    videoSegmentConfig: VideoSegmentConfig


class InstanceImage(TypedDict, total=False):
    gcsUri: Optional[str]
    bytesBase64Encoded: Optional[str]
    mimeType: Optional[str]


class Instance(TypedDict, total=False):
    text: str
    image: InstanceImage
    video: InstanceVideo


class VertexMultimodalEmbeddingRequest(TypedDict):
    instances: List[Instance]


class VideoEmbedding(TypedDict):
    startOffsetSec: int
    endOffsetSec: int
    embedding: List[float]


class MultimodalPrediction(TypedDict, total=False):
    textEmbedding: List[float]
    imageEmbedding: List[float]
    videoEmbeddings: List[VideoEmbedding]


class MultimodalPredictions(TypedDict):
    predictions: List[MultimodalPrediction]


class VertexAICachedContentResponseObject(TypedDict):
    name: str
    model: str


class TaskTypeEnum(Enum):
    TASK_TYPE_UNSPECIFIED = "TASK_TYPE_UNSPECIFIED"
    RETRIEVAL_QUERY = "RETRIEVAL_QUERY"
    RETRIEVAL_DOCUMENT = "RETRIEVAL_DOCUMENT"
    SEMANTIC_SIMILARITY = "SEMANTIC_SIMILARITY"
    CLASSIFICATION = "CLASSIFICATION"
    CLUSTERING = "CLUSTERING"
    QUESTION_ANSWERING = "QUESTION_ANSWERING"
    FACT_VERIFICATION = "FACT_VERIFICATION"


class VertexAITextEmbeddingsRequestBody(TypedDict, total=False):
    content: Required[ContentType]
    taskType: TaskTypeEnum
    title: str
    outputDimensionality: int


class ContentEmbeddings(TypedDict):
    values: List[int]


class VertexAITextEmbeddingsResponseObject(TypedDict):
    embedding: ContentEmbeddings


class EmbedContentRequest(VertexAITextEmbeddingsRequestBody):
    model: Required[str]


class VertexAIBatchEmbeddingsRequestBody(TypedDict, total=False):
    requests: List[EmbedContentRequest]


class VertexAIBatchEmbeddingsResponseObject(TypedDict):
    embeddings: List[ContentEmbeddings]


# Vertex AI Batch Prediction


class GcsSource(TypedDict):
    uris: str


class InputConfig(TypedDict):
    instancesFormat: str
    gcsSource: GcsSource


class GcsDestination(TypedDict):
    outputUriPrefix: str


class OutputConfig(TypedDict, total=False):
    predictionsFormat: str
    gcsDestination: GcsDestination


class GcsBucketResponse(TypedDict):
    """
    TypedDict for GCS bucket upload response

    Attributes:
        kind: The kind of item this is. For objects, this is always storage#object
        id: The ID of the object
        selfLink: The link to this object
        mediaLink: The link to download the object
        name: The name of the object
        bucket: The name of the bucket containing this object
        generation: The content generation of this object
        metageneration: The metadata generation of this object
        contentType: The content type of the object
        storageClass: The storage class of the object
        size: The size of the object in bytes
        md5Hash: The MD5 hash of the object
        crc32c: The CRC32c checksum of the object
        etag: The ETag of the object
        timeCreated: The creation time of the object
        updated: The last update time of the object
        timeStorageClassUpdated: The time the storage class was last updated
        timeFinalized: The time the object was finalized
    """

    kind: Literal["storage#object"]
    id: str
    selfLink: str
    mediaLink: str
    name: str
    bucket: str
    generation: str
    metageneration: str
    contentType: str
    storageClass: str
    size: str
    md5Hash: str
    crc32c: str
    etag: str
    timeCreated: str
    updated: str
    timeStorageClassUpdated: str
    timeFinalized: str


class VertexAIBatchPredictionJob(TypedDict):
    displayName: str
    model: str
    inputConfig: InputConfig
    outputConfig: OutputConfig


class VertexBatchPredictionResponse(TypedDict, total=False):
    name: str
    displayName: str
    model: str
    inputConfig: InputConfig
    outputConfig: OutputConfig
    state: str
    createTime: str
    updateTime: str
    modelVersionId: str


VERTEX_CREDENTIALS_TYPES = Union[str, Dict[str, str]]


class VertexPartnerProvider(str, Enum):
    mistralai = "mistralai"
    llama = "llama"
    ai21 = "ai21"
    claude = "claude"<|MERGE_RESOLUTION|>--- conflicted
+++ resolved
@@ -281,11 +281,8 @@
     safetySettings: List[SafetSettingsConfig]
     generationConfig: GenerationConfig
     cachedContent: str
-<<<<<<< HEAD
     labels: dict[str, str]
-=======
     speechConfig: SpeechConfig
->>>>>>> 5320e75a
 
 
 class CachedContentRequestBody(TypedDict, total=False):
