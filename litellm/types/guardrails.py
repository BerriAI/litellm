--- conflicted
+++ resolved
@@ -5,10 +5,7 @@
 from pydantic import BaseModel, ConfigDict, Field
 from typing_extensions import Required, TypedDict
 
-<<<<<<< HEAD
-=======
 from litellm.types.llms.openai import AllMessageValues, ChatCompletionToolCallChunk, ChatCompletionToolParam
->>>>>>> 6ddc7875
 from litellm.types.llms.openai import (
     AllMessageValues,
     ChatCompletionToolCallChunk,
