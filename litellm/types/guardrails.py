from enum import Enum
from typing import Any, Dict, List, Literal, Optional, TypedDict, Union

from pydantic import BaseModel, ConfigDict, Field, SecretStr
from typing_extensions import Required, TypedDict

"""
Pydantic object defining how to set guardrails on litellm proxy

guardrails:
  - guardrail_name: "bedrock-pre-guard"
    litellm_params:
      guardrail: bedrock  # supported values: "aporia", "bedrock", "lakera"
      mode: "during_call"
      guardrailIdentifier: ff6ujrregl1q
      guardrailVersion: "DRAFT"
      default_on: true
"""


class SupportedGuardrailIntegrations(Enum):
    APORIA = "aporia"
    BEDROCK = "bedrock"
    GURDRAILS_AI = "guardrails_ai"
    LAKERA = "lakera"
    PRESIDIO = "presidio"
    HIDE_SECRETS = "hide-secrets"
    AIM = "aim"


class Role(Enum):
    SYSTEM = "system"
    ASSISTANT = "assistant"
    USER = "user"


default_roles = [Role.SYSTEM, Role.ASSISTANT, Role.USER]


class GuardrailItemSpec(TypedDict, total=False):
    callbacks: Required[List[str]]
    default_on: bool
    logging_only: Optional[bool]
    enabled_roles: Optional[List[Role]]
    callback_args: Dict[str, Dict]


class GuardrailItem(BaseModel):
    callbacks: List[str]
    default_on: bool
    logging_only: Optional[bool]
    guardrail_name: str
    callback_args: Dict[str, Dict]
    enabled_roles: Optional[List[Role]]

    model_config = ConfigDict(use_enum_values=True)

    def __init__(
        self,
        callbacks: List[str],
        guardrail_name: str,
        default_on: bool = False,
        logging_only: Optional[bool] = None,
        enabled_roles: Optional[List[Role]] = default_roles,
        callback_args: Dict[str, Dict] = {},
    ):
        super().__init__(
            callbacks=callbacks,
            default_on=default_on,
            logging_only=logging_only,
            guardrail_name=guardrail_name,
            enabled_roles=enabled_roles,
            callback_args=callback_args,
        )


# Define the TypedDicts
class LakeraCategoryThresholds(TypedDict, total=False):
    prompt_injection: float
    jailbreak: float


class LitellmParams(TypedDict, total=False):
    """TypedDict for Litellm parameters with support for both static and dynamic fields"""    
    guardrail: str
    mode: str
    api_key: Optional[str]
    api_base: Optional[str]

    # Lakera specific params
    category_thresholds: Optional[LakeraCategoryThresholds]

    # Bedrock specific params
    guardrailIdentifier: Optional[str]
    guardrailVersion: Optional[str]

    # Presidio params
    output_parse_pii: Optional[bool]
    presidio_ad_hoc_recognizers: Optional[str]
    mock_redacted_text: Optional[dict]

    # hide secrets params
    detect_secrets_config: Optional[dict]

    # guardrails ai params
    guard_name: Optional[str]
    default_on: Optional[bool]

<<<<<<< HEAD
    # Support for dynamic parameters
    def __class_getitem__(cls, key: str) -> Any:
        """Enable dictionary-style access to dynamic fields"""
        return Dict[str, Any].__class_getitem__(key)    
=======
    # PII control params
    mask_request_content: Optional[
        bool
    ]  # will mask request content if guardrail makes any changes
    mask_response_content: Optional[
        bool
    ]  # will mask response content if guardrail makes any changes
>>>>>>> e0b49c3b


class Guardrail(TypedDict, total=False):
    guardrail_name: str
    litellm_params: LitellmParams
    guardrail_info: Optional[Dict]


class guardrailConfig(TypedDict):
    guardrails: List[Guardrail]


class GuardrailEventHooks(str, Enum):
    pre_call = "pre_call"
    post_call = "post_call"
    during_call = "during_call"
    logging_only = "logging_only"


class DynamicGuardrailParams(TypedDict):
    extra_body: Dict[str, Any]


class GuardrailLiteLLMParamsResponse(BaseModel):
    """The returned LiteLLM Params object for /guardrails/list"""

    guardrail: str
    mode: Union[str, List[str]]
    default_on: bool = Field(default=False)

    def __init__(self, **kwargs):
        default_on = kwargs.get("default_on")
        if default_on is None:
            default_on = False

        super().__init__(**kwargs)


class GuardrailInfoResponse(BaseModel):
    guardrail_name: str
    litellm_params: GuardrailLiteLLMParamsResponse
    guardrail_info: Optional[Dict]

    def __init__(self, **kwargs):
        super().__init__(**kwargs)


class ListGuardrailsResponse(BaseModel):
    guardrails: List[GuardrailInfoResponse]<|MERGE_RESOLUTION|>--- conflicted
+++ resolved
@@ -106,12 +106,12 @@
     guard_name: Optional[str]
     default_on: Optional[bool]
 
-<<<<<<< HEAD
+
     # Support for dynamic parameters
     def __class_getitem__(cls, key: str) -> Any:
         """Enable dictionary-style access to dynamic fields"""
         return Dict[str, Any].__class_getitem__(key)    
-=======
+      
     # PII control params
     mask_request_content: Optional[
         bool
@@ -119,7 +119,6 @@
     mask_response_content: Optional[
         bool
     ]  # will mask response content if guardrail makes any changes
->>>>>>> e0b49c3b
 
 
 class Guardrail(TypedDict, total=False):
