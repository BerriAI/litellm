from datetime import datetime
from enum import Enum
from typing import Any, Dict, List, Literal, Optional, Union

from pydantic import BaseModel, ConfigDict, Field
from typing_extensions import Required, TypedDict

"""
Pydantic object defining how to set guardrails on litellm proxy

guardrails:
  - guardrail_name: "bedrock-pre-guard"
    litellm_params:
      guardrail: bedrock  # supported values: "aporia", "bedrock", "lakera"
      mode: "during_call"
      guardrailIdentifier: ff6ujrregl1q
      guardrailVersion: "DRAFT"
      default_on: true
"""


class SupportedGuardrailIntegrations(Enum):
    APORIA = "aporia"
    BEDROCK = "bedrock"
    GUARDRAILS_AI = "guardrails_ai"
    LAKERA = "lakera"
    LAKERA_V2 = "lakera_v2"
    PRESIDIO = "presidio"
    HIDE_SECRETS = "hide-secrets"
    AIM = "aim"
    PANGEA = "pangea"
    LASSO = "lasso"
    PILLAR = "pillar"
    PANW_PRISMA_AIRS = "panw_prisma_airs"
    AZURE_PROMPT_SHIELD = "azure/prompt_shield"
    AZURE_TEXT_MODERATIONS = "azure/text_moderations"
    MODEL_ARMOR = "model_armor"
    OPENAI_MODERATION = "openai_moderation"
    NOMA = "noma"
    TOOL_PERMISSION = "tool_permission"
<<<<<<< HEAD
    POINTGUARDAI = "pointguard_ai"
=======
    JAVELIN = "javelin"
>>>>>>> bc26eff9


class Role(Enum):
    SYSTEM = "system"
    ASSISTANT = "assistant"
    USER = "user"


default_roles = [Role.SYSTEM, Role.ASSISTANT, Role.USER]


class GuardrailItemSpec(TypedDict, total=False):
    callbacks: Required[List[str]]
    default_on: bool
    logging_only: Optional[bool]
    enabled_roles: Optional[List[Role]]
    callback_args: Dict[str, Dict]


class GuardrailItem(BaseModel):
    callbacks: List[str]
    default_on: bool
    logging_only: Optional[bool]
    guardrail_name: str
    callback_args: Dict[str, Dict]
    enabled_roles: Optional[List[Role]]

    model_config = ConfigDict(use_enum_values=True)

    def __init__(
        self,
        callbacks: List[str],
        guardrail_name: str,
        default_on: bool = False,
        logging_only: Optional[bool] = None,
        enabled_roles: Optional[List[Role]] = default_roles,
        callback_args: Dict[str, Dict] = {},
    ):
        super().__init__(
            callbacks=callbacks,
            default_on=default_on,
            logging_only=logging_only,
            guardrail_name=guardrail_name,
            enabled_roles=enabled_roles,
            callback_args=callback_args,
        )


# Define the TypedDicts
class LakeraCategoryThresholds(TypedDict, total=False):
    prompt_injection: float
    jailbreak: float


class PiiAction(str, Enum):
    BLOCK = "BLOCK"
    MASK = "MASK"


class PiiEntityCategory(str, Enum):
    GENERAL = "General"
    FINANCE = "Finance"
    USA = "USA"
    UK = "UK"
    SPAIN = "Spain"
    ITALY = "Italy"
    POLAND = "Poland"
    SINGAPORE = "Singapore"
    AUSTRALIA = "Australia"
    INDIA = "India"
    FINLAND = "Finland"


class PiiEntityType(str, Enum):
    # General
    CREDIT_CARD = "CREDIT_CARD"
    CRYPTO = "CRYPTO"
    DATE_TIME = "DATE_TIME"
    EMAIL_ADDRESS = "EMAIL_ADDRESS"
    IBAN_CODE = "IBAN_CODE"
    IP_ADDRESS = "IP_ADDRESS"
    NRP = "NRP"
    LOCATION = "LOCATION"
    PERSON = "PERSON"
    PHONE_NUMBER = "PHONE_NUMBER"
    MEDICAL_LICENSE = "MEDICAL_LICENSE"
    URL = "URL"
    # USA
    US_BANK_NUMBER = "US_BANK_NUMBER"
    US_DRIVER_LICENSE = "US_DRIVER_LICENSE"
    US_ITIN = "US_ITIN"
    US_PASSPORT = "US_PASSPORT"
    US_SSN = "US_SSN"
    # UK
    UK_NHS = "UK_NHS"
    UK_NINO = "UK_NINO"
    # Spain
    ES_NIF = "ES_NIF"
    ES_NIE = "ES_NIE"
    # Italy
    IT_FISCAL_CODE = "IT_FISCAL_CODE"
    IT_DRIVER_LICENSE = "IT_DRIVER_LICENSE"
    IT_VAT_CODE = "IT_VAT_CODE"
    IT_PASSPORT = "IT_PASSPORT"
    IT_IDENTITY_CARD = "IT_IDENTITY_CARD"
    # Poland
    PL_PESEL = "PL_PESEL"
    # Singapore
    SG_NRIC_FIN = "SG_NRIC_FIN"
    SG_UEN = "SG_UEN"
    # Australia
    AU_ABN = "AU_ABN"
    AU_ACN = "AU_ACN"
    AU_TFN = "AU_TFN"
    AU_MEDICARE = "AU_MEDICARE"
    # India
    IN_PAN = "IN_PAN"
    IN_AADHAAR = "IN_AADHAAR"
    IN_VEHICLE_REGISTRATION = "IN_VEHICLE_REGISTRATION"
    IN_VOTER = "IN_VOTER"
    IN_PASSPORT = "IN_PASSPORT"
    # Finland
    FI_PERSONAL_IDENTITY_CODE = "FI_PERSONAL_IDENTITY_CODE"


# Define mappings of PII entity types by category
PII_ENTITY_CATEGORIES_MAP = {
    PiiEntityCategory.GENERAL: [
        PiiEntityType.DATE_TIME,
        PiiEntityType.EMAIL_ADDRESS,
        PiiEntityType.IP_ADDRESS,
        PiiEntityType.NRP,
        PiiEntityType.LOCATION,
        PiiEntityType.PERSON,
        PiiEntityType.PHONE_NUMBER,
        PiiEntityType.MEDICAL_LICENSE,
        PiiEntityType.URL,
    ],
    PiiEntityCategory.FINANCE: [
        PiiEntityType.CREDIT_CARD,
        PiiEntityType.CRYPTO,
        PiiEntityType.IBAN_CODE,
    ],
    PiiEntityCategory.USA: [
        PiiEntityType.US_BANK_NUMBER,
        PiiEntityType.US_DRIVER_LICENSE,
        PiiEntityType.US_ITIN,
        PiiEntityType.US_PASSPORT,
        PiiEntityType.US_SSN,
    ],
    PiiEntityCategory.UK: [PiiEntityType.UK_NHS, PiiEntityType.UK_NINO],
    PiiEntityCategory.SPAIN: [PiiEntityType.ES_NIF, PiiEntityType.ES_NIE],
    PiiEntityCategory.ITALY: [
        PiiEntityType.IT_FISCAL_CODE,
        PiiEntityType.IT_DRIVER_LICENSE,
        PiiEntityType.IT_VAT_CODE,
        PiiEntityType.IT_PASSPORT,
        PiiEntityType.IT_IDENTITY_CARD,
    ],
    PiiEntityCategory.POLAND: [PiiEntityType.PL_PESEL],
    PiiEntityCategory.SINGAPORE: [PiiEntityType.SG_NRIC_FIN, PiiEntityType.SG_UEN],
    PiiEntityCategory.AUSTRALIA: [
        PiiEntityType.AU_ABN,
        PiiEntityType.AU_ACN,
        PiiEntityType.AU_TFN,
        PiiEntityType.AU_MEDICARE,
    ],
    PiiEntityCategory.INDIA: [
        PiiEntityType.IN_PAN,
        PiiEntityType.IN_AADHAAR,
        PiiEntityType.IN_VEHICLE_REGISTRATION,
        PiiEntityType.IN_VOTER,
        PiiEntityType.IN_PASSPORT,
    ],
    PiiEntityCategory.FINLAND: [PiiEntityType.FI_PERSONAL_IDENTITY_CODE],
}


class PiiEntityCategoryMap(TypedDict):
    category: PiiEntityCategory
    entities: List[PiiEntityType]


class GuardrailParamUITypes(str, Enum):
    BOOL = "bool"
    STR = "str"


class PresidioPresidioConfigModelUserInterface(BaseModel):
    """Configuration parameters for the Presidio PII masking guardrail on LiteLLM UI"""

    presidio_analyzer_api_base: Optional[str] = Field(
        default=None,
        description="Base URL for the Presidio analyzer API",
    )
    presidio_anonymizer_api_base: Optional[str] = Field(
        default=None,
        description="Base URL for the Presidio anonymizer API",
    )
    output_parse_pii: Optional[bool] = Field(
        default=None,
        description="When True, LiteLLM will replace the masked text with the original text in the response",
        # extra param to let the ui know this is a boolean
        json_schema_extra={"ui_type": GuardrailParamUITypes.BOOL},
    )
    presidio_language: Optional[str] = Field(
        default="en",
        description="Language code for Presidio PII analysis (e.g., 'en', 'de', 'es', 'fr')",
    )


class PresidioConfigModel(PresidioPresidioConfigModelUserInterface):
    """Configuration parameters for the Presidio PII masking guardrail"""

    pii_entities_config: Optional[Dict[Union[PiiEntityType, str], PiiAction]] = Field(
        default=None, description="Configuration for PII entity types and actions"
    )
    presidio_ad_hoc_recognizers: Optional[str] = Field(
        default=None,
        description="Path to a JSON file containing ad-hoc recognizers for Presidio",
    )
    mock_redacted_text: Optional[dict] = Field(
        default=None, description="Mock redacted text for testing"
    )


class BedrockGuardrailConfigModel(BaseModel):
    """Configuration parameters for the AWS Bedrock guardrail"""

    guardrailIdentifier: Optional[str] = Field(
        default=None, description="The ID of your guardrail on Bedrock"
    )
    guardrailVersion: Optional[str] = Field(
        default=None,
        description="The version of your Bedrock guardrail (e.g., DRAFT or version number)",
    )
    disable_exception_on_block: Optional[bool] = Field(
        default=False,
        description="If True, will not raise an exception when the guardrail is blocked. Useful for OpenWebUI where exceptions can end the chat flow.",
    )
    aws_region_name: Optional[str] = Field(
        default=None, description="AWS region where your guardrail is deployed"
    )
    aws_access_key_id: Optional[str] = Field(
        default=None, description="AWS access key ID for authentication"
    )
    aws_secret_access_key: Optional[str] = Field(
        default=None, description="AWS secret access key for authentication"
    )
    aws_session_token: Optional[str] = Field(
        default=None, description="AWS session token for temporary credentials"
    )
    aws_session_name: Optional[str] = Field(
        default=None, description="Name of the AWS session"
    )
    aws_profile_name: Optional[str] = Field(
        default=None, description="AWS profile name for credential retrieval"
    )
    aws_role_name: Optional[str] = Field(
        default=None, description="AWS role name for assuming roles"
    )
    aws_web_identity_token: Optional[str] = Field(
        default=None, description="Web identity token for AWS role assumption"
    )
    aws_sts_endpoint: Optional[str] = Field(
        default=None, description="AWS STS endpoint URL"
    )
    aws_bedrock_runtime_endpoint: Optional[str] = Field(
        default=None, description="AWS Bedrock runtime endpoint URL"
    )


class LakeraV2GuardrailConfigModel(BaseModel):
    """Configuration parameters for the Lakera AI v2 guardrail"""

    api_key: Optional[str] = Field(
        default=None, description="API key for the Lakera AI service"
    )
    api_base: Optional[str] = Field(
        default=None, description="Base URL for the Lakera AI API"
    )
    project_id: Optional[str] = Field(
        default=None, description="Project ID for the Lakera AI project"
    )
    payload: Optional[bool] = Field(
        default=True, description="Whether to include payload in the response"
    )
    breakdown: Optional[bool] = Field(
        default=True, description="Whether to include breakdown in the response"
    )
    metadata: Optional[Dict] = Field(
        default=None, description="Additional metadata to include in the request"
    )
    dev_info: Optional[bool] = Field(
        default=True,
        description="Whether to include developer information in the response",
    )


class LassoGuardrailConfigModel(BaseModel):
    """Configuration parameters for the Lasso guardrail"""

    lasso_user_id: Optional[str] = Field(
        default=None, description="User ID for the Lasso guardrail"
    )
    lasso_conversation_id: Optional[str] = Field(
        default=None, description="Conversation ID for the Lasso guardrail"
    )


class PillarGuardrailConfigModel(BaseModel):
    """Configuration parameters for the Pillar Security guardrail"""

    on_flagged_action: Optional[str] = Field(
        default="monitor",
        description="Action to take when content is flagged: 'block' (raise exception) or 'monitor' (log only)",
    )


class NomaGuardrailConfigModel(BaseModel):
    """Configuration parameters for the Noma Security guardrail"""

    application_id: Optional[str] = Field(
        default=None,
        description="Application ID for Noma Security. Defaults to 'litellm' if not provided",
    )
    monitor_mode: Optional[bool] = Field(
        default=None,
        description="If True, logs violations without blocking. Defaults to False if not provided",
    )
    block_failures: Optional[bool] = Field(
        default=None,
        description="If True, blocks requests on API failures. Defaults to True if not provided",
    )
    anonymize_input: Optional[bool] = Field(
        default=None,
        description="If True, replaces sensitive content with anonymized version when only PII/PCI/secrets are detected. Only applies in blocking mode. Defaults to False if not provided",
    )


class ToolPermissionGuardrailConfigModel(BaseModel):
    """Configuration parameters for the Tool Permission guardrail"""

    rules: Optional[List[Dict]] = Field(
        default=None, description="List of permission rules for tool usage"
    )
    default_action: Optional[str] = Field(
        default="Deny",
        description="Default action when no rule matches (Allow or Deny)",
    )


<<<<<<< HEAD
class PointGuardAIGuardrailConfigModel(BaseModel):
    """Configuration parameters for the PointGuardAI guardrail"""

    org_code: Optional[str] = Field(
        default=None, description="Organization ID for PointGuardAI"
    )
    api_base: Optional[str] = Field(
        default=None, description="Base API for the PointGuardAI service"
    )
    api_email: Optional[str] = Field(
        default=None, description="API email for the PointGuardAI service"
    )
    api_key: Optional[str] = Field(
        default=None, description="API KEY for the PointGuardAI service"
    )
    policy_config_name: Optional[str] = Field(
        default=None, description="Policy configuration name for PointGuardAI"
    )
    model_provider_name: Optional[str] = Field(
        default=None, description="Model provider identifier"
    )
    model_name: Optional[str] = Field(
        default=None, description="Model name"
=======
class JavelinGuardrailConfigModel(BaseModel):
    """Configuration parameters for the Javelin guardrail"""

    guard_name: Optional[str] = Field(
        default=None, description="Name of the Javelin guard to use"
    )
    api_version: Optional[str] = Field(
        default="v1", description="API version for Javelin service"
    )
    metadata: Optional[Dict] = Field(
        default=None, description="Additional metadata to send with requests"
    )
    application: Optional[str] = Field(
        default=None, description="Application name for Javelin service"
    )
    config: Optional[Dict] = Field(
        default=None, description="Additional configuration for the guardrail"
>>>>>>> bc26eff9
    )


class BaseLitellmParams(BaseModel):  # works for new and patch update guardrails
    api_key: Optional[str] = Field(
        default=None, description="API key for the guardrail service"
    )
    api_base: Optional[str] = Field(
        default=None, description="Base URL for the guardrail service API"
    )

    # Lakera specific params
    category_thresholds: Optional[LakeraCategoryThresholds] = Field(
        default=None,
        description="Threshold configuration for Lakera guardrail categories",
    )

    # hide secrets params
    detect_secrets_config: Optional[dict] = Field(
        default=None, description="Configuration for detect-secrets guardrail"
    )

    # guardrails ai params
    guard_name: Optional[str] = Field(
        default=None, description="Name of the guardrail in guardrails.ai"
    )
    default_on: Optional[bool] = Field(
        default=None, description="Whether the guardrail is enabled by default"
    )

    ################## PII control params #################
    ########################################################
    mask_request_content: Optional[bool] = Field(
        default=None,
        description="Will mask request content if guardrail makes any changes",
    )
    mask_response_content: Optional[bool] = Field(
        default=None,
        description="Will mask response content if guardrail makes any changes",
    )

    # pangea params
    pangea_input_recipe: Optional[str] = Field(
        default=None, description="Recipe for input (LLM request)"
    )

    pangea_output_recipe: Optional[str] = Field(
        default=None, description="Recipe for output (LLM response)"
    )

    model: Optional[str] = Field(
        default=None,
        description="Optional field if guardrail requires a 'model' parameter",
    )

    # Model Armor params
    template_id: Optional[str] = Field(
        default=None, description="The ID of your Model Armor template"
    )
    location: Optional[str] = Field(
        default=None, description="Google Cloud location/region (e.g., us-central1)"
    )
    credentials: Optional[str] = Field(
        default=None,
        description="Path to Google Cloud credentials JSON file or JSON string",
    )
    api_endpoint: Optional[str] = Field(
        default=None, description="Optional custom API endpoint for Model Armor"
    )
    fail_on_error: Optional[bool] = Field(
        default=True,
        description="Whether to fail the request if Model Armor encounters an error",
    )

    model_config = ConfigDict(extra="allow", protected_namespaces=())


class Mode(BaseModel):
    tags: Dict[str, str] = Field(description="Tags for the guardrail mode")
    default: Optional[str] = Field(
        default=None, description="Default mode when no tags match"
    )


class LitellmParams(
    PresidioConfigModel,
    BedrockGuardrailConfigModel,
    LakeraV2GuardrailConfigModel,
    LassoGuardrailConfigModel,
    PillarGuardrailConfigModel,
    NomaGuardrailConfigModel,
    ToolPermissionGuardrailConfigModel,
<<<<<<< HEAD
    PointGuardAIGuardrailConfigModel,
=======
    JavelinGuardrailConfigModel,
>>>>>>> bc26eff9
    BaseLitellmParams,
):
    guardrail: str = Field(description="The type of guardrail integration to use")
    mode: Union[str, List[str], Mode] = Field(
        description="When to apply the guardrail (pre_call, post_call, during_call, logging_only)"
    )

    def __init__(self, **kwargs):
        default_on = kwargs.pop("default_on", None)
        if default_on is not None:
            kwargs["default_on"] = default_on
        else:
            kwargs["default_on"] = False
        super().__init__(**kwargs)

    def __contains__(self, key):
        # Define custom behavior for the 'in' operator
        return hasattr(self, key)

    def get(self, key, default=None):
        # Custom .get() method to access attributes with a default value if the attribute doesn't exist
        return getattr(self, key, default)

    def __getitem__(self, key):
        # Allow dictionary-style access to attributes
        return getattr(self, key)


class Guardrail(TypedDict, total=False):
    guardrail_id: Optional[str]
    guardrail_name: Required[str]
    litellm_params: Required[LitellmParams]
    guardrail_info: Optional[Dict]
    created_at: Optional[datetime]
    updated_at: Optional[datetime]


class guardrailConfig(TypedDict):
    guardrails: List[Guardrail]


class GuardrailEventHooks(str, Enum):
    pre_call = "pre_call"
    post_call = "post_call"
    during_call = "during_call"
    logging_only = "logging_only"
    pre_mcp_call = "pre_mcp_call"
    during_mcp_call = "during_mcp_call"


class DynamicGuardrailParams(TypedDict):
    extra_body: Dict[str, Any]


class GuardrailInfoResponse(BaseModel):
    guardrail_id: Optional[str] = None
    guardrail_name: str
    litellm_params: Optional[BaseLitellmParams] = None
    guardrail_info: Optional[Dict] = None
    created_at: Optional[datetime] = None
    updated_at: Optional[datetime] = None
    guardrail_definition_location: Literal["config", "db"] = "config"

    def __init__(self, **kwargs):
        super().__init__(**kwargs)


class ListGuardrailsResponse(BaseModel):
    guardrails: List[GuardrailInfoResponse]


class GuardrailUIAddGuardrailSettings(BaseModel):
    supported_entities: List[PiiEntityType]
    supported_actions: List[PiiAction]
    supported_modes: List[GuardrailEventHooks]
    pii_entity_categories: List[PiiEntityCategoryMap]


class PresidioPerRequestConfig(BaseModel):
    """
    presdio params that can be controlled per request, api key
    """

    language: Optional[str] = None
    entities: Optional[List[PiiEntityType]] = None


class ApplyGuardrailRequest(BaseModel):
    guardrail_name: str
    text: str
    language: Optional[str] = None
    entities: Optional[List[PiiEntityType]] = None


class ApplyGuardrailResponse(BaseModel):
    response_text: str


class PatchGuardrailRequest(BaseModel):
    guardrail_name: Optional[str] = None
    litellm_params: Optional[BaseLitellmParams] = None
    guardrail_info: Optional[Dict[str, Any]] = None<|MERGE_RESOLUTION|>--- conflicted
+++ resolved
@@ -38,11 +38,8 @@
     OPENAI_MODERATION = "openai_moderation"
     NOMA = "noma"
     TOOL_PERMISSION = "tool_permission"
-<<<<<<< HEAD
+    JAVELIN = "javelin"
     POINTGUARDAI = "pointguard_ai"
-=======
-    JAVELIN = "javelin"
->>>>>>> bc26eff9
 
 
 class Role(Enum):
@@ -395,7 +392,26 @@
     )
 
 
-<<<<<<< HEAD
+class JavelinGuardrailConfigModel(BaseModel):
+    """Configuration parameters for the Javelin guardrail"""
+
+    guard_name: Optional[str] = Field(
+        default=None, description="Name of the Javelin guard to use"
+    )
+    api_version: Optional[str] = Field(
+        default="v1", description="API version for Javelin service"
+    )
+    metadata: Optional[Dict] = Field(
+        default=None, description="Additional metadata to send with requests"
+    )
+    application: Optional[str] = Field(
+        default=None, description="Application name for Javelin service"
+    )
+    config: Optional[Dict] = Field(
+        default=None, description="Additional configuration for the guardrail"
+    ) 
+
+
 class PointGuardAIGuardrailConfigModel(BaseModel):
     """Configuration parameters for the PointGuardAI guardrail"""
 
@@ -419,27 +435,7 @@
     )
     model_name: Optional[str] = Field(
         default=None, description="Model name"
-=======
-class JavelinGuardrailConfigModel(BaseModel):
-    """Configuration parameters for the Javelin guardrail"""
-
-    guard_name: Optional[str] = Field(
-        default=None, description="Name of the Javelin guard to use"
-    )
-    api_version: Optional[str] = Field(
-        default="v1", description="API version for Javelin service"
-    )
-    metadata: Optional[Dict] = Field(
-        default=None, description="Additional metadata to send with requests"
-    )
-    application: Optional[str] = Field(
-        default=None, description="Application name for Javelin service"
-    )
-    config: Optional[Dict] = Field(
-        default=None, description="Additional configuration for the guardrail"
->>>>>>> bc26eff9
-    )
-
+      
 
 class BaseLitellmParams(BaseModel):  # works for new and patch update guardrails
     api_key: Optional[str] = Field(
@@ -530,11 +526,8 @@
     PillarGuardrailConfigModel,
     NomaGuardrailConfigModel,
     ToolPermissionGuardrailConfigModel,
-<<<<<<< HEAD
+    JavelinGuardrailConfigModel,
     PointGuardAIGuardrailConfigModel,
-=======
-    JavelinGuardrailConfigModel,
->>>>>>> bc26eff9
     BaseLitellmParams,
 ):
     guardrail: str = Field(description="The type of guardrail integration to use")
