--- conflicted
+++ resolved
@@ -51,11 +51,8 @@
     TOOL_PERMISSION = "tool_permission"
     JAVELIN = "javelin"
     ENKRYPTAI = "enkryptai"
-<<<<<<< HEAD
+    IBM_GUARDRAILS = "ibm_guardrails"
     POINTGUARDAI = "pointguard_ai"
-=======
-    IBM_GUARDRAILS = "ibm_guardrails"
->>>>>>> c0890e7d
 
 
 class Role(Enum):
