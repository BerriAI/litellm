from datetime import datetime
from enum import Enum
from typing import Any, Dict, List, Literal, Optional, Union

from pydantic import BaseModel, ConfigDict, Field
from typing_extensions import Required, TypedDict

<<<<<<< HEAD
from litellm.types.llms.openai import AllMessageValues, ChatCompletionToolParam
=======
from litellm.types.llms.openai import (
    AllMessageValues,
    ChatCompletionToolCallChunk,
    ChatCompletionToolParam,
)
>>>>>>> 51cc102c
from litellm.types.proxy.guardrails.guardrail_hooks.enkryptai import (
    EnkryptAIGuardrailConfigs,
)
from litellm.types.proxy.guardrails.guardrail_hooks.generic_guardrail_api import (
    GenericGuardrailAPIOptionalParams,
)
from litellm.types.proxy.guardrails.guardrail_hooks.grayswan import (
    GraySwanGuardrailConfigModel,
)
from litellm.types.proxy.guardrails.guardrail_hooks.ibm import (
    IBMGuardrailsBaseConfigModel,
)
from litellm.types.proxy.guardrails.guardrail_hooks.tool_permission import (
    ToolPermissionGuardrailConfigModel,
)

"""
Pydantic object defining how to set guardrails on litellm proxy

guardrails:
  - guardrail_name: "bedrock-pre-guard"
    litellm_params:
      guardrail: bedrock  # supported values: "aporia", "bedrock", "lakera", "zscaler_ai_guard"
      mode: "during_call"
      guardrailIdentifier: ff6ujrregl1q
      guardrailVersion: "DRAFT"
      default_on: true
"""


class SupportedGuardrailIntegrations(Enum):
    APORIA = "aporia"
    BEDROCK = "bedrock"
    GUARDRAILS_AI = "guardrails_ai"
    LAKERA = "lakera"
    LAKERA_V2 = "lakera_v2"
    PRESIDIO = "presidio"
    HIDE_SECRETS = "hide-secrets"
    AIM = "aim"
    PANGEA = "pangea"
    LASSO = "lasso"
    PILLAR = "pillar"
    GRAYSWAN = "grayswan"
    PANW_PRISMA_AIRS = "panw_prisma_airs"
    AZURE_PROMPT_SHIELD = "azure/prompt_shield"
    AZURE_TEXT_MODERATIONS = "azure/text_moderations"
    MODEL_ARMOR = "model_armor"
    OPENAI_MODERATION = "openai_moderation"
    NOMA = "noma"
    TOOL_PERMISSION = "tool_permission"
    ZSCALER_AI_GUARD = "zscaler_ai_guard"
    JAVELIN = "javelin"
    ENKRYPTAI = "enkryptai"
    IBM_GUARDRAILS = "ibm_guardrails"
    LITELLM_CONTENT_FILTER = "litellm_content_filter"
    PROMPT_SECURITY = "prompt_security"
    GENERIC_GUARDRAIL_API = "generic_guardrail_api"


class Role(Enum):
    SYSTEM = "system"
    ASSISTANT = "assistant"
    USER = "user"


default_roles = [Role.SYSTEM, Role.ASSISTANT, Role.USER]


class GuardrailItemSpec(TypedDict, total=False):
    callbacks: Required[List[str]]
    default_on: bool
    logging_only: Optional[bool]
    enabled_roles: Optional[List[Role]]
    callback_args: Dict[str, Dict]


class GuardrailItem(BaseModel):
    callbacks: List[str]
    default_on: bool
    logging_only: Optional[bool]
    guardrail_name: str
    callback_args: Dict[str, Dict]
    enabled_roles: Optional[List[Role]]

    model_config = ConfigDict(use_enum_values=True)

    def __init__(
        self,
        callbacks: List[str],
        guardrail_name: str,
        default_on: bool = False,
        logging_only: Optional[bool] = None,
        enabled_roles: Optional[List[Role]] = default_roles,
        callback_args: Dict[str, Dict] = {},
    ):
        super().__init__(
            callbacks=callbacks,
            default_on=default_on,
            logging_only=logging_only,
            guardrail_name=guardrail_name,
            enabled_roles=enabled_roles,
            callback_args=callback_args,
        )


# Define the TypedDicts
class LakeraCategoryThresholds(TypedDict, total=False):
    prompt_injection: float
    jailbreak: float


class PiiAction(str, Enum):
    BLOCK = "BLOCK"
    MASK = "MASK"


class PiiEntityCategory(str, Enum):
    GENERAL = "General"
    FINANCE = "Finance"
    USA = "USA"
    UK = "UK"
    SPAIN = "Spain"
    ITALY = "Italy"
    POLAND = "Poland"
    SINGAPORE = "Singapore"
    AUSTRALIA = "Australia"
    INDIA = "India"
    FINLAND = "Finland"


class PiiEntityType(str, Enum):
    # General
    CREDIT_CARD = "CREDIT_CARD"
    CRYPTO = "CRYPTO"
    DATE_TIME = "DATE_TIME"
    EMAIL_ADDRESS = "EMAIL_ADDRESS"
    IBAN_CODE = "IBAN_CODE"
    IP_ADDRESS = "IP_ADDRESS"
    NRP = "NRP"
    LOCATION = "LOCATION"
    PERSON = "PERSON"
    PHONE_NUMBER = "PHONE_NUMBER"
    MEDICAL_LICENSE = "MEDICAL_LICENSE"
    URL = "URL"
    # USA
    US_BANK_NUMBER = "US_BANK_NUMBER"
    US_DRIVER_LICENSE = "US_DRIVER_LICENSE"
    US_ITIN = "US_ITIN"
    US_PASSPORT = "US_PASSPORT"
    US_SSN = "US_SSN"
    # UK
    UK_NHS = "UK_NHS"
    UK_NINO = "UK_NINO"
    # Spain
    ES_NIF = "ES_NIF"
    ES_NIE = "ES_NIE"
    # Italy
    IT_FISCAL_CODE = "IT_FISCAL_CODE"
    IT_DRIVER_LICENSE = "IT_DRIVER_LICENSE"
    IT_VAT_CODE = "IT_VAT_CODE"
    IT_PASSPORT = "IT_PASSPORT"
    IT_IDENTITY_CARD = "IT_IDENTITY_CARD"
    # Poland
    PL_PESEL = "PL_PESEL"
    # Singapore
    SG_NRIC_FIN = "SG_NRIC_FIN"
    SG_UEN = "SG_UEN"
    # Australia
    AU_ABN = "AU_ABN"
    AU_ACN = "AU_ACN"
    AU_TFN = "AU_TFN"
    AU_MEDICARE = "AU_MEDICARE"
    # India
    IN_PAN = "IN_PAN"
    IN_AADHAAR = "IN_AADHAAR"
    IN_VEHICLE_REGISTRATION = "IN_VEHICLE_REGISTRATION"
    IN_VOTER = "IN_VOTER"
    IN_PASSPORT = "IN_PASSPORT"
    # Finland
    FI_PERSONAL_IDENTITY_CODE = "FI_PERSONAL_IDENTITY_CODE"


# Define mappings of PII entity types by category
PII_ENTITY_CATEGORIES_MAP = {
    PiiEntityCategory.GENERAL: [
        PiiEntityType.DATE_TIME,
        PiiEntityType.EMAIL_ADDRESS,
        PiiEntityType.IP_ADDRESS,
        PiiEntityType.NRP,
        PiiEntityType.LOCATION,
        PiiEntityType.PERSON,
        PiiEntityType.PHONE_NUMBER,
        PiiEntityType.MEDICAL_LICENSE,
        PiiEntityType.URL,
    ],
    PiiEntityCategory.FINANCE: [
        PiiEntityType.CREDIT_CARD,
        PiiEntityType.CRYPTO,
        PiiEntityType.IBAN_CODE,
    ],
    PiiEntityCategory.USA: [
        PiiEntityType.US_BANK_NUMBER,
        PiiEntityType.US_DRIVER_LICENSE,
        PiiEntityType.US_ITIN,
        PiiEntityType.US_PASSPORT,
        PiiEntityType.US_SSN,
    ],
    PiiEntityCategory.UK: [PiiEntityType.UK_NHS, PiiEntityType.UK_NINO],
    PiiEntityCategory.SPAIN: [PiiEntityType.ES_NIF, PiiEntityType.ES_NIE],
    PiiEntityCategory.ITALY: [
        PiiEntityType.IT_FISCAL_CODE,
        PiiEntityType.IT_DRIVER_LICENSE,
        PiiEntityType.IT_VAT_CODE,
        PiiEntityType.IT_PASSPORT,
        PiiEntityType.IT_IDENTITY_CARD,
    ],
    PiiEntityCategory.POLAND: [PiiEntityType.PL_PESEL],
    PiiEntityCategory.SINGAPORE: [PiiEntityType.SG_NRIC_FIN, PiiEntityType.SG_UEN],
    PiiEntityCategory.AUSTRALIA: [
        PiiEntityType.AU_ABN,
        PiiEntityType.AU_ACN,
        PiiEntityType.AU_TFN,
        PiiEntityType.AU_MEDICARE,
    ],
    PiiEntityCategory.INDIA: [
        PiiEntityType.IN_PAN,
        PiiEntityType.IN_AADHAAR,
        PiiEntityType.IN_VEHICLE_REGISTRATION,
        PiiEntityType.IN_VOTER,
        PiiEntityType.IN_PASSPORT,
    ],
    PiiEntityCategory.FINLAND: [PiiEntityType.FI_PERSONAL_IDENTITY_CODE],
}


class PiiEntityCategoryMap(TypedDict):
    category: str
    entities: List[str]


class GuardrailParamUITypes(str, Enum):
    BOOL = "bool"
    STR = "str"


class PresidioPresidioConfigModelUserInterface(BaseModel):
    """Configuration parameters for the Presidio PII masking guardrail on LiteLLM UI"""

    presidio_analyzer_api_base: Optional[str] = Field(
        default=None,
        description="Base URL for the Presidio analyzer API",
    )
    presidio_anonymizer_api_base: Optional[str] = Field(
        default=None,
        description="Base URL for the Presidio anonymizer API",
    )
    output_parse_pii: Optional[bool] = Field(
        default=None,
        description="When True, LiteLLM will replace the masked text with the original text in the response",
        # extra param to let the ui know this is a boolean
        json_schema_extra={"ui_type": GuardrailParamUITypes.BOOL},
    )
    presidio_language: Optional[str] = Field(
        default="en",
        description="Language code for Presidio PII analysis (e.g., 'en', 'de', 'es', 'fr')",
    )


class PresidioConfigModel(PresidioPresidioConfigModelUserInterface):
    """Configuration parameters for the Presidio PII masking guardrail"""

    pii_entities_config: Optional[Dict[Union[PiiEntityType, str], PiiAction]] = Field(
        default=None, description="Configuration for PII entity types and actions"
    )
    presidio_ad_hoc_recognizers: Optional[str] = Field(
        default=None,
        description="Path to a JSON file containing ad-hoc recognizers for Presidio",
    )
    mock_redacted_text: Optional[dict] = Field(
        default=None, description="Mock redacted text for testing"
    )


class BedrockGuardrailConfigModel(BaseModel):
    """Configuration parameters for the AWS Bedrock guardrail"""

    guardrailIdentifier: Optional[str] = Field(
        default=None, description="The ID of your guardrail on Bedrock"
    )
    guardrailVersion: Optional[str] = Field(
        default=None,
        description="The version of your Bedrock guardrail (e.g., DRAFT or version number)",
    )
    disable_exception_on_block: Optional[bool] = Field(
        default=False,
        description="If True, will not raise an exception when the guardrail is blocked. Useful for OpenWebUI where exceptions can end the chat flow.",
    )
    aws_region_name: Optional[str] = Field(
        default=None, description="AWS region where your guardrail is deployed"
    )
    aws_access_key_id: Optional[str] = Field(
        default=None, description="AWS access key ID for authentication"
    )
    aws_secret_access_key: Optional[str] = Field(
        default=None, description="AWS secret access key for authentication"
    )
    aws_session_token: Optional[str] = Field(
        default=None, description="AWS session token for temporary credentials"
    )
    aws_session_name: Optional[str] = Field(
        default=None, description="Name of the AWS session"
    )
    aws_profile_name: Optional[str] = Field(
        default=None, description="AWS profile name for credential retrieval"
    )
    aws_role_name: Optional[str] = Field(
        default=None, description="AWS role name for assuming roles"
    )
    aws_web_identity_token: Optional[str] = Field(
        default=None, description="Web identity token for AWS role assumption"
    )
    aws_sts_endpoint: Optional[str] = Field(
        default=None, description="AWS STS endpoint URL"
    )
    aws_bedrock_runtime_endpoint: Optional[str] = Field(
        default=None, description="AWS Bedrock runtime endpoint URL"
    )


class LakeraV2GuardrailConfigModel(BaseModel):
    """Configuration parameters for the Lakera AI v2 guardrail"""

    api_key: Optional[str] = Field(
        default=None, description="API key for the Lakera AI service"
    )
    api_base: Optional[str] = Field(
        default=None, description="Base URL for the Lakera AI API"
    )
    project_id: Optional[str] = Field(
        default=None, description="Project ID for the Lakera AI project"
    )
    payload: Optional[bool] = Field(
        default=True, description="Whether to include payload in the response"
    )
    breakdown: Optional[bool] = Field(
        default=True, description="Whether to include breakdown in the response"
    )
    metadata: Optional[Dict] = Field(
        default=None, description="Additional metadata to include in the request"
    )
    dev_info: Optional[bool] = Field(
        default=True,
        description="Whether to include developer information in the response",
    )


class LassoGuardrailConfigModel(BaseModel):
    """Configuration parameters for the Lasso guardrail"""

    lasso_user_id: Optional[str] = Field(
        default=None, description="User ID for the Lasso guardrail"
    )
    lasso_conversation_id: Optional[str] = Field(
        default=None, description="Conversation ID for the Lasso guardrail"
    )
    mask: Optional[bool] = Field(
        default=False, description="Enable content masking using Lasso classifix API"
    )


class PillarGuardrailConfigModel(BaseModel):
    """Configuration parameters for the Pillar Security guardrail"""

    on_flagged_action: Optional[str] = Field(
        default="monitor",
        description="Action to take when content is flagged: 'block' (raise exception) or 'monitor' (log only)",
    )
    async_mode: Optional[bool] = Field(
        default=None,
        description="Set to True to request asynchronous analysis (sets `plr_async` header). Defaults to provider behaviour when omitted.",
    )
    persist_session: Optional[bool] = Field(
        default=None,
        description="Controls Pillar session persistence (sets `plr_persist` header). Set to False to disable persistence.",
    )
    include_scanners: Optional[bool] = Field(
        default=True,
        description="Include scanner category summaries in responses (sets `plr_scanners` header).",
    )
    include_evidence: Optional[bool] = Field(
        default=True,
        description="Include detailed evidence payloads in responses (sets `plr_evidence` header).",
    )


class NomaGuardrailConfigModel(BaseModel):
    """Configuration parameters for the Noma Security guardrail"""

    application_id: Optional[str] = Field(
        default=None,
        description="Application ID for Noma Security. Defaults to 'litellm' if not provided",
    )
    monitor_mode: Optional[bool] = Field(
        default=None,
        description="If True, logs violations without blocking. Defaults to False if not provided",
    )
    block_failures: Optional[bool] = Field(
        default=None,
        description="If True, blocks requests on API failures. Defaults to True if not provided",
    )
    anonymize_input: Optional[bool] = Field(
        default=None,
        description="If True, replaces sensitive content with anonymized version when only PII/PCI/secrets are detected. Only applies in blocking mode. Defaults to False if not provided",
    )


class ZscalerAIGuardConfigModel(BaseModel):
    """Configuration parameters for the Zscaler AI Guard guardrail"""

    policy_id: Optional[int] = Field(
        default=None,
        description="Policy ID for Zscaler AI Guard. Can also be set via ZSCALER_AI_GUARD_POLICY_ID environment variable",
    )
    send_user_api_key_alias: Optional[bool] = Field(
        default=False, description="Whether to send user_API_key_alias in headers"
    )
    send_user_api_key_user_id: Optional[bool] = Field(
        default=False, description="Whether to send user_API_key_user_id in headers"
    )
    send_user_api_key_team_id: Optional[bool] = Field(
        default=False, description="Whether to send user_API_key_team_id in headers"
    )


class JavelinGuardrailConfigModel(BaseModel):
    """Configuration parameters for the Javelin guardrail"""

    guard_name: Optional[str] = Field(
        default=None, description="Name of the Javelin guard to use"
    )
    api_version: Optional[str] = Field(
        default="v1", description="API version for Javelin service"
    )
    metadata: Optional[Dict] = Field(
        default=None, description="Additional metadata to send with requests"
    )
    application: Optional[str] = Field(
        default=None, description="Application name for Javelin service"
    )
    config: Optional[Dict] = Field(
        default=None, description="Additional configuration for the guardrail"
    )


class ContentFilterAction(str, Enum):
    """Action to take when content filter detects a match"""

    BLOCK = "BLOCK"
    MASK = "MASK"


class BlockedWord(BaseModel):
    """Represents a blocked word with its action and optional description"""

    keyword: str = Field(description="The keyword to block or mask")
    action: ContentFilterAction = Field(
        description="Action to take when keyword is detected (BLOCK or MASK)"
    )
    description: Optional[str] = Field(
        default=None,
        description="Optional description explaining why this keyword is sensitive",
    )


class ContentFilterPattern(BaseModel):
    """Represents a content filter pattern (prebuilt or custom regex)"""

    pattern_type: Literal["prebuilt", "regex"] = Field(
        description="Type of pattern: 'prebuilt' for predefined patterns or 'regex' for custom"
    )
    pattern_name: Optional[str] = Field(
        default=None,
        description="Name of prebuilt pattern (e.g., 'us_ssn', 'credit_card'). Required if pattern_type is 'prebuilt'",
    )
    pattern: Optional[str] = Field(
        default=None,
        description="Custom regex pattern. Required if pattern_type is 'regex'",
    )
    name: Optional[str] = Field(
        default=None,
        description="Name for this pattern (used in logging and error messages)",
    )
    action: ContentFilterAction = Field(
        description="Action to take when pattern matches (BLOCK or MASK)"
    )


class ContentFilterConfigModel(BaseModel):
    """Configuration parameters for the content filter guardrail"""

    patterns: Optional[List[ContentFilterPattern]] = Field(
        default=None,
        description="List of patterns (prebuilt or custom regex) to detect",
    )
    blocked_words: Optional[List[BlockedWord]] = Field(
        default=None, description="List of blocked words with individual actions"
    )
    blocked_words_file: Optional[str] = Field(
        default=None, description="Path to YAML file containing blocked_words list"
    )


class BaseLitellmParams(BaseModel):  # works for new and patch update guardrails
    api_key: Optional[str] = Field(
        default=None, description="API key for the guardrail service"
    )
    api_base: Optional[str] = Field(
        default=None, description="Base URL for the guardrail service API"
    )

    experimental_use_latest_role_message_only: Optional[bool] = Field(
        default=False,
        description="When True, guardrails only receive the latest message for the relevant role (e.g., newest user input pre-call, newest assistant output post-call)",
    )

    # Lakera specific params
    category_thresholds: Optional[LakeraCategoryThresholds] = Field(
        default=None,
        description="Threshold configuration for Lakera guardrail categories",
    )

    # hide secrets params
    detect_secrets_config: Optional[dict] = Field(
        default=None, description="Configuration for detect-secrets guardrail"
    )

    # guardrails ai params
    guard_name: Optional[str] = Field(
        default=None, description="Name of the guardrail in guardrails.ai"
    )
    default_on: Optional[bool] = Field(
        default=None, description="Whether the guardrail is enabled by default"
    )

    ################## PII control params #################
    ########################################################
    mask_request_content: Optional[bool] = Field(
        default=None,
        description="Will mask request content if guardrail makes any changes",
    )
    mask_response_content: Optional[bool] = Field(
        default=None,
        description="Will mask response content if guardrail makes any changes",
    )

    # pangea params
    pangea_input_recipe: Optional[str] = Field(
        default=None, description="Recipe for input (LLM request)"
    )

    pangea_output_recipe: Optional[str] = Field(
        default=None, description="Recipe for output (LLM response)"
    )

    model: Optional[str] = Field(
        default=None,
        description="Optional field if guardrail requires a 'model' parameter",
    )

    violation_message_template: Optional[str] = Field(
        default=None,
        description="Custom message when a guardrail blocks an action. Supports placeholders like {tool_name}, {rule_id}, and {default_message}.",
    )

    # Model Armor params
    template_id: Optional[str] = Field(
        default=None, description="The ID of your Model Armor template"
    )
    location: Optional[str] = Field(
        default=None, description="Google Cloud location/region (e.g., us-central1)"
    )
    credentials: Optional[str] = Field(
        default=None,
        description="Path to Google Cloud credentials JSON file or JSON string",
    )
    api_endpoint: Optional[str] = Field(
        default=None, description="Optional custom API endpoint for Model Armor"
    )
    fail_on_error: Optional[bool] = Field(
        default=True,
        description="Whether to fail the request if Model Armor encounters an error",
    )

    # Generic Guardrail API params
    additional_provider_specific_params: Optional[Dict[str, Any]] = Field(
        default=None,
        description="Additional provider-specific parameters for generic guardrail APIs",
    )

    model_config = ConfigDict(extra="allow", protected_namespaces=())


class Mode(BaseModel):
    tags: Dict[str, str] = Field(description="Tags for the guardrail mode")
    default: Optional[str] = Field(
        default=None, description="Default mode when no tags match"
    )


class LitellmParams(
    PresidioConfigModel,
    BedrockGuardrailConfigModel,
    LakeraV2GuardrailConfigModel,
    LassoGuardrailConfigModel,
    PillarGuardrailConfigModel,
    GraySwanGuardrailConfigModel,
    NomaGuardrailConfigModel,
    ToolPermissionGuardrailConfigModel,
    ZscalerAIGuardConfigModel,
    JavelinGuardrailConfigModel,
    ContentFilterConfigModel,
    BaseLitellmParams,
    EnkryptAIGuardrailConfigs,
    IBMGuardrailsBaseConfigModel,
):
    guardrail: str = Field(description="The type of guardrail integration to use")
    mode: Union[str, List[str], Mode] = Field(
        description="When to apply the guardrail (pre_call, post_call, during_call, logging_only)"
    )

    def __init__(self, **kwargs):
        default_on = kwargs.pop("default_on", None)
        if default_on is not None:
            kwargs["default_on"] = default_on
        else:
            kwargs["default_on"] = False
        super().__init__(**kwargs)

    def __contains__(self, key):
        # Define custom behavior for the 'in' operator
        return hasattr(self, key)

    def get(self, key, default=None):
        # Custom .get() method to access attributes with a default value if the attribute doesn't exist
        return getattr(self, key, default)

    def __getitem__(self, key):
        # Allow dictionary-style access to attributes
        return getattr(self, key)


class Guardrail(TypedDict, total=False):
    guardrail_id: Optional[str]
    guardrail_name: Required[str]
    litellm_params: Required[LitellmParams]
    guardrail_info: Optional[Dict]
    created_at: Optional[datetime]
    updated_at: Optional[datetime]


class guardrailConfig(TypedDict):
    guardrails: List[Guardrail]


class GuardrailEventHooks(str, Enum):
    pre_call = "pre_call"
    post_call = "post_call"
    during_call = "during_call"
    logging_only = "logging_only"
    pre_mcp_call = "pre_mcp_call"
    during_mcp_call = "during_mcp_call"


class DynamicGuardrailParams(TypedDict):
    extra_body: Dict[str, Any]


class GUARDRAIL_DEFINITION_LOCATION(str, Enum):
    DB = "db"
    CONFIG = "config"


class GuardrailInfoResponse(BaseModel):
    guardrail_id: Optional[str] = None
    guardrail_name: str
    litellm_params: Optional[BaseLitellmParams] = None
    guardrail_info: Optional[Dict] = None
    created_at: Optional[datetime] = None
    updated_at: Optional[datetime] = None
    guardrail_definition_location: GUARDRAIL_DEFINITION_LOCATION = (
        GUARDRAIL_DEFINITION_LOCATION.CONFIG
    )

    def __init__(self, **kwargs):
        super().__init__(**kwargs)


class ListGuardrailsResponse(BaseModel):
    guardrails: List[GuardrailInfoResponse]


class GuardrailUIAddGuardrailSettings(BaseModel):
    supported_entities: List[str]
    supported_actions: List[str]
    supported_modes: List[str]
    pii_entity_categories: List[PiiEntityCategoryMap]
    content_filter_settings: Optional[Dict[str, Any]] = None


class PresidioPerRequestConfig(BaseModel):
    """
    presdio params that can be controlled per request, api key
    """

    language: Optional[str] = None
    entities: Optional[List[PiiEntityType]] = None


class ApplyGuardrailRequest(BaseModel):
    guardrail_name: str
    text: str
    language: Optional[str] = None
    entities: Optional[List[PiiEntityType]] = None


class ApplyGuardrailResponse(BaseModel):
    response_text: str


class PatchGuardrailRequest(BaseModel):
    guardrail_name: Optional[str] = None
    litellm_params: Optional[BaseLitellmParams] = None
    guardrail_info: Optional[Dict[str, Any]] = None


class GenericGuardrailAPIInputs(TypedDict, total=False):
<<<<<<< HEAD
    texts: List[str]
    images: List[str]
    tools: List[ChatCompletionToolParam]
    structured_messages: List[AllMessageValues]
=======
    texts: List[str]  # extracted text from the LLM response - for basic text guardrails
    images: List[str]  # extracted images from the LLM response - for image guardrails
    tools: List[ChatCompletionToolParam]  # tools sent to the LLM
    tool_calls: List[ChatCompletionToolCallChunk]  # tool calls sent from the LLM
    structured_messages: List[
        AllMessageValues
    ]  # structured messages sent to the LLM - indicates if text is from system or user
>>>>>>> 51cc102c
<|MERGE_RESOLUTION|>--- conflicted
+++ resolved
@@ -5,15 +5,12 @@
 from pydantic import BaseModel, ConfigDict, Field
 from typing_extensions import Required, TypedDict
 
-<<<<<<< HEAD
 from litellm.types.llms.openai import AllMessageValues, ChatCompletionToolParam
-=======
 from litellm.types.llms.openai import (
     AllMessageValues,
     ChatCompletionToolCallChunk,
     ChatCompletionToolParam,
 )
->>>>>>> 51cc102c
 from litellm.types.proxy.guardrails.guardrail_hooks.enkryptai import (
     EnkryptAIGuardrailConfigs,
 )
@@ -750,17 +747,10 @@
 
 
 class GenericGuardrailAPIInputs(TypedDict, total=False):
-<<<<<<< HEAD
-    texts: List[str]
-    images: List[str]
-    tools: List[ChatCompletionToolParam]
-    structured_messages: List[AllMessageValues]
-=======
     texts: List[str]  # extracted text from the LLM response - for basic text guardrails
     images: List[str]  # extracted images from the LLM response - for image guardrails
     tools: List[ChatCompletionToolParam]  # tools sent to the LLM
     tool_calls: List[ChatCompletionToolCallChunk]  # tool calls sent from the LLM
     structured_messages: List[
         AllMessageValues
-    ]  # structured messages sent to the LLM - indicates if text is from system or user
->>>>>>> 51cc102c
+    ]  # structured messages sent to the LLM - indicates if text is from system or user