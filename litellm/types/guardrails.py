--- conflicted
+++ resolved
@@ -52,11 +52,8 @@
     JAVELIN = "javelin"
     ENKRYPTAI = "enkryptai"
     IBM_GUARDRAILS = "ibm_guardrails"
-<<<<<<< HEAD
+    LITELLM_CONTENT_FILTER = "litellm_content_filter"
     PROMPT_SECURITY = "prompt_security"
-=======
-    LITELLM_CONTENT_FILTER = "litellm_content_filter"
->>>>>>> 20d1bed5
 
 
 class Role(Enum):
