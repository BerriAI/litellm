from datetime import datetime
from enum import Enum
from typing import Any, Dict, List, Literal, Optional, TypedDict, Union

from pydantic import BaseModel, ConfigDict, Field, SecretStr
from typing_extensions import Required, TypedDict

"""
Pydantic object defining how to set guardrails on litellm proxy

guardrails:
  - guardrail_name: "bedrock-pre-guard"
    litellm_params:
      guardrail: bedrock  # supported values: "aporia", "bedrock", "lakera"
      mode: "during_call"
      guardrailIdentifier: ff6ujrregl1q
      guardrailVersion: "DRAFT"
      default_on: true
"""


class SupportedGuardrailIntegrations(Enum):
    APORIA = "aporia"
    BEDROCK = "bedrock"
    GURDRAILS_AI = "guardrails_ai"
    LAKERA = "lakera"
    LAKERA_V2 = "lakera_v2"
    PRESIDIO = "presidio"
    HIDE_SECRETS = "hide-secrets"
    AIM = "aim"
    PANGEA = "pangea"
<<<<<<< HEAD
    PRISMA_AIRS = "prisma_airs"
=======
    LASSO = "lasso"
>>>>>>> 0cb7dd75


class Role(Enum):
    SYSTEM = "system"
    ASSISTANT = "assistant"
    USER = "user"


default_roles = [Role.SYSTEM, Role.ASSISTANT, Role.USER]


class GuardrailItemSpec(TypedDict, total=False):
    callbacks: Required[List[str]]
    default_on: bool
    logging_only: Optional[bool]
    enabled_roles: Optional[List[Role]]
    callback_args: Dict[str, Dict]


class GuardrailItem(BaseModel):
    callbacks: List[str]
    default_on: bool
    logging_only: Optional[bool]
    guardrail_name: str
    callback_args: Dict[str, Dict]
    enabled_roles: Optional[List[Role]]

    model_config = ConfigDict(use_enum_values=True)

    def __init__(
        self,
        callbacks: List[str],
        guardrail_name: str,
        default_on: bool = False,
        logging_only: Optional[bool] = None,
        enabled_roles: Optional[List[Role]] = default_roles,
        callback_args: Dict[str, Dict] = {},
    ):
        super().__init__(
            callbacks=callbacks,
            default_on=default_on,
            logging_only=logging_only,
            guardrail_name=guardrail_name,
            enabled_roles=enabled_roles,
            callback_args=callback_args,
        )


# Define the TypedDicts
class LakeraCategoryThresholds(TypedDict, total=False):
    prompt_injection: float
    jailbreak: float


class PiiAction(str, Enum):
    BLOCK = "BLOCK"
    MASK = "MASK"


class PiiEntityCategory(str, Enum):
    GENERAL = "General"
    FINANCE = "Finance"
    USA = "USA"
    UK = "UK"
    SPAIN = "Spain"
    ITALY = "Italy"
    POLAND = "Poland"
    SINGAPORE = "Singapore"
    AUSTRALIA = "Australia"
    INDIA = "India"
    FINLAND = "Finland"


class PiiEntityType(str, Enum):
    # General
    CREDIT_CARD = "CREDIT_CARD"
    CRYPTO = "CRYPTO"
    DATE_TIME = "DATE_TIME"
    EMAIL_ADDRESS = "EMAIL_ADDRESS"
    IBAN_CODE = "IBAN_CODE"
    IP_ADDRESS = "IP_ADDRESS"
    NRP = "NRP"
    LOCATION = "LOCATION"
    PERSON = "PERSON"
    PHONE_NUMBER = "PHONE_NUMBER"
    MEDICAL_LICENSE = "MEDICAL_LICENSE"
    URL = "URL"
    # USA
    US_BANK_NUMBER = "US_BANK_NUMBER"
    US_DRIVER_LICENSE = "US_DRIVER_LICENSE"
    US_ITIN = "US_ITIN"
    US_PASSPORT = "US_PASSPORT"
    US_SSN = "US_SSN"
    # UK
    UK_NHS = "UK_NHS"
    UK_NINO = "UK_NINO"
    # Spain
    ES_NIF = "ES_NIF"
    ES_NIE = "ES_NIE"
    # Italy
    IT_FISCAL_CODE = "IT_FISCAL_CODE"
    IT_DRIVER_LICENSE = "IT_DRIVER_LICENSE"
    IT_VAT_CODE = "IT_VAT_CODE"
    IT_PASSPORT = "IT_PASSPORT"
    IT_IDENTITY_CARD = "IT_IDENTITY_CARD"
    # Poland
    PL_PESEL = "PL_PESEL"
    # Singapore
    SG_NRIC_FIN = "SG_NRIC_FIN"
    SG_UEN = "SG_UEN"
    # Australia
    AU_ABN = "AU_ABN"
    AU_ACN = "AU_ACN"
    AU_TFN = "AU_TFN"
    AU_MEDICARE = "AU_MEDICARE"
    # India
    IN_PAN = "IN_PAN"
    IN_AADHAAR = "IN_AADHAAR"
    IN_VEHICLE_REGISTRATION = "IN_VEHICLE_REGISTRATION"
    IN_VOTER = "IN_VOTER"
    IN_PASSPORT = "IN_PASSPORT"
    # Finland
    FI_PERSONAL_IDENTITY_CODE = "FI_PERSONAL_IDENTITY_CODE"


# Define mappings of PII entity types by category
PII_ENTITY_CATEGORIES_MAP = {
    PiiEntityCategory.GENERAL: [
        PiiEntityType.DATE_TIME,
        PiiEntityType.EMAIL_ADDRESS,
        PiiEntityType.IP_ADDRESS,
        PiiEntityType.NRP,
        PiiEntityType.LOCATION,
        PiiEntityType.PERSON,
        PiiEntityType.PHONE_NUMBER,
        PiiEntityType.MEDICAL_LICENSE,
        PiiEntityType.URL,
    ],
    PiiEntityCategory.FINANCE: [
        PiiEntityType.CREDIT_CARD,
        PiiEntityType.CRYPTO,
        PiiEntityType.IBAN_CODE,
    ],
    PiiEntityCategory.USA: [
        PiiEntityType.US_BANK_NUMBER,
        PiiEntityType.US_DRIVER_LICENSE,
        PiiEntityType.US_ITIN,
        PiiEntityType.US_PASSPORT,
        PiiEntityType.US_SSN,
    ],
    PiiEntityCategory.UK: [PiiEntityType.UK_NHS, PiiEntityType.UK_NINO],
    PiiEntityCategory.SPAIN: [PiiEntityType.ES_NIF, PiiEntityType.ES_NIE],
    PiiEntityCategory.ITALY: [
        PiiEntityType.IT_FISCAL_CODE,
        PiiEntityType.IT_DRIVER_LICENSE,
        PiiEntityType.IT_VAT_CODE,
        PiiEntityType.IT_PASSPORT,
        PiiEntityType.IT_IDENTITY_CARD,
    ],
    PiiEntityCategory.POLAND: [PiiEntityType.PL_PESEL],
    PiiEntityCategory.SINGAPORE: [PiiEntityType.SG_NRIC_FIN, PiiEntityType.SG_UEN],
    PiiEntityCategory.AUSTRALIA: [
        PiiEntityType.AU_ABN,
        PiiEntityType.AU_ACN,
        PiiEntityType.AU_TFN,
        PiiEntityType.AU_MEDICARE,
    ],
    PiiEntityCategory.INDIA: [
        PiiEntityType.IN_PAN,
        PiiEntityType.IN_AADHAAR,
        PiiEntityType.IN_VEHICLE_REGISTRATION,
        PiiEntityType.IN_VOTER,
        PiiEntityType.IN_PASSPORT,
    ],
    PiiEntityCategory.FINLAND: [PiiEntityType.FI_PERSONAL_IDENTITY_CODE],
}


class PiiEntityCategoryMap(TypedDict):
    category: PiiEntityCategory
    entities: List[PiiEntityType]


class GuardrailParamUITypes(str, Enum):
    BOOL = "bool"
    STR = "str"


class PresidioPresidioConfigModelUserInterface(BaseModel):
    """Configuration parameters for the Presidio PII masking guardrail on LiteLLM UI"""

    presidio_analyzer_api_base: Optional[str] = Field(
        default=None,
        description="Base URL for the Presidio analyzer API",
    )
    presidio_anonymizer_api_base: Optional[str] = Field(
        default=None,
        description="Base URL for the Presidio anonymizer API",
    )
    output_parse_pii: Optional[bool] = Field(
        default=None,
        description="When True, LiteLLM will replace the masked text with the original text in the response",
        # extra param to let the ui know this is a boolean
        json_schema_extra={"ui_type": GuardrailParamUITypes.BOOL},
    )
    presidio_language: Optional[str] = Field(
        default="en",
        description="Language code for Presidio PII analysis (e.g., 'en', 'de', 'es', 'fr')",
    )


class PresidioConfigModel(PresidioPresidioConfigModelUserInterface):
    """Configuration parameters for the Presidio PII masking guardrail"""

    pii_entities_config: Optional[Dict[PiiEntityType, PiiAction]] = Field(
        default=None, description="Configuration for PII entity types and actions"
    )
    presidio_ad_hoc_recognizers: Optional[str] = Field(
        default=None,
        description="Path to a JSON file containing ad-hoc recognizers for Presidio",
    )
    mock_redacted_text: Optional[dict] = Field(
        default=None, description="Mock redacted text for testing"
    )


class BedrockGuardrailConfigModel(BaseModel):
    """Configuration parameters for the AWS Bedrock guardrail"""

    guardrailIdentifier: Optional[str] = Field(
        default=None, description="The ID of your guardrail on Bedrock"
    )
    guardrailVersion: Optional[str] = Field(
        default=None,
        description="The version of your Bedrock guardrail (e.g., DRAFT or version number)",
    )
    aws_region_name: Optional[str] = Field(
        default=None, description="AWS region where your guardrail is deployed"
    )
    aws_access_key_id: Optional[str] = Field(
        default=None, description="AWS access key ID for authentication"
    )
    aws_secret_access_key: Optional[str] = Field(
        default=None, description="AWS secret access key for authentication"
    )
    aws_session_token: Optional[str] = Field(
        default=None, description="AWS session token for temporary credentials"
    )
    aws_session_name: Optional[str] = Field(
        default=None, description="Name of the AWS session"
    )
    aws_profile_name: Optional[str] = Field(
        default=None, description="AWS profile name for credential retrieval"
    )
    aws_role_name: Optional[str] = Field(
        default=None, description="AWS role name for assuming roles"
    )
    aws_web_identity_token: Optional[str] = Field(
        default=None, description="Web identity token for AWS role assumption"
    )
    aws_sts_endpoint: Optional[str] = Field(
        default=None, description="AWS STS endpoint URL"
    )
    aws_bedrock_runtime_endpoint: Optional[str] = Field(
        default=None, description="AWS Bedrock runtime endpoint URL"
    )


class LakeraV2GuardrailConfigModel(BaseModel):
    """Configuration parameters for the Lakera AI v2 guardrail"""

    api_key: Optional[str] = Field(
        default=None, description="API key for the Lakera AI service"
    )
    api_base: Optional[str] = Field(
        default=None, description="Base URL for the Lakera AI API"
    )
    project_id: Optional[str] = Field(
        default=None, description="Project ID for the Lakera AI project"
    )
    payload: Optional[bool] = Field(
        default=True, description="Whether to include payload in the response"
    )
    breakdown: Optional[bool] = Field(
        default=True, description="Whether to include breakdown in the response"
    )
    metadata: Optional[Dict] = Field(
        default=None, description="Additional metadata to include in the request"
    )
    dev_info: Optional[bool] = Field(
        default=True,
        description="Whether to include developer information in the response",
    )


class LassoGuardrailConfigModel(BaseModel):
    """Configuration parameters for the Lasso guardrail"""

    lasso_user_id: Optional[str] = Field(
        default=None, description="User ID for the Lasso guardrail"
    )
    lasso_conversation_id: Optional[str] = Field(
        default=None, description="Conversation ID for the Lasso guardrail"
    )


class LitellmParams(
    PresidioConfigModel,
    BedrockGuardrailConfigModel,
    LakeraV2GuardrailConfigModel,
    LassoGuardrailConfigModel,
):
    guardrail: str = Field(description="The type of guardrail integration to use")
    mode: Union[str, List[str]] = Field(
        description="When to apply the guardrail (pre_call, post_call, during_call, logging_only)"
    )
    api_key: Optional[str] = Field(
        default=None, description="API key for the guardrail service"
    )
    api_base: Optional[str] = Field(
        default=None, description="Base URL for the guardrail service API"
    )

    # Lakera specific params
    category_thresholds: Optional[LakeraCategoryThresholds] = Field(
        default=None,
        description="Threshold configuration for Lakera guardrail categories",
    )

    # hide secrets params
    detect_secrets_config: Optional[dict] = Field(
        default=None, description="Configuration for detect-secrets guardrail"
    )

    # guardrails ai params
    guard_name: Optional[str] = Field(
        default=None, description="Name of the guardrail in guardrails.ai"
    )
    default_on: Optional[bool] = Field(
        default=None, description="Whether the guardrail is enabled by default"
    )

    ################## PII control params #################
    ########################################################
    mask_request_content: Optional[bool] = Field(
        default=None,
        description="Will mask request content if guardrail makes any changes",
    )
    mask_response_content: Optional[bool] = Field(
        default=None,
        description="Will mask response content if guardrail makes any changes",
    )

    # pangea params
    pangea_input_recipe: Optional[str] = Field(
        default=None, description="Recipe for input (LLM request)"
    )

    pangea_output_recipe: Optional[str] = Field(
        default=None, description="Recipe for output (LLM response)"
    )


class Guardrail(TypedDict, total=False):
    guardrail_id: Optional[str]
    guardrail_name: str
    litellm_params: LitellmParams
    guardrail_info: Optional[Dict]
    created_at: Optional[datetime]
    updated_at: Optional[datetime]


class guardrailConfig(TypedDict):
    guardrails: List[Guardrail]


class GuardrailEventHooks(str, Enum):
    pre_call = "pre_call"
    post_call = "post_call"
    during_call = "during_call"
    logging_only = "logging_only"


class DynamicGuardrailParams(TypedDict):
    extra_body: Dict[str, Any]


class GuardrailInfoLiteLLMParamsResponse(BaseModel):
    """The returned LiteLLM Params object for /guardrails/list"""

    guardrail: str
    mode: Union[str, List[str]]
    default_on: Optional[bool] = False
    pii_entities_config: Optional[Dict[PiiEntityType, PiiAction]] = None

    def __init__(self, **kwargs):
        default_on = kwargs.get("default_on")
        if default_on is None:
            default_on = False

        super().__init__(**kwargs)


class GuardrailInfoResponse(BaseModel):
    guardrail_id: Optional[str] = None
    guardrail_name: str
    litellm_params: Optional[GuardrailInfoLiteLLMParamsResponse] = None
    guardrail_info: Optional[Dict] = None
    created_at: Optional[datetime] = None
    updated_at: Optional[datetime] = None
    guardrail_definition_location: Literal["config", "db"] = "config"

    def __init__(self, **kwargs):
        super().__init__(**kwargs)


class ListGuardrailsResponse(BaseModel):
    guardrails: List[GuardrailInfoResponse]


class GuardrailUIAddGuardrailSettings(BaseModel):
    supported_entities: List[PiiEntityType]
    supported_actions: List[PiiAction]
    supported_modes: List[GuardrailEventHooks]
    pii_entity_categories: List[PiiEntityCategoryMap]


class PresidioPerRequestConfig(BaseModel):
    """
    presdio params that can be controlled per request, api key
    """

    language: Optional[str] = None
    entities: Optional[List[PiiEntityType]] = None


class ApplyGuardrailRequest(BaseModel):
    guardrail_name: str
    text: str
    language: Optional[str] = None
    entities: Optional[List[PiiEntityType]] = None


class ApplyGuardrailResponse(BaseModel):
    response_text: str


class PatchGuardrailLitellmParams(BaseModel):
    default_on: Optional[bool] = None
    pii_entities_config: Optional[Dict[PiiEntityType, PiiAction]] = None


class PatchGuardrailRequest(BaseModel):
    guardrail_name: Optional[str] = None
    litellm_params: Optional[PatchGuardrailLitellmParams] = None
    guardrail_info: Optional[Dict[str, Any]] = None<|MERGE_RESOLUTION|>--- conflicted
+++ resolved
@@ -29,11 +29,9 @@
     HIDE_SECRETS = "hide-secrets"
     AIM = "aim"
     PANGEA = "pangea"
-<<<<<<< HEAD
     PRISMA_AIRS = "prisma_airs"
-=======
     LASSO = "lasso"
->>>>>>> 0cb7dd75
+
 
 
 class Role(Enum):
