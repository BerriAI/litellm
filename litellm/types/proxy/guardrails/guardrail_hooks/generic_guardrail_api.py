--- conflicted
+++ resolved
@@ -3,14 +3,11 @@
 from pydantic import BaseModel, Field
 from typing_extensions import TypedDict
 
-<<<<<<< HEAD
 from litellm.types.llms.openai import AllMessageValues, ChatCompletionToolParam
-=======
 from litellm.types.llms.openai import (
     ChatCompletionToolCallChunk,
     ChatCompletionToolParam,
 )
->>>>>>> 51cc102c
 from litellm.types.proxy.guardrails.guardrail_hooks.base import GuardrailConfigModel
 
 
@@ -57,21 +54,13 @@
     litellm_trace_id: Optional[
         str
     ]  # the trace id of the LLM call - useful if there are multiple LLM calls for the same conversation
-<<<<<<< HEAD
     structured_messages: Optional[List[AllMessageValues]]
     images: Optional[List[str]]
     tools: Optional[List[ChatCompletionToolParam]]
     texts: Optional[List[str]]
     request_data: GenericGuardrailAPIMetadata
     additional_provider_specific_params: Optional[Dict[str, Any]]
-=======
-    texts: List[str]
-    request_data: GenericGuardrailAPIMetadata
-    additional_provider_specific_params: Optional[Dict[str, Any]]
-    images: Optional[List[str]]
-    tools: Optional[List[ChatCompletionToolParam]]
     tool_calls: Optional[List[ChatCompletionToolCallChunk]]
->>>>>>> 51cc102c
 
 
 class GenericGuardrailAPIResponse:
