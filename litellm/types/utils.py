import json
import time
from enum import Enum
from typing import TYPE_CHECKING, Any, Dict, List, Literal, Mapping, Optional, Union

from aiohttp import FormData
from openai._models import BaseModel as OpenAIObject
from openai.types.audio.transcription_create_params import FileTypes  # type: ignore
from openai.types.chat.chat_completion import ChatCompletion
from openai.types.completion_usage import (
    CompletionTokensDetails,
    CompletionUsage,
    PromptTokensDetails,
)
from openai.types.moderation import (
    Categories,
    CategoryAppliedInputTypes,
    CategoryScores,
)
from openai.types.moderation_create_response import Moderation, ModerationCreateResponse
from pydantic import BaseModel, ConfigDict, Field, PrivateAttr, model_validator
from typing_extensions import Callable, Dict, Required, TypedDict, override

import litellm
from litellm._uuid import uuid
from litellm.types.llms.base import (
    BaseLiteLLMOpenAIResponseObject,
    LiteLLMPydanticObjectBase,
)
from litellm.types.mcp import MCPServerCostInfo

from ..litellm_core_utils.core_helpers import map_finish_reason
from .guardrails import GuardrailEventHooks
from .llms.anthropic_messages.anthropic_response import AnthropicMessagesResponse
from .llms.base import HiddenParams
from .llms.openai import (
    Batch,
    ChatCompletionAnnotation,
    ChatCompletionRedactedThinkingBlock,
    ChatCompletionThinkingBlock,
    ChatCompletionToolCallChunk,
    ChatCompletionUsageBlock,
    FileSearchTool,
    FineTuningJob,
    ImageURLListItem,
    OpenAIChatCompletionChunk,
    OpenAIFileObject,
    OpenAIRealtimeStreamList,
    ResponsesAPIResponse,
    WebSearchOptions,
)
from .rerank import RerankResponse

if TYPE_CHECKING:
    from .vector_stores import VectorStoreSearchResponse
else:
    VectorStoreSearchResponse = Any


def _generate_id():  # private helper function
    return "chatcmpl-" + str(uuid.uuid4())


class LiteLLMCommonStrings(Enum):
    redacted_by_litellm = "redacted by litellm. 'litellm.turn_off_message_logging=True'"
    llm_provider_not_provided = "Unmapped LLM provider for this endpoint. You passed model={model}, custom_llm_provider={custom_llm_provider}. Check supported provider and route: https://docs.litellm.ai/docs/providers"


SupportedCacheControls = ["ttl", "s-maxage", "no-cache", "no-store"]


class CostPerToken(TypedDict):
    input_cost_per_token: float
    output_cost_per_token: float


class ProviderField(TypedDict):
    field_name: str
    field_type: Literal["string"]
    field_description: str
    field_value: str


class ProviderSpecificModelInfo(TypedDict, total=False):
    supports_system_messages: Optional[bool]
    supports_response_schema: Optional[bool]
    supports_vision: Optional[bool]
    supports_function_calling: Optional[bool]
    supports_tool_choice: Optional[bool]
    supports_assistant_prefill: Optional[bool]
    supports_prompt_caching: Optional[bool]
    supports_computer_use: Optional[bool]
    supports_audio_input: Optional[bool]
    supports_embedding_image_input: Optional[bool]
    supports_audio_output: Optional[bool]
    supports_pdf_input: Optional[bool]
    supports_native_streaming: Optional[bool]
    supports_parallel_function_calling: Optional[bool]
    supports_web_search: Optional[bool]
    supports_reasoning: Optional[bool]
    supports_url_context: Optional[bool]


class SearchContextCostPerQuery(TypedDict, total=False):
    search_context_size_low: float
    search_context_size_medium: float
    search_context_size_high: float


class ModelInfoBase(ProviderSpecificModelInfo, total=False):
    key: Required[str]  # the key in litellm.model_cost which is returned

    max_tokens: Required[Optional[int]]
    max_input_tokens: Required[Optional[int]]
    max_output_tokens: Required[Optional[int]]
    input_cost_per_token: Required[float]
    input_cost_per_token_flex: Optional[float]  # OpenAI flex service tier pricing
    input_cost_per_token_priority: Optional[
        float
    ]  # OpenAI priority service tier pricing
    cache_creation_input_token_cost: Optional[float]
    cache_creation_input_token_cost_above_200k_tokens: Optional[float]
    cache_creation_input_token_cost_above_1hr: Optional[float]
    cache_read_input_token_cost: Optional[float]
    cache_read_input_token_cost_flex: Optional[
        float
    ]  # OpenAI flex service tier pricing
    cache_read_input_token_cost_priority: Optional[
        float
    ]  # OpenAI priority service tier pricing
    cache_read_input_token_cost_above_200k_tokens: Optional[float]
    input_cost_per_character: Optional[float]  # only for vertex ai models
    input_cost_per_audio_token: Optional[float]
    input_cost_per_token_above_128k_tokens: Optional[float]  # only for vertex ai models
    input_cost_per_token_above_200k_tokens: Optional[
        float
    ]  # only for vertex ai gemini-2.5-pro models
    input_cost_per_character_above_128k_tokens: Optional[
        float
    ]  # only for vertex ai models
    input_cost_per_query: Optional[float]  # only for rerank models
    input_cost_per_image: Optional[float]  # only for vertex ai models
    input_cost_per_audio_per_second: Optional[float]  # only for vertex ai models
    input_cost_per_video_per_second: Optional[float]  # only for vertex ai models
    input_cost_per_second: Optional[float]  # for OpenAI Speech models
    input_cost_per_token_batches: Optional[float]
    output_cost_per_token_batches: Optional[float]
    output_cost_per_token: Required[float]
    output_cost_per_token_flex: Optional[float]  # OpenAI flex service tier pricing
    output_cost_per_token_priority: Optional[
        float
    ]  # OpenAI priority service tier pricing
    output_cost_per_character: Optional[float]  # only for vertex ai models
    output_cost_per_audio_token: Optional[float]
    output_cost_per_token_above_128k_tokens: Optional[
        float
    ]  # only for vertex ai models
    output_cost_per_token_above_200k_tokens: Optional[
        float
    ]  # only for vertex ai gemini-2.5-pro models
    output_cost_per_character_above_128k_tokens: Optional[
        float
    ]  # only for vertex ai models
    output_cost_per_image: Optional[float]
    output_cost_per_image_token: Optional[float]
    output_vector_size: Optional[int]
    output_cost_per_reasoning_token: Optional[float]
    output_cost_per_video_per_second: Optional[float]  # only for vertex ai models
    output_cost_per_audio_per_second: Optional[float]  # only for vertex ai models
    output_cost_per_second: Optional[float]  # for OpenAI Speech models
    ocr_cost_per_page: Optional[float]  # for OCR models
    annotation_cost_per_page: Optional[float]  # for OCR models
    search_context_cost_per_query: Optional[
        SearchContextCostPerQuery
    ]  # Cost for using web search tool
    citation_cost_per_token: Optional[float]  # Cost per citation token for Perplexity
    tiered_pricing: Optional[
        List[Dict[str, Any]]
    ]  # Tiered pricing structure for models like Dashscope
    litellm_provider: Required[str]
    mode: Required[
        Literal[
            "completion",
            "embedding",
            "image_generation",
            "chat",
            "audio_transcription",
            "responses",
        ]
    ]
    tpm: Optional[int]
    rpm: Optional[int]


class ModelInfo(ModelInfoBase, total=False):
    """
    Model info for a given model, this is information found in litellm.model_prices_and_context_window.json
    """

    supported_openai_params: Required[Optional[List[str]]]


class GenericStreamingChunk(TypedDict, total=False):
    text: Required[str]
    tool_use: Optional[ChatCompletionToolCallChunk]
    is_finished: Required[bool]
    finish_reason: Required[str]
    usage: Required[Optional[ChatCompletionUsageBlock]]
    index: int

    # use this dict if you want to return any provider specific fields in the response
    provider_specific_fields: Optional[Dict[str, Any]]


from enum import Enum


class CallTypes(str, Enum):
    embedding = "embedding"
    aembedding = "aembedding"
    completion = "completion"
    acompletion = "acompletion"
    atext_completion = "atext_completion"
    text_completion = "text_completion"
    image_generation = "image_generation"
    aimage_generation = "aimage_generation"
    image_edit = "image_edit"
    aimage_edit = "aimage_edit"
    moderation = "moderation"
    amoderation = "amoderation"
    atranscription = "atranscription"
    transcription = "transcription"
    aspeech = "aspeech"
    speech = "speech"
    rerank = "rerank"
    arerank = "arerank"
    search = "search"
    asearch = "asearch"
    arealtime = "_arealtime"
    create_batch = "create_batch"
    acreate_batch = "acreate_batch"
    aretrieve_batch = "aretrieve_batch"
    retrieve_batch = "retrieve_batch"
    pass_through = "pass_through_endpoint"
    anthropic_messages = "anthropic_messages"
    get_assistants = "get_assistants"
    aget_assistants = "aget_assistants"
    create_assistants = "create_assistants"
    acreate_assistants = "acreate_assistants"
    delete_assistant = "delete_assistant"
    adelete_assistant = "adelete_assistant"
    acreate_thread = "acreate_thread"
    create_thread = "create_thread"
    aget_thread = "aget_thread"
    get_thread = "get_thread"
    a_add_message = "a_add_message"
    add_message = "add_message"
    aget_messages = "aget_messages"
    get_messages = "get_messages"
    arun_thread = "arun_thread"
    run_thread = "run_thread"
    arun_thread_stream = "arun_thread_stream"
    run_thread_stream = "run_thread_stream"
    afile_retrieve = "afile_retrieve"
    file_retrieve = "file_retrieve"
    afile_delete = "afile_delete"
    file_delete = "file_delete"
    afile_list = "afile_list"
    file_list = "file_list"
    acreate_file = "acreate_file"
    create_file = "create_file"
    afile_content = "afile_content"
    file_content = "file_content"
    create_fine_tuning_job = "create_fine_tuning_job"
    acreate_fine_tuning_job = "acreate_fine_tuning_job"

    #########################################################
    # Video Generation Call Types
    #########################################################
    create_video = "create_video"
    acreate_video = "acreate_video"
    avideo_retrieve = "avideo_retrieve"
    video_retrieve = "video_retrieve"
    avideo_content = "avideo_content"
    video_content = "video_content"
    video_remix = "video_remix"
    avideo_remix = "avideo_remix"
    video_list = "video_list"
    avideo_list = "avideo_list"
    video_retrieve_job = "video_retrieve_job"
    avideo_retrieve_job = "avideo_retrieve_job"
    video_delete = "video_delete"
    avideo_delete = "avideo_delete"
    vector_store_file_create = "vector_store_file_create"
    avector_store_file_create = "avector_store_file_create"
    vector_store_file_list = "vector_store_file_list"
    avector_store_file_list = "avector_store_file_list"
    vector_store_file_retrieve = "vector_store_file_retrieve"
    avector_store_file_retrieve = "avector_store_file_retrieve"
    vector_store_file_content = "vector_store_file_content"
    avector_store_file_content = "avector_store_file_content"
    vector_store_file_update = "vector_store_file_update"
    avector_store_file_update = "avector_store_file_update"
    vector_store_file_delete = "vector_store_file_delete"
    avector_store_file_delete = "avector_store_file_delete"
    vector_store_create = "vector_store_create"
    avector_store_create = "avector_store_create"
    vector_store_search = "vector_store_search"
    avector_store_search = "avector_store_search"

    #########################################################
    # Container Call Types
    #########################################################
    create_container = "create_container"
    acreate_container = "acreate_container"
    list_containers = "list_containers"
    alist_containers = "alist_containers"
    retrieve_container = "retrieve_container"
    aretrieve_container = "aretrieve_container"
    delete_container = "delete_container"
    adelete_container = "adelete_container"

    acancel_fine_tuning_job = "acancel_fine_tuning_job"
    cancel_fine_tuning_job = "cancel_fine_tuning_job"
    alist_fine_tuning_jobs = "alist_fine_tuning_jobs"
    list_fine_tuning_jobs = "list_fine_tuning_jobs"
    aretrieve_fine_tuning_job = "aretrieve_fine_tuning_job"
    retrieve_fine_tuning_job = "retrieve_fine_tuning_job"
    responses = "responses"
    aresponses = "aresponses"
    alist_input_items = "alist_input_items"
    llm_passthrough_route = "llm_passthrough_route"
    allm_passthrough_route = "allm_passthrough_route"

    #########################################################
    # Google GenAI Native Call Types
    #########################################################
    generate_content = "generate_content"
    agenerate_content = "agenerate_content"
    generate_content_stream = "generate_content_stream"
    agenerate_content_stream = "agenerate_content_stream"

    #########################################################
    # OCR Call Types
    #########################################################
    ocr = "ocr"
    aocr = "aocr"

    #########################################################
    # MCP Call Types
    #########################################################
    call_mcp_tool = "call_mcp_tool"

    #########################################################
    # A2A Call Types
    #########################################################
    asend_message = "asend_message"
    send_message = "send_message"


CallTypesLiteral = Literal[
    "embedding",
    "aembedding",
    "completion",
    "acompletion",
    "atext_completion",
    "text_completion",
    "image_generation",
    "aimage_generation",
    "image_edit",
    "aimage_edit",
    "moderation",
    "amoderation",
    "atranscription",
    "transcription",
    "aspeech",
    "speech",
    "rerank",
    "arerank",
    "search",
    "asearch",
    "_arealtime",
    "create_batch",
    "acreate_batch",
    "pass_through_endpoint",
    "anthropic_messages",
    "aretrieve_batch",
    "retrieve_batch",
    "generate_content",
    "agenerate_content",
    "generate_content_stream",
    "agenerate_content_stream",
    "ocr",
    "aocr",
    "vector_store_create",
    "avector_store_create",
    "vector_store_search",
    "avector_store_search",
    "vector_store_file_create",
    "avector_store_file_create",
    "vector_store_file_list",
    "avector_store_file_list",
    "vector_store_file_retrieve",
    "avector_store_file_retrieve",
    "vector_store_file_content",
    "avector_store_file_content",
    "vector_store_file_update",
    "avector_store_file_update",
    "vector_store_file_delete",
    "avector_store_file_delete",
    "call_mcp_tool",
    "asend_message",
    "send_message",
    "aresponses",
    "responses",
]

# Mapping of API routes to their corresponding call types
API_ROUTE_TO_CALL_TYPES = {
    # Chat Completions
    "/chat/completions": [CallTypes.acompletion, CallTypes.completion],
    "/v1/chat/completions": [CallTypes.acompletion, CallTypes.completion],
    "/engines/{model}/chat/completions": [CallTypes.acompletion, CallTypes.completion],
    "/openai/deployments/{model}/chat/completions": [
        CallTypes.acompletion,
        CallTypes.completion,
    ],
    # Text Completions
    "/completions": [CallTypes.atext_completion, CallTypes.text_completion],
    "/v1/completions": [CallTypes.atext_completion, CallTypes.text_completion],
    "/engines/{model}/completions": [
        CallTypes.atext_completion,
        CallTypes.text_completion,
    ],
    "/openai/deployments/{model}/completions": [
        CallTypes.atext_completion,
        CallTypes.text_completion,
    ],
    # Embeddings
    "/embeddings": [CallTypes.aembedding, CallTypes.embedding],
    "/v1/embeddings": [CallTypes.aembedding, CallTypes.embedding],
    "/engines/{model}/embeddings": [CallTypes.aembedding, CallTypes.embedding],
    "/openai/deployments/{model}/embeddings": [
        CallTypes.aembedding,
        CallTypes.embedding,
    ],
    # Image Generation
    "/images/generations": [CallTypes.aimage_generation, CallTypes.image_generation],
    "/v1/images/generations": [CallTypes.aimage_generation, CallTypes.image_generation],
    "/engines/{model}/images/generations": [
        CallTypes.aimage_generation,
        CallTypes.image_generation,
    ],
    "/openai/deployments/{model}/images/generations": [
        CallTypes.aimage_generation,
        CallTypes.image_generation,
    ],
    # Image Edits
    "/images/edits": [CallTypes.aimage_edit, CallTypes.image_edit],
    "/v1/images/edits": [CallTypes.aimage_edit, CallTypes.image_edit],
    # Audio Transcriptions
    "/audio/transcriptions": [CallTypes.atranscription, CallTypes.transcription],
    "/v1/audio/transcriptions": [CallTypes.atranscription, CallTypes.transcription],
    # Audio Speech
    "/audio/speech": [CallTypes.aspeech, CallTypes.speech],
    "/v1/audio/speech": [CallTypes.aspeech, CallTypes.speech],
    # Moderations
    "/moderations": [CallTypes.amoderation, CallTypes.moderation],
    "/v1/moderations": [CallTypes.amoderation, CallTypes.moderation],
    # Rerank
    "/rerank": [CallTypes.arerank, CallTypes.rerank],
    "/v1/rerank": [CallTypes.arerank, CallTypes.rerank],
    "/v2/rerank": [CallTypes.arerank, CallTypes.rerank],
    # Search
    "/search": [CallTypes.asearch, CallTypes.search],
    "/v1/search": [CallTypes.asearch, CallTypes.search],
    # Batches
    "/batches": [CallTypes.acreate_batch, CallTypes.create_batch],
    "/v1/batches": [CallTypes.acreate_batch, CallTypes.create_batch],
    "/batches/{batch_id}": [CallTypes.aretrieve_batch, CallTypes.retrieve_batch],
    "/v1/batches/{batch_id}": [CallTypes.aretrieve_batch, CallTypes.retrieve_batch],
    # Files
    "/files": [
        CallTypes.acreate_file,
        CallTypes.create_file,
        CallTypes.afile_list,
        CallTypes.file_list,
    ],
    "/v1/files": [
        CallTypes.acreate_file,
        CallTypes.create_file,
        CallTypes.afile_list,
        CallTypes.file_list,
    ],
    "/files/{file_id}": [
        CallTypes.afile_retrieve,
        CallTypes.file_retrieve,
        CallTypes.afile_delete,
        CallTypes.file_delete,
    ],
    "/v1/files/{file_id}": [
        CallTypes.afile_retrieve,
        CallTypes.file_retrieve,
        CallTypes.afile_delete,
        CallTypes.file_delete,
    ],
    "/files/{file_id}/content": [CallTypes.afile_content, CallTypes.file_content],
    "/v1/files/{file_id}/content": [CallTypes.afile_content, CallTypes.file_content],
    # Assistants
    "/assistants": [
        CallTypes.aget_assistants,
        CallTypes.get_assistants,
        CallTypes.acreate_assistants,
        CallTypes.create_assistants,
    ],
    "/v1/assistants": [
        CallTypes.aget_assistants,
        CallTypes.get_assistants,
        CallTypes.acreate_assistants,
        CallTypes.create_assistants,
    ],
    "/assistants/{assistant_id}": [
        CallTypes.adelete_assistant,
        CallTypes.delete_assistant,
    ],
    "/v1/assistants/{assistant_id}": [
        CallTypes.adelete_assistant,
        CallTypes.delete_assistant,
    ],
    # Threads
    "/threads": [CallTypes.acreate_thread, CallTypes.create_thread],
    "/v1/threads": [CallTypes.acreate_thread, CallTypes.create_thread],
    "/threads/{thread_id}": [CallTypes.aget_thread, CallTypes.get_thread],
    "/v1/threads/{thread_id}": [CallTypes.aget_thread, CallTypes.get_thread],
    # Thread Messages
    "/threads/{thread_id}/messages": [
        CallTypes.a_add_message,
        CallTypes.add_message,
        CallTypes.aget_messages,
        CallTypes.get_messages,
    ],
    "/v1/threads/{thread_id}/messages": [
        CallTypes.a_add_message,
        CallTypes.add_message,
        CallTypes.aget_messages,
        CallTypes.get_messages,
    ],
    # Thread Runs
    "/threads/{thread_id}/runs": [
        CallTypes.arun_thread,
        CallTypes.run_thread,
        CallTypes.arun_thread_stream,
        CallTypes.run_thread_stream,
    ],
    "/v1/threads/{thread_id}/runs": [
        CallTypes.arun_thread,
        CallTypes.run_thread,
        CallTypes.arun_thread_stream,
        CallTypes.run_thread_stream,
    ],
    # Fine-tuning Jobs
    "/fine_tuning/jobs": [
        CallTypes.acreate_fine_tuning_job,
        CallTypes.create_fine_tuning_job,
        CallTypes.alist_fine_tuning_jobs,
        CallTypes.list_fine_tuning_jobs,
    ],
    "/v1/fine_tuning/jobs": [
        CallTypes.acreate_fine_tuning_job,
        CallTypes.create_fine_tuning_job,
        CallTypes.alist_fine_tuning_jobs,
        CallTypes.list_fine_tuning_jobs,
    ],
    "/fine_tuning/jobs/{fine_tuning_job_id}": [
        CallTypes.aretrieve_fine_tuning_job,
        CallTypes.retrieve_fine_tuning_job,
    ],
    "/v1/fine_tuning/jobs/{fine_tuning_job_id}": [
        CallTypes.aretrieve_fine_tuning_job,
        CallTypes.retrieve_fine_tuning_job,
    ],
    "/fine_tuning/jobs/{fine_tuning_job_id}/cancel": [
        CallTypes.acancel_fine_tuning_job,
        CallTypes.cancel_fine_tuning_job,
    ],
    "/v1/fine_tuning/jobs/{fine_tuning_job_id}/cancel": [
        CallTypes.acancel_fine_tuning_job,
        CallTypes.cancel_fine_tuning_job,
    ],
    # Video Generation
    "/videos": [
        CallTypes.acreate_video,
        CallTypes.create_video,
        CallTypes.avideo_list,
        CallTypes.video_list,
    ],
    "/v1/videos": [
        CallTypes.acreate_video,
        CallTypes.create_video,
        CallTypes.avideo_list,
        CallTypes.video_list,
    ],
    "/videos/{video_id}": [
        CallTypes.avideo_retrieve,
        CallTypes.video_retrieve,
        CallTypes.avideo_delete,
        CallTypes.video_delete,
    ],
    "/v1/videos/{video_id}": [
        CallTypes.avideo_retrieve,
        CallTypes.video_retrieve,
        CallTypes.avideo_delete,
        CallTypes.video_delete,
    ],
    "/videos/{video_id}/content": [CallTypes.avideo_content, CallTypes.video_content],
    "/v1/videos/{video_id}/content": [
        CallTypes.avideo_content,
        CallTypes.video_content,
    ],
    "/videos/{video_id}/remix": [CallTypes.avideo_remix, CallTypes.video_remix],
    "/v1/videos/{video_id}/remix": [CallTypes.avideo_remix, CallTypes.video_remix],
    # Vector Stores
    "/vector_stores": [CallTypes.avector_store_create, CallTypes.vector_store_create],
    "/v1/vector_stores": [
        CallTypes.avector_store_create,
        CallTypes.vector_store_create,
    ],
    "/vector_stores/{vector_store_id}/search": [
        CallTypes.avector_store_search,
        CallTypes.vector_store_search,
    ],
    "/v1/vector_stores/{vector_store_id}/search": [
        CallTypes.avector_store_search,
        CallTypes.vector_store_search,
    ],
    "/vector_stores/{vector_store_id}/files": [
        CallTypes.avector_store_file_create,
        CallTypes.vector_store_file_create,
        CallTypes.avector_store_file_list,
        CallTypes.vector_store_file_list,
    ],
    "/v1/vector_stores/{vector_store_id}/files": [
        CallTypes.avector_store_file_create,
        CallTypes.vector_store_file_create,
        CallTypes.avector_store_file_list,
        CallTypes.vector_store_file_list,
    ],
    "/vector_stores/{vector_store_id}/files/{file_id}": [
        CallTypes.avector_store_file_retrieve,
        CallTypes.vector_store_file_retrieve,
        CallTypes.avector_store_file_delete,
        CallTypes.vector_store_file_delete,
    ],
    "/v1/vector_stores/{vector_store_id}/files/{file_id}": [
        CallTypes.avector_store_file_retrieve,
        CallTypes.vector_store_file_retrieve,
        CallTypes.avector_store_file_delete,
        CallTypes.vector_store_file_delete,
    ],
    "/vector_stores/{vector_store_id}/files/{file_id}/content": [
        CallTypes.avector_store_file_content,
        CallTypes.vector_store_file_content,
    ],
    "/v1/vector_stores/{vector_store_id}/files/{file_id}/content": [
        CallTypes.avector_store_file_content,
        CallTypes.vector_store_file_content,
    ],
    "/vector_stores/{vector_store_id}/files/{file_id}/update": [
        CallTypes.avector_store_file_update,
        CallTypes.vector_store_file_update,
    ],
    "/v1/vector_stores/{vector_store_id}/files/{file_id}/update": [
        CallTypes.avector_store_file_update,
        CallTypes.vector_store_file_update,
    ],
    # Containers
    "/containers": [
        CallTypes.acreate_container,
        CallTypes.create_container,
        CallTypes.alist_containers,
        CallTypes.list_containers,
    ],
    "/v1/containers": [
        CallTypes.acreate_container,
        CallTypes.create_container,
        CallTypes.alist_containers,
        CallTypes.list_containers,
    ],
    "/containers/{container_id}": [
        CallTypes.aretrieve_container,
        CallTypes.retrieve_container,
        CallTypes.adelete_container,
        CallTypes.delete_container,
    ],
    "/v1/containers/{container_id}": [
        CallTypes.aretrieve_container,
        CallTypes.retrieve_container,
        CallTypes.adelete_container,
        CallTypes.delete_container,
    ],
    # Responses API
    "/responses": [CallTypes.aresponses, CallTypes.responses],
    "/v1/responses": [CallTypes.aresponses, CallTypes.responses],
    "/responses/{response_id}": [CallTypes.aresponses, CallTypes.responses],
    "/v1/responses/{response_id}": [CallTypes.aresponses, CallTypes.responses],
    "/responses/{response_id}/input_items": [CallTypes.alist_input_items],
    "/v1/responses/{response_id}/input_items": [CallTypes.alist_input_items],
    # Realtime API
    "/realtime": [CallTypes.arealtime],
    "/v1/realtime": [CallTypes.arealtime],
    # Provider-specific routes
    "/anthropic/v1/messages": [CallTypes.anthropic_messages],
    # Google GenAI routes
    "/generate_content": [CallTypes.agenerate_content, CallTypes.generate_content],
    "/models/{model}:generateContent": [
        CallTypes.agenerate_content,
        CallTypes.generate_content,
    ],
    "/generate_content_stream": [
        CallTypes.agenerate_content_stream,
        CallTypes.generate_content_stream,
    ],
    "/models/{model}:streamGenerateContent": [
        CallTypes.agenerate_content_stream,
        CallTypes.generate_content_stream,
    ],
    # MCP (Model Context Protocol)
    "/mcp/call_tool": [CallTypes.call_mcp_tool],
    # A2A (Agent-to-Agent)
    "/a2a/{agent_id}": [CallTypes.asend_message, CallTypes.send_message],
    # Passthrough endpoints
    "/llm_passthrough": [
        CallTypes.llm_passthrough_route,
        CallTypes.allm_passthrough_route,
    ],
    "/v1/llm_passthrough": [
        CallTypes.llm_passthrough_route,
        CallTypes.allm_passthrough_route,
    ],
    "/v1/messages": [CallTypes.anthropic_messages],
}


class PassthroughCallTypes(Enum):
    passthrough_image_generation = "passthrough-image-generation"


class TopLogprob(OpenAIObject):
    token: str
    """The token."""

    bytes: Optional[List[int]] = None
    """A list of integers representing the UTF-8 bytes representation of the token.

    Useful in instances where characters are represented by multiple tokens and
    their byte representations must be combined to generate the correct text
    representation. Can be `null` if there is no bytes representation for the token.
    """

    logprob: float
    """The log probability of this token, if it is within the top 20 most likely
    tokens.

    Otherwise, the value `-9999.0` is used to signify that the token is very
    unlikely.
    """


class ChatCompletionTokenLogprob(OpenAIObject):
    token: str
    """The token."""

    bytes: Optional[List[int]] = None
    """A list of integers representing the UTF-8 bytes representation of the token.

    Useful in instances where characters are represented by multiple tokens and
    their byte representations must be combined to generate the correct text
    representation. Can be `null` if there is no bytes representation for the token.
    """

    logprob: float
    """The log probability of this token, if it is within the top 20 most likely
    tokens.

    Otherwise, the value `-9999.0` is used to signify that the token is very
    unlikely.
    """

    top_logprobs: List[TopLogprob]
    """List of the most likely tokens and their log probability, at this token
    position.

    In rare cases, there may be fewer than the number of requested `top_logprobs`
    returned.
    """

    def __contains__(self, key):
        # Define custom behavior for the 'in' operator
        return hasattr(self, key)

    def get(self, key, default=None):
        # Custom .get() method to access attributes with a default value if the attribute doesn't exist
        return getattr(self, key, default)

    def __getitem__(self, key):
        # Allow dictionary-style access to attributes
        return getattr(self, key)


class ChoiceLogprobs(OpenAIObject):
    content: Optional[List[ChatCompletionTokenLogprob]] = None
    """A list of message content tokens with log probability information."""

    def __contains__(self, key):
        # Define custom behavior for the 'in' operator
        return hasattr(self, key)

    def get(self, key, default=None):
        # Custom .get() method to access attributes with a default value if the attribute doesn't exist
        return getattr(self, key, default)

    def __getitem__(self, key):
        # Allow dictionary-style access to attributes
        return getattr(self, key)


class FunctionCall(OpenAIObject):
    arguments: str
    name: Optional[str] = None


class Function(OpenAIObject):
    arguments: str
    name: Optional[
        str
    ]  # can be None - openai e.g.: ChoiceDeltaToolCallFunction(arguments='{"', name=None), type=None)

    def __init__(
        self,
        arguments: Optional[Union[Dict, str]] = None,
        name: Optional[str] = None,
        **params,
    ):
        if arguments is None:
            if params.get("parameters", None) is not None and isinstance(
                params["parameters"], dict
            ):
                arguments = json.dumps(params["parameters"])
                params.pop("parameters")
            else:
                arguments = ""
        elif isinstance(arguments, Dict):
            arguments = json.dumps(arguments)
        else:
            arguments = arguments

        name = name

        # Build a dictionary with the structure your BaseModel expects
        data = {"arguments": arguments, "name": name}

        super(Function, self).__init__(**data)

    def __contains__(self, key):
        # Define custom behavior for the 'in' operator
        return hasattr(self, key)

    def get(self, key, default=None):
        # Custom .get() method to access attributes with a default value if the attribute doesn't exist
        return getattr(self, key, default)

    def __getitem__(self, key):
        # Allow dictionary-style access to attributes
        return getattr(self, key)

    def __setitem__(self, key, value):
        # Allow dictionary-style assignment of attributes
        setattr(self, key, value)


class ChatCompletionDeltaToolCall(OpenAIObject):
    id: Optional[str] = None
    function: Function
    type: Optional[str] = None
    index: int

    def __contains__(self, key):
        # Define custom behavior for the 'in' operator
        return hasattr(self, key)

    def get(self, key, default=None):
        # Custom .get() method to access attributes with a default value if the attribute doesn't exist
        return getattr(self, key, default)

    def __getitem__(self, key):
        # Allow dictionary-style access to attributes
        return getattr(self, key)

    def __setitem__(self, key, value):
        # Allow dictionary-style assignment of attributes
        setattr(self, key, value)


class ChatCompletionMessageToolCall(OpenAIObject):
    def __init__(
        self,
        function: Union[Dict, Function],
        id: Optional[str] = None,
        type: Optional[str] = None,
        **params,
    ):
        super(ChatCompletionMessageToolCall, self).__init__(**params)
        if isinstance(function, Dict):
            self.function = Function(**function)
        else:
            self.function = function

        if id is not None:
            self.id = id
        else:
            self.id = f"{uuid.uuid4()}"

        if type is not None:
            self.type = type
        else:
            self.type = "function"

    def __contains__(self, key):
        # Define custom behavior for the 'in' operator
        return hasattr(self, key)

    def get(self, key, default=None):
        # Custom .get() method to access attributes with a default value if the attribute doesn't exist
        return getattr(self, key, default)

    def __getitem__(self, key):
        # Allow dictionary-style access to attributes
        return getattr(self, key)

    def __setitem__(self, key, value):
        # Allow dictionary-style assignment of attributes
        setattr(self, key, value)


from openai.types.chat.chat_completion_audio import ChatCompletionAudio


class ChatCompletionAudioResponse(ChatCompletionAudio):
    def __init__(
        self,
        data: str,
        expires_at: int,
        transcript: str,
        id: Optional[str] = None,
        **params,
    ):
        if id is not None:
            id = id
        else:
            id = f"{uuid.uuid4()}"
        super(ChatCompletionAudioResponse, self).__init__(
            data=data, expires_at=expires_at, transcript=transcript, id=id, **params
        )

    def __contains__(self, key):
        # Define custom behavior for the 'in' operator
        return hasattr(self, key)

    def get(self, key, default=None):
        # Custom .get() method to access attributes with a default value if the attribute doesn't exist
        return getattr(self, key, default)

    def __getitem__(self, key):
        # Allow dictionary-style access to attributes
        return getattr(self, key)

    def __setitem__(self, key, value):
        # Allow dictionary-style assignment of attributes
        setattr(self, key, value)


"""
Reference:
ChatCompletionMessage(content='This is a test', role='assistant', function_call=None, tool_calls=None))
"""


def add_provider_specific_fields(
    object: BaseModel, provider_specific_fields: Optional[Dict[str, Any]]
):
    if not provider_specific_fields:  # set if provider_specific_fields is not empty
        return
    setattr(object, "provider_specific_fields", provider_specific_fields)


class Message(OpenAIObject):
    content: Optional[str]
    role: Literal["assistant", "user", "system", "tool", "function"]
    tool_calls: Optional[List[ChatCompletionMessageToolCall]]
    function_call: Optional[FunctionCall]
    audio: Optional[ChatCompletionAudioResponse] = None
    images: Optional[List[ImageURLListItem]] = None
    reasoning_content: Optional[str] = None
    thinking_blocks: Optional[
        List[Union[ChatCompletionThinkingBlock, ChatCompletionRedactedThinkingBlock]]
    ] = None
    provider_specific_fields: Optional[Dict[str, Any]] = Field(default=None)
    annotations: Optional[List[ChatCompletionAnnotation]] = None

    def __init__(
        self,
        content: Optional[str] = None,
        role: Literal["assistant", "user", "system", "tool", "function"] = "assistant",
        function_call=None,
        tool_calls: Optional[list] = None,
        audio: Optional[ChatCompletionAudioResponse] = None,
        images: Optional[List[ImageURLListItem]] = None,
        provider_specific_fields: Optional[Dict[str, Any]] = None,
        reasoning_content: Optional[str] = None,
        thinking_blocks: Optional[
            List[
                Union[ChatCompletionThinkingBlock, ChatCompletionRedactedThinkingBlock]
            ]
        ] = None,
        annotations: Optional[List[ChatCompletionAnnotation]] = None,
        **params,
    ):
        init_values: Dict[str, Any] = {
            "content": content,
            "role": role or "assistant",  # handle null input
            "function_call": (
                FunctionCall(**function_call) if function_call is not None else None
            ),
            "tool_calls": (
                [
                    (
                        ChatCompletionMessageToolCall(**tool_call)
                        if isinstance(tool_call, dict)
                        else tool_call
                    )
                    for tool_call in tool_calls
                ]
                if tool_calls is not None and len(tool_calls) > 0
                else None
            ),
        }

        if audio is not None:
            init_values["audio"] = audio

        if images is not None:
            init_values["images"] = images

        if thinking_blocks is not None:
            init_values["thinking_blocks"] = thinking_blocks

        if annotations is not None:
            init_values["annotations"] = annotations

        if reasoning_content is not None:
            init_values["reasoning_content"] = reasoning_content

        super(Message, self).__init__(
            **init_values,  # type: ignore
            **params,
        )

        if audio is None:
            # delete audio from self
            # OpenAI compatible APIs like mistral API will raise an error if audio is passed in
            if hasattr(self, "audio"):
                del self.audio

        if images is None:
            if hasattr(self, "images"):
                del self.images

        if annotations is None:
            # ensure default response matches OpenAI spec
            # Some OpenAI compatible APIs raise an error if annotations are passed in
            if hasattr(self, "annotations"):
                del self.annotations

        if reasoning_content is None:
            # ensure default response matches OpenAI spec
            if hasattr(self, "reasoning_content"):
                del self.reasoning_content

        if thinking_blocks is None:
            # ensure default response matches OpenAI spec
            if hasattr(self, "thinking_blocks"):
                del self.thinking_blocks

        add_provider_specific_fields(self, provider_specific_fields)

    def get(self, key, default=None):
        # Custom .get() method to access attributes with a default value if the attribute doesn't exist
        return getattr(self, key, default)

    def __getitem__(self, key):
        # Allow dictionary-style access to attributes
        return getattr(self, key)

    def __setitem__(self, key, value):
        # Allow dictionary-style assignment of attributes
        setattr(self, key, value)

    def json(self, **kwargs):  # type: ignore
        try:
            return self.model_dump()  # noqa
        except Exception:
            # if using pydantic v1
            return self.dict()


class Delta(OpenAIObject):
    reasoning_content: Optional[str] = None
    thinking_blocks: Optional[
        List[Union[ChatCompletionThinkingBlock, ChatCompletionRedactedThinkingBlock]]
    ] = None
    provider_specific_fields: Optional[Dict[str, Any]] = Field(default=None)

    def __init__(
        self,
        content=None,
        role=None,
        function_call=None,
        tool_calls=None,
        audio: Optional[ChatCompletionAudioResponse] = None,
        images: Optional[List[ImageURLListItem]] = None,
        reasoning_content: Optional[str] = None,
        thinking_blocks: Optional[
            List[
                Union[ChatCompletionThinkingBlock, ChatCompletionRedactedThinkingBlock]
            ]
        ] = None,
        annotations: Optional[List[ChatCompletionAnnotation]] = None,
        **params,
    ):
        super(Delta, self).__init__(**params)
        add_provider_specific_fields(self, params.get("provider_specific_fields", {}))
        self.content = content
        self.role = role
        # Set default values and correct types
        self.function_call: Optional[Union[FunctionCall, Any]] = None
        self.tool_calls: Optional[List[Union[ChatCompletionDeltaToolCall, Any]]] = None
        self.audio: Optional[ChatCompletionAudioResponse] = None
        self.images: Optional[List[ImageURLListItem]] = None
        self.annotations: Optional[List[ChatCompletionAnnotation]] = None

        if reasoning_content is not None:
            self.reasoning_content = reasoning_content
        else:
            # ensure default response matches OpenAI spec
            del self.reasoning_content

        if thinking_blocks is not None:
            self.thinking_blocks = thinking_blocks
        else:
            # ensure default response matches OpenAI spec
            del self.thinking_blocks

        # Add annotations to the delta, ensure they are only on Delta if they exist (Match OpenAI spec)
        if annotations is not None:
            self.annotations = annotations
        else:
            del self.annotations

        if images is not None and len(images) > 0:
            self.images = images
        else:
            del self.images

        if function_call is not None and isinstance(function_call, dict):
            self.function_call = FunctionCall(**function_call)
        else:
            self.function_call = function_call
        if tool_calls is not None and isinstance(tool_calls, list):
            self.tool_calls = []
            current_index = 0
            for tool_call in tool_calls:
                if isinstance(tool_call, dict):
                    if tool_call.get("index", None) is None:
                        tool_call["index"] = current_index
                        current_index += 1
                    if tool_call.get("type", None) is None:
                        tool_call["type"] = "function"
                    self.tool_calls.append(ChatCompletionDeltaToolCall(**tool_call))
                elif isinstance(tool_call, ChatCompletionDeltaToolCall):
                    self.tool_calls.append(tool_call)
        else:
            self.tool_calls = tool_calls

        self.audio = audio

    def __contains__(self, key):
        # Define custom behavior for the 'in' operator
        return hasattr(self, key)

    def get(self, key, default=None):
        # Custom .get() method to access attributes with a default value if the attribute doesn't exist
        return getattr(self, key, default)

    def __getitem__(self, key):
        # Allow dictionary-style access to attributes
        return getattr(self, key)

    def __setitem__(self, key, value):
        # Allow dictionary-style assignment of attributes
        setattr(self, key, value)


class Choices(OpenAIObject):
    finish_reason: str
    index: int
    message: Message
    logprobs: Optional[Union[ChoiceLogprobs, Any]] = None

    provider_specific_fields: Optional[Dict[str, Any]] = Field(default=None)

    def __init__(
        self,
        finish_reason=None,
        index=0,
        message: Optional[Union[Message, dict]] = None,
        logprobs: Optional[Union[ChoiceLogprobs, dict, Any]] = None,
        enhancements=None,
        provider_specific_fields: Optional[Dict[str, Any]] = None,
        **params,
    ):
        if finish_reason is not None:
            params["finish_reason"] = map_finish_reason(finish_reason)
        else:
            params["finish_reason"] = "stop"
        if index is not None:
            params["index"] = index
        else:
            params["index"] = 0
        if message is None:
            params["message"] = Message()
        else:
            if isinstance(message, Message):
                params["message"] = message
            elif isinstance(message, dict):
                params["message"] = Message(**message)
        if logprobs is not None:
            if isinstance(logprobs, dict):
                params["logprobs"] = ChoiceLogprobs(**logprobs)
            else:
                params["logprobs"] = logprobs
        else:
            params["logprobs"] = None
        super(Choices, self).__init__(**params)

        if enhancements is not None:
            self.enhancements = enhancements

        self.provider_specific_fields = provider_specific_fields

        if self.logprobs is None:
            del self.logprobs
        if self.provider_specific_fields is None:
            del self.provider_specific_fields

    def __contains__(self, key):
        # Define custom behavior for the 'in' operator
        return hasattr(self, key)

    def get(self, key, default=None):
        # Custom .get() method to access attributes with a default value if the attribute doesn't exist
        return getattr(self, key, default)

    def __getitem__(self, key):
        # Allow dictionary-style access to attributes
        return getattr(self, key)

    def __setitem__(self, key, value):
        # Allow dictionary-style assignment of attributes
        setattr(self, key, value)


class CompletionTokensDetailsWrapper(
    CompletionTokensDetails
):  # wrapper for older openai versions
    text_tokens: Optional[int] = None
    """Text tokens generated by the model."""

    image_tokens: Optional[int] = None
    """Image tokens generated by the model."""


class CacheCreationTokenDetails(BaseModel):
    ephemeral_5m_input_tokens: Optional[int] = None
    ephemeral_1h_input_tokens: Optional[int] = None


class PromptTokensDetailsWrapper(
    PromptTokensDetails
):  # wrapper for older openai versions
    text_tokens: Optional[int] = None
    """Text tokens sent to the model."""

    image_tokens: Optional[int] = None
    """Image tokens sent to the model."""

    web_search_requests: Optional[int] = None
    """Number of web search requests made by the tool call. Used for Anthropic to calculate web search cost."""

    character_count: Optional[int] = None
    """Character count sent to the model. Used for Vertex AI multimodal embeddings."""

    image_count: Optional[int] = None
    """Number of images sent to the model. Used for Vertex AI multimodal embeddings."""

    video_length_seconds: Optional[float] = None
    """Length of videos sent to the model. Used for Vertex AI multimodal embeddings."""

    cache_creation_tokens: Optional[int] = None
    """Number of cache creation tokens sent to the model. Used for Anthropic prompt caching."""

    cache_creation_token_details: Optional[CacheCreationTokenDetails] = None
    """Details of cache creation tokens sent to the model. Used for tracking 5m/1h cache creation tokens for Anthropic prompt caching."""

    def __init__(self, *args, **kwargs):
        super().__init__(*args, **kwargs)
        if self.character_count is None:
            del self.character_count
        if self.image_count is None:
            del self.image_count
        if self.video_length_seconds is None:
            del self.video_length_seconds
        if self.web_search_requests is None:
            del self.web_search_requests
        if self.cache_creation_tokens is None:
            del self.cache_creation_tokens
        if self.cache_creation_token_details is None:
            del self.cache_creation_token_details


class ServerToolUse(BaseModel):
    web_search_requests: Optional[int] = None
    tool_search_requests: Optional[int] = None


class Usage(CompletionUsage):
    _cache_creation_input_tokens: int = PrivateAttr(
        0
    )  # hidden param for prompt caching. Might change, once openai introduces their equivalent.
    _cache_read_input_tokens: int = PrivateAttr(
        0
    )  # hidden param for prompt caching. Might change, once openai introduces their equivalent.

    server_tool_use: Optional[ServerToolUse] = None
    cost: Optional[float] = None

    completion_tokens_details: Optional[CompletionTokensDetailsWrapper] = None
    """Breakdown of tokens used in a completion."""

    prompt_tokens_details: Optional[PromptTokensDetailsWrapper] = None
    """Breakdown of tokens used in the prompt."""

    def __init__(
        self,
        prompt_tokens: Optional[int] = None,
        completion_tokens: Optional[int] = None,
        total_tokens: Optional[int] = None,
        reasoning_tokens: Optional[int] = None,
        prompt_tokens_details: Optional[
            Union[PromptTokensDetailsWrapper, PromptTokensDetails, dict]
        ] = None,
        completion_tokens_details: Optional[
            Union[CompletionTokensDetailsWrapper, dict]
        ] = None,
        server_tool_use: Optional[ServerToolUse] = None,
        cost: Optional[float] = None,
        **params,
    ):
        # handle reasoning_tokens
        _completion_tokens_details: Optional[CompletionTokensDetailsWrapper] = None

        # First, handle existing completion_tokens_details
        if completion_tokens_details:
            if isinstance(completion_tokens_details, dict):
                _completion_tokens_details = CompletionTokensDetailsWrapper(
                    **completion_tokens_details
                )
            elif isinstance(completion_tokens_details, CompletionTokensDetails):
                _completion_tokens_details = completion_tokens_details

        # Handle reasoning_tokens and auto-calculate text_tokens if needed
        if reasoning_tokens:
            # Ensure we have a details object to work with
            if _completion_tokens_details is None:
                _completion_tokens_details = CompletionTokensDetailsWrapper()

            # Set reasoning_tokens if not already set by provider
            if _completion_tokens_details.reasoning_tokens is None:
                _completion_tokens_details.reasoning_tokens = reasoning_tokens

            # Auto-calculate text_tokens only if provider didn't set it explicitly
            # Formula: text_tokens = completion_tokens - reasoning_tokens - image_tokens - audio_tokens
            if (
                _completion_tokens_details.text_tokens is None
                and completion_tokens is not None
            ):
                calculated_text_tokens = completion_tokens - reasoning_tokens

                # Subtract other modality tokens if present
                if _completion_tokens_details.image_tokens:
                    calculated_text_tokens -= _completion_tokens_details.image_tokens
                if _completion_tokens_details.audio_tokens:
                    calculated_text_tokens -= _completion_tokens_details.audio_tokens

                # Prevent negative token counts from inconsistent data
                _completion_tokens_details.text_tokens = max(0, calculated_text_tokens)

        # handle prompt_tokens_details
        _prompt_tokens_details: Optional[PromptTokensDetailsWrapper] = None

        # guarantee prompt_token_details is always a PromptTokensDetailsWrapper
        if prompt_tokens_details:
            if isinstance(prompt_tokens_details, dict):
                _prompt_tokens_details = PromptTokensDetailsWrapper(
                    **prompt_tokens_details
                )
            elif isinstance(prompt_tokens_details, PromptTokensDetails):
                _prompt_tokens_details = PromptTokensDetailsWrapper(
                    **prompt_tokens_details.model_dump()
                )
            elif isinstance(prompt_tokens_details, PromptTokensDetailsWrapper):
                _prompt_tokens_details = prompt_tokens_details

        ## DEEPSEEK MAPPING ##
        if "prompt_cache_hit_tokens" in params and isinstance(
            params["prompt_cache_hit_tokens"], int
        ):
            if _prompt_tokens_details is None:
                _prompt_tokens_details = PromptTokensDetailsWrapper(
                    cached_tokens=params["prompt_cache_hit_tokens"]
                )
            else:
                _prompt_tokens_details.cached_tokens = params["prompt_cache_hit_tokens"]

        ## ANTHROPIC MAPPING ##
        if "cache_read_input_tokens" in params and isinstance(
            params["cache_read_input_tokens"], int
        ):
            if _prompt_tokens_details is None:
                _prompt_tokens_details = PromptTokensDetailsWrapper(
                    cached_tokens=params["cache_read_input_tokens"]
                )
            else:
                _prompt_tokens_details.cached_tokens = params["cache_read_input_tokens"]

        if "cache_creation_input_tokens" in params and isinstance(
            params["cache_creation_input_tokens"], int
        ):
            if _prompt_tokens_details is None:
                _prompt_tokens_details = PromptTokensDetailsWrapper(
                    cache_creation_tokens=params["cache_creation_input_tokens"]
                )
            else:
                _prompt_tokens_details.cache_creation_tokens = params[
                    "cache_creation_input_tokens"
                ]

        super().__init__(
            prompt_tokens=prompt_tokens or 0,
            completion_tokens=completion_tokens or 0,
            total_tokens=total_tokens or 0,
            completion_tokens_details=_completion_tokens_details or None,
            prompt_tokens_details=_prompt_tokens_details or None,
        )

        if server_tool_use is not None:
            self.server_tool_use = server_tool_use
        else:  # maintain openai compatibility in usage object if possible
            del self.server_tool_use

        if cost is not None:
            self.cost = cost
        else:
            del self.cost

        ## ANTHROPIC MAPPING ##
        if "cache_creation_input_tokens" in params and isinstance(
            params["cache_creation_input_tokens"], int
        ):
            self._cache_creation_input_tokens = params["cache_creation_input_tokens"]

        if "cache_read_input_tokens" in params and isinstance(
            params["cache_read_input_tokens"], int
        ):
            self._cache_read_input_tokens = params["cache_read_input_tokens"]

        ## DEEPSEEK MAPPING ##
        if "prompt_cache_hit_tokens" in params and isinstance(
            params["prompt_cache_hit_tokens"], int
        ):
            self._cache_read_input_tokens = params["prompt_cache_hit_tokens"]

        for k, v in params.items():
            setattr(self, k, v)

    def __contains__(self, key):
        # Define custom behavior for the 'in' operator
        return hasattr(self, key)

    def get(self, key, default=None):
        # Custom .get() method to access attributes with a default value if the attribute doesn't exist
        return getattr(self, key, default)

    def __getitem__(self, key):
        # Allow dictionary-style access to attributes
        return getattr(self, key)

    def __setitem__(self, key, value):
        # Allow dictionary-style assignment of attributes
        setattr(self, key, value)


class StreamingChoices(OpenAIObject):
    def __init__(
        self,
        finish_reason=None,
        index=0,
        delta: Optional[Delta] = None,
        logprobs=None,
        enhancements=None,
        **params,
    ):
        # Fix Perplexity return both delta and message cause OpenWebUI repect text
        # https://github.com/BerriAI/litellm/issues/8455
        params.pop("message", None)
        super(StreamingChoices, self).__init__(**params)
        if finish_reason:
            self.finish_reason = map_finish_reason(finish_reason)
        else:
            self.finish_reason = None
        self.index = index
        if delta is not None:
            if isinstance(delta, Delta):
                self.delta = delta
            elif isinstance(delta, dict):
                self.delta = Delta(**delta)
        else:
            self.delta = Delta()
        if enhancements is not None:
            self.enhancements = enhancements

        if logprobs is not None and isinstance(logprobs, dict):
            self.logprobs = ChoiceLogprobs(**logprobs)
        else:
            self.logprobs = logprobs  # type: ignore

    def __contains__(self, key):
        # Define custom behavior for the 'in' operator
        return hasattr(self, key)

    def get(self, key, default=None):
        # Custom .get() method to access attributes with a default value if the attribute doesn't exist
        return getattr(self, key, default)

    def __getitem__(self, key):
        # Allow dictionary-style access to attributes
        return getattr(self, key)

    def __setitem__(self, key, value):
        # Allow dictionary-style assignment of attributes
        setattr(self, key, value)


class StreamingChatCompletionChunk(OpenAIChatCompletionChunk):
    def __init__(self, **kwargs):
        new_choices = []
        for choice in kwargs["choices"]:
            new_choice = StreamingChoices(**choice).model_dump()
            new_choices.append(new_choice)
        kwargs["choices"] = new_choices

        super().__init__(**kwargs)


class ModelResponseBase(OpenAIObject):
    id: str
    """A unique identifier for the completion."""

    created: int
    """The Unix timestamp (in seconds) of when the completion was created."""

    model: Optional[str] = None
    """The model used for completion."""

    object: str
    """The object type, which is always "text_completion" """

    system_fingerprint: Optional[str] = None
    """This fingerprint represents the backend configuration that the model runs with.

    Can be used in conjunction with the `seed` request parameter to understand when
    backend changes have been made that might impact determinism.
    """

    _hidden_params: dict = {}

    _response_headers: Optional[dict] = None


class ModelResponseStream(ModelResponseBase):
    choices: List[StreamingChoices]
    provider_specific_fields: Optional[Dict[str, Any]] = Field(default=None)

    def __init__(
        self,
        choices: Optional[
            Union[List[StreamingChoices], Union[StreamingChoices, dict, BaseModel]]
        ] = None,
        id: Optional[str] = None,
        created: Optional[int] = None,
        provider_specific_fields: Optional[Dict[str, Any]] = None,
        **kwargs,
    ):
        if choices is not None and isinstance(choices, list):
            new_choices = []
            for choice in choices:
                _new_choice = None
                if isinstance(choice, StreamingChoices):
                    _new_choice = choice
                elif isinstance(choice, dict):
                    _new_choice = StreamingChoices(**choice)
                elif isinstance(choice, BaseModel):
                    _new_choice = StreamingChoices(**choice.model_dump())
                new_choices.append(_new_choice)
            kwargs["choices"] = new_choices
        else:
            kwargs["choices"] = [StreamingChoices()]

        if id is None:
            id = _generate_id()
        else:
            id = id
        if created is None:
            created = int(time.time())
        else:
            created = created

        if (
            "usage" in kwargs
            and kwargs["usage"] is not None
            and isinstance(kwargs["usage"], dict)
        ):
            kwargs["usage"] = Usage(**kwargs["usage"])

        kwargs["id"] = id
        kwargs["created"] = created
        kwargs["object"] = "chat.completion.chunk"
        kwargs["provider_specific_fields"] = provider_specific_fields

        super().__init__(**kwargs)

    def __contains__(self, key):
        # Define custom behavior for the 'in' operator
        return hasattr(self, key)

    def get(self, key, default=None):
        # Custom .get() method to access attributes with a default value if the attribute doesn't exist
        return getattr(self, key, default)

    def __getitem__(self, key):
        # Allow dictionary-style access to attributes
        return getattr(self, key)

    def json(self, **kwargs):  # type: ignore
        try:
            return self.model_dump()  # noqa
        except Exception:
            # if using pydantic v1
            return self.dict()


class ModelResponse(ModelResponseBase):
    choices: List[Union[Choices, StreamingChoices]]
    """The list of completion choices the model generated for the input prompt."""

    def __init__(  # noqa: PLR0915
        self,
        id=None,
        choices=None,
        created=None,
        model=None,
        object=None,
        system_fingerprint=None,
        usage=None,
        stream=None,
        stream_options=None,
        response_ms=None,
        hidden_params=None,
        _response_headers=None,
        **params,
    ) -> None:
        if stream is not None and stream is True:
            object = "chat.completion.chunk"
            if choices is not None and isinstance(choices, list):
                new_choices = []
                for choice in choices:
                    _new_choice = None
                    if isinstance(choice, StreamingChoices):
                        _new_choice = choice
                    elif isinstance(choice, dict):
                        _new_choice = StreamingChoices(**choice)
                    elif isinstance(choice, BaseModel):
                        _new_choice = StreamingChoices(**choice.model_dump())
                    new_choices.append(_new_choice)
                choices = new_choices
            else:
                choices = [StreamingChoices()]
        else:
            object = "chat.completion"
            if choices is not None and isinstance(choices, list):
                new_choices = []
                for choice in choices:
                    if isinstance(choice, Choices):
                        _new_choice = choice  # type: ignore
                    elif isinstance(choice, dict):
                        _new_choice = Choices(**choice)  # type: ignore
                    else:
                        _new_choice = choice
                    new_choices.append(_new_choice)
                choices = new_choices
            else:
                choices = [Choices()]
        if id is None:
            id = _generate_id()
        else:
            id = id
        if created is None:
            created = int(time.time())
        else:
            created = created
        model = model
        if usage is not None:
            if isinstance(usage, dict):
                usage = Usage(**usage)
            else:
                usage = usage
        elif stream is None or stream is False:
            usage = Usage()
        if hidden_params:
            self._hidden_params = hidden_params

        if _response_headers:
            self._response_headers = _response_headers

        init_values = {
            "id": id,
            "choices": choices,
            "created": created,
            "model": model,
            "object": object,
            "system_fingerprint": system_fingerprint,
        }

        if usage is not None:
            init_values["usage"] = usage

        super().__init__(
            **init_values,
            **params,
        )

    def __contains__(self, key):
        # Define custom behavior for the 'in' operator
        return hasattr(self, key)

    def get(self, key, default=None):
        # Custom .get() method to access attributes with a default value if the attribute doesn't exist
        return getattr(self, key, default)

    def __getitem__(self, key):
        # Allow dictionary-style access to attributes
        return getattr(self, key)

    def json(self, **kwargs):  # type: ignore
        try:
            return self.model_dump()  # noqa
        except Exception:
            # if using pydantic v1
            return self.dict()


class Embedding(OpenAIObject):
    embedding: Union[list, str] = []
    index: int
    object: Literal["embedding"]

    def get(self, key, default=None):
        # Custom .get() method to access attributes with a default value if the attribute doesn't exist
        return getattr(self, key, default)

    def __getitem__(self, key):
        # Allow dictionary-style access to attributes
        return getattr(self, key)

    def __setitem__(self, key, value):
        # Allow dictionary-style assignment of attributes
        setattr(self, key, value)


class EmbeddingResponse(OpenAIObject):
    model: Optional[str] = None
    """The model used for embedding."""

    data: List
    """The actual embedding value"""

    object: Literal["list"]
    """The object type, which is always "list" """

    usage: Optional[Usage] = None
    """Usage statistics for the embedding request."""

    _hidden_params: dict = {}
    _response_headers: Optional[Dict] = None
    _response_ms: Optional[float] = None

    def __init__(
        self,
        model: Optional[str] = None,
        usage: Optional[Usage] = None,
        response_ms=None,
        data: Optional[Union[List, List[Embedding]]] = None,
        hidden_params=None,
        _response_headers=None,
        **params,
    ):
        object = "list"
        if response_ms:
            _response_ms = response_ms
        else:
            _response_ms = None
        if data:
            data = data
        else:
            data = []

        if usage:
            usage = usage
        else:
            usage = Usage()

        if _response_headers:
            self._response_headers = _response_headers

        model = model
        super().__init__(model=model, object=object, data=data, usage=usage)  # type: ignore

        if hidden_params:
            self._hidden_params = hidden_params

    def __contains__(self, key):
        # Define custom behavior for the 'in' operator
        return hasattr(self, key)

    def get(self, key, default=None):
        # Custom .get() method to access attributes with a default value if the attribute doesn't exist
        return getattr(self, key, default)

    def __getitem__(self, key):
        # Allow dictionary-style access to attributes
        return getattr(self, key)

    def __setitem__(self, key, value):
        # Allow dictionary-style assignment of attributes
        setattr(self, key, value)

    def json(self, **kwargs):  # type: ignore
        try:
            return self.model_dump()  # noqa
        except Exception:
            # if using pydantic v1
            return self.dict()


class Logprobs(OpenAIObject):
    text_offset: Optional[List[int]]
    token_logprobs: Optional[List[Union[float, None]]]
    tokens: Optional[List[str]]
    top_logprobs: Optional[List[Union[Dict[str, float], None]]]


class TextChoices(OpenAIObject):
    def __init__(self, finish_reason=None, index=0, text=None, logprobs=None, **params):
        super(TextChoices, self).__init__(**params)
        if finish_reason:
            self.finish_reason = map_finish_reason(finish_reason)
        else:
            self.finish_reason = None
        self.index = index
        if text is not None:
            self.text = text
        else:
            self.text = None
        if logprobs is None:
            self.logprobs = None
        else:
            if isinstance(logprobs, dict):
                self.logprobs = Logprobs(**logprobs)
            else:
                self.logprobs = logprobs

    def __contains__(self, key):
        # Define custom behavior for the 'in' operator
        return hasattr(self, key)

    def get(self, key, default=None):
        # Custom .get() method to access attributes with a default value if the attribute doesn't exist
        return getattr(self, key, default)

    def __getitem__(self, key):
        # Allow dictionary-style access to attributes
        return getattr(self, key)

    def __setitem__(self, key, value):
        # Allow dictionary-style assignment of attributes
        setattr(self, key, value)

    def json(self, **kwargs):  # type: ignore
        try:
            return self.model_dump()  # noqa
        except Exception:
            # if using pydantic v1
            return self.dict()


class TextCompletionResponse(OpenAIObject):
    """
    {
        "id": response["id"],
        "object": "text_completion",
        "created": response["created"],
        "model": response["model"],
        "choices": [
        {
            "text": response["choices"][0]["message"]["content"],
            "index": response["choices"][0]["index"],
            "logprobs": transformed_logprobs,
            "finish_reason": response["choices"][0]["finish_reason"]
        }
        ],
        "usage": response["usage"]
    }
    """

    id: str
    object: str
    created: int
    model: Optional[str]
    choices: List[TextChoices]
    usage: Optional[Usage]
    _response_ms: Optional[int] = None
    _hidden_params: HiddenParams

    def __init__(
        self,
        id=None,
        choices=None,
        created=None,
        model=None,
        usage=None,
        stream=False,
        response_ms=None,
        object=None,
        **params,
    ):
        if stream:
            object = "text_completion.chunk"
            choices = [TextChoices()]
        else:
            object = "text_completion"
            if choices is not None and isinstance(choices, list):
                new_choices = []
                for choice in choices:
                    _new_choice = None
                    if isinstance(choice, TextChoices):
                        _new_choice = choice
                    elif isinstance(choice, dict):
                        _new_choice = TextChoices(**choice)
                    new_choices.append(_new_choice)
                choices = new_choices
            else:
                choices = [TextChoices()]
        if object is not None:
            object = object
        if id is None:
            id = _generate_id()
        else:
            id = id
        if created is None:
            created = int(time.time())
        else:
            created = created

        model = model
        if usage:
            usage = usage
        else:
            usage = Usage()

        super(TextCompletionResponse, self).__init__(
            id=id,  # type: ignore
            object=object,  # type: ignore
            created=created,  # type: ignore
            model=model,  # type: ignore
            choices=choices,  # type: ignore
            usage=usage,  # type: ignore
            **params,
        )

        if response_ms:
            self._response_ms = response_ms
        else:
            self._response_ms = None
        self._hidden_params = HiddenParams()

    def __contains__(self, key):
        # Define custom behavior for the 'in' operator
        return hasattr(self, key)

    def get(self, key, default=None):
        # Custom .get() method to access attributes with a default value if the attribute doesn't exist
        return getattr(self, key, default)

    def __getitem__(self, key):
        # Allow dictionary-style access to attributes
        return getattr(self, key)

    def __setitem__(self, key, value):
        # Allow dictionary-style assignment of attributes
        setattr(self, key, value)


from openai.types.images_response import Image as OpenAIImage


class ImageObject(OpenAIImage):
    """
    Represents the url or the content of an image generated by the OpenAI API.

    Attributes:
    b64_json: The base64-encoded JSON of the generated image, if response_format is b64_json.
    url: The URL of the generated image, if response_format is url (default).
    revised_prompt: The prompt that was used to generate the image, if there was any revision to the prompt.

    https://platform.openai.com/docs/api-reference/images/object
    """

    b64_json: Optional[str] = None
    url: Optional[str] = None
    revised_prompt: Optional[str] = None

    def __init__(self, b64_json=None, url=None, revised_prompt=None, **kwargs):
        super().__init__(b64_json=b64_json, url=url, revised_prompt=revised_prompt)  # type: ignore

    def __contains__(self, key):
        # Define custom behavior for the 'in' operator
        return hasattr(self, key)

    def get(self, key, default=None):
        # Custom .get() method to access attributes with a default value if the attribute doesn't exist
        return getattr(self, key, default)

    def __getitem__(self, key):
        # Allow dictionary-style access to attributes
        return getattr(self, key)

    def __setitem__(self, key, value):
        # Allow dictionary-style assignment of attributes
        setattr(self, key, value)

    def json(self, **kwargs):  # type: ignore
        try:
            return self.model_dump()  # noqa
        except Exception:
            # if using pydantic v1
            return self.dict()


class ImageUsageInputTokensDetails(BaseLiteLLMOpenAIResponseObject):
    image_tokens: int
    """The number of image tokens in the input prompt."""

    text_tokens: int
    """The number of text tokens in the input prompt."""


class ImageUsage(BaseLiteLLMOpenAIResponseObject):
    input_tokens: int
    """The number of tokens (images and text) in the input prompt."""

    input_tokens_details: ImageUsageInputTokensDetails
    """The input tokens detailed information for the image generation."""

    output_tokens: int
    """The number of image tokens in the output image."""

    total_tokens: int
    """The total number of tokens (images and text) used for the image generation."""


from openai.types.images_response import ImagesResponse as OpenAIImageResponse


class ImageResponse(OpenAIImageResponse, BaseLiteLLMOpenAIResponseObject):
    _hidden_params: dict = {}

    usage: Optional[ImageUsage] = None  # type: ignore
    """
    Users might use litellm with older python versions, we don't want this to break for them.
    Happens when their OpenAIImageResponse has the old OpenAI usage class.
    """

    model_config = ConfigDict(extra="allow", protected_namespaces=())

    def __init__(
        self,
        created: Optional[int] = None,
        data: Optional[List[ImageObject]] = None,
        response_ms=None,
        usage: Optional[ImageUsage] = None,
        hidden_params: Optional[dict] = None,
        **kwargs,
    ):
        if response_ms:
            _response_ms = response_ms
        else:
            _response_ms = None
        if data:
            data = data
        else:
            data = []

        if created:
            created = created
        else:
            created = int(time.time())

        _data: List[OpenAIImage] = []
        for d in data:
            if isinstance(d, dict):
                _data.append(ImageObject(**d))
            elif isinstance(d, BaseModel):
                _data.append(ImageObject(**d.model_dump()))

        _usage = usage or ImageUsage(
            input_tokens=0,
            input_tokens_details=ImageUsageInputTokensDetails(
                image_tokens=0,
                text_tokens=0,
            ),
            output_tokens=0,
            total_tokens=0,
        )
        super().__init__(created=created, data=_data, usage=_usage)  # type: ignore

        self.quality = kwargs.get("quality", None)
        self.output_format = kwargs.get("output_format", None)
        self.size = kwargs.get("size", None)
        self._hidden_params = hidden_params or {}

    def __contains__(self, key):
        # Define custom behavior for the 'in' operator
        return hasattr(self, key)

    def get(self, key, default=None):
        # Custom .get() method to access attributes with a default value if the attribute doesn't exist
        return getattr(self, key, default)

    def __getitem__(self, key):
        # Allow dictionary-style access to attributes
        return getattr(self, key)

    def __setitem__(self, key, value):
        # Allow dictionary-style assignment of attributes
        setattr(self, key, value)

    def json(self, **kwargs):  # type: ignore
        try:
            return self.model_dump()  # noqa
        except Exception:
            # if using pydantic v1
            return self.dict()


class TranscriptionUsageDurationObject(BaseModel):
    type: Literal["duration"]
    seconds: int


class TranscriptionUsageInputTokenDetailsObject(BaseModel):
    audio_tokens: int
    text_tokens: int


class TranscriptionUsageTokensObject(BaseModel):
    type: Literal["tokens"]
    input_tokens: int
    output_tokens: int
    total_tokens: int
    input_token_details: TranscriptionUsageInputTokenDetailsObject


class TranscriptionResponse(OpenAIObject):
    text: Optional[str] = None
    usage: Optional[
        Union[TranscriptionUsageDurationObject, TranscriptionUsageTokensObject]
    ] = None

    _hidden_params: dict = {}
    _response_headers: Optional[dict] = None

    def __init__(self, text=None):
        super().__init__(text=text)  # type: ignore

    def __contains__(self, key):
        # Define custom behavior for the 'in' operator
        return hasattr(self, key)

    def get(self, key, default=None):
        # Custom .get() method to access attributes with a default value if the attribute doesn't exist
        return getattr(self, key, default)

    def __getitem__(self, key):
        # Allow dictionary-style access to attributes
        return getattr(self, key)

    def __setitem__(self, key, value):
        # Allow dictionary-style assignment of attributes
        setattr(self, key, value)

    def json(self, **kwargs):  # type: ignore
        try:
            return self.model_dump()  # noqa
        except Exception:
            # if using pydantic v1
            return self.dict()


class GenericImageParsingChunk(TypedDict):
    type: str
    media_type: str
    data: str


class ResponseFormatChunk(TypedDict, total=False):
    type: Required[Literal["json_object", "text"]]
    response_schema: dict


class LoggedLiteLLMParams(TypedDict, total=False):
    force_timeout: Optional[float]
    custom_llm_provider: Optional[str]
    api_base: Optional[str]
    litellm_call_id: Optional[str]
    model_alias_map: Optional[dict]
    metadata: Optional[dict]
    model_info: Optional[dict]
    proxy_server_request: Optional[dict]
    acompletion: Optional[bool]
    preset_cache_key: Optional[str]
    no_log: Optional[bool]
    input_cost_per_second: Optional[float]
    input_cost_per_token: Optional[float]
    output_cost_per_token: Optional[float]
    output_cost_per_second: Optional[float]
    cooldown_time: Optional[float]


class AdapterCompletionStreamWrapper:
    def __init__(self, completion_stream):
        self.completion_stream = completion_stream

    def __iter__(self):
        return self

    def __aiter__(self):
        return self

    def __next__(self):
        try:
            for chunk in self.completion_stream:
                if chunk == "None" or chunk is None:
                    raise Exception
                return chunk
            raise StopIteration
        except StopIteration:
            raise StopIteration
        except Exception as e:
            print(f"AdapterCompletionStreamWrapper - {e}")  # noqa

    async def __anext__(self):
        try:
            async for chunk in self.completion_stream:
                if chunk == "None" or chunk is None:
                    raise Exception
                return chunk
            raise StopIteration
        except StopIteration:
            raise StopAsyncIteration


class StandardLoggingUserAPIKeyMetadata(TypedDict):
    user_api_key_hash: Optional[str]  # hash of the litellm virtual key used
    user_api_key_alias: Optional[str]
    user_api_key_spend: Optional[float]
    user_api_key_max_budget: Optional[float]
    user_api_key_budget_reset_at: Optional[str]
    user_api_key_org_id: Optional[str]
    user_api_key_team_id: Optional[str]
    user_api_key_user_id: Optional[str]
    user_api_key_user_email: Optional[str]
    user_api_key_team_alias: Optional[str]
    user_api_key_end_user_id: Optional[str]
    user_api_key_request_route: Optional[str]
    user_api_key_auth_metadata: Optional[Dict[str, str]]


class StandardLoggingMCPToolCall(TypedDict, total=False):
    name: str
    """
    Name of the tool to call
    """
    arguments: dict
    """
    Arguments to pass to the tool
    """
    result: dict
    """
    Result of the tool call
    """

    mcp_server_name: Optional[str]
    """
    Name of the MCP server that the tool call was made to
    """

    mcp_server_logo_url: Optional[str]
    """
    Optional logo URL of the MCP server that the tool call was made to

    (this is to render the logo on the logs page on litellm ui)
    """

    namespaced_tool_name: Optional[str]
    """
    Namespaced tool name of the MCP tool that the tool call was made to

    Includes the server name prefix if it exists - eg. `deepwiki-mcp/get_page_content`
    """

    mcp_server_cost_info: Optional[MCPServerCostInfo]
    """
    Cost per query for the MCP server tool call
    """


class StandardLoggingVectorStoreRequest(TypedDict, total=False):
    """
    Logging information for a vector store request/payload
    """

    vector_store_id: Optional[str]
    """
    ID of the vector store
    """

    custom_llm_provider: Optional[str]
    """
    Custom LLM provider the vector store is associated with eg. bedrock, openai, anthropic, etc.
    """

    query: Optional[str]
    """
    Query to the vector store
    """

    vector_store_search_response: Optional[VectorStoreSearchResponse]
    """
    OpenAI format vector store search response
    """

    start_time: Optional[float]
    """
    Start time of the vector store request
    """

    end_time: Optional[float]
    """
    End time of the vector store request
    """


class StandardBuiltInToolsParams(TypedDict, total=False):
    """
    Standard built-in OpenAItools parameters

    This is used to calculate the cost of built-in tools, insert any standard built-in tools parameters here

    OpenAI charges users based on the `web_search_options` parameter
    """

    web_search_options: Optional[WebSearchOptions]
    file_search: Optional[FileSearchTool]


class StandardLoggingPromptManagementMetadata(TypedDict):
    prompt_id: str
    prompt_variables: Optional[dict]
    prompt_integration: str


class StandardLoggingMetadata(StandardLoggingUserAPIKeyMetadata):
    """
    Specific metadata k,v pairs logged to integration for easier cost tracking and prompt management
    """

    spend_logs_metadata: Optional[
        dict
    ]  # special param to log k,v pairs to spendlogs for a call
    requester_ip_address: Optional[str]
    requester_metadata: Optional[dict]
    requester_custom_headers: Optional[
        Dict[str, str]
    ]  # Log any custom (`x-`) headers sent by the client to the proxy.
    prompt_management_metadata: Optional[StandardLoggingPromptManagementMetadata]
    mcp_tool_call_metadata: Optional[StandardLoggingMCPToolCall]
    vector_store_request_metadata: Optional[List[StandardLoggingVectorStoreRequest]]
    applied_guardrails: Optional[List[str]]
    usage_object: Optional[dict]
    cold_storage_object_key: Optional[
        str
    ]  # S3/GCS object key for cold storage retrieval


class StandardLoggingAdditionalHeaders(TypedDict, total=False):
    x_ratelimit_limit_requests: int
    x_ratelimit_limit_tokens: int
    x_ratelimit_remaining_requests: int
    x_ratelimit_remaining_tokens: int


class StandardLoggingHiddenParams(TypedDict):
    model_id: Optional[
        str
    ]  # id of the model in the router, separates multiple models with the same name but different credentials
    cache_key: Optional[str]
    api_base: Optional[str]
    response_cost: Optional[str]
    litellm_overhead_time_ms: Optional[float]
    additional_headers: Optional[StandardLoggingAdditionalHeaders]
    batch_models: Optional[List[str]]
    litellm_model_name: Optional[str]  # the model name sent to the provider by litellm
    usage_object: Optional[dict]


class StandardLoggingModelInformation(TypedDict):
    model_map_key: str
    model_map_value: Optional[ModelInfo]


class StandardLoggingModelCostFailureDebugInformation(TypedDict, total=False):
    """
    Debug information, if cost tracking fails.

    Avoid logging sensitive information like response or optional params
    """

    error_str: Required[str]
    traceback_str: Required[str]
    model: str
    cache_hit: Optional[bool]
    custom_llm_provider: Optional[str]
    base_model: Optional[str]
    call_type: str
    custom_pricing: Optional[bool]


class StandardLoggingPayloadErrorInformation(TypedDict, total=False):
    error_code: Optional[str]
    error_class: Optional[str]
    llm_provider: Optional[str]
    traceback: Optional[str]
    error_message: Optional[str]


class GuardrailMode(TypedDict, total=False):
    tags: Optional[Dict[str, str]]
    default: Optional[str]


GuardrailStatus = Literal[
    "success", "guardrail_intervened", "guardrail_failed_to_respond", "not_run"
]


class StandardLoggingGuardrailInformation(TypedDict, total=False):
    guardrail_name: Optional[str]
    guardrail_provider: Optional[str]
    guardrail_mode: Optional[
        Union[GuardrailEventHooks, List[GuardrailEventHooks], GuardrailMode]
    ]
    guardrail_request: Optional[dict]
    guardrail_response: Optional[Union[dict, str, List[dict]]]
    guardrail_status: GuardrailStatus
    start_time: Optional[float]
    end_time: Optional[float]
    duration: Optional[float]
    """
    Duration of the guardrail in seconds
    """

    masked_entity_count: Optional[Dict[str, int]]
    """
    Count of masked entities
    {
        "CREDIT_CARD": 2,
        "PHONE": 1
    }
    """


StandardLoggingPayloadStatus = Literal["success", "failure"]


class CachingDetails(TypedDict):
    """
    Track all caching related metrics, fields for a given request
    """

    cache_hit: Optional[bool]
    """
    Whether the request hit the cache
    """
    cache_duration_ms: Optional[float]
    """
    Duration for reading from cache
    """


class CostBreakdown(TypedDict, total=False):
    """
    Detailed cost breakdown for a request
    """

    input_cost: float  # Cost of input/prompt tokens
    output_cost: (
        float  # Cost of output/completion tokens (includes reasoning if applicable)
    )
    total_cost: float  # Total cost (input + output + tool usage)
    tool_usage_cost: float  # Cost of usage of built-in tools
    original_cost: float  # Cost before discount (optional)
    discount_percent: float  # Discount percentage applied (e.g., 0.05 = 5%) (optional)
    discount_amount: float  # Discount amount in USD (optional)


class StandardLoggingPayloadStatusFields(TypedDict, total=False):
    """Status fields for easy filtering and analytics"""

    llm_api_status: StandardLoggingPayloadStatus
    """Status of the LLM API call - 'success' if completed, 'failure' if errored"""
    guardrail_status: GuardrailStatus
    """
    Status of guardrail execution:
    - 'success': Guardrail ran and allowed content through
    - 'guardrail_intervened': Guardrail blocked or modified content
    - 'guardrail_failed_to_respond': Guardrail had technical failure
    - 'not_run': No guardrail was run
    """


class StandardLoggingPayload(TypedDict):
    id: str
    trace_id: str  # Trace multiple LLM calls belonging to same overall request (e.g. fallbacks/retries)
    call_type: str
    stream: Optional[bool]
    response_cost: float
    cost_breakdown: Optional[CostBreakdown]  # Detailed cost breakdown
    response_cost_failure_debug_info: Optional[
        StandardLoggingModelCostFailureDebugInformation
    ]
    status: StandardLoggingPayloadStatus
    status_fields: StandardLoggingPayloadStatusFields
    custom_llm_provider: Optional[str]
    total_tokens: int
    prompt_tokens: int
    completion_tokens: int
    startTime: float  # Note: making this camelCase was a mistake, everything should be snake case
    endTime: float
    completionStartTime: float
    response_time: float
    model_map_information: StandardLoggingModelInformation
    model: str
    model_id: Optional[str]
    model_group: Optional[str]
    api_base: str
    metadata: StandardLoggingMetadata
    cache_hit: Optional[bool]
    cache_key: Optional[str]
    saved_cache_cost: float
    request_tags: list
    end_user: Optional[str]
    requester_ip_address: Optional[str]
    messages: Optional[Union[str, list, dict]]
    response: Optional[Union[str, list, dict]]
    error_str: Optional[str]
    error_information: Optional[StandardLoggingPayloadErrorInformation]
    model_parameters: dict
    hidden_params: StandardLoggingHiddenParams
    guardrail_information: Optional[List[StandardLoggingGuardrailInformation]]
    standard_built_in_tools_params: Optional[StandardBuiltInToolsParams]


from typing import AsyncIterator, Iterator


class CustomStreamingDecoder:
    async def aiter_bytes(
        self, iterator: AsyncIterator[bytes]
    ) -> AsyncIterator[
        Optional[Union[GenericStreamingChunk, StreamingChatCompletionChunk]]
    ]:
        raise NotImplementedError

    def iter_bytes(
        self, iterator: Iterator[bytes]
    ) -> Iterator[Optional[Union[GenericStreamingChunk, StreamingChatCompletionChunk]]]:
        raise NotImplementedError


class StandardPassThroughResponseObject(TypedDict):
    response: Union[str, dict]


OPENAI_RESPONSE_HEADERS = [
    "x-ratelimit-remaining-requests",
    "x-ratelimit-remaining-tokens",
    "x-ratelimit-limit-requests",
    "x-ratelimit-limit-tokens",
    "x-ratelimit-reset-requests",
    "x-ratelimit-reset-tokens",
]


class StandardCallbackDynamicParams(TypedDict, total=False):
    # Langfuse dynamic params
    langfuse_public_key: Optional[str]
    langfuse_secret: Optional[str]
    langfuse_secret_key: Optional[str]
    langfuse_host: Optional[str]

    # Langfuse prompt version
    langfuse_prompt_version: Optional[int]

    # GCS dynamic params
    gcs_bucket_name: Optional[str]
    gcs_path_service_account: Optional[str]

    # Langsmith dynamic params
    langsmith_api_key: Optional[str]
    langsmith_project: Optional[str]
    langsmith_base_url: Optional[str]
    langsmith_sampling_rate: Optional[float]

    # Humanloop dynamic params
    humanloop_api_key: Optional[str]

    # Arize dynamic params
    arize_api_key: Optional[str]
    arize_space_key: Optional[str]
    arize_space_id: Optional[str]

    # PostHog dynamic params
    posthog_api_key: Optional[str]
    posthog_api_url: Optional[str]

    # Weave (W&B) dynamic params
    wandb_api_key: Optional[str]
    weave_project_id: Optional[str]

    # Logging settings
    turn_off_message_logging: Optional[bool]  # when true will not log messages
    litellm_disabled_callbacks: Optional[List[str]]


class CustomPricingLiteLLMParams(BaseModel):
    ## CUSTOM PRICING ##
    input_cost_per_token: Optional[float] = None
    output_cost_per_token: Optional[float] = None
    input_cost_per_second: Optional[float] = None
    output_cost_per_second: Optional[float] = None
    input_cost_per_pixel: Optional[float] = None
    output_cost_per_pixel: Optional[float] = None

    # Include all ModelInfoBase fields as optional
    # This allows any model_info parameter to be set in litellm_params
    input_cost_per_token_flex: Optional[float] = None
    input_cost_per_token_priority: Optional[float] = None
    cache_creation_input_token_cost: Optional[float] = None
    cache_creation_input_token_cost_above_1hr: Optional[float] = None
    cache_creation_input_token_cost_above_200k_tokens: Optional[float] = None
    cache_creation_input_audio_token_cost: Optional[float] = None
    cache_read_input_token_cost: Optional[float] = None
    cache_read_input_token_cost_flex: Optional[float] = None
    cache_read_input_token_cost_priority: Optional[float] = None
    cache_read_input_token_cost_above_200k_tokens: Optional[float] = None
    cache_read_input_audio_token_cost: Optional[float] = None
    input_cost_per_character: Optional[float] = None
    input_cost_per_character_above_128k_tokens: Optional[float] = None
    input_cost_per_audio_token: Optional[float] = None
    input_cost_per_token_cache_hit: Optional[float] = None
    input_cost_per_token_above_128k_tokens: Optional[float] = None
    input_cost_per_token_above_200k_tokens: Optional[float] = None
    input_cost_per_query: Optional[float] = None
    input_cost_per_image: Optional[float] = None
    input_cost_per_image_above_128k_tokens: Optional[float] = None
    input_cost_per_audio_per_second: Optional[float] = None
    input_cost_per_audio_per_second_above_128k_tokens: Optional[float] = None
    input_cost_per_video_per_second: Optional[float] = None
    input_cost_per_video_per_second_above_128k_tokens: Optional[float] = None
    input_cost_per_video_per_second_above_15s_interval: Optional[float] = None
    input_cost_per_video_per_second_above_8s_interval: Optional[float] = None
    input_cost_per_token_batches: Optional[float] = None
    output_cost_per_token_batches: Optional[float] = None
    output_cost_per_token_flex: Optional[float] = None
    output_cost_per_token_priority: Optional[float] = None
    output_cost_per_character: Optional[float] = None
    output_cost_per_audio_token: Optional[float] = None
    output_cost_per_token_above_128k_tokens: Optional[float] = None
    output_cost_per_token_above_200k_tokens: Optional[float] = None
    output_cost_per_character_above_128k_tokens: Optional[float] = None
    output_cost_per_image: Optional[float] = None
    output_cost_per_image_token: Optional[float] = None
    output_cost_per_reasoning_token: Optional[float] = None
    output_cost_per_video_per_second: Optional[float] = None
    output_cost_per_audio_per_second: Optional[float] = None
    search_context_cost_per_query: Optional[Dict[str, Any]] = None
    citation_cost_per_token: Optional[float] = None
    tiered_pricing: Optional[List[Dict[str, Any]]] = None


all_litellm_params = (
    [
        "metadata",
        "litellm_metadata",
        "litellm_trace_id",
        "litellm_request_debug",
        "guardrails",
        "tags",
        "acompletion",
        "aimg_generation",
        "atext_completion",
        "text_completion",
        "caching",
        "mock_response",
        "mock_timeout",
        "disable_add_transform_inline_image_block",
        "litellm_proxy_rate_limit_response",
        "api_key",
        "api_version",
        "prompt_id",
        "provider_specific_header",
        "prompt_variables",
        "prompt_version",
        "api_base",
        "force_timeout",
        "logger_fn",
        "verbose",
        "custom_llm_provider",
        "model_file_id_mapping",
        "litellm_logging_obj",
        "litellm_call_id",
        "use_client",
        "id",
        "fallbacks",
        "azure",
        "headers",
        "model_list",
        "num_retries",
        "context_window_fallback_dict",
        "retry_policy",
        "retry_strategy",
        "roles",
        "final_prompt_value",
        "bos_token",
        "eos_token",
        "request_timeout",
        "complete_response",
        "self",
        "client",
        "rpm",
        "tpm",
        "max_parallel_requests",
        "input_cost_per_token",
        "output_cost_per_token",
        "input_cost_per_second",
        "output_cost_per_second",
        "hf_model_name",
        "model_info",
        "proxy_server_request",
        "secret_fields",
        "preset_cache_key",
        "caching_groups",
        "ttl",
        "cache",
        "no-log",
        "base_model",
        "stream_timeout",
        "supports_system_message",
        "region_name",
        "allowed_model_region",
        "model_config",
        "fastest_response",
        "cooldown_time",
        "cache_key",
        "max_retries",
        "azure_ad_token_provider",
        "tenant_id",
        "client_id",
        "azure_username",
        "azure_password",
        "azure_scope",
        "client_secret",
        "user_continue_message",
        "configurable_clientside_auth_params",
        "weight",
        "ensure_alternating_roles",
        "assistant_continue_message",
        "user_continue_message",
        "fallback_depth",
        "max_fallbacks",
        "max_budget",
        "budget_duration",
        "use_in_pass_through",
        "merge_reasoning_content_in_choices",
        "litellm_credential_name",
        "allowed_openai_params",
        "litellm_session_id",
        "use_litellm_proxy",
        "prompt_label",
        "shared_session",
        "search_tool_name",
    ]
    + list(StandardCallbackDynamicParams.__annotations__.keys())
    + list(CustomPricingLiteLLMParams.model_fields.keys())
)


class KeyGenerationConfig(TypedDict, total=False):
    required_params: List[
        str
    ]  # specify params that must be present in the key generation request


class TeamUIKeyGenerationConfig(KeyGenerationConfig):
    allowed_team_member_roles: List[str]


class PersonalUIKeyGenerationConfig(KeyGenerationConfig):
    allowed_user_roles: List[str]


class StandardKeyGenerationConfig(TypedDict, total=False):
    team_key_generation: TeamUIKeyGenerationConfig
    personal_key_generation: PersonalUIKeyGenerationConfig


class BudgetConfig(BaseModel):
    max_budget: Optional[float] = None
    budget_duration: Optional[str] = None
    tpm_limit: Optional[int] = None
    rpm_limit: Optional[int] = None

    def __init__(self, **data: Any) -> None:
        # Map time_period to budget_duration if present
        if "time_period" in data:
            data["budget_duration"] = data.pop("time_period")

        # Map budget_limit to max_budget if present
        if "budget_limit" in data:
            data["max_budget"] = data.pop("budget_limit")

        super().__init__(**data)


GenericBudgetConfigType = Dict[str, BudgetConfig]


class LlmProviders(str, Enum):
    OPENAI = "openai"
    OPENAI_LIKE = "openai_like"  # embedding only
    JINA_AI = "jina_ai"
    XAI = "xai"
    ZAI = "zai"
    CUSTOM_OPENAI = "custom_openai"
    TEXT_COMPLETION_OPENAI = "text-completion-openai"
    COHERE = "cohere"
    COHERE_CHAT = "cohere_chat"
    CLARIFAI = "clarifai"
    ANTHROPIC = "anthropic"
    ANTHROPIC_TEXT = "anthropic_text"
    BYTEZ = "bytez"
    REPLICATE = "replicate"
    RUNWAYML = "runwayml"
    HUGGINGFACE = "huggingface"
    TOGETHER_AI = "together_ai"
    OPENROUTER = "openrouter"
    DATAROBOT = "datarobot"
    VERTEX_AI = "vertex_ai"
    VERTEX_AI_BETA = "vertex_ai_beta"
    GEMINI = "gemini"
    AI21 = "ai21"
    BASETEN = "baseten"
    AZURE = "azure"
    AZURE_TEXT = "azure_text"
    AZURE_AI = "azure_ai"
    SAGEMAKER = "sagemaker"
    SAGEMAKER_CHAT = "sagemaker_chat"
    BEDROCK = "bedrock"
    VLLM = "vllm"
    NLP_CLOUD = "nlp_cloud"
    PETALS = "petals"
    OOBABOOGA = "oobabooga"
    OLLAMA = "ollama"
    OLLAMA_CHAT = "ollama_chat"
    DEEPINFRA = "deepinfra"
    PERPLEXITY = "perplexity"
    MISTRAL = "mistral"
    MILVUS = "milvus"
    GROQ = "groq"
    NVIDIA_NIM = "nvidia_nim"
    CEREBRAS = "cerebras"
    AI21_CHAT = "ai21_chat"
    VOLCENGINE = "volcengine"
    CODESTRAL = "codestral"
    TEXT_COMPLETION_CODESTRAL = "text-completion-codestral"
    DASHSCOPE = "dashscope"
    MOONSHOT = "moonshot"
    PUBLICAI = "publicai"
    V0 = "v0"
    MORPH = "morph"
    LAMBDA_AI = "lambda_ai"
    DEEPSEEK = "deepseek"
    SAMBANOVA = "sambanova"
    MARITALK = "maritalk"
    VOYAGE = "voyage"
    CLOUDFLARE = "cloudflare"
    XINFERENCE = "xinference"
    FIREWORKS_AI = "fireworks_ai"
    FRIENDLIAI = "friendliai"
    FEATHERLESS_AI = "featherless_ai"
    WATSONX = "watsonx"
    WATSONX_TEXT = "watsonx_text"
    TRITON = "triton"
    PREDIBASE = "predibase"
    DATABRICKS = "databricks"
    EMPOWER = "empower"
    GITHUB = "github"
    RAGFLOW = "ragflow"
    COMPACTIFAI = "compactifai"
    DOCKER_MODEL_RUNNER = "docker_model_runner"
    CUSTOM = "custom"
    LITELLM_PROXY = "litellm_proxy"
    HOSTED_VLLM = "hosted_vllm"
    LLAMAFILE = "llamafile"
    LM_STUDIO = "lm_studio"
    GALADRIEL = "galadriel"
    NEBIUS = "nebius"
    INFINITY = "infinity"
    DEEPGRAM = "deepgram"
    ELEVENLABS = "elevenlabs"
    NOVITA = "novita"
    AIOHTTP_OPENAI = "aiohttp_openai"
    LANGFUSE = "langfuse"
    HUMANLOOP = "humanloop"
    TOPAZ = "topaz"
    ASSEMBLYAI = "assemblyai"
    GITHUB_COPILOT = "github_copilot"
    SNOWFLAKE = "snowflake"
    GRADIENT_AI = "gradient_ai"
    LLAMA = "meta_llama"
    NSCALE = "nscale"
    PG_VECTOR = "pg_vector"
    HYPERBOLIC = "hyperbolic"
    RECRAFT = "recraft"
    FAL_AI = "fal_ai"
    HEROKU = "heroku"
    AIML = "aiml"
    COMETAPI = "cometapi"
    OCI = "oci"
    AUTO_ROUTER = "auto_router"
    VERCEL_AI_GATEWAY = "vercel_ai_gateway"
    DOTPROMPT = "dotprompt"
    WANDB = "wandb"
    OVHCLOUD = "ovhcloud"
    LEMONADE = "lemonade"
<<<<<<< HEAD
    AMAZON_NOVA = "amazon-nova"
=======
    A2A_AGENT = "a2a_agent"
>>>>>>> b5133c4c


# Create a set of all provider values for quick lookup
LlmProvidersSet = {provider.value for provider in LlmProviders}

# File and Batch API providers that are OpenAI-compatible
OPENAI_COMPATIBLE_BATCH_AND_FILES_PROVIDERS: set[str] = {
    LlmProviders.OPENAI.value,
    LlmProviders.HOSTED_VLLM.value,
}


class SearchProviders(str, Enum):
    """
    Enum for search provider types.
    Separate from LlmProviders for semantic clarity.
    """

    PERPLEXITY = "perplexity"
    TAVILY = "tavily"
    PARALLEL_AI = "parallel_ai"
    EXA_AI = "exa_ai"
    GOOGLE_PSE = "google_pse"
    DATAFORSEO = "dataforseo"
    FIRECRAWL = "firecrawl"
    SEARXNG = "searxng"


# Create a set of all search provider values for quick lookup
SearchProvidersSet = {provider.value for provider in SearchProviders}


class LiteLLMLoggingBaseClass:
    """
    Base class for logging pre and post call

    Meant to simplify type checking for logging obj.
    """

    def pre_call(self, input, api_key, model=None, additional_args={}):
        pass

    def post_call(
        self, original_response, input=None, api_key=None, additional_args={}
    ):
        pass


class TokenCountResponse(LiteLLMPydanticObjectBase):
    total_tokens: int
    request_model: str
    model_used: str
    tokenizer_type: str
    original_response: Optional[dict] = None
    """
    Original Response from upstream API call - if an API call was made for token counting
    """


class CustomHuggingfaceTokenizer(TypedDict):
    identifier: str
    revision: str  # usually 'main'
    auth_token: Optional[str]


class LITELLM_IMAGE_VARIATION_PROVIDERS(Enum):
    """
    Try using an enum for endpoints. This should make it easier to track what provider is supported for what endpoint.
    """

    OPENAI = LlmProviders.OPENAI.value
    TOPAZ = LlmProviders.TOPAZ.value


class HttpHandlerRequestFields(TypedDict, total=False):
    data: dict  # request body
    params: dict  # query params
    files: dict  # file uploads
    content: Any  # raw content


class ProviderSpecificHeader(TypedDict):
    custom_llm_provider: str
    extra_headers: dict


class SelectTokenizerResponse(TypedDict):
    type: Literal["openai_tokenizer", "huggingface_tokenizer"]
    tokenizer: Any


class LiteLLMFineTuningJob(FineTuningJob):
    _hidden_params: dict = {}
    seed: Optional[int] = None  # type: ignore

    def __init__(self, **kwargs):
        if "error" in kwargs and kwargs["error"] is not None:
            # check if error is all None - if so, set error to None
            if all(value is None for value in kwargs["error"].values()):
                kwargs["error"] = None
        super().__init__(**kwargs)
        self._hidden_params = kwargs.get("_hidden_params", {})


class LiteLLMBatch(Batch):
    _hidden_params: dict = {}
    usage: Optional[Usage] = None  # type: ignore[assignment]

    def __contains__(self, key):
        # Define custom behavior for the 'in' operator
        return hasattr(self, key)

    def get(self, key, default=None):
        # Custom .get() method to access attributes with a default value if the attribute doesn't exist
        return getattr(self, key, default)

    def __getitem__(self, key):
        # Allow dictionary-style access to attributes
        return getattr(self, key)

    def json(self, **kwargs):  # type: ignore
        try:
            return self.model_dump()  # noqa
        except Exception:
            # if using pydantic v1
            return self.dict()


class LiteLLMRealtimeStreamLoggingObject(LiteLLMPydanticObjectBase):
    results: OpenAIRealtimeStreamList
    usage: Usage
    _hidden_params: dict = {}

    def __contains__(self, key):
        # Define custom behavior for the 'in' operator
        return hasattr(self, key)

    def get(self, key, default=None):
        # Custom .get() method to access attributes with a default value if the attribute doesn't exist
        return getattr(self, key, default)

    def __getitem__(self, key):
        # Allow dictionary-style access to attributes
        return getattr(self, key)

    def json(self, **kwargs):  # type: ignore
        try:
            return self.model_dump()  # noqa
        except Exception:
            # if using pydantic v1
            return self.dict()


class RawRequestTypedDict(TypedDict, total=False):
    raw_request_api_base: Optional[str]
    raw_request_body: Optional[dict]
    raw_request_headers: Optional[dict]
    error: Optional[str]


class CredentialBase(BaseModel):
    credential_name: str
    credential_info: dict


class CredentialItem(CredentialBase):
    credential_values: dict


class CreateCredentialItem(CredentialBase):
    credential_values: Optional[dict] = None
    model_id: Optional[str] = None

    @model_validator(mode="before")
    @classmethod
    def check_credential_params(cls, values):
        if not values.get("credential_values") and not values.get("model_id"):
            raise ValueError("Either credential_values or model_id must be set")
        return values


class ExtractedFileData(TypedDict):
    """
    TypedDict for storing processed file data

    Attributes:
        filename: Name of the file if provided
        content: The file content in bytes
        content_type: MIME type of the file
        headers: Any additional headers for the file
    """

    filename: Optional[str]
    content: bytes
    content_type: Optional[str]
    headers: Mapping[str, str]


class SpecialEnums(Enum):
    LITELM_MANAGED_FILE_ID_PREFIX = "litellm_proxy"
    LITELLM_MANAGED_FILE_COMPLETE_STR = "litellm_proxy:{};unified_id,{};target_model_names,{};llm_output_file_id,{};llm_output_file_model_id,{}"

    LITELLM_MANAGED_RESPONSE_COMPLETE_STR = (
        "litellm:custom_llm_provider:{};model_id:{};response_id:{}"
    )

    LITELLM_MANAGED_BATCH_COMPLETE_STR = "litellm_proxy;model_id:{};llm_batch_id:{}"

    LITELLM_MANAGED_RESPONSE_API_RESPONSE_ID_COMPLETE_STR = (
        "litellm_proxy:responses_api:response_id:{};user_id:{};team_id:{}"
    )

    LITELLM_MANAGED_GENERIC_RESPONSE_COMPLETE_STR = "litellm_proxy;model_id:{};generic_response_id:{}"  # generic implementation of 'managed batches' - used for finetuning and any future work.

    LITELLM_MANAGED_VIDEO_COMPLETE_STR = (
        "litellm:custom_llm_provider:{};model_id:{};video_id:{}"
    )


class ServiceTier(Enum):
    """Enum for service tier types used in cost calculations."""

    FLEX = "flex"
    PRIORITY = "priority"


LLMResponseTypes = Union[
    ModelResponse,
    EmbeddingResponse,
    ImageResponse,
    OpenAIFileObject,
    LiteLLMBatch,
    LiteLLMFineTuningJob,
    AnthropicMessagesResponse,
    ResponsesAPIResponse,
]


class DynamicPromptManagementParamLiteral(str, Enum):
    """
    If any of these params are passed, the user is trying to use dynamic prompt management
    """

    CACHE_CONTROL_INJECTION_POINTS = "cache_control_injection_points"
    KNOWLEDGE_BASES = "knowledge_bases"
    VECTOR_STORE_IDS = "vector_store_ids"

    @classmethod
    def list_all_params(cls):
        return [param.value for param in cls]


class CallbacksByType(TypedDict):
    success: List[str]
    failure: List[str]
    success_and_failure: List[str]


CostResponseTypes = Union[
    ModelResponse,
    TextCompletionResponse,
    EmbeddingResponse,
    ImageResponse,
    TranscriptionResponse,
]


class PriorityReservationDict(TypedDict, total=False):
    """
    Dictionary format for priority reservation values.

    Used in litellm.priority_reservation to specify how much capacity to reserve
    for each priority level. Supports three formats:
    1. Percentage-based: {"type": "percent", "value": 0.9} -> 90% of capacity
    2. RPM-based: {"type": "rpm", "value": 900} -> 900 requests per minute
    3. TPM-based: {"type": "tpm", "value": 900000} -> 900,000 tokens per minute

    Attributes:
        type: The type of value - "percent", "rpm", or "tpm". Defaults to "percent".
        value: The numeric value. For percent (0.0-1.0), for rpm/tpm (absolute value).
    """

    type: Literal["percent", "rpm", "tpm"]
    value: float


class PriorityReservationSettings(BaseModel):
    """
    Settings for priority-based rate limiting reservation.

    Defines what priority to assign to keys without explicit priority metadata.
    The priority_reservation mapping is configured separately via litellm.priority_reservation.
    """

    default_priority: float = Field(
        default=0.25,
        description="Priority level to assign to API keys without explicit priority metadata. Should match a key in litellm.priority_reservation.",
    )

    saturation_threshold: float = Field(
        default=0.50,
        description="Saturation threshold (0.0-1.0) at which strict priority enforcement begins. Below this threshold, generous mode allows priority borrowing. Above this threshold, strict mode enforces normalized priority limits.",
    )

    model_config = ConfigDict(protected_namespaces=())<|MERGE_RESOLUTION|>--- conflicted
+++ resolved
@@ -3002,11 +3002,8 @@
     WANDB = "wandb"
     OVHCLOUD = "ovhcloud"
     LEMONADE = "lemonade"
-<<<<<<< HEAD
     AMAZON_NOVA = "amazon-nova"
-=======
     A2A_AGENT = "a2a_agent"
->>>>>>> b5133c4c
 
 
 # Create a set of all provider values for quick lookup
