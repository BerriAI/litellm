import json
import time
import uuid
from enum import Enum
from typing import Any, Dict, List, Literal, Optional, Tuple, Union

from aiohttp import FormData
from openai._models import BaseModel as OpenAIObject
from openai.types.audio.transcription_create_params import FileTypes  # type: ignore
from openai.types.completion_usage import (
    CompletionTokensDetails,
    CompletionUsage,
    PromptTokensDetails,
)
from openai.types.moderation import (
    Categories,
    CategoryAppliedInputTypes,
    CategoryScores,
)
from openai.types.moderation_create_response import Moderation, ModerationCreateResponse
from pydantic import BaseModel, ConfigDict, Field, PrivateAttr, model_validator
from typing_extensions import Callable, Dict, Required, TypedDict, override

import litellm

from ..litellm_core_utils.core_helpers import map_finish_reason
from .guardrails import GuardrailEventHooks
from .llms.openai import (
    Batch,
    ChatCompletionThinkingBlock,
    ChatCompletionToolCallChunk,
    ChatCompletionUsageBlock,
    OpenAIChatCompletionChunk,
)
from .rerank import RerankResponse


def _generate_id():  # private helper function
    return "chatcmpl-" + str(uuid.uuid4())


class LiteLLMPydanticObjectBase(BaseModel):
    """
    Implements default functions, all pydantic objects should have.
    """

    def json(self, **kwargs):  # type: ignore
        try:
            return self.model_dump(**kwargs)  # noqa
        except Exception:
            # if using pydantic v1
            return self.dict(**kwargs)

    def fields_set(self):
        try:
            return self.model_fields_set  # noqa
        except Exception:
            # if using pydantic v1
            return self.__fields_set__

    model_config = ConfigDict(protected_namespaces=())


class LiteLLMCommonStrings(Enum):
    redacted_by_litellm = "redacted by litellm. 'litellm.turn_off_message_logging=True'"
    llm_provider_not_provided = "Unmapped LLM provider for this endpoint. You passed model={model}, custom_llm_provider={custom_llm_provider}. Check supported provider and route: https://docs.litellm.ai/docs/providers"


SupportedCacheControls = ["ttl", "s-maxage", "no-cache", "no-store"]


class CostPerToken(TypedDict):
    input_cost_per_token: float
    output_cost_per_token: float


class ProviderField(TypedDict):
    field_name: str
    field_type: Literal["string"]
    field_description: str
    field_value: str


class ProviderSpecificModelInfo(TypedDict, total=False):
    supports_system_messages: Optional[bool]
    supports_response_schema: Optional[bool]
    supports_vision: Optional[bool]
    supports_function_calling: Optional[bool]
    supports_tool_choice: Optional[bool]
    supports_assistant_prefill: Optional[bool]
    supports_prompt_caching: Optional[bool]
    supports_audio_input: Optional[bool]
    supports_embedding_image_input: Optional[bool]
    supports_audio_output: Optional[bool]
    supports_pdf_input: Optional[bool]
    supports_native_streaming: Optional[bool]
    supports_parallel_function_calling: Optional[bool]


class ModelInfoBase(ProviderSpecificModelInfo, total=False):
    key: Required[str]  # the key in litellm.model_cost which is returned

    max_tokens: Required[Optional[int]]
    max_input_tokens: Required[Optional[int]]
    max_output_tokens: Required[Optional[int]]
    input_cost_per_token: Required[float]
    cache_creation_input_token_cost: Optional[float]
    cache_read_input_token_cost: Optional[float]
    input_cost_per_character: Optional[float]  # only for vertex ai models
    input_cost_per_audio_token: Optional[float]
    input_cost_per_token_above_128k_tokens: Optional[float]  # only for vertex ai models
    input_cost_per_character_above_128k_tokens: Optional[
        float
    ]  # only for vertex ai models
    input_cost_per_query: Optional[float]  # only for rerank models
    input_cost_per_image: Optional[float]  # only for vertex ai models
    input_cost_per_audio_per_second: Optional[float]  # only for vertex ai models
    input_cost_per_video_per_second: Optional[float]  # only for vertex ai models
    input_cost_per_second: Optional[float]  # for OpenAI Speech models
    input_cost_per_token_batches: Optional[float]
    output_cost_per_token_batches: Optional[float]
    output_cost_per_token: Required[float]
    output_cost_per_character: Optional[float]  # only for vertex ai models
    output_cost_per_audio_token: Optional[float]
    output_cost_per_token_above_128k_tokens: Optional[
        float
    ]  # only for vertex ai models
    output_cost_per_character_above_128k_tokens: Optional[
        float
    ]  # only for vertex ai models
    output_cost_per_image: Optional[float]
    output_vector_size: Optional[int]
    output_cost_per_video_per_second: Optional[float]  # only for vertex ai models
    output_cost_per_audio_per_second: Optional[float]  # only for vertex ai models
    output_cost_per_second: Optional[float]  # for OpenAI Speech models

    litellm_provider: Required[str]
    mode: Required[
        Literal[
            "completion", "embedding", "image_generation", "chat", "audio_transcription"
        ]
    ]
    tpm: Optional[int]
    rpm: Optional[int]


class ModelInfo(ModelInfoBase, total=False):
    """
    Model info for a given model, this is information found in litellm.model_prices_and_context_window.json
    """

    supported_openai_params: Required[Optional[List[str]]]


class GenericStreamingChunk(TypedDict, total=False):
    text: Required[str]
    tool_use: Optional[ChatCompletionToolCallChunk]
    is_finished: Required[bool]
    finish_reason: Required[str]
    usage: Required[Optional[ChatCompletionUsageBlock]]
    index: int

    # use this dict if you want to return any provider specific fields in the response
    provider_specific_fields: Optional[Dict[str, Any]]


from enum import Enum


class CallTypes(Enum):
    embedding = "embedding"
    aembedding = "aembedding"
    completion = "completion"
    acompletion = "acompletion"
    atext_completion = "atext_completion"
    text_completion = "text_completion"
    image_generation = "image_generation"
    aimage_generation = "aimage_generation"
    moderation = "moderation"
    amoderation = "amoderation"
    atranscription = "atranscription"
    transcription = "transcription"
    aspeech = "aspeech"
    speech = "speech"
    rerank = "rerank"
    arerank = "arerank"
    arealtime = "_arealtime"
    create_batch = "create_batch"
    acreate_batch = "acreate_batch"
    aretrieve_batch = "aretrieve_batch"
    retrieve_batch = "retrieve_batch"
    pass_through = "pass_through_endpoint"
    anthropic_messages = "anthropic_messages"
    get_assistants = "get_assistants"
    aget_assistants = "aget_assistants"
    create_assistants = "create_assistants"
    acreate_assistants = "acreate_assistants"
    delete_assistant = "delete_assistant"
    adelete_assistant = "adelete_assistant"
    acreate_thread = "acreate_thread"
    create_thread = "create_thread"
    aget_thread = "aget_thread"
    get_thread = "get_thread"
    a_add_message = "a_add_message"
    add_message = "add_message"
    aget_messages = "aget_messages"
    get_messages = "get_messages"
    arun_thread = "arun_thread"
    run_thread = "run_thread"
    arun_thread_stream = "arun_thread_stream"
    run_thread_stream = "run_thread_stream"
    afile_retrieve = "afile_retrieve"
    file_retrieve = "file_retrieve"
    afile_delete = "afile_delete"
    file_delete = "file_delete"
    afile_list = "afile_list"
    file_list = "file_list"
    acreate_file = "acreate_file"
    create_file = "create_file"
    afile_content = "afile_content"
    file_content = "file_content"
    create_fine_tuning_job = "create_fine_tuning_job"
    acreate_fine_tuning_job = "acreate_fine_tuning_job"
    acancel_fine_tuning_job = "acancel_fine_tuning_job"
    cancel_fine_tuning_job = "cancel_fine_tuning_job"
    alist_fine_tuning_jobs = "alist_fine_tuning_jobs"
    list_fine_tuning_jobs = "list_fine_tuning_jobs"
    aretrieve_fine_tuning_job = "aretrieve_fine_tuning_job"
    retrieve_fine_tuning_job = "retrieve_fine_tuning_job"
    responses = "responses"
    aresponses = "aresponses"


CallTypesLiteral = Literal[
    "embedding",
    "aembedding",
    "completion",
    "acompletion",
    "atext_completion",
    "text_completion",
    "image_generation",
    "aimage_generation",
    "moderation",
    "amoderation",
    "atranscription",
    "transcription",
    "aspeech",
    "speech",
    "rerank",
    "arerank",
    "_arealtime",
    "create_batch",
    "acreate_batch",
    "pass_through_endpoint",
    "anthropic_messages",
    "aretrieve_batch",
    "retrieve_batch",
]


class PassthroughCallTypes(Enum):
    passthrough_image_generation = "passthrough-image-generation"


class TopLogprob(OpenAIObject):
    token: str
    """The token."""

    bytes: Optional[List[int]] = None
    """A list of integers representing the UTF-8 bytes representation of the token.

    Useful in instances where characters are represented by multiple tokens and
    their byte representations must be combined to generate the correct text
    representation. Can be `null` if there is no bytes representation for the token.
    """

    logprob: float
    """The log probability of this token, if it is within the top 20 most likely
    tokens.

    Otherwise, the value `-9999.0` is used to signify that the token is very
    unlikely.
    """


class ChatCompletionTokenLogprob(OpenAIObject):
    token: str
    """The token."""

    bytes: Optional[List[int]] = None
    """A list of integers representing the UTF-8 bytes representation of the token.

    Useful in instances where characters are represented by multiple tokens and
    their byte representations must be combined to generate the correct text
    representation. Can be `null` if there is no bytes representation for the token.
    """

    logprob: float
    """The log probability of this token, if it is within the top 20 most likely
    tokens.

    Otherwise, the value `-9999.0` is used to signify that the token is very
    unlikely.
    """

    top_logprobs: List[TopLogprob]
    """List of the most likely tokens and their log probability, at this token
    position.

    In rare cases, there may be fewer than the number of requested `top_logprobs`
    returned.
    """

    def __contains__(self, key):
        # Define custom behavior for the 'in' operator
        return hasattr(self, key)

    def get(self, key, default=None):
        # Custom .get() method to access attributes with a default value if the attribute doesn't exist
        return getattr(self, key, default)

    def __getitem__(self, key):
        # Allow dictionary-style access to attributes
        return getattr(self, key)


class ChoiceLogprobs(OpenAIObject):
    content: Optional[List[ChatCompletionTokenLogprob]] = None
    """A list of message content tokens with log probability information."""

    def __contains__(self, key):
        # Define custom behavior for the 'in' operator
        return hasattr(self, key)

    def get(self, key, default=None):
        # Custom .get() method to access attributes with a default value if the attribute doesn't exist
        return getattr(self, key, default)

    def __getitem__(self, key):
        # Allow dictionary-style access to attributes
        return getattr(self, key)


class FunctionCall(OpenAIObject):
    arguments: str
    name: Optional[str] = None


class Function(OpenAIObject):
    arguments: str
    name: Optional[
        str
    ]  # can be None - openai e.g.: ChoiceDeltaToolCallFunction(arguments='{"', name=None), type=None)

    def __init__(
        self,
        arguments: Optional[Union[Dict, str]],
        name: Optional[str] = None,
        **params,
    ):
        if arguments is None:
            arguments = ""
        elif isinstance(arguments, Dict):
            arguments = json.dumps(arguments)
        else:
            arguments = arguments

        name = name

        # Build a dictionary with the structure your BaseModel expects
        data = {"arguments": arguments, "name": name, **params}

        super(Function, self).__init__(**data)

    def __contains__(self, key):
        # Define custom behavior for the 'in' operator
        return hasattr(self, key)

    def get(self, key, default=None):
        # Custom .get() method to access attributes with a default value if the attribute doesn't exist
        return getattr(self, key, default)

    def __getitem__(self, key):
        # Allow dictionary-style access to attributes
        return getattr(self, key)

    def __setitem__(self, key, value):
        # Allow dictionary-style assignment of attributes
        setattr(self, key, value)


class ChatCompletionDeltaToolCall(OpenAIObject):
    id: Optional[str] = None
    function: Function
    type: Optional[str] = None
    index: int


class HiddenParams(OpenAIObject):
    original_response: Optional[Union[str, Any]] = None
    model_id: Optional[str] = None  # used in Router for individual deployments
    api_base: Optional[str] = None  # returns api base used for making completion call

    model_config = ConfigDict(extra="allow", protected_namespaces=())

    def get(self, key, default=None):
        # Custom .get() method to access attributes with a default value if the attribute doesn't exist
        return getattr(self, key, default)

    def __getitem__(self, key):
        # Allow dictionary-style access to attributes
        return getattr(self, key)

    def __setitem__(self, key, value):
        # Allow dictionary-style assignment of attributes
        setattr(self, key, value)

    def json(self, **kwargs):  # type: ignore
        try:
            return self.model_dump()  # noqa
        except Exception:
            # if using pydantic v1
            return self.dict()


class ChatCompletionMessageToolCall(OpenAIObject):
    def __init__(
        self,
        function: Union[Dict, Function],
        id: Optional[str] = None,
        type: Optional[str] = None,
        **params,
    ):
        super(ChatCompletionMessageToolCall, self).__init__(**params)
        if isinstance(function, Dict):
            self.function = Function(**function)
        else:
            self.function = function

        if id is not None:
            self.id = id
        else:
            self.id = f"{uuid.uuid4()}"

        if type is not None:
            self.type = type
        else:
            self.type = "function"

    def __contains__(self, key):
        # Define custom behavior for the 'in' operator
        return hasattr(self, key)

    def get(self, key, default=None):
        # Custom .get() method to access attributes with a default value if the attribute doesn't exist
        return getattr(self, key, default)

    def __getitem__(self, key):
        # Allow dictionary-style access to attributes
        return getattr(self, key)

    def __setitem__(self, key, value):
        # Allow dictionary-style assignment of attributes
        setattr(self, key, value)


from openai.types.chat.chat_completion_audio import ChatCompletionAudio


class ChatCompletionAudioResponse(ChatCompletionAudio):

    def __init__(
        self,
        data: str,
        expires_at: int,
        transcript: str,
        id: Optional[str] = None,
        **params,
    ):
        if id is not None:
            id = id
        else:
            id = f"{uuid.uuid4()}"
        super(ChatCompletionAudioResponse, self).__init__(
            data=data, expires_at=expires_at, transcript=transcript, id=id, **params
        )

    def __contains__(self, key):
        # Define custom behavior for the 'in' operator
        return hasattr(self, key)

    def get(self, key, default=None):
        # Custom .get() method to access attributes with a default value if the attribute doesn't exist
        return getattr(self, key, default)

    def __getitem__(self, key):
        # Allow dictionary-style access to attributes
        return getattr(self, key)

    def __setitem__(self, key, value):
        # Allow dictionary-style assignment of attributes
        setattr(self, key, value)


"""
Reference:
ChatCompletionMessage(content='This is a test', role='assistant', function_call=None, tool_calls=None))
"""


def add_provider_specific_fields(
    object: BaseModel, provider_specific_fields: Optional[Dict[str, Any]]
):
    if not provider_specific_fields:  # set if provider_specific_fields is not empty
        return
    setattr(object, "provider_specific_fields", provider_specific_fields)


class Message(OpenAIObject):
    content: Optional[str]
    role: Literal["assistant", "user", "system", "tool", "function"]
    tool_calls: Optional[List[ChatCompletionMessageToolCall]]
    function_call: Optional[FunctionCall]
    audio: Optional[ChatCompletionAudioResponse] = None
    reasoning_content: Optional[str] = None
    thinking_blocks: Optional[List[ChatCompletionThinkingBlock]] = None
    provider_specific_fields: Optional[Dict[str, Any]] = Field(
        default=None, exclude=True
    )

    def __init__(
        self,
        content: Optional[str] = None,
        role: Literal["assistant"] = "assistant",
        function_call=None,
        tool_calls: Optional[list] = None,
        audio: Optional[ChatCompletionAudioResponse] = None,
        provider_specific_fields: Optional[Dict[str, Any]] = None,
        reasoning_content: Optional[str] = None,
        thinking_blocks: Optional[List[ChatCompletionThinkingBlock]] = None,
        **params,
    ):
        init_values: Dict[str, Any] = {
            "content": content,
            "role": role or "assistant",  # handle null input
            "function_call": (
                FunctionCall(**function_call) if function_call is not None else None
            ),
            "tool_calls": (
                [
                    (
                        ChatCompletionMessageToolCall(**tool_call)
                        if isinstance(tool_call, dict)
                        else tool_call
                    )
                    for tool_call in tool_calls
                ]
                if tool_calls is not None and len(tool_calls) > 0
                else None
            ),
        }

        if audio is not None:
            init_values["audio"] = audio

        if thinking_blocks is not None:
            init_values["thinking_blocks"] = thinking_blocks

        if reasoning_content is not None:
            init_values["reasoning_content"] = reasoning_content

        super(Message, self).__init__(
            **init_values,  # type: ignore
            **params,
        )

        if audio is None:
            # delete audio from self
            # OpenAI compatible APIs like mistral API will raise an error if audio is passed in
            del self.audio

        if reasoning_content is None:
            # ensure default response matches OpenAI spec
            del self.reasoning_content

        if thinking_blocks is None:
            # ensure default response matches OpenAI spec
            del self.thinking_blocks

        add_provider_specific_fields(self, provider_specific_fields)

    def get(self, key, default=None):
        # Custom .get() method to access attributes with a default value if the attribute doesn't exist
        return getattr(self, key, default)

    def __getitem__(self, key):
        # Allow dictionary-style access to attributes
        return getattr(self, key)

    def __setitem__(self, key, value):
        # Allow dictionary-style assignment of attributes
        setattr(self, key, value)

    def json(self, **kwargs):  # type: ignore
        try:
            return self.model_dump()  # noqa
        except Exception:
            # if using pydantic v1
            return self.dict()


class Delta(OpenAIObject):
    reasoning_content: Optional[str] = None
    thinking_blocks: Optional[List[ChatCompletionThinkingBlock]] = None
    provider_specific_fields: Optional[Dict[str, Any]] = Field(default=None)

    def __init__(
        self,
        content=None,
        role=None,
        function_call=None,
        tool_calls=None,
        audio: Optional[ChatCompletionAudioResponse] = None,
        reasoning_content: Optional[str] = None,
        thinking_blocks: Optional[List[ChatCompletionThinkingBlock]] = None,
        **params,
    ):
        super(Delta, self).__init__(**params)
        add_provider_specific_fields(self, params.get("provider_specific_fields", {}))
        self.content = content
        self.role = role
        # Set default values and correct types
        self.function_call: Optional[Union[FunctionCall, Any]] = None
        self.tool_calls: Optional[List[Union[ChatCompletionDeltaToolCall, Any]]] = None
        self.audio: Optional[ChatCompletionAudioResponse] = None

        if reasoning_content is not None:
            self.reasoning_content = reasoning_content
        else:
            # ensure default response matches OpenAI spec
            del self.reasoning_content

        if thinking_blocks is not None:
            self.thinking_blocks = thinking_blocks
        else:
            # ensure default response matches OpenAI spec
            del self.thinking_blocks

        if function_call is not None and isinstance(function_call, dict):
            self.function_call = FunctionCall(**function_call)
        else:
            self.function_call = function_call
        if tool_calls is not None and isinstance(tool_calls, list):
            self.tool_calls = []
            for tool_call in tool_calls:
                if isinstance(tool_call, dict):
                    if tool_call.get("index", None) is None:
                        tool_call["index"] = 0
                    self.tool_calls.append(ChatCompletionDeltaToolCall(**tool_call))
                elif isinstance(tool_call, ChatCompletionDeltaToolCall):
                    self.tool_calls.append(tool_call)
        else:
            self.tool_calls = tool_calls

        self.audio = audio

    def __contains__(self, key):
        # Define custom behavior for the 'in' operator
        return hasattr(self, key)

    def get(self, key, default=None):
        # Custom .get() method to access attributes with a default value if the attribute doesn't exist
        return getattr(self, key, default)

    def __getitem__(self, key):
        # Allow dictionary-style access to attributes
        return getattr(self, key)

    def __setitem__(self, key, value):
        # Allow dictionary-style assignment of attributes
        setattr(self, key, value)


class Choices(OpenAIObject):
    def __init__(
        self,
        finish_reason=None,
        index=0,
        message: Optional[Union[Message, dict]] = None,
        logprobs=None,
        enhancements=None,
        **params,
    ):
        super(Choices, self).__init__(**params)
        if finish_reason is not None:
            self.finish_reason = map_finish_reason(
                finish_reason
            )  # set finish_reason for all responses
        else:
            self.finish_reason = "stop"
        self.index = index
        if message is None:
            self.message = Message()
        else:
            if isinstance(message, Message):
                self.message = message
            elif isinstance(message, dict):
                self.message = Message(**message)
        if logprobs is not None:
            if isinstance(logprobs, dict):
                self.logprobs = ChoiceLogprobs(**logprobs)
            else:
                self.logprobs = logprobs
        if enhancements is not None:
            self.enhancements = enhancements

    def __contains__(self, key):
        # Define custom behavior for the 'in' operator
        return hasattr(self, key)

    def get(self, key, default=None):
        # Custom .get() method to access attributes with a default value if the attribute doesn't exist
        return getattr(self, key, default)

    def __getitem__(self, key):
        # Allow dictionary-style access to attributes
        return getattr(self, key)

    def __setitem__(self, key, value):
        # Allow dictionary-style assignment of attributes
        setattr(self, key, value)


class CompletionTokensDetailsWrapper(
    CompletionTokensDetails
):  # wrapper for older openai versions
    text_tokens: Optional[int] = None
    """Text tokens generated by the model."""


class PromptTokensDetailsWrapper(
    PromptTokensDetails
):  # wrapper for older openai versions
    text_tokens: Optional[int] = None
    """Text tokens sent to the model."""

    image_tokens: Optional[int] = None
    """Image tokens sent to the model."""


class Usage(CompletionUsage):
    _cache_creation_input_tokens: int = PrivateAttr(
        0
    )  # hidden param for prompt caching. Might change, once openai introduces their equivalent.
    _cache_read_input_tokens: int = PrivateAttr(
        0
    )  # hidden param for prompt caching. Might change, once openai introduces their equivalent.

    def __init__(
        self,
        prompt_tokens: Optional[int] = None,
        completion_tokens: Optional[int] = None,
        total_tokens: Optional[int] = None,
        reasoning_tokens: Optional[int] = None,
        prompt_tokens_details: Optional[Union[PromptTokensDetailsWrapper, dict]] = None,
        completion_tokens_details: Optional[
            Union[CompletionTokensDetailsWrapper, dict]
        ] = None,
        **params,
    ):
        # handle reasoning_tokens
        _completion_tokens_details: Optional[CompletionTokensDetailsWrapper] = None
        if reasoning_tokens:
            completion_tokens_details = CompletionTokensDetailsWrapper(
                reasoning_tokens=reasoning_tokens
            )

        # Ensure completion_tokens_details is properly handled
        if completion_tokens_details:
            if isinstance(completion_tokens_details, dict):
                _completion_tokens_details = CompletionTokensDetailsWrapper(
                    **completion_tokens_details
                )
            elif isinstance(completion_tokens_details, CompletionTokensDetails):
                _completion_tokens_details = completion_tokens_details

        ## DEEPSEEK MAPPING ##
        if "prompt_cache_hit_tokens" in params and isinstance(
            params["prompt_cache_hit_tokens"], int
        ):
            if prompt_tokens_details is None:
                prompt_tokens_details = PromptTokensDetailsWrapper(
                    cached_tokens=params["prompt_cache_hit_tokens"]
                )

        ## ANTHROPIC MAPPING ##
        if "cache_read_input_tokens" in params and isinstance(
            params["cache_read_input_tokens"], int
        ):
            if prompt_tokens_details is None:
                prompt_tokens_details = PromptTokensDetailsWrapper(
                    cached_tokens=params["cache_read_input_tokens"]
                )

        # handle prompt_tokens_details
        _prompt_tokens_details: Optional[PromptTokensDetailsWrapper] = None
        if prompt_tokens_details:
            if isinstance(prompt_tokens_details, dict):
                _prompt_tokens_details = PromptTokensDetailsWrapper(
                    **prompt_tokens_details
                )
            elif isinstance(prompt_tokens_details, PromptTokensDetails):
                _prompt_tokens_details = prompt_tokens_details

        super().__init__(
            prompt_tokens=prompt_tokens or 0,
            completion_tokens=completion_tokens or 0,
            total_tokens=total_tokens or 0,
            completion_tokens_details=_completion_tokens_details or None,
            prompt_tokens_details=_prompt_tokens_details or None,
        )

        ## ANTHROPIC MAPPING ##
        if "cache_creation_input_tokens" in params and isinstance(
            params["cache_creation_input_tokens"], int
        ):
            self._cache_creation_input_tokens = params["cache_creation_input_tokens"]

        if "cache_read_input_tokens" in params and isinstance(
            params["cache_read_input_tokens"], int
        ):
            self._cache_read_input_tokens = params["cache_read_input_tokens"]

        ## DEEPSEEK MAPPING ##
        if "prompt_cache_hit_tokens" in params and isinstance(
            params["prompt_cache_hit_tokens"], int
        ):
            self._cache_read_input_tokens = params["prompt_cache_hit_tokens"]

        for k, v in params.items():
            setattr(self, k, v)

    def __contains__(self, key):
        # Define custom behavior for the 'in' operator
        return hasattr(self, key)

    def get(self, key, default=None):
        # Custom .get() method to access attributes with a default value if the attribute doesn't exist
        return getattr(self, key, default)

    def __getitem__(self, key):
        # Allow dictionary-style access to attributes
        return getattr(self, key)

    def __setitem__(self, key, value):
        # Allow dictionary-style assignment of attributes
        setattr(self, key, value)


class StreamingChoices(OpenAIObject):
    def __init__(
        self,
        finish_reason=None,
        index=0,
        delta: Optional[Delta] = None,
        logprobs=None,
        enhancements=None,
        **params,
    ):
        # Fix Perplexity return both delta and message cause OpenWebUI repect text
        # https://github.com/BerriAI/litellm/issues/8455
        params.pop("message", None)
        super(StreamingChoices, self).__init__(**params)
        if finish_reason:
            self.finish_reason = map_finish_reason(finish_reason)
        else:
            self.finish_reason = None
        self.index = index
        if delta is not None:

            if isinstance(delta, Delta):
                self.delta = delta
            elif isinstance(delta, dict):
                self.delta = Delta(**delta)
        else:
            self.delta = Delta()
        if enhancements is not None:
            self.enhancements = enhancements

        if logprobs is not None and isinstance(logprobs, dict):
            self.logprobs = ChoiceLogprobs(**logprobs)
        else:
            self.logprobs = logprobs  # type: ignore

    def __contains__(self, key):
        # Define custom behavior for the 'in' operator
        return hasattr(self, key)

    def get(self, key, default=None):
        # Custom .get() method to access attributes with a default value if the attribute doesn't exist
        return getattr(self, key, default)

    def __getitem__(self, key):
        # Allow dictionary-style access to attributes
        return getattr(self, key)

    def __setitem__(self, key, value):
        # Allow dictionary-style assignment of attributes
        setattr(self, key, value)


class StreamingChatCompletionChunk(OpenAIChatCompletionChunk):
    def __init__(self, **kwargs):

        new_choices = []
        for choice in kwargs["choices"]:
            new_choice = StreamingChoices(**choice).model_dump()
            new_choices.append(new_choice)
        kwargs["choices"] = new_choices

        super().__init__(**kwargs)


from openai.types.chat import ChatCompletionChunk


class ModelResponseBase(OpenAIObject):
    id: str
    """A unique identifier for the completion."""

    created: int
    """The Unix timestamp (in seconds) of when the completion was created."""

    model: Optional[str] = None
    """The model used for completion."""

    object: str
    """The object type, which is always "text_completion" """

    system_fingerprint: Optional[str] = None
    """This fingerprint represents the backend configuration that the model runs with.

    Can be used in conjunction with the `seed` request parameter to understand when
    backend changes have been made that might impact determinism.
    """

    _hidden_params: dict = {}

    _response_headers: Optional[dict] = None


class ModelResponseStream(ModelResponseBase):
    choices: List[StreamingChoices]
    provider_specific_fields: Optional[Dict[str, Any]] = Field(default=None)

    def __init__(
        self,
        choices: Optional[List[Union[StreamingChoices, dict, BaseModel]]] = None,
        id: Optional[str] = None,
        created: Optional[int] = None,
        provider_specific_fields: Optional[Dict[str, Any]] = None,
        **kwargs,
    ):
        if choices is not None and isinstance(choices, list):
            new_choices = []
            for choice in choices:
                _new_choice = None
                if isinstance(choice, StreamingChoices):
                    _new_choice = choice
                elif isinstance(choice, dict):
                    _new_choice = StreamingChoices(**choice)
                elif isinstance(choice, BaseModel):
                    _new_choice = StreamingChoices(**choice.model_dump())
                new_choices.append(_new_choice)
            kwargs["choices"] = new_choices
        else:
            kwargs["choices"] = [StreamingChoices()]

        if id is None:
            id = _generate_id()
        else:
            id = id
        if created is None:
            created = int(time.time())
        else:
            created = created

        if (
            "usage" in kwargs
            and kwargs["usage"] is not None
            and isinstance(kwargs["usage"], dict)
        ):
            kwargs["usage"] = Usage(**kwargs["usage"])

        kwargs["id"] = id
        kwargs["created"] = created
        kwargs["object"] = "chat.completion.chunk"
        kwargs["provider_specific_fields"] = provider_specific_fields

        super().__init__(**kwargs)

    def __contains__(self, key):
        # Define custom behavior for the 'in' operator
        return hasattr(self, key)

    def get(self, key, default=None):
        # Custom .get() method to access attributes with a default value if the attribute doesn't exist
        return getattr(self, key, default)

    def __getitem__(self, key):
        # Allow dictionary-style access to attributes
        return getattr(self, key)

    def json(self, **kwargs):  # type: ignore
        try:
            return self.model_dump()  # noqa
        except Exception:
            # if using pydantic v1
            return self.dict()


class ModelResponse(ModelResponseBase):
    choices: List[Union[Choices, StreamingChoices]]
    """The list of completion choices the model generated for the input prompt."""

    def __init__(
        self,
        id=None,
        choices=None,
        created=None,
        model=None,
        object=None,
        system_fingerprint=None,
        usage=None,
        stream=None,
        stream_options=None,
        response_ms=None,
        hidden_params=None,
        _response_headers=None,
        **params,
    ) -> None:
        if stream is not None and stream is True:
            object = "chat.completion.chunk"
            if choices is not None and isinstance(choices, list):
                new_choices = []
                for choice in choices:
                    _new_choice = None
                    if isinstance(choice, StreamingChoices):
                        _new_choice = choice
                    elif isinstance(choice, dict):
                        _new_choice = StreamingChoices(**choice)
                    elif isinstance(choice, BaseModel):
                        _new_choice = StreamingChoices(**choice.model_dump())
                    new_choices.append(_new_choice)
                choices = new_choices
            else:
                choices = [StreamingChoices()]
        else:
            object = "chat.completion"
            if choices is not None and isinstance(choices, list):
                new_choices = []
                for choice in choices:
                    if isinstance(choice, Choices):
                        _new_choice = choice  # type: ignore
                    elif isinstance(choice, dict):
                        _new_choice = Choices(**choice)  # type: ignore
                    else:
                        _new_choice = choice
                    new_choices.append(_new_choice)
                choices = new_choices
            else:
                choices = [Choices()]
        if id is None:
            id = _generate_id()
        else:
            id = id
        if created is None:
            created = int(time.time())
        else:
            created = created
        model = model
        if usage is not None:
            if isinstance(usage, dict):
                usage = Usage(**usage)
            else:
                usage = usage
        elif stream is None or stream is False:
            usage = Usage()
        if hidden_params:
            self._hidden_params = hidden_params

        if _response_headers:
            self._response_headers = _response_headers

        init_values = {
            "id": id,
            "choices": choices,
            "created": created,
            "model": model,
            "object": object,
            "system_fingerprint": system_fingerprint,
        }

        if usage is not None:
            init_values["usage"] = usage

        super().__init__(
            **init_values,
            **params,
        )

    def __contains__(self, key):
        # Define custom behavior for the 'in' operator
        return hasattr(self, key)

    def get(self, key, default=None):
        # Custom .get() method to access attributes with a default value if the attribute doesn't exist
        return getattr(self, key, default)

    def __getitem__(self, key):
        # Allow dictionary-style access to attributes
        return getattr(self, key)

    def json(self, **kwargs):  # type: ignore
        try:
            return self.model_dump()  # noqa
        except Exception:
            # if using pydantic v1
            return self.dict()


class Embedding(OpenAIObject):
    embedding: Union[list, str] = []
    index: int
    object: Literal["embedding"]

    def get(self, key, default=None):
        # Custom .get() method to access attributes with a default value if the attribute doesn't exist
        return getattr(self, key, default)

    def __getitem__(self, key):
        # Allow dictionary-style access to attributes
        return getattr(self, key)

    def __setitem__(self, key, value):
        # Allow dictionary-style assignment of attributes
        setattr(self, key, value)


class EmbeddingResponse(OpenAIObject):
    model: Optional[str] = None
    """The model used for embedding."""

    data: List
    """The actual embedding value"""

    object: Literal["list"]
    """The object type, which is always "list" """

    usage: Optional[Usage] = None
    """Usage statistics for the embedding request."""

    _hidden_params: dict = {}
    _response_headers: Optional[Dict] = None
    _response_ms: Optional[float] = None

    def __init__(
        self,
        model: Optional[str] = None,
        usage: Optional[Usage] = None,
        response_ms=None,
        data: Optional[Union[List, List[Embedding]]] = None,
        hidden_params=None,
        _response_headers=None,
        **params,
    ):
        object = "list"
        if response_ms:
            _response_ms = response_ms
        else:
            _response_ms = None
        if data:
            data = data
        else:
            data = []

        if usage:
            usage = usage
        else:
            usage = Usage()

        if _response_headers:
            self._response_headers = _response_headers

        model = model
        super().__init__(model=model, object=object, data=data, usage=usage)  # type: ignore

    def __contains__(self, key):
        # Define custom behavior for the 'in' operator
        return hasattr(self, key)

    def get(self, key, default=None):
        # Custom .get() method to access attributes with a default value if the attribute doesn't exist
        return getattr(self, key, default)

    def __getitem__(self, key):
        # Allow dictionary-style access to attributes
        return getattr(self, key)

    def __setitem__(self, key, value):
        # Allow dictionary-style assignment of attributes
        setattr(self, key, value)

    def json(self, **kwargs):  # type: ignore
        try:
            return self.model_dump()  # noqa
        except Exception:
            # if using pydantic v1
            return self.dict()


class Logprobs(OpenAIObject):
    text_offset: Optional[List[int]]
    token_logprobs: Optional[List[Union[float, None]]]
    tokens: Optional[List[str]]
    top_logprobs: Optional[List[Union[Dict[str, float], None]]]


class TextChoices(OpenAIObject):
    def __init__(self, finish_reason=None, index=0, text=None, logprobs=None, **params):
        super(TextChoices, self).__init__(**params)
        if finish_reason:
            self.finish_reason = map_finish_reason(finish_reason)
        else:
            self.finish_reason = None
        self.index = index
        if text is not None:
            self.text = text
        else:
            self.text = None
        if logprobs is None:
            self.logprobs = None
        else:
            if isinstance(logprobs, dict):
                self.logprobs = Logprobs(**logprobs)
            else:
                self.logprobs = logprobs

    def __contains__(self, key):
        # Define custom behavior for the 'in' operator
        return hasattr(self, key)

    def get(self, key, default=None):
        # Custom .get() method to access attributes with a default value if the attribute doesn't exist
        return getattr(self, key, default)

    def __getitem__(self, key):
        # Allow dictionary-style access to attributes
        return getattr(self, key)

    def __setitem__(self, key, value):
        # Allow dictionary-style assignment of attributes
        setattr(self, key, value)

    def json(self, **kwargs):  # type: ignore
        try:
            return self.model_dump()  # noqa
        except Exception:
            # if using pydantic v1
            return self.dict()


class TextCompletionResponse(OpenAIObject):
    """
    {
        "id": response["id"],
        "object": "text_completion",
        "created": response["created"],
        "model": response["model"],
        "choices": [
        {
            "text": response["choices"][0]["message"]["content"],
            "index": response["choices"][0]["index"],
            "logprobs": transformed_logprobs,
            "finish_reason": response["choices"][0]["finish_reason"]
        }
        ],
        "usage": response["usage"]
    }
    """

    id: str
    object: str
    created: int
    model: Optional[str]
    choices: List[TextChoices]
    usage: Optional[Usage]
    _response_ms: Optional[int] = None
    _hidden_params: HiddenParams

    def __init__(
        self,
        id=None,
        choices=None,
        created=None,
        model=None,
        usage=None,
        stream=False,
        response_ms=None,
        object=None,
        **params,
    ):
        if stream:
            object = "text_completion.chunk"
            choices = [TextChoices()]
        else:
            object = "text_completion"
            if choices is not None and isinstance(choices, list):
                new_choices = []
                for choice in choices:
                    _new_choice = None
                    if isinstance(choice, TextChoices):
                        _new_choice = choice
                    elif isinstance(choice, dict):
                        _new_choice = TextChoices(**choice)
                    new_choices.append(_new_choice)
                choices = new_choices
            else:
                choices = [TextChoices()]
        if object is not None:
            object = object
        if id is None:
            id = _generate_id()
        else:
            id = id
        if created is None:
            created = int(time.time())
        else:
            created = created

        model = model
        if usage:
            usage = usage
        else:
            usage = Usage()

        super(TextCompletionResponse, self).__init__(
            id=id,  # type: ignore
            object=object,  # type: ignore
            created=created,  # type: ignore
            model=model,  # type: ignore
            choices=choices,  # type: ignore
            usage=usage,  # type: ignore
            **params,
        )

        if response_ms:
            self._response_ms = response_ms
        else:
            self._response_ms = None
        self._hidden_params = HiddenParams()

    def __contains__(self, key):
        # Define custom behavior for the 'in' operator
        return hasattr(self, key)

    def get(self, key, default=None):
        # Custom .get() method to access attributes with a default value if the attribute doesn't exist
        return getattr(self, key, default)

    def __getitem__(self, key):
        # Allow dictionary-style access to attributes
        return getattr(self, key)

    def __setitem__(self, key, value):
        # Allow dictionary-style assignment of attributes
        setattr(self, key, value)


from openai.types.images_response import Image as OpenAIImage


class ImageObject(OpenAIImage):
    """
    Represents the url or the content of an image generated by the OpenAI API.

    Attributes:
    b64_json: The base64-encoded JSON of the generated image, if response_format is b64_json.
    url: The URL of the generated image, if response_format is url (default).
    revised_prompt: The prompt that was used to generate the image, if there was any revision to the prompt.

    https://platform.openai.com/docs/api-reference/images/object
    """

    b64_json: Optional[str] = None
    url: Optional[str] = None
    revised_prompt: Optional[str] = None

    def __init__(self, b64_json=None, url=None, revised_prompt=None, **kwargs):
        super().__init__(b64_json=b64_json, url=url, revised_prompt=revised_prompt)  # type: ignore

    def __contains__(self, key):
        # Define custom behavior for the 'in' operator
        return hasattr(self, key)

    def get(self, key, default=None):
        # Custom .get() method to access attributes with a default value if the attribute doesn't exist
        return getattr(self, key, default)

    def __getitem__(self, key):
        # Allow dictionary-style access to attributes
        return getattr(self, key)

    def __setitem__(self, key, value):
        # Allow dictionary-style assignment of attributes
        setattr(self, key, value)

    def json(self, **kwargs):  # type: ignore
        try:
            return self.model_dump()  # noqa
        except Exception:
            # if using pydantic v1
            return self.dict()


from openai.types.images_response import ImagesResponse as OpenAIImageResponse


class ImageResponse(OpenAIImageResponse):
    _hidden_params: dict = {}
    usage: Usage

    def __init__(
        self,
        created: Optional[int] = None,
        data: Optional[List[ImageObject]] = None,
        response_ms=None,
        usage: Optional[Usage] = None,
        hidden_params: Optional[dict] = None,
    ):
        if response_ms:
            _response_ms = response_ms
        else:
            _response_ms = None
        if data:
            data = data
        else:
            data = []

        if created:
            created = created
        else:
            created = int(time.time())

        _data: List[OpenAIImage] = []
        for d in data:
            if isinstance(d, dict):
                _data.append(ImageObject(**d))
            elif isinstance(d, BaseModel):
                _data.append(ImageObject(**d.model_dump()))
        _usage = usage or Usage(
            prompt_tokens=0,
            completion_tokens=0,
            total_tokens=0,
        )
        super().__init__(created=created, data=_data, usage=_usage)  # type: ignore
        self._hidden_params = hidden_params or {}

    def __contains__(self, key):
        # Define custom behavior for the 'in' operator
        return hasattr(self, key)

    def get(self, key, default=None):
        # Custom .get() method to access attributes with a default value if the attribute doesn't exist
        return getattr(self, key, default)

    def __getitem__(self, key):
        # Allow dictionary-style access to attributes
        return getattr(self, key)

    def __setitem__(self, key, value):
        # Allow dictionary-style assignment of attributes
        setattr(self, key, value)

    def json(self, **kwargs):  # type: ignore
        try:
            return self.model_dump()  # noqa
        except Exception:
            # if using pydantic v1
            return self.dict()


class TranscriptionResponse(OpenAIObject):
    text: Optional[str] = None

    _hidden_params: dict = {}
    _response_headers: Optional[dict] = None

    def __init__(self, text=None):
        super().__init__(text=text)  # type: ignore

    def __contains__(self, key):
        # Define custom behavior for the 'in' operator
        return hasattr(self, key)

    def get(self, key, default=None):
        # Custom .get() method to access attributes with a default value if the attribute doesn't exist
        return getattr(self, key, default)

    def __getitem__(self, key):
        # Allow dictionary-style access to attributes
        return getattr(self, key)

    def __setitem__(self, key, value):
        # Allow dictionary-style assignment of attributes
        setattr(self, key, value)

    def json(self, **kwargs):  # type: ignore
        try:
            return self.model_dump()  # noqa
        except Exception:
            # if using pydantic v1
            return self.dict()


class GenericImageParsingChunk(TypedDict):
    type: str
    media_type: str
    data: str


class ResponseFormatChunk(TypedDict, total=False):
    type: Required[Literal["json_object", "text"]]
    response_schema: dict


class LoggedLiteLLMParams(TypedDict, total=False):
    force_timeout: Optional[float]
    custom_llm_provider: Optional[str]
    api_base: Optional[str]
    litellm_call_id: Optional[str]
    model_alias_map: Optional[dict]
    metadata: Optional[dict]
    model_info: Optional[dict]
    proxy_server_request: Optional[dict]
    acompletion: Optional[bool]
    preset_cache_key: Optional[str]
    no_log: Optional[bool]
    input_cost_per_second: Optional[float]
    input_cost_per_token: Optional[float]
    output_cost_per_token: Optional[float]
    output_cost_per_second: Optional[float]
    cooldown_time: Optional[float]


class AdapterCompletionStreamWrapper:
    def __init__(self, completion_stream):
        self.completion_stream = completion_stream

    def __iter__(self):
        return self

    def __aiter__(self):
        return self

    def __next__(self):
        try:
            for chunk in self.completion_stream:
                if chunk == "None" or chunk is None:
                    raise Exception
                return chunk
            raise StopIteration
        except StopIteration:
            raise StopIteration
        except Exception as e:
            print(f"AdapterCompletionStreamWrapper - {e}")  # noqa

    async def __anext__(self):
        try:
            async for chunk in self.completion_stream:
                if chunk == "None" or chunk is None:
                    raise Exception
                return chunk
            raise StopIteration
        except StopIteration:
            raise StopAsyncIteration


class StandardLoggingUserAPIKeyMetadata(TypedDict):
    user_api_key_hash: Optional[str]  # hash of the litellm virtual key used
    user_api_key_alias: Optional[str]
    user_api_key_org_id: Optional[str]
    user_api_key_team_id: Optional[str]
    user_api_key_user_id: Optional[str]
    user_api_key_user_email: Optional[str]
    user_api_key_team_alias: Optional[str]
    user_api_key_end_user_id: Optional[str]


class StandardLoggingPromptManagementMetadata(TypedDict):
    prompt_id: str
    prompt_variables: Optional[dict]
    prompt_integration: str


class StandardLoggingMetadata(StandardLoggingUserAPIKeyMetadata):
    """
    Specific metadata k,v pairs logged to integration for easier cost tracking and prompt management
    """

    spend_logs_metadata: Optional[
        dict
    ]  # special param to log k,v pairs to spendlogs for a call
    requester_ip_address: Optional[str]
    requester_metadata: Optional[dict]
    prompt_management_metadata: Optional[StandardLoggingPromptManagementMetadata]
    applied_guardrails: Optional[List[str]]


class StandardLoggingAdditionalHeaders(TypedDict, total=False):
    x_ratelimit_limit_requests: int
    x_ratelimit_limit_tokens: int
    x_ratelimit_remaining_requests: int
    x_ratelimit_remaining_tokens: int


class StandardLoggingHiddenParams(TypedDict):
    model_id: Optional[str]
    cache_key: Optional[str]
    api_base: Optional[str]
    response_cost: Optional[str]
    litellm_overhead_time_ms: Optional[float]
    additional_headers: Optional[StandardLoggingAdditionalHeaders]
    batch_models: Optional[List[str]]


class StandardLoggingModelInformation(TypedDict):
    model_map_key: str
    model_map_value: Optional[ModelInfo]


class StandardLoggingModelCostFailureDebugInformation(TypedDict, total=False):
    """
    Debug information, if cost tracking fails.

    Avoid logging sensitive information like response or optional params
    """

    error_str: Required[str]
    traceback_str: Required[str]
    model: str
    cache_hit: Optional[bool]
    custom_llm_provider: Optional[str]
    base_model: Optional[str]
    call_type: str
    custom_pricing: Optional[bool]


class StandardLoggingPayloadErrorInformation(TypedDict, total=False):
    error_code: Optional[str]
    error_class: Optional[str]
    llm_provider: Optional[str]
    traceback: Optional[str]
    error_message: Optional[str]


class StandardLoggingGuardrailInformation(TypedDict, total=False):
    guardrail_name: Optional[str]
    guardrail_mode: Optional[Union[GuardrailEventHooks, List[GuardrailEventHooks]]]
    guardrail_response: Optional[Union[dict, str]]
    guardrail_status: Literal["success", "failure"]


StandardLoggingPayloadStatus = Literal["success", "failure"]


class StandardLoggingPayload(TypedDict):
    id: str
    trace_id: str  # Trace multiple LLM calls belonging to same overall request (e.g. fallbacks/retries)
    call_type: str
    stream: Optional[bool]
    response_cost: float
    response_cost_failure_debug_info: Optional[
        StandardLoggingModelCostFailureDebugInformation
    ]
    status: StandardLoggingPayloadStatus
    custom_llm_provider: Optional[str]
    total_tokens: int
    prompt_tokens: int
    completion_tokens: int
    startTime: float  # Note: making this camelCase was a mistake, everything should be snake case
    endTime: float
    completionStartTime: float
    response_time: float
    model_map_information: StandardLoggingModelInformation
    model: str
    model_id: Optional[str]
    model_group: Optional[str]
    api_base: str
    metadata: StandardLoggingMetadata
    cache_hit: Optional[bool]
    cache_key: Optional[str]
    saved_cache_cost: float
    request_tags: list
    end_user: Optional[str]
    requester_ip_address: Optional[str]
    messages: Optional[Union[str, list, dict]]
    response: Optional[Union[str, list, dict]]
    error_str: Optional[str]
    error_information: Optional[StandardLoggingPayloadErrorInformation]
    model_parameters: dict
    hidden_params: StandardLoggingHiddenParams
    guardrail_information: Optional[StandardLoggingGuardrailInformation]


from typing import AsyncIterator, Iterator


class CustomStreamingDecoder:
    async def aiter_bytes(
        self, iterator: AsyncIterator[bytes]
    ) -> AsyncIterator[
        Optional[Union[GenericStreamingChunk, StreamingChatCompletionChunk]]
    ]:
        raise NotImplementedError

    def iter_bytes(
        self, iterator: Iterator[bytes]
    ) -> Iterator[Optional[Union[GenericStreamingChunk, StreamingChatCompletionChunk]]]:
        raise NotImplementedError


class StandardPassThroughResponseObject(TypedDict):
    response: str


OPENAI_RESPONSE_HEADERS = [
    "x-ratelimit-remaining-requests",
    "x-ratelimit-remaining-tokens",
    "x-ratelimit-limit-requests",
    "x-ratelimit-limit-tokens",
    "x-ratelimit-reset-requests",
    "x-ratelimit-reset-tokens",
]


class StandardCallbackDynamicParams(TypedDict, total=False):
    # Langfuse dynamic params
    langfuse_public_key: Optional[str]
    langfuse_secret: Optional[str]
    langfuse_secret_key: Optional[str]
    langfuse_host: Optional[str]

    # GCS dynamic params
    gcs_bucket_name: Optional[str]
    gcs_path_service_account: Optional[str]

    # Langsmith dynamic params
    langsmith_api_key: Optional[str]
    langsmith_project: Optional[str]
    langsmith_base_url: Optional[str]

    # Humanloop dynamic params
    humanloop_api_key: Optional[str]

    # Logging settings
    turn_off_message_logging: Optional[bool]  # when true will not log messages


all_litellm_params = [
    "metadata",
    "litellm_metadata",
    "litellm_trace_id",
    "tags",
    "acompletion",
    "aimg_generation",
    "atext_completion",
    "text_completion",
    "caching",
    "mock_response",
    "mock_timeout",
    "disable_add_transform_inline_image_block",
    "api_key",
    "api_version",
    "prompt_id",
    "provider_specific_header",
    "prompt_variables",
    "api_base",
    "force_timeout",
    "logger_fn",
    "verbose",
    "custom_llm_provider",
    "litellm_logging_obj",
    "litellm_call_id",
    "use_client",
    "id",
    "fallbacks",
    "azure",
    "headers",
    "model_list",
    "num_retries",
    "context_window_fallback_dict",
    "retry_policy",
    "retry_strategy",
    "roles",
    "final_prompt_value",
    "bos_token",
    "eos_token",
    "request_timeout",
    "complete_response",
    "self",
    "client",
    "rpm",
    "tpm",
    "max_parallel_requests",
    "input_cost_per_token",
    "output_cost_per_token",
    "input_cost_per_second",
    "output_cost_per_second",
    "hf_model_name",
    "model_info",
    "proxy_server_request",
    "preset_cache_key",
    "caching_groups",
    "ttl",
    "cache",
    "no-log",
    "base_model",
    "stream_timeout",
    "supports_system_message",
    "region_name",
    "allowed_model_region",
    "model_config",
    "fastest_response",
    "cooldown_time",
    "cache_key",
    "max_retries",
    "azure_ad_token_provider",
    "tenant_id",
    "client_id",
    "azure_username",
    "azure_password",
    "client_secret",
    "user_continue_message",
    "configurable_clientside_auth_params",
    "weight",
    "ensure_alternating_roles",
    "assistant_continue_message",
    "user_continue_message",
    "fallback_depth",
    "max_fallbacks",
    "max_budget",
    "budget_duration",
    "use_in_pass_through",
    "merge_reasoning_content_in_choices",
    "litellm_credential_name",
] + list(StandardCallbackDynamicParams.__annotations__.keys())


class KeyGenerationConfig(TypedDict, total=False):
    required_params: List[
        str
    ]  # specify params that must be present in the key generation request


class TeamUIKeyGenerationConfig(KeyGenerationConfig):
    allowed_team_member_roles: List[str]


class PersonalUIKeyGenerationConfig(KeyGenerationConfig):
    allowed_user_roles: List[str]


class StandardKeyGenerationConfig(TypedDict, total=False):
    team_key_generation: TeamUIKeyGenerationConfig
    personal_key_generation: PersonalUIKeyGenerationConfig


class BudgetConfig(BaseModel):
    max_budget: Optional[float] = None
    budget_duration: Optional[str] = None
    tpm_limit: Optional[int] = None
    rpm_limit: Optional[int] = None

    def __init__(self, **data: Any) -> None:
        # Map time_period to budget_duration if present
        if "time_period" in data:
            data["budget_duration"] = data.pop("time_period")

        # Map budget_limit to max_budget if present
        if "budget_limit" in data:
            data["max_budget"] = data.pop("budget_limit")

        super().__init__(**data)


GenericBudgetConfigType = Dict[str, BudgetConfig]


class LlmProviders(str, Enum):
    OPENAI = "openai"
    OPENAI_LIKE = "openai_like"  # embedding only
    JINA_AI = "jina_ai"
    XAI = "xai"
    CUSTOM_OPENAI = "custom_openai"
    TEXT_COMPLETION_OPENAI = "text-completion-openai"
    COHERE = "cohere"
    COHERE_CHAT = "cohere_chat"
    CLARIFAI = "clarifai"
    ANTHROPIC = "anthropic"
    ANTHROPIC_TEXT = "anthropic_text"
    REPLICATE = "replicate"
    HUGGINGFACE = "huggingface"
    TOGETHER_AI = "together_ai"
    OPENROUTER = "openrouter"
    VERTEX_AI = "vertex_ai"
    VERTEX_AI_BETA = "vertex_ai_beta"
    GEMINI = "gemini"
    AI21 = "ai21"
    BASETEN = "baseten"
    AZURE = "azure"
    AZURE_TEXT = "azure_text"
    AZURE_AI = "azure_ai"
    SAGEMAKER = "sagemaker"
    SAGEMAKER_CHAT = "sagemaker_chat"
    BEDROCK = "bedrock"
    VLLM = "vllm"
    NLP_CLOUD = "nlp_cloud"
    PETALS = "petals"
    OOBABOOGA = "oobabooga"
    OLLAMA = "ollama"
    OLLAMA_CHAT = "ollama_chat"
    DEEPINFRA = "deepinfra"
    PERPLEXITY = "perplexity"
    MISTRAL = "mistral"
    GROQ = "groq"
    NVIDIA_NIM = "nvidia_nim"
    CEREBRAS = "cerebras"
    AI21_CHAT = "ai21_chat"
    VOLCENGINE = "volcengine"
    CODESTRAL = "codestral"
    TEXT_COMPLETION_CODESTRAL = "text-completion-codestral"
    DEEPSEEK = "deepseek"
    SAMBANOVA = "sambanova"
    MARITALK = "maritalk"
    VOYAGE = "voyage"
    CLOUDFLARE = "cloudflare"
    XINFERENCE = "xinference"
    FIREWORKS_AI = "fireworks_ai"
    FRIENDLIAI = "friendliai"
    WATSONX = "watsonx"
    WATSONX_TEXT = "watsonx_text"
    TRITON = "triton"
    PREDIBASE = "predibase"
    DATABRICKS = "databricks"
    EMPOWER = "empower"
    GITHUB = "github"
    CUSTOM = "custom"
    LITELLM_PROXY = "litellm_proxy"
    HOSTED_VLLM = "hosted_vllm"
    LM_STUDIO = "lm_studio"
    GALADRIEL = "galadriel"
    INFINITY = "infinity"
    DEEPGRAM = "deepgram"
    AIOHTTP_OPENAI = "aiohttp_openai"
    LANGFUSE = "langfuse"
    HUMANLOOP = "humanloop"
    TOPAZ = "topaz"
    ASSEMBLYAI = "assemblyai"
<<<<<<< HEAD
    BITDEERAI = "bitdeerai"
=======
    SNOWFLAKE = "snowflake"
>>>>>>> 7b189e30


# Create a set of all provider values for quick lookup
LlmProvidersSet = {provider.value for provider in LlmProviders}


class LiteLLMLoggingBaseClass:
    """
    Base class for logging pre and post call

    Meant to simplify type checking for logging obj.
    """

    def pre_call(self, input, api_key, model=None, additional_args={}):
        pass

    def post_call(
        self, original_response, input=None, api_key=None, additional_args={}
    ):
        pass


class CustomHuggingfaceTokenizer(TypedDict):
    identifier: str
    revision: str  # usually 'main'
    auth_token: Optional[str]


class LITELLM_IMAGE_VARIATION_PROVIDERS(Enum):
    """
    Try using an enum for endpoints. This should make it easier to track what provider is supported for what endpoint.
    """

    OPENAI = LlmProviders.OPENAI.value
    TOPAZ = LlmProviders.TOPAZ.value


class HttpHandlerRequestFields(TypedDict, total=False):
    data: dict  # request body
    params: dict  # query params
    files: dict  # file uploads
    content: Any  # raw content


class ProviderSpecificHeader(TypedDict):
    custom_llm_provider: str
    extra_headers: dict


class SelectTokenizerResponse(TypedDict):
    type: Literal["openai_tokenizer", "huggingface_tokenizer"]
    tokenizer: Any


class LiteLLMBatch(Batch):
    _hidden_params: dict = {}
    usage: Optional[Usage] = None

    def __contains__(self, key):
        # Define custom behavior for the 'in' operator
        return hasattr(self, key)

    def get(self, key, default=None):
        # Custom .get() method to access attributes with a default value if the attribute doesn't exist
        return getattr(self, key, default)

    def __getitem__(self, key):
        # Allow dictionary-style access to attributes
        return getattr(self, key)

    def json(self, **kwargs):  # type: ignore
        try:
            return self.model_dump()  # noqa
        except Exception:
            # if using pydantic v1
            return self.dict()


class RawRequestTypedDict(TypedDict, total=False):
    raw_request_api_base: Optional[str]
    raw_request_body: Optional[dict]
    raw_request_headers: Optional[dict]
    error: Optional[str]


class CredentialBase(BaseModel):
    credential_name: str
    credential_info: dict


class CredentialItem(CredentialBase):
    credential_values: dict


class CreateCredentialItem(CredentialBase):
    credential_values: Optional[dict] = None
    model_id: Optional[str] = None

    @model_validator(mode="before")
    @classmethod
    def check_credential_params(cls, values):
        if not values.get("credential_values") and not values.get("model_id"):
            raise ValueError("Either credential_values or model_id must be set")
        return values<|MERGE_RESOLUTION|>--- conflicted
+++ resolved
@@ -1967,11 +1967,8 @@
     HUMANLOOP = "humanloop"
     TOPAZ = "topaz"
     ASSEMBLYAI = "assemblyai"
-<<<<<<< HEAD
+    SNOWFLAKE = "snowflake"
     BITDEERAI = "bitdeerai"
-=======
-    SNOWFLAKE = "snowflake"
->>>>>>> 7b189e30
 
 
 # Create a set of all provider values for quick lookup
