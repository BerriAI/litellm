import json
import time
from enum import Enum
from typing import (
    TYPE_CHECKING,
    Any,
    Dict,
    List,
    Literal,
    Mapping,
    Optional,
    Tuple,
    Union,
)

from aiohttp import FormData
from openai._models import BaseModel as OpenAIObject
from openai.types.audio.transcription_create_params import FileTypes  # type: ignore
from openai.types.chat.chat_completion import ChatCompletion
from openai.types.completion_usage import (
    CompletionTokensDetails,
    CompletionUsage,
    PromptTokensDetails,
)
from openai.types.moderation import (
    Categories,
    CategoryAppliedInputTypes,
    CategoryScores,
)
from openai.types.moderation_create_response import Moderation, ModerationCreateResponse
from pydantic import BaseModel, ConfigDict, Field, PrivateAttr, model_validator
from typing_extensions import Callable, Dict, Required, TypedDict, override

import litellm
from litellm._uuid import uuid
from litellm.types.llms.base import (
    BaseLiteLLMOpenAIResponseObject,
    LiteLLMPydanticObjectBase,
)
from litellm.types.mcp import MCPServerCostInfo

from ..litellm_core_utils.core_helpers import map_finish_reason
from .guardrails import GuardrailEventHooks
from .llms.base import HiddenParams
from .llms.openai import (
    Batch,
    ChatCompletionAnnotation,
    ChatCompletionRedactedThinkingBlock,
    ChatCompletionThinkingBlock,
    ChatCompletionToolCallChunk,
    ChatCompletionUsageBlock,
    FileSearchTool,
    FineTuningJob,
    ImageURLListItem,
    OpenAIChatCompletionChunk,
    OpenAIFileObject,
    OpenAIRealtimeStreamList,
    WebSearchOptions,
)
from .rerank import RerankResponse

if TYPE_CHECKING:
    from .vector_stores import VectorStoreSearchResponse
else:
    VectorStoreSearchResponse = Any


def _generate_id():  # private helper function
    return "chatcmpl-" + str(uuid.uuid4())


class LiteLLMCommonStrings(Enum):
    redacted_by_litellm = "redacted by litellm. 'litellm.turn_off_message_logging=True'"
    llm_provider_not_provided = "Unmapped LLM provider for this endpoint. You passed model={model}, custom_llm_provider={custom_llm_provider}. Check supported provider and route: https://docs.litellm.ai/docs/providers"


SupportedCacheControls = ["ttl", "s-maxage", "no-cache", "no-store"]


class CostPerToken(TypedDict):
    input_cost_per_token: float
    output_cost_per_token: float


class ProviderField(TypedDict):
    field_name: str
    field_type: Literal["string"]
    field_description: str
    field_value: str


class ProviderSpecificModelInfo(TypedDict, total=False):
    supports_system_messages: Optional[bool]
    supports_response_schema: Optional[bool]
    supports_vision: Optional[bool]
    supports_function_calling: Optional[bool]
    supports_tool_choice: Optional[bool]
    supports_assistant_prefill: Optional[bool]
    supports_prompt_caching: Optional[bool]
    supports_computer_use: Optional[bool]
    supports_audio_input: Optional[bool]
    supports_embedding_image_input: Optional[bool]
    supports_audio_output: Optional[bool]
    supports_pdf_input: Optional[bool]
    supports_native_streaming: Optional[bool]
    supports_parallel_function_calling: Optional[bool]
    supports_web_search: Optional[bool]
    supports_reasoning: Optional[bool]
    supports_url_context: Optional[bool]


class SearchContextCostPerQuery(TypedDict, total=False):
    search_context_size_low: float
    search_context_size_medium: float
    search_context_size_high: float


class ModelInfoBase(ProviderSpecificModelInfo, total=False):
    key: Required[str]  # the key in litellm.model_cost which is returned

    max_tokens: Required[Optional[int]]
    max_input_tokens: Required[Optional[int]]
    max_output_tokens: Required[Optional[int]]
    input_cost_per_token: Required[float]
    input_cost_per_token_flex: Optional[float]  # OpenAI flex service tier pricing
    input_cost_per_token_priority: Optional[
        float
    ]  # OpenAI priority service tier pricing
    cache_creation_input_token_cost: Optional[float]
    cache_creation_input_token_cost_above_1hr: Optional[float]
    cache_read_input_token_cost: Optional[float]
    cache_read_input_token_cost_flex: Optional[
        float
    ]  # OpenAI flex service tier pricing
    cache_read_input_token_cost_priority: Optional[
        float
    ]  # OpenAI priority service tier pricing
    input_cost_per_character: Optional[float]  # only for vertex ai models
    input_cost_per_audio_token: Optional[float]
    input_cost_per_token_above_128k_tokens: Optional[float]  # only for vertex ai models
    input_cost_per_token_above_200k_tokens: Optional[
        float
    ]  # only for vertex ai gemini-2.5-pro models
    input_cost_per_character_above_128k_tokens: Optional[
        float
    ]  # only for vertex ai models
    input_cost_per_query: Optional[float]  # only for rerank models
    input_cost_per_image: Optional[float]  # only for vertex ai models
    input_cost_per_audio_per_second: Optional[float]  # only for vertex ai models
    input_cost_per_video_per_second: Optional[float]  # only for vertex ai models
    input_cost_per_second: Optional[float]  # for OpenAI Speech models
    input_cost_per_token_batches: Optional[float]
    output_cost_per_token_batches: Optional[float]
    output_cost_per_token: Required[float]
    output_cost_per_token_flex: Optional[float]  # OpenAI flex service tier pricing
    output_cost_per_token_priority: Optional[
        float
    ]  # OpenAI priority service tier pricing
    output_cost_per_character: Optional[float]  # only for vertex ai models
    output_cost_per_audio_token: Optional[float]
    output_cost_per_token_above_128k_tokens: Optional[
        float
    ]  # only for vertex ai models
    output_cost_per_token_above_200k_tokens: Optional[
        float
    ]  # only for vertex ai gemini-2.5-pro models
    output_cost_per_character_above_128k_tokens: Optional[
        float
    ]  # only for vertex ai models
    output_cost_per_image: Optional[float]
    output_vector_size: Optional[int]
    output_cost_per_reasoning_token: Optional[float]
    output_cost_per_video_per_second: Optional[float]  # only for vertex ai models
    output_cost_per_audio_per_second: Optional[float]  # only for vertex ai models
    output_cost_per_second: Optional[float]  # for OpenAI Speech models
    ocr_cost_per_page: Optional[float]  # for OCR models
    annotation_cost_per_page: Optional[float]  # for OCR models
    search_context_cost_per_query: Optional[
        SearchContextCostPerQuery
    ]  # Cost for using web search tool
    citation_cost_per_token: Optional[float]  # Cost per citation token for Perplexity
    tiered_pricing: Optional[
        List[Dict[str, Any]]
    ]  # Tiered pricing structure for models like Dashscope
    litellm_provider: Required[str]
    mode: Required[
        Literal[
            "completion",
            "embedding",
            "image_generation",
            "chat",
            "audio_transcription",
            "responses",
        ]
    ]
    tpm: Optional[int]
    rpm: Optional[int]


class ModelInfo(ModelInfoBase, total=False):
    """
    Model info for a given model, this is information found in litellm.model_prices_and_context_window.json
    """

    supported_openai_params: Required[Optional[List[str]]]


class GenericStreamingChunk(TypedDict, total=False):
    text: Required[str]
    tool_use: Optional[ChatCompletionToolCallChunk]
    is_finished: Required[bool]
    finish_reason: Required[str]
    usage: Required[Optional[ChatCompletionUsageBlock]]
    index: int

    # use this dict if you want to return any provider specific fields in the response
    provider_specific_fields: Optional[Dict[str, Any]]


from enum import Enum


class CallTypes(str, Enum):
    embedding = "embedding"
    aembedding = "aembedding"
    completion = "completion"
    acompletion = "acompletion"
    atext_completion = "atext_completion"
    text_completion = "text_completion"
    image_generation = "image_generation"
    aimage_generation = "aimage_generation"
    image_edit = "image_edit"
    aimage_edit = "aimage_edit"
    moderation = "moderation"
    amoderation = "amoderation"
    atranscription = "atranscription"
    transcription = "transcription"
    aspeech = "aspeech"
    speech = "speech"
    rerank = "rerank"
    arerank = "arerank"
    arealtime = "_arealtime"
    create_batch = "create_batch"
    acreate_batch = "acreate_batch"
    aretrieve_batch = "aretrieve_batch"
    retrieve_batch = "retrieve_batch"
    pass_through = "pass_through_endpoint"
    anthropic_messages = "anthropic_messages"
    get_assistants = "get_assistants"
    aget_assistants = "aget_assistants"
    create_assistants = "create_assistants"
    acreate_assistants = "acreate_assistants"
    delete_assistant = "delete_assistant"
    adelete_assistant = "adelete_assistant"
    acreate_thread = "acreate_thread"
    create_thread = "create_thread"
    aget_thread = "aget_thread"
    get_thread = "get_thread"
    a_add_message = "a_add_message"
    add_message = "add_message"
    aget_messages = "aget_messages"
    get_messages = "get_messages"
    arun_thread = "arun_thread"
    run_thread = "run_thread"
    arun_thread_stream = "arun_thread_stream"
    run_thread_stream = "run_thread_stream"
    afile_retrieve = "afile_retrieve"
    file_retrieve = "file_retrieve"
    afile_delete = "afile_delete"
    file_delete = "file_delete"
    afile_list = "afile_list"
    file_list = "file_list"
    acreate_file = "acreate_file"
    create_file = "create_file"
    afile_content = "afile_content"
    file_content = "file_content"
    create_fine_tuning_job = "create_fine_tuning_job"
    acreate_fine_tuning_job = "acreate_fine_tuning_job"
    acancel_fine_tuning_job = "acancel_fine_tuning_job"
    cancel_fine_tuning_job = "cancel_fine_tuning_job"
    alist_fine_tuning_jobs = "alist_fine_tuning_jobs"
    list_fine_tuning_jobs = "list_fine_tuning_jobs"
    aretrieve_fine_tuning_job = "aretrieve_fine_tuning_job"
    retrieve_fine_tuning_job = "retrieve_fine_tuning_job"
    responses = "responses"
    aresponses = "aresponses"
    alist_input_items = "alist_input_items"
    llm_passthrough_route = "llm_passthrough_route"
    allm_passthrough_route = "allm_passthrough_route"

    #########################################################
    # Google GenAI Native Call Types
    #########################################################
    generate_content = "generate_content"
    agenerate_content = "agenerate_content"
    generate_content_stream = "generate_content_stream"
    agenerate_content_stream = "agenerate_content_stream"

    #########################################################
    # MCP Call Types
    #########################################################
    call_mcp_tool = "call_mcp_tool"


CallTypesLiteral = Literal[
    "embedding",
    "aembedding",
    "completion",
    "acompletion",
    "atext_completion",
    "text_completion",
    "image_generation",
    "aimage_generation",
    "image_edit",
    "aimage_edit",
    "moderation",
    "amoderation",
    "atranscription",
    "transcription",
    "aspeech",
    "speech",
    "rerank",
    "arerank",
    "_arealtime",
    "create_batch",
    "acreate_batch",
    "pass_through_endpoint",
    "anthropic_messages",
    "aretrieve_batch",
    "retrieve_batch",
    "generate_content",
    "agenerate_content",
    "generate_content_stream",
    "agenerate_content_stream",
    "ocr",
    "aocr",
]


class PassthroughCallTypes(Enum):
    passthrough_image_generation = "passthrough-image-generation"


class TopLogprob(OpenAIObject):
    token: str
    """The token."""

    bytes: Optional[List[int]] = None
    """A list of integers representing the UTF-8 bytes representation of the token.

    Useful in instances where characters are represented by multiple tokens and
    their byte representations must be combined to generate the correct text
    representation. Can be `null` if there is no bytes representation for the token.
    """

    logprob: float
    """The log probability of this token, if it is within the top 20 most likely
    tokens.

    Otherwise, the value `-9999.0` is used to signify that the token is very
    unlikely.
    """


class ChatCompletionTokenLogprob(OpenAIObject):
    token: str
    """The token."""

    bytes: Optional[List[int]] = None
    """A list of integers representing the UTF-8 bytes representation of the token.

    Useful in instances where characters are represented by multiple tokens and
    their byte representations must be combined to generate the correct text
    representation. Can be `null` if there is no bytes representation for the token.
    """

    logprob: float
    """The log probability of this token, if it is within the top 20 most likely
    tokens.

    Otherwise, the value `-9999.0` is used to signify that the token is very
    unlikely.
    """

    top_logprobs: List[TopLogprob]
    """List of the most likely tokens and their log probability, at this token
    position.

    In rare cases, there may be fewer than the number of requested `top_logprobs`
    returned.
    """

    def __contains__(self, key):
        # Define custom behavior for the 'in' operator
        return hasattr(self, key)

    def get(self, key, default=None):
        # Custom .get() method to access attributes with a default value if the attribute doesn't exist
        return getattr(self, key, default)

    def __getitem__(self, key):
        # Allow dictionary-style access to attributes
        return getattr(self, key)


class ChoiceLogprobs(OpenAIObject):
    content: Optional[List[ChatCompletionTokenLogprob]] = None
    """A list of message content tokens with log probability information."""

    def __contains__(self, key):
        # Define custom behavior for the 'in' operator
        return hasattr(self, key)

    def get(self, key, default=None):
        # Custom .get() method to access attributes with a default value if the attribute doesn't exist
        return getattr(self, key, default)

    def __getitem__(self, key):
        # Allow dictionary-style access to attributes
        return getattr(self, key)


class FunctionCall(OpenAIObject):
    arguments: str
    name: Optional[str] = None


class Function(OpenAIObject):
    arguments: str
    name: Optional[
        str
    ]  # can be None - openai e.g.: ChoiceDeltaToolCallFunction(arguments='{"', name=None), type=None)

    def __init__(
        self,
        arguments: Optional[Union[Dict, str]] = None,
        name: Optional[str] = None,
        **params,
    ):
        if arguments is None:
            if params.get("parameters", None) is not None and isinstance(
                params["parameters"], dict
            ):
                arguments = json.dumps(params["parameters"])
                params.pop("parameters")
            else:
                arguments = ""
        elif isinstance(arguments, Dict):
            arguments = json.dumps(arguments)
        else:
            arguments = arguments

        name = name

        # Build a dictionary with the structure your BaseModel expects
        data = {"arguments": arguments, "name": name}

        super(Function, self).__init__(**data)

    def __contains__(self, key):
        # Define custom behavior for the 'in' operator
        return hasattr(self, key)

    def get(self, key, default=None):
        # Custom .get() method to access attributes with a default value if the attribute doesn't exist
        return getattr(self, key, default)

    def __getitem__(self, key):
        # Allow dictionary-style access to attributes
        return getattr(self, key)

    def __setitem__(self, key, value):
        # Allow dictionary-style assignment of attributes
        setattr(self, key, value)


class ChatCompletionDeltaToolCall(OpenAIObject):
    id: Optional[str] = None
    function: Function
    type: Optional[str] = None
    index: int

    def __contains__(self, key):
        # Define custom behavior for the 'in' operator
        return hasattr(self, key)

    def get(self, key, default=None):
        # Custom .get() method to access attributes with a default value if the attribute doesn't exist
        return getattr(self, key, default)

    def __getitem__(self, key):
        # Allow dictionary-style access to attributes
        return getattr(self, key)

    def __setitem__(self, key, value):
        # Allow dictionary-style assignment of attributes
        setattr(self, key, value)


class ChatCompletionMessageToolCall(OpenAIObject):
    def __init__(
        self,
        function: Union[Dict, Function],
        id: Optional[str] = None,
        type: Optional[str] = None,
        **params,
    ):
        super(ChatCompletionMessageToolCall, self).__init__(**params)
        if isinstance(function, Dict):
            self.function = Function(**function)
        else:
            self.function = function

        if id is not None:
            self.id = id
        else:
            self.id = f"{uuid.uuid4()}"

        if type is not None:
            self.type = type
        else:
            self.type = "function"

    def __contains__(self, key):
        # Define custom behavior for the 'in' operator
        return hasattr(self, key)

    def get(self, key, default=None):
        # Custom .get() method to access attributes with a default value if the attribute doesn't exist
        return getattr(self, key, default)

    def __getitem__(self, key):
        # Allow dictionary-style access to attributes
        return getattr(self, key)

    def __setitem__(self, key, value):
        # Allow dictionary-style assignment of attributes
        setattr(self, key, value)


from openai.types.chat.chat_completion_audio import ChatCompletionAudio


class ChatCompletionAudioResponse(ChatCompletionAudio):
    def __init__(
        self,
        data: str,
        expires_at: int,
        transcript: str,
        id: Optional[str] = None,
        **params,
    ):
        if id is not None:
            id = id
        else:
            id = f"{uuid.uuid4()}"
        super(ChatCompletionAudioResponse, self).__init__(
            data=data, expires_at=expires_at, transcript=transcript, id=id, **params
        )

    def __contains__(self, key):
        # Define custom behavior for the 'in' operator
        return hasattr(self, key)

    def get(self, key, default=None):
        # Custom .get() method to access attributes with a default value if the attribute doesn't exist
        return getattr(self, key, default)

    def __getitem__(self, key):
        # Allow dictionary-style access to attributes
        return getattr(self, key)

    def __setitem__(self, key, value):
        # Allow dictionary-style assignment of attributes
        setattr(self, key, value)


"""
Reference:
ChatCompletionMessage(content='This is a test', role='assistant', function_call=None, tool_calls=None))
"""


def add_provider_specific_fields(
    object: BaseModel, provider_specific_fields: Optional[Dict[str, Any]]
):
    if not provider_specific_fields:  # set if provider_specific_fields is not empty
        return
    setattr(object, "provider_specific_fields", provider_specific_fields)


class Message(OpenAIObject):
    content: Optional[str]
    role: Literal["assistant", "user", "system", "tool", "function"]
    tool_calls: Optional[List[ChatCompletionMessageToolCall]]
    function_call: Optional[FunctionCall]
    audio: Optional[ChatCompletionAudioResponse] = None
    images: Optional[List[ImageURLListItem]] = None
    reasoning_content: Optional[str] = None
    thinking_blocks: Optional[
        List[Union[ChatCompletionThinkingBlock, ChatCompletionRedactedThinkingBlock]]
    ] = None
    provider_specific_fields: Optional[Dict[str, Any]] = Field(
        default=None, exclude=True
    )
    annotations: Optional[List[ChatCompletionAnnotation]] = None

    def __init__(
        self,
        content: Optional[str] = None,
        role: Literal["assistant", "user", "system", "tool", "function"] = "assistant",
        function_call=None,
        tool_calls: Optional[list] = None,
        audio: Optional[ChatCompletionAudioResponse] = None,
        images: Optional[List[ImageURLListItem]] = None,
        provider_specific_fields: Optional[Dict[str, Any]] = None,
        reasoning_content: Optional[str] = None,
        thinking_blocks: Optional[
            List[
                Union[ChatCompletionThinkingBlock, ChatCompletionRedactedThinkingBlock]
            ]
        ] = None,
        annotations: Optional[List[ChatCompletionAnnotation]] = None,
        **params,
    ):
        init_values: Dict[str, Any] = {
            "content": content,
            "role": role or "assistant",  # handle null input
            "function_call": (
                FunctionCall(**function_call) if function_call is not None else None
            ),
            "tool_calls": (
                [
                    (
                        ChatCompletionMessageToolCall(**tool_call)
                        if isinstance(tool_call, dict)
                        else tool_call
                    )
                    for tool_call in tool_calls
                ]
                if tool_calls is not None and len(tool_calls) > 0
                else None
            ),
        }

        if audio is not None:
            init_values["audio"] = audio

        if images is not None:
            init_values["images"] = images

        if thinking_blocks is not None:
            init_values["thinking_blocks"] = thinking_blocks

        if annotations is not None:
            init_values["annotations"] = annotations

        if reasoning_content is not None:
            init_values["reasoning_content"] = reasoning_content

        super(Message, self).__init__(
            **init_values,  # type: ignore
            **params,
        )

        if audio is None:
            # delete audio from self
            # OpenAI compatible APIs like mistral API will raise an error if audio is passed in
            if hasattr(self, "audio"):
                del self.audio

        if images is None:
            if hasattr(self, "images"):
                del self.images

        if annotations is None:
            # ensure default response matches OpenAI spec
            # Some OpenAI compatible APIs raise an error if annotations are passed in
            if hasattr(self, "annotations"):
                del self.annotations

        if reasoning_content is None:
            # ensure default response matches OpenAI spec
            if hasattr(self, "reasoning_content"):
                del self.reasoning_content

        if thinking_blocks is None:
            # ensure default response matches OpenAI spec
            if hasattr(self, "thinking_blocks"):
                del self.thinking_blocks

        add_provider_specific_fields(self, provider_specific_fields)

    def get(self, key, default=None):
        # Custom .get() method to access attributes with a default value if the attribute doesn't exist
        return getattr(self, key, default)

    def __getitem__(self, key):
        # Allow dictionary-style access to attributes
        return getattr(self, key)

    def __setitem__(self, key, value):
        # Allow dictionary-style assignment of attributes
        setattr(self, key, value)

    def json(self, **kwargs):  # type: ignore
        try:
            return self.model_dump()  # noqa
        except Exception:
            # if using pydantic v1
            return self.dict()


class Delta(OpenAIObject):
    reasoning_content: Optional[str] = None
    thinking_blocks: Optional[
        List[Union[ChatCompletionThinkingBlock, ChatCompletionRedactedThinkingBlock]]
    ] = None
    provider_specific_fields: Optional[Dict[str, Any]] = Field(default=None)

    def __init__(
        self,
        content=None,
        role=None,
        function_call=None,
        tool_calls=None,
        audio: Optional[ChatCompletionAudioResponse] = None,
        images: Optional[List[ImageURLListItem]] = None,
        reasoning_content: Optional[str] = None,
        thinking_blocks: Optional[
            List[
                Union[ChatCompletionThinkingBlock, ChatCompletionRedactedThinkingBlock]
            ]
        ] = None,
        annotations: Optional[List[ChatCompletionAnnotation]] = None,
        **params,
    ):
        super(Delta, self).__init__(**params)
        add_provider_specific_fields(self, params.get("provider_specific_fields", {}))
        self.content = content
        self.role = role
        # Set default values and correct types
        self.function_call: Optional[Union[FunctionCall, Any]] = None
        self.tool_calls: Optional[List[Union[ChatCompletionDeltaToolCall, Any]]] = None
        self.audio: Optional[ChatCompletionAudioResponse] = None
        self.images: Optional[List[ImageURLListItem]] = None
        self.annotations: Optional[List[ChatCompletionAnnotation]] = None

        if reasoning_content is not None:
            self.reasoning_content = reasoning_content
        else:
            # ensure default response matches OpenAI spec
            del self.reasoning_content

        if thinking_blocks is not None:
            self.thinking_blocks = thinking_blocks
        else:
            # ensure default response matches OpenAI spec
            del self.thinking_blocks

        # Add annotations to the delta, ensure they are only on Delta if they exist (Match OpenAI spec)
        if annotations is not None:
            self.annotations = annotations
        else:
            del self.annotations

        if images is not None and len(images) > 0:
            self.images = images
        else:
            del self.images

        if function_call is not None and isinstance(function_call, dict):
            self.function_call = FunctionCall(**function_call)
        else:
            self.function_call = function_call
        if tool_calls is not None and isinstance(tool_calls, list):
            self.tool_calls = []
            current_index = 0
            for tool_call in tool_calls:
                if isinstance(tool_call, dict):
                    if tool_call.get("index", None) is None:
                        tool_call["index"] = current_index
                        current_index += 1
                    self.tool_calls.append(ChatCompletionDeltaToolCall(**tool_call))
                elif isinstance(tool_call, ChatCompletionDeltaToolCall):
                    self.tool_calls.append(tool_call)
        else:
            self.tool_calls = tool_calls

        self.audio = audio

    def __contains__(self, key):
        # Define custom behavior for the 'in' operator
        return hasattr(self, key)

    def get(self, key, default=None):
        # Custom .get() method to access attributes with a default value if the attribute doesn't exist
        return getattr(self, key, default)

    def __getitem__(self, key):
        # Allow dictionary-style access to attributes
        return getattr(self, key)

    def __setitem__(self, key, value):
        # Allow dictionary-style assignment of attributes
        setattr(self, key, value)


class Choices(OpenAIObject):
    finish_reason: str
    index: int
    message: Message
    logprobs: Optional[Union[ChoiceLogprobs, Any]] = None

    provider_specific_fields: Optional[Dict[str, Any]] = Field(default=None)

    def __init__(
        self,
        finish_reason=None,
        index=0,
        message: Optional[Union[Message, dict]] = None,
        logprobs: Optional[Union[ChoiceLogprobs, dict, Any]] = None,
        enhancements=None,
        provider_specific_fields: Optional[Dict[str, Any]] = None,
        **params,
    ):
        if finish_reason is not None:
            params["finish_reason"] = map_finish_reason(finish_reason)
        else:
            params["finish_reason"] = "stop"
        if index is not None:
            params["index"] = index
        else:
            params["index"] = 0
        if message is None:
            params["message"] = Message()
        else:
            if isinstance(message, Message):
                params["message"] = message
            elif isinstance(message, dict):
                params["message"] = Message(**message)
        if logprobs is not None:
            if isinstance(logprobs, dict):
                params["logprobs"] = ChoiceLogprobs(**logprobs)
            else:
                params["logprobs"] = logprobs
        else:
            params["logprobs"] = None
        super(Choices, self).__init__(**params)

        if enhancements is not None:
            self.enhancements = enhancements

        self.provider_specific_fields = provider_specific_fields

        if self.logprobs is None:
            del self.logprobs
        if self.provider_specific_fields is None:
            del self.provider_specific_fields

    def __contains__(self, key):
        # Define custom behavior for the 'in' operator
        return hasattr(self, key)

    def get(self, key, default=None):
        # Custom .get() method to access attributes with a default value if the attribute doesn't exist
        return getattr(self, key, default)

    def __getitem__(self, key):
        # Allow dictionary-style access to attributes
        return getattr(self, key)

    def __setitem__(self, key, value):
        # Allow dictionary-style assignment of attributes
        setattr(self, key, value)


class CompletionTokensDetailsWrapper(
    CompletionTokensDetails
):  # wrapper for older openai versions
    text_tokens: Optional[int] = None
    """Text tokens generated by the model."""


class CacheCreationTokenDetails(BaseModel):
    ephemeral_5m_input_tokens: Optional[int] = None
    ephemeral_1h_input_tokens: Optional[int] = None


class PromptTokensDetailsWrapper(
    PromptTokensDetails
):  # wrapper for older openai versions
    text_tokens: Optional[int] = None
    """Text tokens sent to the model."""

    image_tokens: Optional[int] = None
    """Image tokens sent to the model."""

    web_search_requests: Optional[int] = None
    """Number of web search requests made by the tool call. Used for Anthropic to calculate web search cost."""

    character_count: Optional[int] = None
    """Character count sent to the model. Used for Vertex AI multimodal embeddings."""

    image_count: Optional[int] = None
    """Number of images sent to the model. Used for Vertex AI multimodal embeddings."""

    video_length_seconds: Optional[float] = None
    """Length of videos sent to the model. Used for Vertex AI multimodal embeddings."""

    cache_creation_tokens: Optional[int] = None
    """Number of cache creation tokens sent to the model. Used for Anthropic prompt caching."""

    cache_creation_token_details: Optional[CacheCreationTokenDetails] = None
    """Details of cache creation tokens sent to the model. Used for tracking 5m/1h cache creation tokens for Anthropic prompt caching."""

    def __init__(self, *args, **kwargs):
        super().__init__(*args, **kwargs)
        if self.character_count is None:
            del self.character_count
        if self.image_count is None:
            del self.image_count
        if self.video_length_seconds is None:
            del self.video_length_seconds
        if self.web_search_requests is None:
            del self.web_search_requests
        if self.cache_creation_tokens is None:
            del self.cache_creation_tokens
        if self.cache_creation_token_details is None:
            del self.cache_creation_token_details


class ServerToolUse(BaseModel):
    web_search_requests: Optional[int]


class Usage(CompletionUsage):
    _cache_creation_input_tokens: int = PrivateAttr(
        0
    )  # hidden param for prompt caching. Might change, once openai introduces their equivalent.
    _cache_read_input_tokens: int = PrivateAttr(
        0
    )  # hidden param for prompt caching. Might change, once openai introduces their equivalent.

    server_tool_use: Optional[ServerToolUse] = None
    cost: Optional[float] = None

    completion_tokens_details: Optional[CompletionTokensDetailsWrapper] = None
    """Breakdown of tokens used in a completion."""

    prompt_tokens_details: Optional[PromptTokensDetailsWrapper] = None
    """Breakdown of tokens used in the prompt."""

    def __init__(
        self,
        prompt_tokens: Optional[int] = None,
        completion_tokens: Optional[int] = None,
        total_tokens: Optional[int] = None,
        reasoning_tokens: Optional[int] = None,
        prompt_tokens_details: Optional[
            Union[PromptTokensDetailsWrapper, PromptTokensDetails, dict]
        ] = None,
        completion_tokens_details: Optional[
            Union[CompletionTokensDetailsWrapper, dict]
        ] = None,
        server_tool_use: Optional[ServerToolUse] = None,
        cost: Optional[float] = None,
        **params,
    ):
        # handle reasoning_tokens
        _completion_tokens_details: Optional[CompletionTokensDetailsWrapper] = None
        if reasoning_tokens:
            text_tokens = (
                completion_tokens - reasoning_tokens if completion_tokens else None
            )
            completion_tokens_details = CompletionTokensDetailsWrapper(
                reasoning_tokens=reasoning_tokens, text_tokens=text_tokens
            )

        # Ensure completion_tokens_details is properly handled
        if completion_tokens_details:
            if isinstance(completion_tokens_details, dict):
                _completion_tokens_details = CompletionTokensDetailsWrapper(
                    **completion_tokens_details
                )
            elif isinstance(completion_tokens_details, CompletionTokensDetails):
                _completion_tokens_details = completion_tokens_details

        # handle prompt_tokens_details
        _prompt_tokens_details: Optional[PromptTokensDetailsWrapper] = None

        # guarantee prompt_token_details is always a PromptTokensDetailsWrapper
        if prompt_tokens_details:
            if isinstance(prompt_tokens_details, dict):
                _prompt_tokens_details = PromptTokensDetailsWrapper(
                    **prompt_tokens_details
                )
            elif isinstance(prompt_tokens_details, PromptTokensDetails):
                _prompt_tokens_details = PromptTokensDetailsWrapper(
                    **prompt_tokens_details.model_dump()
                )
            elif isinstance(prompt_tokens_details, PromptTokensDetailsWrapper):
                _prompt_tokens_details = prompt_tokens_details

        ## DEEPSEEK MAPPING ##
        if "prompt_cache_hit_tokens" in params and isinstance(
            params["prompt_cache_hit_tokens"], int
        ):
            if _prompt_tokens_details is None:
                _prompt_tokens_details = PromptTokensDetailsWrapper(
                    cached_tokens=params["prompt_cache_hit_tokens"]
                )
            else:
                _prompt_tokens_details.cached_tokens = params["prompt_cache_hit_tokens"]

        ## ANTHROPIC MAPPING ##
        if "cache_read_input_tokens" in params and isinstance(
            params["cache_read_input_tokens"], int
        ):
            if _prompt_tokens_details is None:
                _prompt_tokens_details = PromptTokensDetailsWrapper(
                    cached_tokens=params["cache_read_input_tokens"]
                )
            else:
                _prompt_tokens_details.cached_tokens = params["cache_read_input_tokens"]

        if "cache_creation_input_tokens" in params and isinstance(
            params["cache_creation_input_tokens"], int
        ):
            if _prompt_tokens_details is None:
                _prompt_tokens_details = PromptTokensDetailsWrapper(
                    cache_creation_tokens=params["cache_creation_input_tokens"]
                )
            else:
                _prompt_tokens_details.cache_creation_tokens = params[
                    "cache_creation_input_tokens"
                ]

        super().__init__(
            prompt_tokens=prompt_tokens or 0,
            completion_tokens=completion_tokens or 0,
            total_tokens=total_tokens or 0,
            completion_tokens_details=_completion_tokens_details or None,
            prompt_tokens_details=_prompt_tokens_details or None,
        )

        if server_tool_use is not None:
            self.server_tool_use = server_tool_use
        else:  # maintain openai compatibility in usage object if possible
            del self.server_tool_use

        if cost is not None:
            self.cost = cost
        else:
            del self.cost

        ## ANTHROPIC MAPPING ##
        if "cache_creation_input_tokens" in params and isinstance(
            params["cache_creation_input_tokens"], int
        ):
            self._cache_creation_input_tokens = params["cache_creation_input_tokens"]

        if "cache_read_input_tokens" in params and isinstance(
            params["cache_read_input_tokens"], int
        ):
            self._cache_read_input_tokens = params["cache_read_input_tokens"]

        ## DEEPSEEK MAPPING ##
        if "prompt_cache_hit_tokens" in params and isinstance(
            params["prompt_cache_hit_tokens"], int
        ):
            self._cache_read_input_tokens = params["prompt_cache_hit_tokens"]

        for k, v in params.items():
            setattr(self, k, v)

    def __contains__(self, key):
        # Define custom behavior for the 'in' operator
        return hasattr(self, key)

    def get(self, key, default=None):
        # Custom .get() method to access attributes with a default value if the attribute doesn't exist
        return getattr(self, key, default)

    def __getitem__(self, key):
        # Allow dictionary-style access to attributes
        return getattr(self, key)

    def __setitem__(self, key, value):
        # Allow dictionary-style assignment of attributes
        setattr(self, key, value)


class StreamingChoices(OpenAIObject):
    def __init__(
        self,
        finish_reason=None,
        index=0,
        delta: Optional[Delta] = None,
        logprobs=None,
        enhancements=None,
        **params,
    ):
        # Fix Perplexity return both delta and message cause OpenWebUI repect text
        # https://github.com/BerriAI/litellm/issues/8455
        params.pop("message", None)
        super(StreamingChoices, self).__init__(**params)
        if finish_reason:
            self.finish_reason = map_finish_reason(finish_reason)
        else:
            self.finish_reason = None
        self.index = index
        if delta is not None:
            if isinstance(delta, Delta):
                self.delta = delta
            elif isinstance(delta, dict):
                self.delta = Delta(**delta)
        else:
            self.delta = Delta()
        if enhancements is not None:
            self.enhancements = enhancements

        if logprobs is not None and isinstance(logprobs, dict):
            self.logprobs = ChoiceLogprobs(**logprobs)
        else:
            self.logprobs = logprobs  # type: ignore

    def __contains__(self, key):
        # Define custom behavior for the 'in' operator
        return hasattr(self, key)

    def get(self, key, default=None):
        # Custom .get() method to access attributes with a default value if the attribute doesn't exist
        return getattr(self, key, default)

    def __getitem__(self, key):
        # Allow dictionary-style access to attributes
        return getattr(self, key)

    def __setitem__(self, key, value):
        # Allow dictionary-style assignment of attributes
        setattr(self, key, value)


class StreamingChatCompletionChunk(OpenAIChatCompletionChunk):
    def __init__(self, **kwargs):
        new_choices = []
        for choice in kwargs["choices"]:
            new_choice = StreamingChoices(**choice).model_dump()
            new_choices.append(new_choice)
        kwargs["choices"] = new_choices

        super().__init__(**kwargs)


from openai.types.chat import ChatCompletionChunk


class ModelResponseBase(OpenAIObject):
    id: str
    """A unique identifier for the completion."""

    created: int
    """The Unix timestamp (in seconds) of when the completion was created."""

    model: Optional[str] = None
    """The model used for completion."""

    object: str
    """The object type, which is always "text_completion" """

    system_fingerprint: Optional[str] = None
    """This fingerprint represents the backend configuration that the model runs with.

    Can be used in conjunction with the `seed` request parameter to understand when
    backend changes have been made that might impact determinism.
    """

    _hidden_params: dict = {}

    _response_headers: Optional[dict] = None


class ModelResponseStream(ModelResponseBase):
    choices: List[StreamingChoices]
    provider_specific_fields: Optional[Dict[str, Any]] = Field(default=None)

    def __init__(
        self,
        choices: Optional[
            Union[List[StreamingChoices], Union[StreamingChoices, dict, BaseModel]]
        ] = None,
        id: Optional[str] = None,
        created: Optional[int] = None,
        provider_specific_fields: Optional[Dict[str, Any]] = None,
        **kwargs,
    ):
        if choices is not None and isinstance(choices, list):
            new_choices = []
            for choice in choices:
                _new_choice = None
                if isinstance(choice, StreamingChoices):
                    _new_choice = choice
                elif isinstance(choice, dict):
                    _new_choice = StreamingChoices(**choice)
                elif isinstance(choice, BaseModel):
                    _new_choice = StreamingChoices(**choice.model_dump())
                new_choices.append(_new_choice)
            kwargs["choices"] = new_choices
        else:
            kwargs["choices"] = [StreamingChoices()]

        if id is None:
            id = _generate_id()
        else:
            id = id
        if created is None:
            created = int(time.time())
        else:
            created = created

        if (
            "usage" in kwargs
            and kwargs["usage"] is not None
            and isinstance(kwargs["usage"], dict)
        ):
            kwargs["usage"] = Usage(**kwargs["usage"])

        kwargs["id"] = id
        kwargs["created"] = created
        kwargs["object"] = "chat.completion.chunk"
        kwargs["provider_specific_fields"] = provider_specific_fields

        super().__init__(**kwargs)

    def __contains__(self, key):
        # Define custom behavior for the 'in' operator
        return hasattr(self, key)

    def get(self, key, default=None):
        # Custom .get() method to access attributes with a default value if the attribute doesn't exist
        return getattr(self, key, default)

    def __getitem__(self, key):
        # Allow dictionary-style access to attributes
        return getattr(self, key)

    def json(self, **kwargs):  # type: ignore
        try:
            return self.model_dump()  # noqa
        except Exception:
            # if using pydantic v1
            return self.dict()


class ModelResponse(ModelResponseBase):
    choices: List[Union[Choices, StreamingChoices]]
    """The list of completion choices the model generated for the input prompt."""

    def __init__(
        self,
        id=None,
        choices=None,
        created=None,
        model=None,
        object=None,
        system_fingerprint=None,
        usage=None,
        stream=None,
        stream_options=None,
        response_ms=None,
        hidden_params=None,
        _response_headers=None,
        **params,
    ) -> None:
        if stream is not None and stream is True:
            object = "chat.completion.chunk"
            if choices is not None and isinstance(choices, list):
                new_choices = []
                for choice in choices:
                    _new_choice = None
                    if isinstance(choice, StreamingChoices):
                        _new_choice = choice
                    elif isinstance(choice, dict):
                        _new_choice = StreamingChoices(**choice)
                    elif isinstance(choice, BaseModel):
                        _new_choice = StreamingChoices(**choice.model_dump())
                    new_choices.append(_new_choice)
                choices = new_choices
            else:
                choices = [StreamingChoices()]
        else:
            object = "chat.completion"
            if choices is not None and isinstance(choices, list):
                new_choices = []
                for choice in choices:
                    if isinstance(choice, Choices):
                        _new_choice = choice  # type: ignore
                    elif isinstance(choice, dict):
                        _new_choice = Choices(**choice)  # type: ignore
                    else:
                        _new_choice = choice
                    new_choices.append(_new_choice)
                choices = new_choices
            else:
                choices = [Choices()]
        if id is None:
            id = _generate_id()
        else:
            id = id
        if created is None:
            created = int(time.time())
        else:
            created = created
        model = model
        if usage is not None:
            if isinstance(usage, dict):
                usage = Usage(**usage)
            else:
                usage = usage
        elif stream is None or stream is False:
            usage = Usage()
        if hidden_params:
            self._hidden_params = hidden_params

        if _response_headers:
            self._response_headers = _response_headers

        init_values = {
            "id": id,
            "choices": choices,
            "created": created,
            "model": model,
            "object": object,
            "system_fingerprint": system_fingerprint,
        }

        if usage is not None:
            init_values["usage"] = usage

        super().__init__(
            **init_values,
            **params,
        )

    def __contains__(self, key):
        # Define custom behavior for the 'in' operator
        return hasattr(self, key)

    def get(self, key, default=None):
        # Custom .get() method to access attributes with a default value if the attribute doesn't exist
        return getattr(self, key, default)

    def __getitem__(self, key):
        # Allow dictionary-style access to attributes
        return getattr(self, key)

    def json(self, **kwargs):  # type: ignore
        try:
            return self.model_dump()  # noqa
        except Exception:
            # if using pydantic v1
            return self.dict()


class Embedding(OpenAIObject):
    embedding: Union[list, str] = []
    index: int
    object: Literal["embedding"]

    def get(self, key, default=None):
        # Custom .get() method to access attributes with a default value if the attribute doesn't exist
        return getattr(self, key, default)

    def __getitem__(self, key):
        # Allow dictionary-style access to attributes
        return getattr(self, key)

    def __setitem__(self, key, value):
        # Allow dictionary-style assignment of attributes
        setattr(self, key, value)


class EmbeddingResponse(OpenAIObject):
    model: Optional[str] = None
    """The model used for embedding."""

    data: List
    """The actual embedding value"""

    object: Literal["list"]
    """The object type, which is always "list" """

    usage: Optional[Usage] = None
    """Usage statistics for the embedding request."""

    _hidden_params: dict = {}
    _response_headers: Optional[Dict] = None
    _response_ms: Optional[float] = None

    def __init__(
        self,
        model: Optional[str] = None,
        usage: Optional[Usage] = None,
        response_ms=None,
        data: Optional[Union[List, List[Embedding]]] = None,
        hidden_params=None,
        _response_headers=None,
        **params,
    ):
        object = "list"
        if response_ms:
            _response_ms = response_ms
        else:
            _response_ms = None
        if data:
            data = data
        else:
            data = []

        if usage:
            usage = usage
        else:
            usage = Usage()

        if _response_headers:
            self._response_headers = _response_headers

        model = model
        super().__init__(model=model, object=object, data=data, usage=usage)  # type: ignore

        if hidden_params:
            self._hidden_params = hidden_params

    def __contains__(self, key):
        # Define custom behavior for the 'in' operator
        return hasattr(self, key)

    def get(self, key, default=None):
        # Custom .get() method to access attributes with a default value if the attribute doesn't exist
        return getattr(self, key, default)

    def __getitem__(self, key):
        # Allow dictionary-style access to attributes
        return getattr(self, key)

    def __setitem__(self, key, value):
        # Allow dictionary-style assignment of attributes
        setattr(self, key, value)

    def json(self, **kwargs):  # type: ignore
        try:
            return self.model_dump()  # noqa
        except Exception:
            # if using pydantic v1
            return self.dict()


class Logprobs(OpenAIObject):
    text_offset: Optional[List[int]]
    token_logprobs: Optional[List[Union[float, None]]]
    tokens: Optional[List[str]]
    top_logprobs: Optional[List[Union[Dict[str, float], None]]]


class TextChoices(OpenAIObject):
    def __init__(self, finish_reason=None, index=0, text=None, logprobs=None, **params):
        super(TextChoices, self).__init__(**params)
        if finish_reason:
            self.finish_reason = map_finish_reason(finish_reason)
        else:
            self.finish_reason = None
        self.index = index
        if text is not None:
            self.text = text
        else:
            self.text = None
        if logprobs is None:
            self.logprobs = None
        else:
            if isinstance(logprobs, dict):
                self.logprobs = Logprobs(**logprobs)
            else:
                self.logprobs = logprobs

    def __contains__(self, key):
        # Define custom behavior for the 'in' operator
        return hasattr(self, key)

    def get(self, key, default=None):
        # Custom .get() method to access attributes with a default value if the attribute doesn't exist
        return getattr(self, key, default)

    def __getitem__(self, key):
        # Allow dictionary-style access to attributes
        return getattr(self, key)

    def __setitem__(self, key, value):
        # Allow dictionary-style assignment of attributes
        setattr(self, key, value)

    def json(self, **kwargs):  # type: ignore
        try:
            return self.model_dump()  # noqa
        except Exception:
            # if using pydantic v1
            return self.dict()


class TextCompletionResponse(OpenAIObject):
    """
    {
        "id": response["id"],
        "object": "text_completion",
        "created": response["created"],
        "model": response["model"],
        "choices": [
        {
            "text": response["choices"][0]["message"]["content"],
            "index": response["choices"][0]["index"],
            "logprobs": transformed_logprobs,
            "finish_reason": response["choices"][0]["finish_reason"]
        }
        ],
        "usage": response["usage"]
    }
    """

    id: str
    object: str
    created: int
    model: Optional[str]
    choices: List[TextChoices]
    usage: Optional[Usage]
    _response_ms: Optional[int] = None
    _hidden_params: HiddenParams

    def __init__(
        self,
        id=None,
        choices=None,
        created=None,
        model=None,
        usage=None,
        stream=False,
        response_ms=None,
        object=None,
        **params,
    ):
        if stream:
            object = "text_completion.chunk"
            choices = [TextChoices()]
        else:
            object = "text_completion"
            if choices is not None and isinstance(choices, list):
                new_choices = []
                for choice in choices:
                    _new_choice = None
                    if isinstance(choice, TextChoices):
                        _new_choice = choice
                    elif isinstance(choice, dict):
                        _new_choice = TextChoices(**choice)
                    new_choices.append(_new_choice)
                choices = new_choices
            else:
                choices = [TextChoices()]
        if object is not None:
            object = object
        if id is None:
            id = _generate_id()
        else:
            id = id
        if created is None:
            created = int(time.time())
        else:
            created = created

        model = model
        if usage:
            usage = usage
        else:
            usage = Usage()

        super(TextCompletionResponse, self).__init__(
            id=id,  # type: ignore
            object=object,  # type: ignore
            created=created,  # type: ignore
            model=model,  # type: ignore
            choices=choices,  # type: ignore
            usage=usage,  # type: ignore
            **params,
        )

        if response_ms:
            self._response_ms = response_ms
        else:
            self._response_ms = None
        self._hidden_params = HiddenParams()

    def __contains__(self, key):
        # Define custom behavior for the 'in' operator
        return hasattr(self, key)

    def get(self, key, default=None):
        # Custom .get() method to access attributes with a default value if the attribute doesn't exist
        return getattr(self, key, default)

    def __getitem__(self, key):
        # Allow dictionary-style access to attributes
        return getattr(self, key)

    def __setitem__(self, key, value):
        # Allow dictionary-style assignment of attributes
        setattr(self, key, value)


from openai.types.images_response import Image as OpenAIImage


class ImageObject(OpenAIImage):
    """
    Represents the url or the content of an image generated by the OpenAI API.

    Attributes:
    b64_json: The base64-encoded JSON of the generated image, if response_format is b64_json.
    url: The URL of the generated image, if response_format is url (default).
    revised_prompt: The prompt that was used to generate the image, if there was any revision to the prompt.

    https://platform.openai.com/docs/api-reference/images/object
    """

    b64_json: Optional[str] = None
    url: Optional[str] = None
    revised_prompt: Optional[str] = None

    def __init__(self, b64_json=None, url=None, revised_prompt=None, **kwargs):
        super().__init__(b64_json=b64_json, url=url, revised_prompt=revised_prompt)  # type: ignore

    def __contains__(self, key):
        # Define custom behavior for the 'in' operator
        return hasattr(self, key)

    def get(self, key, default=None):
        # Custom .get() method to access attributes with a default value if the attribute doesn't exist
        return getattr(self, key, default)

    def __getitem__(self, key):
        # Allow dictionary-style access to attributes
        return getattr(self, key)

    def __setitem__(self, key, value):
        # Allow dictionary-style assignment of attributes
        setattr(self, key, value)

    def json(self, **kwargs):  # type: ignore
        try:
            return self.model_dump()  # noqa
        except Exception:
            # if using pydantic v1
            return self.dict()


class ImageUsageInputTokensDetails(BaseLiteLLMOpenAIResponseObject):
    image_tokens: int
    """The number of image tokens in the input prompt."""

    text_tokens: int
    """The number of text tokens in the input prompt."""


class ImageUsage(BaseLiteLLMOpenAIResponseObject):
    input_tokens: int
    """The number of tokens (images and text) in the input prompt."""

    input_tokens_details: ImageUsageInputTokensDetails
    """The input tokens detailed information for the image generation."""

    output_tokens: int
    """The number of image tokens in the output image."""

    total_tokens: int
    """The total number of tokens (images and text) used for the image generation."""


from openai.types.images_response import ImagesResponse as OpenAIImageResponse


class ImageResponse(OpenAIImageResponse, BaseLiteLLMOpenAIResponseObject):
    _hidden_params: dict = {}

    usage: Optional[ImageUsage] = None  # type: ignore
    """
    Users might use litellm with older python versions, we don't want this to break for them.
    Happens when their OpenAIImageResponse has the old OpenAI usage class.
    """

    model_config = ConfigDict(extra="allow", protected_namespaces=())

    def __init__(
        self,
        created: Optional[int] = None,
        data: Optional[List[ImageObject]] = None,
        response_ms=None,
        usage: Optional[ImageUsage] = None,
        hidden_params: Optional[dict] = None,
        **kwargs,
    ):
        if response_ms:
            _response_ms = response_ms
        else:
            _response_ms = None
        if data:
            data = data
        else:
            data = []

        if created:
            created = created
        else:
            created = int(time.time())

        _data: List[OpenAIImage] = []
        for d in data:
            if isinstance(d, dict):
                _data.append(ImageObject(**d))
            elif isinstance(d, BaseModel):
                _data.append(ImageObject(**d.model_dump()))

        _usage = usage or ImageUsage(
            input_tokens=0,
            input_tokens_details=ImageUsageInputTokensDetails(
                image_tokens=0,
                text_tokens=0,
            ),
            output_tokens=0,
            total_tokens=0,
        )
        super().__init__(created=created, data=_data, usage=_usage)  # type: ignore
        self._hidden_params = hidden_params or {}

    def __contains__(self, key):
        # Define custom behavior for the 'in' operator
        return hasattr(self, key)

    def get(self, key, default=None):
        # Custom .get() method to access attributes with a default value if the attribute doesn't exist
        return getattr(self, key, default)

    def __getitem__(self, key):
        # Allow dictionary-style access to attributes
        return getattr(self, key)

    def __setitem__(self, key, value):
        # Allow dictionary-style assignment of attributes
        setattr(self, key, value)

    def json(self, **kwargs):  # type: ignore
        try:
            return self.model_dump()  # noqa
        except Exception:
            # if using pydantic v1
            return self.dict()


class TranscriptionResponse(OpenAIObject):
    text: Optional[str] = None

    _hidden_params: dict = {}
    _response_headers: Optional[dict] = None

    def __init__(self, text=None):
        super().__init__(text=text)  # type: ignore

    def __contains__(self, key):
        # Define custom behavior for the 'in' operator
        return hasattr(self, key)

    def get(self, key, default=None):
        # Custom .get() method to access attributes with a default value if the attribute doesn't exist
        return getattr(self, key, default)

    def __getitem__(self, key):
        # Allow dictionary-style access to attributes
        return getattr(self, key)

    def __setitem__(self, key, value):
        # Allow dictionary-style assignment of attributes
        setattr(self, key, value)

    def json(self, **kwargs):  # type: ignore
        try:
            return self.model_dump()  # noqa
        except Exception:
            # if using pydantic v1
            return self.dict()


class GenericImageParsingChunk(TypedDict):
    type: str
    media_type: str
    data: str


class ResponseFormatChunk(TypedDict, total=False):
    type: Required[Literal["json_object", "text"]]
    response_schema: dict


class LoggedLiteLLMParams(TypedDict, total=False):
    force_timeout: Optional[float]
    custom_llm_provider: Optional[str]
    api_base: Optional[str]
    litellm_call_id: Optional[str]
    model_alias_map: Optional[dict]
    metadata: Optional[dict]
    model_info: Optional[dict]
    proxy_server_request: Optional[dict]
    acompletion: Optional[bool]
    preset_cache_key: Optional[str]
    no_log: Optional[bool]
    input_cost_per_second: Optional[float]
    input_cost_per_token: Optional[float]
    output_cost_per_token: Optional[float]
    output_cost_per_second: Optional[float]
    cooldown_time: Optional[float]


class AdapterCompletionStreamWrapper:
    def __init__(self, completion_stream):
        self.completion_stream = completion_stream

    def __iter__(self):
        return self

    def __aiter__(self):
        return self

    def __next__(self):
        try:
            for chunk in self.completion_stream:
                if chunk == "None" or chunk is None:
                    raise Exception
                return chunk
            raise StopIteration
        except StopIteration:
            raise StopIteration
        except Exception as e:
            print(f"AdapterCompletionStreamWrapper - {e}")  # noqa

    async def __anext__(self):
        try:
            async for chunk in self.completion_stream:
                if chunk == "None" or chunk is None:
                    raise Exception
                return chunk
            raise StopIteration
        except StopIteration:
            raise StopAsyncIteration


class StandardLoggingUserAPIKeyMetadata(TypedDict):
    user_api_key_hash: Optional[str]  # hash of the litellm virtual key used
    user_api_key_alias: Optional[str]
    user_api_key_spend: Optional[float]
    user_api_key_max_budget: Optional[float]
    user_api_key_budget_reset_at: Optional[str]
    user_api_key_org_id: Optional[str]
    user_api_key_team_id: Optional[str]
    user_api_key_user_id: Optional[str]
    user_api_key_user_email: Optional[str]
    user_api_key_team_alias: Optional[str]
    user_api_key_end_user_id: Optional[str]
    user_api_key_request_route: Optional[str]
    user_api_key_auth_metadata: Optional[Dict[str, str]]


class StandardLoggingMCPToolCall(TypedDict, total=False):
    name: str
    """
    Name of the tool to call
    """
    arguments: dict
    """
    Arguments to pass to the tool
    """
    result: dict
    """
    Result of the tool call
    """

    mcp_server_name: Optional[str]
    """
    Name of the MCP server that the tool call was made to
    """

    mcp_server_logo_url: Optional[str]
    """
    Optional logo URL of the MCP server that the tool call was made to

    (this is to render the logo on the logs page on litellm ui)
    """

    namespaced_tool_name: Optional[str]
    """
    Namespaced tool name of the MCP tool that the tool call was made to

    Includes the server name prefix if it exists - eg. `deepwiki-mcp/get_page_content`
    """

    mcp_server_cost_info: Optional[MCPServerCostInfo]
    """
    Cost per query for the MCP server tool call
    """


class StandardLoggingVectorStoreRequest(TypedDict, total=False):
    """
    Logging information for a vector store request/payload
    """

    vector_store_id: Optional[str]
    """
    ID of the vector store
    """

    custom_llm_provider: Optional[str]
    """
    Custom LLM provider the vector store is associated with eg. bedrock, openai, anthropic, etc.
    """

    query: Optional[str]
    """
    Query to the vector store
    """

    vector_store_search_response: Optional[VectorStoreSearchResponse]
    """
    OpenAI format vector store search response
    """

    start_time: Optional[float]
    """
    Start time of the vector store request
    """

    end_time: Optional[float]
    """
    End time of the vector store request
    """


class StandardBuiltInToolsParams(TypedDict, total=False):
    """
    Standard built-in OpenAItools parameters

    This is used to calculate the cost of built-in tools, insert any standard built-in tools parameters here

    OpenAI charges users based on the `web_search_options` parameter
    """

    web_search_options: Optional[WebSearchOptions]
    file_search: Optional[FileSearchTool]


class StandardLoggingPromptManagementMetadata(TypedDict):
    prompt_id: str
    prompt_variables: Optional[dict]
    prompt_integration: str


class StandardLoggingMetadata(StandardLoggingUserAPIKeyMetadata):
    """
    Specific metadata k,v pairs logged to integration for easier cost tracking and prompt management
    """

    spend_logs_metadata: Optional[
        dict
    ]  # special param to log k,v pairs to spendlogs for a call
    requester_ip_address: Optional[str]
    requester_metadata: Optional[dict]
    requester_custom_headers: Optional[
        Dict[str, str]
    ]  # Log any custom (`x-`) headers sent by the client to the proxy.
    prompt_management_metadata: Optional[StandardLoggingPromptManagementMetadata]
    mcp_tool_call_metadata: Optional[StandardLoggingMCPToolCall]
    vector_store_request_metadata: Optional[List[StandardLoggingVectorStoreRequest]]
    applied_guardrails: Optional[List[str]]
    usage_object: Optional[dict]
    cold_storage_object_key: Optional[
        str
    ]  # S3/GCS object key for cold storage retrieval


class StandardLoggingAdditionalHeaders(TypedDict, total=False):
    x_ratelimit_limit_requests: int
    x_ratelimit_limit_tokens: int
    x_ratelimit_remaining_requests: int
    x_ratelimit_remaining_tokens: int


class StandardLoggingHiddenParams(TypedDict):
    model_id: Optional[
        str
    ]  # id of the model in the router, separates multiple models with the same name but different credentials
    cache_key: Optional[str]
    api_base: Optional[str]
    response_cost: Optional[str]
    litellm_overhead_time_ms: Optional[float]
    additional_headers: Optional[StandardLoggingAdditionalHeaders]
    batch_models: Optional[List[str]]
    litellm_model_name: Optional[str]  # the model name sent to the provider by litellm
    usage_object: Optional[dict]


class StandardLoggingModelInformation(TypedDict):
    model_map_key: str
    model_map_value: Optional[ModelInfo]


class StandardLoggingModelCostFailureDebugInformation(TypedDict, total=False):
    """
    Debug information, if cost tracking fails.

    Avoid logging sensitive information like response or optional params
    """

    error_str: Required[str]
    traceback_str: Required[str]
    model: str
    cache_hit: Optional[bool]
    custom_llm_provider: Optional[str]
    base_model: Optional[str]
    call_type: str
    custom_pricing: Optional[bool]


class StandardLoggingPayloadErrorInformation(TypedDict, total=False):
    error_code: Optional[str]
    error_class: Optional[str]
    llm_provider: Optional[str]
    traceback: Optional[str]
    error_message: Optional[str]


class GuardrailMode(TypedDict, total=False):
    tags: Optional[Dict[str, str]]
    default: Optional[str]


GuardrailStatus = Literal[
    "success",
    "guardrail_intervened", 
    "guardrail_failed_to_respond",
    "not_run"
]

class StandardLoggingGuardrailInformation(TypedDict, total=False):
    guardrail_name: Optional[str]
    guardrail_provider: Optional[str]
    guardrail_mode: Optional[
        Union[GuardrailEventHooks, List[GuardrailEventHooks], GuardrailMode]
    ]
    guardrail_request: Optional[dict]
    guardrail_response: Optional[Union[dict, str, List[dict]]]
    guardrail_status: GuardrailStatus
    start_time: Optional[float]
    end_time: Optional[float]
    duration: Optional[float]
    """
    Duration of the guardrail in seconds
    """

    masked_entity_count: Optional[Dict[str, int]]
    """
    Count of masked entities
    {
        "CREDIT_CARD": 2,
        "PHONE": 1
    }
    """


StandardLoggingPayloadStatus = Literal["success", "failure"]


class CachingDetails(TypedDict):
    """
    Track all caching related metrics, fields for a given request
    """

    cache_hit: Optional[bool]
    """
    Whether the request hit the cache
    """
    cache_duration_ms: Optional[float]
    """
    Duration for reading from cache
    """


class CostBreakdown(TypedDict, total=False):
    """
    Detailed cost breakdown for a request
    """

    input_cost: float  # Cost of input/prompt tokens
    output_cost: float  # Cost of output/completion tokens (includes reasoning if applicable)
    total_cost: float  # Total cost (input + output + tool usage)
    tool_usage_cost: float  # Cost of usage of built-in tools
    original_cost: float  # Cost before discount (optional)
    discount_percent: float  # Discount percentage applied (e.g., 0.05 = 5%) (optional)
    discount_amount: float  # Discount amount in USD (optional)


class StandardLoggingPayloadStatusFields(TypedDict, total=False):
    """Status fields for easy filtering and analytics"""
    llm_api_status: StandardLoggingPayloadStatus
    """Status of the LLM API call - 'success' if completed, 'failure' if errored"""
    guardrail_status: GuardrailStatus
    """
    Status of guardrail execution:
    - 'success': Guardrail ran and allowed content through
    - 'guardrail_intervened': Guardrail blocked or modified content
    - 'guardrail_failed_to_respond': Guardrail had technical failure
    - 'not_run': No guardrail was run
    """


class StandardLoggingPayload(TypedDict):
    id: str
    trace_id: str  # Trace multiple LLM calls belonging to same overall request (e.g. fallbacks/retries)
    call_type: str
    stream: Optional[bool]
    response_cost: float
    cost_breakdown: Optional[CostBreakdown]  # Detailed cost breakdown
    response_cost_failure_debug_info: Optional[
        StandardLoggingModelCostFailureDebugInformation
    ]
    status: StandardLoggingPayloadStatus
    status_fields: StandardLoggingPayloadStatusFields
    custom_llm_provider: Optional[str]
    total_tokens: int
    prompt_tokens: int
    completion_tokens: int
    startTime: float  # Note: making this camelCase was a mistake, everything should be snake case
    endTime: float
    completionStartTime: float
    response_time: float
    model_map_information: StandardLoggingModelInformation
    model: str
    model_id: Optional[str]
    model_group: Optional[str]
    api_base: str
    metadata: StandardLoggingMetadata
    cache_hit: Optional[bool]
    cache_key: Optional[str]
    saved_cache_cost: float
    request_tags: list
    end_user: Optional[str]
    requester_ip_address: Optional[str]
    messages: Optional[Union[str, list, dict]]
    response: Optional[Union[str, list, dict]]
    error_str: Optional[str]
    error_information: Optional[StandardLoggingPayloadErrorInformation]
    model_parameters: dict
    hidden_params: StandardLoggingHiddenParams
    guardrail_information: Optional[StandardLoggingGuardrailInformation]
    standard_built_in_tools_params: Optional[StandardBuiltInToolsParams]


from typing import AsyncIterator, Iterator


class CustomStreamingDecoder:
    async def aiter_bytes(
        self, iterator: AsyncIterator[bytes]
    ) -> AsyncIterator[
        Optional[Union[GenericStreamingChunk, StreamingChatCompletionChunk]]
    ]:
        raise NotImplementedError

    def iter_bytes(
        self, iterator: Iterator[bytes]
    ) -> Iterator[Optional[Union[GenericStreamingChunk, StreamingChatCompletionChunk]]]:
        raise NotImplementedError


class StandardPassThroughResponseObject(TypedDict):
    response: str


OPENAI_RESPONSE_HEADERS = [
    "x-ratelimit-remaining-requests",
    "x-ratelimit-remaining-tokens",
    "x-ratelimit-limit-requests",
    "x-ratelimit-limit-tokens",
    "x-ratelimit-reset-requests",
    "x-ratelimit-reset-tokens",
]


class StandardCallbackDynamicParams(TypedDict, total=False):
    # Langfuse dynamic params
    langfuse_public_key: Optional[str]
    langfuse_secret: Optional[str]
    langfuse_secret_key: Optional[str]
    langfuse_host: Optional[str]

    # Langfuse prompt version
    langfuse_prompt_version: Optional[int]

    # GCS dynamic params
    gcs_bucket_name: Optional[str]
    gcs_path_service_account: Optional[str]

    # Langsmith dynamic params
    langsmith_api_key: Optional[str]
    langsmith_project: Optional[str]
    langsmith_base_url: Optional[str]
    langsmith_sampling_rate: Optional[float]

    # Humanloop dynamic params
    humanloop_api_key: Optional[str]

    # Arize dynamic params
    arize_api_key: Optional[str]
    arize_space_key: Optional[str]
    arize_space_id: Optional[str]

    # PostHog dynamic params
    posthog_api_key: Optional[str]
    posthog_api_url: Optional[str]

    # Logging settings
    turn_off_message_logging: Optional[bool]  # when true will not log messages
    litellm_disabled_callbacks: Optional[List[str]]

class CustomPricingLiteLLMParams(BaseModel):
    ## CUSTOM PRICING ##
    input_cost_per_token: Optional[float] = None
    output_cost_per_token: Optional[float] = None
    input_cost_per_second: Optional[float] = None
    output_cost_per_second: Optional[float] = None
    input_cost_per_pixel: Optional[float] = None
    output_cost_per_pixel: Optional[float] = None
    
    # Include all ModelInfoBase fields as optional
    # This allows any model_info parameter to be set in litellm_params
    input_cost_per_token_flex: Optional[float] = None
    input_cost_per_token_priority: Optional[float] = None
    cache_creation_input_token_cost: Optional[float] = None
    cache_creation_input_token_cost_above_1hr: Optional[float] = None
    cache_creation_input_token_cost_above_200k_tokens: Optional[float] = None
    cache_creation_input_audio_token_cost: Optional[float] = None
    cache_read_input_token_cost: Optional[float] = None
    cache_read_input_token_cost_flex: Optional[float] = None
    cache_read_input_token_cost_priority: Optional[float] = None
    cache_read_input_token_cost_above_200k_tokens: Optional[float] = None
    cache_read_input_audio_token_cost: Optional[float] = None
    input_cost_per_character: Optional[float] = None
    input_cost_per_character_above_128k_tokens: Optional[float] = None
    input_cost_per_audio_token: Optional[float] = None
    input_cost_per_token_cache_hit: Optional[float] = None
    input_cost_per_token_above_128k_tokens: Optional[float] = None
    input_cost_per_token_above_200k_tokens: Optional[float] = None
    input_cost_per_query: Optional[float] = None
    input_cost_per_image: Optional[float] = None
    input_cost_per_image_above_128k_tokens: Optional[float] = None
    input_cost_per_audio_per_second: Optional[float] = None
    input_cost_per_audio_per_second_above_128k_tokens: Optional[float] = None
    input_cost_per_video_per_second: Optional[float] = None
    input_cost_per_video_per_second_above_128k_tokens: Optional[float] = None
    input_cost_per_video_per_second_above_15s_interval: Optional[float] = None
    input_cost_per_video_per_second_above_8s_interval: Optional[float] = None
    input_cost_per_token_batches: Optional[float] = None
    output_cost_per_token_batches: Optional[float] = None
    output_cost_per_token_flex: Optional[float] = None
    output_cost_per_token_priority: Optional[float] = None
    output_cost_per_character: Optional[float] = None
    output_cost_per_audio_token: Optional[float] = None
    output_cost_per_token_above_128k_tokens: Optional[float] = None
    output_cost_per_token_above_200k_tokens: Optional[float] = None
    output_cost_per_character_above_128k_tokens: Optional[float] = None
    output_cost_per_image: Optional[float] = None
    output_cost_per_reasoning_token: Optional[float] = None
    output_cost_per_video_per_second: Optional[float] = None
    output_cost_per_audio_per_second: Optional[float] = None
    search_context_cost_per_query: Optional[Dict[str, Any]] = None
    citation_cost_per_token: Optional[float] = None
    tiered_pricing: Optional[List[Dict[str, Any]]] = None

all_litellm_params = [
    "metadata",
    "litellm_metadata",
    "litellm_trace_id",
    "litellm_request_debug",
    "guardrails",
    "tags",
    "acompletion",
    "aimg_generation",
    "atext_completion",
    "text_completion",
    "caching",
    "mock_response",
    "mock_timeout",
    "disable_add_transform_inline_image_block",
    "litellm_proxy_rate_limit_response",
    "api_key",
    "api_version",
    "prompt_id",
    "provider_specific_header",
    "prompt_variables",
    "prompt_version",
    "api_base",
    "force_timeout",
    "logger_fn",
    "verbose",
    "custom_llm_provider",
    "model_file_id_mapping",
    "litellm_logging_obj",
    "litellm_call_id",
    "use_client",
    "id",
    "fallbacks",
    "azure",
    "headers",
    "model_list",
    "num_retries",
    "context_window_fallback_dict",
    "retry_policy",
    "retry_strategy",
    "roles",
    "final_prompt_value",
    "bos_token",
    "eos_token",
    "request_timeout",
    "complete_response",
    "self",
    "client",
    "rpm",
    "tpm",
    "max_parallel_requests",
    "input_cost_per_token",
    "output_cost_per_token",
    "input_cost_per_second",
    "output_cost_per_second",
    "hf_model_name",
    "model_info",
    "proxy_server_request",
    "secret_fields",
    "preset_cache_key",
    "caching_groups",
    "ttl",
    "cache",
    "no-log",
    "base_model",
    "stream_timeout",
    "supports_system_message",
    "region_name",
    "allowed_model_region",
    "model_config",
    "fastest_response",
    "cooldown_time",
    "cache_key",
    "max_retries",
    "azure_ad_token_provider",
    "tenant_id",
    "client_id",
    "azure_username",
    "azure_password",
    "azure_scope",
    "client_secret",
    "user_continue_message",
    "configurable_clientside_auth_params",
    "weight",
    "ensure_alternating_roles",
    "assistant_continue_message",
    "user_continue_message",
    "fallback_depth",
    "max_fallbacks",
    "max_budget",
    "budget_duration",
    "use_in_pass_through",
    "merge_reasoning_content_in_choices",
    "litellm_credential_name",
    "allowed_openai_params",
    "litellm_session_id",
    "use_litellm_proxy",
    "prompt_label",
    "shared_session",
] + list(StandardCallbackDynamicParams.__annotations__.keys()) + list(CustomPricingLiteLLMParams.model_fields.keys())


class KeyGenerationConfig(TypedDict, total=False):
    required_params: List[
        str
    ]  # specify params that must be present in the key generation request


class TeamUIKeyGenerationConfig(KeyGenerationConfig):
    allowed_team_member_roles: List[str]


class PersonalUIKeyGenerationConfig(KeyGenerationConfig):
    allowed_user_roles: List[str]


class StandardKeyGenerationConfig(TypedDict, total=False):
    team_key_generation: TeamUIKeyGenerationConfig
    personal_key_generation: PersonalUIKeyGenerationConfig


class BudgetConfig(BaseModel):
    max_budget: Optional[float] = None
    budget_duration: Optional[str] = None
    tpm_limit: Optional[int] = None
    rpm_limit: Optional[int] = None

    def __init__(self, **data: Any) -> None:
        # Map time_period to budget_duration if present
        if "time_period" in data:
            data["budget_duration"] = data.pop("time_period")

        # Map budget_limit to max_budget if present
        if "budget_limit" in data:
            data["max_budget"] = data.pop("budget_limit")

        super().__init__(**data)


GenericBudgetConfigType = Dict[str, BudgetConfig]


class LlmProviders(str, Enum):
    OPENAI = "openai"
    OPENAI_LIKE = "openai_like"  # embedding only
    JINA_AI = "jina_ai"
    XAI = "xai"
    CUSTOM_OPENAI = "custom_openai"
    TEXT_COMPLETION_OPENAI = "text-completion-openai"
    COHERE = "cohere"
    COHERE_CHAT = "cohere_chat"
    CLARIFAI = "clarifai"
    ANTHROPIC = "anthropic"
    ANTHROPIC_TEXT = "anthropic_text"
    BYTEZ = "bytez"
    REPLICATE = "replicate"
    HUGGINGFACE = "huggingface"
    TOGETHER_AI = "together_ai"
    OPENROUTER = "openrouter"
    DATAROBOT = "datarobot"
    VERTEX_AI = "vertex_ai"
    VERTEX_AI_BETA = "vertex_ai_beta"
    GEMINI = "gemini"
    AI21 = "ai21"
    BASETEN = "baseten"
    AZURE = "azure"
    AZURE_TEXT = "azure_text"
    AZURE_AI = "azure_ai"
    SAGEMAKER = "sagemaker"
    SAGEMAKER_CHAT = "sagemaker_chat"
    BEDROCK = "bedrock"
    VLLM = "vllm"
    NLP_CLOUD = "nlp_cloud"
    PETALS = "petals"
    OOBABOOGA = "oobabooga"
    OLLAMA = "ollama"
    OLLAMA_CHAT = "ollama_chat"
    DEEPINFRA = "deepinfra"
    PERPLEXITY = "perplexity"
    MISTRAL = "mistral"
    GROQ = "groq"
    NVIDIA_NIM = "nvidia_nim"
    CEREBRAS = "cerebras"
    AI21_CHAT = "ai21_chat"
    VOLCENGINE = "volcengine"
    CODESTRAL = "codestral"
    TEXT_COMPLETION_CODESTRAL = "text-completion-codestral"
    DASHSCOPE = "dashscope"
    MOONSHOT = "moonshot"
    V0 = "v0"
    MORPH = "morph"
    LAMBDA_AI = "lambda_ai"
    DEEPSEEK = "deepseek"
    SAMBANOVA = "sambanova"
    MARITALK = "maritalk"
    VOYAGE = "voyage"
    CLOUDFLARE = "cloudflare"
    XINFERENCE = "xinference"
    FIREWORKS_AI = "fireworks_ai"
    FRIENDLIAI = "friendliai"
    FEATHERLESS_AI = "featherless_ai"
    WATSONX = "watsonx"
    WATSONX_TEXT = "watsonx_text"
    TRITON = "triton"
    PREDIBASE = "predibase"
    DATABRICKS = "databricks"
    EMPOWER = "empower"
    GITHUB = "github"
    COMPACTIFAI = "compactifai"
    CUSTOM = "custom"
    LITELLM_PROXY = "litellm_proxy"
    HOSTED_VLLM = "hosted_vllm"
    LLAMAFILE = "llamafile"
    LM_STUDIO = "lm_studio"
    GALADRIEL = "galadriel"
    NEBIUS = "nebius"
    INFINITY = "infinity"
    DEEPGRAM = "deepgram"
    ELEVENLABS = "elevenlabs"
    NOVITA = "novita"
    AIOHTTP_OPENAI = "aiohttp_openai"
    LANGFUSE = "langfuse"
    HUMANLOOP = "humanloop"
    TOPAZ = "topaz"
    ASSEMBLYAI = "assemblyai"
    GITHUB_COPILOT = "github_copilot"
    SNOWFLAKE = "snowflake"
    GRADIENT_AI = "gradient_ai"
    LLAMA = "meta_llama"
    NSCALE = "nscale"
    PG_VECTOR = "pg_vector"
    HYPERBOLIC = "hyperbolic"
    RECRAFT = "recraft"
    HEROKU = "heroku"
    AIML = "aiml"
    COMETAPI = "cometapi"
    OCI = "oci"
    AUTO_ROUTER = "auto_router"
    VERCEL_AI_GATEWAY = "vercel_ai_gateway"
    DOTPROMPT = "dotprompt"
    WANDB = "wandb"
    OVHCLOUD = "ovhcloud"
    LEMONADE = "lemonade"


# Create a set of all provider values for quick lookup
LlmProvidersSet = {provider.value for provider in LlmProviders}


class SearchProviders(str, Enum):
    """
    Enum for search provider types.
    Separate from LlmProviders for semantic clarity.
    """
    PERPLEXITY = "perplexity"
    TAVILY = "tavily"
    PARALLEL_AI = "parallel_ai"
    EXA_AI = "exa_ai"
    GOOGLE_PSE = "google_pse"
<<<<<<< HEAD
=======
    DATAFORSEO = "dataforseo"
>>>>>>> ad62a6d3


# Create a set of all search provider values for quick lookup
SearchProvidersSet = {provider.value for provider in SearchProviders}


class LiteLLMLoggingBaseClass:
    """
    Base class for logging pre and post call

    Meant to simplify type checking for logging obj.
    """

    def pre_call(self, input, api_key, model=None, additional_args={}):
        pass

    def post_call(
        self, original_response, input=None, api_key=None, additional_args={}
    ):
        pass


class TokenCountResponse(LiteLLMPydanticObjectBase):
    total_tokens: int
    request_model: str
    model_used: str
    tokenizer_type: str
    original_response: Optional[dict] = None
    """
    Original Response from upstream API call - if an API call was made for token counting
    """


class CustomHuggingfaceTokenizer(TypedDict):
    identifier: str
    revision: str  # usually 'main'
    auth_token: Optional[str]


class LITELLM_IMAGE_VARIATION_PROVIDERS(Enum):
    """
    Try using an enum for endpoints. This should make it easier to track what provider is supported for what endpoint.
    """

    OPENAI = LlmProviders.OPENAI.value
    TOPAZ = LlmProviders.TOPAZ.value


class HttpHandlerRequestFields(TypedDict, total=False):
    data: dict  # request body
    params: dict  # query params
    files: dict  # file uploads
    content: Any  # raw content


class ProviderSpecificHeader(TypedDict):
    custom_llm_provider: str
    extra_headers: dict


class SelectTokenizerResponse(TypedDict):
    type: Literal["openai_tokenizer", "huggingface_tokenizer"]
    tokenizer: Any


class LiteLLMFineTuningJob(FineTuningJob):
    _hidden_params: dict = {}
    seed: Optional[int] = None  # type: ignore

    def __init__(self, **kwargs):
        if "error" in kwargs and kwargs["error"] is not None:
            # check if error is all None - if so, set error to None
            if all(value is None for value in kwargs["error"].values()):
                kwargs["error"] = None
        super().__init__(**kwargs)
        self._hidden_params = kwargs.get("_hidden_params", {})


class LiteLLMBatch(Batch):
    _hidden_params: dict = {}
    usage: Optional[Usage] = None

    def __contains__(self, key):
        # Define custom behavior for the 'in' operator
        return hasattr(self, key)

    def get(self, key, default=None):
        # Custom .get() method to access attributes with a default value if the attribute doesn't exist
        return getattr(self, key, default)

    def __getitem__(self, key):
        # Allow dictionary-style access to attributes
        return getattr(self, key)

    def json(self, **kwargs):  # type: ignore
        try:
            return self.model_dump()  # noqa
        except Exception:
            # if using pydantic v1
            return self.dict()


class LiteLLMRealtimeStreamLoggingObject(LiteLLMPydanticObjectBase):
    results: OpenAIRealtimeStreamList
    usage: Usage
    _hidden_params: dict = {}

    def __contains__(self, key):
        # Define custom behavior for the 'in' operator
        return hasattr(self, key)

    def get(self, key, default=None):
        # Custom .get() method to access attributes with a default value if the attribute doesn't exist
        return getattr(self, key, default)

    def __getitem__(self, key):
        # Allow dictionary-style access to attributes
        return getattr(self, key)

    def json(self, **kwargs):  # type: ignore
        try:
            return self.model_dump()  # noqa
        except Exception:
            # if using pydantic v1
            return self.dict()


class RawRequestTypedDict(TypedDict, total=False):
    raw_request_api_base: Optional[str]
    raw_request_body: Optional[dict]
    raw_request_headers: Optional[dict]
    error: Optional[str]


class CredentialBase(BaseModel):
    credential_name: str
    credential_info: dict


class CredentialItem(CredentialBase):
    credential_values: dict


class CreateCredentialItem(CredentialBase):
    credential_values: Optional[dict] = None
    model_id: Optional[str] = None

    @model_validator(mode="before")
    @classmethod
    def check_credential_params(cls, values):
        if not values.get("credential_values") and not values.get("model_id"):
            raise ValueError("Either credential_values or model_id must be set")
        return values


class ExtractedFileData(TypedDict):
    """
    TypedDict for storing processed file data

    Attributes:
        filename: Name of the file if provided
        content: The file content in bytes
        content_type: MIME type of the file
        headers: Any additional headers for the file
    """

    filename: Optional[str]
    content: bytes
    content_type: Optional[str]
    headers: Mapping[str, str]


class SpecialEnums(Enum):
    LITELM_MANAGED_FILE_ID_PREFIX = "litellm_proxy"
    LITELLM_MANAGED_FILE_COMPLETE_STR = "litellm_proxy:{};unified_id,{};target_model_names,{};llm_output_file_id,{};llm_output_file_model_id,{}"

    LITELLM_MANAGED_RESPONSE_COMPLETE_STR = (
        "litellm:custom_llm_provider:{};model_id:{};response_id:{}"
    )

    LITELLM_MANAGED_BATCH_COMPLETE_STR = "litellm_proxy;model_id:{};llm_batch_id:{}"

    LITELLM_MANAGED_GENERIC_RESPONSE_COMPLETE_STR = "litellm_proxy;model_id:{};generic_response_id:{}"  # generic implementation of 'managed batches' - used for finetuning and any future work.


class ServiceTier(Enum):
    """Enum for service tier types used in cost calculations."""

    FLEX = "flex"
    PRIORITY = "priority"


LLMResponseTypes = Union[
    ModelResponse,
    EmbeddingResponse,
    ImageResponse,
    OpenAIFileObject,
    LiteLLMBatch,
    LiteLLMFineTuningJob,
]


class DynamicPromptManagementParamLiteral(str, Enum):
    """
    If any of these params are passed, the user is trying to use dynamic prompt management
    """

    CACHE_CONTROL_INJECTION_POINTS = "cache_control_injection_points"
    KNOWLEDGE_BASES = "knowledge_bases"
    VECTOR_STORE_IDS = "vector_store_ids"

    @classmethod
    def list_all_params(cls):
        return [param.value for param in cls]


class CallbacksByType(TypedDict):
    success: List[str]
    failure: List[str]
    success_and_failure: List[str]


CostResponseTypes = Union[
    ModelResponse,
    TextCompletionResponse,
    EmbeddingResponse,
    ImageResponse,
    TranscriptionResponse,
]


class PriorityReservationSettings(BaseModel):
    """
    Settings for priority-based rate limiting reservation.

    Defines what priority to assign to keys without explicit priority metadata.
    The priority_reservation mapping is configured separately via litellm.priority_reservation.
    """

    default_priority: float = Field(
        default=0.25,
        description="Priority level to assign to API keys without explicit priority metadata. Should match a key in litellm.priority_reservation.",
    )
    
    saturation_threshold: float = Field(
        default=0.50,
        description="Saturation threshold (0.0-1.0) at which strict priority enforcement begins. Below this threshold, generous mode allows priority borrowing. Above this threshold, strict mode enforces normalized priority limits."
    )

    model_config = ConfigDict(protected_namespaces=())<|MERGE_RESOLUTION|>--- conflicted
+++ resolved
@@ -2548,10 +2548,7 @@
     PARALLEL_AI = "parallel_ai"
     EXA_AI = "exa_ai"
     GOOGLE_PSE = "google_pse"
-<<<<<<< HEAD
-=======
     DATAFORSEO = "dataforseo"
->>>>>>> ad62a6d3
 
 
 # Create a set of all search provider values for quick lookup
