--- conflicted
+++ resolved
@@ -3316,7 +3316,11 @@
         description="Saturation threshold (0.0-1.0) at which strict priority enforcement begins. Below this threshold, generous mode allows priority borrowing. Above this threshold, strict mode enforces normalized priority limits.",
     )
 
-<<<<<<< HEAD
+    saturation_check_cache_ttl: int = Field(
+        default=60,
+        description="TTL in seconds for local cache when reading saturation check values from Redis.",
+    )
+
     model_config = ConfigDict(protected_namespaces=())
 
 
@@ -3329,12 +3333,4 @@
     ]  # tool calls sent from the LLM
     structured_messages: List[
         AllMessageValues
-    ]  # structured messages sent to the LLM - indicates if text is from system or user
-=======
-    saturation_check_cache_ttl: int = Field(
-        default=60,
-        description="TTL in seconds for local cache when reading saturation check values from Redis.",
-    )
-
-    model_config = ConfigDict(protected_namespaces=())
->>>>>>> 6ddc7875
+    ]  # structured messages sent to the LLM - indicates if text is from system or user