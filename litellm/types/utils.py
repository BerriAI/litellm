--- conflicted
+++ resolved
@@ -2241,13 +2241,6 @@
     input_cost_per_token_priority: Optional[float] = None
     cache_creation_input_token_cost: Optional[float] = None
     cache_creation_input_token_cost_above_1hr: Optional[float] = None
-<<<<<<< HEAD
-    cache_read_input_token_cost: Optional[float] = None
-    cache_read_input_token_cost_flex: Optional[float] = None
-    cache_read_input_token_cost_priority: Optional[float] = None
-    input_cost_per_character: Optional[float] = None
-    input_cost_per_audio_token: Optional[float] = None
-=======
     cache_creation_input_token_cost_above_200k_tokens: Optional[float] = None
     cache_creation_input_audio_token_cost: Optional[float] = None
     cache_read_input_token_cost: Optional[float] = None
@@ -2259,17 +2252,11 @@
     input_cost_per_character_above_128k_tokens: Optional[float] = None
     input_cost_per_audio_token: Optional[float] = None
     input_cost_per_token_cache_hit: Optional[float] = None
->>>>>>> e2e0cdde
     input_cost_per_token_above_128k_tokens: Optional[float] = None
     input_cost_per_token_above_200k_tokens: Optional[float] = None
     input_cost_per_character_above_128k_tokens: Optional[float] = None
     input_cost_per_query: Optional[float] = None
     input_cost_per_image: Optional[float] = None
-<<<<<<< HEAD
-    input_cost_per_audio_per_second: Optional[float] = None
-    input_cost_per_video_per_second: Optional[float] = None
-    input_cost_per_second: Optional[float] = None
-=======
     input_cost_per_image_above_128k_tokens: Optional[float] = None
     input_cost_per_audio_per_second: Optional[float] = None
     input_cost_per_audio_per_second_above_128k_tokens: Optional[float] = None
@@ -2277,7 +2264,6 @@
     input_cost_per_video_per_second_above_128k_tokens: Optional[float] = None
     input_cost_per_video_per_second_above_15s_interval: Optional[float] = None
     input_cost_per_video_per_second_above_8s_interval: Optional[float] = None
->>>>>>> e2e0cdde
     input_cost_per_token_batches: Optional[float] = None
     output_cost_per_token_batches: Optional[float] = None
     output_cost_per_token_flex: Optional[float] = None
@@ -2291,10 +2277,6 @@
     output_cost_per_reasoning_token: Optional[float] = None
     output_cost_per_video_per_second: Optional[float] = None
     output_cost_per_audio_per_second: Optional[float] = None
-<<<<<<< HEAD
-    output_cost_per_second: Optional[float] = None
-=======
->>>>>>> e2e0cdde
     search_context_cost_per_query: Optional[Dict[str, Any]] = None
     citation_cost_per_token: Optional[float] = None
     tiered_pricing: Optional[List[Dict[str, Any]]] = None
