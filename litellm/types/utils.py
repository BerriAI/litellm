import json
import time
from enum import Enum
from typing import (
    TYPE_CHECKING,
    Any,
    Dict,
    List,
    Literal,
    Mapping,
    Optional,
    Tuple,
    Union,
)

from aiohttp import FormData
from openai._models import BaseModel as OpenAIObject
from openai.types.audio.transcription_create_params import FileTypes  # type: ignore
from openai.types.chat.chat_completion import ChatCompletion
from openai.types.completion_usage import (
    CompletionTokensDetails,
    CompletionUsage,
    PromptTokensDetails,
)
from openai.types.moderation import (
    Categories,
    CategoryAppliedInputTypes,
    CategoryScores,
)
from openai.types.moderation_create_response import Moderation, ModerationCreateResponse
from pydantic import BaseModel, ConfigDict, Field, PrivateAttr, model_validator
from typing_extensions import Callable, Dict, Required, TypedDict, override

import litellm
from litellm._uuid import uuid
from litellm.types.llms.base import (
    BaseLiteLLMOpenAIResponseObject,
    LiteLLMPydanticObjectBase,
)
from litellm.types.mcp import MCPServerCostInfo

from ..litellm_core_utils.core_helpers import map_finish_reason
from .guardrails import GuardrailEventHooks
from .llms.anthropic_messages.anthropic_response import AnthropicMessagesResponse
from .llms.base import HiddenParams
from .llms.openai import (
    Batch,
    ChatCompletionAnnotation,
    ChatCompletionRedactedThinkingBlock,
    ChatCompletionThinkingBlock,
    ChatCompletionToolCallChunk,
    ChatCompletionUsageBlock,
    FileSearchTool,
    FineTuningJob,
    ImageURLListItem,
    OpenAIChatCompletionChunk,
    OpenAIFileObject,
    OpenAIRealtimeStreamList,
    ResponsesAPIResponse,
    WebSearchOptions,
)
from .rerank import RerankResponse

if TYPE_CHECKING:
    from .vector_stores import VectorStoreSearchResponse
else:
    VectorStoreSearchResponse = Any


def _generate_id():  # private helper function
    return "chatcmpl-" + str(uuid.uuid4())


class LiteLLMCommonStrings(Enum):
    redacted_by_litellm = "redacted by litellm. 'litellm.turn_off_message_logging=True'"
    llm_provider_not_provided = "Unmapped LLM provider for this endpoint. You passed model={model}, custom_llm_provider={custom_llm_provider}. Check supported provider and route: https://docs.litellm.ai/docs/providers"


SupportedCacheControls = ["ttl", "s-maxage", "no-cache", "no-store"]


class CostPerToken(TypedDict):
    input_cost_per_token: float
    output_cost_per_token: float


class ProviderField(TypedDict):
    field_name: str
    field_type: Literal["string"]
    field_description: str
    field_value: str


class ProviderSpecificModelInfo(TypedDict, total=False):
    supports_system_messages: Optional[bool]
    supports_response_schema: Optional[bool]
    supports_vision: Optional[bool]
    supports_function_calling: Optional[bool]
    supports_tool_choice: Optional[bool]
    supports_assistant_prefill: Optional[bool]
    supports_prompt_caching: Optional[bool]
    supports_computer_use: Optional[bool]
    supports_audio_input: Optional[bool]
    supports_embedding_image_input: Optional[bool]
    supports_audio_output: Optional[bool]
    supports_pdf_input: Optional[bool]
    supports_native_streaming: Optional[bool]
    supports_parallel_function_calling: Optional[bool]
    supports_web_search: Optional[bool]
    supports_reasoning: Optional[bool]
    supports_url_context: Optional[bool]


class SearchContextCostPerQuery(TypedDict, total=False):
    search_context_size_low: float
    search_context_size_medium: float
    search_context_size_high: float


class ModelInfoBase(ProviderSpecificModelInfo, total=False):
    key: Required[str]  # the key in litellm.model_cost which is returned

    max_tokens: Required[Optional[int]]
    max_input_tokens: Required[Optional[int]]
    max_output_tokens: Required[Optional[int]]
    input_cost_per_token: Required[float]
    input_cost_per_token_flex: Optional[float]  # OpenAI flex service tier pricing
    input_cost_per_token_priority: Optional[
        float
    ]  # OpenAI priority service tier pricing
    cache_creation_input_token_cost: Optional[float]
    cache_creation_input_token_cost_above_1hr: Optional[float]
    cache_read_input_token_cost: Optional[float]
    cache_read_input_token_cost_flex: Optional[
        float
    ]  # OpenAI flex service tier pricing
    cache_read_input_token_cost_priority: Optional[
        float
    ]  # OpenAI priority service tier pricing
    input_cost_per_character: Optional[float]  # only for vertex ai models
    input_cost_per_audio_token: Optional[float]
    input_cost_per_token_above_128k_tokens: Optional[float]  # only for vertex ai models
    input_cost_per_token_above_200k_tokens: Optional[
        float
    ]  # only for vertex ai gemini-2.5-pro models
    input_cost_per_character_above_128k_tokens: Optional[
        float
    ]  # only for vertex ai models
    input_cost_per_query: Optional[float]  # only for rerank models
    input_cost_per_image: Optional[float]  # only for vertex ai models
    input_cost_per_audio_per_second: Optional[float]  # only for vertex ai models
    input_cost_per_video_per_second: Optional[float]  # only for vertex ai models
    input_cost_per_second: Optional[float]  # for OpenAI Speech models
    input_cost_per_token_batches: Optional[float]
    output_cost_per_token_batches: Optional[float]
    output_cost_per_token: Required[float]
    output_cost_per_token_flex: Optional[float]  # OpenAI flex service tier pricing
    output_cost_per_token_priority: Optional[
        float
    ]  # OpenAI priority service tier pricing
    output_cost_per_character: Optional[float]  # only for vertex ai models
    output_cost_per_audio_token: Optional[float]
    output_cost_per_token_above_128k_tokens: Optional[
        float
    ]  # only for vertex ai models
    output_cost_per_token_above_200k_tokens: Optional[
        float
    ]  # only for vertex ai gemini-2.5-pro models
    output_cost_per_character_above_128k_tokens: Optional[
        float
    ]  # only for vertex ai models
    output_cost_per_image: Optional[float]
    output_vector_size: Optional[int]
    output_cost_per_reasoning_token: Optional[float]
    output_cost_per_video_per_second: Optional[float]  # only for vertex ai models
    output_cost_per_audio_per_second: Optional[float]  # only for vertex ai models
    output_cost_per_second: Optional[float]  # for OpenAI Speech models
    ocr_cost_per_page: Optional[float]  # for OCR models
    annotation_cost_per_page: Optional[float]  # for OCR models
    search_context_cost_per_query: Optional[
        SearchContextCostPerQuery
    ]  # Cost for using web search tool
    citation_cost_per_token: Optional[float]  # Cost per citation token for Perplexity
    tiered_pricing: Optional[
        List[Dict[str, Any]]
    ]  # Tiered pricing structure for models like Dashscope
    litellm_provider: Required[str]
    mode: Required[
        Literal[
            "completion",
            "embedding",
            "image_generation",
            "chat",
            "audio_transcription",
            "responses",
        ]
    ]
    tpm: Optional[int]
    rpm: Optional[int]


class ModelInfo(ModelInfoBase, total=False):
    """
    Model info for a given model, this is information found in litellm.model_prices_and_context_window.json
    """

    supported_openai_params: Required[Optional[List[str]]]


class GenericStreamingChunk(TypedDict, total=False):
    text: Required[str]
    tool_use: Optional[ChatCompletionToolCallChunk]
    is_finished: Required[bool]
    finish_reason: Required[str]
    usage: Required[Optional[ChatCompletionUsageBlock]]
    index: int

    # use this dict if you want to return any provider specific fields in the response
    provider_specific_fields: Optional[Dict[str, Any]]


from enum import Enum


class CallTypes(str, Enum):
    embedding = "embedding"
    aembedding = "aembedding"
    completion = "completion"
    acompletion = "acompletion"
    atext_completion = "atext_completion"
    text_completion = "text_completion"
    image_generation = "image_generation"
    aimage_generation = "aimage_generation"
    image_edit = "image_edit"
    aimage_edit = "aimage_edit"
    moderation = "moderation"
    amoderation = "amoderation"
    atranscription = "atranscription"
    transcription = "transcription"
    aspeech = "aspeech"
    speech = "speech"
    rerank = "rerank"
    arerank = "arerank"
    search = "search"
    asearch = "asearch"
    arealtime = "_arealtime"
    create_batch = "create_batch"
    acreate_batch = "acreate_batch"
    aretrieve_batch = "aretrieve_batch"
    retrieve_batch = "retrieve_batch"
    pass_through = "pass_through_endpoint"
    anthropic_messages = "anthropic_messages"
    get_assistants = "get_assistants"
    aget_assistants = "aget_assistants"
    create_assistants = "create_assistants"
    acreate_assistants = "acreate_assistants"
    delete_assistant = "delete_assistant"
    adelete_assistant = "adelete_assistant"
    acreate_thread = "acreate_thread"
    create_thread = "create_thread"
    aget_thread = "aget_thread"
    get_thread = "get_thread"
    a_add_message = "a_add_message"
    add_message = "add_message"
    aget_messages = "aget_messages"
    get_messages = "get_messages"
    arun_thread = "arun_thread"
    run_thread = "run_thread"
    arun_thread_stream = "arun_thread_stream"
    run_thread_stream = "run_thread_stream"
    afile_retrieve = "afile_retrieve"
    file_retrieve = "file_retrieve"
    afile_delete = "afile_delete"
    file_delete = "file_delete"
    afile_list = "afile_list"
    file_list = "file_list"
    acreate_file = "acreate_file"
    create_file = "create_file"
    afile_content = "afile_content"
    file_content = "file_content"
    create_fine_tuning_job = "create_fine_tuning_job"
    acreate_fine_tuning_job = "acreate_fine_tuning_job"
    
    #########################################################
    # Video Generation Call Types
    #########################################################
    create_video = "create_video"
    acreate_video = "acreate_video"
    avideo_retrieve = "avideo_retrieve"
    video_retrieve = "video_retrieve"
    avideo_content = "avideo_content"
    video_content = "video_content"
    video_remix = "video_remix"
    avideo_remix = "avideo_remix"
    video_list = "video_list"
    avideo_list = "avideo_list"
    video_retrieve_job = "video_retrieve_job"
    avideo_retrieve_job = "avideo_retrieve_job"
    video_delete = "video_delete"
    avideo_delete = "avideo_delete"
    acancel_fine_tuning_job = "acancel_fine_tuning_job"
    cancel_fine_tuning_job = "cancel_fine_tuning_job"
    alist_fine_tuning_jobs = "alist_fine_tuning_jobs"
    list_fine_tuning_jobs = "list_fine_tuning_jobs"
    aretrieve_fine_tuning_job = "aretrieve_fine_tuning_job"
    retrieve_fine_tuning_job = "retrieve_fine_tuning_job"
    responses = "responses"
    aresponses = "aresponses"
    alist_input_items = "alist_input_items"
    llm_passthrough_route = "llm_passthrough_route"
    allm_passthrough_route = "allm_passthrough_route"

    #########################################################
    # Google GenAI Native Call Types
    #########################################################
    generate_content = "generate_content"
    agenerate_content = "agenerate_content"
    generate_content_stream = "generate_content_stream"
    agenerate_content_stream = "agenerate_content_stream"

    #########################################################
    # MCP Call Types
    #########################################################
    call_mcp_tool = "call_mcp_tool"


CallTypesLiteral = Literal[
    "embedding",
    "aembedding",
    "completion",
    "acompletion",
    "atext_completion",
    "text_completion",
    "image_generation",
    "aimage_generation",
    "image_edit",
    "aimage_edit",
    "moderation",
    "amoderation",
    "atranscription",
    "transcription",
    "aspeech",
    "speech",
    "rerank",
    "arerank",
    "search",
    "asearch",
    "_arealtime",
    "create_batch",
    "acreate_batch",
    "pass_through_endpoint",
    "anthropic_messages",
    "aretrieve_batch",
    "retrieve_batch",
    "generate_content",
    "agenerate_content",
    "generate_content_stream",
    "agenerate_content_stream",
    "ocr",
    "aocr",
    "avector_store_search",
    "vector_store_search",
]


class PassthroughCallTypes(Enum):
    passthrough_image_generation = "passthrough-image-generation"


class TopLogprob(OpenAIObject):
    token: str
    """The token."""

    bytes: Optional[List[int]] = None
    """A list of integers representing the UTF-8 bytes representation of the token.

    Useful in instances where characters are represented by multiple tokens and
    their byte representations must be combined to generate the correct text
    representation. Can be `null` if there is no bytes representation for the token.
    """

    logprob: float
    """The log probability of this token, if it is within the top 20 most likely
    tokens.

    Otherwise, the value `-9999.0` is used to signify that the token is very
    unlikely.
    """


class ChatCompletionTokenLogprob(OpenAIObject):
    token: str
    """The token."""

    bytes: Optional[List[int]] = None
    """A list of integers representing the UTF-8 bytes representation of the token.

    Useful in instances where characters are represented by multiple tokens and
    their byte representations must be combined to generate the correct text
    representation. Can be `null` if there is no bytes representation for the token.
    """

    logprob: float
    """The log probability of this token, if it is within the top 20 most likely
    tokens.

    Otherwise, the value `-9999.0` is used to signify that the token is very
    unlikely.
    """

    top_logprobs: List[TopLogprob]
    """List of the most likely tokens and their log probability, at this token
    position.

    In rare cases, there may be fewer than the number of requested `top_logprobs`
    returned.
    """

    def __contains__(self, key):
        # Define custom behavior for the 'in' operator
        return hasattr(self, key)

    def get(self, key, default=None):
        # Custom .get() method to access attributes with a default value if the attribute doesn't exist
        return getattr(self, key, default)

    def __getitem__(self, key):
        # Allow dictionary-style access to attributes
        return getattr(self, key)


class ChoiceLogprobs(OpenAIObject):
    content: Optional[List[ChatCompletionTokenLogprob]] = None
    """A list of message content tokens with log probability information."""

    def __contains__(self, key):
        # Define custom behavior for the 'in' operator
        return hasattr(self, key)

    def get(self, key, default=None):
        # Custom .get() method to access attributes with a default value if the attribute doesn't exist
        return getattr(self, key, default)

    def __getitem__(self, key):
        # Allow dictionary-style access to attributes
        return getattr(self, key)


class FunctionCall(OpenAIObject):
    arguments: str
    name: Optional[str] = None


class Function(OpenAIObject):
    arguments: str
    name: Optional[
        str
    ]  # can be None - openai e.g.: ChoiceDeltaToolCallFunction(arguments='{"', name=None), type=None)

    def __init__(
        self,
        arguments: Optional[Union[Dict, str]] = None,
        name: Optional[str] = None,
        **params,
    ):
        if arguments is None:
            if params.get("parameters", None) is not None and isinstance(
                params["parameters"], dict
            ):
                arguments = json.dumps(params["parameters"])
                params.pop("parameters")
            else:
                arguments = ""
        elif isinstance(arguments, Dict):
            arguments = json.dumps(arguments)
        else:
            arguments = arguments

        name = name

        # Build a dictionary with the structure your BaseModel expects
        data = {"arguments": arguments, "name": name}

        super(Function, self).__init__(**data)

    def __contains__(self, key):
        # Define custom behavior for the 'in' operator
        return hasattr(self, key)

    def get(self, key, default=None):
        # Custom .get() method to access attributes with a default value if the attribute doesn't exist
        return getattr(self, key, default)

    def __getitem__(self, key):
        # Allow dictionary-style access to attributes
        return getattr(self, key)

    def __setitem__(self, key, value):
        # Allow dictionary-style assignment of attributes
        setattr(self, key, value)


class ChatCompletionDeltaToolCall(OpenAIObject):
    id: Optional[str] = None
    function: Function
    type: Optional[str] = None
    index: int

    def __contains__(self, key):
        # Define custom behavior for the 'in' operator
        return hasattr(self, key)

    def get(self, key, default=None):
        # Custom .get() method to access attributes with a default value if the attribute doesn't exist
        return getattr(self, key, default)

    def __getitem__(self, key):
        # Allow dictionary-style access to attributes
        return getattr(self, key)

    def __setitem__(self, key, value):
        # Allow dictionary-style assignment of attributes
        setattr(self, key, value)


class ChatCompletionMessageToolCall(OpenAIObject):
    def __init__(
        self,
        function: Union[Dict, Function],
        id: Optional[str] = None,
        type: Optional[str] = None,
        **params,
    ):
        super(ChatCompletionMessageToolCall, self).__init__(**params)
        if isinstance(function, Dict):
            self.function = Function(**function)
        else:
            self.function = function

        if id is not None:
            self.id = id
        else:
            self.id = f"{uuid.uuid4()}"

        if type is not None:
            self.type = type
        else:
            self.type = "function"

    def __contains__(self, key):
        # Define custom behavior for the 'in' operator
        return hasattr(self, key)

    def get(self, key, default=None):
        # Custom .get() method to access attributes with a default value if the attribute doesn't exist
        return getattr(self, key, default)

    def __getitem__(self, key):
        # Allow dictionary-style access to attributes
        return getattr(self, key)

    def __setitem__(self, key, value):
        # Allow dictionary-style assignment of attributes
        setattr(self, key, value)


from openai.types.chat.chat_completion_audio import ChatCompletionAudio


class ChatCompletionAudioResponse(ChatCompletionAudio):
    def __init__(
        self,
        data: str,
        expires_at: int,
        transcript: str,
        id: Optional[str] = None,
        **params,
    ):
        if id is not None:
            id = id
        else:
            id = f"{uuid.uuid4()}"
        super(ChatCompletionAudioResponse, self).__init__(
            data=data, expires_at=expires_at, transcript=transcript, id=id, **params
        )

    def __contains__(self, key):
        # Define custom behavior for the 'in' operator
        return hasattr(self, key)

    def get(self, key, default=None):
        # Custom .get() method to access attributes with a default value if the attribute doesn't exist
        return getattr(self, key, default)

    def __getitem__(self, key):
        # Allow dictionary-style access to attributes
        return getattr(self, key)

    def __setitem__(self, key, value):
        # Allow dictionary-style assignment of attributes
        setattr(self, key, value)


"""
Reference:
ChatCompletionMessage(content='This is a test', role='assistant', function_call=None, tool_calls=None))
"""


def add_provider_specific_fields(
    object: BaseModel, provider_specific_fields: Optional[Dict[str, Any]]
):
    if not provider_specific_fields:  # set if provider_specific_fields is not empty
        return
    setattr(object, "provider_specific_fields", provider_specific_fields)


class Message(OpenAIObject):
    content: Optional[str]
    role: Literal["assistant", "user", "system", "tool", "function"]
    tool_calls: Optional[List[ChatCompletionMessageToolCall]]
    function_call: Optional[FunctionCall]
    audio: Optional[ChatCompletionAudioResponse] = None
    images: Optional[List[ImageURLListItem]] = None
    reasoning_content: Optional[str] = None
    thinking_blocks: Optional[
        List[Union[ChatCompletionThinkingBlock, ChatCompletionRedactedThinkingBlock]]
    ] = None
    provider_specific_fields: Optional[Dict[str, Any]] = Field(
        default=None, exclude=True
    )
    annotations: Optional[List[ChatCompletionAnnotation]] = None

    def __init__(
        self,
        content: Optional[str] = None,
        role: Literal["assistant", "user", "system", "tool", "function"] = "assistant",
        function_call=None,
        tool_calls: Optional[list] = None,
        audio: Optional[ChatCompletionAudioResponse] = None,
        images: Optional[List[ImageURLListItem]] = None,
        provider_specific_fields: Optional[Dict[str, Any]] = None,
        reasoning_content: Optional[str] = None,
        thinking_blocks: Optional[
            List[
                Union[ChatCompletionThinkingBlock, ChatCompletionRedactedThinkingBlock]
            ]
        ] = None,
        annotations: Optional[List[ChatCompletionAnnotation]] = None,
        **params,
    ):
        init_values: Dict[str, Any] = {
            "content": content,
            "role": role or "assistant",  # handle null input
            "function_call": (
                FunctionCall(**function_call) if function_call is not None else None
            ),
            "tool_calls": (
                [
                    (
                        ChatCompletionMessageToolCall(**tool_call)
                        if isinstance(tool_call, dict)
                        else tool_call
                    )
                    for tool_call in tool_calls
                ]
                if tool_calls is not None and len(tool_calls) > 0
                else None
            ),
        }

        if audio is not None:
            init_values["audio"] = audio

        if images is not None:
            init_values["images"] = images

        if thinking_blocks is not None:
            init_values["thinking_blocks"] = thinking_blocks

        if annotations is not None:
            init_values["annotations"] = annotations

        if reasoning_content is not None:
            init_values["reasoning_content"] = reasoning_content

        super(Message, self).__init__(
            **init_values,  # type: ignore
            **params,
        )

        if audio is None:
            # delete audio from self
            # OpenAI compatible APIs like mistral API will raise an error if audio is passed in
            if hasattr(self, "audio"):
                del self.audio

        if images is None:
            if hasattr(self, "images"):
                del self.images

        if annotations is None:
            # ensure default response matches OpenAI spec
            # Some OpenAI compatible APIs raise an error if annotations are passed in
            if hasattr(self, "annotations"):
                del self.annotations

        if reasoning_content is None:
            # ensure default response matches OpenAI spec
            if hasattr(self, "reasoning_content"):
                del self.reasoning_content

        if thinking_blocks is None:
            # ensure default response matches OpenAI spec
            if hasattr(self, "thinking_blocks"):
                del self.thinking_blocks

        add_provider_specific_fields(self, provider_specific_fields)

    def get(self, key, default=None):
        # Custom .get() method to access attributes with a default value if the attribute doesn't exist
        return getattr(self, key, default)

    def __getitem__(self, key):
        # Allow dictionary-style access to attributes
        return getattr(self, key)

    def __setitem__(self, key, value):
        # Allow dictionary-style assignment of attributes
        setattr(self, key, value)

    def json(self, **kwargs):  # type: ignore
        try:
            return self.model_dump()  # noqa
        except Exception:
            # if using pydantic v1
            return self.dict()


class Delta(OpenAIObject):
    reasoning_content: Optional[str] = None
    thinking_blocks: Optional[
        List[Union[ChatCompletionThinkingBlock, ChatCompletionRedactedThinkingBlock]]
    ] = None
    provider_specific_fields: Optional[Dict[str, Any]] = Field(default=None)

    def __init__(
        self,
        content=None,
        role=None,
        function_call=None,
        tool_calls=None,
        audio: Optional[ChatCompletionAudioResponse] = None,
        images: Optional[List[ImageURLListItem]] = None,
        reasoning_content: Optional[str] = None,
        thinking_blocks: Optional[
            List[
                Union[ChatCompletionThinkingBlock, ChatCompletionRedactedThinkingBlock]
            ]
        ] = None,
        annotations: Optional[List[ChatCompletionAnnotation]] = None,
        **params,
    ):
        super(Delta, self).__init__(**params)
        add_provider_specific_fields(self, params.get("provider_specific_fields", {}))
        self.content = content
        self.role = role
        # Set default values and correct types
        self.function_call: Optional[Union[FunctionCall, Any]] = None
        self.tool_calls: Optional[List[Union[ChatCompletionDeltaToolCall, Any]]] = None
        self.audio: Optional[ChatCompletionAudioResponse] = None
        self.images: Optional[List[ImageURLListItem]] = None
        self.annotations: Optional[List[ChatCompletionAnnotation]] = None

        if reasoning_content is not None:
            self.reasoning_content = reasoning_content
        else:
            # ensure default response matches OpenAI spec
            del self.reasoning_content

        if thinking_blocks is not None:
            self.thinking_blocks = thinking_blocks
        else:
            # ensure default response matches OpenAI spec
            del self.thinking_blocks

        # Add annotations to the delta, ensure they are only on Delta if they exist (Match OpenAI spec)
        if annotations is not None:
            self.annotations = annotations
        else:
            del self.annotations

        if images is not None and len(images) > 0:
            self.images = images
        else:
            del self.images

        if function_call is not None and isinstance(function_call, dict):
            self.function_call = FunctionCall(**function_call)
        else:
            self.function_call = function_call
        if tool_calls is not None and isinstance(tool_calls, list):
            self.tool_calls = []
            current_index = 0
            for tool_call in tool_calls:
                if isinstance(tool_call, dict):
                    if tool_call.get("index", None) is None:
                        tool_call["index"] = current_index
                        current_index += 1
                    self.tool_calls.append(ChatCompletionDeltaToolCall(**tool_call))
                elif isinstance(tool_call, ChatCompletionDeltaToolCall):
                    self.tool_calls.append(tool_call)
        else:
            self.tool_calls = tool_calls

        self.audio = audio

    def __contains__(self, key):
        # Define custom behavior for the 'in' operator
        return hasattr(self, key)

    def get(self, key, default=None):
        # Custom .get() method to access attributes with a default value if the attribute doesn't exist
        return getattr(self, key, default)

    def __getitem__(self, key):
        # Allow dictionary-style access to attributes
        return getattr(self, key)

    def __setitem__(self, key, value):
        # Allow dictionary-style assignment of attributes
        setattr(self, key, value)


class Choices(OpenAIObject):
    finish_reason: str
    index: int
    message: Message
    logprobs: Optional[Union[ChoiceLogprobs, Any]] = None

    provider_specific_fields: Optional[Dict[str, Any]] = Field(default=None)

    def __init__(
        self,
        finish_reason=None,
        index=0,
        message: Optional[Union[Message, dict]] = None,
        logprobs: Optional[Union[ChoiceLogprobs, dict, Any]] = None,
        enhancements=None,
        provider_specific_fields: Optional[Dict[str, Any]] = None,
        **params,
    ):
        if finish_reason is not None:
            params["finish_reason"] = map_finish_reason(finish_reason)
        else:
            params["finish_reason"] = "stop"
        if index is not None:
            params["index"] = index
        else:
            params["index"] = 0
        if message is None:
            params["message"] = Message()
        else:
            if isinstance(message, Message):
                params["message"] = message
            elif isinstance(message, dict):
                params["message"] = Message(**message)
        if logprobs is not None:
            if isinstance(logprobs, dict):
                params["logprobs"] = ChoiceLogprobs(**logprobs)
            else:
                params["logprobs"] = logprobs
        else:
            params["logprobs"] = None
        super(Choices, self).__init__(**params)

        if enhancements is not None:
            self.enhancements = enhancements

        self.provider_specific_fields = provider_specific_fields

        if self.logprobs is None:
            del self.logprobs
        if self.provider_specific_fields is None:
            del self.provider_specific_fields

    def __contains__(self, key):
        # Define custom behavior for the 'in' operator
        return hasattr(self, key)

    def get(self, key, default=None):
        # Custom .get() method to access attributes with a default value if the attribute doesn't exist
        return getattr(self, key, default)

    def __getitem__(self, key):
        # Allow dictionary-style access to attributes
        return getattr(self, key)

    def __setitem__(self, key, value):
        # Allow dictionary-style assignment of attributes
        setattr(self, key, value)


class CompletionTokensDetailsWrapper(
    CompletionTokensDetails
):  # wrapper for older openai versions
    text_tokens: Optional[int] = None
    """Text tokens generated by the model."""


class CacheCreationTokenDetails(BaseModel):
    ephemeral_5m_input_tokens: Optional[int] = None
    ephemeral_1h_input_tokens: Optional[int] = None


class PromptTokensDetailsWrapper(
    PromptTokensDetails
):  # wrapper for older openai versions
    text_tokens: Optional[int] = None
    """Text tokens sent to the model."""

    image_tokens: Optional[int] = None
    """Image tokens sent to the model."""

    web_search_requests: Optional[int] = None
    """Number of web search requests made by the tool call. Used for Anthropic to calculate web search cost."""

    character_count: Optional[int] = None
    """Character count sent to the model. Used for Vertex AI multimodal embeddings."""

    image_count: Optional[int] = None
    """Number of images sent to the model. Used for Vertex AI multimodal embeddings."""

    video_length_seconds: Optional[float] = None
    """Length of videos sent to the model. Used for Vertex AI multimodal embeddings."""

    cache_creation_tokens: Optional[int] = None
    """Number of cache creation tokens sent to the model. Used for Anthropic prompt caching."""

    cache_creation_token_details: Optional[CacheCreationTokenDetails] = None
    """Details of cache creation tokens sent to the model. Used for tracking 5m/1h cache creation tokens for Anthropic prompt caching."""

    def __init__(self, *args, **kwargs):
        super().__init__(*args, **kwargs)
        if self.character_count is None:
            del self.character_count
        if self.image_count is None:
            del self.image_count
        if self.video_length_seconds is None:
            del self.video_length_seconds
        if self.web_search_requests is None:
            del self.web_search_requests
        if self.cache_creation_tokens is None:
            del self.cache_creation_tokens
        if self.cache_creation_token_details is None:
            del self.cache_creation_token_details


class ServerToolUse(BaseModel):
    web_search_requests: Optional[int]


class Usage(CompletionUsage):
    _cache_creation_input_tokens: int = PrivateAttr(
        0
    )  # hidden param for prompt caching. Might change, once openai introduces their equivalent.
    _cache_read_input_tokens: int = PrivateAttr(
        0
    )  # hidden param for prompt caching. Might change, once openai introduces their equivalent.

    server_tool_use: Optional[ServerToolUse] = None
    cost: Optional[float] = None

    completion_tokens_details: Optional[CompletionTokensDetailsWrapper] = None
    """Breakdown of tokens used in a completion."""

    prompt_tokens_details: Optional[PromptTokensDetailsWrapper] = None
    """Breakdown of tokens used in the prompt."""

    def __init__(
        self,
        prompt_tokens: Optional[int] = None,
        completion_tokens: Optional[int] = None,
        total_tokens: Optional[int] = None,
        reasoning_tokens: Optional[int] = None,
        prompt_tokens_details: Optional[
            Union[PromptTokensDetailsWrapper, PromptTokensDetails, dict]
        ] = None,
        completion_tokens_details: Optional[
            Union[CompletionTokensDetailsWrapper, dict]
        ] = None,
        server_tool_use: Optional[ServerToolUse] = None,
        cost: Optional[float] = None,
        **params,
    ):
        # handle reasoning_tokens
        _completion_tokens_details: Optional[CompletionTokensDetailsWrapper] = None
        if reasoning_tokens:
            text_tokens = (
                completion_tokens - reasoning_tokens if completion_tokens else None
            )
            completion_tokens_details = CompletionTokensDetailsWrapper(
                reasoning_tokens=reasoning_tokens, text_tokens=text_tokens
            )

        # Ensure completion_tokens_details is properly handled
        if completion_tokens_details:
            if isinstance(completion_tokens_details, dict):
                _completion_tokens_details = CompletionTokensDetailsWrapper(
                    **completion_tokens_details
                )
            elif isinstance(completion_tokens_details, CompletionTokensDetails):
                _completion_tokens_details = completion_tokens_details

        # handle prompt_tokens_details
        _prompt_tokens_details: Optional[PromptTokensDetailsWrapper] = None

        # guarantee prompt_token_details is always a PromptTokensDetailsWrapper
        if prompt_tokens_details:
            if isinstance(prompt_tokens_details, dict):
                _prompt_tokens_details = PromptTokensDetailsWrapper(
                    **prompt_tokens_details
                )
            elif isinstance(prompt_tokens_details, PromptTokensDetails):
                _prompt_tokens_details = PromptTokensDetailsWrapper(
                    **prompt_tokens_details.model_dump()
                )
            elif isinstance(prompt_tokens_details, PromptTokensDetailsWrapper):
                _prompt_tokens_details = prompt_tokens_details

        ## DEEPSEEK MAPPING ##
        if "prompt_cache_hit_tokens" in params and isinstance(
            params["prompt_cache_hit_tokens"], int
        ):
            if _prompt_tokens_details is None:
                _prompt_tokens_details = PromptTokensDetailsWrapper(
                    cached_tokens=params["prompt_cache_hit_tokens"]
                )
            else:
                _prompt_tokens_details.cached_tokens = params["prompt_cache_hit_tokens"]

        ## ANTHROPIC MAPPING ##
        if "cache_read_input_tokens" in params and isinstance(
            params["cache_read_input_tokens"], int
        ):
            if _prompt_tokens_details is None:
                _prompt_tokens_details = PromptTokensDetailsWrapper(
                    cached_tokens=params["cache_read_input_tokens"]
                )
            else:
                _prompt_tokens_details.cached_tokens = params["cache_read_input_tokens"]

        if "cache_creation_input_tokens" in params and isinstance(
            params["cache_creation_input_tokens"], int
        ):
            if _prompt_tokens_details is None:
                _prompt_tokens_details = PromptTokensDetailsWrapper(
                    cache_creation_tokens=params["cache_creation_input_tokens"]
                )
            else:
                _prompt_tokens_details.cache_creation_tokens = params[
                    "cache_creation_input_tokens"
                ]

        super().__init__(
            prompt_tokens=prompt_tokens or 0,
            completion_tokens=completion_tokens or 0,
            total_tokens=total_tokens or 0,
            completion_tokens_details=_completion_tokens_details or None,
            prompt_tokens_details=_prompt_tokens_details or None,
        )

        if server_tool_use is not None:
            self.server_tool_use = server_tool_use
        else:  # maintain openai compatibility in usage object if possible
            del self.server_tool_use

        if cost is not None:
            self.cost = cost
        else:
            del self.cost

        ## ANTHROPIC MAPPING ##
        if "cache_creation_input_tokens" in params and isinstance(
            params["cache_creation_input_tokens"], int
        ):
            self._cache_creation_input_tokens = params["cache_creation_input_tokens"]

        if "cache_read_input_tokens" in params and isinstance(
            params["cache_read_input_tokens"], int
        ):
            self._cache_read_input_tokens = params["cache_read_input_tokens"]

        ## DEEPSEEK MAPPING ##
        if "prompt_cache_hit_tokens" in params and isinstance(
            params["prompt_cache_hit_tokens"], int
        ):
            self._cache_read_input_tokens = params["prompt_cache_hit_tokens"]

        for k, v in params.items():
            setattr(self, k, v)

    def __contains__(self, key):
        # Define custom behavior for the 'in' operator
        return hasattr(self, key)

    def get(self, key, default=None):
        # Custom .get() method to access attributes with a default value if the attribute doesn't exist
        return getattr(self, key, default)

    def __getitem__(self, key):
        # Allow dictionary-style access to attributes
        return getattr(self, key)

    def __setitem__(self, key, value):
        # Allow dictionary-style assignment of attributes
        setattr(self, key, value)


class StreamingChoices(OpenAIObject):
    def __init__(
        self,
        finish_reason=None,
        index=0,
        delta: Optional[Delta] = None,
        logprobs=None,
        enhancements=None,
        **params,
    ):
        # Fix Perplexity return both delta and message cause OpenWebUI repect text
        # https://github.com/BerriAI/litellm/issues/8455
        params.pop("message", None)
        super(StreamingChoices, self).__init__(**params)
        if finish_reason:
            self.finish_reason = map_finish_reason(finish_reason)
        else:
            self.finish_reason = None
        self.index = index
        if delta is not None:
            if isinstance(delta, Delta):
                self.delta = delta
            elif isinstance(delta, dict):
                self.delta = Delta(**delta)
        else:
            self.delta = Delta()
        if enhancements is not None:
            self.enhancements = enhancements

        if logprobs is not None and isinstance(logprobs, dict):
            self.logprobs = ChoiceLogprobs(**logprobs)
        else:
            self.logprobs = logprobs  # type: ignore

    def __contains__(self, key):
        # Define custom behavior for the 'in' operator
        return hasattr(self, key)

    def get(self, key, default=None):
        # Custom .get() method to access attributes with a default value if the attribute doesn't exist
        return getattr(self, key, default)

    def __getitem__(self, key):
        # Allow dictionary-style access to attributes
        return getattr(self, key)

    def __setitem__(self, key, value):
        # Allow dictionary-style assignment of attributes
        setattr(self, key, value)


class StreamingChatCompletionChunk(OpenAIChatCompletionChunk):
    def __init__(self, **kwargs):
        new_choices = []
        for choice in kwargs["choices"]:
            new_choice = StreamingChoices(**choice).model_dump()
            new_choices.append(new_choice)
        kwargs["choices"] = new_choices

        super().__init__(**kwargs)




class ModelResponseBase(OpenAIObject):
    id: str
    """A unique identifier for the completion."""

    created: int
    """The Unix timestamp (in seconds) of when the completion was created."""

    model: Optional[str] = None
    """The model used for completion."""

    object: str
    """The object type, which is always "text_completion" """

    system_fingerprint: Optional[str] = None
    """This fingerprint represents the backend configuration that the model runs with.

    Can be used in conjunction with the `seed` request parameter to understand when
    backend changes have been made that might impact determinism.
    """

    _hidden_params: dict = {}

    _response_headers: Optional[dict] = None


class ModelResponseStream(ModelResponseBase):
    choices: List[StreamingChoices]
    provider_specific_fields: Optional[Dict[str, Any]] = Field(default=None)

    def __init__(
        self,
        choices: Optional[
            Union[List[StreamingChoices], Union[StreamingChoices, dict, BaseModel]]
        ] = None,
        id: Optional[str] = None,
        created: Optional[int] = None,
        provider_specific_fields: Optional[Dict[str, Any]] = None,
        **kwargs,
    ):
        if choices is not None and isinstance(choices, list):
            new_choices = []
            for choice in choices:
                _new_choice = None
                if isinstance(choice, StreamingChoices):
                    _new_choice = choice
                elif isinstance(choice, dict):
                    _new_choice = StreamingChoices(**choice)
                elif isinstance(choice, BaseModel):
                    _new_choice = StreamingChoices(**choice.model_dump())
                new_choices.append(_new_choice)
            kwargs["choices"] = new_choices
        else:
            kwargs["choices"] = [StreamingChoices()]

        if id is None:
            id = _generate_id()
        else:
            id = id
        if created is None:
            created = int(time.time())
        else:
            created = created

        if (
            "usage" in kwargs
            and kwargs["usage"] is not None
            and isinstance(kwargs["usage"], dict)
        ):
            kwargs["usage"] = Usage(**kwargs["usage"])

        kwargs["id"] = id
        kwargs["created"] = created
        kwargs["object"] = "chat.completion.chunk"
        kwargs["provider_specific_fields"] = provider_specific_fields

        super().__init__(**kwargs)

    def __contains__(self, key):
        # Define custom behavior for the 'in' operator
        return hasattr(self, key)

    def get(self, key, default=None):
        # Custom .get() method to access attributes with a default value if the attribute doesn't exist
        return getattr(self, key, default)

    def __getitem__(self, key):
        # Allow dictionary-style access to attributes
        return getattr(self, key)

    def json(self, **kwargs):  # type: ignore
        try:
            return self.model_dump()  # noqa
        except Exception:
            # if using pydantic v1
            return self.dict()


class ModelResponse(ModelResponseBase):
    choices: List[Union[Choices, StreamingChoices]]
    """The list of completion choices the model generated for the input prompt."""

    def __init__(
        self,
        id=None,
        choices=None,
        created=None,
        model=None,
        object=None,
        system_fingerprint=None,
        usage=None,
        stream=None,
        stream_options=None,
        response_ms=None,
        hidden_params=None,
        _response_headers=None,
        **params,
    ) -> None:
        if stream is not None and stream is True:
            object = "chat.completion.chunk"
            if choices is not None and isinstance(choices, list):
                new_choices = []
                for choice in choices:
                    _new_choice = None
                    if isinstance(choice, StreamingChoices):
                        _new_choice = choice
                    elif isinstance(choice, dict):
                        _new_choice = StreamingChoices(**choice)
                    elif isinstance(choice, BaseModel):
                        _new_choice = StreamingChoices(**choice.model_dump())
                    new_choices.append(_new_choice)
                choices = new_choices
            else:
                choices = [StreamingChoices()]
        else:
            object = "chat.completion"
            if choices is not None and isinstance(choices, list):
                new_choices = []
                for choice in choices:
                    if isinstance(choice, Choices):
                        _new_choice = choice  # type: ignore
                    elif isinstance(choice, dict):
                        _new_choice = Choices(**choice)  # type: ignore
                    else:
                        _new_choice = choice
                    new_choices.append(_new_choice)
                choices = new_choices
            else:
                choices = [Choices()]
        if id is None:
            id = _generate_id()
        else:
            id = id
        if created is None:
            created = int(time.time())
        else:
            created = created
        model = model
        if usage is not None:
            if isinstance(usage, dict):
                usage = Usage(**usage)
            else:
                usage = usage
        elif stream is None or stream is False:
            usage = Usage()
        if hidden_params:
            self._hidden_params = hidden_params

        if _response_headers:
            self._response_headers = _response_headers

        init_values = {
            "id": id,
            "choices": choices,
            "created": created,
            "model": model,
            "object": object,
            "system_fingerprint": system_fingerprint,
        }

        if usage is not None:
            init_values["usage"] = usage

        super().__init__(
            **init_values,
            **params,
        )

    def __contains__(self, key):
        # Define custom behavior for the 'in' operator
        return hasattr(self, key)

    def get(self, key, default=None):
        # Custom .get() method to access attributes with a default value if the attribute doesn't exist
        return getattr(self, key, default)

    def __getitem__(self, key):
        # Allow dictionary-style access to attributes
        return getattr(self, key)

    def json(self, **kwargs):  # type: ignore
        try:
            return self.model_dump()  # noqa
        except Exception:
            # if using pydantic v1
            return self.dict()


class Embedding(OpenAIObject):
    embedding: Union[list, str] = []
    index: int
    object: Literal["embedding"]

    def get(self, key, default=None):
        # Custom .get() method to access attributes with a default value if the attribute doesn't exist
        return getattr(self, key, default)

    def __getitem__(self, key):
        # Allow dictionary-style access to attributes
        return getattr(self, key)

    def __setitem__(self, key, value):
        # Allow dictionary-style assignment of attributes
        setattr(self, key, value)


class EmbeddingResponse(OpenAIObject):
    model: Optional[str] = None
    """The model used for embedding."""

    data: List
    """The actual embedding value"""

    object: Literal["list"]
    """The object type, which is always "list" """

    usage: Optional[Usage] = None
    """Usage statistics for the embedding request."""

    _hidden_params: dict = {}
    _response_headers: Optional[Dict] = None
    _response_ms: Optional[float] = None

    def __init__(
        self,
        model: Optional[str] = None,
        usage: Optional[Usage] = None,
        response_ms=None,
        data: Optional[Union[List, List[Embedding]]] = None,
        hidden_params=None,
        _response_headers=None,
        **params,
    ):
        object = "list"
        if response_ms:
            _response_ms = response_ms
        else:
            _response_ms = None
        if data:
            data = data
        else:
            data = []

        if usage:
            usage = usage
        else:
            usage = Usage()

        if _response_headers:
            self._response_headers = _response_headers

        model = model
        super().__init__(model=model, object=object, data=data, usage=usage)  # type: ignore

        if hidden_params:
            self._hidden_params = hidden_params

    def __contains__(self, key):
        # Define custom behavior for the 'in' operator
        return hasattr(self, key)

    def get(self, key, default=None):
        # Custom .get() method to access attributes with a default value if the attribute doesn't exist
        return getattr(self, key, default)

    def __getitem__(self, key):
        # Allow dictionary-style access to attributes
        return getattr(self, key)

    def __setitem__(self, key, value):
        # Allow dictionary-style assignment of attributes
        setattr(self, key, value)

    def json(self, **kwargs):  # type: ignore
        try:
            return self.model_dump()  # noqa
        except Exception:
            # if using pydantic v1
            return self.dict()


class Logprobs(OpenAIObject):
    text_offset: Optional[List[int]]
    token_logprobs: Optional[List[Union[float, None]]]
    tokens: Optional[List[str]]
    top_logprobs: Optional[List[Union[Dict[str, float], None]]]


class TextChoices(OpenAIObject):
    def __init__(self, finish_reason=None, index=0, text=None, logprobs=None, **params):
        super(TextChoices, self).__init__(**params)
        if finish_reason:
            self.finish_reason = map_finish_reason(finish_reason)
        else:
            self.finish_reason = None
        self.index = index
        if text is not None:
            self.text = text
        else:
            self.text = None
        if logprobs is None:
            self.logprobs = None
        else:
            if isinstance(logprobs, dict):
                self.logprobs = Logprobs(**logprobs)
            else:
                self.logprobs = logprobs

    def __contains__(self, key):
        # Define custom behavior for the 'in' operator
        return hasattr(self, key)

    def get(self, key, default=None):
        # Custom .get() method to access attributes with a default value if the attribute doesn't exist
        return getattr(self, key, default)

    def __getitem__(self, key):
        # Allow dictionary-style access to attributes
        return getattr(self, key)

    def __setitem__(self, key, value):
        # Allow dictionary-style assignment of attributes
        setattr(self, key, value)

    def json(self, **kwargs):  # type: ignore
        try:
            return self.model_dump()  # noqa
        except Exception:
            # if using pydantic v1
            return self.dict()


class TextCompletionResponse(OpenAIObject):
    """
    {
        "id": response["id"],
        "object": "text_completion",
        "created": response["created"],
        "model": response["model"],
        "choices": [
        {
            "text": response["choices"][0]["message"]["content"],
            "index": response["choices"][0]["index"],
            "logprobs": transformed_logprobs,
            "finish_reason": response["choices"][0]["finish_reason"]
        }
        ],
        "usage": response["usage"]
    }
    """

    id: str
    object: str
    created: int
    model: Optional[str]
    choices: List[TextChoices]
    usage: Optional[Usage]
    _response_ms: Optional[int] = None
    _hidden_params: HiddenParams

    def __init__(
        self,
        id=None,
        choices=None,
        created=None,
        model=None,
        usage=None,
        stream=False,
        response_ms=None,
        object=None,
        **params,
    ):
        if stream:
            object = "text_completion.chunk"
            choices = [TextChoices()]
        else:
            object = "text_completion"
            if choices is not None and isinstance(choices, list):
                new_choices = []
                for choice in choices:
                    _new_choice = None
                    if isinstance(choice, TextChoices):
                        _new_choice = choice
                    elif isinstance(choice, dict):
                        _new_choice = TextChoices(**choice)
                    new_choices.append(_new_choice)
                choices = new_choices
            else:
                choices = [TextChoices()]
        if object is not None:
            object = object
        if id is None:
            id = _generate_id()
        else:
            id = id
        if created is None:
            created = int(time.time())
        else:
            created = created

        model = model
        if usage:
            usage = usage
        else:
            usage = Usage()

        super(TextCompletionResponse, self).__init__(
            id=id,  # type: ignore
            object=object,  # type: ignore
            created=created,  # type: ignore
            model=model,  # type: ignore
            choices=choices,  # type: ignore
            usage=usage,  # type: ignore
            **params,
        )

        if response_ms:
            self._response_ms = response_ms
        else:
            self._response_ms = None
        self._hidden_params = HiddenParams()

    def __contains__(self, key):
        # Define custom behavior for the 'in' operator
        return hasattr(self, key)

    def get(self, key, default=None):
        # Custom .get() method to access attributes with a default value if the attribute doesn't exist
        return getattr(self, key, default)

    def __getitem__(self, key):
        # Allow dictionary-style access to attributes
        return getattr(self, key)

    def __setitem__(self, key, value):
        # Allow dictionary-style assignment of attributes
        setattr(self, key, value)


from openai.types.images_response import Image as OpenAIImage


class ImageObject(OpenAIImage):
    """
    Represents the url or the content of an image generated by the OpenAI API.

    Attributes:
    b64_json: The base64-encoded JSON of the generated image, if response_format is b64_json.
    url: The URL of the generated image, if response_format is url (default).
    revised_prompt: The prompt that was used to generate the image, if there was any revision to the prompt.

    https://platform.openai.com/docs/api-reference/images/object
    """

    b64_json: Optional[str] = None
    url: Optional[str] = None
    revised_prompt: Optional[str] = None

    def __init__(self, b64_json=None, url=None, revised_prompt=None, **kwargs):
        super().__init__(b64_json=b64_json, url=url, revised_prompt=revised_prompt)  # type: ignore

    def __contains__(self, key):
        # Define custom behavior for the 'in' operator
        return hasattr(self, key)

    def get(self, key, default=None):
        # Custom .get() method to access attributes with a default value if the attribute doesn't exist
        return getattr(self, key, default)

    def __getitem__(self, key):
        # Allow dictionary-style access to attributes
        return getattr(self, key)

    def __setitem__(self, key, value):
        # Allow dictionary-style assignment of attributes
        setattr(self, key, value)

    def json(self, **kwargs):  # type: ignore
        try:
            return self.model_dump()  # noqa
        except Exception:
            # if using pydantic v1
            return self.dict()


class ImageUsageInputTokensDetails(BaseLiteLLMOpenAIResponseObject):
    image_tokens: int
    """The number of image tokens in the input prompt."""

    text_tokens: int
    """The number of text tokens in the input prompt."""


class ImageUsage(BaseLiteLLMOpenAIResponseObject):
    input_tokens: int
    """The number of tokens (images and text) in the input prompt."""

    input_tokens_details: ImageUsageInputTokensDetails
    """The input tokens detailed information for the image generation."""

    output_tokens: int
    """The number of image tokens in the output image."""

    total_tokens: int
    """The total number of tokens (images and text) used for the image generation."""


from openai.types.images_response import ImagesResponse as OpenAIImageResponse


class ImageResponse(OpenAIImageResponse, BaseLiteLLMOpenAIResponseObject):
    _hidden_params: dict = {}

    usage: Optional[ImageUsage] = None  # type: ignore
    """
    Users might use litellm with older python versions, we don't want this to break for them.
    Happens when their OpenAIImageResponse has the old OpenAI usage class.
    """

    model_config = ConfigDict(extra="allow", protected_namespaces=())

    def __init__(
        self,
        created: Optional[int] = None,
        data: Optional[List[ImageObject]] = None,
        response_ms=None,
        usage: Optional[ImageUsage] = None,
        hidden_params: Optional[dict] = None,
        **kwargs,
    ):
        if response_ms:
            _response_ms = response_ms
        else:
            _response_ms = None
        if data:
            data = data
        else:
            data = []

        if created:
            created = created
        else:
            created = int(time.time())

        _data: List[OpenAIImage] = []
        for d in data:
            if isinstance(d, dict):
                _data.append(ImageObject(**d))
            elif isinstance(d, BaseModel):
                _data.append(ImageObject(**d.model_dump()))

        _usage = usage or ImageUsage(
            input_tokens=0,
            input_tokens_details=ImageUsageInputTokensDetails(
                image_tokens=0,
                text_tokens=0,
            ),
            output_tokens=0,
            total_tokens=0,
        )
        super().__init__(created=created, data=_data, usage=_usage)  # type: ignore
        self._hidden_params = hidden_params or {}

    def __contains__(self, key):
        # Define custom behavior for the 'in' operator
        return hasattr(self, key)

    def get(self, key, default=None):
        # Custom .get() method to access attributes with a default value if the attribute doesn't exist
        return getattr(self, key, default)

    def __getitem__(self, key):
        # Allow dictionary-style access to attributes
        return getattr(self, key)

    def __setitem__(self, key, value):
        # Allow dictionary-style assignment of attributes
        setattr(self, key, value)

    def json(self, **kwargs):  # type: ignore
        try:
            return self.model_dump()  # noqa
        except Exception:
            # if using pydantic v1
            return self.dict()


class TranscriptionResponse(OpenAIObject):
    text: Optional[str] = None

    _hidden_params: dict = {}
    _response_headers: Optional[dict] = None

    def __init__(self, text=None):
        super().__init__(text=text)  # type: ignore

    def __contains__(self, key):
        # Define custom behavior for the 'in' operator
        return hasattr(self, key)

    def get(self, key, default=None):
        # Custom .get() method to access attributes with a default value if the attribute doesn't exist
        return getattr(self, key, default)

    def __getitem__(self, key):
        # Allow dictionary-style access to attributes
        return getattr(self, key)

    def __setitem__(self, key, value):
        # Allow dictionary-style assignment of attributes
        setattr(self, key, value)

    def json(self, **kwargs):  # type: ignore
        try:
            return self.model_dump()  # noqa
        except Exception:
            # if using pydantic v1
            return self.dict()


class GenericImageParsingChunk(TypedDict):
    type: str
    media_type: str
    data: str


class ResponseFormatChunk(TypedDict, total=False):
    type: Required[Literal["json_object", "text"]]
    response_schema: dict


class LoggedLiteLLMParams(TypedDict, total=False):
    force_timeout: Optional[float]
    custom_llm_provider: Optional[str]
    api_base: Optional[str]
    litellm_call_id: Optional[str]
    model_alias_map: Optional[dict]
    metadata: Optional[dict]
    model_info: Optional[dict]
    proxy_server_request: Optional[dict]
    acompletion: Optional[bool]
    preset_cache_key: Optional[str]
    no_log: Optional[bool]
    input_cost_per_second: Optional[float]
    input_cost_per_token: Optional[float]
    output_cost_per_token: Optional[float]
    output_cost_per_second: Optional[float]
    cooldown_time: Optional[float]


class AdapterCompletionStreamWrapper:
    def __init__(self, completion_stream):
        self.completion_stream = completion_stream

    def __iter__(self):
        return self

    def __aiter__(self):
        return self

    def __next__(self):
        try:
            for chunk in self.completion_stream:
                if chunk == "None" or chunk is None:
                    raise Exception
                return chunk
            raise StopIteration
        except StopIteration:
            raise StopIteration
        except Exception as e:
            print(f"AdapterCompletionStreamWrapper - {e}")  # noqa

    async def __anext__(self):
        try:
            async for chunk in self.completion_stream:
                if chunk == "None" or chunk is None:
                    raise Exception
                return chunk
            raise StopIteration
        except StopIteration:
            raise StopAsyncIteration


class StandardLoggingUserAPIKeyMetadata(TypedDict):
    user_api_key_hash: Optional[str]  # hash of the litellm virtual key used
    user_api_key_alias: Optional[str]
    user_api_key_spend: Optional[float]
    user_api_key_max_budget: Optional[float]
    user_api_key_budget_reset_at: Optional[str]
    user_api_key_org_id: Optional[str]
    user_api_key_team_id: Optional[str]
    user_api_key_user_id: Optional[str]
    user_api_key_user_email: Optional[str]
    user_api_key_team_alias: Optional[str]
    user_api_key_end_user_id: Optional[str]
    user_api_key_request_route: Optional[str]
    user_api_key_auth_metadata: Optional[Dict[str, str]]


class StandardLoggingMCPToolCall(TypedDict, total=False):
    name: str
    """
    Name of the tool to call
    """
    arguments: dict
    """
    Arguments to pass to the tool
    """
    result: dict
    """
    Result of the tool call
    """

    mcp_server_name: Optional[str]
    """
    Name of the MCP server that the tool call was made to
    """

    mcp_server_logo_url: Optional[str]
    """
    Optional logo URL of the MCP server that the tool call was made to

    (this is to render the logo on the logs page on litellm ui)
    """

    namespaced_tool_name: Optional[str]
    """
    Namespaced tool name of the MCP tool that the tool call was made to

    Includes the server name prefix if it exists - eg. `deepwiki-mcp/get_page_content`
    """

    mcp_server_cost_info: Optional[MCPServerCostInfo]
    """
    Cost per query for the MCP server tool call
    """


class StandardLoggingVectorStoreRequest(TypedDict, total=False):
    """
    Logging information for a vector store request/payload
    """

    vector_store_id: Optional[str]
    """
    ID of the vector store
    """

    custom_llm_provider: Optional[str]
    """
    Custom LLM provider the vector store is associated with eg. bedrock, openai, anthropic, etc.
    """

    query: Optional[str]
    """
    Query to the vector store
    """

    vector_store_search_response: Optional[VectorStoreSearchResponse]
    """
    OpenAI format vector store search response
    """

    start_time: Optional[float]
    """
    Start time of the vector store request
    """

    end_time: Optional[float]
    """
    End time of the vector store request
    """


class StandardBuiltInToolsParams(TypedDict, total=False):
    """
    Standard built-in OpenAItools parameters

    This is used to calculate the cost of built-in tools, insert any standard built-in tools parameters here

    OpenAI charges users based on the `web_search_options` parameter
    """

    web_search_options: Optional[WebSearchOptions]
    file_search: Optional[FileSearchTool]


class StandardLoggingPromptManagementMetadata(TypedDict):
    prompt_id: str
    prompt_variables: Optional[dict]
    prompt_integration: str


class StandardLoggingMetadata(StandardLoggingUserAPIKeyMetadata):
    """
    Specific metadata k,v pairs logged to integration for easier cost tracking and prompt management
    """

    spend_logs_metadata: Optional[
        dict
    ]  # special param to log k,v pairs to spendlogs for a call
    requester_ip_address: Optional[str]
    requester_metadata: Optional[dict]
    requester_custom_headers: Optional[
        Dict[str, str]
    ]  # Log any custom (`x-`) headers sent by the client to the proxy.
    prompt_management_metadata: Optional[StandardLoggingPromptManagementMetadata]
    mcp_tool_call_metadata: Optional[StandardLoggingMCPToolCall]
    vector_store_request_metadata: Optional[List[StandardLoggingVectorStoreRequest]]
    applied_guardrails: Optional[List[str]]
    usage_object: Optional[dict]
    cold_storage_object_key: Optional[
        str
    ]  # S3/GCS object key for cold storage retrieval


class StandardLoggingAdditionalHeaders(TypedDict, total=False):
    x_ratelimit_limit_requests: int
    x_ratelimit_limit_tokens: int
    x_ratelimit_remaining_requests: int
    x_ratelimit_remaining_tokens: int


class StandardLoggingHiddenParams(TypedDict):
    model_id: Optional[
        str
    ]  # id of the model in the router, separates multiple models with the same name but different credentials
    cache_key: Optional[str]
    api_base: Optional[str]
    response_cost: Optional[str]
    litellm_overhead_time_ms: Optional[float]
    additional_headers: Optional[StandardLoggingAdditionalHeaders]
    batch_models: Optional[List[str]]
    litellm_model_name: Optional[str]  # the model name sent to the provider by litellm
    usage_object: Optional[dict]


class StandardLoggingModelInformation(TypedDict):
    model_map_key: str
    model_map_value: Optional[ModelInfo]


class StandardLoggingModelCostFailureDebugInformation(TypedDict, total=False):
    """
    Debug information, if cost tracking fails.

    Avoid logging sensitive information like response or optional params
    """

    error_str: Required[str]
    traceback_str: Required[str]
    model: str
    cache_hit: Optional[bool]
    custom_llm_provider: Optional[str]
    base_model: Optional[str]
    call_type: str
    custom_pricing: Optional[bool]


class StandardLoggingPayloadErrorInformation(TypedDict, total=False):
    error_code: Optional[str]
    error_class: Optional[str]
    llm_provider: Optional[str]
    traceback: Optional[str]
    error_message: Optional[str]


class GuardrailMode(TypedDict, total=False):
    tags: Optional[Dict[str, str]]
    default: Optional[str]


GuardrailStatus = Literal[
    "success", "guardrail_intervened", "guardrail_failed_to_respond", "not_run"
]


class StandardLoggingGuardrailInformation(TypedDict, total=False):
    guardrail_name: Optional[str]
    guardrail_provider: Optional[str]
    guardrail_mode: Optional[
        Union[GuardrailEventHooks, List[GuardrailEventHooks], GuardrailMode]
    ]
    guardrail_request: Optional[dict]
    guardrail_response: Optional[Union[dict, str, List[dict]]]
    guardrail_status: GuardrailStatus
    start_time: Optional[float]
    end_time: Optional[float]
    duration: Optional[float]
    """
    Duration of the guardrail in seconds
    """

    masked_entity_count: Optional[Dict[str, int]]
    """
    Count of masked entities
    {
        "CREDIT_CARD": 2,
        "PHONE": 1
    }
    """


StandardLoggingPayloadStatus = Literal["success", "failure"]


class CachingDetails(TypedDict):
    """
    Track all caching related metrics, fields for a given request
    """

    cache_hit: Optional[bool]
    """
    Whether the request hit the cache
    """
    cache_duration_ms: Optional[float]
    """
    Duration for reading from cache
    """


class CostBreakdown(TypedDict, total=False):
    """
    Detailed cost breakdown for a request
    """

    input_cost: float  # Cost of input/prompt tokens
    output_cost: (
        float  # Cost of output/completion tokens (includes reasoning if applicable)
    )
    total_cost: float  # Total cost (input + output + tool usage)
    tool_usage_cost: float  # Cost of usage of built-in tools
    original_cost: float  # Cost before discount (optional)
    discount_percent: float  # Discount percentage applied (e.g., 0.05 = 5%) (optional)
    discount_amount: float  # Discount amount in USD (optional)


class StandardLoggingPayloadStatusFields(TypedDict, total=False):
    """Status fields for easy filtering and analytics"""

    llm_api_status: StandardLoggingPayloadStatus
    """Status of the LLM API call - 'success' if completed, 'failure' if errored"""
    guardrail_status: GuardrailStatus
    """
    Status of guardrail execution:
    - 'success': Guardrail ran and allowed content through
    - 'guardrail_intervened': Guardrail blocked or modified content
    - 'guardrail_failed_to_respond': Guardrail had technical failure
    - 'not_run': No guardrail was run
    """


class StandardLoggingPayload(TypedDict):
    id: str
    trace_id: str  # Trace multiple LLM calls belonging to same overall request (e.g. fallbacks/retries)
    call_type: str
    stream: Optional[bool]
    response_cost: float
    cost_breakdown: Optional[CostBreakdown]  # Detailed cost breakdown
    response_cost_failure_debug_info: Optional[
        StandardLoggingModelCostFailureDebugInformation
    ]
    status: StandardLoggingPayloadStatus
    status_fields: StandardLoggingPayloadStatusFields
    custom_llm_provider: Optional[str]
    total_tokens: int
    prompt_tokens: int
    completion_tokens: int
    startTime: float  # Note: making this camelCase was a mistake, everything should be snake case
    endTime: float
    completionStartTime: float
    response_time: float
    model_map_information: StandardLoggingModelInformation
    model: str
    model_id: Optional[str]
    model_group: Optional[str]
    api_base: str
    metadata: StandardLoggingMetadata
    cache_hit: Optional[bool]
    cache_key: Optional[str]
    saved_cache_cost: float
    request_tags: list
    end_user: Optional[str]
    requester_ip_address: Optional[str]
    messages: Optional[Union[str, list, dict]]
    response: Optional[Union[str, list, dict]]
    error_str: Optional[str]
    error_information: Optional[StandardLoggingPayloadErrorInformation]
    model_parameters: dict
    hidden_params: StandardLoggingHiddenParams
    guardrail_information: Optional[StandardLoggingGuardrailInformation]
    standard_built_in_tools_params: Optional[StandardBuiltInToolsParams]


from typing import AsyncIterator, Iterator


class CustomStreamingDecoder:
    async def aiter_bytes(
        self, iterator: AsyncIterator[bytes]
    ) -> AsyncIterator[
        Optional[Union[GenericStreamingChunk, StreamingChatCompletionChunk]]
    ]:
        raise NotImplementedError

    def iter_bytes(
        self, iterator: Iterator[bytes]
    ) -> Iterator[Optional[Union[GenericStreamingChunk, StreamingChatCompletionChunk]]]:
        raise NotImplementedError


class StandardPassThroughResponseObject(TypedDict):
    response: Union[str, dict]


OPENAI_RESPONSE_HEADERS = [
    "x-ratelimit-remaining-requests",
    "x-ratelimit-remaining-tokens",
    "x-ratelimit-limit-requests",
    "x-ratelimit-limit-tokens",
    "x-ratelimit-reset-requests",
    "x-ratelimit-reset-tokens",
]


class StandardCallbackDynamicParams(TypedDict, total=False):
    # Langfuse dynamic params
    langfuse_public_key: Optional[str]
    langfuse_secret: Optional[str]
    langfuse_secret_key: Optional[str]
    langfuse_host: Optional[str]

    # Langfuse prompt version
    langfuse_prompt_version: Optional[int]

    # GCS dynamic params
    gcs_bucket_name: Optional[str]
    gcs_path_service_account: Optional[str]

    # Langsmith dynamic params
    langsmith_api_key: Optional[str]
    langsmith_project: Optional[str]
    langsmith_base_url: Optional[str]
    langsmith_sampling_rate: Optional[float]

    # Humanloop dynamic params
    humanloop_api_key: Optional[str]

    # Arize dynamic params
    arize_api_key: Optional[str]
    arize_space_key: Optional[str]
    arize_space_id: Optional[str]

    # PostHog dynamic params
    posthog_api_key: Optional[str]
    posthog_api_url: Optional[str]

    # Logging settings
    turn_off_message_logging: Optional[bool]  # when true will not log messages
    litellm_disabled_callbacks: Optional[List[str]]


class CustomPricingLiteLLMParams(BaseModel):
    ## CUSTOM PRICING ##
    input_cost_per_token: Optional[float] = None
    output_cost_per_token: Optional[float] = None
    input_cost_per_second: Optional[float] = None
    output_cost_per_second: Optional[float] = None
    input_cost_per_pixel: Optional[float] = None
    output_cost_per_pixel: Optional[float] = None

    # Include all ModelInfoBase fields as optional
    # This allows any model_info parameter to be set in litellm_params
    input_cost_per_token_flex: Optional[float] = None
    input_cost_per_token_priority: Optional[float] = None
    cache_creation_input_token_cost: Optional[float] = None
    cache_creation_input_token_cost_above_1hr: Optional[float] = None
    cache_creation_input_token_cost_above_200k_tokens: Optional[float] = None
    cache_creation_input_audio_token_cost: Optional[float] = None
    cache_read_input_token_cost: Optional[float] = None
    cache_read_input_token_cost_flex: Optional[float] = None
    cache_read_input_token_cost_priority: Optional[float] = None
    cache_read_input_token_cost_above_200k_tokens: Optional[float] = None
    cache_read_input_audio_token_cost: Optional[float] = None
    input_cost_per_character: Optional[float] = None
    input_cost_per_character_above_128k_tokens: Optional[float] = None
    input_cost_per_audio_token: Optional[float] = None
    input_cost_per_token_cache_hit: Optional[float] = None
    input_cost_per_token_above_128k_tokens: Optional[float] = None
    input_cost_per_token_above_200k_tokens: Optional[float] = None
    input_cost_per_query: Optional[float] = None
    input_cost_per_image: Optional[float] = None
    input_cost_per_image_above_128k_tokens: Optional[float] = None
    input_cost_per_audio_per_second: Optional[float] = None
    input_cost_per_audio_per_second_above_128k_tokens: Optional[float] = None
    input_cost_per_video_per_second: Optional[float] = None
    input_cost_per_video_per_second_above_128k_tokens: Optional[float] = None
    input_cost_per_video_per_second_above_15s_interval: Optional[float] = None
    input_cost_per_video_per_second_above_8s_interval: Optional[float] = None
    input_cost_per_token_batches: Optional[float] = None
    output_cost_per_token_batches: Optional[float] = None
    output_cost_per_token_flex: Optional[float] = None
    output_cost_per_token_priority: Optional[float] = None
    output_cost_per_character: Optional[float] = None
    output_cost_per_audio_token: Optional[float] = None
    output_cost_per_token_above_128k_tokens: Optional[float] = None
    output_cost_per_token_above_200k_tokens: Optional[float] = None
    output_cost_per_character_above_128k_tokens: Optional[float] = None
    output_cost_per_image: Optional[float] = None
    output_cost_per_reasoning_token: Optional[float] = None
    output_cost_per_video_per_second: Optional[float] = None
    output_cost_per_audio_per_second: Optional[float] = None
    search_context_cost_per_query: Optional[Dict[str, Any]] = None
    citation_cost_per_token: Optional[float] = None
    tiered_pricing: Optional[List[Dict[str, Any]]] = None


all_litellm_params = (
    [
        "metadata",
        "litellm_metadata",
        "litellm_trace_id",
        "litellm_request_debug",
        "guardrails",
        "tags",
        "acompletion",
        "aimg_generation",
        "atext_completion",
        "text_completion",
        "caching",
        "mock_response",
        "mock_timeout",
        "disable_add_transform_inline_image_block",
        "litellm_proxy_rate_limit_response",
        "api_key",
        "api_version",
        "prompt_id",
        "provider_specific_header",
        "prompt_variables",
        "prompt_version",
        "api_base",
        "force_timeout",
        "logger_fn",
        "verbose",
        "custom_llm_provider",
        "model_file_id_mapping",
        "litellm_logging_obj",
        "litellm_call_id",
        "use_client",
        "id",
        "fallbacks",
        "azure",
        "headers",
        "model_list",
        "num_retries",
        "context_window_fallback_dict",
        "retry_policy",
        "retry_strategy",
        "roles",
        "final_prompt_value",
        "bos_token",
        "eos_token",
        "request_timeout",
        "complete_response",
        "self",
        "client",
        "rpm",
        "tpm",
        "max_parallel_requests",
        "input_cost_per_token",
        "output_cost_per_token",
        "input_cost_per_second",
        "output_cost_per_second",
        "hf_model_name",
        "model_info",
        "proxy_server_request",
        "secret_fields",
        "preset_cache_key",
        "caching_groups",
        "ttl",
        "cache",
        "no-log",
        "base_model",
        "stream_timeout",
        "supports_system_message",
        "region_name",
        "allowed_model_region",
        "model_config",
        "fastest_response",
        "cooldown_time",
        "cache_key",
        "max_retries",
        "azure_ad_token_provider",
        "tenant_id",
        "client_id",
        "azure_username",
        "azure_password",
        "azure_scope",
        "client_secret",
        "user_continue_message",
        "configurable_clientside_auth_params",
        "weight",
        "ensure_alternating_roles",
        "assistant_continue_message",
        "user_continue_message",
        "fallback_depth",
        "max_fallbacks",
        "max_budget",
        "budget_duration",
        "use_in_pass_through",
        "merge_reasoning_content_in_choices",
        "litellm_credential_name",
        "allowed_openai_params",
        "litellm_session_id",
        "use_litellm_proxy",
        "prompt_label",
        "shared_session",
    ]
    + list(StandardCallbackDynamicParams.__annotations__.keys())
    + list(CustomPricingLiteLLMParams.model_fields.keys())
)


class KeyGenerationConfig(TypedDict, total=False):
    required_params: List[
        str
    ]  # specify params that must be present in the key generation request


class TeamUIKeyGenerationConfig(KeyGenerationConfig):
    allowed_team_member_roles: List[str]


class PersonalUIKeyGenerationConfig(KeyGenerationConfig):
    allowed_user_roles: List[str]


class StandardKeyGenerationConfig(TypedDict, total=False):
    team_key_generation: TeamUIKeyGenerationConfig
    personal_key_generation: PersonalUIKeyGenerationConfig


class BudgetConfig(BaseModel):
    max_budget: Optional[float] = None
    budget_duration: Optional[str] = None
    tpm_limit: Optional[int] = None
    rpm_limit: Optional[int] = None

    def __init__(self, **data: Any) -> None:
        # Map time_period to budget_duration if present
        if "time_period" in data:
            data["budget_duration"] = data.pop("time_period")

        # Map budget_limit to max_budget if present
        if "budget_limit" in data:
            data["max_budget"] = data.pop("budget_limit")

        super().__init__(**data)


GenericBudgetConfigType = Dict[str, BudgetConfig]


class LlmProviders(str, Enum):
    OPENAI = "openai"
    OPENAI_LIKE = "openai_like"  # embedding only
    JINA_AI = "jina_ai"
    XAI = "xai"
    CUSTOM_OPENAI = "custom_openai"
    TEXT_COMPLETION_OPENAI = "text-completion-openai"
    COHERE = "cohere"
    COHERE_CHAT = "cohere_chat"
    CLARIFAI = "clarifai"
    ANTHROPIC = "anthropic"
    ANTHROPIC_TEXT = "anthropic_text"
    BYTEZ = "bytez"
    REPLICATE = "replicate"
    HUGGINGFACE = "huggingface"
    TOGETHER_AI = "together_ai"
    OPENROUTER = "openrouter"
    DATAROBOT = "datarobot"
    VERTEX_AI = "vertex_ai"
    VERTEX_AI_BETA = "vertex_ai_beta"
    GEMINI = "gemini"
    AI21 = "ai21"
    BASETEN = "baseten"
    AZURE = "azure"
    AZURE_TEXT = "azure_text"
    AZURE_AI = "azure_ai"
    SAGEMAKER = "sagemaker"
    SAGEMAKER_CHAT = "sagemaker_chat"
    BEDROCK = "bedrock"
    VLLM = "vllm"
    NLP_CLOUD = "nlp_cloud"
    PETALS = "petals"
    OOBABOOGA = "oobabooga"
    OLLAMA = "ollama"
    OLLAMA_CHAT = "ollama_chat"
    DEEPINFRA = "deepinfra"
    PERPLEXITY = "perplexity"
    MISTRAL = "mistral"
    GROQ = "groq"
    NVIDIA_NIM = "nvidia_nim"
    CEREBRAS = "cerebras"
    AI21_CHAT = "ai21_chat"
    VOLCENGINE = "volcengine"
    CODESTRAL = "codestral"
    TEXT_COMPLETION_CODESTRAL = "text-completion-codestral"
    DASHSCOPE = "dashscope"
    MOONSHOT = "moonshot"
    V0 = "v0"
    MORPH = "morph"
    LAMBDA_AI = "lambda_ai"
    DEEPSEEK = "deepseek"
    SAMBANOVA = "sambanova"
    MARITALK = "maritalk"
    VOYAGE = "voyage"
    CLOUDFLARE = "cloudflare"
    XINFERENCE = "xinference"
    FIREWORKS_AI = "fireworks_ai"
    FRIENDLIAI = "friendliai"
    FEATHERLESS_AI = "featherless_ai"
    WATSONX = "watsonx"
    WATSONX_TEXT = "watsonx_text"
    TRITON = "triton"
    PREDIBASE = "predibase"
    DATABRICKS = "databricks"
    EMPOWER = "empower"
    GITHUB = "github"
    COMPACTIFAI = "compactifai"
    CUSTOM = "custom"
    LITELLM_PROXY = "litellm_proxy"
    HOSTED_VLLM = "hosted_vllm"
    LLAMAFILE = "llamafile"
    LM_STUDIO = "lm_studio"
    GALADRIEL = "galadriel"
    NEBIUS = "nebius"
    INFINITY = "infinity"
    DEEPGRAM = "deepgram"
    ELEVENLABS = "elevenlabs"
    NOVITA = "novita"
    AIOHTTP_OPENAI = "aiohttp_openai"
    LANGFUSE = "langfuse"
    HUMANLOOP = "humanloop"
    TOPAZ = "topaz"
    ASSEMBLYAI = "assemblyai"
    GITHUB_COPILOT = "github_copilot"
    SNOWFLAKE = "snowflake"
    GRADIENT_AI = "gradient_ai"
    LLAMA = "meta_llama"
    NSCALE = "nscale"
    PG_VECTOR = "pg_vector"
    HYPERBOLIC = "hyperbolic"
    RECRAFT = "recraft"
    HEROKU = "heroku"
    AIML = "aiml"
    COMETAPI = "cometapi"
    OCI = "oci"
    AUTO_ROUTER = "auto_router"
    VERCEL_AI_GATEWAY = "vercel_ai_gateway"
    DOTPROMPT = "dotprompt"
    WANDB = "wandb"
    OVHCLOUD = "ovhcloud"
    LEMONADE = "lemonade"


# Create a set of all provider values for quick lookup
LlmProvidersSet = {provider.value for provider in LlmProviders}


class SearchProviders(str, Enum):
    """
    Enum for search provider types.
    Separate from LlmProviders for semantic clarity.
    """
    PERPLEXITY = "perplexity"
    TAVILY = "tavily"
    PARALLEL_AI = "parallel_ai"
    EXA_AI = "exa_ai"
    GOOGLE_PSE = "google_pse"
    DATAFORSEO = "dataforseo"


# Create a set of all search provider values for quick lookup
SearchProvidersSet = {provider.value for provider in SearchProviders}


class LiteLLMLoggingBaseClass:
    """
    Base class for logging pre and post call

    Meant to simplify type checking for logging obj.
    """

    def pre_call(self, input, api_key, model=None, additional_args={}):
        pass

    def post_call(
        self, original_response, input=None, api_key=None, additional_args={}
    ):
        pass


class TokenCountResponse(LiteLLMPydanticObjectBase):
    total_tokens: int
    request_model: str
    model_used: str
    tokenizer_type: str
    original_response: Optional[dict] = None
    """
    Original Response from upstream API call - if an API call was made for token counting
    """


class CustomHuggingfaceTokenizer(TypedDict):
    identifier: str
    revision: str  # usually 'main'
    auth_token: Optional[str]


class LITELLM_IMAGE_VARIATION_PROVIDERS(Enum):
    """
    Try using an enum for endpoints. This should make it easier to track what provider is supported for what endpoint.
    """

    OPENAI = LlmProviders.OPENAI.value
    TOPAZ = LlmProviders.TOPAZ.value


class HttpHandlerRequestFields(TypedDict, total=False):
    data: dict  # request body
    params: dict  # query params
    files: dict  # file uploads
    content: Any  # raw content


class ProviderSpecificHeader(TypedDict):
    custom_llm_provider: str
    extra_headers: dict


class SelectTokenizerResponse(TypedDict):
    type: Literal["openai_tokenizer", "huggingface_tokenizer"]
    tokenizer: Any


class LiteLLMFineTuningJob(FineTuningJob):
    _hidden_params: dict = {}
    seed: Optional[int] = None  # type: ignore

    def __init__(self, **kwargs):
        if "error" in kwargs and kwargs["error"] is not None:
            # check if error is all None - if so, set error to None
            if all(value is None for value in kwargs["error"].values()):
                kwargs["error"] = None
        super().__init__(**kwargs)
        self._hidden_params = kwargs.get("_hidden_params", {})


class LiteLLMBatch(Batch):
    _hidden_params: dict = {}
    usage: Optional[Usage] = None

    def __contains__(self, key):
        # Define custom behavior for the 'in' operator
        return hasattr(self, key)

    def get(self, key, default=None):
        # Custom .get() method to access attributes with a default value if the attribute doesn't exist
        return getattr(self, key, default)

    def __getitem__(self, key):
        # Allow dictionary-style access to attributes
        return getattr(self, key)

    def json(self, **kwargs):  # type: ignore
        try:
            return self.model_dump()  # noqa
        except Exception:
            # if using pydantic v1
            return self.dict()


class LiteLLMRealtimeStreamLoggingObject(LiteLLMPydanticObjectBase):
    results: OpenAIRealtimeStreamList
    usage: Usage
    _hidden_params: dict = {}

    def __contains__(self, key):
        # Define custom behavior for the 'in' operator
        return hasattr(self, key)

    def get(self, key, default=None):
        # Custom .get() method to access attributes with a default value if the attribute doesn't exist
        return getattr(self, key, default)

    def __getitem__(self, key):
        # Allow dictionary-style access to attributes
        return getattr(self, key)

    def json(self, **kwargs):  # type: ignore
        try:
            return self.model_dump()  # noqa
        except Exception:
            # if using pydantic v1
            return self.dict()


class RawRequestTypedDict(TypedDict, total=False):
    raw_request_api_base: Optional[str]
    raw_request_body: Optional[dict]
    raw_request_headers: Optional[dict]
    error: Optional[str]


class CredentialBase(BaseModel):
    credential_name: str
    credential_info: dict


class CredentialItem(CredentialBase):
    credential_values: dict


class CreateCredentialItem(CredentialBase):
    credential_values: Optional[dict] = None
    model_id: Optional[str] = None

    @model_validator(mode="before")
    @classmethod
    def check_credential_params(cls, values):
        if not values.get("credential_values") and not values.get("model_id"):
            raise ValueError("Either credential_values or model_id must be set")
        return values


class ExtractedFileData(TypedDict):
    """
    TypedDict for storing processed file data

    Attributes:
        filename: Name of the file if provided
        content: The file content in bytes
        content_type: MIME type of the file
        headers: Any additional headers for the file
    """

    filename: Optional[str]
    content: bytes
    content_type: Optional[str]
    headers: Mapping[str, str]


class SpecialEnums(Enum):
    LITELM_MANAGED_FILE_ID_PREFIX = "litellm_proxy"
    LITELLM_MANAGED_FILE_COMPLETE_STR = "litellm_proxy:{};unified_id,{};target_model_names,{};llm_output_file_id,{};llm_output_file_model_id,{}"

    LITELLM_MANAGED_RESPONSE_COMPLETE_STR = (
        "litellm:custom_llm_provider:{};model_id:{};response_id:{}"
    )

    LITELLM_MANAGED_BATCH_COMPLETE_STR = "litellm_proxy;model_id:{};llm_batch_id:{}"

    LITELLM_MANAGED_RESPONSE_API_RESPONSE_ID_COMPLETE_STR = (
        "litellm_proxy:responses_api:response_id:{};user_id:{};team_id:{}"
    )

    LITELLM_MANAGED_GENERIC_RESPONSE_COMPLETE_STR = "litellm_proxy;model_id:{};generic_response_id:{}"  # generic implementation of 'managed batches' - used for finetuning and any future work.


class ServiceTier(Enum):
    """Enum for service tier types used in cost calculations."""

    FLEX = "flex"
    PRIORITY = "priority"


LLMResponseTypes = Union[
    ModelResponse,
    EmbeddingResponse,
    ImageResponse,
    OpenAIFileObject,
    LiteLLMBatch,
    LiteLLMFineTuningJob,
<<<<<<< HEAD
=======
    AnthropicMessagesResponse,
>>>>>>> 6bb1d77f
    ResponsesAPIResponse,
]


class DynamicPromptManagementParamLiteral(str, Enum):
    """
    If any of these params are passed, the user is trying to use dynamic prompt management
    """

    CACHE_CONTROL_INJECTION_POINTS = "cache_control_injection_points"
    KNOWLEDGE_BASES = "knowledge_bases"
    VECTOR_STORE_IDS = "vector_store_ids"

    @classmethod
    def list_all_params(cls):
        return [param.value for param in cls]


class CallbacksByType(TypedDict):
    success: List[str]
    failure: List[str]
    success_and_failure: List[str]


CostResponseTypes = Union[
    ModelResponse,
    TextCompletionResponse,
    EmbeddingResponse,
    ImageResponse,
    TranscriptionResponse,
]


class PriorityReservationDict(TypedDict, total=False):
    """
    Dictionary format for priority reservation values.
    
    Used in litellm.priority_reservation to specify how much capacity to reserve
    for each priority level. Supports three formats:
    1. Percentage-based: {"type": "percent", "value": 0.9} -> 90% of capacity
    2. RPM-based: {"type": "rpm", "value": 900} -> 900 requests per minute
    3. TPM-based: {"type": "tpm", "value": 900000} -> 900,000 tokens per minute
    
    Attributes:
        type: The type of value - "percent", "rpm", or "tpm". Defaults to "percent".
        value: The numeric value. For percent (0.0-1.0), for rpm/tpm (absolute value).
    """

    type: Literal["percent", "rpm", "tpm"]
    value: float


class PriorityReservationSettings(BaseModel):
    """
    Settings for priority-based rate limiting reservation.

    Defines what priority to assign to keys without explicit priority metadata.
    The priority_reservation mapping is configured separately via litellm.priority_reservation.
    """

    default_priority: float = Field(
        default=0.25,
        description="Priority level to assign to API keys without explicit priority metadata. Should match a key in litellm.priority_reservation.",
    )

    saturation_threshold: float = Field(
        default=0.50,
        description="Saturation threshold (0.0-1.0) at which strict priority enforcement begins. Below this threshold, generous mode allows priority borrowing. Above this threshold, strict mode enforces normalized priority limits.",
    )

    model_config = ConfigDict(protected_namespaces=())<|MERGE_RESOLUTION|>--- conflicted
+++ resolved
@@ -2784,10 +2784,7 @@
     OpenAIFileObject,
     LiteLLMBatch,
     LiteLLMFineTuningJob,
-<<<<<<< HEAD
-=======
     AnthropicMessagesResponse,
->>>>>>> 6bb1d77f
     ResponsesAPIResponse,
 ]
 
