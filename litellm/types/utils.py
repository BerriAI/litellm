import json
import time
from enum import Enum
from typing import (
    TYPE_CHECKING,
    Any,
    Dict,
    List,
    Literal,
    Mapping,
    Optional,
    Tuple,
    Union,
)

import fastuuid as uuid
from aiohttp import FormData
from openai._models import BaseModel as OpenAIObject
from openai.types.audio.transcription_create_params import FileTypes  # type: ignore
from openai.types.chat.chat_completion import ChatCompletion
from openai.types.completion_usage import (
    CompletionTokensDetails,
    CompletionUsage,
    PromptTokensDetails,
)
from openai.types.moderation import (
    Categories,
    CategoryAppliedInputTypes,
    CategoryScores,
)
from openai.types.moderation_create_response import Moderation, ModerationCreateResponse
from pydantic import BaseModel, ConfigDict, Field, PrivateAttr, model_validator
from typing_extensions import Callable, Dict, Required, TypedDict, override

import litellm
from litellm.types.llms.base import (
    BaseLiteLLMOpenAIResponseObject,
    LiteLLMPydanticObjectBase,
)
from litellm.types.mcp import MCPServerCostInfo

from ..litellm_core_utils.core_helpers import map_finish_reason
from .guardrails import GuardrailEventHooks
from .llms.base import HiddenParams
from .llms.openai import (
    Batch,
    ChatCompletionAnnotation,
    ChatCompletionRedactedThinkingBlock,
    ChatCompletionThinkingBlock,
    ChatCompletionToolCallChunk,
    ChatCompletionUsageBlock,
    FileSearchTool,
    FineTuningJob,
    ImageURLListItem,
    OpenAIChatCompletionChunk,
    OpenAIFileObject,
    OpenAIRealtimeStreamList,
    WebSearchOptions,
)
from .rerank import RerankResponse

if TYPE_CHECKING:
    from .vector_stores import VectorStoreSearchResponse
else:
    VectorStoreSearchResponse = Any


def _generate_id():  # private helper function
    return "chatcmpl-" + str(uuid.uuid4())


class LiteLLMCommonStrings(Enum):
    redacted_by_litellm = "redacted by litellm. 'litellm.turn_off_message_logging=True'"
    llm_provider_not_provided = "Unmapped LLM provider for this endpoint. You passed model={model}, custom_llm_provider={custom_llm_provider}. Check supported provider and route: https://docs.litellm.ai/docs/providers"


SupportedCacheControls = ["ttl", "s-maxage", "no-cache", "no-store"]


class CostPerToken(TypedDict):
    input_cost_per_token: float
    output_cost_per_token: float


class ProviderField(TypedDict):
    field_name: str
    field_type: Literal["string"]
    field_description: str
    field_value: str


class ProviderSpecificModelInfo(TypedDict, total=False):
    supports_system_messages: Optional[bool]
    supports_response_schema: Optional[bool]
    supports_vision: Optional[bool]
    supports_function_calling: Optional[bool]
    supports_tool_choice: Optional[bool]
    supports_assistant_prefill: Optional[bool]
    supports_prompt_caching: Optional[bool]
    supports_computer_use: Optional[bool]
    supports_audio_input: Optional[bool]
    supports_embedding_image_input: Optional[bool]
    supports_audio_output: Optional[bool]
    supports_pdf_input: Optional[bool]
    supports_native_streaming: Optional[bool]
    supports_parallel_function_calling: Optional[bool]
    supports_web_search: Optional[bool]
    supports_reasoning: Optional[bool]
    supports_url_context: Optional[bool]


class SearchContextCostPerQuery(TypedDict, total=False):
    search_context_size_low: float
    search_context_size_medium: float
    search_context_size_high: float


class ModelInfoBase(ProviderSpecificModelInfo, total=False):
    key: Required[str]  # the key in litellm.model_cost which is returned

    max_tokens: Required[Optional[int]]
    max_input_tokens: Required[Optional[int]]
    max_output_tokens: Required[Optional[int]]
    input_cost_per_token: Required[float]
    cache_creation_input_token_cost: Optional[float]
    cache_read_input_token_cost: Optional[float]
    input_cost_per_character: Optional[float]  # only for vertex ai models
    input_cost_per_audio_token: Optional[float]
    input_cost_per_token_above_128k_tokens: Optional[float]  # only for vertex ai models
    input_cost_per_token_above_200k_tokens: Optional[
        float
    ]  # only for vertex ai gemini-2.5-pro models
    input_cost_per_character_above_128k_tokens: Optional[
        float
    ]  # only for vertex ai models
    input_cost_per_query: Optional[float]  # only for rerank models
    input_cost_per_image: Optional[float]  # only for vertex ai models
    input_cost_per_audio_per_second: Optional[float]  # only for vertex ai models
    input_cost_per_video_per_second: Optional[float]  # only for vertex ai models
    input_cost_per_second: Optional[float]  # for OpenAI Speech models
    input_cost_per_token_batches: Optional[float]
    output_cost_per_token_batches: Optional[float]
    output_cost_per_token: Required[float]
    output_cost_per_character: Optional[float]  # only for vertex ai models
    output_cost_per_audio_token: Optional[float]
    output_cost_per_token_above_128k_tokens: Optional[
        float
    ]  # only for vertex ai models
    output_cost_per_token_above_200k_tokens: Optional[
        float
    ]  # only for vertex ai gemini-2.5-pro models
    output_cost_per_character_above_128k_tokens: Optional[
        float
    ]  # only for vertex ai models
    output_cost_per_image: Optional[float]
    output_vector_size: Optional[int]
    output_cost_per_reasoning_token: Optional[float]
    output_cost_per_video_per_second: Optional[float]  # only for vertex ai models
    output_cost_per_audio_per_second: Optional[float]  # only for vertex ai models
    output_cost_per_second: Optional[float]  # for OpenAI Speech models
    search_context_cost_per_query: Optional[
        SearchContextCostPerQuery
    ]  # Cost for using web search tool
    citation_cost_per_token: Optional[float]  # Cost per citation token for Perplexity
    tiered_pricing: Optional[List[Dict[str, Any]]]  # Tiered pricing structure for models like Dashscope
    litellm_provider: Required[str]
    mode: Required[
        Literal[
            "completion",
            "embedding",
            "image_generation",
            "chat",
            "audio_transcription",
            "responses",
        ]
    ]
    tpm: Optional[int]
    rpm: Optional[int]


class ModelInfo(ModelInfoBase, total=False):
    """
    Model info for a given model, this is information found in litellm.model_prices_and_context_window.json
    """

    supported_openai_params: Required[Optional[List[str]]]


class GenericStreamingChunk(TypedDict, total=False):
    text: Required[str]
    tool_use: Optional[ChatCompletionToolCallChunk]
    is_finished: Required[bool]
    finish_reason: Required[str]
    usage: Required[Optional[ChatCompletionUsageBlock]]
    index: int

    # use this dict if you want to return any provider specific fields in the response
    provider_specific_fields: Optional[Dict[str, Any]]


from enum import Enum


class CallTypes(Enum):
    embedding = "embedding"
    aembedding = "aembedding"
    completion = "completion"
    acompletion = "acompletion"
    atext_completion = "atext_completion"
    text_completion = "text_completion"
    image_generation = "image_generation"
    aimage_generation = "aimage_generation"
    image_edit = "image_edit"
    aimage_edit = "aimage_edit"
    moderation = "moderation"
    amoderation = "amoderation"
    atranscription = "atranscription"
    transcription = "transcription"
    aspeech = "aspeech"
    speech = "speech"
    rerank = "rerank"
    arerank = "arerank"
    arealtime = "_arealtime"
    create_batch = "create_batch"
    acreate_batch = "acreate_batch"
    aretrieve_batch = "aretrieve_batch"
    retrieve_batch = "retrieve_batch"
    pass_through = "pass_through_endpoint"
    anthropic_messages = "anthropic_messages"
    get_assistants = "get_assistants"
    aget_assistants = "aget_assistants"
    create_assistants = "create_assistants"
    acreate_assistants = "acreate_assistants"
    delete_assistant = "delete_assistant"
    adelete_assistant = "adelete_assistant"
    acreate_thread = "acreate_thread"
    create_thread = "create_thread"
    aget_thread = "aget_thread"
    get_thread = "get_thread"
    a_add_message = "a_add_message"
    add_message = "add_message"
    aget_messages = "aget_messages"
    get_messages = "get_messages"
    arun_thread = "arun_thread"
    run_thread = "run_thread"
    arun_thread_stream = "arun_thread_stream"
    run_thread_stream = "run_thread_stream"
    afile_retrieve = "afile_retrieve"
    file_retrieve = "file_retrieve"
    afile_delete = "afile_delete"
    file_delete = "file_delete"
    afile_list = "afile_list"
    file_list = "file_list"
    acreate_file = "acreate_file"
    create_file = "create_file"
    afile_content = "afile_content"
    file_content = "file_content"
    create_fine_tuning_job = "create_fine_tuning_job"
    acreate_fine_tuning_job = "acreate_fine_tuning_job"
    acancel_fine_tuning_job = "acancel_fine_tuning_job"
    cancel_fine_tuning_job = "cancel_fine_tuning_job"
    alist_fine_tuning_jobs = "alist_fine_tuning_jobs"
    list_fine_tuning_jobs = "list_fine_tuning_jobs"
    aretrieve_fine_tuning_job = "aretrieve_fine_tuning_job"
    retrieve_fine_tuning_job = "retrieve_fine_tuning_job"
    responses = "responses"
    aresponses = "aresponses"
    alist_input_items = "alist_input_items"
    llm_passthrough_route = "llm_passthrough_route"
    allm_passthrough_route = "allm_passthrough_route"

    #########################################################
    # Google GenAI Native Call Types
    #########################################################
    generate_content = "generate_content"
    agenerate_content = "agenerate_content"
    generate_content_stream = "generate_content_stream"
    agenerate_content_stream = "agenerate_content_stream"

    #########################################################
    # MCP Call Types
    #########################################################
    call_mcp_tool = "call_mcp_tool"


CallTypesLiteral = Literal[
    "embedding",
    "aembedding",
    "completion",
    "acompletion",
    "atext_completion",
    "text_completion",
    "image_generation",
    "aimage_generation",
    "image_edit",
    "aimage_edit",
    "moderation",
    "amoderation",
    "atranscription",
    "transcription",
    "aspeech",
    "speech",
    "rerank",
    "arerank",
    "_arealtime",
    "create_batch",
    "acreate_batch",
    "pass_through_endpoint",
    "anthropic_messages",
    "aretrieve_batch",
    "retrieve_batch",
    "generate_content",
    "agenerate_content",
    "generate_content_stream",
    "agenerate_content_stream",
]


class PassthroughCallTypes(Enum):
    passthrough_image_generation = "passthrough-image-generation"


class TopLogprob(OpenAIObject):
    token: str
    """The token."""

    bytes: Optional[List[int]] = None
    """A list of integers representing the UTF-8 bytes representation of the token.

    Useful in instances where characters are represented by multiple tokens and
    their byte representations must be combined to generate the correct text
    representation. Can be `null` if there is no bytes representation for the token.
    """

    logprob: float
    """The log probability of this token, if it is within the top 20 most likely
    tokens.

    Otherwise, the value `-9999.0` is used to signify that the token is very
    unlikely.
    """


class ChatCompletionTokenLogprob(OpenAIObject):
    token: str
    """The token."""

    bytes: Optional[List[int]] = None
    """A list of integers representing the UTF-8 bytes representation of the token.

    Useful in instances where characters are represented by multiple tokens and
    their byte representations must be combined to generate the correct text
    representation. Can be `null` if there is no bytes representation for the token.
    """

    logprob: float
    """The log probability of this token, if it is within the top 20 most likely
    tokens.

    Otherwise, the value `-9999.0` is used to signify that the token is very
    unlikely.
    """

    top_logprobs: List[TopLogprob]
    """List of the most likely tokens and their log probability, at this token
    position.

    In rare cases, there may be fewer than the number of requested `top_logprobs`
    returned.
    """

    def __contains__(self, key):
        # Define custom behavior for the 'in' operator
        return hasattr(self, key)

    def get(self, key, default=None):
        # Custom .get() method to access attributes with a default value if the attribute doesn't exist
        return getattr(self, key, default)

    def __getitem__(self, key):
        # Allow dictionary-style access to attributes
        return getattr(self, key)


class ChoiceLogprobs(OpenAIObject):
    content: Optional[List[ChatCompletionTokenLogprob]] = None
    """A list of message content tokens with log probability information."""

    def __contains__(self, key):
        # Define custom behavior for the 'in' operator
        return hasattr(self, key)

    def get(self, key, default=None):
        # Custom .get() method to access attributes with a default value if the attribute doesn't exist
        return getattr(self, key, default)

    def __getitem__(self, key):
        # Allow dictionary-style access to attributes
        return getattr(self, key)


class FunctionCall(OpenAIObject):
    arguments: str
    name: Optional[str] = None


class Function(OpenAIObject):
    arguments: str
    name: Optional[
        str
    ]  # can be None - openai e.g.: ChoiceDeltaToolCallFunction(arguments='{"', name=None), type=None)

    def __init__(
        self,
        arguments: Optional[Union[Dict, str]] = None,
        name: Optional[str] = None,
        **params,
    ):
        if arguments is None:
            if params.get("parameters", None) is not None and isinstance(
                params["parameters"], dict
            ):
                arguments = json.dumps(params["parameters"])
                params.pop("parameters")
            else:
                arguments = ""
        elif isinstance(arguments, Dict):
            arguments = json.dumps(arguments)
        else:
            arguments = arguments

        name = name

        # Build a dictionary with the structure your BaseModel expects
        data = {"arguments": arguments, "name": name}

        super(Function, self).__init__(**data)

    def __contains__(self, key):
        # Define custom behavior for the 'in' operator
        return hasattr(self, key)

    def get(self, key, default=None):
        # Custom .get() method to access attributes with a default value if the attribute doesn't exist
        return getattr(self, key, default)

    def __getitem__(self, key):
        # Allow dictionary-style access to attributes
        return getattr(self, key)

    def __setitem__(self, key, value):
        # Allow dictionary-style assignment of attributes
        setattr(self, key, value)


class ChatCompletionDeltaToolCall(OpenAIObject):
    id: Optional[str] = None
    function: Function
    type: Optional[str] = None
    index: int

    def __contains__(self, key):
        # Define custom behavior for the 'in' operator
        return hasattr(self, key)

    def get(self, key, default=None):
        # Custom .get() method to access attributes with a default value if the attribute doesn't exist
        return getattr(self, key, default)

    def __getitem__(self, key):
        # Allow dictionary-style access to attributes
        return getattr(self, key)

    def __setitem__(self, key, value):
        # Allow dictionary-style assignment of attributes
        setattr(self, key, value)


class ChatCompletionMessageToolCall(OpenAIObject):
    def __init__(
        self,
        function: Union[Dict, Function],
        id: Optional[str] = None,
        type: Optional[str] = None,
        **params,
    ):
        super(ChatCompletionMessageToolCall, self).__init__(**params)
        if isinstance(function, Dict):
            self.function = Function(**function)
        else:
            self.function = function

        if id is not None:
            self.id = id
        else:
            self.id = f"{uuid.uuid4()}"

        if type is not None:
            self.type = type
        else:
            self.type = "function"

    def __contains__(self, key):
        # Define custom behavior for the 'in' operator
        return hasattr(self, key)

    def get(self, key, default=None):
        # Custom .get() method to access attributes with a default value if the attribute doesn't exist
        return getattr(self, key, default)

    def __getitem__(self, key):
        # Allow dictionary-style access to attributes
        return getattr(self, key)

    def __setitem__(self, key, value):
        # Allow dictionary-style assignment of attributes
        setattr(self, key, value)


from openai.types.chat.chat_completion_audio import ChatCompletionAudio


class ChatCompletionAudioResponse(ChatCompletionAudio):
    def __init__(
        self,
        data: str,
        expires_at: int,
        transcript: str,
        id: Optional[str] = None,
        **params,
    ):
        if id is not None:
            id = id
        else:
            id = f"{uuid.uuid4()}"
        super(ChatCompletionAudioResponse, self).__init__(
            data=data, expires_at=expires_at, transcript=transcript, id=id, **params
        )

    def __contains__(self, key):
        # Define custom behavior for the 'in' operator
        return hasattr(self, key)

    def get(self, key, default=None):
        # Custom .get() method to access attributes with a default value if the attribute doesn't exist
        return getattr(self, key, default)

    def __getitem__(self, key):
        # Allow dictionary-style access to attributes
        return getattr(self, key)

    def __setitem__(self, key, value):
        # Allow dictionary-style assignment of attributes
        setattr(self, key, value)


"""
Reference:
ChatCompletionMessage(content='This is a test', role='assistant', function_call=None, tool_calls=None))
"""


def add_provider_specific_fields(
    object: BaseModel, provider_specific_fields: Optional[Dict[str, Any]]
):
    if not provider_specific_fields:  # set if provider_specific_fields is not empty
        return
    setattr(object, "provider_specific_fields", provider_specific_fields)


class Message(OpenAIObject):
    content: Optional[str]
    role: Literal["assistant", "user", "system", "tool", "function"]
    tool_calls: Optional[List[ChatCompletionMessageToolCall]]
    function_call: Optional[FunctionCall]
    audio: Optional[ChatCompletionAudioResponse] = None
    images: Optional[List[ImageURLListItem]] = None
    reasoning_content: Optional[str] = None
    thinking_blocks: Optional[
        List[Union[ChatCompletionThinkingBlock, ChatCompletionRedactedThinkingBlock]]
    ] = None
    provider_specific_fields: Optional[Dict[str, Any]] = Field(
        default=None, exclude=True
    )
    annotations: Optional[List[ChatCompletionAnnotation]] = None

    def __init__(
        self,
        content: Optional[str] = None,
        role: Literal["assistant", "user", "system", "tool", "function"] = "assistant",
        function_call=None,
        tool_calls: Optional[list] = None,
        audio: Optional[ChatCompletionAudioResponse] = None,
        images: Optional[List[ImageURLListItem]] = None,
        provider_specific_fields: Optional[Dict[str, Any]] = None,
        reasoning_content: Optional[str] = None,
        thinking_blocks: Optional[
            List[
                Union[ChatCompletionThinkingBlock, ChatCompletionRedactedThinkingBlock]
            ]
        ] = None,
        annotations: Optional[List[ChatCompletionAnnotation]] = None,
        **params,
    ):
        init_values: Dict[str, Any] = {
            "content": content,
            "role": role or "assistant",  # handle null input
            "function_call": (
                FunctionCall(**function_call) if function_call is not None else None
            ),
            "tool_calls": (
                [
                    (
                        ChatCompletionMessageToolCall(**tool_call)
                        if isinstance(tool_call, dict)
                        else tool_call
                    )
                    for tool_call in tool_calls
                ]
                if tool_calls is not None and len(tool_calls) > 0
                else None
            ),
        }

        if audio is not None:
            init_values["audio"] = audio

        if images is not None:
            init_values["images"] = images

        if thinking_blocks is not None:
            init_values["thinking_blocks"] = thinking_blocks

        if annotations is not None:
            init_values["annotations"] = annotations

        if reasoning_content is not None:
            init_values["reasoning_content"] = reasoning_content

        super(Message, self).__init__(
            **init_values,  # type: ignore
            **params,
        )

        if audio is None:
            # delete audio from self
            # OpenAI compatible APIs like mistral API will raise an error if audio is passed in
            if hasattr(self, "audio"):
                del self.audio

        if images is None:
            if hasattr(self, "images"):
                del self.images

        if annotations is None:
            # ensure default response matches OpenAI spec
            # Some OpenAI compatible APIs raise an error if annotations are passed in
            if hasattr(self, "annotations"):
                del self.annotations

        if reasoning_content is None:
            # ensure default response matches OpenAI spec
            if hasattr(self, "reasoning_content"):
                del self.reasoning_content

        if thinking_blocks is None:
            # ensure default response matches OpenAI spec
            if hasattr(self, "thinking_blocks"):
                del self.thinking_blocks

        add_provider_specific_fields(self, provider_specific_fields)

    def get(self, key, default=None):
        # Custom .get() method to access attributes with a default value if the attribute doesn't exist
        return getattr(self, key, default)

    def __getitem__(self, key):
        # Allow dictionary-style access to attributes
        return getattr(self, key)

    def __setitem__(self, key, value):
        # Allow dictionary-style assignment of attributes
        setattr(self, key, value)

    def json(self, **kwargs):  # type: ignore
        try:
            return self.model_dump()  # noqa
        except Exception:
            # if using pydantic v1
            return self.dict()


class Delta(OpenAIObject):
    reasoning_content: Optional[str] = None
    thinking_blocks: Optional[
        List[Union[ChatCompletionThinkingBlock, ChatCompletionRedactedThinkingBlock]]
    ] = None
    provider_specific_fields: Optional[Dict[str, Any]] = Field(default=None)

    def __init__(
        self,
        content=None,
        role=None,
        function_call=None,
        tool_calls=None,
        audio: Optional[ChatCompletionAudioResponse] = None,
        images: Optional[List[ImageURLListItem]] = None,
        reasoning_content: Optional[str] = None,
        thinking_blocks: Optional[
            List[
                Union[ChatCompletionThinkingBlock, ChatCompletionRedactedThinkingBlock]
            ]
        ] = None,
        annotations: Optional[List[ChatCompletionAnnotation]] = None,
        **params,
    ):
        super(Delta, self).__init__(**params)
        add_provider_specific_fields(self, params.get("provider_specific_fields", {}))
        self.content = content
        self.role = role
        # Set default values and correct types
        self.function_call: Optional[Union[FunctionCall, Any]] = None
        self.tool_calls: Optional[List[Union[ChatCompletionDeltaToolCall, Any]]] = None
        self.audio: Optional[ChatCompletionAudioResponse] = None
        self.images: Optional[List[ImageURLListItem]] = None
        self.annotations: Optional[List[ChatCompletionAnnotation]] = None

        if reasoning_content is not None:
            self.reasoning_content = reasoning_content
        else:
            # ensure default response matches OpenAI spec
            del self.reasoning_content

        if thinking_blocks is not None:
            self.thinking_blocks = thinking_blocks
        else:
            # ensure default response matches OpenAI spec
            del self.thinking_blocks

        # Add annotations to the delta, ensure they are only on Delta if they exist (Match OpenAI spec)
        if annotations is not None:
            self.annotations = annotations
        else:
            del self.annotations

        if images is not None and len(images) > 0:
            self.images = images
        else:
            del self.images

        if function_call is not None and isinstance(function_call, dict):
            self.function_call = FunctionCall(**function_call)
        else:
            self.function_call = function_call
        if tool_calls is not None and isinstance(tool_calls, list):
            self.tool_calls = []
            for tool_call in tool_calls:
                if isinstance(tool_call, dict):
                    if tool_call.get("index", None) is None:
                        tool_call["index"] = 0
                    self.tool_calls.append(ChatCompletionDeltaToolCall(**tool_call))
                elif isinstance(tool_call, ChatCompletionDeltaToolCall):
                    self.tool_calls.append(tool_call)
        else:
            self.tool_calls = tool_calls

        self.audio = audio

    def __contains__(self, key):
        # Define custom behavior for the 'in' operator
        return hasattr(self, key)

    def get(self, key, default=None):
        # Custom .get() method to access attributes with a default value if the attribute doesn't exist
        return getattr(self, key, default)

    def __getitem__(self, key):
        # Allow dictionary-style access to attributes
        return getattr(self, key)

    def __setitem__(self, key, value):
        # Allow dictionary-style assignment of attributes
        setattr(self, key, value)


class Choices(OpenAIObject):
    finish_reason: str
    index: int
    message: Message
    logprobs: Optional[Union[ChoiceLogprobs, Any]] = None

    provider_specific_fields: Optional[Dict[str, Any]] = Field(default=None)

    def __init__(
        self,
        finish_reason=None,
        index=0,
        message: Optional[Union[Message, dict]] = None,
        logprobs: Optional[Union[ChoiceLogprobs, dict, Any]] = None,
        enhancements=None,
        provider_specific_fields: Optional[Dict[str, Any]] = None,
        **params,
    ):
        if finish_reason is not None:
            params["finish_reason"] = map_finish_reason(finish_reason)
        else:
            params["finish_reason"] = "stop"
        if index is not None:
            params["index"] = index
        else:
            params["index"] = 0
        if message is None:
            params["message"] = Message()
        else:
            if isinstance(message, Message):
                params["message"] = message
            elif isinstance(message, dict):
                params["message"] = Message(**message)
        if logprobs is not None:
            if isinstance(logprobs, dict):
                params["logprobs"] = ChoiceLogprobs(**logprobs)
            else:
                params["logprobs"] = logprobs
        else:
            params["logprobs"] = None
        super(Choices, self).__init__(**params)

        if enhancements is not None:
            self.enhancements = enhancements

        self.provider_specific_fields = provider_specific_fields

        if self.logprobs is None:
            del self.logprobs
        if self.provider_specific_fields is None:
            del self.provider_specific_fields

    def __contains__(self, key):
        # Define custom behavior for the 'in' operator
        return hasattr(self, key)

    def get(self, key, default=None):
        # Custom .get() method to access attributes with a default value if the attribute doesn't exist
        return getattr(self, key, default)

    def __getitem__(self, key):
        # Allow dictionary-style access to attributes
        return getattr(self, key)

    def __setitem__(self, key, value):
        # Allow dictionary-style assignment of attributes
        setattr(self, key, value)


class CompletionTokensDetailsWrapper(
    CompletionTokensDetails
):  # wrapper for older openai versions
    text_tokens: Optional[int] = None
    """Text tokens generated by the model."""


class PromptTokensDetailsWrapper(
    PromptTokensDetails
):  # wrapper for older openai versions
    text_tokens: Optional[int] = None
    """Text tokens sent to the model."""

    image_tokens: Optional[int] = None
    """Image tokens sent to the model."""

    web_search_requests: Optional[int] = None
    """Number of web search requests made by the tool call. Used for Anthropic to calculate web search cost."""

    character_count: Optional[int] = None
    """Character count sent to the model. Used for Vertex AI multimodal embeddings."""

    image_count: Optional[int] = None
    """Number of images sent to the model. Used for Vertex AI multimodal embeddings."""

    video_length_seconds: Optional[float] = None
    """Length of videos sent to the model. Used for Vertex AI multimodal embeddings."""

    def __init__(self, *args, **kwargs):
        super().__init__(*args, **kwargs)
        if self.character_count is None:
            del self.character_count
        if self.image_count is None:
            del self.image_count
        if self.video_length_seconds is None:
            del self.video_length_seconds
        if self.web_search_requests is None:
            del self.web_search_requests


class ServerToolUse(BaseModel):
    web_search_requests: Optional[int]


class Usage(CompletionUsage):
    _cache_creation_input_tokens: int = PrivateAttr(
        0
    )  # hidden param for prompt caching. Might change, once openai introduces their equivalent.
    _cache_read_input_tokens: int = PrivateAttr(
        0
    )  # hidden param for prompt caching. Might change, once openai introduces their equivalent.

    server_tool_use: Optional[ServerToolUse] = None
    cost: Optional[float] = None

    completion_tokens_details: Optional[CompletionTokensDetailsWrapper] = None
    """Breakdown of tokens used in a completion."""

    prompt_tokens_details: Optional[PromptTokensDetailsWrapper] = None
    """Breakdown of tokens used in the prompt."""

    def __init__(
        self,
        prompt_tokens: Optional[int] = None,
        completion_tokens: Optional[int] = None,
        total_tokens: Optional[int] = None,
        reasoning_tokens: Optional[int] = None,
        prompt_tokens_details: Optional[
            Union[PromptTokensDetailsWrapper, PromptTokensDetails, dict]
        ] = None,
        completion_tokens_details: Optional[
            Union[CompletionTokensDetailsWrapper, dict]
        ] = None,
        server_tool_use: Optional[ServerToolUse] = None,
        cost: Optional[float] = None,
        **params,
    ):
        # handle reasoning_tokens
        _completion_tokens_details: Optional[CompletionTokensDetailsWrapper] = None
        if reasoning_tokens:
            text_tokens = (
                completion_tokens - reasoning_tokens if completion_tokens else None
            )
            completion_tokens_details = CompletionTokensDetailsWrapper(
                reasoning_tokens=reasoning_tokens, text_tokens=text_tokens
            )

        # Ensure completion_tokens_details is properly handled
        if completion_tokens_details:
            if isinstance(completion_tokens_details, dict):
                _completion_tokens_details = CompletionTokensDetailsWrapper(
                    **completion_tokens_details
                )
            elif isinstance(completion_tokens_details, CompletionTokensDetails):
                _completion_tokens_details = completion_tokens_details

        # handle prompt_tokens_details
        _prompt_tokens_details: Optional[PromptTokensDetailsWrapper] = None

        if prompt_tokens_details:
            if isinstance(prompt_tokens_details, dict):
                _prompt_tokens_details = PromptTokensDetailsWrapper(
                    **prompt_tokens_details
                )
            elif isinstance(prompt_tokens_details, PromptTokensDetails):
                _prompt_tokens_details = PromptTokensDetailsWrapper(
                    **prompt_tokens_details.model_dump()
                )
            elif isinstance(prompt_tokens_details, PromptTokensDetailsWrapper):
                _prompt_tokens_details = prompt_tokens_details

        ## DEEPSEEK MAPPING ##
        if "prompt_cache_hit_tokens" in params and isinstance(
            params["prompt_cache_hit_tokens"], int
        ):
            if _prompt_tokens_details is None:
                _prompt_tokens_details = PromptTokensDetailsWrapper(
                    cached_tokens=params["prompt_cache_hit_tokens"]
                )
            else:
                _prompt_tokens_details.cached_tokens = params["prompt_cache_hit_tokens"]

        ## ANTHROPIC MAPPING ##
        if "cache_read_input_tokens" in params and isinstance(
            params["cache_read_input_tokens"], int
        ):
            if _prompt_tokens_details is None:
                _prompt_tokens_details = PromptTokensDetailsWrapper(
                    cached_tokens=params["cache_read_input_tokens"]
                )
            else:
                _prompt_tokens_details.cached_tokens = params["cache_read_input_tokens"]

        super().__init__(
            prompt_tokens=prompt_tokens or 0,
            completion_tokens=completion_tokens or 0,
            total_tokens=total_tokens or 0,
            completion_tokens_details=_completion_tokens_details or None,
            prompt_tokens_details=_prompt_tokens_details or None,
        )

        if server_tool_use is not None:
            self.server_tool_use = server_tool_use
        else:  # maintain openai compatibility in usage object if possible
            del self.server_tool_use

        if cost is not None:
            self.cost = cost
        else:
            del self.cost

        ## ANTHROPIC MAPPING ##
        if "cache_creation_input_tokens" in params and isinstance(
            params["cache_creation_input_tokens"], int
        ):
            self._cache_creation_input_tokens = params["cache_creation_input_tokens"]

        if "cache_read_input_tokens" in params and isinstance(
            params["cache_read_input_tokens"], int
        ):
            self._cache_read_input_tokens = params["cache_read_input_tokens"]

        ## DEEPSEEK MAPPING ##
        if "prompt_cache_hit_tokens" in params and isinstance(
            params["prompt_cache_hit_tokens"], int
        ):
            self._cache_read_input_tokens = params["prompt_cache_hit_tokens"]

        for k, v in params.items():
            setattr(self, k, v)

    def __contains__(self, key):
        # Define custom behavior for the 'in' operator
        return hasattr(self, key)

    def get(self, key, default=None):
        # Custom .get() method to access attributes with a default value if the attribute doesn't exist
        return getattr(self, key, default)

    def __getitem__(self, key):
        # Allow dictionary-style access to attributes
        return getattr(self, key)

    def __setitem__(self, key, value):
        # Allow dictionary-style assignment of attributes
        setattr(self, key, value)


class StreamingChoices(OpenAIObject):
    def __init__(
        self,
        finish_reason=None,
        index=0,
        delta: Optional[Delta] = None,
        logprobs=None,
        enhancements=None,
        **params,
    ):
        # Fix Perplexity return both delta and message cause OpenWebUI repect text
        # https://github.com/BerriAI/litellm/issues/8455
        params.pop("message", None)
        super(StreamingChoices, self).__init__(**params)
        if finish_reason:
            self.finish_reason = map_finish_reason(finish_reason)
        else:
            self.finish_reason = None
        self.index = index
        if delta is not None:
            if isinstance(delta, Delta):
                self.delta = delta
            elif isinstance(delta, dict):
                self.delta = Delta(**delta)
        else:
            self.delta = Delta()
        if enhancements is not None:
            self.enhancements = enhancements

        if logprobs is not None and isinstance(logprobs, dict):
            self.logprobs = ChoiceLogprobs(**logprobs)
        else:
            self.logprobs = logprobs  # type: ignore

    def __contains__(self, key):
        # Define custom behavior for the 'in' operator
        return hasattr(self, key)

    def get(self, key, default=None):
        # Custom .get() method to access attributes with a default value if the attribute doesn't exist
        return getattr(self, key, default)

    def __getitem__(self, key):
        # Allow dictionary-style access to attributes
        return getattr(self, key)

    def __setitem__(self, key, value):
        # Allow dictionary-style assignment of attributes
        setattr(self, key, value)


class StreamingChatCompletionChunk(OpenAIChatCompletionChunk):
    def __init__(self, **kwargs):
        new_choices = []
        for choice in kwargs["choices"]:
            new_choice = StreamingChoices(**choice).model_dump()
            new_choices.append(new_choice)
        kwargs["choices"] = new_choices

        super().__init__(**kwargs)


from openai.types.chat import ChatCompletionChunk


class ModelResponseBase(OpenAIObject):
    id: str
    """A unique identifier for the completion."""

    created: int
    """The Unix timestamp (in seconds) of when the completion was created."""

    model: Optional[str] = None
    """The model used for completion."""

    object: str
    """The object type, which is always "text_completion" """

    system_fingerprint: Optional[str] = None
    """This fingerprint represents the backend configuration that the model runs with.

    Can be used in conjunction with the `seed` request parameter to understand when
    backend changes have been made that might impact determinism.
    """

    _hidden_params: dict = {}

    _response_headers: Optional[dict] = None


class ModelResponseStream(ModelResponseBase):
    choices: List[StreamingChoices]
    provider_specific_fields: Optional[Dict[str, Any]] = Field(default=None)

    def __init__(
        self,
        choices: Optional[
            Union[List[StreamingChoices], Union[StreamingChoices, dict, BaseModel]]
        ] = None,
        id: Optional[str] = None,
        created: Optional[int] = None,
        provider_specific_fields: Optional[Dict[str, Any]] = None,
        **kwargs,
    ):
        if choices is not None and isinstance(choices, list):
            new_choices = []
            for choice in choices:
                _new_choice = None
                if isinstance(choice, StreamingChoices):
                    _new_choice = choice
                elif isinstance(choice, dict):
                    _new_choice = StreamingChoices(**choice)
                elif isinstance(choice, BaseModel):
                    _new_choice = StreamingChoices(**choice.model_dump())
                new_choices.append(_new_choice)
            kwargs["choices"] = new_choices
        else:
            kwargs["choices"] = [StreamingChoices()]

        if id is None:
            id = _generate_id()
        else:
            id = id
        if created is None:
            created = int(time.time())
        else:
            created = created

        if (
            "usage" in kwargs
            and kwargs["usage"] is not None
            and isinstance(kwargs["usage"], dict)
        ):
            kwargs["usage"] = Usage(**kwargs["usage"])

        kwargs["id"] = id
        kwargs["created"] = created
        kwargs["object"] = "chat.completion.chunk"
        kwargs["provider_specific_fields"] = provider_specific_fields

        super().__init__(**kwargs)

    def __contains__(self, key):
        # Define custom behavior for the 'in' operator
        return hasattr(self, key)

    def get(self, key, default=None):
        # Custom .get() method to access attributes with a default value if the attribute doesn't exist
        return getattr(self, key, default)

    def __getitem__(self, key):
        # Allow dictionary-style access to attributes
        return getattr(self, key)

    def json(self, **kwargs):  # type: ignore
        try:
            return self.model_dump()  # noqa
        except Exception:
            # if using pydantic v1
            return self.dict()


class ModelResponse(ModelResponseBase):
    choices: List[Union[Choices, StreamingChoices]]
    """The list of completion choices the model generated for the input prompt."""

    def __init__(
        self,
        id=None,
        choices=None,
        created=None,
        model=None,
        object=None,
        system_fingerprint=None,
        usage=None,
        stream=None,
        stream_options=None,
        response_ms=None,
        hidden_params=None,
        _response_headers=None,
        **params,
    ) -> None:
        if stream is not None and stream is True:
            object = "chat.completion.chunk"
            if choices is not None and isinstance(choices, list):
                new_choices = []
                for choice in choices:
                    _new_choice = None
                    if isinstance(choice, StreamingChoices):
                        _new_choice = choice
                    elif isinstance(choice, dict):
                        _new_choice = StreamingChoices(**choice)
                    elif isinstance(choice, BaseModel):
                        _new_choice = StreamingChoices(**choice.model_dump())
                    new_choices.append(_new_choice)
                choices = new_choices
            else:
                choices = [StreamingChoices()]
        else:
            object = "chat.completion"
            if choices is not None and isinstance(choices, list):
                new_choices = []
                for choice in choices:
                    if isinstance(choice, Choices):
                        _new_choice = choice  # type: ignore
                    elif isinstance(choice, dict):
                        _new_choice = Choices(**choice)  # type: ignore
                    else:
                        _new_choice = choice
                    new_choices.append(_new_choice)
                choices = new_choices
            else:
                choices = [Choices()]
        if id is None:
            id = _generate_id()
        else:
            id = id
        if created is None:
            created = int(time.time())
        else:
            created = created
        model = model
        if usage is not None:
            if isinstance(usage, dict):
                usage = Usage(**usage)
            else:
                usage = usage
        elif stream is None or stream is False:
            usage = Usage()
        if hidden_params:
            self._hidden_params = hidden_params

        if _response_headers:
            self._response_headers = _response_headers

        init_values = {
            "id": id,
            "choices": choices,
            "created": created,
            "model": model,
            "object": object,
            "system_fingerprint": system_fingerprint,
        }

        if usage is not None:
            init_values["usage"] = usage

        super().__init__(
            **init_values,
            **params,
        )

    def __contains__(self, key):
        # Define custom behavior for the 'in' operator
        return hasattr(self, key)

    def get(self, key, default=None):
        # Custom .get() method to access attributes with a default value if the attribute doesn't exist
        return getattr(self, key, default)

    def __getitem__(self, key):
        # Allow dictionary-style access to attributes
        return getattr(self, key)

    def json(self, **kwargs):  # type: ignore
        try:
            return self.model_dump()  # noqa
        except Exception:
            # if using pydantic v1
            return self.dict()


class Embedding(OpenAIObject):
    embedding: Union[list, str] = []
    index: int
    object: Literal["embedding"]

    def get(self, key, default=None):
        # Custom .get() method to access attributes with a default value if the attribute doesn't exist
        return getattr(self, key, default)

    def __getitem__(self, key):
        # Allow dictionary-style access to attributes
        return getattr(self, key)

    def __setitem__(self, key, value):
        # Allow dictionary-style assignment of attributes
        setattr(self, key, value)


class EmbeddingResponse(OpenAIObject):
    model: Optional[str] = None
    """The model used for embedding."""

    data: List
    """The actual embedding value"""

    object: Literal["list"]
    """The object type, which is always "list" """

    usage: Optional[Usage] = None
    """Usage statistics for the embedding request."""

    _hidden_params: dict = {}
    _response_headers: Optional[Dict] = None
    _response_ms: Optional[float] = None

    def __init__(
        self,
        model: Optional[str] = None,
        usage: Optional[Usage] = None,
        response_ms=None,
        data: Optional[Union[List, List[Embedding]]] = None,
        hidden_params=None,
        _response_headers=None,
        **params,
    ):
        object = "list"
        if response_ms:
            _response_ms = response_ms
        else:
            _response_ms = None
        if data:
            data = data
        else:
            data = []

        if usage:
            usage = usage
        else:
            usage = Usage()

        if _response_headers:
            self._response_headers = _response_headers

        model = model
        super().__init__(model=model, object=object, data=data, usage=usage)  # type: ignore

    def __contains__(self, key):
        # Define custom behavior for the 'in' operator
        return hasattr(self, key)

    def get(self, key, default=None):
        # Custom .get() method to access attributes with a default value if the attribute doesn't exist
        return getattr(self, key, default)

    def __getitem__(self, key):
        # Allow dictionary-style access to attributes
        return getattr(self, key)

    def __setitem__(self, key, value):
        # Allow dictionary-style assignment of attributes
        setattr(self, key, value)

    def json(self, **kwargs):  # type: ignore
        try:
            return self.model_dump()  # noqa
        except Exception:
            # if using pydantic v1
            return self.dict()


class Logprobs(OpenAIObject):
    text_offset: Optional[List[int]]
    token_logprobs: Optional[List[Union[float, None]]]
    tokens: Optional[List[str]]
    top_logprobs: Optional[List[Union[Dict[str, float], None]]]


class TextChoices(OpenAIObject):
    def __init__(self, finish_reason=None, index=0, text=None, logprobs=None, **params):
        super(TextChoices, self).__init__(**params)
        if finish_reason:
            self.finish_reason = map_finish_reason(finish_reason)
        else:
            self.finish_reason = None
        self.index = index
        if text is not None:
            self.text = text
        else:
            self.text = None
        if logprobs is None:
            self.logprobs = None
        else:
            if isinstance(logprobs, dict):
                self.logprobs = Logprobs(**logprobs)
            else:
                self.logprobs = logprobs

    def __contains__(self, key):
        # Define custom behavior for the 'in' operator
        return hasattr(self, key)

    def get(self, key, default=None):
        # Custom .get() method to access attributes with a default value if the attribute doesn't exist
        return getattr(self, key, default)

    def __getitem__(self, key):
        # Allow dictionary-style access to attributes
        return getattr(self, key)

    def __setitem__(self, key, value):
        # Allow dictionary-style assignment of attributes
        setattr(self, key, value)

    def json(self, **kwargs):  # type: ignore
        try:
            return self.model_dump()  # noqa
        except Exception:
            # if using pydantic v1
            return self.dict()


class TextCompletionResponse(OpenAIObject):
    """
    {
        "id": response["id"],
        "object": "text_completion",
        "created": response["created"],
        "model": response["model"],
        "choices": [
        {
            "text": response["choices"][0]["message"]["content"],
            "index": response["choices"][0]["index"],
            "logprobs": transformed_logprobs,
            "finish_reason": response["choices"][0]["finish_reason"]
        }
        ],
        "usage": response["usage"]
    }
    """

    id: str
    object: str
    created: int
    model: Optional[str]
    choices: List[TextChoices]
    usage: Optional[Usage]
    _response_ms: Optional[int] = None
    _hidden_params: HiddenParams

    def __init__(
        self,
        id=None,
        choices=None,
        created=None,
        model=None,
        usage=None,
        stream=False,
        response_ms=None,
        object=None,
        **params,
    ):
        if stream:
            object = "text_completion.chunk"
            choices = [TextChoices()]
        else:
            object = "text_completion"
            if choices is not None and isinstance(choices, list):
                new_choices = []
                for choice in choices:
                    _new_choice = None
                    if isinstance(choice, TextChoices):
                        _new_choice = choice
                    elif isinstance(choice, dict):
                        _new_choice = TextChoices(**choice)
                    new_choices.append(_new_choice)
                choices = new_choices
            else:
                choices = [TextChoices()]
        if object is not None:
            object = object
        if id is None:
            id = _generate_id()
        else:
            id = id
        if created is None:
            created = int(time.time())
        else:
            created = created

        model = model
        if usage:
            usage = usage
        else:
            usage = Usage()

        super(TextCompletionResponse, self).__init__(
            id=id,  # type: ignore
            object=object,  # type: ignore
            created=created,  # type: ignore
            model=model,  # type: ignore
            choices=choices,  # type: ignore
            usage=usage,  # type: ignore
            **params,
        )

        if response_ms:
            self._response_ms = response_ms
        else:
            self._response_ms = None
        self._hidden_params = HiddenParams()

    def __contains__(self, key):
        # Define custom behavior for the 'in' operator
        return hasattr(self, key)

    def get(self, key, default=None):
        # Custom .get() method to access attributes with a default value if the attribute doesn't exist
        return getattr(self, key, default)

    def __getitem__(self, key):
        # Allow dictionary-style access to attributes
        return getattr(self, key)

    def __setitem__(self, key, value):
        # Allow dictionary-style assignment of attributes
        setattr(self, key, value)


from openai.types.images_response import Image as OpenAIImage


class ImageObject(OpenAIImage):
    """
    Represents the url or the content of an image generated by the OpenAI API.

    Attributes:
    b64_json: The base64-encoded JSON of the generated image, if response_format is b64_json.
    url: The URL of the generated image, if response_format is url (default).
    revised_prompt: The prompt that was used to generate the image, if there was any revision to the prompt.

    https://platform.openai.com/docs/api-reference/images/object
    """

    b64_json: Optional[str] = None
    url: Optional[str] = None
    revised_prompt: Optional[str] = None

    def __init__(self, b64_json=None, url=None, revised_prompt=None, **kwargs):
        super().__init__(b64_json=b64_json, url=url, revised_prompt=revised_prompt)  # type: ignore

    def __contains__(self, key):
        # Define custom behavior for the 'in' operator
        return hasattr(self, key)

    def get(self, key, default=None):
        # Custom .get() method to access attributes with a default value if the attribute doesn't exist
        return getattr(self, key, default)

    def __getitem__(self, key):
        # Allow dictionary-style access to attributes
        return getattr(self, key)

    def __setitem__(self, key, value):
        # Allow dictionary-style assignment of attributes
        setattr(self, key, value)

    def json(self, **kwargs):  # type: ignore
        try:
            return self.model_dump()  # noqa
        except Exception:
            # if using pydantic v1
            return self.dict()


class ImageUsageInputTokensDetails(BaseLiteLLMOpenAIResponseObject):
    image_tokens: int
    """The number of image tokens in the input prompt."""

    text_tokens: int
    """The number of text tokens in the input prompt."""


class ImageUsage(BaseLiteLLMOpenAIResponseObject):
    input_tokens: int
    """The number of tokens (images and text) in the input prompt."""

    input_tokens_details: ImageUsageInputTokensDetails
    """The input tokens detailed information for the image generation."""

    output_tokens: int
    """The number of image tokens in the output image."""

    total_tokens: int
    """The total number of tokens (images and text) used for the image generation."""


from openai.types.images_response import ImagesResponse as OpenAIImageResponse


class ImageResponse(OpenAIImageResponse, BaseLiteLLMOpenAIResponseObject):
    _hidden_params: dict = {}

    usage: Optional[ImageUsage] = None  # type: ignore
    """
    Users might use litellm with older python versions, we don't want this to break for them.
    Happens when their OpenAIImageResponse has the old OpenAI usage class.
    """

    model_config = ConfigDict(extra="allow", protected_namespaces=())

    def __init__(
        self,
        created: Optional[int] = None,
        data: Optional[List[ImageObject]] = None,
        response_ms=None,
        usage: Optional[ImageUsage] = None,
        hidden_params: Optional[dict] = None,
        **kwargs,
    ):
        if response_ms:
            _response_ms = response_ms
        else:
            _response_ms = None
        if data:
            data = data
        else:
            data = []

        if created:
            created = created
        else:
            created = int(time.time())

        _data: List[OpenAIImage] = []
        for d in data:
            if isinstance(d, dict):
                _data.append(ImageObject(**d))
            elif isinstance(d, BaseModel):
                _data.append(ImageObject(**d.model_dump()))

        _usage = usage or ImageUsage(
            input_tokens=0,
            input_tokens_details=ImageUsageInputTokensDetails(
                image_tokens=0,
                text_tokens=0,
            ),
            output_tokens=0,
            total_tokens=0,
        )
        super().__init__(created=created, data=_data, usage=_usage)  # type: ignore
        self._hidden_params = hidden_params or {}

    def __contains__(self, key):
        # Define custom behavior for the 'in' operator
        return hasattr(self, key)

    def get(self, key, default=None):
        # Custom .get() method to access attributes with a default value if the attribute doesn't exist
        return getattr(self, key, default)

    def __getitem__(self, key):
        # Allow dictionary-style access to attributes
        return getattr(self, key)

    def __setitem__(self, key, value):
        # Allow dictionary-style assignment of attributes
        setattr(self, key, value)

    def json(self, **kwargs):  # type: ignore
        try:
            return self.model_dump()  # noqa
        except Exception:
            # if using pydantic v1
            return self.dict()


class TranscriptionResponse(OpenAIObject):
    text: Optional[str] = None

    _hidden_params: dict = {}
    _response_headers: Optional[dict] = None

    def __init__(self, text=None):
        super().__init__(text=text)  # type: ignore

    def __contains__(self, key):
        # Define custom behavior for the 'in' operator
        return hasattr(self, key)

    def get(self, key, default=None):
        # Custom .get() method to access attributes with a default value if the attribute doesn't exist
        return getattr(self, key, default)

    def __getitem__(self, key):
        # Allow dictionary-style access to attributes
        return getattr(self, key)

    def __setitem__(self, key, value):
        # Allow dictionary-style assignment of attributes
        setattr(self, key, value)

    def json(self, **kwargs):  # type: ignore
        try:
            return self.model_dump()  # noqa
        except Exception:
            # if using pydantic v1
            return self.dict()


class GenericImageParsingChunk(TypedDict):
    type: str
    media_type: str
    data: str


class ResponseFormatChunk(TypedDict, total=False):
    type: Required[Literal["json_object", "text"]]
    response_schema: dict


class LoggedLiteLLMParams(TypedDict, total=False):
    force_timeout: Optional[float]
    custom_llm_provider: Optional[str]
    api_base: Optional[str]
    litellm_call_id: Optional[str]
    model_alias_map: Optional[dict]
    metadata: Optional[dict]
    model_info: Optional[dict]
    proxy_server_request: Optional[dict]
    acompletion: Optional[bool]
    preset_cache_key: Optional[str]
    no_log: Optional[bool]
    input_cost_per_second: Optional[float]
    input_cost_per_token: Optional[float]
    output_cost_per_token: Optional[float]
    output_cost_per_second: Optional[float]
    cooldown_time: Optional[float]


class AdapterCompletionStreamWrapper:
    def __init__(self, completion_stream):
        self.completion_stream = completion_stream

    def __iter__(self):
        return self

    def __aiter__(self):
        return self

    def __next__(self):
        try:
            for chunk in self.completion_stream:
                if chunk == "None" or chunk is None:
                    raise Exception
                return chunk
            raise StopIteration
        except StopIteration:
            raise StopIteration
        except Exception as e:
            print(f"AdapterCompletionStreamWrapper - {e}")  # noqa

    async def __anext__(self):
        try:
            async for chunk in self.completion_stream:
                if chunk == "None" or chunk is None:
                    raise Exception
                return chunk
            raise StopIteration
        except StopIteration:
            raise StopAsyncIteration


class StandardLoggingUserAPIKeyMetadata(TypedDict):
    user_api_key_hash: Optional[str]  # hash of the litellm virtual key used
    user_api_key_alias: Optional[str]
    user_api_key_org_id: Optional[str]
    user_api_key_team_id: Optional[str]
    user_api_key_user_id: Optional[str]
    user_api_key_user_email: Optional[str]
    user_api_key_team_alias: Optional[str]
    user_api_key_end_user_id: Optional[str]
    user_api_key_request_route: Optional[str]


class StandardLoggingMCPToolCall(TypedDict, total=False):
    name: str
    """
    Name of the tool to call
    """
    arguments: dict
    """
    Arguments to pass to the tool
    """
    result: dict
    """
    Result of the tool call
    """

    mcp_server_name: Optional[str]
    """
    Name of the MCP server that the tool call was made to
    """

    mcp_server_logo_url: Optional[str]
    """
    Optional logo URL of the MCP server that the tool call was made to

    (this is to render the logo on the logs page on litellm ui)
    """

    namespaced_tool_name: Optional[str]
    """
    Namespaced tool name of the MCP tool that the tool call was made to

    Includes the server name prefix if it exists - eg. `deepwiki-mcp/get_page_content`
    """

    mcp_server_cost_info: Optional[MCPServerCostInfo]
    """
    Cost per query for the MCP server tool call
    """


class StandardLoggingVectorStoreRequest(TypedDict, total=False):
    """
    Logging information for a vector store request/payload
    """

    vector_store_id: Optional[str]
    """
    ID of the vector store
    """

    custom_llm_provider: Optional[str]
    """
    Custom LLM provider the vector store is associated with eg. bedrock, openai, anthropic, etc.
    """

    query: Optional[str]
    """
    Query to the vector store
    """

    vector_store_search_response: Optional[VectorStoreSearchResponse]
    """
    OpenAI format vector store search response
    """

    start_time: Optional[float]
    """
    Start time of the vector store request
    """

    end_time: Optional[float]
    """
    End time of the vector store request
    """


class StandardBuiltInToolsParams(TypedDict, total=False):
    """
    Standard built-in OpenAItools parameters

    This is used to calculate the cost of built-in tools, insert any standard built-in tools parameters here

    OpenAI charges users based on the `web_search_options` parameter
    """

    web_search_options: Optional[WebSearchOptions]
    file_search: Optional[FileSearchTool]


class StandardLoggingPromptManagementMetadata(TypedDict):
    prompt_id: str
    prompt_variables: Optional[dict]
    prompt_integration: str


class StandardLoggingMetadata(StandardLoggingUserAPIKeyMetadata):
    """
    Specific metadata k,v pairs logged to integration for easier cost tracking and prompt management
    """

    spend_logs_metadata: Optional[
        dict
    ]  # special param to log k,v pairs to spendlogs for a call
    requester_ip_address: Optional[str]
    requester_metadata: Optional[dict]
    requester_custom_headers: Optional[
        Dict[str, str]
    ]  # Log any custom (`x-`) headers sent by the client to the proxy.
    prompt_management_metadata: Optional[StandardLoggingPromptManagementMetadata]
    mcp_tool_call_metadata: Optional[StandardLoggingMCPToolCall]
    vector_store_request_metadata: Optional[List[StandardLoggingVectorStoreRequest]]
    applied_guardrails: Optional[List[str]]
    usage_object: Optional[dict]
    cold_storage_object_key: Optional[
        str
    ]  # S3/GCS object key for cold storage retrieval


class StandardLoggingAdditionalHeaders(TypedDict, total=False):
    x_ratelimit_limit_requests: int
    x_ratelimit_limit_tokens: int
    x_ratelimit_remaining_requests: int
    x_ratelimit_remaining_tokens: int


class StandardLoggingHiddenParams(TypedDict):
    model_id: Optional[
        str
    ]  # id of the model in the router, separates multiple models with the same name but different credentials
    cache_key: Optional[str]
    api_base: Optional[str]
    response_cost: Optional[str]
    litellm_overhead_time_ms: Optional[float]
    additional_headers: Optional[StandardLoggingAdditionalHeaders]
    batch_models: Optional[List[str]]
    litellm_model_name: Optional[str]  # the model name sent to the provider by litellm
    usage_object: Optional[dict]


class StandardLoggingModelInformation(TypedDict):
    model_map_key: str
    model_map_value: Optional[ModelInfo]


class StandardLoggingModelCostFailureDebugInformation(TypedDict, total=False):
    """
    Debug information, if cost tracking fails.

    Avoid logging sensitive information like response or optional params
    """

    error_str: Required[str]
    traceback_str: Required[str]
    model: str
    cache_hit: Optional[bool]
    custom_llm_provider: Optional[str]
    base_model: Optional[str]
    call_type: str
    custom_pricing: Optional[bool]


class StandardLoggingPayloadErrorInformation(TypedDict, total=False):
    error_code: Optional[str]
    error_class: Optional[str]
    llm_provider: Optional[str]
    traceback: Optional[str]
    error_message: Optional[str]


class GuardrailMode(TypedDict, total=False):
    tags: Optional[Dict[str, str]]
    default: Optional[str]


class StandardLoggingGuardrailInformation(TypedDict, total=False):
    guardrail_name: Optional[str]
    guardrail_mode: Optional[
        Union[GuardrailEventHooks, List[GuardrailEventHooks], GuardrailMode]
    ]
    guardrail_request: Optional[dict]
    guardrail_response: Optional[Union[dict, str, List[dict]]]
    guardrail_status: Literal["success", "failure", "blocked"]
    start_time: Optional[float]
    end_time: Optional[float]
    duration: Optional[float]
    """
    Duration of the guardrail in seconds
    """

    masked_entity_count: Optional[Dict[str, int]]
    """
    Count of masked entities
    {
        "CREDIT_CARD": 2,
        "PHONE": 1
    }
    """


StandardLoggingPayloadStatus = Literal["success", "failure"]


class StandardLoggingPayload(TypedDict):
    id: str
    trace_id: str  # Trace multiple LLM calls belonging to same overall request (e.g. fallbacks/retries)
    call_type: str
    stream: Optional[bool]
    response_cost: float
    response_cost_failure_debug_info: Optional[
        StandardLoggingModelCostFailureDebugInformation
    ]
    status: StandardLoggingPayloadStatus
    custom_llm_provider: Optional[str]
    total_tokens: int
    prompt_tokens: int
    completion_tokens: int
    startTime: float  # Note: making this camelCase was a mistake, everything should be snake case
    endTime: float
    completionStartTime: float
    response_time: float
    model_map_information: StandardLoggingModelInformation
    model: str
    model_id: Optional[str]
    model_group: Optional[str]
    api_base: str
    metadata: StandardLoggingMetadata
    cache_hit: Optional[bool]
    cache_key: Optional[str]
    saved_cache_cost: float
    request_tags: list
    end_user: Optional[str]
    requester_ip_address: Optional[str]
    messages: Optional[Union[str, list, dict]]
    response: Optional[Union[str, list, dict]]
    error_str: Optional[str]
    error_information: Optional[StandardLoggingPayloadErrorInformation]
    model_parameters: dict
    hidden_params: StandardLoggingHiddenParams
    guardrail_information: Optional[StandardLoggingGuardrailInformation]
    standard_built_in_tools_params: Optional[StandardBuiltInToolsParams]


from typing import AsyncIterator, Iterator


class CustomStreamingDecoder:
    async def aiter_bytes(
        self, iterator: AsyncIterator[bytes]
    ) -> AsyncIterator[
        Optional[Union[GenericStreamingChunk, StreamingChatCompletionChunk]]
    ]:
        raise NotImplementedError

    def iter_bytes(
        self, iterator: Iterator[bytes]
    ) -> Iterator[Optional[Union[GenericStreamingChunk, StreamingChatCompletionChunk]]]:
        raise NotImplementedError


class StandardPassThroughResponseObject(TypedDict):
    response: str


OPENAI_RESPONSE_HEADERS = [
    "x-ratelimit-remaining-requests",
    "x-ratelimit-remaining-tokens",
    "x-ratelimit-limit-requests",
    "x-ratelimit-limit-tokens",
    "x-ratelimit-reset-requests",
    "x-ratelimit-reset-tokens",
]


class StandardCallbackDynamicParams(TypedDict, total=False):
    # Langfuse dynamic params
    langfuse_public_key: Optional[str]
    langfuse_secret: Optional[str]
    langfuse_secret_key: Optional[str]
    langfuse_host: Optional[str]

    # Langfuse prompt version
    langfuse_prompt_version: Optional[int]

    # GCS dynamic params
    gcs_bucket_name: Optional[str]
    gcs_path_service_account: Optional[str]

    # Langsmith dynamic params
    langsmith_api_key: Optional[str]
    langsmith_project: Optional[str]
    langsmith_base_url: Optional[str]

    # Humanloop dynamic params
    humanloop_api_key: Optional[str]

    # Arize dynamic params
    arize_api_key: Optional[str]
    arize_space_key: Optional[str]
    arize_space_id: Optional[str]

    # Logging settings
    turn_off_message_logging: Optional[bool]  # when true will not log messages
    litellm_disabled_callbacks: Optional[List[str]]


all_litellm_params = [
    "metadata",
    "litellm_metadata",
    "litellm_trace_id",
    "litellm_request_debug",
    "guardrails",
    "tags",
    "acompletion",
    "aimg_generation",
    "atext_completion",
    "text_completion",
    "caching",
    "mock_response",
    "mock_timeout",
    "disable_add_transform_inline_image_block",
    "litellm_proxy_rate_limit_response",
    "api_key",
    "api_version",
    "prompt_id",
    "provider_specific_header",
    "prompt_variables",
    "prompt_version",
    "api_base",
    "force_timeout",
    "logger_fn",
    "verbose",
    "custom_llm_provider",
    "model_file_id_mapping",
    "litellm_logging_obj",
    "litellm_call_id",
    "use_client",
    "id",
    "fallbacks",
    "azure",
    "headers",
    "model_list",
    "num_retries",
    "context_window_fallback_dict",
    "retry_policy",
    "retry_strategy",
    "roles",
    "final_prompt_value",
    "bos_token",
    "eos_token",
    "request_timeout",
    "complete_response",
    "self",
    "client",
    "rpm",
    "tpm",
    "max_parallel_requests",
    "input_cost_per_token",
    "output_cost_per_token",
    "input_cost_per_second",
    "output_cost_per_second",
    "hf_model_name",
    "model_info",
    "proxy_server_request",
    "secret_fields",
    "preset_cache_key",
    "caching_groups",
    "ttl",
    "cache",
    "no-log",
    "base_model",
    "stream_timeout",
    "supports_system_message",
    "region_name",
    "allowed_model_region",
    "model_config",
    "fastest_response",
    "cooldown_time",
    "cache_key",
    "max_retries",
    "azure_ad_token_provider",
    "tenant_id",
    "client_id",
    "azure_username",
    "azure_password",
    "azure_scope",
    "client_secret",
    "user_continue_message",
    "configurable_clientside_auth_params",
    "weight",
    "ensure_alternating_roles",
    "assistant_continue_message",
    "user_continue_message",
    "fallback_depth",
    "max_fallbacks",
    "max_budget",
    "budget_duration",
    "use_in_pass_through",
    "merge_reasoning_content_in_choices",
    "litellm_credential_name",
    "allowed_openai_params",
    "litellm_session_id",
    "use_litellm_proxy",
    "prompt_label",
] + list(StandardCallbackDynamicParams.__annotations__.keys())


class KeyGenerationConfig(TypedDict, total=False):
    required_params: List[
        str
    ]  # specify params that must be present in the key generation request


class TeamUIKeyGenerationConfig(KeyGenerationConfig):
    allowed_team_member_roles: List[str]


class PersonalUIKeyGenerationConfig(KeyGenerationConfig):
    allowed_user_roles: List[str]


class StandardKeyGenerationConfig(TypedDict, total=False):
    team_key_generation: TeamUIKeyGenerationConfig
    personal_key_generation: PersonalUIKeyGenerationConfig


class BudgetConfig(BaseModel):
    max_budget: Optional[float] = None
    budget_duration: Optional[str] = None
    tpm_limit: Optional[int] = None
    rpm_limit: Optional[int] = None

    def __init__(self, **data: Any) -> None:
        # Map time_period to budget_duration if present
        if "time_period" in data:
            data["budget_duration"] = data.pop("time_period")

        # Map budget_limit to max_budget if present
        if "budget_limit" in data:
            data["max_budget"] = data.pop("budget_limit")

        super().__init__(**data)


GenericBudgetConfigType = Dict[str, BudgetConfig]


class LlmProviders(str, Enum):
    OPENAI = "openai"
    OPENAI_LIKE = "openai_like"  # embedding only
    JINA_AI = "jina_ai"
    XAI = "xai"
    CUSTOM_OPENAI = "custom_openai"
    TEXT_COMPLETION_OPENAI = "text-completion-openai"
    COHERE = "cohere"
    COHERE_CHAT = "cohere_chat"
    CLARIFAI = "clarifai"
    ANTHROPIC = "anthropic"
    ANTHROPIC_TEXT = "anthropic_text"
    BYTEZ = "bytez"
    REPLICATE = "replicate"
    HUGGINGFACE = "huggingface"
    TOGETHER_AI = "together_ai"
    OPENROUTER = "openrouter"
    DATAROBOT = "datarobot"
    VERTEX_AI = "vertex_ai"
    VERTEX_AI_BETA = "vertex_ai_beta"
    GEMINI = "gemini"
    AI21 = "ai21"
    BASETEN = "baseten"
    AZURE = "azure"
    AZURE_TEXT = "azure_text"
    AZURE_AI = "azure_ai"
    SAGEMAKER = "sagemaker"
    SAGEMAKER_CHAT = "sagemaker_chat"
    BEDROCK = "bedrock"
    VLLM = "vllm"
    NLP_CLOUD = "nlp_cloud"
    PETALS = "petals"
    OOBABOOGA = "oobabooga"
    OLLAMA = "ollama"
    OLLAMA_CHAT = "ollama_chat"
    DEEPINFRA = "deepinfra"
    PERPLEXITY = "perplexity"
    MISTRAL = "mistral"
    GROQ = "groq"
    NVIDIA_NIM = "nvidia_nim"
    CEREBRAS = "cerebras"
    AI21_CHAT = "ai21_chat"
    VOLCENGINE = "volcengine"
    CODESTRAL = "codestral"
    TEXT_COMPLETION_CODESTRAL = "text-completion-codestral"
    DASHSCOPE = "dashscope"
    MOONSHOT = "moonshot"
    V0 = "v0"
    MORPH = "morph"
    LAMBDA_AI = "lambda_ai"
    DEEPSEEK = "deepseek"
    SAMBANOVA = "sambanova"
    MARITALK = "maritalk"
    VOYAGE = "voyage"
    CLOUDFLARE = "cloudflare"
    XINFERENCE = "xinference"
    FIREWORKS_AI = "fireworks_ai"
    FRIENDLIAI = "friendliai"
    FEATHERLESS_AI = "featherless_ai"
    WATSONX = "watsonx"
    WATSONX_TEXT = "watsonx_text"
    TRITON = "triton"
    PREDIBASE = "predibase"
    DATABRICKS = "databricks"
    EMPOWER = "empower"
    GITHUB = "github"
    CUSTOM = "custom"
    LITELLM_PROXY = "litellm_proxy"
    HOSTED_VLLM = "hosted_vllm"
    LLAMAFILE = "llamafile"
    LM_STUDIO = "lm_studio"
    GALADRIEL = "galadriel"
    NEBIUS = "nebius"
    INFINITY = "infinity"
    DEEPGRAM = "deepgram"
    ELEVENLABS = "elevenlabs"
    NOVITA = "novita"
    AIOHTTP_OPENAI = "aiohttp_openai"
    LANGFUSE = "langfuse"
    HUMANLOOP = "humanloop"
    TOPAZ = "topaz"
    ASSEMBLYAI = "assemblyai"
    GITHUB_COPILOT = "github_copilot"
    SNOWFLAKE = "snowflake"
    GRADIENT_AI = "gradient_ai"
    LLAMA = "meta_llama"
    NSCALE = "nscale"
    PG_VECTOR = "pg_vector"
    HYPERBOLIC = "hyperbolic"
    RECRAFT = "recraft"
    HEROKU = "heroku"
    AIML = "aiml"
    COMETAPI = "cometapi"
    OCI = "oci"
    AUTO_ROUTER = "auto_router"
    VERCEL_AI_GATEWAY = "vercel_ai_gateway"
    DOTPROMPT = "dotprompt"
<<<<<<< HEAD
    WANDB = "wandb"
=======
    OVHCLOUD = "ovhcloud"
>>>>>>> 03f2be1e


# Create a set of all provider values for quick lookup
LlmProvidersSet = {provider.value for provider in LlmProviders}


class LiteLLMLoggingBaseClass:
    """
    Base class for logging pre and post call

    Meant to simplify type checking for logging obj.
    """

    def pre_call(self, input, api_key, model=None, additional_args={}):
        pass

    def post_call(
        self, original_response, input=None, api_key=None, additional_args={}
    ):
        pass


class TokenCountResponse(LiteLLMPydanticObjectBase):
    total_tokens: int
    request_model: str
    model_used: str
    tokenizer_type: str
    original_response: Optional[dict] = None
    """
    Original Response from upstream API call - if an API call was made for token counting
    """


class CustomHuggingfaceTokenizer(TypedDict):
    identifier: str
    revision: str  # usually 'main'
    auth_token: Optional[str]


class LITELLM_IMAGE_VARIATION_PROVIDERS(Enum):
    """
    Try using an enum for endpoints. This should make it easier to track what provider is supported for what endpoint.
    """

    OPENAI = LlmProviders.OPENAI.value
    TOPAZ = LlmProviders.TOPAZ.value


class HttpHandlerRequestFields(TypedDict, total=False):
    data: dict  # request body
    params: dict  # query params
    files: dict  # file uploads
    content: Any  # raw content


class ProviderSpecificHeader(TypedDict):
    custom_llm_provider: str
    extra_headers: dict


class SelectTokenizerResponse(TypedDict):
    type: Literal["openai_tokenizer", "huggingface_tokenizer"]
    tokenizer: Any


class LiteLLMFineTuningJob(FineTuningJob):
    _hidden_params: dict = {}
    seed: Optional[int] = None  # type: ignore

    def __init__(self, **kwargs):
        if "error" in kwargs and kwargs["error"] is not None:
            # check if error is all None - if so, set error to None
            if all(value is None for value in kwargs["error"].values()):
                kwargs["error"] = None
        super().__init__(**kwargs)
        self._hidden_params = kwargs.get("_hidden_params", {})


class LiteLLMBatch(Batch):
    _hidden_params: dict = {}
    usage: Optional[Usage] = None

    def __contains__(self, key):
        # Define custom behavior for the 'in' operator
        return hasattr(self, key)

    def get(self, key, default=None):
        # Custom .get() method to access attributes with a default value if the attribute doesn't exist
        return getattr(self, key, default)

    def __getitem__(self, key):
        # Allow dictionary-style access to attributes
        return getattr(self, key)

    def json(self, **kwargs):  # type: ignore
        try:
            return self.model_dump()  # noqa
        except Exception:
            # if using pydantic v1
            return self.dict()


class LiteLLMRealtimeStreamLoggingObject(LiteLLMPydanticObjectBase):
    results: OpenAIRealtimeStreamList
    usage: Usage
    _hidden_params: dict = {}

    def __contains__(self, key):
        # Define custom behavior for the 'in' operator
        return hasattr(self, key)

    def get(self, key, default=None):
        # Custom .get() method to access attributes with a default value if the attribute doesn't exist
        return getattr(self, key, default)

    def __getitem__(self, key):
        # Allow dictionary-style access to attributes
        return getattr(self, key)

    def json(self, **kwargs):  # type: ignore
        try:
            return self.model_dump()  # noqa
        except Exception:
            # if using pydantic v1
            return self.dict()


class RawRequestTypedDict(TypedDict, total=False):
    raw_request_api_base: Optional[str]
    raw_request_body: Optional[dict]
    raw_request_headers: Optional[dict]
    error: Optional[str]


class CredentialBase(BaseModel):
    credential_name: str
    credential_info: dict


class CredentialItem(CredentialBase):
    credential_values: dict


class CreateCredentialItem(CredentialBase):
    credential_values: Optional[dict] = None
    model_id: Optional[str] = None

    @model_validator(mode="before")
    @classmethod
    def check_credential_params(cls, values):
        if not values.get("credential_values") and not values.get("model_id"):
            raise ValueError("Either credential_values or model_id must be set")
        return values


class ExtractedFileData(TypedDict):
    """
    TypedDict for storing processed file data

    Attributes:
        filename: Name of the file if provided
        content: The file content in bytes
        content_type: MIME type of the file
        headers: Any additional headers for the file
    """

    filename: Optional[str]
    content: bytes
    content_type: Optional[str]
    headers: Mapping[str, str]


class SpecialEnums(Enum):
    LITELM_MANAGED_FILE_ID_PREFIX = "litellm_proxy"
    LITELLM_MANAGED_FILE_COMPLETE_STR = "litellm_proxy:{};unified_id,{};target_model_names,{};llm_output_file_id,{};llm_output_file_model_id,{}"

    LITELLM_MANAGED_RESPONSE_COMPLETE_STR = (
        "litellm:custom_llm_provider:{};model_id:{};response_id:{}"
    )

    LITELLM_MANAGED_BATCH_COMPLETE_STR = "litellm_proxy;model_id:{};llm_batch_id:{}"

    LITELLM_MANAGED_GENERIC_RESPONSE_COMPLETE_STR = "litellm_proxy;model_id:{};generic_response_id:{}"  # generic implementation of 'managed batches' - used for finetuning and any future work.


LLMResponseTypes = Union[
    ModelResponse,
    EmbeddingResponse,
    ImageResponse,
    OpenAIFileObject,
    LiteLLMBatch,
    LiteLLMFineTuningJob,
]


class DynamicPromptManagementParamLiteral(str, Enum):
    """
    If any of these params are passed, the user is trying to use dynamic prompt management
    """

    CACHE_CONTROL_INJECTION_POINTS = "cache_control_injection_points"
    KNOWLEDGE_BASES = "knowledge_bases"
    VECTOR_STORE_IDS = "vector_store_ids"

    @classmethod
    def list_all_params(cls):
        return [param.value for param in cls]


class CallbacksByType(TypedDict):
    success: List[str]
    failure: List[str]
    success_and_failure: List[str]


CostResponseTypes = Union[
    ModelResponse,
    TextCompletionResponse,
    EmbeddingResponse,
    ImageResponse,
    TranscriptionResponse,
]<|MERGE_RESOLUTION|>--- conflicted
+++ resolved
@@ -2358,11 +2358,8 @@
     AUTO_ROUTER = "auto_router"
     VERCEL_AI_GATEWAY = "vercel_ai_gateway"
     DOTPROMPT = "dotprompt"
-<<<<<<< HEAD
     WANDB = "wandb"
-=======
     OVHCLOUD = "ovhcloud"
->>>>>>> 03f2be1e
 
 
 # Create a set of all provider values for quick lookup
