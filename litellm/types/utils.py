import json
import time
import uuid
from enum import Enum
from typing import Any, Dict, List, Literal, Mapping, Optional, Tuple, Union

from aiohttp import FormData
from openai._models import BaseModel as OpenAIObject
from openai.types.audio.transcription_create_params import FileTypes  # type: ignore
from openai.types.chat.chat_completion import ChatCompletion
from openai.types.completion_usage import (
    CompletionTokensDetails,
    CompletionUsage,
    PromptTokensDetails,
)
from openai.types.moderation import (
    Categories,
    CategoryAppliedInputTypes,
    CategoryScores,
)
from openai.types.moderation_create_response import Moderation, ModerationCreateResponse
from pydantic import BaseModel, ConfigDict, Field, PrivateAttr, model_validator
from typing_extensions import Callable, Dict, Required, TypedDict, override

import litellm

from ..litellm_core_utils.core_helpers import map_finish_reason
from .guardrails import GuardrailEventHooks
from .llms.openai import (
    Batch,
<<<<<<< HEAD
    ChatCompletionRedactedThinkingBlock,
=======
    ChatCompletionAnnotation,
>>>>>>> 2a715ee8
    ChatCompletionThinkingBlock,
    ChatCompletionToolCallChunk,
    ChatCompletionUsageBlock,
    FileSearchTool,
    OpenAIChatCompletionChunk,
    OpenAIFileObject,
    OpenAIRealtimeStreamList,
    WebSearchOptions,
)
from .rerank import RerankResponse


def _generate_id():  # private helper function
    return "chatcmpl-" + str(uuid.uuid4())


class LiteLLMPydanticObjectBase(BaseModel):
    """
    Implements default functions, all pydantic objects should have.
    """

    def json(self, **kwargs):  # type: ignore
        try:
            return self.model_dump(**kwargs)  # noqa
        except Exception:
            # if using pydantic v1
            return self.dict(**kwargs)

    def fields_set(self):
        try:
            return self.model_fields_set  # noqa
        except Exception:
            # if using pydantic v1
            return self.__fields_set__

    model_config = ConfigDict(protected_namespaces=())


class LiteLLMCommonStrings(Enum):
    redacted_by_litellm = "redacted by litellm. 'litellm.turn_off_message_logging=True'"
    llm_provider_not_provided = "Unmapped LLM provider for this endpoint. You passed model={model}, custom_llm_provider={custom_llm_provider}. Check supported provider and route: https://docs.litellm.ai/docs/providers"


SupportedCacheControls = ["ttl", "s-maxage", "no-cache", "no-store"]


class CostPerToken(TypedDict):
    input_cost_per_token: float
    output_cost_per_token: float


class ProviderField(TypedDict):
    field_name: str
    field_type: Literal["string"]
    field_description: str
    field_value: str


class ProviderSpecificModelInfo(TypedDict, total=False):
    supports_system_messages: Optional[bool]
    supports_response_schema: Optional[bool]
    supports_vision: Optional[bool]
    supports_function_calling: Optional[bool]
    supports_tool_choice: Optional[bool]
    supports_assistant_prefill: Optional[bool]
    supports_prompt_caching: Optional[bool]
    supports_audio_input: Optional[bool]
    supports_embedding_image_input: Optional[bool]
    supports_audio_output: Optional[bool]
    supports_pdf_input: Optional[bool]
    supports_native_streaming: Optional[bool]
    supports_parallel_function_calling: Optional[bool]
    supports_web_search: Optional[bool]
    supports_reasoning: Optional[bool]


class SearchContextCostPerQuery(TypedDict, total=False):
    search_context_size_low: float
    search_context_size_medium: float
    search_context_size_high: float


class ModelInfoBase(ProviderSpecificModelInfo, total=False):
    key: Required[str]  # the key in litellm.model_cost which is returned

    max_tokens: Required[Optional[int]]
    max_input_tokens: Required[Optional[int]]
    max_output_tokens: Required[Optional[int]]
    input_cost_per_token: Required[float]
    cache_creation_input_token_cost: Optional[float]
    cache_read_input_token_cost: Optional[float]
    input_cost_per_character: Optional[float]  # only for vertex ai models
    input_cost_per_audio_token: Optional[float]
    input_cost_per_token_above_128k_tokens: Optional[float]  # only for vertex ai models
    input_cost_per_token_above_200k_tokens: Optional[
        float
    ]  # only for vertex ai gemini-2.5-pro models
    input_cost_per_character_above_128k_tokens: Optional[
        float
    ]  # only for vertex ai models
    input_cost_per_query: Optional[float]  # only for rerank models
    input_cost_per_image: Optional[float]  # only for vertex ai models
    input_cost_per_audio_per_second: Optional[float]  # only for vertex ai models
    input_cost_per_video_per_second: Optional[float]  # only for vertex ai models
    input_cost_per_second: Optional[float]  # for OpenAI Speech models
    input_cost_per_token_batches: Optional[float]
    output_cost_per_token_batches: Optional[float]
    output_cost_per_token: Required[float]
    output_cost_per_character: Optional[float]  # only for vertex ai models
    output_cost_per_audio_token: Optional[float]
    output_cost_per_token_above_128k_tokens: Optional[
        float
    ]  # only for vertex ai models
    output_cost_per_token_above_200k_tokens: Optional[
        float
    ]  # only for vertex ai gemini-2.5-pro models
    output_cost_per_character_above_128k_tokens: Optional[
        float
    ]  # only for vertex ai models
    output_cost_per_image: Optional[float]
    output_vector_size: Optional[int]
    output_cost_per_video_per_second: Optional[float]  # only for vertex ai models
    output_cost_per_audio_per_second: Optional[float]  # only for vertex ai models
    output_cost_per_second: Optional[float]  # for OpenAI Speech models
    search_context_cost_per_query: Optional[
        SearchContextCostPerQuery
    ]  # Cost for using web search tool

    litellm_provider: Required[str]
    mode: Required[
        Literal[
            "completion", "embedding", "image_generation", "chat", "audio_transcription"
        ]
    ]
    tpm: Optional[int]
    rpm: Optional[int]


class ModelInfo(ModelInfoBase, total=False):
    """
    Model info for a given model, this is information found in litellm.model_prices_and_context_window.json
    """

    supported_openai_params: Required[Optional[List[str]]]


class GenericStreamingChunk(TypedDict, total=False):
    text: Required[str]
    tool_use: Optional[ChatCompletionToolCallChunk]
    is_finished: Required[bool]
    finish_reason: Required[str]
    usage: Required[Optional[ChatCompletionUsageBlock]]
    index: int

    # use this dict if you want to return any provider specific fields in the response
    provider_specific_fields: Optional[Dict[str, Any]]


from enum import Enum


class CallTypes(Enum):
    embedding = "embedding"
    aembedding = "aembedding"
    completion = "completion"
    acompletion = "acompletion"
    atext_completion = "atext_completion"
    text_completion = "text_completion"
    image_generation = "image_generation"
    aimage_generation = "aimage_generation"
    moderation = "moderation"
    amoderation = "amoderation"
    atranscription = "atranscription"
    transcription = "transcription"
    aspeech = "aspeech"
    speech = "speech"
    rerank = "rerank"
    arerank = "arerank"
    arealtime = "_arealtime"
    create_batch = "create_batch"
    acreate_batch = "acreate_batch"
    aretrieve_batch = "aretrieve_batch"
    retrieve_batch = "retrieve_batch"
    pass_through = "pass_through_endpoint"
    anthropic_messages = "anthropic_messages"
    get_assistants = "get_assistants"
    aget_assistants = "aget_assistants"
    create_assistants = "create_assistants"
    acreate_assistants = "acreate_assistants"
    delete_assistant = "delete_assistant"
    adelete_assistant = "adelete_assistant"
    acreate_thread = "acreate_thread"
    create_thread = "create_thread"
    aget_thread = "aget_thread"
    get_thread = "get_thread"
    a_add_message = "a_add_message"
    add_message = "add_message"
    aget_messages = "aget_messages"
    get_messages = "get_messages"
    arun_thread = "arun_thread"
    run_thread = "run_thread"
    arun_thread_stream = "arun_thread_stream"
    run_thread_stream = "run_thread_stream"
    afile_retrieve = "afile_retrieve"
    file_retrieve = "file_retrieve"
    afile_delete = "afile_delete"
    file_delete = "file_delete"
    afile_list = "afile_list"
    file_list = "file_list"
    acreate_file = "acreate_file"
    create_file = "create_file"
    afile_content = "afile_content"
    file_content = "file_content"
    create_fine_tuning_job = "create_fine_tuning_job"
    acreate_fine_tuning_job = "acreate_fine_tuning_job"
    acancel_fine_tuning_job = "acancel_fine_tuning_job"
    cancel_fine_tuning_job = "cancel_fine_tuning_job"
    alist_fine_tuning_jobs = "alist_fine_tuning_jobs"
    list_fine_tuning_jobs = "list_fine_tuning_jobs"
    aretrieve_fine_tuning_job = "aretrieve_fine_tuning_job"
    retrieve_fine_tuning_job = "retrieve_fine_tuning_job"
    responses = "responses"
    aresponses = "aresponses"


CallTypesLiteral = Literal[
    "embedding",
    "aembedding",
    "completion",
    "acompletion",
    "atext_completion",
    "text_completion",
    "image_generation",
    "aimage_generation",
    "moderation",
    "amoderation",
    "atranscription",
    "transcription",
    "aspeech",
    "speech",
    "rerank",
    "arerank",
    "_arealtime",
    "create_batch",
    "acreate_batch",
    "pass_through_endpoint",
    "anthropic_messages",
    "aretrieve_batch",
    "retrieve_batch",
]


class PassthroughCallTypes(Enum):
    passthrough_image_generation = "passthrough-image-generation"


class TopLogprob(OpenAIObject):
    token: str
    """The token."""

    bytes: Optional[List[int]] = None
    """A list of integers representing the UTF-8 bytes representation of the token.

    Useful in instances where characters are represented by multiple tokens and
    their byte representations must be combined to generate the correct text
    representation. Can be `null` if there is no bytes representation for the token.
    """

    logprob: float
    """The log probability of this token, if it is within the top 20 most likely
    tokens.

    Otherwise, the value `-9999.0` is used to signify that the token is very
    unlikely.
    """


class ChatCompletionTokenLogprob(OpenAIObject):
    token: str
    """The token."""

    bytes: Optional[List[int]] = None
    """A list of integers representing the UTF-8 bytes representation of the token.

    Useful in instances where characters are represented by multiple tokens and
    their byte representations must be combined to generate the correct text
    representation. Can be `null` if there is no bytes representation for the token.
    """

    logprob: float
    """The log probability of this token, if it is within the top 20 most likely
    tokens.

    Otherwise, the value `-9999.0` is used to signify that the token is very
    unlikely.
    """

    top_logprobs: List[TopLogprob]
    """List of the most likely tokens and their log probability, at this token
    position.

    In rare cases, there may be fewer than the number of requested `top_logprobs`
    returned.
    """

    def __contains__(self, key):
        # Define custom behavior for the 'in' operator
        return hasattr(self, key)

    def get(self, key, default=None):
        # Custom .get() method to access attributes with a default value if the attribute doesn't exist
        return getattr(self, key, default)

    def __getitem__(self, key):
        # Allow dictionary-style access to attributes
        return getattr(self, key)


class ChoiceLogprobs(OpenAIObject):
    content: Optional[List[ChatCompletionTokenLogprob]] = None
    """A list of message content tokens with log probability information."""

    def __contains__(self, key):
        # Define custom behavior for the 'in' operator
        return hasattr(self, key)

    def get(self, key, default=None):
        # Custom .get() method to access attributes with a default value if the attribute doesn't exist
        return getattr(self, key, default)

    def __getitem__(self, key):
        # Allow dictionary-style access to attributes
        return getattr(self, key)


class FunctionCall(OpenAIObject):
    arguments: str
    name: Optional[str] = None


class Function(OpenAIObject):
    arguments: str
    name: Optional[
        str
    ]  # can be None - openai e.g.: ChoiceDeltaToolCallFunction(arguments='{"', name=None), type=None)

    def __init__(
        self,
        arguments: Optional[Union[Dict, str]],
        name: Optional[str] = None,
        **params,
    ):
        if arguments is None:
            arguments = ""
        elif isinstance(arguments, Dict):
            arguments = json.dumps(arguments)
        else:
            arguments = arguments

        name = name

        # Build a dictionary with the structure your BaseModel expects
        data = {"arguments": arguments, "name": name, **params}

        super(Function, self).__init__(**data)

    def __contains__(self, key):
        # Define custom behavior for the 'in' operator
        return hasattr(self, key)

    def get(self, key, default=None):
        # Custom .get() method to access attributes with a default value if the attribute doesn't exist
        return getattr(self, key, default)

    def __getitem__(self, key):
        # Allow dictionary-style access to attributes
        return getattr(self, key)

    def __setitem__(self, key, value):
        # Allow dictionary-style assignment of attributes
        setattr(self, key, value)


class ChatCompletionDeltaToolCall(OpenAIObject):
    id: Optional[str] = None
    function: Function
    type: Optional[str] = None
    index: int


class HiddenParams(OpenAIObject):
    original_response: Optional[Union[str, Any]] = None
    model_id: Optional[str] = None  # used in Router for individual deployments
    api_base: Optional[str] = None  # returns api base used for making completion call

    model_config = ConfigDict(extra="allow", protected_namespaces=())

    def get(self, key, default=None):
        # Custom .get() method to access attributes with a default value if the attribute doesn't exist
        return getattr(self, key, default)

    def __getitem__(self, key):
        # Allow dictionary-style access to attributes
        return getattr(self, key)

    def __setitem__(self, key, value):
        # Allow dictionary-style assignment of attributes
        setattr(self, key, value)

    def json(self, **kwargs):  # type: ignore
        try:
            return self.model_dump()  # noqa
        except Exception:
            # if using pydantic v1
            return self.dict()


class ChatCompletionMessageToolCall(OpenAIObject):
    def __init__(
        self,
        function: Union[Dict, Function],
        id: Optional[str] = None,
        type: Optional[str] = None,
        **params,
    ):
        super(ChatCompletionMessageToolCall, self).__init__(**params)
        if isinstance(function, Dict):
            self.function = Function(**function)
        else:
            self.function = function

        if id is not None:
            self.id = id
        else:
            self.id = f"{uuid.uuid4()}"

        if type is not None:
            self.type = type
        else:
            self.type = "function"

    def __contains__(self, key):
        # Define custom behavior for the 'in' operator
        return hasattr(self, key)

    def get(self, key, default=None):
        # Custom .get() method to access attributes with a default value if the attribute doesn't exist
        return getattr(self, key, default)

    def __getitem__(self, key):
        # Allow dictionary-style access to attributes
        return getattr(self, key)

    def __setitem__(self, key, value):
        # Allow dictionary-style assignment of attributes
        setattr(self, key, value)


from openai.types.chat.chat_completion_audio import ChatCompletionAudio


class ChatCompletionAudioResponse(ChatCompletionAudio):
    def __init__(
        self,
        data: str,
        expires_at: int,
        transcript: str,
        id: Optional[str] = None,
        **params,
    ):
        if id is not None:
            id = id
        else:
            id = f"{uuid.uuid4()}"
        super(ChatCompletionAudioResponse, self).__init__(
            data=data, expires_at=expires_at, transcript=transcript, id=id, **params
        )

    def __contains__(self, key):
        # Define custom behavior for the 'in' operator
        return hasattr(self, key)

    def get(self, key, default=None):
        # Custom .get() method to access attributes with a default value if the attribute doesn't exist
        return getattr(self, key, default)

    def __getitem__(self, key):
        # Allow dictionary-style access to attributes
        return getattr(self, key)

    def __setitem__(self, key, value):
        # Allow dictionary-style assignment of attributes
        setattr(self, key, value)


"""
Reference:
ChatCompletionMessage(content='This is a test', role='assistant', function_call=None, tool_calls=None))
"""


def add_provider_specific_fields(
    object: BaseModel, provider_specific_fields: Optional[Dict[str, Any]]
):
    if not provider_specific_fields:  # set if provider_specific_fields is not empty
        return
    setattr(object, "provider_specific_fields", provider_specific_fields)


class Message(OpenAIObject):
    content: Optional[str]
    role: Literal["assistant", "user", "system", "tool", "function"]
    tool_calls: Optional[List[ChatCompletionMessageToolCall]]
    function_call: Optional[FunctionCall]
    audio: Optional[ChatCompletionAudioResponse] = None
    reasoning_content: Optional[str] = None
    thinking_blocks: Optional[List[ChatCompletionThinkingBlock | ChatCompletionRedactedThinkingBlock]] = None
    provider_specific_fields: Optional[Dict[str, Any]] = Field(
        default=None, exclude=True
    )
    annotations: Optional[List[ChatCompletionAnnotation]] = None

    def __init__(
        self,
        content: Optional[str] = None,
        role: Literal["assistant"] = "assistant",
        function_call=None,
        tool_calls: Optional[list] = None,
        audio: Optional[ChatCompletionAudioResponse] = None,
        provider_specific_fields: Optional[Dict[str, Any]] = None,
        reasoning_content: Optional[str] = None,
<<<<<<< HEAD
        thinking_blocks: Optional[List[ChatCompletionThinkingBlock | ChatCompletionRedactedThinkingBlock]] = None,
=======
        thinking_blocks: Optional[List[ChatCompletionThinkingBlock]] = None,
        annotations: Optional[List[ChatCompletionAnnotation]] = None,
>>>>>>> 2a715ee8
        **params,
    ):
        init_values: Dict[str, Any] = {
            "content": content,
            "role": role or "assistant",  # handle null input
            "function_call": (
                FunctionCall(**function_call) if function_call is not None else None
            ),
            "tool_calls": (
                [
                    (
                        ChatCompletionMessageToolCall(**tool_call)
                        if isinstance(tool_call, dict)
                        else tool_call
                    )
                    for tool_call in tool_calls
                ]
                if tool_calls is not None and len(tool_calls) > 0
                else None
            ),
        }

        if audio is not None:
            init_values["audio"] = audio

        if thinking_blocks is not None:
            init_values["thinking_blocks"] = thinking_blocks

        if annotations is not None:
            init_values["annotations"] = annotations

        if reasoning_content is not None:
            init_values["reasoning_content"] = reasoning_content

        super(Message, self).__init__(
            **init_values,  # type: ignore
            **params,
        )

        if audio is None:
            # delete audio from self
            # OpenAI compatible APIs like mistral API will raise an error if audio is passed in
            del self.audio

        if annotations is None:
            # ensure default response matches OpenAI spec
            # Some OpenAI compatible APIs raise an error if annotations are passed in
            del self.annotations

        if reasoning_content is None:
            # ensure default response matches OpenAI spec
            del self.reasoning_content

        if thinking_blocks is None:
            # ensure default response matches OpenAI spec
            del self.thinking_blocks

        add_provider_specific_fields(self, provider_specific_fields)

    def get(self, key, default=None):
        # Custom .get() method to access attributes with a default value if the attribute doesn't exist
        return getattr(self, key, default)

    def __getitem__(self, key):
        # Allow dictionary-style access to attributes
        return getattr(self, key)

    def __setitem__(self, key, value):
        # Allow dictionary-style assignment of attributes
        setattr(self, key, value)

    def json(self, **kwargs):  # type: ignore
        try:
            return self.model_dump()  # noqa
        except Exception:
            # if using pydantic v1
            return self.dict()


class Delta(OpenAIObject):
    reasoning_content: Optional[str] = None
    thinking_blocks: Optional[List[ChatCompletionThinkingBlock | ChatCompletionRedactedThinkingBlock]] = None
    provider_specific_fields: Optional[Dict[str, Any]] = Field(default=None)

    def __init__(
        self,
        content=None,
        role=None,
        function_call=None,
        tool_calls=None,
        audio: Optional[ChatCompletionAudioResponse] = None,
        reasoning_content: Optional[str] = None,
<<<<<<< HEAD
        thinking_blocks: Optional[List[ChatCompletionThinkingBlock | ChatCompletionRedactedThinkingBlock]] = None,
=======
        thinking_blocks: Optional[List[ChatCompletionThinkingBlock]] = None,
        annotations: Optional[List[ChatCompletionAnnotation]] = None,
>>>>>>> 2a715ee8
        **params,
    ):
        super(Delta, self).__init__(**params)
        add_provider_specific_fields(self, params.get("provider_specific_fields", {}))
        self.content = content
        self.role = role
        # Set default values and correct types
        self.function_call: Optional[Union[FunctionCall, Any]] = None
        self.tool_calls: Optional[List[Union[ChatCompletionDeltaToolCall, Any]]] = None
        self.audio: Optional[ChatCompletionAudioResponse] = None
        self.annotations: Optional[List[ChatCompletionAnnotation]] = None

        if reasoning_content is not None:
            self.reasoning_content = reasoning_content
        else:
            # ensure default response matches OpenAI spec
            del self.reasoning_content

        if thinking_blocks is not None:
            self.thinking_blocks = thinking_blocks
        else:
            # ensure default response matches OpenAI spec
            del self.thinking_blocks

        # Add annotations to the delta, ensure they are only on Delta if they exist (Match OpenAI spec)
        if annotations is not None:
            self.annotations = annotations
        else:
            del self.annotations

        if function_call is not None and isinstance(function_call, dict):
            self.function_call = FunctionCall(**function_call)
        else:
            self.function_call = function_call
        if tool_calls is not None and isinstance(tool_calls, list):
            self.tool_calls = []
            for tool_call in tool_calls:
                if isinstance(tool_call, dict):
                    if tool_call.get("index", None) is None:
                        tool_call["index"] = 0
                    self.tool_calls.append(ChatCompletionDeltaToolCall(**tool_call))
                elif isinstance(tool_call, ChatCompletionDeltaToolCall):
                    self.tool_calls.append(tool_call)
        else:
            self.tool_calls = tool_calls

        self.audio = audio

    def __contains__(self, key):
        # Define custom behavior for the 'in' operator
        return hasattr(self, key)

    def get(self, key, default=None):
        # Custom .get() method to access attributes with a default value if the attribute doesn't exist
        return getattr(self, key, default)

    def __getitem__(self, key):
        # Allow dictionary-style access to attributes
        return getattr(self, key)

    def __setitem__(self, key, value):
        # Allow dictionary-style assignment of attributes
        setattr(self, key, value)


class Choices(OpenAIObject):
    def __init__(
        self,
        finish_reason=None,
        index=0,
        message: Optional[Union[Message, dict]] = None,
        logprobs: Optional[Union[ChoiceLogprobs, dict, Any]] = None,
        enhancements=None,
        **params,
    ):
        super(Choices, self).__init__(**params)
        if finish_reason is not None:
            self.finish_reason = map_finish_reason(
                finish_reason
            )  # set finish_reason for all responses
        else:
            self.finish_reason = "stop"
        self.index = index
        if message is None:
            self.message = Message()
        else:
            if isinstance(message, Message):
                self.message = message
            elif isinstance(message, dict):
                self.message = Message(**message)
        if logprobs is not None:
            if isinstance(logprobs, dict):
                self.logprobs = ChoiceLogprobs(**logprobs)
            else:
                self.logprobs = logprobs
        if enhancements is not None:
            self.enhancements = enhancements

    def __contains__(self, key):
        # Define custom behavior for the 'in' operator
        return hasattr(self, key)

    def get(self, key, default=None):
        # Custom .get() method to access attributes with a default value if the attribute doesn't exist
        return getattr(self, key, default)

    def __getitem__(self, key):
        # Allow dictionary-style access to attributes
        return getattr(self, key)

    def __setitem__(self, key, value):
        # Allow dictionary-style assignment of attributes
        setattr(self, key, value)


class CompletionTokensDetailsWrapper(
    CompletionTokensDetails
):  # wrapper for older openai versions
    text_tokens: Optional[int] = None
    """Text tokens generated by the model."""


class PromptTokensDetailsWrapper(
    PromptTokensDetails
):  # wrapper for older openai versions
    text_tokens: Optional[int] = None
    """Text tokens sent to the model."""

    image_tokens: Optional[int] = None
    """Image tokens sent to the model."""

    character_count: Optional[int] = None
    """Character count sent to the model. Used for Vertex AI multimodal embeddings."""

    image_count: Optional[int] = None
    """Number of images sent to the model. Used for Vertex AI multimodal embeddings."""

    video_length_seconds: Optional[float] = None
    """Length of videos sent to the model. Used for Vertex AI multimodal embeddings."""

    def __init__(self, *args, **kwargs):
        super().__init__(*args, **kwargs)
        if self.character_count is None:
            del self.character_count
        if self.image_count is None:
            del self.image_count
        if self.video_length_seconds is None:
            del self.video_length_seconds


class Usage(CompletionUsage):
    _cache_creation_input_tokens: int = PrivateAttr(
        0
    )  # hidden param for prompt caching. Might change, once openai introduces their equivalent.
    _cache_read_input_tokens: int = PrivateAttr(
        0
    )  # hidden param for prompt caching. Might change, once openai introduces their equivalent.

    def __init__(
        self,
        prompt_tokens: Optional[int] = None,
        completion_tokens: Optional[int] = None,
        total_tokens: Optional[int] = None,
        reasoning_tokens: Optional[int] = None,
        prompt_tokens_details: Optional[Union[PromptTokensDetailsWrapper, dict]] = None,
        completion_tokens_details: Optional[
            Union[CompletionTokensDetailsWrapper, dict]
        ] = None,
        **params,
    ):
        # handle reasoning_tokens
        _completion_tokens_details: Optional[CompletionTokensDetailsWrapper] = None
        if reasoning_tokens:
            completion_tokens_details = CompletionTokensDetailsWrapper(
                reasoning_tokens=reasoning_tokens
            )

        # Ensure completion_tokens_details is properly handled
        if completion_tokens_details:
            if isinstance(completion_tokens_details, dict):
                _completion_tokens_details = CompletionTokensDetailsWrapper(
                    **completion_tokens_details
                )
            elif isinstance(completion_tokens_details, CompletionTokensDetails):
                _completion_tokens_details = completion_tokens_details

        ## DEEPSEEK MAPPING ##
        if "prompt_cache_hit_tokens" in params and isinstance(
            params["prompt_cache_hit_tokens"], int
        ):
            if prompt_tokens_details is None:
                prompt_tokens_details = PromptTokensDetailsWrapper(
                    cached_tokens=params["prompt_cache_hit_tokens"]
                )

        ## ANTHROPIC MAPPING ##
        if "cache_read_input_tokens" in params and isinstance(
            params["cache_read_input_tokens"], int
        ):
            if prompt_tokens_details is None:
                prompt_tokens_details = PromptTokensDetailsWrapper(
                    cached_tokens=params["cache_read_input_tokens"]
                )

        # handle prompt_tokens_details
        _prompt_tokens_details: Optional[PromptTokensDetailsWrapper] = None
        if prompt_tokens_details:
            if isinstance(prompt_tokens_details, dict):
                _prompt_tokens_details = PromptTokensDetailsWrapper(
                    **prompt_tokens_details
                )
            elif isinstance(prompt_tokens_details, PromptTokensDetails):
                _prompt_tokens_details = prompt_tokens_details

        super().__init__(
            prompt_tokens=prompt_tokens or 0,
            completion_tokens=completion_tokens or 0,
            total_tokens=total_tokens or 0,
            completion_tokens_details=_completion_tokens_details or None,
            prompt_tokens_details=_prompt_tokens_details or None,
        )

        ## ANTHROPIC MAPPING ##
        if "cache_creation_input_tokens" in params and isinstance(
            params["cache_creation_input_tokens"], int
        ):
            self._cache_creation_input_tokens = params["cache_creation_input_tokens"]

        if "cache_read_input_tokens" in params and isinstance(
            params["cache_read_input_tokens"], int
        ):
            self._cache_read_input_tokens = params["cache_read_input_tokens"]

        ## DEEPSEEK MAPPING ##
        if "prompt_cache_hit_tokens" in params and isinstance(
            params["prompt_cache_hit_tokens"], int
        ):
            self._cache_read_input_tokens = params["prompt_cache_hit_tokens"]

        for k, v in params.items():
            setattr(self, k, v)

    def __contains__(self, key):
        # Define custom behavior for the 'in' operator
        return hasattr(self, key)

    def get(self, key, default=None):
        # Custom .get() method to access attributes with a default value if the attribute doesn't exist
        return getattr(self, key, default)

    def __getitem__(self, key):
        # Allow dictionary-style access to attributes
        return getattr(self, key)

    def __setitem__(self, key, value):
        # Allow dictionary-style assignment of attributes
        setattr(self, key, value)


class StreamingChoices(OpenAIObject):
    def __init__(
        self,
        finish_reason=None,
        index=0,
        delta: Optional[Delta] = None,
        logprobs=None,
        enhancements=None,
        **params,
    ):
        # Fix Perplexity return both delta and message cause OpenWebUI repect text
        # https://github.com/BerriAI/litellm/issues/8455
        params.pop("message", None)
        super(StreamingChoices, self).__init__(**params)
        if finish_reason:
            self.finish_reason = map_finish_reason(finish_reason)
        else:
            self.finish_reason = None
        self.index = index
        if delta is not None:
            if isinstance(delta, Delta):
                self.delta = delta
            elif isinstance(delta, dict):
                self.delta = Delta(**delta)
        else:
            self.delta = Delta()
        if enhancements is not None:
            self.enhancements = enhancements

        if logprobs is not None and isinstance(logprobs, dict):
            self.logprobs = ChoiceLogprobs(**logprobs)
        else:
            self.logprobs = logprobs  # type: ignore

    def __contains__(self, key):
        # Define custom behavior for the 'in' operator
        return hasattr(self, key)

    def get(self, key, default=None):
        # Custom .get() method to access attributes with a default value if the attribute doesn't exist
        return getattr(self, key, default)

    def __getitem__(self, key):
        # Allow dictionary-style access to attributes
        return getattr(self, key)

    def __setitem__(self, key, value):
        # Allow dictionary-style assignment of attributes
        setattr(self, key, value)


class StreamingChatCompletionChunk(OpenAIChatCompletionChunk):
    def __init__(self, **kwargs):
        new_choices = []
        for choice in kwargs["choices"]:
            new_choice = StreamingChoices(**choice).model_dump()
            new_choices.append(new_choice)
        kwargs["choices"] = new_choices

        super().__init__(**kwargs)


from openai.types.chat import ChatCompletionChunk


class ModelResponseBase(OpenAIObject):
    id: str
    """A unique identifier for the completion."""

    created: int
    """The Unix timestamp (in seconds) of when the completion was created."""

    model: Optional[str] = None
    """The model used for completion."""

    object: str
    """The object type, which is always "text_completion" """

    system_fingerprint: Optional[str] = None
    """This fingerprint represents the backend configuration that the model runs with.

    Can be used in conjunction with the `seed` request parameter to understand when
    backend changes have been made that might impact determinism.
    """

    _hidden_params: dict = {}

    _response_headers: Optional[dict] = None


class ModelResponseStream(ModelResponseBase):
    choices: List[StreamingChoices]
    provider_specific_fields: Optional[Dict[str, Any]] = Field(default=None)

    def __init__(
        self,
        choices: Optional[
            Union[List[StreamingChoices], Union[StreamingChoices, dict, BaseModel]]
        ] = None,
        id: Optional[str] = None,
        created: Optional[int] = None,
        provider_specific_fields: Optional[Dict[str, Any]] = None,
        **kwargs,
    ):
        if choices is not None and isinstance(choices, list):
            new_choices = []
            for choice in choices:
                _new_choice = None
                if isinstance(choice, StreamingChoices):
                    _new_choice = choice
                elif isinstance(choice, dict):
                    _new_choice = StreamingChoices(**choice)
                elif isinstance(choice, BaseModel):
                    _new_choice = StreamingChoices(**choice.model_dump())
                new_choices.append(_new_choice)
            kwargs["choices"] = new_choices
        else:
            kwargs["choices"] = [StreamingChoices()]

        if id is None:
            id = _generate_id()
        else:
            id = id
        if created is None:
            created = int(time.time())
        else:
            created = created

        if (
            "usage" in kwargs
            and kwargs["usage"] is not None
            and isinstance(kwargs["usage"], dict)
        ):
            kwargs["usage"] = Usage(**kwargs["usage"])

        kwargs["id"] = id
        kwargs["created"] = created
        kwargs["object"] = "chat.completion.chunk"
        kwargs["provider_specific_fields"] = provider_specific_fields

        super().__init__(**kwargs)

    def __contains__(self, key):
        # Define custom behavior for the 'in' operator
        return hasattr(self, key)

    def get(self, key, default=None):
        # Custom .get() method to access attributes with a default value if the attribute doesn't exist
        return getattr(self, key, default)

    def __getitem__(self, key):
        # Allow dictionary-style access to attributes
        return getattr(self, key)

    def json(self, **kwargs):  # type: ignore
        try:
            return self.model_dump()  # noqa
        except Exception:
            # if using pydantic v1
            return self.dict()


class ModelResponse(ModelResponseBase):
    choices: List[Union[Choices, StreamingChoices]]
    """The list of completion choices the model generated for the input prompt."""

    def __init__(
        self,
        id=None,
        choices=None,
        created=None,
        model=None,
        object=None,
        system_fingerprint=None,
        usage=None,
        stream=None,
        stream_options=None,
        response_ms=None,
        hidden_params=None,
        _response_headers=None,
        **params,
    ) -> None:
        if stream is not None and stream is True:
            object = "chat.completion.chunk"
            if choices is not None and isinstance(choices, list):
                new_choices = []
                for choice in choices:
                    _new_choice = None
                    if isinstance(choice, StreamingChoices):
                        _new_choice = choice
                    elif isinstance(choice, dict):
                        _new_choice = StreamingChoices(**choice)
                    elif isinstance(choice, BaseModel):
                        _new_choice = StreamingChoices(**choice.model_dump())
                    new_choices.append(_new_choice)
                choices = new_choices
            else:
                choices = [StreamingChoices()]
        else:
            object = "chat.completion"
            if choices is not None and isinstance(choices, list):
                new_choices = []
                for choice in choices:
                    if isinstance(choice, Choices):
                        _new_choice = choice  # type: ignore
                    elif isinstance(choice, dict):
                        _new_choice = Choices(**choice)  # type: ignore
                    else:
                        _new_choice = choice
                    new_choices.append(_new_choice)
                choices = new_choices
            else:
                choices = [Choices()]
        if id is None:
            id = _generate_id()
        else:
            id = id
        if created is None:
            created = int(time.time())
        else:
            created = created
        model = model
        if usage is not None:
            if isinstance(usage, dict):
                usage = Usage(**usage)
            else:
                usage = usage
        elif stream is None or stream is False:
            usage = Usage()
        if hidden_params:
            self._hidden_params = hidden_params

        if _response_headers:
            self._response_headers = _response_headers

        init_values = {
            "id": id,
            "choices": choices,
            "created": created,
            "model": model,
            "object": object,
            "system_fingerprint": system_fingerprint,
        }

        if usage is not None:
            init_values["usage"] = usage

        super().__init__(
            **init_values,
            **params,
        )

    def __contains__(self, key):
        # Define custom behavior for the 'in' operator
        return hasattr(self, key)

    def get(self, key, default=None):
        # Custom .get() method to access attributes with a default value if the attribute doesn't exist
        return getattr(self, key, default)

    def __getitem__(self, key):
        # Allow dictionary-style access to attributes
        return getattr(self, key)

    def json(self, **kwargs):  # type: ignore
        try:
            return self.model_dump()  # noqa
        except Exception:
            # if using pydantic v1
            return self.dict()


class Embedding(OpenAIObject):
    embedding: Union[list, str] = []
    index: int
    object: Literal["embedding"]

    def get(self, key, default=None):
        # Custom .get() method to access attributes with a default value if the attribute doesn't exist
        return getattr(self, key, default)

    def __getitem__(self, key):
        # Allow dictionary-style access to attributes
        return getattr(self, key)

    def __setitem__(self, key, value):
        # Allow dictionary-style assignment of attributes
        setattr(self, key, value)


class EmbeddingResponse(OpenAIObject):
    model: Optional[str] = None
    """The model used for embedding."""

    data: List
    """The actual embedding value"""

    object: Literal["list"]
    """The object type, which is always "list" """

    usage: Optional[Usage] = None
    """Usage statistics for the embedding request."""

    _hidden_params: dict = {}
    _response_headers: Optional[Dict] = None
    _response_ms: Optional[float] = None

    def __init__(
        self,
        model: Optional[str] = None,
        usage: Optional[Usage] = None,
        response_ms=None,
        data: Optional[Union[List, List[Embedding]]] = None,
        hidden_params=None,
        _response_headers=None,
        **params,
    ):
        object = "list"
        if response_ms:
            _response_ms = response_ms
        else:
            _response_ms = None
        if data:
            data = data
        else:
            data = []

        if usage:
            usage = usage
        else:
            usage = Usage()

        if _response_headers:
            self._response_headers = _response_headers

        model = model
        super().__init__(model=model, object=object, data=data, usage=usage)  # type: ignore

    def __contains__(self, key):
        # Define custom behavior for the 'in' operator
        return hasattr(self, key)

    def get(self, key, default=None):
        # Custom .get() method to access attributes with a default value if the attribute doesn't exist
        return getattr(self, key, default)

    def __getitem__(self, key):
        # Allow dictionary-style access to attributes
        return getattr(self, key)

    def __setitem__(self, key, value):
        # Allow dictionary-style assignment of attributes
        setattr(self, key, value)

    def json(self, **kwargs):  # type: ignore
        try:
            return self.model_dump()  # noqa
        except Exception:
            # if using pydantic v1
            return self.dict()


class Logprobs(OpenAIObject):
    text_offset: Optional[List[int]]
    token_logprobs: Optional[List[Union[float, None]]]
    tokens: Optional[List[str]]
    top_logprobs: Optional[List[Union[Dict[str, float], None]]]


class TextChoices(OpenAIObject):
    def __init__(self, finish_reason=None, index=0, text=None, logprobs=None, **params):
        super(TextChoices, self).__init__(**params)
        if finish_reason:
            self.finish_reason = map_finish_reason(finish_reason)
        else:
            self.finish_reason = None
        self.index = index
        if text is not None:
            self.text = text
        else:
            self.text = None
        if logprobs is None:
            self.logprobs = None
        else:
            if isinstance(logprobs, dict):
                self.logprobs = Logprobs(**logprobs)
            else:
                self.logprobs = logprobs

    def __contains__(self, key):
        # Define custom behavior for the 'in' operator
        return hasattr(self, key)

    def get(self, key, default=None):
        # Custom .get() method to access attributes with a default value if the attribute doesn't exist
        return getattr(self, key, default)

    def __getitem__(self, key):
        # Allow dictionary-style access to attributes
        return getattr(self, key)

    def __setitem__(self, key, value):
        # Allow dictionary-style assignment of attributes
        setattr(self, key, value)

    def json(self, **kwargs):  # type: ignore
        try:
            return self.model_dump()  # noqa
        except Exception:
            # if using pydantic v1
            return self.dict()


class TextCompletionResponse(OpenAIObject):
    """
    {
        "id": response["id"],
        "object": "text_completion",
        "created": response["created"],
        "model": response["model"],
        "choices": [
        {
            "text": response["choices"][0]["message"]["content"],
            "index": response["choices"][0]["index"],
            "logprobs": transformed_logprobs,
            "finish_reason": response["choices"][0]["finish_reason"]
        }
        ],
        "usage": response["usage"]
    }
    """

    id: str
    object: str
    created: int
    model: Optional[str]
    choices: List[TextChoices]
    usage: Optional[Usage]
    _response_ms: Optional[int] = None
    _hidden_params: HiddenParams

    def __init__(
        self,
        id=None,
        choices=None,
        created=None,
        model=None,
        usage=None,
        stream=False,
        response_ms=None,
        object=None,
        **params,
    ):
        if stream:
            object = "text_completion.chunk"
            choices = [TextChoices()]
        else:
            object = "text_completion"
            if choices is not None and isinstance(choices, list):
                new_choices = []
                for choice in choices:
                    _new_choice = None
                    if isinstance(choice, TextChoices):
                        _new_choice = choice
                    elif isinstance(choice, dict):
                        _new_choice = TextChoices(**choice)
                    new_choices.append(_new_choice)
                choices = new_choices
            else:
                choices = [TextChoices()]
        if object is not None:
            object = object
        if id is None:
            id = _generate_id()
        else:
            id = id
        if created is None:
            created = int(time.time())
        else:
            created = created

        model = model
        if usage:
            usage = usage
        else:
            usage = Usage()

        super(TextCompletionResponse, self).__init__(
            id=id,  # type: ignore
            object=object,  # type: ignore
            created=created,  # type: ignore
            model=model,  # type: ignore
            choices=choices,  # type: ignore
            usage=usage,  # type: ignore
            **params,
        )

        if response_ms:
            self._response_ms = response_ms
        else:
            self._response_ms = None
        self._hidden_params = HiddenParams()

    def __contains__(self, key):
        # Define custom behavior for the 'in' operator
        return hasattr(self, key)

    def get(self, key, default=None):
        # Custom .get() method to access attributes with a default value if the attribute doesn't exist
        return getattr(self, key, default)

    def __getitem__(self, key):
        # Allow dictionary-style access to attributes
        return getattr(self, key)

    def __setitem__(self, key, value):
        # Allow dictionary-style assignment of attributes
        setattr(self, key, value)


from openai.types.images_response import Image as OpenAIImage


class ImageObject(OpenAIImage):
    """
    Represents the url or the content of an image generated by the OpenAI API.

    Attributes:
    b64_json: The base64-encoded JSON of the generated image, if response_format is b64_json.
    url: The URL of the generated image, if response_format is url (default).
    revised_prompt: The prompt that was used to generate the image, if there was any revision to the prompt.

    https://platform.openai.com/docs/api-reference/images/object
    """

    b64_json: Optional[str] = None
    url: Optional[str] = None
    revised_prompt: Optional[str] = None

    def __init__(self, b64_json=None, url=None, revised_prompt=None, **kwargs):
        super().__init__(b64_json=b64_json, url=url, revised_prompt=revised_prompt)  # type: ignore

    def __contains__(self, key):
        # Define custom behavior for the 'in' operator
        return hasattr(self, key)

    def get(self, key, default=None):
        # Custom .get() method to access attributes with a default value if the attribute doesn't exist
        return getattr(self, key, default)

    def __getitem__(self, key):
        # Allow dictionary-style access to attributes
        return getattr(self, key)

    def __setitem__(self, key, value):
        # Allow dictionary-style assignment of attributes
        setattr(self, key, value)

    def json(self, **kwargs):  # type: ignore
        try:
            return self.model_dump()  # noqa
        except Exception:
            # if using pydantic v1
            return self.dict()


from openai.types.images_response import ImagesResponse as OpenAIImageResponse


class ImageResponse(OpenAIImageResponse):
    _hidden_params: dict = {}
    usage: Usage

    def __init__(
        self,
        created: Optional[int] = None,
        data: Optional[List[ImageObject]] = None,
        response_ms=None,
        usage: Optional[Usage] = None,
        hidden_params: Optional[dict] = None,
    ):
        if response_ms:
            _response_ms = response_ms
        else:
            _response_ms = None
        if data:
            data = data
        else:
            data = []

        if created:
            created = created
        else:
            created = int(time.time())

        _data: List[OpenAIImage] = []
        for d in data:
            if isinstance(d, dict):
                _data.append(ImageObject(**d))
            elif isinstance(d, BaseModel):
                _data.append(ImageObject(**d.model_dump()))
        _usage = usage or Usage(
            prompt_tokens=0,
            completion_tokens=0,
            total_tokens=0,
        )
        super().__init__(created=created, data=_data, usage=_usage)  # type: ignore
        self._hidden_params = hidden_params or {}

    def __contains__(self, key):
        # Define custom behavior for the 'in' operator
        return hasattr(self, key)

    def get(self, key, default=None):
        # Custom .get() method to access attributes with a default value if the attribute doesn't exist
        return getattr(self, key, default)

    def __getitem__(self, key):
        # Allow dictionary-style access to attributes
        return getattr(self, key)

    def __setitem__(self, key, value):
        # Allow dictionary-style assignment of attributes
        setattr(self, key, value)

    def json(self, **kwargs):  # type: ignore
        try:
            return self.model_dump()  # noqa
        except Exception:
            # if using pydantic v1
            return self.dict()


class TranscriptionResponse(OpenAIObject):
    text: Optional[str] = None

    _hidden_params: dict = {}
    _response_headers: Optional[dict] = None

    def __init__(self, text=None):
        super().__init__(text=text)  # type: ignore

    def __contains__(self, key):
        # Define custom behavior for the 'in' operator
        return hasattr(self, key)

    def get(self, key, default=None):
        # Custom .get() method to access attributes with a default value if the attribute doesn't exist
        return getattr(self, key, default)

    def __getitem__(self, key):
        # Allow dictionary-style access to attributes
        return getattr(self, key)

    def __setitem__(self, key, value):
        # Allow dictionary-style assignment of attributes
        setattr(self, key, value)

    def json(self, **kwargs):  # type: ignore
        try:
            return self.model_dump()  # noqa
        except Exception:
            # if using pydantic v1
            return self.dict()


class GenericImageParsingChunk(TypedDict):
    type: str
    media_type: str
    data: str


class ResponseFormatChunk(TypedDict, total=False):
    type: Required[Literal["json_object", "text"]]
    response_schema: dict


class LoggedLiteLLMParams(TypedDict, total=False):
    force_timeout: Optional[float]
    custom_llm_provider: Optional[str]
    api_base: Optional[str]
    litellm_call_id: Optional[str]
    model_alias_map: Optional[dict]
    metadata: Optional[dict]
    model_info: Optional[dict]
    proxy_server_request: Optional[dict]
    acompletion: Optional[bool]
    preset_cache_key: Optional[str]
    no_log: Optional[bool]
    input_cost_per_second: Optional[float]
    input_cost_per_token: Optional[float]
    output_cost_per_token: Optional[float]
    output_cost_per_second: Optional[float]
    cooldown_time: Optional[float]


class AdapterCompletionStreamWrapper:
    def __init__(self, completion_stream):
        self.completion_stream = completion_stream

    def __iter__(self):
        return self

    def __aiter__(self):
        return self

    def __next__(self):
        try:
            for chunk in self.completion_stream:
                if chunk == "None" or chunk is None:
                    raise Exception
                return chunk
            raise StopIteration
        except StopIteration:
            raise StopIteration
        except Exception as e:
            print(f"AdapterCompletionStreamWrapper - {e}")  # noqa

    async def __anext__(self):
        try:
            async for chunk in self.completion_stream:
                if chunk == "None" or chunk is None:
                    raise Exception
                return chunk
            raise StopIteration
        except StopIteration:
            raise StopAsyncIteration


class StandardLoggingUserAPIKeyMetadata(TypedDict):
    user_api_key_hash: Optional[str]  # hash of the litellm virtual key used
    user_api_key_alias: Optional[str]
    user_api_key_org_id: Optional[str]
    user_api_key_team_id: Optional[str]
    user_api_key_user_id: Optional[str]
    user_api_key_user_email: Optional[str]
    user_api_key_team_alias: Optional[str]
    user_api_key_end_user_id: Optional[str]


class StandardLoggingMCPToolCall(TypedDict, total=False):
    name: str
    """
    Name of the tool to call
    """
    arguments: dict
    """
    Arguments to pass to the tool
    """
    result: dict
    """
    Result of the tool call
    """

    mcp_server_name: Optional[str]
    """
    Name of the MCP server that the tool call was made to
    """

    mcp_server_logo_url: Optional[str]
    """
    Optional logo URL of the MCP server that the tool call was made to

    (this is to render the logo on the logs page on litellm ui)
    """


class StandardBuiltInToolsParams(TypedDict, total=False):
    """
    Standard built-in OpenAItools parameters

    This is used to calculate the cost of built-in tools, insert any standard built-in tools parameters here

    OpenAI charges users based on the `web_search_options` parameter
    """

    web_search_options: Optional[WebSearchOptions]
    file_search: Optional[FileSearchTool]


class StandardLoggingPromptManagementMetadata(TypedDict):
    prompt_id: str
    prompt_variables: Optional[dict]
    prompt_integration: str


class StandardLoggingMetadata(StandardLoggingUserAPIKeyMetadata):
    """
    Specific metadata k,v pairs logged to integration for easier cost tracking and prompt management
    """

    spend_logs_metadata: Optional[
        dict
    ]  # special param to log k,v pairs to spendlogs for a call
    requester_ip_address: Optional[str]
    requester_metadata: Optional[dict]
    prompt_management_metadata: Optional[StandardLoggingPromptManagementMetadata]
    mcp_tool_call_metadata: Optional[StandardLoggingMCPToolCall]
    applied_guardrails: Optional[List[str]]
    usage_object: Optional[dict]


class StandardLoggingAdditionalHeaders(TypedDict, total=False):
    x_ratelimit_limit_requests: int
    x_ratelimit_limit_tokens: int
    x_ratelimit_remaining_requests: int
    x_ratelimit_remaining_tokens: int


class StandardLoggingHiddenParams(TypedDict):
    model_id: Optional[
        str
    ]  # id of the model in the router, separates multiple models with the same name but different credentials
    cache_key: Optional[str]
    api_base: Optional[str]
    response_cost: Optional[str]
    litellm_overhead_time_ms: Optional[float]
    additional_headers: Optional[StandardLoggingAdditionalHeaders]
    batch_models: Optional[List[str]]
    litellm_model_name: Optional[str]  # the model name sent to the provider by litellm
    usage_object: Optional[dict]


class StandardLoggingModelInformation(TypedDict):
    model_map_key: str
    model_map_value: Optional[ModelInfo]


class StandardLoggingModelCostFailureDebugInformation(TypedDict, total=False):
    """
    Debug information, if cost tracking fails.

    Avoid logging sensitive information like response or optional params
    """

    error_str: Required[str]
    traceback_str: Required[str]
    model: str
    cache_hit: Optional[bool]
    custom_llm_provider: Optional[str]
    base_model: Optional[str]
    call_type: str
    custom_pricing: Optional[bool]


class StandardLoggingPayloadErrorInformation(TypedDict, total=False):
    error_code: Optional[str]
    error_class: Optional[str]
    llm_provider: Optional[str]
    traceback: Optional[str]
    error_message: Optional[str]


class StandardLoggingGuardrailInformation(TypedDict, total=False):
    guardrail_name: Optional[str]
    guardrail_mode: Optional[Union[GuardrailEventHooks, List[GuardrailEventHooks]]]
    guardrail_response: Optional[Union[dict, str]]
    guardrail_status: Literal["success", "failure"]


StandardLoggingPayloadStatus = Literal["success", "failure"]


class StandardLoggingPayload(TypedDict):
    id: str
    trace_id: str  # Trace multiple LLM calls belonging to same overall request (e.g. fallbacks/retries)
    call_type: str
    stream: Optional[bool]
    response_cost: float
    response_cost_failure_debug_info: Optional[
        StandardLoggingModelCostFailureDebugInformation
    ]
    status: StandardLoggingPayloadStatus
    custom_llm_provider: Optional[str]
    total_tokens: int
    prompt_tokens: int
    completion_tokens: int
    startTime: float  # Note: making this camelCase was a mistake, everything should be snake case
    endTime: float
    completionStartTime: float
    response_time: float
    model_map_information: StandardLoggingModelInformation
    model: str
    model_id: Optional[str]
    model_group: Optional[str]
    api_base: str
    metadata: StandardLoggingMetadata
    cache_hit: Optional[bool]
    cache_key: Optional[str]
    saved_cache_cost: float
    request_tags: list
    end_user: Optional[str]
    requester_ip_address: Optional[str]
    messages: Optional[Union[str, list, dict]]
    response: Optional[Union[str, list, dict]]
    error_str: Optional[str]
    error_information: Optional[StandardLoggingPayloadErrorInformation]
    model_parameters: dict
    hidden_params: StandardLoggingHiddenParams
    guardrail_information: Optional[StandardLoggingGuardrailInformation]
    standard_built_in_tools_params: Optional[StandardBuiltInToolsParams]


from typing import AsyncIterator, Iterator


class CustomStreamingDecoder:
    async def aiter_bytes(
        self, iterator: AsyncIterator[bytes]
    ) -> AsyncIterator[
        Optional[Union[GenericStreamingChunk, StreamingChatCompletionChunk]]
    ]:
        raise NotImplementedError

    def iter_bytes(
        self, iterator: Iterator[bytes]
    ) -> Iterator[Optional[Union[GenericStreamingChunk, StreamingChatCompletionChunk]]]:
        raise NotImplementedError


class StandardPassThroughResponseObject(TypedDict):
    response: str


OPENAI_RESPONSE_HEADERS = [
    "x-ratelimit-remaining-requests",
    "x-ratelimit-remaining-tokens",
    "x-ratelimit-limit-requests",
    "x-ratelimit-limit-tokens",
    "x-ratelimit-reset-requests",
    "x-ratelimit-reset-tokens",
]


class StandardCallbackDynamicParams(TypedDict, total=False):
    # Langfuse dynamic params
    langfuse_public_key: Optional[str]
    langfuse_secret: Optional[str]
    langfuse_secret_key: Optional[str]
    langfuse_host: Optional[str]

    # GCS dynamic params
    gcs_bucket_name: Optional[str]
    gcs_path_service_account: Optional[str]

    # Langsmith dynamic params
    langsmith_api_key: Optional[str]
    langsmith_project: Optional[str]
    langsmith_base_url: Optional[str]

    # Humanloop dynamic params
    humanloop_api_key: Optional[str]

    # Arize dynamic params
    arize_api_key: Optional[str]
    arize_space_key: Optional[str]

    # Logging settings
    turn_off_message_logging: Optional[bool]  # when true will not log messages


all_litellm_params = [
    "metadata",
    "litellm_metadata",
    "litellm_trace_id",
    "tags",
    "acompletion",
    "aimg_generation",
    "atext_completion",
    "text_completion",
    "caching",
    "mock_response",
    "mock_timeout",
    "disable_add_transform_inline_image_block",
    "api_key",
    "api_version",
    "prompt_id",
    "provider_specific_header",
    "prompt_variables",
    "api_base",
    "force_timeout",
    "logger_fn",
    "verbose",
    "custom_llm_provider",
    "model_file_id_mapping",
    "litellm_logging_obj",
    "litellm_call_id",
    "use_client",
    "id",
    "fallbacks",
    "azure",
    "headers",
    "model_list",
    "num_retries",
    "context_window_fallback_dict",
    "retry_policy",
    "retry_strategy",
    "roles",
    "final_prompt_value",
    "bos_token",
    "eos_token",
    "request_timeout",
    "complete_response",
    "self",
    "client",
    "rpm",
    "tpm",
    "max_parallel_requests",
    "input_cost_per_token",
    "output_cost_per_token",
    "input_cost_per_second",
    "output_cost_per_second",
    "hf_model_name",
    "model_info",
    "proxy_server_request",
    "preset_cache_key",
    "caching_groups",
    "ttl",
    "cache",
    "no-log",
    "base_model",
    "stream_timeout",
    "supports_system_message",
    "region_name",
    "allowed_model_region",
    "model_config",
    "fastest_response",
    "cooldown_time",
    "cache_key",
    "max_retries",
    "azure_ad_token_provider",
    "tenant_id",
    "client_id",
    "azure_username",
    "azure_password",
    "client_secret",
    "user_continue_message",
    "configurable_clientside_auth_params",
    "weight",
    "ensure_alternating_roles",
    "assistant_continue_message",
    "user_continue_message",
    "fallback_depth",
    "max_fallbacks",
    "max_budget",
    "budget_duration",
    "use_in_pass_through",
    "merge_reasoning_content_in_choices",
    "litellm_credential_name",
    "allowed_openai_params",
] + list(StandardCallbackDynamicParams.__annotations__.keys())


class KeyGenerationConfig(TypedDict, total=False):
    required_params: List[
        str
    ]  # specify params that must be present in the key generation request


class TeamUIKeyGenerationConfig(KeyGenerationConfig):
    allowed_team_member_roles: List[str]


class PersonalUIKeyGenerationConfig(KeyGenerationConfig):
    allowed_user_roles: List[str]


class StandardKeyGenerationConfig(TypedDict, total=False):
    team_key_generation: TeamUIKeyGenerationConfig
    personal_key_generation: PersonalUIKeyGenerationConfig


class BudgetConfig(BaseModel):
    max_budget: Optional[float] = None
    budget_duration: Optional[str] = None
    tpm_limit: Optional[int] = None
    rpm_limit: Optional[int] = None

    def __init__(self, **data: Any) -> None:
        # Map time_period to budget_duration if present
        if "time_period" in data:
            data["budget_duration"] = data.pop("time_period")

        # Map budget_limit to max_budget if present
        if "budget_limit" in data:
            data["max_budget"] = data.pop("budget_limit")

        super().__init__(**data)


GenericBudgetConfigType = Dict[str, BudgetConfig]


class LlmProviders(str, Enum):
    OPENAI = "openai"
    OPENAI_LIKE = "openai_like"  # embedding only
    JINA_AI = "jina_ai"
    XAI = "xai"
    CUSTOM_OPENAI = "custom_openai"
    TEXT_COMPLETION_OPENAI = "text-completion-openai"
    COHERE = "cohere"
    COHERE_CHAT = "cohere_chat"
    CLARIFAI = "clarifai"
    ANTHROPIC = "anthropic"
    ANTHROPIC_TEXT = "anthropic_text"
    REPLICATE = "replicate"
    HUGGINGFACE = "huggingface"
    TOGETHER_AI = "together_ai"
    OPENROUTER = "openrouter"
    VERTEX_AI = "vertex_ai"
    VERTEX_AI_BETA = "vertex_ai_beta"
    GEMINI = "gemini"
    AI21 = "ai21"
    BASETEN = "baseten"
    AZURE = "azure"
    AZURE_TEXT = "azure_text"
    AZURE_AI = "azure_ai"
    SAGEMAKER = "sagemaker"
    SAGEMAKER_CHAT = "sagemaker_chat"
    BEDROCK = "bedrock"
    VLLM = "vllm"
    NLP_CLOUD = "nlp_cloud"
    PETALS = "petals"
    OOBABOOGA = "oobabooga"
    OLLAMA = "ollama"
    OLLAMA_CHAT = "ollama_chat"
    DEEPINFRA = "deepinfra"
    PERPLEXITY = "perplexity"
    MISTRAL = "mistral"
    GROQ = "groq"
    NVIDIA_NIM = "nvidia_nim"
    CEREBRAS = "cerebras"
    AI21_CHAT = "ai21_chat"
    VOLCENGINE = "volcengine"
    CODESTRAL = "codestral"
    TEXT_COMPLETION_CODESTRAL = "text-completion-codestral"
    DEEPSEEK = "deepseek"
    SAMBANOVA = "sambanova"
    MARITALK = "maritalk"
    VOYAGE = "voyage"
    CLOUDFLARE = "cloudflare"
    XINFERENCE = "xinference"
    FIREWORKS_AI = "fireworks_ai"
    FRIENDLIAI = "friendliai"
    WATSONX = "watsonx"
    WATSONX_TEXT = "watsonx_text"
    TRITON = "triton"
    PREDIBASE = "predibase"
    DATABRICKS = "databricks"
    EMPOWER = "empower"
    GITHUB = "github"
    CUSTOM = "custom"
    LITELLM_PROXY = "litellm_proxy"
    HOSTED_VLLM = "hosted_vllm"
    LM_STUDIO = "lm_studio"
    GALADRIEL = "galadriel"
    INFINITY = "infinity"
    DEEPGRAM = "deepgram"
    AIOHTTP_OPENAI = "aiohttp_openai"
    LANGFUSE = "langfuse"
    HUMANLOOP = "humanloop"
    TOPAZ = "topaz"
    ASSEMBLYAI = "assemblyai"
    SNOWFLAKE = "snowflake"


# Create a set of all provider values for quick lookup
LlmProvidersSet = {provider.value for provider in LlmProviders}


class LiteLLMLoggingBaseClass:
    """
    Base class for logging pre and post call

    Meant to simplify type checking for logging obj.
    """

    def pre_call(self, input, api_key, model=None, additional_args={}):
        pass

    def post_call(
        self, original_response, input=None, api_key=None, additional_args={}
    ):
        pass


class CustomHuggingfaceTokenizer(TypedDict):
    identifier: str
    revision: str  # usually 'main'
    auth_token: Optional[str]


class LITELLM_IMAGE_VARIATION_PROVIDERS(Enum):
    """
    Try using an enum for endpoints. This should make it easier to track what provider is supported for what endpoint.
    """

    OPENAI = LlmProviders.OPENAI.value
    TOPAZ = LlmProviders.TOPAZ.value


class HttpHandlerRequestFields(TypedDict, total=False):
    data: dict  # request body
    params: dict  # query params
    files: dict  # file uploads
    content: Any  # raw content


class ProviderSpecificHeader(TypedDict):
    custom_llm_provider: str
    extra_headers: dict


class SelectTokenizerResponse(TypedDict):
    type: Literal["openai_tokenizer", "huggingface_tokenizer"]
    tokenizer: Any


class LiteLLMBatch(Batch):
    _hidden_params: dict = {}
    usage: Optional[Usage] = None

    def __contains__(self, key):
        # Define custom behavior for the 'in' operator
        return hasattr(self, key)

    def get(self, key, default=None):
        # Custom .get() method to access attributes with a default value if the attribute doesn't exist
        return getattr(self, key, default)

    def __getitem__(self, key):
        # Allow dictionary-style access to attributes
        return getattr(self, key)

    def json(self, **kwargs):  # type: ignore
        try:
            return self.model_dump()  # noqa
        except Exception:
            # if using pydantic v1
            return self.dict()


class LiteLLMRealtimeStreamLoggingObject(LiteLLMPydanticObjectBase):
    results: OpenAIRealtimeStreamList
    usage: Usage
    _hidden_params: dict = {}

    def __contains__(self, key):
        # Define custom behavior for the 'in' operator
        return hasattr(self, key)

    def get(self, key, default=None):
        # Custom .get() method to access attributes with a default value if the attribute doesn't exist
        return getattr(self, key, default)

    def __getitem__(self, key):
        # Allow dictionary-style access to attributes
        return getattr(self, key)

    def json(self, **kwargs):  # type: ignore
        try:
            return self.model_dump()  # noqa
        except Exception:
            # if using pydantic v1
            return self.dict()


class RawRequestTypedDict(TypedDict, total=False):
    raw_request_api_base: Optional[str]
    raw_request_body: Optional[dict]
    raw_request_headers: Optional[dict]
    error: Optional[str]


class CredentialBase(BaseModel):
    credential_name: str
    credential_info: dict


class CredentialItem(CredentialBase):
    credential_values: dict


class CreateCredentialItem(CredentialBase):
    credential_values: Optional[dict] = None
    model_id: Optional[str] = None

    @model_validator(mode="before")
    @classmethod
    def check_credential_params(cls, values):
        if not values.get("credential_values") and not values.get("model_id"):
            raise ValueError("Either credential_values or model_id must be set")
        return values


class ExtractedFileData(TypedDict):
    """
    TypedDict for storing processed file data

    Attributes:
        filename: Name of the file if provided
        content: The file content in bytes
        content_type: MIME type of the file
        headers: Any additional headers for the file
    """

    filename: Optional[str]
    content: bytes
    content_type: Optional[str]
    headers: Mapping[str, str]


class SpecialEnums(Enum):
    LITELM_MANAGED_FILE_ID_PREFIX = "litellm_proxy"
    LITELLM_MANAGED_FILE_COMPLETE_STR = "litellm_proxy:{};unified_id,{}"


LLMResponseTypes = Union[
    ModelResponse, EmbeddingResponse, ImageResponse, OpenAIFileObject
]<|MERGE_RESOLUTION|>--- conflicted
+++ resolved
@@ -28,11 +28,8 @@
 from .guardrails import GuardrailEventHooks
 from .llms.openai import (
     Batch,
-<<<<<<< HEAD
     ChatCompletionRedactedThinkingBlock,
-=======
     ChatCompletionAnnotation,
->>>>>>> 2a715ee8
     ChatCompletionThinkingBlock,
     ChatCompletionToolCallChunk,
     ChatCompletionUsageBlock,
@@ -564,12 +561,8 @@
         audio: Optional[ChatCompletionAudioResponse] = None,
         provider_specific_fields: Optional[Dict[str, Any]] = None,
         reasoning_content: Optional[str] = None,
-<<<<<<< HEAD
-        thinking_blocks: Optional[List[ChatCompletionThinkingBlock | ChatCompletionRedactedThinkingBlock]] = None,
-=======
-        thinking_blocks: Optional[List[ChatCompletionThinkingBlock]] = None,
+        thinking_blocks: Optional[List[Union[ChatCompletionThinkingBlock, ChatCompletionRedactedThinkingBlock]]] = None,
         annotations: Optional[List[ChatCompletionAnnotation]] = None,
->>>>>>> 2a715ee8
         **params,
     ):
         init_values: Dict[str, Any] = {
@@ -662,12 +655,8 @@
         tool_calls=None,
         audio: Optional[ChatCompletionAudioResponse] = None,
         reasoning_content: Optional[str] = None,
-<<<<<<< HEAD
-        thinking_blocks: Optional[List[ChatCompletionThinkingBlock | ChatCompletionRedactedThinkingBlock]] = None,
-=======
-        thinking_blocks: Optional[List[ChatCompletionThinkingBlock]] = None,
+        thinking_blocks: Optional[List[Union[ChatCompletionThinkingBlock, ChatCompletionRedactedThinkingBlock]]] = None,
         annotations: Optional[List[ChatCompletionAnnotation]] = None,
->>>>>>> 2a715ee8
         **params,
     ):
         super(Delta, self).__init__(**params)
