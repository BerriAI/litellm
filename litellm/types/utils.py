--- conflicted
+++ resolved
@@ -2045,7 +2045,7 @@
 
 GuardrailStatus = Literal[
     "success",
-    "guardrail_intervened", 
+    "guardrail_intervened",
     "guardrail_failed_to_respond",
     "not_run"
 ]
@@ -2238,7 +2238,7 @@
     output_cost_per_second: Optional[float] = None
     input_cost_per_pixel: Optional[float] = None
     output_cost_per_pixel: Optional[float] = None
-    
+
     # Include all ModelInfoBase fields as optional
     # This allows any model_info parameter to be set in litellm_params
     input_cost_per_token_flex: Optional[float] = None
@@ -2526,11 +2526,8 @@
     DOTPROMPT = "dotprompt"
     WANDB = "wandb"
     OVHCLOUD = "ovhcloud"
-<<<<<<< HEAD
+    LEMONADE = "lemonade"
     CLOUDRIFT = "cloudrift"
-=======
-    LEMONADE = "lemonade"
->>>>>>> e761665f
 
 
 # Create a set of all provider values for quick lookup
@@ -2774,7 +2771,7 @@
         default=0.25,
         description="Priority level to assign to API keys without explicit priority metadata. Should match a key in litellm.priority_reservation.",
     )
-    
+
     saturation_threshold: float = Field(
         default=0.50,
         description="Saturation threshold (0.0-1.0) at which strict priority enforcement begins. Below this threshold, generous mode allows priority borrowing. Above this threshold, strict mode enforces normalized priority limits."
