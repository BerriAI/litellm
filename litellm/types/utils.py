--- conflicted
+++ resolved
@@ -1873,11 +1873,8 @@
     LANGFUSE = "langfuse"
     HUMANLOOP = "humanloop"
     TOPAZ = "topaz"
-<<<<<<< HEAD
     SAP_GENERATIVE_AI_HUB = "sap"
-=======
     ASSEMBLYAI = "assemblyai"
->>>>>>> 8532e9ba
 
 
 # Create a set of all provider values for quick lookup
