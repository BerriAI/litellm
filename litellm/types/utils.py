--- conflicted
+++ resolved
@@ -1847,17 +1847,16 @@
     (this is to render the logo on the logs page on litellm ui)
     """
 
-<<<<<<< HEAD
     namespaced_tool_name: Optional[str]
     """
     Namespaced tool name of the MCP tool that the tool call was made to
 
     Includes the server name prefix if it exists - eg. `deepwiki-mcp/get_page_content`
-=======
+    """
+
     mcp_server_cost_info: Optional[MCPServerCostInfo]
     """
     Cost per query for the MCP server tool call
->>>>>>> 11b25a97
     """
 
 
