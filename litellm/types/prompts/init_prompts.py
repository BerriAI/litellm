--- conflicted
+++ resolved
@@ -11,11 +11,8 @@
     CUSTOM = "custom"
     BITBUCKET = "bitbucket"
     GITLAB = "gitlab"
-<<<<<<< HEAD
     GENERIC_PROMPT_MANAGEMENT = "generic_prompt_management"
-=======
     ARIZE_PHOENIX = "arize_phoenix"
->>>>>>> 059fedbe
 
 
 class PromptInfo(BaseModel):
