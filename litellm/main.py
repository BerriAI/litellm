# +-----------------------------------------------+
# |                                               |
# |           Give Feedback / Get Help            |
# | https://github.com/BerriAI/litellm/issues/new |
# |                                               |
# +-----------------------------------------------+
#
#  Thank you ! We ❤️ you! - Krrish & Ishaan

import asyncio
import contextvars
import datetime
import inspect
import json
import os
import random
import sys
import time
import traceback
import uuid
from concurrent import futures
from concurrent.futures import FIRST_COMPLETED, ThreadPoolExecutor, wait
from copy import deepcopy
from functools import partial
from typing import (
    Any,
    Callable,
    Coroutine,
    Dict,
    List,
    Literal,
    Mapping,
    Optional,
    Type,
    Union,
    cast,
)

import dotenv
import httpx
import openai
import tiktoken
from pydantic import BaseModel
from typing_extensions import overload

import litellm
from litellm import (  # type: ignore
    Logging,
    client,
    exception_type,
    get_litellm_params,
    get_optional_params,
)
from litellm.constants import (
    DEFAULT_MOCK_RESPONSE_COMPLETION_TOKEN_COUNT,
    DEFAULT_MOCK_RESPONSE_PROMPT_TOKEN_COUNT,
)
from litellm.exceptions import LiteLLMUnknownProvider
from litellm.integrations.custom_logger import CustomLogger
from litellm.litellm_core_utils.audio_utils.utils import get_audio_file_for_health_check
from litellm.litellm_core_utils.health_check_utils import (
    _create_health_check_response,
    _filter_model_params,
)
from litellm.litellm_core_utils.litellm_logging import Logging as LiteLLMLoggingObj
from litellm.litellm_core_utils.llm_request_utils import (
    pick_cheapest_chat_models_from_llm_provider,
)
from litellm.litellm_core_utils.mock_functions import (
    mock_embedding,
    mock_image_generation,
)
from litellm.litellm_core_utils.prompt_templates.common_utils import (
    get_content_from_model_response,
)
from litellm.llms.base_llm.chat.transformation import BaseConfig
from litellm.llms.bedrock.common_utils import BedrockModelInfo
from litellm.llms.custom_httpx.http_handler import AsyncHTTPHandler, HTTPHandler
from litellm.realtime_api.main import _realtime_health_check
from litellm.secret_managers.main import get_secret_str
from litellm.types.router import GenericLiteLLMParams
from litellm.types.utils import RawRequestTypedDict
from litellm.utils import (
    CustomStreamWrapper,
    ProviderConfigManager,
    Usage,
    add_openai_metadata,
    async_mock_completion_streaming_obj,
    convert_to_model_response_object,
    create_pretrained_tokenizer,
    create_tokenizer,
    get_api_key,
    get_llm_provider,
    get_non_default_completion_params,
    get_optional_params_embeddings,
    get_optional_params_image_gen,
    get_optional_params_transcription,
    get_secret,
    mock_completion_streaming_obj,
    read_config_args,
    supports_httpx_timeout,
    token_counter,
    validate_and_fix_openai_messages,
    validate_chat_completion_tool_choice,
)

from ._logging import verbose_logger
from .caching.caching import disable_cache, enable_cache, update_cache
from .litellm_core_utils.fallback_utils import (
    async_completion_with_fallbacks,
    completion_with_fallbacks,
)
<<<<<<< HEAD
from .llms import (
    anthropic_text,
    together_ai,
    ai21,
    sagemaker,
    bedrock,
    huggingface_restapi,
    replicate,
    aleph_alpha,
    nlp_cloud,
    baseten,
    vllm,
    ollama,
    ollama_chat,
    cloudflare,
    cohere,
    cohere_chat,
    petals,
    oobabooga,
    openrouter,
    palm,
    gemini,
    vertex_ai,
    vertex_ai_anthropic,
    maritalk,
    #sparkai
    spark_ai,
=======
from .litellm_core_utils.prompt_templates.common_utils import (
    get_completion_messages,
    update_messages_with_model_file_ids,
>>>>>>> ae7eecaa
)
from .litellm_core_utils.prompt_templates.factory import (
    custom_prompt,
    function_call_prompt,
    map_system_message_pt,
    ollama_pt,
    prompt_factory,
    stringify_json_tool_call_content,
)
from .litellm_core_utils.streaming_chunk_builder_utils import ChunkProcessor
from .llms import baseten, maritalk, ollama_chat
from .llms.anthropic.chat import AnthropicChatCompletion
from .llms.azure.audio_transcriptions import AzureAudioTranscription
from .llms.azure.azure import AzureChatCompletion, _check_dynamic_azure_params
from .llms.azure.chat.o_series_handler import AzureOpenAIO1ChatCompletion
from .llms.azure.completion.handler import AzureTextCompletion
from .llms.azure_ai.embed import AzureAIEmbedding
from .llms.bedrock.chat import BedrockConverseLLM, BedrockLLM
from .llms.bedrock.embed.embedding import BedrockEmbedding
from .llms.bedrock.image.image_handler import BedrockImageGeneration
from .llms.codestral.completion.handler import CodestralTextCompletion
from .llms.cohere.embed import handler as cohere_embed
from .llms.custom_httpx.aiohttp_handler import BaseLLMAIOHTTPHandler
from .llms.custom_httpx.llm_http_handler import BaseLLMHTTPHandler
from .llms.custom_llm import CustomLLM, custom_chat_llm_router
from .llms.databricks.embed.handler import DatabricksEmbeddingHandler
from .llms.deprecated_providers import aleph_alpha, palm
from .llms.groq.chat.handler import GroqChatCompletion
from .llms.huggingface.embedding.handler import HuggingFaceEmbedding
from .llms.nlp_cloud.chat.handler import completion as nlp_cloud_chat_completion
from .llms.ollama.completion import handler as ollama
from .llms.oobabooga.chat import oobabooga
from .llms.openai.completion.handler import OpenAITextCompletion
from .llms.openai.image_variations.handler import OpenAIImageVariationsHandler
from .llms.openai.openai import OpenAIChatCompletion
from .llms.openai.transcriptions.handler import OpenAIAudioTranscription
from .llms.openai_like.chat.handler import OpenAILikeChatHandler
from .llms.openai_like.embedding.handler import OpenAILikeEmbeddingHandler
from .llms.petals.completion import handler as petals_handler
from .llms.predibase.chat.handler import PredibaseChatCompletion
from .llms.replicate.chat.handler import completion as replicate_chat_completion
from .llms.sagemaker.chat.handler import SagemakerChatHandler
from .llms.sagemaker.completion.handler import SagemakerLLM
from .llms.vertex_ai import vertex_ai_non_gemini
from .llms.vertex_ai.gemini.vertex_and_google_ai_studio_gemini import VertexLLM
from .llms.vertex_ai.gemini_embeddings.batch_embed_content_handler import (
    GoogleBatchEmbeddings,
)
from .llms.vertex_ai.image_generation.image_generation_handler import (
    VertexImageGeneration,
)
from .llms.vertex_ai.multimodal_embeddings.embedding_handler import (
    VertexMultimodalEmbedding,
)
from .llms.vertex_ai.text_to_speech.text_to_speech_handler import VertexTextToSpeechAPI
from .llms.vertex_ai.vertex_ai_partner_models.main import VertexAIPartnerModels
from .llms.vertex_ai.vertex_embeddings.embedding_handler import VertexEmbedding
from .llms.vertex_ai.vertex_model_garden.main import VertexAIModelGardenModels
from .llms.vllm.completion import handler as vllm_handler
from .llms.watsonx.chat.handler import WatsonXChatHandler
from .llms.watsonx.common_utils import IBMWatsonXMixin
from .types.llms.anthropic import AnthropicThinkingParam
from .types.llms.openai import (
    ChatCompletionAssistantMessage,
    ChatCompletionAudioParam,
    ChatCompletionModality,
    ChatCompletionPredictionContentParam,
    ChatCompletionUserMessage,
    HttpxBinaryResponseContent,
    ImageGenerationRequestQuality,
    OpenAIModerationResponse,
)
from .types.utils import (
    LITELLM_IMAGE_VARIATION_PROVIDERS,
    AdapterCompletionStreamWrapper,
    ChatCompletionMessageToolCall,
    CompletionTokensDetails,
    FileTypes,
    HiddenParams,
    LlmProviders,
    PromptTokensDetails,
    ProviderSpecificHeader,
    all_litellm_params,
)

encoding = tiktoken.get_encoding("cl100k_base")
from litellm.utils import (
    Choices,
    EmbeddingResponse,
    ImageResponse,
    Message,
    ModelResponse,
    TextChoices,
    TextCompletionResponse,
    TextCompletionStreamWrapper,
    TranscriptionResponse,
)

####### ENVIRONMENT VARIABLES ###################
openai_chat_completions = OpenAIChatCompletion()
openai_text_completions = OpenAITextCompletion()
openai_audio_transcriptions = OpenAIAudioTranscription()
openai_image_variations = OpenAIImageVariationsHandler()
groq_chat_completions = GroqChatCompletion()
azure_ai_embedding = AzureAIEmbedding()
anthropic_chat_completions = AnthropicChatCompletion()
azure_chat_completions = AzureChatCompletion()
azure_o1_chat_completions = AzureOpenAIO1ChatCompletion()
azure_text_completions = AzureTextCompletion()
azure_audio_transcriptions = AzureAudioTranscription()
huggingface_embed = HuggingFaceEmbedding()
predibase_chat_completions = PredibaseChatCompletion()
codestral_text_completions = CodestralTextCompletion()
bedrock_converse_chat_completion = BedrockConverseLLM()
bedrock_embedding = BedrockEmbedding()
bedrock_image_generation = BedrockImageGeneration()
vertex_chat_completion = VertexLLM()
vertex_embedding = VertexEmbedding()
vertex_multimodal_embedding = VertexMultimodalEmbedding()
vertex_image_generation = VertexImageGeneration()
google_batch_embeddings = GoogleBatchEmbeddings()
vertex_partner_models_chat_completion = VertexAIPartnerModels()
vertex_model_garden_chat_completion = VertexAIModelGardenModels()
vertex_text_to_speech = VertexTextToSpeechAPI()
sagemaker_llm = SagemakerLLM()
watsonx_chat_completion = WatsonXChatHandler()
openai_like_embedding = OpenAILikeEmbeddingHandler()
openai_like_chat_completion = OpenAILikeChatHandler()
databricks_embedding = DatabricksEmbeddingHandler()
base_llm_http_handler = BaseLLMHTTPHandler()
base_llm_aiohttp_handler = BaseLLMAIOHTTPHandler()
sagemaker_chat_completion = SagemakerChatHandler()
####### COMPLETION ENDPOINTS ################


class LiteLLM:
    def __init__(
        self,
        *,
        api_key=None,
        organization: Optional[str] = None,
        base_url: Optional[str] = None,
        timeout: Optional[float] = 600,
        max_retries: Optional[int] = litellm.num_retries,
        default_headers: Optional[Mapping[str, str]] = None,
    ):
        self.params = locals()
        self.chat = Chat(self.params, router_obj=None)


class Chat:
    def __init__(self, params, router_obj: Optional[Any]):
        self.params = params
        if self.params.get("acompletion", False) is True:
            self.params.pop("acompletion")
            self.completions: Union[AsyncCompletions, Completions] = AsyncCompletions(
                self.params, router_obj=router_obj
            )
        else:
            self.completions = Completions(self.params, router_obj=router_obj)


class Completions:
    def __init__(self, params, router_obj: Optional[Any]):
        self.params = params
        self.router_obj = router_obj

    def create(self, messages, model=None, **kwargs):
        for k, v in kwargs.items():
            self.params[k] = v
        model = model or self.params.get("model")
        if self.router_obj is not None:
            response = self.router_obj.completion(
                model=model, messages=messages, **self.params
            )
        else:
            response = completion(model=model, messages=messages, **self.params)
        return response


class AsyncCompletions:
    def __init__(self, params, router_obj: Optional[Any]):
        self.params = params
        self.router_obj = router_obj

    async def create(self, messages, model=None, **kwargs):
        for k, v in kwargs.items():
            self.params[k] = v
        model = model or self.params.get("model")
        if self.router_obj is not None:
            response = await self.router_obj.acompletion(
                model=model, messages=messages, **self.params
            )
        else:
            response = await acompletion(model=model, messages=messages, **self.params)
        return response


@client
async def acompletion(
    model: str,
    # Optional OpenAI params: see https://platform.openai.com/docs/api-reference/chat/create
    messages: List = [],
    functions: Optional[List] = None,
    function_call: Optional[str] = None,
    timeout: Optional[Union[float, int]] = None,
    temperature: Optional[float] = None,
    top_p: Optional[float] = None,
    n: Optional[int] = None,
    stream: Optional[bool] = None,
    stream_options: Optional[dict] = None,
    stop=None,
    max_tokens: Optional[int] = None,
    max_completion_tokens: Optional[int] = None,
    modalities: Optional[List[ChatCompletionModality]] = None,
    prediction: Optional[ChatCompletionPredictionContentParam] = None,
    audio: Optional[ChatCompletionAudioParam] = None,
    presence_penalty: Optional[float] = None,
    frequency_penalty: Optional[float] = None,
    logit_bias: Optional[dict] = None,
    user: Optional[str] = None,
    # openai v1.0+ new params
    response_format: Optional[Union[dict, Type[BaseModel]]] = None,
    seed: Optional[int] = None,
    tools: Optional[List] = None,
    tool_choice: Optional[str] = None,
    parallel_tool_calls: Optional[bool] = None,
    logprobs: Optional[bool] = None,
    top_logprobs: Optional[int] = None,
    deployment_id=None,
    reasoning_effort: Optional[Literal["low", "medium", "high"]] = None,
    # set api_base, api_version, api_key
    base_url: Optional[str] = None,
    api_version: Optional[str] = None,
    api_key: Optional[str] = None,
    model_list: Optional[list] = None,  # pass in a list of api_base,keys, etc.
    extra_headers: Optional[dict] = None,
    # Optional liteLLM function params
    thinking: Optional[AnthropicThinkingParam] = None,
    **kwargs,
) -> Union[ModelResponse, CustomStreamWrapper]:
    """
    Asynchronously executes a litellm.completion() call for any of litellm supported llms (example gpt-4, gpt-3.5-turbo, claude-2, command-nightly)

    Parameters:
        model (str): The name of the language model to use for text completion. see all supported LLMs: https://docs.litellm.ai/docs/providers/
        messages (List): A list of message objects representing the conversation context (default is an empty list).

        OPTIONAL PARAMS
        functions (List, optional): A list of functions to apply to the conversation messages (default is an empty list).
        function_call (str, optional): The name of the function to call within the conversation (default is an empty string).
        temperature (float, optional): The temperature parameter for controlling the randomness of the output (default is 1.0).
        top_p (float, optional): The top-p parameter for nucleus sampling (default is 1.0).
        n (int, optional): The number of completions to generate (default is 1).
        stream (bool, optional): If True, return a streaming response (default is False).
        stream_options (dict, optional): A dictionary containing options for the streaming response. Only use this if stream is True.
        stop(string/list, optional): - Up to 4 sequences where the LLM API will stop generating further tokens.
        max_tokens (integer, optional): The maximum number of tokens in the generated completion (default is infinity).
        max_completion_tokens (integer, optional): An upper bound for the number of tokens that can be generated for a completion, including visible output tokens and reasoning tokens.
        modalities (List[ChatCompletionModality], optional): Output types that you would like the model to generate for this request. You can use `["text", "audio"]`
        prediction (ChatCompletionPredictionContentParam, optional): Configuration for a Predicted Output, which can greatly improve response times when large parts of the model response are known ahead of time. This is most common when you are regenerating a file with only minor changes to most of the content.
        audio (ChatCompletionAudioParam, optional): Parameters for audio output. Required when audio output is requested with modalities: ["audio"]
        presence_penalty (float, optional): It is used to penalize new tokens based on their existence in the text so far.
        frequency_penalty: It is used to penalize new tokens based on their frequency in the text so far.
        logit_bias (dict, optional): Used to modify the probability of specific tokens appearing in the completion.
        user (str, optional):  A unique identifier representing your end-user. This can help the LLM provider to monitor and detect abuse.
        metadata (dict, optional): Pass in additional metadata to tag your completion calls - eg. prompt version, details, etc.
        api_base (str, optional): Base URL for the API (default is None).
        api_version (str, optional): API version (default is None).
        api_key (str, optional): API key (default is None).
        model_list (list, optional): List of api base, version, keys
        timeout (float, optional): The maximum execution time in seconds for the completion request.

        LITELLM Specific Params
        mock_response (str, optional): If provided, return a mock completion response for testing or debugging purposes (default is None).
        custom_llm_provider (str, optional): Used for Non-OpenAI LLMs, Example usage for bedrock, set model="amazon.titan-tg1-large" and custom_llm_provider="bedrock"
    Returns:
        ModelResponse: A response object containing the generated completion and associated metadata.

    Notes:
        - This function is an asynchronous version of the `completion` function.
        - The `completion` function is called using `run_in_executor` to execute synchronously in the event loop.
        - If `stream` is True, the function returns an async generator that yields completion lines.
    """
    fallbacks = kwargs.get("fallbacks", None)
    mock_timeout = kwargs.get("mock_timeout", None)

    if mock_timeout is True:
        await _handle_mock_timeout_async(mock_timeout, timeout, model)

    loop = asyncio.get_event_loop()
    custom_llm_provider = kwargs.get("custom_llm_provider", None)
    # Adjusted to use explicit arguments instead of *args and **kwargs
    completion_kwargs = {
        "model": model,
        "messages": messages,
        "functions": functions,
        "function_call": function_call,
        "timeout": timeout,
        "temperature": temperature,
        "top_p": top_p,
        "n": n,
        "stream": stream,
        "stream_options": stream_options,
        "stop": stop,
        "max_tokens": max_tokens,
        "max_completion_tokens": max_completion_tokens,
        "modalities": modalities,
        "prediction": prediction,
        "audio": audio,
        "presence_penalty": presence_penalty,
        "frequency_penalty": frequency_penalty,
        "logit_bias": logit_bias,
        "user": user,
        "response_format": response_format,
        "seed": seed,
        "tools": tools,
        "tool_choice": tool_choice,
        "parallel_tool_calls": parallel_tool_calls,
        "logprobs": logprobs,
        "top_logprobs": top_logprobs,
        "deployment_id": deployment_id,
        "base_url": base_url,
        "api_version": api_version,
        "api_key": api_key,
        "model_list": model_list,
        "reasoning_effort": reasoning_effort,
        "extra_headers": extra_headers,
        "acompletion": True,  # assuming this is a required parameter
        "thinking": thinking,
    }
    if custom_llm_provider is None:
        _, custom_llm_provider, _, _ = get_llm_provider(
            model=model, api_base=completion_kwargs.get("base_url", None)
        )

    fallbacks = fallbacks or litellm.model_fallbacks
    if fallbacks is not None:
        response = await async_completion_with_fallbacks(
            **completion_kwargs, kwargs={"fallbacks": fallbacks, **kwargs}
        )
        if response is None:
            raise Exception(
                "No response from fallbacks. Got none. Turn on `litellm.set_verbose=True` to see more details."
            )
        return response

    try:
        # Use a partial function to pass your keyword arguments
        func = partial(completion, **completion_kwargs, **kwargs)

        # Add the context to the function
        ctx = contextvars.copy_context()
        func_with_context = partial(ctx.run, func)

        init_response = await loop.run_in_executor(None, func_with_context)
        if isinstance(init_response, dict) or isinstance(
            init_response, ModelResponse
        ):  ## CACHING SCENARIO
            if isinstance(init_response, dict):
                response = ModelResponse(**init_response)
            response = init_response
        elif asyncio.iscoroutine(init_response):
            response = await init_response
        else:
            response = init_response  # type: ignore

        if (
            custom_llm_provider == "text-completion-openai"
            or custom_llm_provider == "text-completion-codestral"
        ) and isinstance(response, TextCompletionResponse):
            response = litellm.OpenAITextCompletionConfig().convert_to_chat_model_response_object(
                response_object=response,
                model_response_object=litellm.ModelResponse(),
            )
        if isinstance(response, CustomStreamWrapper):
            response.set_logging_event_loop(
                loop=loop
            )  # sets the logging event loop if the user does sync streaming (e.g. on proxy for sagemaker calls)
        return response
    except Exception as e:
        custom_llm_provider = custom_llm_provider or "openai"
        raise exception_type(
            model=model,
            custom_llm_provider=custom_llm_provider,
            original_exception=e,
            completion_kwargs=completion_kwargs,
            extra_kwargs=kwargs,
        )


async def _async_streaming(response, model, custom_llm_provider, args):
    try:
        print_verbose(f"received response in _async_streaming: {response}")
        if asyncio.iscoroutine(response):
            response = await response
        async for line in response:
            print_verbose(f"line in async streaming: {line}")
            yield line
    except Exception as e:
        custom_llm_provider = custom_llm_provider or "openai"
        raise exception_type(
            model=model,
            custom_llm_provider=custom_llm_provider,
            original_exception=e,
        )


def _handle_mock_potential_exceptions(
    mock_response: Union[str, Exception, dict],
    model: str,
    custom_llm_provider: Optional[str] = None,
):
    if isinstance(mock_response, Exception):
        if isinstance(mock_response, openai.APIError):
            raise mock_response
        raise litellm.MockException(
            status_code=getattr(mock_response, "status_code", 500),  # type: ignore
            message=getattr(mock_response, "text", str(mock_response)),
            llm_provider=getattr(
                mock_response, "llm_provider", custom_llm_provider or "openai"
            ),  # type: ignore
            model=model,  # type: ignore
            request=httpx.Request(method="POST", url="https://api.openai.com/v1/"),
        )
    elif isinstance(mock_response, str) and mock_response == "litellm.RateLimitError":
        raise litellm.RateLimitError(
            message="this is a mock rate limit error",
            llm_provider=getattr(
                mock_response, "llm_provider", custom_llm_provider or "openai"
            ),  # type: ignore
            model=model,
        )
    elif (
        isinstance(mock_response, str)
        and mock_response == "litellm.ContextWindowExceededError"
    ):
        raise litellm.ContextWindowExceededError(
            message="this is a mock context window exceeded error",
            llm_provider=getattr(
                mock_response, "llm_provider", custom_llm_provider or "openai"
            ),  # type: ignore
            model=model,
        )
    elif (
        isinstance(mock_response, str)
        and mock_response == "litellm.InternalServerError"
    ):
        raise litellm.InternalServerError(
            message="this is a mock internal server error",
            llm_provider=getattr(
                mock_response, "llm_provider", custom_llm_provider or "openai"
            ),  # type: ignore
            model=model,
        )
    elif isinstance(mock_response, str) and mock_response.startswith(
        "Exception: content_filter_policy"
    ):
        raise litellm.MockException(
            status_code=400,
            message=mock_response,
            llm_provider="azure",
            model=model,  # type: ignore
            request=httpx.Request(method="POST", url="https://api.openai.com/v1/"),
        )


def _handle_mock_timeout(
    mock_timeout: Optional[bool],
    timeout: Optional[Union[float, str, httpx.Timeout]],
    model: str,
):
    if mock_timeout is True and timeout is not None:
        _sleep_for_timeout(timeout)
        raise litellm.Timeout(
            message="This is a mock timeout error",
            llm_provider="openai",
            model=model,
        )


async def _handle_mock_timeout_async(
    mock_timeout: Optional[bool],
    timeout: Optional[Union[float, str, httpx.Timeout]],
    model: str,
):
    if mock_timeout is True and timeout is not None:
        await _sleep_for_timeout_async(timeout)
        raise litellm.Timeout(
            message="This is a mock timeout error",
            llm_provider="openai",
            model=model,
        )


def _sleep_for_timeout(timeout: Union[float, str, httpx.Timeout]):
    if isinstance(timeout, float):
        time.sleep(timeout)
    elif isinstance(timeout, str):
        time.sleep(float(timeout))
    elif isinstance(timeout, httpx.Timeout) and timeout.connect is not None:
        time.sleep(timeout.connect)


async def _sleep_for_timeout_async(timeout: Union[float, str, httpx.Timeout]):
    if isinstance(timeout, float):
        await asyncio.sleep(timeout)
    elif isinstance(timeout, str):
        await asyncio.sleep(float(timeout))
    elif isinstance(timeout, httpx.Timeout) and timeout.connect is not None:
        await asyncio.sleep(timeout.connect)


def mock_completion(
    model: str,
    messages: List,
    stream: Optional[bool] = False,
    n: Optional[int] = None,
    mock_response: Union[str, Exception, dict] = "This is a mock request",
    mock_tool_calls: Optional[List] = None,
    mock_timeout: Optional[bool] = False,
    logging=None,
    custom_llm_provider=None,
    timeout: Optional[Union[float, str, httpx.Timeout]] = None,
    **kwargs,
):
    """
    Generate a mock completion response for testing or debugging purposes.

    This is a helper function that simulates the response structure of the OpenAI completion API.

    Parameters:
        model (str): The name of the language model for which the mock response is generated.
        messages (List): A list of message objects representing the conversation context.
        stream (bool, optional): If True, returns a mock streaming response (default is False).
        mock_response (str, optional): The content of the mock response (default is "This is a mock request").
        mock_timeout (bool, optional): If True, the mock response will be a timeout error (default is False).
        timeout (float, optional): The timeout value to use for the mock response (default is None).
        **kwargs: Additional keyword arguments that can be used but are not required.

    Returns:
        litellm.ModelResponse: A ModelResponse simulating a completion response with the specified model, messages, and mock response.

    Raises:
        Exception: If an error occurs during the generation of the mock completion response.
    Note:
        - This function is intended for testing or debugging purposes to generate mock completion responses.
        - If 'stream' is True, it returns a response that mimics the behavior of a streaming completion.
    """
    try:
        if mock_response is None:
            mock_response = "This is a mock request"

        _handle_mock_timeout(mock_timeout=mock_timeout, timeout=timeout, model=model)

        ## LOGGING
        if logging is not None:
            logging.pre_call(
                input=messages,
                api_key="mock-key",
            )

        _handle_mock_potential_exceptions(
            mock_response=mock_response,
            model=model,
            custom_llm_provider=custom_llm_provider,
        )

        mock_response = cast(
            Union[str, dict], mock_response
        )  # after this point, mock_response is a string or dict
        if isinstance(mock_response, str) and mock_response.startswith(
            "Exception: mock_streaming_error"
        ):
            mock_response = litellm.MockException(
                message="This is a mock error raised mid-stream",
                llm_provider="anthropic",
                model=model,
                status_code=529,
            )
        time_delay = kwargs.get("mock_delay", None)
        if time_delay is not None:
            time.sleep(time_delay)

        if isinstance(mock_response, dict):
            return ModelResponse(**mock_response)

        model_response = ModelResponse(stream=stream)
        if stream is True:
            # don't try to access stream object,
            if kwargs.get("acompletion", False) is True:
                return CustomStreamWrapper(
                    completion_stream=async_mock_completion_streaming_obj(
                        model_response, mock_response=mock_response, model=model, n=n
                    ),
                    model=model,
                    custom_llm_provider="openai",
                    logging_obj=logging,
                )
            return CustomStreamWrapper(
                completion_stream=mock_completion_streaming_obj(
                    model_response, mock_response=mock_response, model=model, n=n
                ),
                model=model,
                custom_llm_provider="openai",
                logging_obj=logging,
            )
        if isinstance(mock_response, litellm.MockException):
            raise mock_response
        if n is None:
            model_response.choices[0].message.content = mock_response  # type: ignore
        else:
            _all_choices = []
            for i in range(n):
                _choice = litellm.utils.Choices(
                    index=i,
                    message=litellm.utils.Message(
                        content=mock_response, role="assistant"
                    ),
                )
                _all_choices.append(_choice)
            model_response.choices = _all_choices  # type: ignore
        model_response.created = int(time.time())
        model_response.model = model

        if mock_tool_calls:
            model_response.choices[0].message.tool_calls = [  # type: ignore
                ChatCompletionMessageToolCall(**tool_call)
                for tool_call in mock_tool_calls
            ]

        setattr(
            model_response,
            "usage",
            Usage(
                prompt_tokens=DEFAULT_MOCK_RESPONSE_PROMPT_TOKEN_COUNT,
                completion_tokens=DEFAULT_MOCK_RESPONSE_COMPLETION_TOKEN_COUNT,
                total_tokens=DEFAULT_MOCK_RESPONSE_PROMPT_TOKEN_COUNT
                + DEFAULT_MOCK_RESPONSE_COMPLETION_TOKEN_COUNT,
            ),
        )

        try:
            _, custom_llm_provider, _, _ = litellm.utils.get_llm_provider(model=model)
            model_response._hidden_params["custom_llm_provider"] = custom_llm_provider
        except Exception:
            # dont let setting a hidden param block a mock_respose
            pass

        if logging is not None:
            logging.post_call(
                input=messages,
                api_key="my-secret-key",
                original_response="my-original-response",
            )
        return model_response

    except Exception as e:
        if isinstance(e, openai.APIError):
            raise e
        raise Exception("Mock completion response failed - {}".format(e))


@client
def completion(  # type: ignore # noqa: PLR0915
    model: str,
    # Optional OpenAI params: see https://platform.openai.com/docs/api-reference/chat/create
    messages: List = [],
    timeout: Optional[Union[float, str, httpx.Timeout]] = None,
    temperature: Optional[float] = None,
    top_p: Optional[float] = None,
    n: Optional[int] = None,
    stream: Optional[bool] = None,
    stream_options: Optional[dict] = None,
    stop=None,
    max_completion_tokens: Optional[int] = None,
    max_tokens: Optional[int] = None,
    modalities: Optional[List[ChatCompletionModality]] = None,
    prediction: Optional[ChatCompletionPredictionContentParam] = None,
    audio: Optional[ChatCompletionAudioParam] = None,
    presence_penalty: Optional[float] = None,
    frequency_penalty: Optional[float] = None,
    logit_bias: Optional[dict] = None,
    user: Optional[str] = None,
    # openai v1.0+ new params
    reasoning_effort: Optional[Literal["low", "medium", "high"]] = None,
    response_format: Optional[Union[dict, Type[BaseModel]]] = None,
    seed: Optional[int] = None,
    tools: Optional[List] = None,
    tool_choice: Optional[Union[str, dict]] = None,
    logprobs: Optional[bool] = None,
    top_logprobs: Optional[int] = None,
    parallel_tool_calls: Optional[bool] = None,
    deployment_id=None,
    extra_headers: Optional[dict] = None,
    # soon to be deprecated params by OpenAI
    functions: Optional[List] = None,
    function_call: Optional[str] = None,
    # set api_base, api_version, api_key
    base_url: Optional[str] = None,
    api_version: Optional[str] = None,
    api_key: Optional[str] = None,
    model_list: Optional[list] = None,  # pass in a list of api_base,keys, etc.
    # Optional liteLLM function params
    thinking: Optional[AnthropicThinkingParam] = None,
    **kwargs,
) -> Union[ModelResponse, CustomStreamWrapper]:
    """
    Perform a completion() using any of litellm supported llms (example gpt-4, gpt-3.5-turbo, claude-2, command-nightly)
    Parameters:
        model (str): The name of the language model to use for text completion. see all supported LLMs: https://docs.litellm.ai/docs/providers/
        messages (List): A list of message objects representing the conversation context (default is an empty list).

        OPTIONAL PARAMS
        functions (List, optional): A list of functions to apply to the conversation messages (default is an empty list).
        function_call (str, optional): The name of the function to call within the conversation (default is an empty string).
        temperature (float, optional): The temperature parameter for controlling the randomness of the output (default is 1.0).
        top_p (float, optional): The top-p parameter for nucleus sampling (default is 1.0).
        n (int, optional): The number of completions to generate (default is 1).
        stream (bool, optional): If True, return a streaming response (default is False).
        stream_options (dict, optional): A dictionary containing options for the streaming response. Only set this when you set stream: true.
        stop(string/list, optional): - Up to 4 sequences where the LLM API will stop generating further tokens.
        max_tokens (integer, optional): The maximum number of tokens in the generated completion (default is infinity).
        max_completion_tokens (integer, optional): An upper bound for the number of tokens that can be generated for a completion, including visible output tokens and reasoning tokens.
        modalities (List[ChatCompletionModality], optional): Output types that you would like the model to generate for this request.. You can use `["text", "audio"]`
        prediction (ChatCompletionPredictionContentParam, optional): Configuration for a Predicted Output, which can greatly improve response times when large parts of the model response are known ahead of time. This is most common when you are regenerating a file with only minor changes to most of the content.
        audio (ChatCompletionAudioParam, optional): Parameters for audio output. Required when audio output is requested with modalities: ["audio"]
        presence_penalty (float, optional): It is used to penalize new tokens based on their existence in the text so far.
        frequency_penalty: It is used to penalize new tokens based on their frequency in the text so far.
        logit_bias (dict, optional): Used to modify the probability of specific tokens appearing in the completion.
        user (str, optional):  A unique identifier representing your end-user. This can help the LLM provider to monitor and detect abuse.
        logprobs (bool, optional): Whether to return log probabilities of the output tokens or not. If true, returns the log probabilities of each output token returned in the content of message
        top_logprobs (int, optional): An integer between 0 and 5 specifying the number of most likely tokens to return at each token position, each with an associated log probability. logprobs must be set to true if this parameter is used.
        metadata (dict, optional): Pass in additional metadata to tag your completion calls - eg. prompt version, details, etc.
        api_base (str, optional): Base URL for the API (default is None).
        api_version (str, optional): API version (default is None).
        api_key (str, optional): API key (default is None).
        model_list (list, optional): List of api base, version, keys
        extra_headers (dict, optional): Additional headers to include in the request.

        LITELLM Specific Params
        mock_response (str, optional): If provided, return a mock completion response for testing or debugging purposes (default is None).
        custom_llm_provider (str, optional): Used for Non-OpenAI LLMs, Example usage for bedrock, set model="amazon.titan-tg1-large" and custom_llm_provider="bedrock"
        max_retries (int, optional): The number of retries to attempt (default is 0).
    Returns:
        ModelResponse: A response object containing the generated completion and associated metadata.

    Note:
        - This function is used to perform completions() using the specified language model.
        - It supports various optional parameters for customizing the completion behavior.
        - If 'mock_response' is provided, a mock completion response is returned for testing or debugging.
    """
    ### VALIDATE Request ###
    if model is None:
        raise ValueError("model param not passed in.")
    # validate messages
    messages = validate_and_fix_openai_messages(messages=messages)
    # validate tool_choice
    tool_choice = validate_chat_completion_tool_choice(tool_choice=tool_choice)
    ######### unpacking kwargs #####################
    args = locals()
    api_base = kwargs.get("api_base", None)
    mock_response = kwargs.get("mock_response", None)
    mock_tool_calls = kwargs.get("mock_tool_calls", None)
    mock_timeout = cast(Optional[bool], kwargs.get("mock_timeout", None))
    force_timeout = kwargs.get("force_timeout", 600)  ## deprecated
    logger_fn = kwargs.get("logger_fn", None)
    verbose = kwargs.get("verbose", False)
    custom_llm_provider = kwargs.get("custom_llm_provider", None)
    litellm_logging_obj = kwargs.get("litellm_logging_obj", None)
    id = kwargs.get("id", None)
    metadata = kwargs.get("metadata", None)
    model_info = kwargs.get("model_info", None)
    proxy_server_request = kwargs.get("proxy_server_request", None)
    fallbacks = kwargs.get("fallbacks", None)
    provider_specific_header = cast(
        Optional[ProviderSpecificHeader], kwargs.get("provider_specific_header", None)
    )
    headers = kwargs.get("headers", None) or extra_headers

    ensure_alternating_roles: Optional[bool] = kwargs.get(
        "ensure_alternating_roles", None
    )
    user_continue_message: Optional[ChatCompletionUserMessage] = kwargs.get(
        "user_continue_message", None
    )
    assistant_continue_message: Optional[ChatCompletionAssistantMessage] = kwargs.get(
        "assistant_continue_message", None
    )
    if headers is None:
        headers = {}
    if extra_headers is not None:
        headers.update(extra_headers)
    num_retries = kwargs.get(
        "num_retries", None
    )  ## alt. param for 'max_retries'. Use this to pass retries w/ instructor.
    max_retries = kwargs.get("max_retries", None)
    cooldown_time = kwargs.get("cooldown_time", None)
    context_window_fallback_dict = kwargs.get("context_window_fallback_dict", None)
    organization = kwargs.get("organization", None)
    ### VERIFY SSL ###
    ssl_verify = kwargs.get("ssl_verify", None)
    ### CUSTOM MODEL COST ###
    input_cost_per_token = kwargs.get("input_cost_per_token", None)
    output_cost_per_token = kwargs.get("output_cost_per_token", None)
    input_cost_per_second = kwargs.get("input_cost_per_second", None)
    output_cost_per_second = kwargs.get("output_cost_per_second", None)
    ### CUSTOM PROMPT TEMPLATE ###
    initial_prompt_value = kwargs.get("initial_prompt_value", None)
    roles = kwargs.get("roles", None)
    final_prompt_value = kwargs.get("final_prompt_value", None)
    bos_token = kwargs.get("bos_token", None)
    eos_token = kwargs.get("eos_token", None)
    preset_cache_key = kwargs.get("preset_cache_key", None)
    hf_model_name = kwargs.get("hf_model_name", None)
    supports_system_message = kwargs.get("supports_system_message", None)
    base_model = kwargs.get("base_model", None)
    ### DISABLE FLAGS ###
    disable_add_transform_inline_image_block = kwargs.get(
        "disable_add_transform_inline_image_block", None
    )
    ### TEXT COMPLETION CALLS ###
    text_completion = kwargs.get("text_completion", False)
    atext_completion = kwargs.get("atext_completion", False)
    ### ASYNC CALLS ###
    acompletion = kwargs.get("acompletion", False)
    client = kwargs.get("client", None)
    ### Admin Controls ###
    no_log = kwargs.get("no-log", False)
<<<<<<< HEAD
    ###__________________
    spark_app_id=kwargs.get("spark_app_id",None)
    spark_api_key=kwargs.get("spark_api_key",None)
    spark_api_secret=kwargs.get("spark_api_secret",None)
    sparkai_domain=kwargs.get("sparkai_domain",None)
    sparkai_url=kwargs.get("sparkai_url",None)
    ###__________________
=======
    ### PROMPT MANAGEMENT ###
    prompt_id = cast(Optional[str], kwargs.get("prompt_id", None))
    prompt_variables = cast(Optional[dict], kwargs.get("prompt_variables", None))
    ### COPY MESSAGES ### - related issue https://github.com/BerriAI/litellm/discussions/4489
    messages = get_completion_messages(
        messages=messages,
        ensure_alternating_roles=ensure_alternating_roles or False,
        user_continue_message=user_continue_message,
        assistant_continue_message=assistant_continue_message,
    )
>>>>>>> ae7eecaa
    ######## end of unpacking kwargs ###########
    non_default_params = get_non_default_completion_params(kwargs=kwargs)
    litellm_params = {}  # used to prevent unbound var errors
    ## PROMPT MANAGEMENT HOOKS ##
    if isinstance(litellm_logging_obj, LiteLLMLoggingObj) and (
        litellm_logging_obj.should_run_prompt_management_hooks(
            prompt_id=prompt_id, non_default_params=non_default_params
        )
    ):
        (
            model,
            messages,
            optional_params,
        ) = litellm_logging_obj.get_chat_completion_prompt(
            model=model,
            messages=messages,
            non_default_params=non_default_params,
            prompt_id=prompt_id,
            prompt_variables=prompt_variables,
        )

    try:
        if base_url is not None:
            api_base = base_url
        if num_retries is not None:
            max_retries = num_retries
        logging = litellm_logging_obj
        fallbacks = fallbacks or litellm.model_fallbacks
        if fallbacks is not None:
            return completion_with_fallbacks(**args)
        if model_list is not None:
            deployments = [
                m["litellm_params"] for m in model_list if m["model_name"] == model
            ]
            return litellm.batch_completion_models(deployments=deployments, **args)
        if litellm.model_alias_map and model in litellm.model_alias_map:
            model = litellm.model_alias_map[
                model
            ]  # update the model to the actual value if an alias has been passed in
        model_response = ModelResponse()
        setattr(model_response, "usage", litellm.Usage())
        if (
            kwargs.get("azure", False) is True
        ):  # don't remove flag check, to remain backwards compatible for repos like Codium
            custom_llm_provider = "azure"
        if deployment_id is not None:  # azure llms
            model = deployment_id
            custom_llm_provider = "azure"
        model, custom_llm_provider, dynamic_api_key, api_base = get_llm_provider(
            model=model,
            custom_llm_provider=custom_llm_provider,
            api_base=api_base,
            api_key=api_key,
        )

        if (
            provider_specific_header is not None
            and provider_specific_header["custom_llm_provider"] == custom_llm_provider
        ):
            headers.update(provider_specific_header["extra_headers"])

        if model_response is not None and hasattr(model_response, "_hidden_params"):
            model_response._hidden_params["custom_llm_provider"] = custom_llm_provider
            model_response._hidden_params["region_name"] = kwargs.get(
                "aws_region_name", None
            )  # support region-based pricing for bedrock

        ### TIMEOUT LOGIC ###
        timeout = timeout or kwargs.get("request_timeout", 600) or 600
        # set timeout for 10 minutes by default
        if isinstance(timeout, httpx.Timeout) and not supports_httpx_timeout(
            custom_llm_provider
        ):
            timeout = timeout.read or 600  # default 10 min timeout
        elif not isinstance(timeout, httpx.Timeout):
            timeout = float(timeout)  # type: ignore

        ### REGISTER CUSTOM MODEL PRICING -- IF GIVEN ###
        if input_cost_per_token is not None and output_cost_per_token is not None:
            litellm.register_model(
                {
                    f"{custom_llm_provider}/{model}": {
                        "input_cost_per_token": input_cost_per_token,
                        "output_cost_per_token": output_cost_per_token,
                        "litellm_provider": custom_llm_provider,
                    }
                }
            )
        elif (
            input_cost_per_second is not None
        ):  # time based pricing just needs cost in place
            output_cost_per_second = output_cost_per_second
            litellm.register_model(
                {
                    f"{custom_llm_provider}/{model}": {
                        "input_cost_per_second": input_cost_per_second,
                        "output_cost_per_second": output_cost_per_second,
                        "litellm_provider": custom_llm_provider,
                    }
                }
            )
        ### BUILD CUSTOM PROMPT TEMPLATE -- IF GIVEN ###
        custom_prompt_dict = {}  # type: ignore
        if (
            initial_prompt_value
            or roles
            or final_prompt_value
            or bos_token
            or eos_token
        ):
            custom_prompt_dict = {model: {}}
            if initial_prompt_value:
                custom_prompt_dict[model]["initial_prompt_value"] = initial_prompt_value
            if roles:
                custom_prompt_dict[model]["roles"] = roles
            if final_prompt_value:
                custom_prompt_dict[model]["final_prompt_value"] = final_prompt_value
            if bos_token:
                custom_prompt_dict[model]["bos_token"] = bos_token
            if eos_token:
                custom_prompt_dict[model]["eos_token"] = eos_token

        if kwargs.get("model_file_id_mapping"):
            messages = update_messages_with_model_file_ids(
                messages=messages,
                model_id=kwargs.get("model_info", {}).get("id", None),
                model_file_id_mapping=cast(
                    Dict[str, Dict[str, str]], kwargs.get("model_file_id_mapping")
                ),
            )

        provider_config: Optional[BaseConfig] = None
        if custom_llm_provider is not None and custom_llm_provider in [
            provider.value for provider in LlmProviders
        ]:
            provider_config = ProviderConfigManager.get_provider_chat_config(
                model=model, provider=LlmProviders(custom_llm_provider)
            )

        if provider_config is not None:
            messages = provider_config.translate_developer_role_to_system_role(
                messages=messages
            )

        if (
            supports_system_message is not None
            and isinstance(supports_system_message, bool)
            and supports_system_message is False
        ):
            messages = map_system_message_pt(messages=messages)

        if dynamic_api_key is not None:
            api_key = dynamic_api_key
        # check if user passed in any of the OpenAI optional params
        optional_params = get_optional_params(
            functions=functions,
            function_call=function_call,
            temperature=temperature,
            top_p=top_p,
            n=n,
            stream=stream,
            stream_options=stream_options,
            stop=stop,
            max_tokens=max_tokens,
            max_completion_tokens=max_completion_tokens,
            modalities=modalities,
            prediction=prediction,
            audio=audio,
            presence_penalty=presence_penalty,
            frequency_penalty=frequency_penalty,
            logit_bias=logit_bias,
            user=user,
            # params to identify the model
            model=model,
            custom_llm_provider=custom_llm_provider,
            response_format=response_format,
            seed=seed,
            tools=tools,
            tool_choice=tool_choice,
            max_retries=max_retries,
            logprobs=logprobs,
            top_logprobs=top_logprobs,
            api_version=api_version,
            parallel_tool_calls=parallel_tool_calls,
            messages=messages,
            reasoning_effort=reasoning_effort,
            thinking=thinking,
            allowed_openai_params=kwargs.get("allowed_openai_params"),
            **non_default_params,
        )

        if litellm.add_function_to_prompt and optional_params.get(
            "functions_unsupported_model", None
        ):  # if user opts to add it to prompt, when API doesn't support function calling
            functions_unsupported_model = optional_params.pop(
                "functions_unsupported_model"
            )
            messages = function_call_prompt(
                messages=messages, functions=functions_unsupported_model
            )

        # For logging - save the values of the litellm-specific params passed in
        litellm_params = get_litellm_params(
            acompletion=acompletion,
            api_key=api_key,
            force_timeout=force_timeout,
            logger_fn=logger_fn,
            verbose=verbose,
            custom_llm_provider=custom_llm_provider,
            api_base=api_base,
            litellm_call_id=kwargs.get("litellm_call_id", None),
            model_alias_map=litellm.model_alias_map,
            completion_call_id=id,
            metadata=metadata,
            model_info=model_info,
            proxy_server_request=proxy_server_request,
            preset_cache_key=preset_cache_key,
            no_log=no_log,
            input_cost_per_second=input_cost_per_second,
            input_cost_per_token=input_cost_per_token,
            output_cost_per_second=output_cost_per_second,
            output_cost_per_token=output_cost_per_token,
            cooldown_time=cooldown_time,
            text_completion=kwargs.get("text_completion"),
            azure_ad_token_provider=kwargs.get("azure_ad_token_provider"),
            user_continue_message=kwargs.get("user_continue_message"),
            base_model=base_model,
            litellm_trace_id=kwargs.get("litellm_trace_id"),
            litellm_session_id=kwargs.get("litellm_session_id"),
            hf_model_name=hf_model_name,
            custom_prompt_dict=custom_prompt_dict,
            litellm_metadata=kwargs.get("litellm_metadata"),
            disable_add_transform_inline_image_block=disable_add_transform_inline_image_block,
            drop_params=kwargs.get("drop_params"),
            prompt_id=prompt_id,
            prompt_variables=prompt_variables,
            ssl_verify=ssl_verify,
            merge_reasoning_content_in_choices=kwargs.get(
                "merge_reasoning_content_in_choices", None
            ),
            api_version=api_version,
            azure_ad_token=kwargs.get("azure_ad_token"),
            tenant_id=kwargs.get("tenant_id"),
            client_id=kwargs.get("client_id"),
            client_secret=kwargs.get("client_secret"),
            azure_username=kwargs.get("azure_username"),
            azure_password=kwargs.get("azure_password"),
            max_retries=max_retries,
            timeout=timeout,
        )
        logging.update_environment_variables(
            model=model,
            user=user,
            optional_params=optional_params,
            litellm_params=litellm_params,
            custom_llm_provider=custom_llm_provider,
        )
        if mock_response or mock_tool_calls or mock_timeout:
            kwargs.pop("mock_timeout", None)  # remove for any fallbacks triggered
            return mock_completion(
                model,
                messages,
                stream=stream,
                n=n,
                mock_response=mock_response,
                mock_tool_calls=mock_tool_calls,
                logging=logging,
                acompletion=acompletion,
                mock_delay=kwargs.get("mock_delay", None),
                custom_llm_provider=custom_llm_provider,
                mock_timeout=mock_timeout,
                timeout=timeout,
            )

        if custom_llm_provider == "azure":
            # azure configs
            ## check dynamic params ##
            dynamic_params = False
            if client is not None and (
                isinstance(client, openai.AzureOpenAI)
                or isinstance(client, openai.AsyncAzureOpenAI)
            ):
                dynamic_params = _check_dynamic_azure_params(
                    azure_client_params={"api_version": api_version},
                    azure_client=client,
                )

            api_type = get_secret("AZURE_API_TYPE") or "azure"

            api_base = api_base or litellm.api_base or get_secret("AZURE_API_BASE")

            api_version = (
                api_version
                or litellm.api_version
                or get_secret("AZURE_API_VERSION")
                or litellm.AZURE_DEFAULT_API_VERSION
            )

            api_key = (
                api_key
                or litellm.api_key
                or litellm.azure_key
                or get_secret("AZURE_OPENAI_API_KEY")
                or get_secret("AZURE_API_KEY")
            )

            azure_ad_token = optional_params.get("extra_body", {}).pop(
                "azure_ad_token", None
            ) or get_secret("AZURE_AD_TOKEN")

            azure_ad_token_provider = litellm_params.get(
                "azure_ad_token_provider", None
            )

            headers = headers or litellm.headers

            if extra_headers is not None:
                optional_params["extra_headers"] = extra_headers
            if max_retries is not None:
                optional_params["max_retries"] = max_retries

            if litellm.AzureOpenAIO1Config().is_o_series_model(model=model):
                ## LOAD CONFIG - if set
                config = litellm.AzureOpenAIO1Config.get_config()
                for k, v in config.items():
                    if (
                        k not in optional_params
                    ):  # completion(top_k=3) > azure_config(top_k=3) <- allows for dynamic variables to be passed in
                        optional_params[k] = v

                response = azure_o1_chat_completions.completion(
                    model=model,
                    messages=messages,
                    headers=headers,
                    api_key=api_key,
                    api_base=api_base,
                    api_version=api_version,
                    dynamic_params=dynamic_params,
                    azure_ad_token=azure_ad_token,
                    model_response=model_response,
                    print_verbose=print_verbose,
                    optional_params=optional_params,
                    litellm_params=litellm_params,
                    logger_fn=logger_fn,
                    logging_obj=logging,
                    acompletion=acompletion,
                    timeout=timeout,  # type: ignore
                    client=client,  # pass AsyncAzureOpenAI, AzureOpenAI client
                    custom_llm_provider=custom_llm_provider,
                )
            else:
                ## LOAD CONFIG - if set
                config = litellm.AzureOpenAIConfig.get_config()
                for k, v in config.items():
                    if (
                        k not in optional_params
                    ):  # completion(top_k=3) > azure_config(top_k=3) <- allows for dynamic variables to be passed in
                        optional_params[k] = v

                ## COMPLETION CALL
                response = azure_chat_completions.completion(
                    model=model,
                    messages=messages,
                    headers=headers,
                    api_key=api_key,
                    api_base=api_base,
                    api_version=api_version,
                    api_type=api_type,
                    dynamic_params=dynamic_params,
                    azure_ad_token=azure_ad_token,
                    azure_ad_token_provider=azure_ad_token_provider,
                    model_response=model_response,
                    print_verbose=print_verbose,
                    optional_params=optional_params,
                    litellm_params=litellm_params,
                    logger_fn=logger_fn,
                    logging_obj=logging,
                    acompletion=acompletion,
                    timeout=timeout,  # type: ignore
                    client=client,  # pass AsyncAzureOpenAI, AzureOpenAI client
                )

            if optional_params.get("stream", False):
                ## LOGGING
                logging.post_call(
                    input=messages,
                    api_key=api_key,
                    original_response=response,
                    additional_args={
                        "headers": headers,
                        "api_version": api_version,
                        "api_base": api_base,
                    },
                )
        elif custom_llm_provider == "azure_text":
            # azure configs
            api_type = get_secret("AZURE_API_TYPE") or "azure"

            api_base = api_base or litellm.api_base or get_secret("AZURE_API_BASE")

            api_version = (
                api_version or litellm.api_version or get_secret("AZURE_API_VERSION")
            )

            api_key = (
                api_key
                or litellm.api_key
                or litellm.azure_key
                or get_secret("AZURE_OPENAI_API_KEY")
                or get_secret("AZURE_API_KEY")
            )

            azure_ad_token = optional_params.get("extra_body", {}).pop(
                "azure_ad_token", None
            ) or get_secret("AZURE_AD_TOKEN")

            azure_ad_token_provider = litellm_params.get(
                "azure_ad_token_provider", None
            )

            headers = headers or litellm.headers

            if extra_headers is not None:
                optional_params["extra_headers"] = extra_headers

            ## LOAD CONFIG - if set
            config = litellm.AzureOpenAIConfig.get_config()
            for k, v in config.items():
                if (
                    k not in optional_params
                ):  # completion(top_k=3) > azure_config(top_k=3) <- allows for dynamic variables to be passed in
                    optional_params[k] = v

            ## COMPLETION CALL
            response = azure_text_completions.completion(
                model=model,
                messages=messages,
                headers=headers,
                api_key=api_key,
                api_base=api_base,
                api_version=api_version,
                api_type=api_type,
                azure_ad_token=azure_ad_token,
                azure_ad_token_provider=azure_ad_token_provider,
                model_response=model_response,
                print_verbose=print_verbose,
                optional_params=optional_params,
                litellm_params=litellm_params,
                logger_fn=logger_fn,
                logging_obj=logging,
                acompletion=acompletion,
                timeout=timeout,
                client=client,  # pass AsyncAzureOpenAI, AzureOpenAI client
            )

            if optional_params.get("stream", False) or acompletion is True:
                ## LOGGING
                logging.post_call(
                    input=messages,
                    api_key=api_key,
                    original_response=response,
                    additional_args={
                        "headers": headers,
                        "api_version": api_version,
                        "api_base": api_base,
                    },
                )
        elif custom_llm_provider == "deepseek":
            ## COMPLETION CALL
            try:
                response = base_llm_http_handler.completion(
                    model=model,
                    messages=messages,
                    headers=headers,
                    model_response=model_response,
                    api_key=api_key,
                    api_base=api_base,
                    acompletion=acompletion,
                    logging_obj=logging,
                    optional_params=optional_params,
                    litellm_params=litellm_params,
                    timeout=timeout,  # type: ignore
                    client=client,
                    custom_llm_provider=custom_llm_provider,
                    encoding=encoding,
                    stream=stream,
                    provider_config=provider_config,
                )
            except Exception as e:
                ## LOGGING - log the original exception returned
                logging.post_call(
                    input=messages,
                    api_key=api_key,
                    original_response=str(e),
                    additional_args={"headers": headers},
                )
                raise e

        elif custom_llm_provider == "azure_ai":
            api_base = (
                api_base  # for deepinfra/perplexity/anyscale/groq/friendliai we check in get_llm_provider and pass in the api base from there
                or litellm.api_base
                or get_secret("AZURE_AI_API_BASE")
            )
            # set API KEY
            api_key = (
                api_key
                or litellm.api_key  # for deepinfra/perplexity/anyscale/friendliai we check in get_llm_provider and pass in the api key from there
                or litellm.openai_key
                or get_secret("AZURE_AI_API_KEY")
            )

            headers = headers or litellm.headers

            if extra_headers is not None:
                optional_params["extra_headers"] = extra_headers

            ## FOR COHERE
            if "command-r" in model:  # make sure tool call in messages are str
                messages = stringify_json_tool_call_content(messages=messages)

            ## COMPLETION CALL
            try:
                response = base_llm_http_handler.completion(
                    model=model,
                    messages=messages,
                    headers=headers,
                    model_response=model_response,
                    api_key=api_key,
                    api_base=api_base,
                    acompletion=acompletion,
                    logging_obj=logging,
                    optional_params=optional_params,
                    litellm_params=litellm_params,
                    timeout=timeout,  # type: ignore
                    client=client,  # pass AsyncOpenAI, OpenAI client
                    custom_llm_provider=custom_llm_provider,
                    encoding=encoding,
                    stream=stream,
                )
            except Exception as e:
                ## LOGGING - log the original exception returned
                logging.post_call(
                    input=messages,
                    api_key=api_key,
                    original_response=str(e),
                    additional_args={"headers": headers},
                )
                raise e

            if optional_params.get("stream", False):
                ## LOGGING
                logging.post_call(
                    input=messages,
                    api_key=api_key,
                    original_response=response,
                    additional_args={"headers": headers},
                )
        elif (
            custom_llm_provider == "text-completion-openai"
            or "ft:babbage-002" in model
            or "ft:davinci-002" in model  # support for finetuned completion models
            or custom_llm_provider
            in litellm.openai_text_completion_compatible_providers
            and kwargs.get("text_completion") is True
        ):
            openai.api_type = "openai"

            api_base = (
                api_base
                or litellm.api_base
                or get_secret("OPENAI_API_BASE")
                or "https://api.openai.com/v1"
            )

            openai.api_version = None
            # set API KEY

            api_key = (
                api_key
                or litellm.api_key
                or litellm.openai_key
                or get_secret("OPENAI_API_KEY")
            )

            headers = headers or litellm.headers

            if extra_headers is not None:
                optional_params["extra_headers"] = extra_headers

            ## LOAD CONFIG - if set
            config = litellm.OpenAITextCompletionConfig.get_config()
            for k, v in config.items():
                if (
                    k not in optional_params
                ):  # completion(top_k=3) > openai_text_config(top_k=3) <- allows for dynamic variables to be passed in
                    optional_params[k] = v
            if litellm.organization:
                openai.organization = litellm.organization

            if (
                len(messages) > 0
                and "content" in messages[0]
                and isinstance(messages[0]["content"], list)
            ):
                # text-davinci-003 can accept a string or array, if it's an array, assume the array is set in messages[0]['content']
                # https://platform.openai.com/docs/api-reference/completions/create
                prompt = messages[0]["content"]
            else:
                prompt = " ".join([message["content"] for message in messages])  # type: ignore

            ## COMPLETION CALL
            _response = openai_text_completions.completion(
                model=model,
                messages=messages,
                model_response=model_response,
                print_verbose=print_verbose,
                api_key=api_key,
                custom_llm_provider=custom_llm_provider,
                api_base=api_base,
                acompletion=acompletion,
                client=client,  # pass AsyncOpenAI, OpenAI client
                logging_obj=logging,
                optional_params=optional_params,
                litellm_params=litellm_params,
                logger_fn=logger_fn,
                timeout=timeout,  # type: ignore
            )

            if (
                optional_params.get("stream", False) is False
                and acompletion is False
                and text_completion is False
            ):
                # convert to chat completion response
                _response = litellm.OpenAITextCompletionConfig().convert_to_chat_model_response_object(
                    response_object=_response, model_response_object=model_response
                )

            if optional_params.get("stream", False) or acompletion is True:
                ## LOGGING
                logging.post_call(
                    input=messages,
                    api_key=api_key,
                    original_response=_response,
                    additional_args={"headers": headers},
                )
            response = _response
        elif custom_llm_provider == "fireworks_ai":
            ## COMPLETION CALL
            try:
                response = base_llm_http_handler.completion(
                    model=model,
                    messages=messages,
                    headers=headers,
                    model_response=model_response,
                    api_key=api_key,
                    api_base=api_base,
                    acompletion=acompletion,
                    logging_obj=logging,
                    optional_params=optional_params,
                    litellm_params=litellm_params,
                    timeout=timeout,  # type: ignore
                    client=client,
                    custom_llm_provider=custom_llm_provider,
                    encoding=encoding,
                    stream=stream,
                    provider_config=provider_config,
                )
            except Exception as e:
                ## LOGGING - log the original exception returned
                logging.post_call(
                    input=messages,
                    api_key=api_key,
                    original_response=str(e),
                    additional_args={"headers": headers},
                )
                raise e

        elif custom_llm_provider == "groq":
            api_base = (
                api_base  # for deepinfra/perplexity/anyscale/groq/friendliai we check in get_llm_provider and pass in the api base from there
                or litellm.api_base
                or get_secret("GROQ_API_BASE")
                or "https://api.groq.com/openai/v1"
            )

            # set API KEY
            api_key = (
                api_key
                or litellm.api_key  # for deepinfra/perplexity/anyscale/friendliai we check in get_llm_provider and pass in the api key from there
                or litellm.groq_key
                or get_secret("GROQ_API_KEY")
            )

            headers = headers or litellm.headers

            ## LOAD CONFIG - if set
            config = litellm.GroqChatConfig.get_config()
            for k, v in config.items():
                if (
                    k not in optional_params
                ):  # completion(top_k=3) > openai_config(top_k=3) <- allows for dynamic variables to be passed in
                    optional_params[k] = v

            response = base_llm_http_handler.completion(
                model=model,
                stream=stream,
                messages=messages,
                acompletion=acompletion,
                api_base=api_base,
                model_response=model_response,
                optional_params=optional_params,
                litellm_params=litellm_params,
                custom_llm_provider=custom_llm_provider,
                timeout=timeout,
                headers=headers,
                encoding=encoding,
                api_key=api_key,
                logging_obj=logging,  # model call logging done inside the class as we make need to modify I/O to fit aleph alpha's requirements
                client=client,
            )
        elif custom_llm_provider == "aiohttp_openai":
            # NEW aiohttp provider for 10-100x higher RPS
            api_base = (
                api_base  # for deepinfra/perplexity/anyscale/groq/friendliai we check in get_llm_provider and pass in the api base from there
                or litellm.api_base
                or get_secret("OPENAI_API_BASE")
                or "https://api.openai.com/v1"
            )
            # set API KEY
            api_key = (
                api_key
                or litellm.api_key  # for deepinfra/perplexity/anyscale/friendliai we check in get_llm_provider and pass in the api key from there
                or litellm.openai_key
                or get_secret("OPENAI_API_KEY")
            )

            headers = headers or litellm.headers

            if extra_headers is not None:
                optional_params["extra_headers"] = extra_headers
            response = base_llm_aiohttp_handler.completion(
                model=model,
                messages=messages,
                headers=headers,
                model_response=model_response,
                api_key=api_key,
                api_base=api_base,
                acompletion=acompletion,
                logging_obj=logging,
                optional_params=optional_params,
                litellm_params=litellm_params,
                timeout=timeout,
                client=client,
                custom_llm_provider=custom_llm_provider,
                encoding=encoding,
                stream=stream,
            )
        elif (
            model in litellm.open_ai_chat_completion_models
            or custom_llm_provider == "custom_openai"
            or custom_llm_provider == "deepinfra"
            or custom_llm_provider == "perplexity"
            or custom_llm_provider == "nvidia_nim"
            or custom_llm_provider == "cerebras"
            or custom_llm_provider == "sambanova"
            or custom_llm_provider == "volcengine"
            or custom_llm_provider == "anyscale"
            or custom_llm_provider == "mistral"
            or custom_llm_provider == "openai"
            or custom_llm_provider == "together_ai"
            or custom_llm_provider in litellm.openai_compatible_providers
            or "ft:gpt-3.5-turbo" in model  # finetune gpt-3.5-turbo
        ):  # allow user to make an openai call with a custom base
            # note: if a user sets a custom base - we should ensure this works
            # allow for the setting of dynamic and stateful api-bases
            api_base = (
                api_base  # for deepinfra/perplexity/anyscale/groq/friendliai we check in get_llm_provider and pass in the api base from there
                or litellm.api_base
                or get_secret("OPENAI_API_BASE")
                or "https://api.openai.com/v1"
            )
            organization = (
                organization
                or litellm.organization
                or get_secret("OPENAI_ORGANIZATION")
                or None  # default - https://github.com/openai/openai-python/blob/284c1799070c723c6a553337134148a7ab088dd8/openai/util.py#L105
            )
            openai.organization = organization
            # set API KEY
            api_key = (
                api_key
                or litellm.api_key  # for deepinfra/perplexity/anyscale/friendliai we check in get_llm_provider and pass in the api key from there
                or litellm.openai_key
                or get_secret("OPENAI_API_KEY")
            )

            headers = headers or litellm.headers

            if extra_headers is not None:
                optional_params["extra_headers"] = extra_headers

            if (
                litellm.enable_preview_features and metadata is not None
            ):  # [PREVIEW] allow metadata to be passed to OPENAI
                optional_params["metadata"] = add_openai_metadata(metadata)

            ## LOAD CONFIG - if set
            config = litellm.OpenAIConfig.get_config()
            for k, v in config.items():
                if (
                    k not in optional_params
                ):  # completion(top_k=3) > openai_config(top_k=3) <- allows for dynamic variables to be passed in
                    optional_params[k] = v

            ## COMPLETION CALL
            try:
                response = openai_chat_completions.completion(
                    model=model,
                    messages=messages,
                    headers=headers,
                    model_response=model_response,
                    print_verbose=print_verbose,
                    api_key=api_key,
                    api_base=api_base,
                    acompletion=acompletion,
                    logging_obj=logging,
                    optional_params=optional_params,
                    litellm_params=litellm_params,
                    logger_fn=logger_fn,
                    timeout=timeout,  # type: ignore
                    custom_prompt_dict=custom_prompt_dict,
                    client=client,  # pass AsyncOpenAI, OpenAI client
                    organization=organization,
                    custom_llm_provider=custom_llm_provider,
                )
            except Exception as e:
                ## LOGGING - log the original exception returned
                logging.post_call(
                    input=messages,
                    api_key=api_key,
                    original_response=str(e),
                    additional_args={"headers": headers},
                )
                raise e

            if optional_params.get("stream", False):
                ## LOGGING
                logging.post_call(
                    input=messages,
                    api_key=api_key,
                    original_response=response,
                    additional_args={"headers": headers},
                )

        elif (
            "replicate" in model
            or custom_llm_provider == "replicate"
            or model in litellm.replicate_models
        ):
            # Setting the relevant API KEY for replicate, replicate defaults to using os.environ.get("REPLICATE_API_TOKEN")
            replicate_key = (
                api_key
                or litellm.replicate_key
                or litellm.api_key
                or get_secret("REPLICATE_API_KEY")
                or get_secret("REPLICATE_API_TOKEN")
            )

            api_base = (
                api_base
                or litellm.api_base
                or get_secret("REPLICATE_API_BASE")
                or "https://api.replicate.com/v1"
            )

            custom_prompt_dict = custom_prompt_dict or litellm.custom_prompt_dict

            model_response = replicate_chat_completion(  # type: ignore
                model=model,
                messages=messages,
                api_base=api_base,
                model_response=model_response,
                print_verbose=print_verbose,
                optional_params=optional_params,
                litellm_params=litellm_params,
                logger_fn=logger_fn,
                encoding=encoding,  # for calculating input/output tokens
                api_key=replicate_key,
                logging_obj=logging,
                custom_prompt_dict=custom_prompt_dict,
                acompletion=acompletion,
                headers=headers,
            )

            if optional_params.get("stream", False) is True:
                ## LOGGING
                logging.post_call(
                    input=messages,
                    api_key=replicate_key,
                    original_response=model_response,
                )

            response = model_response
        elif (
            "clarifai" in model
            or custom_llm_provider == "clarifai"
            or model in litellm.clarifai_models
        ):
            clarifai_key = None
            clarifai_key = (
                api_key
                or litellm.clarifai_key
                or litellm.api_key
                or get_secret("CLARIFAI_API_KEY")
                or get_secret("CLARIFAI_API_TOKEN")
            )

            api_base = (
                api_base
                or litellm.api_base
                or get_secret("CLARIFAI_API_BASE")
                or "https://api.clarifai.com/v2"
            )
            api_base = litellm.ClarifaiConfig()._convert_model_to_url(model, api_base)
            response = base_llm_http_handler.completion(
                model=model,
                stream=stream,
                fake_stream=True,  # clarifai does not support streaming, we fake it
                messages=messages,
                acompletion=acompletion,
                api_base=api_base,
                model_response=model_response,
                optional_params=optional_params,
                litellm_params=litellm_params,
                custom_llm_provider="clarifai",
                timeout=timeout,
                headers=headers,
                encoding=encoding,
                api_key=clarifai_key,
                logging_obj=logging,  # model call logging done inside the class as we make need to modify I/O to fit aleph alpha's requirements
            )
        elif custom_llm_provider == "anthropic_text":
            api_key = (
                api_key
                or litellm.anthropic_key
                or litellm.api_key
                or os.environ.get("ANTHROPIC_API_KEY")
            )
            custom_prompt_dict = custom_prompt_dict or litellm.custom_prompt_dict
            api_base = (
                api_base
                or litellm.api_base
                or get_secret("ANTHROPIC_API_BASE")
                or get_secret("ANTHROPIC_BASE_URL")
                or "https://api.anthropic.com/v1/complete"
            )

            if api_base is not None and not api_base.endswith("/v1/complete"):
                api_base += "/v1/complete"

            response = base_llm_http_handler.completion(
                model=model,
                stream=stream,
                messages=messages,
                acompletion=acompletion,
                api_base=api_base,
                model_response=model_response,
                optional_params=optional_params,
                litellm_params=litellm_params,
                custom_llm_provider="anthropic_text",
                timeout=timeout,
                headers=headers,
                encoding=encoding,
                api_key=api_key,
                logging_obj=logging,  # model call logging done inside the class as we make need to modify I/O to fit aleph alpha's requirements
            )
        elif custom_llm_provider == "anthropic":
            api_key = (
                api_key
                or litellm.anthropic_key
                or litellm.api_key
                or os.environ.get("ANTHROPIC_API_KEY")
            )
            custom_prompt_dict = custom_prompt_dict or litellm.custom_prompt_dict
            # call /messages
            # default route for all anthropic models
            api_base = (
                api_base
                or litellm.api_base
                or get_secret("ANTHROPIC_API_BASE")
                or get_secret("ANTHROPIC_BASE_URL")
                or "https://api.anthropic.com/v1/messages"
            )

            if api_base is not None and not api_base.endswith("/v1/messages"):
                api_base += "/v1/messages"

            response = anthropic_chat_completions.completion(
                model=model,
                messages=messages,
                api_base=api_base,
                acompletion=acompletion,
                custom_prompt_dict=litellm.custom_prompt_dict,
                model_response=model_response,
                print_verbose=print_verbose,
                optional_params=optional_params,
                litellm_params=litellm_params,
                logger_fn=logger_fn,
                encoding=encoding,  # for calculating input/output tokens
                api_key=api_key,
                logging_obj=logging,
                headers=headers,
                timeout=timeout,
                client=client,
                custom_llm_provider=custom_llm_provider,
            )
            if optional_params.get("stream", False) or acompletion is True:
                ## LOGGING
                logging.post_call(
                    input=messages,
                    api_key=api_key,
                    original_response=response,
                )
            response = response
        elif custom_llm_provider == "nlp_cloud":
            nlp_cloud_key = (
                api_key
                or litellm.nlp_cloud_key
                or get_secret("NLP_CLOUD_API_KEY")
                or litellm.api_key
            )

            api_base = (
                api_base
                or litellm.api_base
                or get_secret("NLP_CLOUD_API_BASE")
                or "https://api.nlpcloud.io/v1/gpu/"
            )

            response = nlp_cloud_chat_completion(
                model=model,
                messages=messages,
                api_base=api_base,
                model_response=model_response,
                print_verbose=print_verbose,
                optional_params=optional_params,
                litellm_params=litellm_params,
                logger_fn=logger_fn,
                encoding=encoding,
                api_key=nlp_cloud_key,
                logging_obj=logging,
            )

            if "stream" in optional_params and optional_params["stream"] is True:
                # don't try to access stream object,
                response = CustomStreamWrapper(
                    response,
                    model,
                    custom_llm_provider="nlp_cloud",
                    logging_obj=logging,
                )

            if optional_params.get("stream", False) or acompletion is True:
                ## LOGGING
                logging.post_call(
                    input=messages,
                    api_key=api_key,
                    original_response=response,
                )

            response = response
        elif custom_llm_provider == "aleph_alpha":
            aleph_alpha_key = (
                api_key
                or litellm.aleph_alpha_key
                or get_secret("ALEPH_ALPHA_API_KEY")
                or get_secret("ALEPHALPHA_API_KEY")
                or litellm.api_key
            )

            api_base = (
                api_base
                or litellm.api_base
                or get_secret("ALEPH_ALPHA_API_BASE")
                or "https://api.aleph-alpha.com/complete"
            )

            model_response = aleph_alpha.completion(
                model=model,
                messages=messages,
                api_base=api_base,
                model_response=model_response,
                print_verbose=print_verbose,
                optional_params=optional_params,
                litellm_params=litellm_params,
                logger_fn=logger_fn,
                encoding=encoding,
                default_max_tokens_to_sample=litellm.max_tokens,
                api_key=aleph_alpha_key,
                logging_obj=logging,  # model call logging done inside the class as we make need to modify I/O to fit aleph alpha's requirements
            )

            if "stream" in optional_params and optional_params["stream"] is True:
                # don't try to access stream object,
                response = CustomStreamWrapper(
                    model_response,
                    model,
                    custom_llm_provider="aleph_alpha",
                    logging_obj=logging,
                )
                return response
            response = model_response
        elif custom_llm_provider == "cohere":
            cohere_key = (
                api_key
                or litellm.cohere_key
                or get_secret("COHERE_API_KEY")
                or get_secret("CO_API_KEY")
                or litellm.api_key
            )

            api_base = (
                api_base
                or litellm.api_base
                or get_secret("COHERE_API_BASE")
                or "https://api.cohere.ai/v1/generate"
            )

            headers = headers or litellm.headers or {}
            if headers is None:
                headers = {}

            if extra_headers is not None:
                headers.update(extra_headers)

            response = base_llm_http_handler.completion(
                model=model,
                stream=stream,
                messages=messages,
                acompletion=acompletion,
                api_base=api_base,
                model_response=model_response,
                optional_params=optional_params,
                litellm_params=litellm_params,
                custom_llm_provider="cohere",
                timeout=timeout,
                headers=headers,
                encoding=encoding,
                api_key=cohere_key,
                logging_obj=logging,  # model call logging done inside the class as we make need to modify I/O to fit aleph alpha's requirements
                client=client,
            )
        elif custom_llm_provider == "cohere_chat":
            cohere_key = (
                api_key
                or litellm.cohere_key
                or get_secret_str("COHERE_API_KEY")
                or get_secret_str("CO_API_KEY")
                or litellm.api_key
            )

            api_base = (
                api_base
                or litellm.api_base
                or get_secret_str("COHERE_API_BASE")
                or "https://api.cohere.ai/v1/chat"
            )

            headers = headers or litellm.headers or {}
            if headers is None:
                headers = {}

            if extra_headers is not None:
                headers.update(extra_headers)

            response = base_llm_http_handler.completion(
                model=model,
                stream=stream,
                messages=messages,
                acompletion=acompletion,
                api_base=api_base,
                model_response=model_response,
                optional_params=optional_params,
                litellm_params=litellm_params,
                custom_llm_provider="cohere_chat",
                timeout=timeout,
                headers=headers,
                encoding=encoding,
                api_key=cohere_key,
                logging_obj=logging,  # model call logging done inside the class as we make need to modify I/O to fit aleph alpha's requirements
            )
        elif custom_llm_provider == "maritalk":
            maritalk_key = (
                api_key
                or litellm.maritalk_key
                or get_secret("MARITALK_API_KEY")
                or litellm.api_key
            )

            api_base = (
                api_base
                or litellm.api_base
                or get_secret("MARITALK_API_BASE")
                or "https://chat.maritaca.ai/api"
            )

            model_response = openai_like_chat_completion.completion(
                model=model,
                messages=messages,
                api_base=api_base,
                model_response=model_response,
                print_verbose=print_verbose,
                optional_params=optional_params,
                litellm_params=litellm_params,
                logger_fn=logger_fn,
                encoding=encoding,
                api_key=maritalk_key,
                logging_obj=logging,
                custom_llm_provider="maritalk",
                custom_prompt_dict=custom_prompt_dict,
            )
<<<<<<< HEAD
            if (
                "stream_tokens" in optional_params
                and optional_params["stream_tokens"] == True
            ):
                # don't try to access stream object,
                response = CustomStreamWrapper(
                    model_response,
                    model,
                    custom_llm_provider="together_ai",
                    logging_obj=logging,
                )
                return response
            response = model_response
        #改动部分
        elif custom_llm_provider == "spark_ai":
            SPARKAI_APP_ID = get_secret('SPARKAI_APP_ID')
            SPARKAI_API_KEY = get_secret('SPARKAI_API_KEY')
            SPARKAI_API_SECRET = get_secret('SPARKAI_API_SECRET')
            SPARKAI_DOMAIN = get_secret('SPARKAI_DOMAIN')
            SPARKAI_URL = get_secret('SPARKAI_URL')
            api_key = SPARKAI_APP_ID + '&' + SPARKAI_API_KEY + '&' + SPARKAI_API_SECRET + '&' + SPARKAI_DOMAIN + '&' + SPARKAI_URL
            if stream == False:
                model_response = spark_ai.get_sparkai_response(
                    model=model,
                    messages=messages,
                    api_key=api_key,
                    streaming=stream,
                )
                return model_response
            else:
                model_response = spark_ai.get_sparkai_stream(
                    model=model,
                    messages=messages,
                    api_key=api_key,
                    streaming=stream,
                )
                return model_response

        elif custom_llm_provider == "palm":
            palm_api_key = api_key or get_secret("PALM_API_KEY") or litellm.api_key
=======
>>>>>>> ae7eecaa

            response = model_response
        elif custom_llm_provider == "huggingface":
            huggingface_key = (
                api_key
                or litellm.huggingface_key
                or os.environ.get("HF_TOKEN")
                or os.environ.get("HUGGINGFACE_API_KEY")
                or litellm.api_key
            )
            hf_headers = headers or litellm.headers
            response = base_llm_http_handler.completion(
                model=model,
                messages=messages,
                headers=hf_headers,
                model_response=model_response,
                api_key=huggingface_key,
                api_base=api_base,
                acompletion=acompletion,
                logging_obj=logging,
                optional_params=optional_params,
                litellm_params=litellm_params,
                timeout=timeout,  # type: ignore
                client=client,
                custom_llm_provider=custom_llm_provider,
                encoding=encoding,
                stream=stream,
            )
        elif custom_llm_provider == "oobabooga":
            custom_llm_provider = "oobabooga"
            model_response = oobabooga.completion(
                model=model,
                messages=messages,
                model_response=model_response,
                api_base=api_base,  # type: ignore
                print_verbose=print_verbose,
                optional_params=optional_params,
                litellm_params=litellm_params,
                api_key=None,
                logger_fn=logger_fn,
                encoding=encoding,
                logging_obj=logging,
            )
            if "stream" in optional_params and optional_params["stream"] is True:
                # don't try to access stream object,
                response = CustomStreamWrapper(
                    model_response,
                    model,
                    custom_llm_provider="oobabooga",
                    logging_obj=logging,
                )
                return response
            response = model_response
        elif custom_llm_provider == "databricks":
            api_base = (
                api_base  # for databricks we check in get_llm_provider and pass in the api base from there
                or litellm.api_base
                or os.getenv("DATABRICKS_API_BASE")
            )

            # set API KEY
            api_key = (
                api_key
                or litellm.api_key  # for databricks we check in get_llm_provider and pass in the api key from there
                or litellm.databricks_key
                or get_secret("DATABRICKS_API_KEY")
            )

            headers = headers or litellm.headers

            ## COMPLETION CALL
            try:
                response = base_llm_http_handler.completion(
                    model=model,
                    stream=stream,
                    messages=messages,
                    acompletion=acompletion,
                    api_base=api_base,
                    model_response=model_response,
                    optional_params=optional_params,
                    litellm_params=litellm_params,
                    custom_llm_provider="databricks",
                    timeout=timeout,
                    headers=headers,
                    encoding=encoding,
                    api_key=api_key,
                    logging_obj=logging,  # model call logging done inside the class as we make need to modify I/O to fit aleph alpha's requirements
                    client=client,
                )
            except Exception as e:
                ## LOGGING - log the original exception returned
                logging.post_call(
                    input=messages,
                    api_key=api_key,
                    original_response=str(e),
                    additional_args={"headers": headers},
                )
                raise e

            if optional_params.get("stream", False):
                ## LOGGING
                logging.post_call(
                    input=messages,
                    api_key=api_key,
                    original_response=response,
                    additional_args={"headers": headers},
                )
        elif custom_llm_provider == "openrouter":
            api_base = (
                api_base
                or litellm.api_base
                or get_secret_str("OPENROUTER_API_BASE")
                or "https://openrouter.ai/api/v1"
            )

            api_key = (
                api_key
                or litellm.api_key
                or litellm.openrouter_key
                or get_secret("OPENROUTER_API_KEY")
                or get_secret("OR_API_KEY")
            )

            openrouter_site_url = get_secret("OR_SITE_URL") or "https://litellm.ai"
            openrouter_app_name = get_secret("OR_APP_NAME") or "liteLLM"

            openrouter_headers = {
                "HTTP-Referer": openrouter_site_url,
                "X-Title": openrouter_app_name,
            }

            _headers = headers or litellm.headers
            if _headers:
                openrouter_headers.update(_headers)

            headers = openrouter_headers

            ## Load Config
            config = litellm.OpenrouterConfig.get_config()
            for k, v in config.items():
                if k == "extra_body":
                    # we use openai 'extra_body' to pass openrouter specific params - transforms, route, models
                    if "extra_body" in optional_params:
                        optional_params[k].update(v)
                    else:
                        optional_params[k] = v
                elif k not in optional_params:
                    optional_params[k] = v

            data = {"model": model, "messages": messages, **optional_params}

            ## COMPLETION CALL
            response = base_llm_http_handler.completion(
                model=model,
                stream=stream,
                messages=messages,
                acompletion=acompletion,
                api_base=api_base,
                model_response=model_response,
                optional_params=optional_params,
                litellm_params=litellm_params,
                custom_llm_provider="openrouter",
                timeout=timeout,
                headers=headers,
                encoding=encoding,
                api_key=api_key,
                logging_obj=logging,  # model call logging done inside the class as we make need to modify I/O to fit aleph alpha's requirements
                client=client,
            )
            ## LOGGING
            logging.post_call(
                input=messages, api_key=openai.api_key, original_response=response
            )
        elif (
            custom_llm_provider == "together_ai"
            or ("togethercomputer" in model)
            or (model in litellm.together_ai_models)
        ):
            """
            Deprecated. We now do together ai calls via the openai client - https://docs.together.ai/docs/openai-api-compatibility
            """
            pass
        elif custom_llm_provider == "palm":
            raise ValueError(
                "Palm was decommisioned on October 2024. Please use the `gemini/` route for Gemini Google AI Studio Models. Announcement: https://ai.google.dev/palm_docs/palm?hl=en"
            )
        elif custom_llm_provider == "vertex_ai_beta" or custom_llm_provider == "gemini":
            vertex_ai_project = (
                optional_params.pop("vertex_project", None)
                or optional_params.pop("vertex_ai_project", None)
                or litellm.vertex_project
                or get_secret("VERTEXAI_PROJECT")
            )
            vertex_ai_location = (
                optional_params.pop("vertex_location", None)
                or optional_params.pop("vertex_ai_location", None)
                or litellm.vertex_location
                or get_secret("VERTEXAI_LOCATION")
            )
            vertex_credentials = (
                optional_params.pop("vertex_credentials", None)
                or optional_params.pop("vertex_ai_credentials", None)
                or get_secret("VERTEXAI_CREDENTIALS")
            )

            gemini_api_key = (
                api_key
                or get_secret("GEMINI_API_KEY")
                or get_secret("PALM_API_KEY")  # older palm api key should also work
                or litellm.api_key
            )

            api_base = api_base or litellm.api_base or get_secret("GEMINI_API_BASE")

            new_params = deepcopy(optional_params)
            response = vertex_chat_completion.completion(  # type: ignore
                model=model,
                messages=messages,
                model_response=model_response,
                print_verbose=print_verbose,
                optional_params=new_params,
                litellm_params=litellm_params,  # type: ignore
                logger_fn=logger_fn,
                encoding=encoding,
                vertex_location=vertex_ai_location,
                vertex_project=vertex_ai_project,
                vertex_credentials=vertex_credentials,
                gemini_api_key=gemini_api_key,
                logging_obj=logging,
                acompletion=acompletion,
                timeout=timeout,
                custom_llm_provider=custom_llm_provider,
                client=client,
                api_base=api_base,
                extra_headers=extra_headers,
            )

        elif custom_llm_provider == "vertex_ai":
            vertex_ai_project = (
                optional_params.pop("vertex_project", None)
                or optional_params.pop("vertex_ai_project", None)
                or litellm.vertex_project
                or get_secret("VERTEXAI_PROJECT")
            )
            vertex_ai_location = (
                optional_params.pop("vertex_location", None)
                or optional_params.pop("vertex_ai_location", None)
                or litellm.vertex_location
                or get_secret("VERTEXAI_LOCATION")
            )
            vertex_credentials = (
                optional_params.pop("vertex_credentials", None)
                or optional_params.pop("vertex_ai_credentials", None)
                or get_secret("VERTEXAI_CREDENTIALS")
            )

            api_base = api_base or litellm.api_base or get_secret("VERTEXAI_API_BASE")

            new_params = deepcopy(optional_params)
            if (
                model.startswith("meta/")
                or model.startswith("mistral")
                or model.startswith("codestral")
                or model.startswith("jamba")
                or model.startswith("claude")
            ):
                model_response = vertex_partner_models_chat_completion.completion(
                    model=model,
                    messages=messages,
                    model_response=model_response,
                    print_verbose=print_verbose,
                    optional_params=new_params,
                    litellm_params=litellm_params,  # type: ignore
                    logger_fn=logger_fn,
                    encoding=encoding,
                    api_base=api_base,
                    vertex_location=vertex_ai_location,
                    vertex_project=vertex_ai_project,
                    vertex_credentials=vertex_credentials,
                    logging_obj=logging,
                    acompletion=acompletion,
                    headers=headers,
                    custom_prompt_dict=custom_prompt_dict,
                    timeout=timeout,
                    client=client,
                )
            elif "gemini" in model or (
                litellm_params.get("base_model") is not None
                and "gemini" in litellm_params["base_model"]
            ):
                model_response = vertex_chat_completion.completion(  # type: ignore
                    model=model,
                    messages=messages,
                    model_response=model_response,
                    print_verbose=print_verbose,
                    optional_params=new_params,
                    litellm_params=litellm_params,  # type: ignore
                    logger_fn=logger_fn,
                    encoding=encoding,
                    vertex_location=vertex_ai_location,
                    vertex_project=vertex_ai_project,
                    vertex_credentials=vertex_credentials,
                    gemini_api_key=None,
                    logging_obj=logging,
                    acompletion=acompletion,
                    timeout=timeout,
                    custom_llm_provider=custom_llm_provider,
                    client=client,
                    api_base=api_base,
                    extra_headers=extra_headers,
                )
            elif "openai" in model:
                # Vertex Model Garden - OpenAI compatible models
                model_response = vertex_model_garden_chat_completion.completion(
                    model=model,
                    messages=messages,
                    model_response=model_response,
                    print_verbose=print_verbose,
                    optional_params=new_params,
                    litellm_params=litellm_params,  # type: ignore
                    logger_fn=logger_fn,
                    encoding=encoding,
                    api_base=api_base,
                    vertex_location=vertex_ai_location,
                    vertex_project=vertex_ai_project,
                    vertex_credentials=vertex_credentials,
                    logging_obj=logging,
                    acompletion=acompletion,
                    headers=headers,
                    custom_prompt_dict=custom_prompt_dict,
                    timeout=timeout,
                    client=client,
                )
            else:
                model_response = vertex_ai_non_gemini.completion(
                    model=model,
                    messages=messages,
                    model_response=model_response,
                    print_verbose=print_verbose,
                    optional_params=new_params,
                    litellm_params=litellm_params,
                    logger_fn=logger_fn,
                    encoding=encoding,
                    vertex_location=vertex_ai_location,
                    vertex_project=vertex_ai_project,
                    vertex_credentials=vertex_credentials,
                    logging_obj=logging,
                    acompletion=acompletion,
                )

                if (
                    "stream" in optional_params
                    and optional_params["stream"] is True
                    and acompletion is False
                ):
                    response = CustomStreamWrapper(
                        model_response,
                        model,
                        custom_llm_provider="vertex_ai",
                        logging_obj=logging,
                    )
                    return response
            response = model_response
        elif custom_llm_provider == "predibase":
            tenant_id = (
                optional_params.pop("tenant_id", None)
                or optional_params.pop("predibase_tenant_id", None)
                or litellm.predibase_tenant_id
                or get_secret("PREDIBASE_TENANT_ID")
            )

            if tenant_id is None:
                raise ValueError(
                    "Missing Predibase Tenant ID - Required for making the request. Set dynamically (e.g. `completion(..tenant_id=<MY-ID>)`) or in env - `PREDIBASE_TENANT_ID`."
                )

            api_base = (
                api_base
                or optional_params.pop("api_base", None)
                or optional_params.pop("base_url", None)
                or litellm.api_base
                or get_secret("PREDIBASE_API_BASE")
            )

            api_key = (
                api_key
                or litellm.api_key
                or litellm.predibase_key
                or get_secret("PREDIBASE_API_KEY")
            )

            _model_response = predibase_chat_completions.completion(
                model=model,
                messages=messages,
                model_response=model_response,
                print_verbose=print_verbose,
                optional_params=optional_params,
                litellm_params=litellm_params,
                logger_fn=logger_fn,
                encoding=encoding,
                logging_obj=logging,
                acompletion=acompletion,
                api_base=api_base,
                custom_prompt_dict=custom_prompt_dict,
                api_key=api_key,
                tenant_id=tenant_id,
                timeout=timeout,
            )

            if (
                "stream" in optional_params
                and optional_params["stream"] is True
                and acompletion is False
            ):
                return _model_response
            response = _model_response
        elif custom_llm_provider == "text-completion-codestral":
            api_base = (
                api_base
                or optional_params.pop("api_base", None)
                or optional_params.pop("base_url", None)
                or litellm.api_base
                or "https://codestral.mistral.ai/v1/fim/completions"
            )

            api_key = api_key or litellm.api_key or get_secret("CODESTRAL_API_KEY")

            text_completion_model_response = litellm.TextCompletionResponse(
                stream=stream
            )

            _model_response = codestral_text_completions.completion(  # type: ignore
                model=model,
                messages=messages,
                model_response=text_completion_model_response,
                print_verbose=print_verbose,
                optional_params=optional_params,
                litellm_params=litellm_params,
                logger_fn=logger_fn,
                encoding=encoding,
                logging_obj=logging,
                acompletion=acompletion,
                api_base=api_base,
                custom_prompt_dict=custom_prompt_dict,
                api_key=api_key,
                timeout=timeout,
            )

            if (
                "stream" in optional_params
                and optional_params["stream"] is True
                and acompletion is False
            ):
                return _model_response
            response = _model_response
        elif custom_llm_provider == "sagemaker_chat":
            # boto3 reads keys from .env
            model_response = sagemaker_chat_completion.completion(
                model=model,
                messages=messages,
                model_response=model_response,
                print_verbose=print_verbose,
                optional_params=optional_params,
                litellm_params=litellm_params,
                timeout=timeout,
                custom_prompt_dict=custom_prompt_dict,
                logger_fn=logger_fn,
                encoding=encoding,
                logging_obj=logging,
                acompletion=acompletion,
                client=client,
            )

            ## RESPONSE OBJECT
            response = model_response
        elif custom_llm_provider == "sagemaker":
            # boto3 reads keys from .env
            model_response = sagemaker_llm.completion(
                model=model,
                messages=messages,
                model_response=model_response,
                print_verbose=print_verbose,
                optional_params=optional_params,
                litellm_params=litellm_params,
                custom_prompt_dict=custom_prompt_dict,
                hf_model_name=hf_model_name,
                logger_fn=logger_fn,
                encoding=encoding,
                logging_obj=logging,
                acompletion=acompletion,
            )

            ## RESPONSE OBJECT
            response = model_response
        elif custom_llm_provider == "bedrock":
            # boto3 reads keys from .env
            custom_prompt_dict = custom_prompt_dict or litellm.custom_prompt_dict

            if "aws_bedrock_client" in optional_params:
                verbose_logger.warning(
                    "'aws_bedrock_client' is a deprecated param. Please move to another auth method - https://docs.litellm.ai/docs/providers/bedrock#boto3---authentication."
                )
                # Extract credentials for legacy boto3 client and pass thru to httpx
                aws_bedrock_client = optional_params.pop("aws_bedrock_client")
                creds = aws_bedrock_client._get_credentials().get_frozen_credentials()

                if creds.access_key:
                    optional_params["aws_access_key_id"] = creds.access_key
                if creds.secret_key:
                    optional_params["aws_secret_access_key"] = creds.secret_key
                if creds.token:
                    optional_params["aws_session_token"] = creds.token
                if (
                    "aws_region_name" not in optional_params
                    or optional_params["aws_region_name"] is None
                ):
                    optional_params["aws_region_name"] = (
                        aws_bedrock_client.meta.region_name
                    )

            bedrock_route = BedrockModelInfo.get_bedrock_route(model)
            if bedrock_route == "converse":
                model = model.replace("converse/", "")
                response = bedrock_converse_chat_completion.completion(
                    model=model,
                    messages=messages,
                    custom_prompt_dict=custom_prompt_dict,
                    model_response=model_response,
                    optional_params=optional_params,
                    litellm_params=litellm_params,  # type: ignore
                    logger_fn=logger_fn,
                    encoding=encoding,
                    logging_obj=logging,
                    extra_headers=extra_headers,
                    timeout=timeout,
                    acompletion=acompletion,
                    client=client,
                    api_base=api_base,
                )
            elif bedrock_route == "converse_like":
                model = model.replace("converse_like/", "")
                response = base_llm_http_handler.completion(
                    model=model,
                    stream=stream,
                    messages=messages,
                    acompletion=acompletion,
                    api_base=api_base,
                    model_response=model_response,
                    optional_params=optional_params,
                    litellm_params=litellm_params,
                    custom_llm_provider="bedrock",
                    timeout=timeout,
                    headers=headers,
                    encoding=encoding,
                    api_key=api_key,
                    logging_obj=logging,  # model call logging done inside the class as we make need to modify I/O to fit aleph alpha's requirements
                    client=client,
                )
            else:
                response = base_llm_http_handler.completion(
                    model=model,
                    stream=stream,
                    messages=messages,
                    acompletion=acompletion,
                    api_base=api_base,
                    model_response=model_response,
                    optional_params=optional_params,
                    litellm_params=litellm_params,
                    custom_llm_provider="bedrock",
                    timeout=timeout,
                    headers=headers,
                    encoding=encoding,
                    api_key=api_key,
                    logging_obj=logging,
                    client=client,
                )
        elif custom_llm_provider == "watsonx":
            response = watsonx_chat_completion.completion(
                model=model,
                messages=messages,
                headers=headers,
                model_response=model_response,
                print_verbose=print_verbose,
                api_key=api_key,
                api_base=api_base,
                acompletion=acompletion,
                logging_obj=logging,
                optional_params=optional_params,
                litellm_params=litellm_params,
                logger_fn=logger_fn,
                timeout=timeout,  # type: ignore
                custom_prompt_dict=custom_prompt_dict,
                client=client,  # pass AsyncOpenAI, OpenAI client
                encoding=encoding,
                custom_llm_provider="watsonx",
            )
        elif custom_llm_provider == "watsonx_text":
            api_key = (
                api_key
                or optional_params.pop("apikey", None)
                or get_secret_str("WATSONX_APIKEY")
                or get_secret_str("WATSONX_API_KEY")
                or get_secret_str("WX_API_KEY")
            )

            api_base = (
                api_base
                or optional_params.pop(
                    "url",
                    optional_params.pop(
                        "api_base", optional_params.pop("base_url", None)
                    ),
                )
                or get_secret_str("WATSONX_API_BASE")
                or get_secret_str("WATSONX_URL")
                or get_secret_str("WX_URL")
                or get_secret_str("WML_URL")
            )

            wx_credentials = optional_params.pop(
                "wx_credentials",
                optional_params.pop(
                    "watsonx_credentials", None
                ),  # follow {provider}_credentials, same as vertex ai
            )

            token: Optional[str] = None
            if wx_credentials is not None:
                api_base = wx_credentials.get("url", api_base)
                api_key = wx_credentials.get(
                    "apikey", wx_credentials.get("api_key", api_key)
                )
                token = wx_credentials.get(
                    "token",
                    wx_credentials.get(
                        "watsonx_token", None
                    ),  # follow format of {provider}_token, same as azure - e.g. 'azure_ad_token=..'
                )

            if token is not None:
                optional_params["token"] = token

            response = base_llm_http_handler.completion(
                model=model,
                stream=stream,
                messages=messages,
                acompletion=acompletion,
                api_base=api_base,
                model_response=model_response,
                optional_params=optional_params,
                litellm_params=litellm_params,
                custom_llm_provider="watsonx_text",
                timeout=timeout,
                headers=headers,
                encoding=encoding,
                api_key=api_key,
                logging_obj=logging,  # model call logging done inside the class as we make need to modify I/O to fit aleph alpha's requirements
                client=client,
            )
        elif custom_llm_provider == "vllm":
            custom_prompt_dict = custom_prompt_dict or litellm.custom_prompt_dict
            model_response = vllm_handler.completion(
                model=model,
                messages=messages,
                custom_prompt_dict=custom_prompt_dict,
                model_response=model_response,
                print_verbose=print_verbose,
                optional_params=optional_params,
                litellm_params=litellm_params,
                logger_fn=logger_fn,
                encoding=encoding,
                logging_obj=logging,
            )

            if (
                "stream" in optional_params and optional_params["stream"] is True
            ):  ## [BETA]
                # don't try to access stream object,
                response = CustomStreamWrapper(
                    model_response,
                    model,
                    custom_llm_provider="vllm",
                    logging_obj=logging,
                )
                return response

            ## RESPONSE OBJECT
            response = model_response
        elif custom_llm_provider == "ollama":
            api_base = (
                litellm.api_base
                or api_base
                or get_secret("OLLAMA_API_BASE")
                or "http://localhost:11434"
            )
            response = base_llm_http_handler.completion(
                model=model,
                stream=stream,
                messages=messages,
                acompletion=acompletion,
                api_base=api_base,
                model_response=model_response,
                optional_params=optional_params,
                litellm_params=litellm_params,
                custom_llm_provider="ollama",
                timeout=timeout,
                headers=headers,
                encoding=encoding,
                api_key=api_key,
                logging_obj=logging,  # model call logging done inside the class as we make need to modify I/O to fit aleph alpha's requirements
                client=client,
            )

        elif custom_llm_provider == "ollama_chat":
            api_base = (
                litellm.api_base
                or api_base
                or get_secret("OLLAMA_API_BASE")
                or "http://localhost:11434"
            )

            api_key = (
                api_key
                or litellm.ollama_key
                or os.environ.get("OLLAMA_API_KEY")
                or litellm.api_key
            )
            ## LOGGING
            generator = ollama_chat.get_ollama_response(
                api_base=api_base,
                api_key=api_key,
                model=model,
                messages=messages,
                optional_params=optional_params,
                logging_obj=logging,
                acompletion=acompletion,
                model_response=model_response,
                encoding=encoding,
                client=client,
            )
            if acompletion is True or optional_params.get("stream", False) is True:
                return generator

            response = generator

        elif custom_llm_provider == "triton":
            api_base = litellm.api_base or api_base
            response = base_llm_http_handler.completion(
                model=model,
                stream=stream,
                messages=messages,
                acompletion=acompletion,
                api_base=api_base,
                model_response=model_response,
                optional_params=optional_params,
                litellm_params=litellm_params,
                custom_llm_provider=custom_llm_provider,
                timeout=timeout,
                headers=headers,
                encoding=encoding,
                api_key=api_key,
                logging_obj=logging,
            )
        elif custom_llm_provider == "cloudflare":
            api_key = (
                api_key
                or litellm.cloudflare_api_key
                or litellm.api_key
                or get_secret("CLOUDFLARE_API_KEY")
            )
            account_id = get_secret("CLOUDFLARE_ACCOUNT_ID")
            api_base = (
                api_base
                or litellm.api_base
                or get_secret("CLOUDFLARE_API_BASE")
                or f"https://api.cloudflare.com/client/v4/accounts/{account_id}/ai/run/"
            )

            custom_prompt_dict = custom_prompt_dict or litellm.custom_prompt_dict
            response = base_llm_http_handler.completion(
                model=model,
                stream=stream,
                messages=messages,
                acompletion=acompletion,
                api_base=api_base,
                model_response=model_response,
                optional_params=optional_params,
                litellm_params=litellm_params,
                custom_llm_provider="cloudflare",
                timeout=timeout,
                headers=headers,
                encoding=encoding,
                api_key=api_key,
                logging_obj=logging,  # model call logging done inside the class as we make need to modify I/O to fit aleph alpha's requirements
            )
        elif (
            custom_llm_provider == "baseten"
            or litellm.api_base == "https://app.baseten.co"
        ):
            custom_llm_provider = "baseten"
            baseten_key = (
                api_key
                or litellm.baseten_key
                or os.environ.get("BASETEN_API_KEY")
                or litellm.api_key
            )

            model_response = baseten.completion(
                model=model,
                messages=messages,
                model_response=model_response,
                print_verbose=print_verbose,
                optional_params=optional_params,
                litellm_params=litellm_params,
                logger_fn=logger_fn,
                encoding=encoding,
                api_key=baseten_key,
                logging_obj=logging,
            )
            if inspect.isgenerator(model_response) or (
                "stream" in optional_params and optional_params["stream"] is True
            ):
                # don't try to access stream object,
                response = CustomStreamWrapper(
                    model_response,
                    model,
                    custom_llm_provider="baseten",
                    logging_obj=logging,
                )
                return response
            response = model_response
        elif custom_llm_provider == "petals" or model in litellm.petals_models:
            api_base = api_base or litellm.api_base

            custom_llm_provider = "petals"
            stream = optional_params.pop("stream", False)
            model_response = petals_handler.completion(
                model=model,
                messages=messages,
                api_base=api_base,
                model_response=model_response,
                print_verbose=print_verbose,
                optional_params=optional_params,
                litellm_params=litellm_params,
                logger_fn=logger_fn,
                encoding=encoding,
                logging_obj=logging,
                client=client,
            )
            if stream is True:  ## [BETA]
                # Fake streaming for petals
                resp_string = model_response["choices"][0]["message"]["content"]
                response = CustomStreamWrapper(
                    resp_string,
                    model,
                    custom_llm_provider="petals",
                    logging_obj=logging,
                )
                return response
            response = model_response
        elif custom_llm_provider == "snowflake" or model in litellm.snowflake_models:
            try:
                client = (
                    HTTPHandler(timeout=timeout) if stream is False else None
                )  # Keep this here, otherwise, the httpx.client closes and streaming is impossible
                response = base_llm_http_handler.completion(
                    model=model,
                    messages=messages,
                    headers=headers,
                    model_response=model_response,
                    api_key=api_key,
                    api_base=api_base,
                    acompletion=acompletion,
                    logging_obj=logging,
                    optional_params=optional_params,
                    litellm_params=litellm_params,
                    timeout=timeout,  # type: ignore
                    client=client,
                    custom_llm_provider=custom_llm_provider,
                    encoding=encoding,
                    stream=stream,
                )

            except Exception as e:
                ## LOGGING - log the original exception returned
                logging.post_call(
                    input=messages,
                    api_key=api_key,
                    original_response=str(e),
                    additional_args={"headers": headers},
                )
                raise e

        elif custom_llm_provider == "custom":
            url = litellm.api_base or api_base or ""
            if url is None or url == "":
                raise ValueError(
                    "api_base not set. Set api_base or litellm.api_base for custom endpoints"
                )

            """
            assume input to custom LLM api bases follow this format:
            resp = litellm.module_level_client.post(
                api_base,
                json={
                    'model': 'meta-llama/Llama-2-13b-hf', # model name
                    'params': {
                        'prompt': ["The capital of France is P"],
                        'max_tokens': 32,
                        'temperature': 0.7,
                        'top_p': 1.0,
                        'top_k': 40,
                    }
                }
            )

            """
            prompt = " ".join([message["content"] for message in messages])  # type: ignore
            resp = litellm.module_level_client.post(
                url,
                json={
                    "model": model,
                    "params": {
                        "prompt": [prompt],
                        "max_tokens": max_tokens,
                        "temperature": temperature,
                        "top_p": top_p,
                        "top_k": kwargs.get("top_k"),
                    },
                },
            )
            response_json = resp.json()
            """
            assume all responses from custom api_bases of this format:
            {
                'data': [
                    {
                        'prompt': 'The capital of France is P',
                        'output': ['The capital of France is PARIS.\nThe capital of France is PARIS.\nThe capital of France is PARIS.\nThe capital of France is PARIS.\nThe capital of France is PARIS.\nThe capital of France is PARIS.\nThe capital of France is PARIS.\nThe capital of France is PARIS.\nThe capital of France is PARIS.\nThe capital of France is PARIS.\nThe capital of France is PARIS.\nThe capital of France is PARIS.\nThe capital of France is PARIS.\nThe capital of France'],
                        'params': {'temperature': 0.7, 'top_k': 40, 'top_p': 1}}],
                        'message': 'ok'
                    }
                ]
            }
            """
            string_response = response_json["data"][0]["output"][0]
            ## RESPONSE OBJECT
            model_response.choices[0].message.content = string_response  # type: ignore
            model_response.created = int(time.time())
            model_response.model = model
            response = model_response

        elif (
            custom_llm_provider in litellm._custom_providers
        ):  # Assume custom LLM provider
            # Get the Custom Handler
            custom_handler: Optional[CustomLLM] = None
            for item in litellm.custom_provider_map:
                if item["provider"] == custom_llm_provider:
                    custom_handler = item["custom_handler"]

            if custom_handler is None:
                raise LiteLLMUnknownProvider(
                    model=model, custom_llm_provider=custom_llm_provider
                )

            ## ROUTE LLM CALL ##
            handler_fn = custom_chat_llm_router(
                async_fn=acompletion, stream=stream, custom_llm=custom_handler
            )

            headers = headers or litellm.headers

            ## CALL FUNCTION
            response = handler_fn(
                model=model,
                messages=messages,
                headers=headers,
                model_response=model_response,
                print_verbose=print_verbose,
                api_key=api_key,
                api_base=api_base,
                acompletion=acompletion,
                logging_obj=logging,
                optional_params=optional_params,
                litellm_params=litellm_params,
                logger_fn=logger_fn,
                timeout=timeout,  # type: ignore
                custom_prompt_dict=custom_prompt_dict,
                client=client,  # pass AsyncOpenAI, OpenAI client
                encoding=encoding,
            )
            if stream is True:
                return CustomStreamWrapper(
                    completion_stream=response,
                    model=model,
                    custom_llm_provider=custom_llm_provider,
                    logging_obj=logging,
                )

        else:
            raise LiteLLMUnknownProvider(
                model=model, custom_llm_provider=custom_llm_provider
            )
        return response
    except Exception as e:
        ## Map to OpenAI Exception
        raise exception_type(
            model=model,
            custom_llm_provider=custom_llm_provider,
            original_exception=e,
            completion_kwargs=args,
            extra_kwargs=kwargs,
        )


def completion_with_retries(*args, **kwargs):
    """
    Executes a litellm.completion() with 3 retries
    """
    try:
        import tenacity
    except Exception as e:
        raise Exception(
            f"tenacity import failed please run `pip install tenacity`. Error{e}"
        )

    num_retries = kwargs.pop("num_retries", 3)
    # reset retries in .completion()
    kwargs["max_retries"] = 0
    kwargs["num_retries"] = 0
    retry_strategy: Literal["exponential_backoff_retry", "constant_retry"] = kwargs.pop(
        "retry_strategy", "constant_retry"
    )  # type: ignore
    original_function = kwargs.pop("original_function", completion)
    if retry_strategy == "exponential_backoff_retry":
        retryer = tenacity.Retrying(
            wait=tenacity.wait_exponential(multiplier=1, max=10),
            stop=tenacity.stop_after_attempt(num_retries),
            reraise=True,
        )
    else:
        retryer = tenacity.Retrying(
            stop=tenacity.stop_after_attempt(num_retries), reraise=True
        )
    return retryer(original_function, *args, **kwargs)


async def acompletion_with_retries(*args, **kwargs):
    """
    [DEPRECATED]. Use 'acompletion' or router.acompletion instead!
    Executes a litellm.completion() with 3 retries
    """
    try:
        import tenacity
    except Exception as e:
        raise Exception(
            f"tenacity import failed please run `pip install tenacity`. Error{e}"
        )

    num_retries = kwargs.pop("num_retries", 3)
    kwargs["max_retries"] = 0
    kwargs["num_retries"] = 0
    retry_strategy = kwargs.pop("retry_strategy", "constant_retry")
    original_function = kwargs.pop("original_function", completion)
    if retry_strategy == "exponential_backoff_retry":
        retryer = tenacity.Retrying(
            wait=tenacity.wait_exponential(multiplier=1, max=10),
            stop=tenacity.stop_after_attempt(num_retries),
            reraise=True,
        )
    else:
        retryer = tenacity.Retrying(
            stop=tenacity.stop_after_attempt(num_retries), reraise=True
        )
    return await retryer(original_function, *args, **kwargs)


### EMBEDDING ENDPOINTS ####################
@client
async def aembedding(*args, **kwargs) -> EmbeddingResponse:
    """
    Asynchronously calls the `embedding` function with the given arguments and keyword arguments.

    Parameters:
    - `args` (tuple): Positional arguments to be passed to the `embedding` function.
    - `kwargs` (dict): Keyword arguments to be passed to the `embedding` function.

    Returns:
    - `response` (Any): The response returned by the `embedding` function.
    """
    loop = asyncio.get_event_loop()
    model = args[0] if len(args) > 0 else kwargs["model"]
    ### PASS ARGS TO Embedding ###
    kwargs["aembedding"] = True
    custom_llm_provider = None
    try:
        # Use a partial function to pass your keyword arguments
        func = partial(embedding, *args, **kwargs)

        # Add the context to the function
        ctx = contextvars.copy_context()
        func_with_context = partial(ctx.run, func)

        _, custom_llm_provider, _, _ = get_llm_provider(
            model=model, api_base=kwargs.get("api_base", None)
        )

        # Await normally
        init_response = await loop.run_in_executor(None, func_with_context)

        response: Optional[EmbeddingResponse] = None
        if isinstance(init_response, dict):
            response = EmbeddingResponse(**init_response)
        elif isinstance(init_response, EmbeddingResponse):  ## CACHING SCENARIO
            response = init_response
        elif asyncio.iscoroutine(init_response):
            response = await init_response  # type: ignore

        if (
            response is not None
            and isinstance(response, EmbeddingResponse)
            and hasattr(response, "_hidden_params")
        ):
            response._hidden_params["custom_llm_provider"] = custom_llm_provider

        if response is None:
            raise ValueError(
                "Unable to get Embedding Response. Please pass a valid llm_provider."
            )
        return response
    except Exception as e:
        custom_llm_provider = custom_llm_provider or "openai"
        raise exception_type(
            model=model,
            custom_llm_provider=custom_llm_provider,
            original_exception=e,
            completion_kwargs=args,
            extra_kwargs=kwargs,
        )


@client
def embedding(  # noqa: PLR0915
    model,
    input=[],
    # Optional params
    dimensions: Optional[int] = None,
    encoding_format: Optional[str] = None,
    timeout=600,  # default to 10 minutes
    # set api_base, api_version, api_key
    api_base: Optional[str] = None,
    api_version: Optional[str] = None,
    api_key: Optional[str] = None,
    api_type: Optional[str] = None,
    caching: bool = False,
    user: Optional[str] = None,
    custom_llm_provider=None,
    litellm_call_id=None,
    logger_fn=None,
    **kwargs,
) -> Union[EmbeddingResponse, Coroutine[Any, Any, EmbeddingResponse]]:
    """
    Embedding function that calls an API to generate embeddings for the given input.

    Parameters:
    - model: The embedding model to use.
    - input: The input for which embeddings are to be generated.
    - encoding_format: Optional[str] The format to return the embeddings in. Can be either `float` or `base64`
    - dimensions: The number of dimensions the resulting output embeddings should have. Only supported in text-embedding-3 and later models.
    - timeout: The timeout value for the API call, default 10 mins
    - litellm_call_id: The call ID for litellm logging.
    - litellm_logging_obj: The litellm logging object.
    - logger_fn: The logger function.
    - api_base: Optional. The base URL for the API.
    - api_version: Optional. The version of the API.
    - api_key: Optional. The API key to use.
    - api_type: Optional. The type of the API.
    - caching: A boolean indicating whether to enable caching.
    - custom_llm_provider: The custom llm provider.

    Returns:
    - response: The response received from the API call.

    Raises:
    - exception_type: If an exception occurs during the API call.
    """
    azure = kwargs.get("azure", None)
    client = kwargs.pop("client", None)
    max_retries = kwargs.get("max_retries", None)
    litellm_logging_obj: LiteLLMLoggingObj = kwargs.get("litellm_logging_obj")  # type: ignore
    mock_response: Optional[List[float]] = kwargs.get("mock_response", None)  # type: ignore
    azure_ad_token_provider = kwargs.pop("azure_ad_token_provider", None)
    aembedding = kwargs.get("aembedding", None)
    extra_headers = kwargs.get("extra_headers", None)
    headers = kwargs.get("headers", None)
    ### CUSTOM MODEL COST ###
    input_cost_per_token = kwargs.get("input_cost_per_token", None)
    output_cost_per_token = kwargs.get("output_cost_per_token", None)
    input_cost_per_second = kwargs.get("input_cost_per_second", None)
    output_cost_per_second = kwargs.get("output_cost_per_second", None)
    openai_params = [
        "user",
        "dimensions",
        "request_timeout",
        "api_base",
        "api_version",
        "api_key",
        "deployment_id",
        "organization",
        "base_url",
        "default_headers",
        "timeout",
        "max_retries",
        "encoding_format",
    ]
    litellm_params = [
        "aembedding",
        "extra_headers",
    ] + all_litellm_params

    default_params = openai_params + litellm_params
    non_default_params = {
        k: v for k, v in kwargs.items() if k not in default_params
    }  # model-specific params - pass them straight to the model/provider

    model, custom_llm_provider, dynamic_api_key, api_base = get_llm_provider(
        model=model,
        custom_llm_provider=custom_llm_provider,
        api_base=api_base,
        api_key=api_key,
    )

    if dynamic_api_key is not None:
        api_key = dynamic_api_key

    optional_params = get_optional_params_embeddings(
        model=model,
        user=user,
        dimensions=dimensions,
        encoding_format=encoding_format,
        custom_llm_provider=custom_llm_provider,
        **non_default_params,
    )

    ### REGISTER CUSTOM MODEL PRICING -- IF GIVEN ###
    if input_cost_per_token is not None and output_cost_per_token is not None:
        litellm.register_model(
            {
                f"{custom_llm_provider}/{model}": {
                    "input_cost_per_token": input_cost_per_token,
                    "output_cost_per_token": output_cost_per_token,
                    "litellm_provider": custom_llm_provider,
                }
            }
        )
    if input_cost_per_second is not None:  # time based pricing just needs cost in place
        output_cost_per_second = output_cost_per_second or 0.0
        litellm.register_model(
            {
                f"{custom_llm_provider}/{model}": {
                    "input_cost_per_second": input_cost_per_second,
                    "output_cost_per_second": output_cost_per_second,
                    "litellm_provider": custom_llm_provider,
                }
            }
        )

    litellm_params_dict = get_litellm_params(**kwargs)

    logging: Logging = litellm_logging_obj  # type: ignore
    logging.update_environment_variables(
        model=model,
        user=user,
        optional_params=optional_params,
        litellm_params=litellm_params_dict,
        custom_llm_provider=custom_llm_provider,
    )

    if mock_response is not None:
        return mock_embedding(model=model, mock_response=mock_response)
    try:
        response: Optional[
            Union[EmbeddingResponse, Coroutine[Any, Any, EmbeddingResponse]]
        ] = None

        if azure is True or custom_llm_provider == "azure":
            # azure configs

            api_base = api_base or litellm.api_base or get_secret_str("AZURE_API_BASE")

            api_version = (
                api_version
                or litellm.api_version
                or get_secret_str("AZURE_API_VERSION")
                or litellm.AZURE_DEFAULT_API_VERSION
            )

            azure_ad_token = optional_params.pop(
                "azure_ad_token", None
            ) or get_secret_str("AZURE_AD_TOKEN")

            api_key = (
                api_key
                or litellm.api_key
                or litellm.azure_key
                or get_secret_str("AZURE_API_KEY")
            )

            if api_base is None:
                raise ValueError(
                    "No API Base provided for Azure OpenAI LLM provider. Set 'AZURE_API_BASE' in .env"
                )

            ## EMBEDDING CALL
            response = azure_chat_completions.embedding(
                model=model,
                input=input,
                api_base=api_base,
                api_key=api_key,
                api_version=api_version,
                azure_ad_token=azure_ad_token,
                azure_ad_token_provider=azure_ad_token_provider,
                logging_obj=logging,
                timeout=timeout,
                model_response=EmbeddingResponse(),
                optional_params=optional_params,
                client=client,
                aembedding=aembedding,
                max_retries=max_retries,
                headers=headers or extra_headers,
                litellm_params=litellm_params_dict,
            )
        elif (
            model in litellm.open_ai_embedding_models
            or custom_llm_provider == "openai"
            or custom_llm_provider == "together_ai"
            or custom_llm_provider == "nvidia_nim"
            or custom_llm_provider == "litellm_proxy"
        ):
            api_base = (
                api_base
                or litellm.api_base
                or get_secret_str("OPENAI_API_BASE")
                or "https://api.openai.com/v1"
            )
            openai.organization = (
                litellm.organization
                or get_secret_str("OPENAI_ORGANIZATION")
                or None  # default - https://github.com/openai/openai-python/blob/284c1799070c723c6a553337134148a7ab088dd8/openai/util.py#L105
            )
            # set API KEY
            api_key = (
                api_key
                or litellm.api_key
                or litellm.openai_key
                or get_secret_str("OPENAI_API_KEY")
            )

            if extra_headers is not None:
                optional_params["extra_headers"] = extra_headers

            api_version = None

            ## EMBEDDING CALL
            response = openai_chat_completions.embedding(
                model=model,
                input=input,
                api_base=api_base,
                api_key=api_key,
                logging_obj=logging,
                timeout=timeout,
                model_response=EmbeddingResponse(),
                optional_params=optional_params,
                client=client,
                aembedding=aembedding,
                max_retries=max_retries,
            )
        elif custom_llm_provider == "databricks":
            api_base = api_base or litellm.api_base or get_secret("DATABRICKS_API_BASE")  # type: ignore

            # set API KEY
            api_key = (
                api_key
                or litellm.api_key
                or litellm.databricks_key
                or get_secret("DATABRICKS_API_KEY")
            )  # type: ignore

            ## EMBEDDING CALL
            response = databricks_embedding.embedding(
                model=model,
                input=input,
                api_base=api_base,
                api_key=api_key,
                logging_obj=logging,
                timeout=timeout,
                model_response=EmbeddingResponse(),
                optional_params=optional_params,
                client=client,
                aembedding=aembedding,
            )
        elif (
            custom_llm_provider == "openai_like"
            or custom_llm_provider == "jina_ai"
            or custom_llm_provider == "hosted_vllm"
            or custom_llm_provider == "lm_studio"
        ):
            api_base = (
                api_base or litellm.api_base or get_secret_str("OPENAI_LIKE_API_BASE")
            )

            # set API KEY
            if api_key is None:
                api_key = (
                    api_key
                    or litellm.api_key
                    or litellm.openai_like_key
                    or get_secret_str("OPENAI_LIKE_API_KEY")
                )

            ## EMBEDDING CALL
            response = openai_like_embedding.embedding(
                model=model,
                input=input,
                api_base=api_base,
                api_key=api_key,
                logging_obj=logging,
                timeout=timeout,
                model_response=EmbeddingResponse(),
                optional_params=optional_params,
                client=client,
                aembedding=aembedding,
            )
        elif custom_llm_provider == "cohere" or custom_llm_provider == "cohere_chat":
            cohere_key = (
                api_key
                or litellm.cohere_key
                or get_secret("COHERE_API_KEY")
                or get_secret("CO_API_KEY")
                or litellm.api_key
            )

            if extra_headers is not None and isinstance(extra_headers, dict):
                headers = extra_headers
            else:
                headers = {}
            response = cohere_embed.embedding(
                model=model,
                input=input,
                optional_params=optional_params,
                encoding=encoding,
                api_key=cohere_key,  # type: ignore
                headers=headers,
                logging_obj=logging,
                model_response=EmbeddingResponse(),
                aembedding=aembedding,
                timeout=timeout,
                client=client,
            )
        elif custom_llm_provider == "huggingface":
            api_key = (
                api_key
                or litellm.huggingface_key
                or get_secret("HUGGINGFACE_API_KEY")
                or litellm.api_key
            )  # type: ignore
            response = huggingface_embed.embedding(
                model=model,
                input=input,
                encoding=encoding,  # type: ignore
                api_key=api_key,
                api_base=api_base,
                logging_obj=logging,
                model_response=EmbeddingResponse(),
                optional_params=optional_params,
                client=client,
                aembedding=aembedding,
                litellm_params=litellm_params_dict,
            )
        elif custom_llm_provider == "bedrock":
            if isinstance(input, str):
                transformed_input = [input]
            else:
                transformed_input = input
            response = bedrock_embedding.embeddings(
                model=model,
                input=transformed_input,
                encoding=encoding,
                logging_obj=logging,
                optional_params=optional_params,
                model_response=EmbeddingResponse(),
                client=client,
                timeout=timeout,
                aembedding=aembedding,
                litellm_params={},
                api_base=api_base,
                print_verbose=print_verbose,
                extra_headers=extra_headers,
            )
        elif custom_llm_provider == "triton":
            if api_base is None:
                raise ValueError(
                    "api_base is required for triton. Please pass `api_base`"
                )
            response = base_llm_http_handler.embedding(
                model=model,
                input=input,
                custom_llm_provider=custom_llm_provider,
                api_base=api_base,
                api_key=api_key,
                logging_obj=logging,
                timeout=timeout,
                model_response=EmbeddingResponse(),
                optional_params=optional_params,
                client=client,
                aembedding=aembedding,
                litellm_params={},
            )
        elif custom_llm_provider == "gemini":
            gemini_api_key = (
                api_key or get_secret_str("GEMINI_API_KEY") or litellm.api_key
            )

            api_base = api_base or litellm.api_base or get_secret_str("GEMINI_API_BASE")

            response = google_batch_embeddings.batch_embeddings(  # type: ignore
                model=model,
                input=input,
                encoding=encoding,
                logging_obj=logging,
                optional_params=optional_params,
                model_response=EmbeddingResponse(),
                vertex_project=None,
                vertex_location=None,
                vertex_credentials=None,
                aembedding=aembedding,
                print_verbose=print_verbose,
                custom_llm_provider="gemini",
                api_key=gemini_api_key,
                api_base=api_base,
                client=client,
            )

        elif custom_llm_provider == "vertex_ai":
            vertex_ai_project = (
                optional_params.pop("vertex_project", None)
                or optional_params.pop("vertex_ai_project", None)
                or litellm.vertex_project
                or get_secret_str("VERTEXAI_PROJECT")
                or get_secret_str("VERTEX_PROJECT")
            )
            vertex_ai_location = (
                optional_params.pop("vertex_location", None)
                or optional_params.pop("vertex_ai_location", None)
                or litellm.vertex_location
                or get_secret_str("VERTEXAI_LOCATION")
                or get_secret_str("VERTEX_LOCATION")
            )
            vertex_credentials = (
                optional_params.pop("vertex_credentials", None)
                or optional_params.pop("vertex_ai_credentials", None)
                or get_secret_str("VERTEXAI_CREDENTIALS")
                or get_secret_str("VERTEX_CREDENTIALS")
            )

            api_base = (
                api_base
                or litellm.api_base
                or get_secret_str("VERTEXAI_API_BASE")
                or get_secret_str("VERTEX_API_BASE")
            )

            if (
                "image" in optional_params
                or "video" in optional_params
                or model
                in vertex_multimodal_embedding.SUPPORTED_MULTIMODAL_EMBEDDING_MODELS
            ):
                # multimodal embedding is supported on vertex httpx
                response = vertex_multimodal_embedding.multimodal_embedding(
                    model=model,
                    input=input,
                    encoding=encoding,
                    logging_obj=logging,
                    optional_params=optional_params,
                    litellm_params=litellm_params_dict,
                    model_response=EmbeddingResponse(),
                    vertex_project=vertex_ai_project,
                    vertex_location=vertex_ai_location,
                    vertex_credentials=vertex_credentials,
                    aembedding=aembedding,
                    print_verbose=print_verbose,
                    custom_llm_provider="vertex_ai",
                    client=client,
                    api_base=api_base,
                )
            else:
                response = vertex_embedding.embedding(
                    model=model,
                    input=input,
                    encoding=encoding,
                    logging_obj=logging,
                    optional_params=optional_params,
                    model_response=EmbeddingResponse(),
                    vertex_project=vertex_ai_project,
                    vertex_location=vertex_ai_location,
                    vertex_credentials=vertex_credentials,
                    custom_llm_provider="vertex_ai",
                    timeout=timeout,
                    aembedding=aembedding,
                    print_verbose=print_verbose,
                    api_key=api_key,
                    api_base=api_base,
                    client=client,
                )
        elif custom_llm_provider == "oobabooga":
            response = oobabooga.embedding(
                model=model,
                input=input,
                encoding=encoding,
                api_base=api_base,
                logging_obj=logging,
                optional_params=optional_params,
                model_response=EmbeddingResponse(),
                api_key=api_key,
            )
        elif custom_llm_provider == "ollama":
            api_base = (
                litellm.api_base
                or api_base
                or get_secret_str("OLLAMA_API_BASE")
                or "http://localhost:11434"
            )  # type: ignore

            if isinstance(input, str):
                input = [input]
            if not all(isinstance(item, str) for item in input):
                raise litellm.BadRequestError(
                    message=f"Invalid input for ollama embeddings. input={input}",
                    model=model,  # type: ignore
                    llm_provider="ollama",  # type: ignore
                )
            ollama_embeddings_fn = (
                ollama.ollama_aembeddings
                if aembedding is True
                else ollama.ollama_embeddings
            )
            response = ollama_embeddings_fn(  # type: ignore
                api_base=api_base,
                model=model,
                prompts=input,
                encoding=encoding,
                logging_obj=logging,
                optional_params=optional_params,
                model_response=EmbeddingResponse(),
            )
        elif custom_llm_provider == "sagemaker":
            response = sagemaker_llm.embedding(
                model=model,
                input=input,
                encoding=encoding,
                logging_obj=logging,
                optional_params=optional_params,
                model_response=EmbeddingResponse(),
                print_verbose=print_verbose,
            )
        elif custom_llm_provider == "mistral":
            api_key = api_key or litellm.api_key or get_secret_str("MISTRAL_API_KEY")
            response = openai_chat_completions.embedding(
                model=model,
                input=input,
                api_base=api_base,
                api_key=api_key,
                logging_obj=logging,
                timeout=timeout,
                model_response=EmbeddingResponse(),
                optional_params=optional_params,
                client=client,
                aembedding=aembedding,
            )
        elif custom_llm_provider == "fireworks_ai":
            api_key = (
                api_key or litellm.api_key or get_secret_str("FIREWORKS_AI_API_KEY")
            )
            response = openai_chat_completions.embedding(
                model=model,
                input=input,
                api_base=api_base,
                api_key=api_key,
                logging_obj=logging,
                timeout=timeout,
                model_response=EmbeddingResponse(),
                optional_params=optional_params,
                client=client,
                aembedding=aembedding,
            )
        elif custom_llm_provider == "voyage":
            response = base_llm_http_handler.embedding(
                model=model,
                input=input,
                custom_llm_provider=custom_llm_provider,
                api_base=api_base,
                api_key=api_key,
                logging_obj=logging,
                timeout=timeout,
                model_response=EmbeddingResponse(),
                optional_params=optional_params,
                client=client,
                aembedding=aembedding,
                litellm_params={},
            )
        elif custom_llm_provider == "infinity":
            response = base_llm_http_handler.embedding(
                model=model,
                input=input,
                custom_llm_provider=custom_llm_provider,
                api_base=api_base,
                api_key=api_key,
                logging_obj=logging,
                timeout=timeout,
                model_response=EmbeddingResponse(),
                optional_params=optional_params,
                client=client,
                aembedding=aembedding,
                litellm_params={},
            )
        elif custom_llm_provider == "watsonx":
            credentials = IBMWatsonXMixin.get_watsonx_credentials(
                optional_params=optional_params, api_key=api_key, api_base=api_base
            )

            api_key = credentials["api_key"]
            api_base = credentials["api_base"]

            if "token" in credentials:
                optional_params["token"] = credentials["token"]

            response = base_llm_http_handler.embedding(
                model=model,
                input=input,
                custom_llm_provider=custom_llm_provider,
                api_base=api_base,
                api_key=api_key,
                logging_obj=logging,
                timeout=timeout,
                model_response=EmbeddingResponse(),
                optional_params=optional_params,
                litellm_params={},
                client=client,
                aembedding=aembedding,
            )
        elif custom_llm_provider == "xinference":
            api_key = (
                api_key
                or litellm.api_key
                or get_secret_str("XINFERENCE_API_KEY")
                or "stub-xinference-key"
            )  # xinference does not need an api key, pass a stub key if user did not set one
            api_base = (
                api_base
                or litellm.api_base
                or get_secret_str("XINFERENCE_API_BASE")
                or "http://127.0.0.1:9997/v1"
            )
            response = openai_chat_completions.embedding(
                model=model,
                input=input,
                api_base=api_base,
                api_key=api_key,
                logging_obj=logging,
                timeout=timeout,
                model_response=EmbeddingResponse(),
                optional_params=optional_params,
                client=client,
                aembedding=aembedding,
            )
        elif custom_llm_provider == "azure_ai":
            api_base = (
                api_base  # for deepinfra/perplexity/anyscale/groq/friendliai we check in get_llm_provider and pass in the api base from there
                or litellm.api_base
                or get_secret_str("AZURE_AI_API_BASE")
            )
            # set API KEY
            api_key = (
                api_key
                or litellm.api_key  # for deepinfra/perplexity/anyscale/friendliai we check in get_llm_provider and pass in the api key from there
                or litellm.openai_key
                or get_secret_str("AZURE_AI_API_KEY")
            )

            ## EMBEDDING CALL
            response = azure_ai_embedding.embedding(
                model=model,
                input=input,
                api_base=api_base,
                api_key=api_key,
                logging_obj=logging,
                timeout=timeout,
                model_response=EmbeddingResponse(),
                optional_params=optional_params,
                client=client,
                aembedding=aembedding,
            )
        else:
            raise LiteLLMUnknownProvider(
                model=model, custom_llm_provider=custom_llm_provider
            )
        if (
            response is not None
            and hasattr(response, "_hidden_params")
            and isinstance(response, EmbeddingResponse)
        ):
            response._hidden_params["custom_llm_provider"] = custom_llm_provider

        if response is None:
            raise LiteLLMUnknownProvider(
                model=model, custom_llm_provider=custom_llm_provider
            )
        return response
    except Exception as e:
        ## LOGGING
        litellm_logging_obj.post_call(
            input=input,
            api_key=api_key,
            original_response=str(e),
        )
        ## Map to OpenAI Exception
        raise exception_type(
            model=model,
            original_exception=e,
            custom_llm_provider=custom_llm_provider,
            extra_kwargs=kwargs,
        )


###### Text Completion ################
@client
async def atext_completion(
    *args, **kwargs
) -> Union[TextCompletionResponse, TextCompletionStreamWrapper]:
    """
    Implemented to handle async streaming for the text completion endpoint
    """
    loop = asyncio.get_event_loop()
    model = args[0] if len(args) > 0 else kwargs["model"]
    ### PASS ARGS TO COMPLETION ###
    kwargs["acompletion"] = True
    custom_llm_provider = None
    try:
        # Use a partial function to pass your keyword arguments
        func = partial(text_completion, *args, **kwargs)

        # Add the context to the function
        ctx = contextvars.copy_context()
        func_with_context = partial(ctx.run, func)

        init_response = await loop.run_in_executor(None, func_with_context)
        if isinstance(init_response, dict) or isinstance(
            init_response, TextCompletionResponse
        ):  ## CACHING SCENARIO
            if isinstance(init_response, dict):
                response = TextCompletionResponse(**init_response)
            else:
                response = init_response
        elif asyncio.iscoroutine(init_response):
            response = await init_response
        else:
            response = init_response  # type: ignore

        if (
            kwargs.get("stream", False) is True
            or isinstance(response, TextCompletionStreamWrapper)
            or isinstance(response, CustomStreamWrapper)
        ):  # return an async generator
            return TextCompletionStreamWrapper(
                completion_stream=_async_streaming(
                    response=response,
                    model=model,
                    custom_llm_provider=custom_llm_provider,
                    args=args,
                ),
                model=model,
                custom_llm_provider=custom_llm_provider,
                stream_options=kwargs.get("stream_options"),
            )
        else:
            ## OpenAI / Azure Text Completion Returns here
            if isinstance(response, TextCompletionResponse):
                return response
            elif asyncio.iscoroutine(response):
                response = await response

            text_completion_response = TextCompletionResponse()
            text_completion_response = litellm.utils.LiteLLMResponseObjectHandler.convert_chat_to_text_completion(
                text_completion_response=text_completion_response,
                response=response,
                custom_llm_provider=custom_llm_provider,
            )
            return text_completion_response
    except Exception as e:
        custom_llm_provider = custom_llm_provider or "openai"
        raise exception_type(
            model=model,
            custom_llm_provider=custom_llm_provider,
            original_exception=e,
            completion_kwargs=args,
            extra_kwargs=kwargs,
        )


@client
def text_completion(  # noqa: PLR0915
    prompt: Union[
        str, List[Union[str, List[Union[str, List[int]]]]]
    ],  # Required: The prompt(s) to generate completions for.
    model: Optional[str] = None,  # Optional: either `model` or `engine` can be set
    best_of: Optional[
        int
    ] = None,  # Optional: Generates best_of completions server-side.
    echo: Optional[
        bool
    ] = None,  # Optional: Echo back the prompt in addition to the completion.
    frequency_penalty: Optional[
        float
    ] = None,  # Optional: Penalize new tokens based on their existing frequency.
    logit_bias: Optional[
        Dict[int, int]
    ] = None,  # Optional: Modify the likelihood of specified tokens.
    logprobs: Optional[
        int
    ] = None,  # Optional: Include the log probabilities on the most likely tokens.
    max_tokens: Optional[
        int
    ] = None,  # Optional: The maximum number of tokens to generate in the completion.
    n: Optional[
        int
    ] = None,  # Optional: How many completions to generate for each prompt.
    presence_penalty: Optional[
        float
    ] = None,  # Optional: Penalize new tokens based on whether they appear in the text so far.
    stop: Optional[
        Union[str, List[str]]
    ] = None,  # Optional: Sequences where the API will stop generating further tokens.
    stream: Optional[bool] = None,  # Optional: Whether to stream back partial progress.
    stream_options: Optional[dict] = None,
    suffix: Optional[
        str
    ] = None,  # Optional: The suffix that comes after a completion of inserted text.
    temperature: Optional[float] = None,  # Optional: Sampling temperature to use.
    top_p: Optional[float] = None,  # Optional: Nucleus sampling parameter.
    user: Optional[
        str
    ] = None,  # Optional: A unique identifier representing your end-user.
    # set api_base, api_version, api_key
    api_base: Optional[str] = None,
    api_version: Optional[str] = None,
    api_key: Optional[str] = None,
    model_list: Optional[list] = None,  # pass in a list of api_base,keys, etc.
    # Optional liteLLM function params
    custom_llm_provider: Optional[str] = None,
    *args,
    **kwargs,
):
    import copy

    """
    Generate text completions using the OpenAI API.

    Args:
        model (str): ID of the model to use.
        prompt (Union[str, List[Union[str, List[Union[str, List[int]]]]]): The prompt(s) to generate completions for.
        best_of (Optional[int], optional): Generates best_of completions server-side. Defaults to 1.
        echo (Optional[bool], optional): Echo back the prompt in addition to the completion. Defaults to False.
        frequency_penalty (Optional[float], optional): Penalize new tokens based on their existing frequency. Defaults to 0.
        logit_bias (Optional[Dict[int, int]], optional): Modify the likelihood of specified tokens. Defaults to None.
        logprobs (Optional[int], optional): Include the log probabilities on the most likely tokens. Defaults to None.
        max_tokens (Optional[int], optional): The maximum number of tokens to generate in the completion. Defaults to 16.
        n (Optional[int], optional): How many completions to generate for each prompt. Defaults to 1.
        presence_penalty (Optional[float], optional): Penalize new tokens based on whether they appear in the text so far. Defaults to 0.
        stop (Optional[Union[str, List[str]]], optional): Sequences where the API will stop generating further tokens. Defaults to None.
        stream (Optional[bool], optional): Whether to stream back partial progress. Defaults to False.
        suffix (Optional[str], optional): The suffix that comes after a completion of inserted text. Defaults to None.
        temperature (Optional[float], optional): Sampling temperature to use. Defaults to 1.
        top_p (Optional[float], optional): Nucleus sampling parameter. Defaults to 1.
        user (Optional[str], optional): A unique identifier representing your end-user.
    Returns:
        TextCompletionResponse: A response object containing the generated completion and associated metadata.

    Example:
        Your example of how to use this function goes here.
    """
    if "engine" in kwargs:
        _engine = kwargs["engine"]
        if model is None and isinstance(_engine, str):
            # only use engine when model not passed
            model = _engine
        kwargs.pop("engine")

    text_completion_response = TextCompletionResponse()

    optional_params: Dict[str, Any] = {}
    # default values for all optional params are none, litellm only passes them to the llm when they are set to non None values
    if best_of is not None:
        optional_params["best_of"] = best_of
    if echo is not None:
        optional_params["echo"] = echo
    if frequency_penalty is not None:
        optional_params["frequency_penalty"] = frequency_penalty
    if logit_bias is not None:
        optional_params["logit_bias"] = logit_bias
    if logprobs is not None:
        optional_params["logprobs"] = logprobs
    if max_tokens is not None:
        optional_params["max_tokens"] = max_tokens
    if n is not None:
        optional_params["n"] = n
    if presence_penalty is not None:
        optional_params["presence_penalty"] = presence_penalty
    if stop is not None:
        optional_params["stop"] = stop
    if stream is not None:
        optional_params["stream"] = stream
    if stream_options is not None:
        optional_params["stream_options"] = stream_options
    if suffix is not None:
        optional_params["suffix"] = suffix
    if temperature is not None:
        optional_params["temperature"] = temperature
    if top_p is not None:
        optional_params["top_p"] = top_p
    if user is not None:
        optional_params["user"] = user
    if api_base is not None:
        optional_params["api_base"] = api_base
    if api_version is not None:
        optional_params["api_version"] = api_version
    if api_key is not None:
        optional_params["api_key"] = api_key
    if custom_llm_provider is not None:
        optional_params["custom_llm_provider"] = custom_llm_provider

    # get custom_llm_provider
    _model, custom_llm_provider, dynamic_api_key, api_base = get_llm_provider(
        model=model,  # type: ignore
        custom_llm_provider=custom_llm_provider,
        api_base=api_base,
    )

    if custom_llm_provider == "huggingface":
        # if echo == True, for TGI llms we need to set top_n_tokens to 3
        if echo is True:
            # for tgi llms
            if "top_n_tokens" not in kwargs:
                kwargs["top_n_tokens"] = 3

        # processing prompt - users can pass raw tokens to OpenAI Completion()
        if isinstance(prompt, list):
            import concurrent.futures

            tokenizer = tiktoken.encoding_for_model("text-davinci-003")
            ## if it's a 2d list - each element in the list is a text_completion() request
            if len(prompt) > 0 and isinstance(prompt[0], list):
                responses = [None for x in prompt]  # init responses

                def process_prompt(i, individual_prompt):
                    decoded_prompt = tokenizer.decode(individual_prompt)
                    all_params = {**kwargs, **optional_params}
                    response: TextCompletionResponse = text_completion(  # type: ignore
                        model=model,
                        prompt=decoded_prompt,
                        num_retries=3,  # ensure this does not fail for the batch
                        *args,
                        **all_params,
                    )

                    text_completion_response["id"] = response.get("id", None)
                    text_completion_response["object"] = "text_completion"
                    text_completion_response["created"] = response.get("created", None)
                    text_completion_response["model"] = response.get("model", None)
                    return response["choices"][0]

                with concurrent.futures.ThreadPoolExecutor() as executor:
                    completed_futures = [
                        executor.submit(process_prompt, i, individual_prompt)
                        for i, individual_prompt in enumerate(prompt)
                    ]
                    for i, future in enumerate(
                        concurrent.futures.as_completed(completed_futures)
                    ):
                        responses[i] = future.result()
                    text_completion_response.choices = responses  # type: ignore

                return text_completion_response
    # else:
    # check if non default values passed in for best_of, echo, logprobs, suffix
    # these are the params supported by Completion() but not ChatCompletion

    # default case, non OpenAI requests go through here
    # handle prompt formatting if prompt is a string vs. list of strings
    messages = []
    if isinstance(prompt, list) and len(prompt) > 0 and isinstance(prompt[0], str):
        for p in prompt:
            message = {"role": "user", "content": p}
            messages.append(message)
    elif isinstance(prompt, str):
        messages = [{"role": "user", "content": prompt}]
    elif (
        (
            custom_llm_provider == "openai"
            or custom_llm_provider == "azure"
            or custom_llm_provider == "azure_text"
            or custom_llm_provider == "text-completion-codestral"
            or custom_llm_provider == "text-completion-openai"
        )
        and isinstance(prompt, list)
        and len(prompt) > 0
        and isinstance(prompt[0], list)
    ):
        verbose_logger.warning(
            msg="List of lists being passed. If this is for tokens, then it might not work across all models."
        )
        messages = [{"role": "user", "content": prompt}]  # type: ignore
    else:
        raise Exception(
            f"Unmapped prompt format. Your prompt is neither a list of strings nor a string. prompt={prompt}. File an issue - https://github.com/BerriAI/litellm/issues"
        )

    kwargs.pop("prompt", None)

    if _model is not None and (
        custom_llm_provider == "openai"
    ):  # for openai compatible endpoints - e.g. vllm, call the native /v1/completions endpoint for text completion calls
        if _model not in litellm.open_ai_chat_completion_models:
            model = "text-completion-openai/" + _model
            optional_params.pop("custom_llm_provider", None)

    if model is None:
        raise ValueError("model is not set. Set either via 'model' or 'engine' param.")
    kwargs["text_completion"] = True
    response = completion(
        model=model,
        messages=messages,
        *args,
        **kwargs,
        **optional_params,
    )
    if kwargs.get("acompletion", False) is True:
        return response
    if (
        stream is True
        or kwargs.get("stream", False) is True
        or isinstance(response, CustomStreamWrapper)
    ):
        response = TextCompletionStreamWrapper(
            completion_stream=response,
            model=model,
            stream_options=stream_options,
            custom_llm_provider=custom_llm_provider,
        )
        return response
    elif isinstance(response, TextCompletionStreamWrapper):
        return response

    # OpenAI Text / Azure Text will return here
    if isinstance(response, TextCompletionResponse):
        return response

    text_completion_response = (
        litellm.utils.LiteLLMResponseObjectHandler.convert_chat_to_text_completion(
            response=response,
            text_completion_response=text_completion_response,
        )
    )

    return text_completion_response


###### Adapter Completion ################


async def aadapter_completion(
    *, adapter_id: str, **kwargs
) -> Optional[Union[BaseModel, AdapterCompletionStreamWrapper]]:
    """
    Implemented to handle async calls for adapter_completion()
    """
    try:
        translation_obj: Optional[CustomLogger] = None
        for item in litellm.adapters:
            if item["id"] == adapter_id:
                translation_obj = item["adapter"]

        if translation_obj is None:
            raise ValueError(
                "No matching adapter given. Received 'adapter_id'={}, litellm.adapters={}".format(
                    adapter_id, litellm.adapters
                )
            )

        new_kwargs = translation_obj.translate_completion_input_params(kwargs=kwargs)

        response: Union[ModelResponse, CustomStreamWrapper] = await acompletion(**new_kwargs)  # type: ignore
        translated_response: Optional[
            Union[BaseModel, AdapterCompletionStreamWrapper]
        ] = None
        if isinstance(response, ModelResponse):
            translated_response = translation_obj.translate_completion_output_params(
                response=response
            )
        if isinstance(response, CustomStreamWrapper):
            translated_response = (
                translation_obj.translate_completion_output_params_streaming(
                    completion_stream=response
                )
            )

        return translated_response
    except Exception as e:
        raise e


def adapter_completion(
    *, adapter_id: str, **kwargs
) -> Optional[Union[BaseModel, AdapterCompletionStreamWrapper]]:
    translation_obj: Optional[CustomLogger] = None
    for item in litellm.adapters:
        if item["id"] == adapter_id:
            translation_obj = item["adapter"]

    if translation_obj is None:
        raise ValueError(
            "No matching adapter given. Received 'adapter_id'={}, litellm.adapters={}".format(
                adapter_id, litellm.adapters
            )
        )

    new_kwargs = translation_obj.translate_completion_input_params(kwargs=kwargs)

    response: Union[ModelResponse, CustomStreamWrapper] = completion(**new_kwargs)  # type: ignore
    translated_response: Optional[Union[BaseModel, AdapterCompletionStreamWrapper]] = (
        None
    )
    if isinstance(response, ModelResponse):
        translated_response = translation_obj.translate_completion_output_params(
            response=response
        )
    elif isinstance(response, CustomStreamWrapper) or inspect.isgenerator(response):
        translated_response = (
            translation_obj.translate_completion_output_params_streaming(
                completion_stream=response
            )
        )

    return translated_response


##### Moderation #######################


def moderation(
    input: str, model: Optional[str] = None, api_key: Optional[str] = None, **kwargs
) -> OpenAIModerationResponse:
    # only supports open ai for now
    api_key = (
        api_key
        or litellm.api_key
        or litellm.openai_key
        or get_secret_str("OPENAI_API_KEY")
    )

    openai_client = kwargs.get("client", None)
    if openai_client is None:
        openai_client = openai.OpenAI(
            api_key=api_key,
        )

    if model is not None:
        response = openai_client.moderations.create(input=input, model=model)
    else:
        response = openai_client.moderations.create(input=input)

    response_dict: Dict = response.model_dump()
    return litellm.utils.LiteLLMResponseObjectHandler.convert_to_moderation_response(
        response_object=response_dict,
    )


@client
async def amoderation(
    input: str,
    model: Optional[str] = None,
    api_key: Optional[str] = None,
    custom_llm_provider: Optional[str] = None,
    **kwargs,
) -> OpenAIModerationResponse:
    from openai import AsyncOpenAI

    # only supports open ai for now
    api_key = (
        api_key
        or litellm.api_key
        or litellm.openai_key
        or get_secret_str("OPENAI_API_KEY")
    )
    openai_client = kwargs.get("client", None)
    if openai_client is None or not isinstance(openai_client, AsyncOpenAI):
        # call helper to get OpenAI client
        # _get_openai_client maintains in-memory caching logic for OpenAI clients
        _openai_client: AsyncOpenAI = openai_chat_completions._get_openai_client(  # type: ignore
            is_async=True,
            api_key=api_key,
        )
    else:
        _openai_client = openai_client

    optional_params = GenericLiteLLMParams(**kwargs)
    litellm_logging_obj: Optional[LiteLLMLoggingObj] = kwargs.get(
        "litellm_logging_obj", None
    )
    try:
        (
            model,
            custom_llm_provider,
            _dynamic_api_key,
            _dynamic_api_base,
        ) = litellm.get_llm_provider(
            model=model or "",
            custom_llm_provider=custom_llm_provider,
            api_base=optional_params.api_base,
            api_key=optional_params.api_key,
        )
    except litellm.BadRequestError:
        # `model` is optional field for moderation - get_llm_provider will throw BadRequestError if model is not set / not recognized
        pass

    # update litellm_logging_obj with environment variables
    custom_llm_provider = custom_llm_provider or litellm.LlmProviders.OPENAI.value
    if litellm_logging_obj is not None:
        litellm_logging_obj.update_environment_variables(
            model=model,
            user=kwargs.get("user", None),
            optional_params={},
            litellm_params={
                **kwargs,
            },
            custom_llm_provider=custom_llm_provider,
        )

    if model is not None:
        response = await _openai_client.moderations.create(input=input, model=model)
    else:
        response = await _openai_client.moderations.create(input=input)
    response_dict: Dict = response.model_dump()
    return litellm.utils.LiteLLMResponseObjectHandler.convert_to_moderation_response(
        response_object=response_dict,
    )


##### Image Generation #######################
@client
async def aimage_generation(*args, **kwargs) -> ImageResponse:
    """
    Asynchronously calls the `image_generation` function with the given arguments and keyword arguments.

    Parameters:
    - `args` (tuple): Positional arguments to be passed to the `image_generation` function.
    - `kwargs` (dict): Keyword arguments to be passed to the `image_generation` function.

    Returns:
    - `response` (Any): The response returned by the `image_generation` function.
    """
    loop = asyncio.get_event_loop()
    model = args[0] if len(args) > 0 else kwargs["model"]
    ### PASS ARGS TO Image Generation ###
    kwargs["aimg_generation"] = True
    custom_llm_provider = None
    try:
        # Use a partial function to pass your keyword arguments
        func = partial(image_generation, *args, **kwargs)

        # Add the context to the function
        ctx = contextvars.copy_context()
        func_with_context = partial(ctx.run, func)

        _, custom_llm_provider, _, _ = get_llm_provider(
            model=model, api_base=kwargs.get("api_base", None)
        )

        # Await normally
        init_response = await loop.run_in_executor(None, func_with_context)
        if isinstance(init_response, dict) or isinstance(
            init_response, ImageResponse
        ):  ## CACHING SCENARIO
            if isinstance(init_response, dict):
                init_response = ImageResponse(**init_response)
            response = init_response
        elif asyncio.iscoroutine(init_response):
            response = await init_response  # type: ignore
        else:
            # Call the synchronous function using run_in_executor
            response = await loop.run_in_executor(None, func_with_context)
        return response
    except Exception as e:
        custom_llm_provider = custom_llm_provider or "openai"
        raise exception_type(
            model=model,
            custom_llm_provider=custom_llm_provider,
            original_exception=e,
            completion_kwargs=args,
            extra_kwargs=kwargs,
        )


@client
def image_generation(  # noqa: PLR0915
    prompt: str,
    model: Optional[str] = None,
    n: Optional[int] = None,
    quality: Optional[Union[str, ImageGenerationRequestQuality]] = None,
    response_format: Optional[str] = None,
    size: Optional[str] = None,
    style: Optional[str] = None,
    user: Optional[str] = None,
    timeout=600,  # default to 10 minutes
    api_key: Optional[str] = None,
    api_base: Optional[str] = None,
    api_version: Optional[str] = None,
    custom_llm_provider=None,
    **kwargs,
) -> ImageResponse:
    """
    Maps the https://api.openai.com/v1/images/generations endpoint.

    Currently supports just Azure + OpenAI.
    """
    try:
        args = locals()
        aimg_generation = kwargs.get("aimg_generation", False)
        litellm_call_id = kwargs.get("litellm_call_id", None)
        logger_fn = kwargs.get("logger_fn", None)
        mock_response: Optional[str] = kwargs.get("mock_response", None)  # type: ignore
        proxy_server_request = kwargs.get("proxy_server_request", None)
        azure_ad_token_provider = kwargs.get("azure_ad_token_provider", None)
        model_info = kwargs.get("model_info", None)
        metadata = kwargs.get("metadata", {})
        litellm_logging_obj: LiteLLMLoggingObj = kwargs.get("litellm_logging_obj")  # type: ignore
        client = kwargs.get("client", None)
        extra_headers = kwargs.get("extra_headers", None)
        headers: dict = kwargs.get("headers", None) or {}
        if extra_headers is not None:
            headers.update(extra_headers)
        model_response: ImageResponse = litellm.utils.ImageResponse()
        if model is not None or custom_llm_provider is not None:
            model, custom_llm_provider, dynamic_api_key, api_base = get_llm_provider(
                model=model,  # type: ignore
                custom_llm_provider=custom_llm_provider,
                api_base=api_base,
            )
        else:
            model = "dall-e-2"
            custom_llm_provider = "openai"  # default to dall-e-2 on openai
        model_response._hidden_params["model"] = model
        openai_params = [
            "user",
            "request_timeout",
            "api_base",
            "api_version",
            "api_key",
            "deployment_id",
            "organization",
            "base_url",
            "default_headers",
            "timeout",
            "max_retries",
            "n",
            "quality",
            "size",
            "style",
        ]
        litellm_params = all_litellm_params
        default_params = openai_params + litellm_params
        non_default_params = {
            k: v for k, v in kwargs.items() if k not in default_params
        }  # model-specific params - pass them straight to the model/provider

        optional_params = get_optional_params_image_gen(
            model=model,
            n=n,
            quality=quality,
            response_format=response_format,
            size=size,
            style=style,
            user=user,
            custom_llm_provider=custom_llm_provider,
            **non_default_params,
        )

        litellm_params_dict = get_litellm_params(**kwargs)

        logging: Logging = litellm_logging_obj
        logging.update_environment_variables(
            model=model,
            user=user,
            optional_params=optional_params,
            litellm_params={
                "timeout": timeout,
                "azure": False,
                "litellm_call_id": litellm_call_id,
                "logger_fn": logger_fn,
                "proxy_server_request": proxy_server_request,
                "model_info": model_info,
                "metadata": metadata,
                "preset_cache_key": None,
                "stream_response": {},
            },
            custom_llm_provider=custom_llm_provider,
        )
        if "custom_llm_provider" not in logging.model_call_details:
            logging.model_call_details["custom_llm_provider"] = custom_llm_provider
        if mock_response is not None:
            return mock_image_generation(model=model, mock_response=mock_response)

        if custom_llm_provider == "azure":
            # azure configs
            api_type = get_secret_str("AZURE_API_TYPE") or "azure"

            api_base = api_base or litellm.api_base or get_secret_str("AZURE_API_BASE")

            api_version = (
                api_version
                or litellm.api_version
                or get_secret_str("AZURE_API_VERSION")
            )

            api_key = (
                api_key
                or litellm.api_key
                or litellm.azure_key
                or get_secret_str("AZURE_OPENAI_API_KEY")
                or get_secret_str("AZURE_API_KEY")
            )

            azure_ad_token = optional_params.pop(
                "azure_ad_token", None
            ) or get_secret_str("AZURE_AD_TOKEN")

            default_headers = {
                "Content-Type": "application/json;",
                "api-key": api_key,
            }
            for k, v in default_headers.items():
                if k not in headers:
                    headers[k] = v

            model_response = azure_chat_completions.image_generation(
                model=model,
                prompt=prompt,
                timeout=timeout,
                api_key=api_key,
                api_base=api_base,
                azure_ad_token=azure_ad_token,
                azure_ad_token_provider=azure_ad_token_provider,
                logging_obj=litellm_logging_obj,
                optional_params=optional_params,
                model_response=model_response,
                api_version=api_version,
                aimg_generation=aimg_generation,
                client=client,
                headers=headers,
                litellm_params=litellm_params_dict,
            )
        elif (
            custom_llm_provider == "openai"
            or custom_llm_provider in litellm.openai_compatible_providers
        ):
            model_response = openai_chat_completions.image_generation(
                model=model,
                prompt=prompt,
                timeout=timeout,
                api_key=api_key,
                api_base=api_base,
                logging_obj=litellm_logging_obj,
                optional_params=optional_params,
                model_response=model_response,
                aimg_generation=aimg_generation,
                client=client,
            )
        elif custom_llm_provider == "bedrock":
            if model is None:
                raise Exception("Model needs to be set for bedrock")
            model_response = bedrock_image_generation.image_generation(  # type: ignore
                model=model,
                prompt=prompt,
                timeout=timeout,
                logging_obj=litellm_logging_obj,
                optional_params=optional_params,
                model_response=model_response,
                aimg_generation=aimg_generation,
                client=client,
            )
        elif custom_llm_provider == "vertex_ai":
            vertex_ai_project = (
                optional_params.pop("vertex_project", None)
                or optional_params.pop("vertex_ai_project", None)
                or litellm.vertex_project
                or get_secret_str("VERTEXAI_PROJECT")
            )
            vertex_ai_location = (
                optional_params.pop("vertex_location", None)
                or optional_params.pop("vertex_ai_location", None)
                or litellm.vertex_location
                or get_secret_str("VERTEXAI_LOCATION")
            )
            vertex_credentials = (
                optional_params.pop("vertex_credentials", None)
                or optional_params.pop("vertex_ai_credentials", None)
                or get_secret_str("VERTEXAI_CREDENTIALS")
            )

            api_base = (
                api_base
                or litellm.api_base
                or get_secret_str("VERTEXAI_API_BASE")
                or get_secret_str("VERTEX_API_BASE")
            )

            model_response = vertex_image_generation.image_generation(
                model=model,
                prompt=prompt,
                timeout=timeout,
                logging_obj=litellm_logging_obj,
                optional_params=optional_params,
                model_response=model_response,
                vertex_project=vertex_ai_project,
                vertex_location=vertex_ai_location,
                vertex_credentials=vertex_credentials,
                aimg_generation=aimg_generation,
                api_base=api_base,
                client=client,
            )
        elif (
            custom_llm_provider in litellm._custom_providers
        ):  # Assume custom LLM provider
            # Get the Custom Handler
            custom_handler: Optional[CustomLLM] = None
            for item in litellm.custom_provider_map:
                if item["provider"] == custom_llm_provider:
                    custom_handler = item["custom_handler"]

            if custom_handler is None:
                raise LiteLLMUnknownProvider(
                    model=model, custom_llm_provider=custom_llm_provider
                )

            ## ROUTE LLM CALL ##
            if aimg_generation is True:
                async_custom_client: Optional[AsyncHTTPHandler] = None
                if client is not None and isinstance(client, AsyncHTTPHandler):
                    async_custom_client = client

                ## CALL FUNCTION
                model_response = custom_handler.aimage_generation(  # type: ignore
                    model=model,
                    prompt=prompt,
                    api_key=api_key,
                    api_base=api_base,
                    model_response=model_response,
                    optional_params=optional_params,
                    logging_obj=litellm_logging_obj,
                    timeout=timeout,
                    client=async_custom_client,
                )
            else:
                custom_client: Optional[HTTPHandler] = None
                if client is not None and isinstance(client, HTTPHandler):
                    custom_client = client

                ## CALL FUNCTION
                model_response = custom_handler.image_generation(
                    model=model,
                    prompt=prompt,
                    api_key=api_key,
                    api_base=api_base,
                    model_response=model_response,
                    optional_params=optional_params,
                    logging_obj=litellm_logging_obj,
                    timeout=timeout,
                    client=custom_client,
                )

        return model_response
    except Exception as e:
        ## Map to OpenAI Exception
        raise exception_type(
            model=model,
            custom_llm_provider=custom_llm_provider,
            original_exception=e,
            completion_kwargs=locals(),
            extra_kwargs=kwargs,
        )


@client
async def aimage_variation(*args, **kwargs) -> ImageResponse:
    """
    Asynchronously calls the `image_variation` function with the given arguments and keyword arguments.

    Parameters:
    - `args` (tuple): Positional arguments to be passed to the `image_variation` function.
    - `kwargs` (dict): Keyword arguments to be passed to the `image_variation` function.

    Returns:
    - `response` (Any): The response returned by the `image_variation` function.
    """
    loop = asyncio.get_event_loop()
    model = kwargs.get("model", None)
    custom_llm_provider = kwargs.get("custom_llm_provider", None)
    ### PASS ARGS TO Image Generation ###
    kwargs["async_call"] = True
    try:
        # Use a partial function to pass your keyword arguments
        func = partial(image_variation, *args, **kwargs)

        # Add the context to the function
        ctx = contextvars.copy_context()
        func_with_context = partial(ctx.run, func)

        if custom_llm_provider is None and model is not None:
            _, custom_llm_provider, _, _ = get_llm_provider(
                model=model, api_base=kwargs.get("api_base", None)
            )

        # Await normally
        init_response = await loop.run_in_executor(None, func_with_context)
        if isinstance(init_response, dict) or isinstance(
            init_response, ImageResponse
        ):  ## CACHING SCENARIO
            if isinstance(init_response, dict):
                init_response = ImageResponse(**init_response)
            response = init_response
        elif asyncio.iscoroutine(init_response):
            response = await init_response  # type: ignore
        else:
            # Call the synchronous function using run_in_executor
            response = await loop.run_in_executor(None, func_with_context)
        return response
    except Exception as e:
        custom_llm_provider = custom_llm_provider or "openai"
        raise exception_type(
            model=model,
            custom_llm_provider=custom_llm_provider,
            original_exception=e,
            completion_kwargs=args,
            extra_kwargs=kwargs,
        )


@client
def image_variation(
    image: FileTypes,
    model: str = "dall-e-2",  # set to dall-e-2 by default - like OpenAI.
    n: int = 1,
    response_format: Literal["url", "b64_json"] = "url",
    size: Optional[str] = None,
    user: Optional[str] = None,
    **kwargs,
) -> ImageResponse:
    # get non-default params
    client = kwargs.get("client", None)
    # get logging object
    litellm_logging_obj = cast(LiteLLMLoggingObj, kwargs.get("litellm_logging_obj"))

    # get the litellm params
    litellm_params = get_litellm_params(**kwargs)
    # get the custom llm provider
    model, custom_llm_provider, dynamic_api_key, api_base = get_llm_provider(
        model=model,
        custom_llm_provider=litellm_params.get("custom_llm_provider", None),
        api_base=litellm_params.get("api_base", None),
        api_key=litellm_params.get("api_key", None),
    )

    # route to the correct provider w/ the params
    try:
        llm_provider = LlmProviders(custom_llm_provider)
        image_variation_provider = LITELLM_IMAGE_VARIATION_PROVIDERS(llm_provider)
    except ValueError:
        raise ValueError(
            f"Invalid image variation provider: {custom_llm_provider}. Supported providers are: {LITELLM_IMAGE_VARIATION_PROVIDERS}"
        )
    model_response = ImageResponse()

    response: Optional[ImageResponse] = None

    provider_config = ProviderConfigManager.get_provider_model_info(
        model=model or "",  # openai defaults to dall-e-2
        provider=llm_provider,
    )

    if provider_config is None:
        raise ValueError(
            f"image variation provider has no known model info config - required for getting api keys, etc.: {custom_llm_provider}. Supported providers are: {LITELLM_IMAGE_VARIATION_PROVIDERS}"
        )

    api_key = provider_config.get_api_key(litellm_params.get("api_key", None))
    api_base = provider_config.get_api_base(litellm_params.get("api_base", None))

    if image_variation_provider == LITELLM_IMAGE_VARIATION_PROVIDERS.OPENAI:
        if api_key is None:
            raise ValueError("API key is required for OpenAI image variations")
        if api_base is None:
            raise ValueError("API base is required for OpenAI image variations")

        response = openai_image_variations.image_variations(
            model_response=model_response,
            api_key=api_key,
            api_base=api_base,
            model=model,
            image=image,
            timeout=litellm_params.get("timeout", None),
            custom_llm_provider=custom_llm_provider,
            logging_obj=litellm_logging_obj,
            optional_params={},
            litellm_params=litellm_params,
        )
    elif image_variation_provider == LITELLM_IMAGE_VARIATION_PROVIDERS.TOPAZ:
        if api_key is None:
            raise ValueError("API key is required for Topaz image variations")
        if api_base is None:
            raise ValueError("API base is required for Topaz image variations")

        response = base_llm_aiohttp_handler.image_variations(
            model_response=model_response,
            api_key=api_key,
            api_base=api_base,
            model=model,
            image=image,
            timeout=litellm_params.get("timeout", None),
            custom_llm_provider=custom_llm_provider,
            logging_obj=litellm_logging_obj,
            optional_params={},
            litellm_params=litellm_params,
            client=client,
        )

    # return the response
    if response is None:
        raise ValueError(
            f"Invalid image variation provider: {custom_llm_provider}. Supported providers are: {LITELLM_IMAGE_VARIATION_PROVIDERS}"
        )
    return response


##### Transcription #######################


@client
async def atranscription(*args, **kwargs) -> TranscriptionResponse:
    """
    Calls openai + azure whisper endpoints.

    Allows router to load balance between them
    """
    loop = asyncio.get_event_loop()
    model = args[0] if len(args) > 0 else kwargs["model"]
    ### PASS ARGS TO Image Generation ###
    kwargs["atranscription"] = True
    custom_llm_provider = None
    try:
        # Use a partial function to pass your keyword arguments
        func = partial(transcription, *args, **kwargs)

        # Add the context to the function
        ctx = contextvars.copy_context()
        func_with_context = partial(ctx.run, func)

        _, custom_llm_provider, _, _ = get_llm_provider(
            model=model, api_base=kwargs.get("api_base", None)
        )

        # Await normally
        init_response = await loop.run_in_executor(None, func_with_context)
        if isinstance(init_response, dict):
            response = TranscriptionResponse(**init_response)
        elif isinstance(init_response, TranscriptionResponse):  ## CACHING SCENARIO
            response = init_response
        elif asyncio.iscoroutine(init_response):
            response = await init_response  # type: ignore
        else:
            # Call the synchronous function using run_in_executor
            response = await loop.run_in_executor(None, func_with_context)
        if not isinstance(response, TranscriptionResponse):
            raise ValueError(
                f"Invalid response from transcription provider, expected TranscriptionResponse, but got {type(response)}"
            )
        return response
    except Exception as e:
        custom_llm_provider = custom_llm_provider or "openai"
        raise exception_type(
            model=model,
            custom_llm_provider=custom_llm_provider,
            original_exception=e,
            completion_kwargs=args,
            extra_kwargs=kwargs,
        )


@client
def transcription(
    model: str,
    file: FileTypes,
    ## OPTIONAL OPENAI PARAMS ##
    language: Optional[str] = None,
    prompt: Optional[str] = None,
    response_format: Optional[
        Literal["json", "text", "srt", "verbose_json", "vtt"]
    ] = None,
    timestamp_granularities: Optional[List[Literal["word", "segment"]]] = None,
    temperature: Optional[int] = None,  # openai defaults this to 0
    ## LITELLM PARAMS ##
    user: Optional[str] = None,
    timeout=600,  # default to 10 minutes
    api_key: Optional[str] = None,
    api_base: Optional[str] = None,
    api_version: Optional[str] = None,
    max_retries: Optional[int] = None,
    custom_llm_provider=None,
    **kwargs,
) -> Union[TranscriptionResponse, Coroutine[Any, Any, TranscriptionResponse]]:
    """
    Calls openai + azure whisper endpoints.

    Allows router to load balance between them
    """
    litellm_call_id = kwargs.get("litellm_call_id", None)
    proxy_server_request = kwargs.get("proxy_server_request", None)
    model_info = kwargs.get("model_info", None)
    metadata = kwargs.get("metadata", None)
    atranscription = kwargs.get("atranscription", False)
    atranscription = kwargs.get("atranscription", False)
    litellm_logging_obj: LiteLLMLoggingObj = kwargs.get("litellm_logging_obj")  # type: ignore
    extra_headers = kwargs.get("extra_headers", None)
    kwargs.pop("tags", [])

    drop_params = kwargs.get("drop_params", None)
    client: Optional[
        Union[
            openai.AsyncOpenAI,
            openai.OpenAI,
            openai.AzureOpenAI,
            openai.AsyncAzureOpenAI,
        ]
    ] = kwargs.pop("client", None)

    if litellm_logging_obj:
        litellm_logging_obj.model_call_details["client"] = str(client)

    if max_retries is None:
        max_retries = openai.DEFAULT_MAX_RETRIES

    model_response = litellm.utils.TranscriptionResponse()

    model, custom_llm_provider, dynamic_api_key, api_base = get_llm_provider(
        model=model, custom_llm_provider=custom_llm_provider, api_base=api_base
    )  # type: ignore

    if dynamic_api_key is not None:
        api_key = dynamic_api_key

    optional_params = get_optional_params_transcription(
        model=model,
        language=language,
        prompt=prompt,
        response_format=response_format,
        timestamp_granularities=timestamp_granularities,
        temperature=temperature,
        custom_llm_provider=custom_llm_provider,
        drop_params=drop_params,
    )
    litellm_params_dict = get_litellm_params(**kwargs)

    litellm_logging_obj.update_environment_variables(
        model=model,
        user=user,
        optional_params={},
        litellm_params={
            "litellm_call_id": litellm_call_id,
            "proxy_server_request": proxy_server_request,
            "model_info": model_info,
            "metadata": metadata,
            "preset_cache_key": None,
            "stream_response": {},
            **kwargs,
        },
        custom_llm_provider=custom_llm_provider,
    )

    response: Optional[
        Union[TranscriptionResponse, Coroutine[Any, Any, TranscriptionResponse]]
    ] = None

    provider_config = ProviderConfigManager.get_provider_audio_transcription_config(
        model=model,
        provider=LlmProviders(custom_llm_provider),
    )

    if custom_llm_provider == "azure":
        # azure configs
        api_base = api_base or litellm.api_base or get_secret_str("AZURE_API_BASE")

        api_version = (
            api_version or litellm.api_version or get_secret_str("AZURE_API_VERSION")
        )

        azure_ad_token = kwargs.pop("azure_ad_token", None) or get_secret_str(
            "AZURE_AD_TOKEN"
        )

        api_key = (
            api_key
            or litellm.api_key
            or litellm.azure_key
            or get_secret_str("AZURE_API_KEY")
        )

        optional_params["extra_headers"] = extra_headers

        response = azure_audio_transcriptions.audio_transcriptions(
            model=model,
            audio_file=file,
            optional_params=optional_params,
            model_response=model_response,
            atranscription=atranscription,
            client=client,
            timeout=timeout,
            logging_obj=litellm_logging_obj,
            api_base=api_base,
            api_key=api_key,
            api_version=api_version,
            azure_ad_token=azure_ad_token,
            max_retries=max_retries,
            litellm_params=litellm_params_dict,
        )
    elif (
        custom_llm_provider == "openai"
        or custom_llm_provider in litellm.openai_compatible_providers
    ):
        api_base = (
            api_base
            or litellm.api_base
            or get_secret("OPENAI_API_BASE")
            or "https://api.openai.com/v1"
        )  # type: ignore
        openai.organization = (
            litellm.organization
            or get_secret("OPENAI_ORGANIZATION")
            or None  # default - https://github.com/openai/openai-python/blob/284c1799070c723c6a553337134148a7ab088dd8/openai/util.py#L105
        )
        # set API KEY
        api_key = api_key or litellm.api_key or litellm.openai_key or get_secret("OPENAI_API_KEY")  # type: ignore
        response = openai_audio_transcriptions.audio_transcriptions(
            model=model,
            audio_file=file,
            optional_params=optional_params,
            model_response=model_response,
            atranscription=atranscription,
            client=client,
            timeout=timeout,
            logging_obj=litellm_logging_obj,
            max_retries=max_retries,
            api_base=api_base,
            api_key=api_key,
            provider_config=provider_config,
            litellm_params=litellm_params_dict,
        )
    elif custom_llm_provider == "deepgram":
        response = base_llm_http_handler.audio_transcriptions(
            model=model,
            audio_file=file,
            optional_params=optional_params,
            litellm_params=litellm_params_dict,
            model_response=model_response,
            atranscription=atranscription,
            client=(
                client
                if client is not None
                and (
                    isinstance(client, HTTPHandler)
                    or isinstance(client, AsyncHTTPHandler)
                )
                else None
            ),
            timeout=timeout,
            max_retries=max_retries,
            logging_obj=litellm_logging_obj,
            api_base=api_base,
            api_key=api_key,
            custom_llm_provider="deepgram",
            headers={},
            provider_config=provider_config,
        )
    if response is None:
        raise ValueError("Unmapped provider passed in. Unable to get the response.")
    return response


@client
async def aspeech(*args, **kwargs) -> HttpxBinaryResponseContent:
    """
    Calls openai tts endpoints.
    """
    loop = asyncio.get_event_loop()
    model = args[0] if len(args) > 0 else kwargs["model"]
    ### PASS ARGS TO Image Generation ###
    kwargs["aspeech"] = True
    custom_llm_provider = kwargs.get("custom_llm_provider", None)
    try:
        # Use a partial function to pass your keyword arguments
        func = partial(speech, *args, **kwargs)

        # Add the context to the function
        ctx = contextvars.copy_context()
        func_with_context = partial(ctx.run, func)

        _, custom_llm_provider, _, _ = get_llm_provider(
            model=model, api_base=kwargs.get("api_base", None)
        )

        # Await normally
        init_response = await loop.run_in_executor(None, func_with_context)
        if asyncio.iscoroutine(init_response):
            response = await init_response
        else:
            # Call the synchronous function using run_in_executor
            response = await loop.run_in_executor(None, func_with_context)
        return response  # type: ignore
    except Exception as e:
        custom_llm_provider = custom_llm_provider or "openai"
        raise exception_type(
            model=model,
            custom_llm_provider=custom_llm_provider,
            original_exception=e,
            completion_kwargs=args,
            extra_kwargs=kwargs,
        )


@client
def speech(  # noqa: PLR0915
    model: str,
    input: str,
    voice: Optional[Union[str, dict]] = None,
    api_key: Optional[str] = None,
    api_base: Optional[str] = None,
    api_version: Optional[str] = None,
    organization: Optional[str] = None,
    project: Optional[str] = None,
    max_retries: Optional[int] = None,
    metadata: Optional[dict] = None,
    timeout: Optional[Union[float, httpx.Timeout]] = None,
    response_format: Optional[str] = None,
    speed: Optional[int] = None,
    client=None,
    headers: Optional[dict] = None,
    custom_llm_provider: Optional[str] = None,
    aspeech: Optional[bool] = None,
    **kwargs,
) -> HttpxBinaryResponseContent:
    user = kwargs.get("user", None)
    litellm_call_id: Optional[str] = kwargs.get("litellm_call_id", None)
    proxy_server_request = kwargs.get("proxy_server_request", None)
    extra_headers = kwargs.get("extra_headers", None)
    model_info = kwargs.get("model_info", None)
    model, custom_llm_provider, dynamic_api_key, api_base = get_llm_provider(
        model=model, custom_llm_provider=custom_llm_provider, api_base=api_base
    )  # type: ignore
    kwargs.pop("tags", [])

    optional_params = {}
    if response_format is not None:
        optional_params["response_format"] = response_format
    if speed is not None:
        optional_params["speed"] = speed  # type: ignore

    if timeout is None:
        timeout = litellm.request_timeout

    if max_retries is None:
        max_retries = litellm.num_retries or openai.DEFAULT_MAX_RETRIES
    litellm_params_dict = get_litellm_params(**kwargs)
    logging_obj = kwargs.get("litellm_logging_obj", None)
    logging_obj.update_environment_variables(
        model=model,
        user=user,
        optional_params={},
        litellm_params={
            "litellm_call_id": litellm_call_id,
            "proxy_server_request": proxy_server_request,
            "model_info": model_info,
            "metadata": metadata,
            "preset_cache_key": None,
            "stream_response": {},
            **kwargs,
        },
        custom_llm_provider=custom_llm_provider,
    )
    response: Optional[HttpxBinaryResponseContent] = None
    if (
        custom_llm_provider == "openai"
        or custom_llm_provider in litellm.openai_compatible_providers
    ):
        if voice is None or not (isinstance(voice, str)):
            raise litellm.BadRequestError(
                message="'voice' is required to be passed as a string for OpenAI TTS",
                model=model,
                llm_provider=custom_llm_provider,
            )
        api_base = (
            api_base  # for deepinfra/perplexity/anyscale/groq/friendliai we check in get_llm_provider and pass in the api base from there
            or litellm.api_base
            or get_secret("OPENAI_API_BASE")
            or "https://api.openai.com/v1"
        )  # type: ignore
        # set API KEY
        api_key = (
            api_key
            or litellm.api_key  # for deepinfra/perplexity/anyscale we check in get_llm_provider and pass in the api key from there
            or litellm.openai_key
            or get_secret("OPENAI_API_KEY")
        )  # type: ignore

        organization = (
            organization
            or litellm.organization
            or get_secret("OPENAI_ORGANIZATION")
            or None  # default - https://github.com/openai/openai-python/blob/284c1799070c723c6a553337134148a7ab088dd8/openai/util.py#L105
        )  # type: ignore

        project = (
            project
            or litellm.project
            or get_secret("OPENAI_PROJECT")
            or None  # default - https://github.com/openai/openai-python/blob/284c1799070c723c6a553337134148a7ab088dd8/openai/util.py#L105
        )  # type: ignore

        headers = headers or litellm.headers

        response = openai_chat_completions.audio_speech(
            model=model,
            input=input,
            voice=voice,
            optional_params=optional_params,
            api_key=api_key,
            api_base=api_base,
            organization=organization,
            project=project,
            max_retries=max_retries,
            timeout=timeout,
            client=client,  # pass AsyncOpenAI, OpenAI client
            aspeech=aspeech,
        )
    elif custom_llm_provider == "azure":
        # azure configs
        if voice is None or not (isinstance(voice, str)):
            raise litellm.BadRequestError(
                message="'voice' is required to be passed as a string for Azure TTS",
                model=model,
                llm_provider=custom_llm_provider,
            )
        api_base = api_base or litellm.api_base or get_secret("AZURE_API_BASE")  # type: ignore

        api_version = api_version or litellm.api_version or get_secret("AZURE_API_VERSION")  # type: ignore

        api_key = (
            api_key
            or litellm.api_key
            or litellm.azure_key
            or get_secret("AZURE_OPENAI_API_KEY")
            or get_secret("AZURE_API_KEY")
        )  # type: ignore

        azure_ad_token: Optional[str] = optional_params.get("extra_body", {}).pop(  # type: ignore
            "azure_ad_token", None
        ) or get_secret(
            "AZURE_AD_TOKEN"
        )
        azure_ad_token_provider = kwargs.get("azure_ad_token_provider", None)

        if extra_headers:
            optional_params["extra_headers"] = extra_headers

        response = azure_chat_completions.audio_speech(
            model=model,
            input=input,
            voice=voice,
            optional_params=optional_params,
            api_key=api_key,
            api_base=api_base,
            api_version=api_version,
            azure_ad_token=azure_ad_token,
            azure_ad_token_provider=azure_ad_token_provider,
            organization=organization,
            max_retries=max_retries,
            timeout=timeout,
            client=client,  # pass AsyncOpenAI, OpenAI client
            aspeech=aspeech,
            litellm_params=litellm_params_dict,
        )
    elif custom_llm_provider == "vertex_ai" or custom_llm_provider == "vertex_ai_beta":
        generic_optional_params = GenericLiteLLMParams(**kwargs)

        api_base = generic_optional_params.api_base or ""
        vertex_ai_project = (
            generic_optional_params.vertex_project
            or litellm.vertex_project
            or get_secret_str("VERTEXAI_PROJECT")
        )
        vertex_ai_location = (
            generic_optional_params.vertex_location
            or litellm.vertex_location
            or get_secret_str("VERTEXAI_LOCATION")
        )
        vertex_credentials = (
            generic_optional_params.vertex_credentials
            or get_secret_str("VERTEXAI_CREDENTIALS")
        )

        if voice is not None and not isinstance(voice, dict):
            raise litellm.BadRequestError(
                message=f"'voice' is required to be passed as a dict for Vertex AI TTS, passed in voice={voice}",
                model=model,
                llm_provider=custom_llm_provider,
            )
        response = vertex_text_to_speech.audio_speech(
            _is_async=aspeech,
            vertex_credentials=vertex_credentials,
            vertex_project=vertex_ai_project,
            vertex_location=vertex_ai_location,
            timeout=timeout,
            api_base=api_base,
            model=model,
            input=input,
            voice=voice,
            optional_params=optional_params,
            kwargs=kwargs,
            logging_obj=logging_obj,
        )

    if response is None:
        raise Exception(
            "Unable to map the custom llm provider={} to a known provider={}.".format(
                custom_llm_provider, litellm.provider_list
            )
        )
    return response


##### Health Endpoints #######################


async def ahealth_check_wildcard_models(
    model: str,
    custom_llm_provider: str,
    model_params: dict,
    litellm_logging_obj: Logging,
) -> dict:
    # this is a wildcard model, we need to pick a random model from the provider
    cheapest_models = pick_cheapest_chat_models_from_llm_provider(
        custom_llm_provider=custom_llm_provider, n=3
    )
    if len(cheapest_models) == 0:
        raise Exception(
            f"Unable to health check wildcard model for provider {custom_llm_provider}. Add a model on your config.yaml or contribute here - https://github.com/BerriAI/litellm/blob/main/model_prices_and_context_window.json"
        )
    if len(cheapest_models) > 1:
        fallback_models = cheapest_models[
            1:
        ]  # Pick the last 2 models from the shuffled list
    else:
        fallback_models = None
    model_params["model"] = cheapest_models[0]
    model_params["litellm_logging_obj"] = litellm_logging_obj
    model_params["fallbacks"] = fallback_models
    model_params["max_tokens"] = 1
    await acompletion(**model_params)
    return {}


async def ahealth_check(
    model_params: dict,
    mode: Optional[
        Literal[
            "chat",
            "completion",
            "embedding",
            "audio_speech",
            "audio_transcription",
            "image_generation",
            "batch",
            "rerank",
            "realtime",
        ]
    ] = "chat",
    prompt: Optional[str] = None,
    input: Optional[List] = None,
):
    """
    Support health checks for different providers. Return remaining rate limit, etc.

    Returns:
        {
            "x-ratelimit-remaining-requests": int,
            "x-ratelimit-remaining-tokens": int,
            "x-ms-region": str,
        }
    """
    # Map modes to their corresponding health check calls
    litellm_logging_obj = Logging(
        model="",
        messages=[],
        stream=False,
        call_type="acompletion",
        litellm_call_id="1234",
        start_time=datetime.datetime.now(),
        function_id="1234",
        log_raw_request_response=True,
    )
    try:
        model: Optional[str] = model_params.get("model", None)
        if model is None:
            raise Exception("model not set")

        if model in litellm.model_cost and mode is None:
            mode = litellm.model_cost[model].get("mode")

        model, custom_llm_provider, _, _ = get_llm_provider(model=model)
        if model in litellm.model_cost and mode is None:
            mode = litellm.model_cost[model].get("mode")

        model_params["cache"] = {
            "no-cache": True
        }  # don't used cached responses for making health check calls
        mode = mode or "chat"
        if "*" in model:
            return await ahealth_check_wildcard_models(
                model=model,
                custom_llm_provider=custom_llm_provider,
                model_params=model_params,
                litellm_logging_obj=litellm_logging_obj,
            )
        model_params["litellm_logging_obj"] = litellm_logging_obj

        mode_handlers = {
            "chat": lambda: litellm.acompletion(
                **model_params,
            ),
            "completion": lambda: litellm.atext_completion(
                **_filter_model_params(model_params),
                prompt=prompt or "test",
            ),
            "embedding": lambda: litellm.aembedding(
                **_filter_model_params(model_params),
                input=input or ["test"],
            ),
            "audio_speech": lambda: litellm.aspeech(
                **_filter_model_params(model_params),
                input=prompt or "test",
                voice="alloy",
            ),
            "audio_transcription": lambda: litellm.atranscription(
                **_filter_model_params(model_params),
                file=get_audio_file_for_health_check(),
            ),
            "image_generation": lambda: litellm.aimage_generation(
                **_filter_model_params(model_params),
                prompt=prompt,
            ),
            "rerank": lambda: litellm.arerank(
                **_filter_model_params(model_params),
                query=prompt or "",
                documents=["my sample text"],
            ),
            "realtime": lambda: _realtime_health_check(
                model=model,
                custom_llm_provider=custom_llm_provider,
                api_base=model_params.get("api_base", None),
                api_key=model_params.get("api_key", None),
                api_version=model_params.get("api_version", None),
            ),
        }

        if mode in mode_handlers:
            _response = await mode_handlers[mode]()
            # Only process headers for chat mode
            _response_headers: dict = (
                getattr(_response, "_hidden_params", {}).get("headers", {}) or {}
            )
            return _create_health_check_response(_response_headers)
        else:
            raise Exception(
                f"Mode {mode} not supported. See modes here: https://docs.litellm.ai/docs/proxy/health"
            )
    except Exception as e:
        stack_trace = traceback.format_exc()
        if isinstance(stack_trace, str):
            stack_trace = stack_trace[:1000]

        if mode is None:
            return {
                "error": f"error:{str(e)}. Missing `mode`. Set the `mode` for the model - https://docs.litellm.ai/docs/proxy/health#embedding-models  \nstacktrace: {stack_trace}"
            }

        error_to_return = str(e) + "\nstack trace: " + stack_trace

        raw_request_typed_dict = litellm_logging_obj.model_call_details.get(
            "raw_request_typed_dict"
        )

        return {
            "error": error_to_return,
            "raw_request_typed_dict": raw_request_typed_dict,
        }


####### HELPER FUNCTIONS ################
## Set verbose to true -> ```litellm.set_verbose = True```
def print_verbose(print_statement):
    try:
        verbose_logger.debug(print_statement)
        if litellm.set_verbose:
            print(print_statement)  # noqa
    except Exception:
        pass


def config_completion(**kwargs):
    if litellm.config_path is not None:
        config_args = read_config_args(litellm.config_path)
        # overwrite any args passed in with config args
        return completion(**kwargs, **config_args)
    else:
        raise ValueError(
            "No config path set, please set a config path using `litellm.config_path = 'path/to/config.json'`"
        )


def stream_chunk_builder_text_completion(
    chunks: list, messages: Optional[List] = None
) -> TextCompletionResponse:
    id = chunks[0]["id"]
    object = chunks[0]["object"]
    created = chunks[0]["created"]
    model = chunks[0]["model"]
    system_fingerprint = chunks[0].get("system_fingerprint", None)
    finish_reason = chunks[-1]["choices"][0]["finish_reason"]
    logprobs = chunks[-1]["choices"][0]["logprobs"]

    response = {
        "id": id,
        "object": object,
        "created": created,
        "model": model,
        "system_fingerprint": system_fingerprint,
        "choices": [
            {
                "text": None,
                "index": 0,
                "logprobs": logprobs,
                "finish_reason": finish_reason,
            }
        ],
        "usage": {
            "prompt_tokens": None,
            "completion_tokens": None,
            "total_tokens": None,
        },
    }
    content_list = []
    for chunk in chunks:
        choices = chunk["choices"]
        for choice in choices:
            if (
                choice is not None
                and hasattr(choice, "text")
                and choice.get("text") is not None
            ):
                _choice = choice.get("text")
                content_list.append(_choice)

    # Combine the "content" strings into a single string || combine the 'function' strings into a single string
    combined_content = "".join(content_list)

    # Update the "content" field within the response dictionary
    response["choices"][0]["text"] = combined_content

    if len(combined_content) > 0:
        pass
    else:
        pass
    # # Update usage information if needed
    try:
        response["usage"]["prompt_tokens"] = token_counter(
            model=model, messages=messages
        )
    except (
        Exception
    ):  # don't allow this failing to block a complete streaming response from being returned
        print_verbose("token_counter failed, assuming prompt tokens is 0")
        response["usage"]["prompt_tokens"] = 0
    response["usage"]["completion_tokens"] = token_counter(
        model=model,
        text=combined_content,
        count_response_tokens=True,  # count_response_tokens is a Flag to tell token counter this is a response, No need to add extra tokens we do for input messages
    )
    response["usage"]["total_tokens"] = (
        response["usage"]["prompt_tokens"] + response["usage"]["completion_tokens"]
    )
    return TextCompletionResponse(**response)


def stream_chunk_builder(  # noqa: PLR0915
    chunks: list, messages: Optional[list] = None, start_time=None, end_time=None
) -> Optional[Union[ModelResponse, TextCompletionResponse]]:
    try:
        if chunks is None:
            raise litellm.APIError(
                status_code=500,
                message="Error building chunks for logging/streaming usage calculation",
                llm_provider="",
                model="",
            )
        if not chunks:
            return None

        processor = ChunkProcessor(chunks, messages)
        chunks = processor.chunks

        ### BASE-CASE ###
        if len(chunks) == 0:
            return None
        ## Route to the text completion logic
        if isinstance(
            chunks[0]["choices"][0], litellm.utils.TextChoices
        ):  # route to the text completion logic
            return stream_chunk_builder_text_completion(
                chunks=chunks, messages=messages
            )

        model = chunks[0]["model"]
        # Initialize the response dictionary
        response = processor.build_base_response(chunks)

        tool_call_chunks = [
            chunk
            for chunk in chunks
            if len(chunk["choices"]) > 0
            and "tool_calls" in chunk["choices"][0]["delta"]
            and chunk["choices"][0]["delta"]["tool_calls"] is not None
        ]

        if len(tool_call_chunks) > 0:
            tool_calls_list = processor.get_combined_tool_content(tool_call_chunks)
            _choice = cast(Choices, response.choices[0])
            _choice.message.content = None
            _choice.message.tool_calls = tool_calls_list

        function_call_chunks = [
            chunk
            for chunk in chunks
            if len(chunk["choices"]) > 0
            and "function_call" in chunk["choices"][0]["delta"]
            and chunk["choices"][0]["delta"]["function_call"] is not None
        ]

        if len(function_call_chunks) > 0:
            _choice = cast(Choices, response.choices[0])
            _choice.message.content = None
            _choice.message.function_call = (
                processor.get_combined_function_call_content(function_call_chunks)
            )

        content_chunks = [
            chunk
            for chunk in chunks
            if len(chunk["choices"]) > 0
            and "content" in chunk["choices"][0]["delta"]
            and chunk["choices"][0]["delta"]["content"] is not None
        ]

        if len(content_chunks) > 0:
            response["choices"][0]["message"]["content"] = (
                processor.get_combined_content(content_chunks)
            )

        reasoning_chunks = [
            chunk
            for chunk in chunks
            if len(chunk["choices"]) > 0
            and "reasoning_content" in chunk["choices"][0]["delta"]
            and chunk["choices"][0]["delta"]["reasoning_content"] is not None
        ]

        if len(reasoning_chunks) > 0:
            response["choices"][0]["message"]["reasoning_content"] = (
                processor.get_combined_reasoning_content(reasoning_chunks)
            )

        audio_chunks = [
            chunk
            for chunk in chunks
            if len(chunk["choices"]) > 0
            and "audio" in chunk["choices"][0]["delta"]
            and chunk["choices"][0]["delta"]["audio"] is not None
        ]

        if len(audio_chunks) > 0:
            _choice = cast(Choices, response.choices[0])
            _choice.message.audio = processor.get_combined_audio_content(audio_chunks)

        completion_output = get_content_from_model_response(response)

        reasoning_tokens = processor.count_reasoning_tokens(response)

        usage = processor.calculate_usage(
            chunks=chunks,
            model=model,
            completion_output=completion_output,
            messages=messages,
            reasoning_tokens=reasoning_tokens,
        )

        setattr(response, "usage", usage)

        return response
    except Exception as e:
        verbose_logger.exception(
            "litellm.main.py::stream_chunk_builder() - Exception occurred - {}".format(
                str(e)
            )
        )
        raise litellm.APIError(
            status_code=500,
            message="Error building chunks for logging/streaming usage calculation",
            llm_provider="",
            model="",
        )<|MERGE_RESOLUTION|>--- conflicted
+++ resolved
@@ -110,7 +110,7 @@
     async_completion_with_fallbacks,
     completion_with_fallbacks,
 )
-<<<<<<< HEAD
+
 from .llms import (
     anthropic_text,
     together_ai,
@@ -138,11 +138,11 @@
     maritalk,
     #sparkai
     spark_ai,
-=======
+
 from .litellm_core_utils.prompt_templates.common_utils import (
     get_completion_messages,
     update_messages_with_model_file_ids,
->>>>>>> ae7eecaa
+
 )
 from .litellm_core_utils.prompt_templates.factory import (
     custom_prompt,
@@ -972,7 +972,7 @@
     client = kwargs.get("client", None)
     ### Admin Controls ###
     no_log = kwargs.get("no-log", False)
-<<<<<<< HEAD
+
     ###__________________
     spark_app_id=kwargs.get("spark_app_id",None)
     spark_api_key=kwargs.get("spark_api_key",None)
@@ -980,7 +980,7 @@
     sparkai_domain=kwargs.get("sparkai_domain",None)
     sparkai_url=kwargs.get("sparkai_url",None)
     ###__________________
-=======
+
     ### PROMPT MANAGEMENT ###
     prompt_id = cast(Optional[str], kwargs.get("prompt_id", None))
     prompt_variables = cast(Optional[dict], kwargs.get("prompt_variables", None))
@@ -991,7 +991,7 @@
         user_continue_message=user_continue_message,
         assistant_continue_message=assistant_continue_message,
     )
->>>>>>> ae7eecaa
+
     ######## end of unpacking kwargs ###########
     non_default_params = get_non_default_completion_params(kwargs=kwargs)
     litellm_params = {}  # used to prevent unbound var errors
@@ -2215,7 +2215,7 @@
                 custom_llm_provider="maritalk",
                 custom_prompt_dict=custom_prompt_dict,
             )
-<<<<<<< HEAD
+
             if (
                 "stream_tokens" in optional_params
                 and optional_params["stream_tokens"] == True
@@ -2256,8 +2256,7 @@
 
         elif custom_llm_provider == "palm":
             palm_api_key = api_key or get_secret("PALM_API_KEY") or litellm.api_key
-=======
->>>>>>> ae7eecaa
+
 
             response = model_response
         elif custom_llm_provider == "huggingface":
