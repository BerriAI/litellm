# +-----------------------------------------------+
# |                                               |
# |           Give Feedback / Get Help            |
# | https://github.com/BerriAI/litellm/issues/new |
# |                                               |
# +-----------------------------------------------+
#
#  Thank you ! We ❤️ you! - Krrish & Ishaan

import asyncio
import contextvars
import datetime
import inspect
import json
import os
import random
import sys
import threading
import time
import traceback
import uuid
from concurrent import futures
from concurrent.futures import FIRST_COMPLETED, ThreadPoolExecutor, wait
from copy import deepcopy
from functools import partial
from typing import Any, Callable, Dict, List, Literal, Mapping, Optional, Type, Union

import dotenv
import httpx
import openai
import tiktoken
from pydantic import BaseModel
from typing_extensions import overload

import litellm
from litellm import (  # type: ignore
    Logging,
    client,
    exception_type,
    get_litellm_params,
    get_optional_params,
)
from litellm.integrations.custom_logger import CustomLogger
from litellm.litellm_core_utils.litellm_logging import Logging as LiteLLMLoggingObj
from litellm.litellm_core_utils.mock_functions import (
    mock_embedding,
    mock_image_generation,
)
from litellm.llms.custom_httpx.http_handler import AsyncHTTPHandler, HTTPHandler
from litellm.secret_managers.main import get_secret_str
from litellm.utils import (
    CustomStreamWrapper,
    Usage,
    async_mock_completion_streaming_obj,
    completion_with_fallbacks,
    convert_to_model_response_object,
    create_pretrained_tokenizer,
    create_tokenizer,
    get_api_key,
    get_llm_provider,
    get_optional_params_embeddings,
    get_optional_params_image_gen,
    get_optional_params_transcription,
    get_secret,
    mock_completion_streaming_obj,
    read_config_args,
    supports_httpx_timeout,
    token_counter,
)

from ._logging import verbose_logger
from .caching.caching import disable_cache, enable_cache, update_cache
from .llms import (
    aleph_alpha,
    baseten,
    clarifai,
    cloudflare,
    maritalk,
    nlp_cloud,
    ollama,
    ollama_chat,
    oobabooga,
    openrouter,
    palm,
    petals,
    replicate,
    vllm,
)
from .llms.AI21 import completion as ai21
from .llms.anthropic.chat import AnthropicChatCompletion
from .llms.anthropic.completion import AnthropicTextCompletion
from .llms.azure_ai.chat import AzureAIChatCompletion
from .llms.azure_ai.embed import AzureAIEmbedding
from .llms.azure_text import AzureTextCompletion
from .llms.AzureOpenAI.audio_transcriptions import AzureAudioTranscription
from .llms.AzureOpenAI.azure import AzureChatCompletion, _check_dynamic_azure_params
from .llms.AzureOpenAI.chat.o1_handler import AzureOpenAIO1ChatCompletion
from .llms.bedrock import image_generation as bedrock_image_generation  # type: ignore
from .llms.bedrock.chat import BedrockConverseLLM, BedrockLLM
from .llms.bedrock.embed.embedding import BedrockEmbedding
from .llms.cohere import chat as cohere_chat
from .llms.cohere import completion as cohere_completion  # type: ignore
from .llms.cohere import embed as cohere_embed
from .llms.custom_llm import CustomLLM, custom_chat_llm_router
from .llms.databricks.chat import DatabricksChatCompletion
from .llms.groq.chat.handler import GroqChatCompletion
from .llms.huggingface_restapi import Huggingface
from .llms.OpenAI.audio_transcriptions import OpenAIAudioTranscription
from .llms.OpenAI.chat.o1_handler import OpenAIO1ChatCompletion
from .llms.OpenAI.openai import OpenAIChatCompletion, OpenAITextCompletion
from .llms.predibase import PredibaseChatCompletion
from .llms.prompt_templates.common_utils import get_completion_messages
from .llms.prompt_templates.factory import (
    custom_prompt,
    function_call_prompt,
    map_system_message_pt,
    ollama_pt,
    prompt_factory,
    stringify_json_tool_call_content,
)
from .llms.sagemaker.sagemaker import SagemakerLLM
from .llms.text_completion_codestral import CodestralTextCompletion
from .llms.together_ai.completion.handler import TogetherAITextCompletion
from .llms.triton import TritonChatCompletion
from .llms.vertex_ai_and_google_ai_studio import vertex_ai_non_gemini
from .llms.vertex_ai_and_google_ai_studio.gemini.vertex_and_google_ai_studio_gemini import (
    VertexLLM,
)
from .llms.vertex_ai_and_google_ai_studio.gemini_embeddings.batch_embed_content_handler import (
    GoogleBatchEmbeddings,
)
from .llms.vertex_ai_and_google_ai_studio.image_generation.image_generation_handler import (
    VertexImageGeneration,
)
from .llms.vertex_ai_and_google_ai_studio.multimodal_embeddings.embedding_handler import (
    VertexMultimodalEmbedding,
)
from .llms.vertex_ai_and_google_ai_studio.text_to_speech.text_to_speech_handler import (
    VertexTextToSpeechAPI,
)
from .llms.vertex_ai_and_google_ai_studio.vertex_ai_partner_models.main import (
    VertexAIPartnerModels,
)
from .llms.vertex_ai_and_google_ai_studio.vertex_embeddings.embedding_handler import (
    VertexEmbedding,
)
from .llms.watsonx import IBMWatsonXAI
from .types.llms.openai import (
<<<<<<< HEAD
    ChatCompletionAudioParam,
    ChatCompletionModality,
=======
    ChatCompletionAssistantMessage,
    ChatCompletionUserMessage,
>>>>>>> c2985355
    HttpxBinaryResponseContent,
)
from .types.utils import (
    AdapterCompletionStreamWrapper,
    ChatCompletionMessageToolCall,
    CompletionTokensDetails,
    FileTypes,
    HiddenParams,
    PromptTokensDetails,
    all_litellm_params,
)

encoding = tiktoken.get_encoding("cl100k_base")
from litellm.utils import (
    Choices,
    EmbeddingResponse,
    ImageResponse,
    Message,
    ModelResponse,
    TextChoices,
    TextCompletionResponse,
    TextCompletionStreamWrapper,
    TranscriptionResponse,
)

####### ENVIRONMENT VARIABLES ###################
openai_chat_completions = OpenAIChatCompletion()
openai_text_completions = OpenAITextCompletion()
openai_o1_chat_completions = OpenAIO1ChatCompletion()
openai_audio_transcriptions = OpenAIAudioTranscription()
databricks_chat_completions = DatabricksChatCompletion()
groq_chat_completions = GroqChatCompletion()
together_ai_text_completions = TogetherAITextCompletion()
azure_ai_chat_completions = AzureAIChatCompletion()
azure_ai_embedding = AzureAIEmbedding()
anthropic_chat_completions = AnthropicChatCompletion()
anthropic_text_completions = AnthropicTextCompletion()
azure_chat_completions = AzureChatCompletion()
azure_o1_chat_completions = AzureOpenAIO1ChatCompletion()
azure_text_completions = AzureTextCompletion()
azure_audio_transcriptions = AzureAudioTranscription()
huggingface = Huggingface()
predibase_chat_completions = PredibaseChatCompletion()
codestral_text_completions = CodestralTextCompletion()
triton_chat_completions = TritonChatCompletion()
bedrock_chat_completion = BedrockLLM()
bedrock_converse_chat_completion = BedrockConverseLLM()
bedrock_embedding = BedrockEmbedding()
vertex_chat_completion = VertexLLM()
vertex_embedding = VertexEmbedding()
vertex_multimodal_embedding = VertexMultimodalEmbedding()
vertex_image_generation = VertexImageGeneration()
google_batch_embeddings = GoogleBatchEmbeddings()
vertex_partner_models_chat_completion = VertexAIPartnerModels()
vertex_text_to_speech = VertexTextToSpeechAPI()
watsonxai = IBMWatsonXAI()
sagemaker_llm = SagemakerLLM()
####### COMPLETION ENDPOINTS ################


class LiteLLM:
    def __init__(
        self,
        *,
        api_key=None,
        organization: Optional[str] = None,
        base_url: Optional[str] = None,
        timeout: Optional[float] = 600,
        max_retries: Optional[int] = litellm.num_retries,
        default_headers: Optional[Mapping[str, str]] = None,
    ):
        self.params = locals()
        self.chat = Chat(self.params, router_obj=None)


class Chat:
    def __init__(self, params, router_obj: Optional[Any]):
        self.params = params
        if self.params.get("acompletion", False) is True:
            self.params.pop("acompletion")
            self.completions: Union[AsyncCompletions, Completions] = AsyncCompletions(
                self.params, router_obj=router_obj
            )
        else:
            self.completions = Completions(self.params, router_obj=router_obj)


class Completions:
    def __init__(self, params, router_obj: Optional[Any]):
        self.params = params
        self.router_obj = router_obj

    def create(self, messages, model=None, **kwargs):
        for k, v in kwargs.items():
            self.params[k] = v
        model = model or self.params.get("model")
        if self.router_obj is not None:
            response = self.router_obj.completion(
                model=model, messages=messages, **self.params
            )
        else:
            response = completion(model=model, messages=messages, **self.params)
        return response


class AsyncCompletions:
    def __init__(self, params, router_obj: Optional[Any]):
        self.params = params
        self.router_obj = router_obj

    async def create(self, messages, model=None, **kwargs):
        for k, v in kwargs.items():
            self.params[k] = v
        model = model or self.params.get("model")
        if self.router_obj is not None:
            response = await self.router_obj.acompletion(
                model=model, messages=messages, **self.params
            )
        else:
            response = await acompletion(model=model, messages=messages, **self.params)
        return response


@client
async def acompletion(
    model: str,
    # Optional OpenAI params: see https://platform.openai.com/docs/api-reference/chat/create
    messages: List = [],
    functions: Optional[List] = None,
    function_call: Optional[str] = None,
    timeout: Optional[Union[float, int]] = None,
    temperature: Optional[float] = None,
    top_p: Optional[float] = None,
    n: Optional[int] = None,
    stream: Optional[bool] = None,
    stream_options: Optional[dict] = None,
    stop=None,
    max_tokens: Optional[int] = None,
    max_completion_tokens: Optional[int] = None,
    modalities: Optional[List[ChatCompletionModality]] = None,
    audio: Optional[ChatCompletionAudioParam] = None,
    presence_penalty: Optional[float] = None,
    frequency_penalty: Optional[float] = None,
    logit_bias: Optional[dict] = None,
    user: Optional[str] = None,
    # openai v1.0+ new params
    response_format: Optional[Union[dict, Type[BaseModel]]] = None,
    seed: Optional[int] = None,
    tools: Optional[List] = None,
    tool_choice: Optional[str] = None,
    parallel_tool_calls: Optional[bool] = None,
    logprobs: Optional[bool] = None,
    top_logprobs: Optional[int] = None,
    deployment_id=None,
    # set api_base, api_version, api_key
    base_url: Optional[str] = None,
    api_version: Optional[str] = None,
    api_key: Optional[str] = None,
    model_list: Optional[list] = None,  # pass in a list of api_base,keys, etc.
    extra_headers: Optional[dict] = None,
    # Optional liteLLM function params
    **kwargs,
) -> Union[ModelResponse, CustomStreamWrapper]:
    """
    Asynchronously executes a litellm.completion() call for any of litellm supported llms (example gpt-4, gpt-3.5-turbo, claude-2, command-nightly)

    Parameters:
        model (str): The name of the language model to use for text completion. see all supported LLMs: https://docs.litellm.ai/docs/providers/
        messages (List): A list of message objects representing the conversation context (default is an empty list).

        OPTIONAL PARAMS
        functions (List, optional): A list of functions to apply to the conversation messages (default is an empty list).
        function_call (str, optional): The name of the function to call within the conversation (default is an empty string).
        temperature (float, optional): The temperature parameter for controlling the randomness of the output (default is 1.0).
        top_p (float, optional): The top-p parameter for nucleus sampling (default is 1.0).
        n (int, optional): The number of completions to generate (default is 1).
        stream (bool, optional): If True, return a streaming response (default is False).
        stream_options (dict, optional): A dictionary containing options for the streaming response. Only use this if stream is True.
        stop(string/list, optional): - Up to 4 sequences where the LLM API will stop generating further tokens.
        max_tokens (integer, optional): The maximum number of tokens in the generated completion (default is infinity).
        max_completion_tokens (integer, optional): An upper bound for the number of tokens that can be generated for a completion, including visible output tokens and reasoning tokens.
        modalities (List[ChatCompletionModality], optional): Output types that you would like the model to generate for this request. You can use `["text", "audio"]`
        audio (ChatCompletionAudioParam, optional): Parameters for audio output. Required when audio output is requested with modalities: ["audio"]
        presence_penalty (float, optional): It is used to penalize new tokens based on their existence in the text so far.
        frequency_penalty: It is used to penalize new tokens based on their frequency in the text so far.
        logit_bias (dict, optional): Used to modify the probability of specific tokens appearing in the completion.
        user (str, optional):  A unique identifier representing your end-user. This can help the LLM provider to monitor and detect abuse.
        metadata (dict, optional): Pass in additional metadata to tag your completion calls - eg. prompt version, details, etc.
        api_base (str, optional): Base URL for the API (default is None).
        api_version (str, optional): API version (default is None).
        api_key (str, optional): API key (default is None).
        model_list (list, optional): List of api base, version, keys
        timeout (float, optional): The maximum execution time in seconds for the completion request.

        LITELLM Specific Params
        mock_response (str, optional): If provided, return a mock completion response for testing or debugging purposes (default is None).
        custom_llm_provider (str, optional): Used for Non-OpenAI LLMs, Example usage for bedrock, set model="amazon.titan-tg1-large" and custom_llm_provider="bedrock"
    Returns:
        ModelResponse: A response object containing the generated completion and associated metadata.

    Notes:
        - This function is an asynchronous version of the `completion` function.
        - The `completion` function is called using `run_in_executor` to execute synchronously in the event loop.
        - If `stream` is True, the function returns an async generator that yields completion lines.
    """
    loop = asyncio.get_event_loop()
    custom_llm_provider = kwargs.get("custom_llm_provider", None)
    # Adjusted to use explicit arguments instead of *args and **kwargs
    completion_kwargs = {
        "model": model,
        "messages": messages,
        "functions": functions,
        "function_call": function_call,
        "timeout": timeout,
        "temperature": temperature,
        "top_p": top_p,
        "n": n,
        "stream": stream,
        "stream_options": stream_options,
        "stop": stop,
        "max_tokens": max_tokens,
        "max_completion_tokens": max_completion_tokens,
        "modalities": modalities,
        "audio": audio,
        "presence_penalty": presence_penalty,
        "frequency_penalty": frequency_penalty,
        "logit_bias": logit_bias,
        "user": user,
        "response_format": response_format,
        "seed": seed,
        "tools": tools,
        "tool_choice": tool_choice,
        "parallel_tool_calls": parallel_tool_calls,
        "logprobs": logprobs,
        "top_logprobs": top_logprobs,
        "deployment_id": deployment_id,
        "base_url": base_url,
        "api_version": api_version,
        "api_key": api_key,
        "model_list": model_list,
        "extra_headers": extra_headers,
        "acompletion": True,  # assuming this is a required parameter
    }
    if custom_llm_provider is None:
        _, custom_llm_provider, _, _ = get_llm_provider(
            model=model, api_base=completion_kwargs.get("base_url", None)
        )
    try:
        # Use a partial function to pass your keyword arguments
        func = partial(completion, **completion_kwargs, **kwargs)

        # Add the context to the function
        ctx = contextvars.copy_context()
        func_with_context = partial(ctx.run, func)

        if (
            custom_llm_provider == "openai"
            or custom_llm_provider == "azure"
            or custom_llm_provider == "azure_text"
            or custom_llm_provider == "custom_openai"
            or custom_llm_provider == "anyscale"
            or custom_llm_provider == "mistral"
            or custom_llm_provider == "openrouter"
            or custom_llm_provider == "deepinfra"
            or custom_llm_provider == "perplexity"
            or custom_llm_provider == "groq"
            or custom_llm_provider == "nvidia_nim"
            or custom_llm_provider == "cerebras"
            or custom_llm_provider == "sambanova"
            or custom_llm_provider == "ai21_chat"
            or custom_llm_provider == "volcengine"
            or custom_llm_provider == "codestral"
            or custom_llm_provider == "text-completion-codestral"
            or custom_llm_provider == "deepseek"
            or custom_llm_provider == "text-completion-openai"
            or custom_llm_provider == "huggingface"
            or custom_llm_provider == "ollama"
            or custom_llm_provider == "ollama_chat"
            or custom_llm_provider == "replicate"
            or custom_llm_provider == "vertex_ai"
            or custom_llm_provider == "vertex_ai_beta"
            or custom_llm_provider == "gemini"
            or custom_llm_provider == "sagemaker"
            or custom_llm_provider == "sagemaker_chat"
            or custom_llm_provider == "anthropic"
            or custom_llm_provider == "predibase"
            or custom_llm_provider == "bedrock"
            or custom_llm_provider == "databricks"
            or custom_llm_provider == "triton"
            or custom_llm_provider == "clarifai"
            or custom_llm_provider == "watsonx"
            or custom_llm_provider in litellm.openai_compatible_providers
            or custom_llm_provider in litellm._custom_providers
        ):  # currently implemented aiohttp calls for just azure, openai, hf, ollama, vertex ai soon all.
            init_response = await loop.run_in_executor(None, func_with_context)
            if isinstance(init_response, dict) or isinstance(
                init_response, ModelResponse
            ):  ## CACHING SCENARIO
                if isinstance(init_response, dict):
                    response = ModelResponse(**init_response)
                response = init_response
            elif asyncio.iscoroutine(init_response):
                response = await init_response
            else:
                response = init_response  # type: ignore

            if (
                custom_llm_provider == "text-completion-openai"
                or custom_llm_provider == "text-completion-codestral"
            ) and isinstance(response, TextCompletionResponse):
                response = litellm.OpenAITextCompletionConfig().convert_to_chat_model_response_object(
                    response_object=response,
                    model_response_object=litellm.ModelResponse(),
                )
        else:
            # Call the synchronous function using run_in_executor
            response = await loop.run_in_executor(None, func_with_context)  # type: ignore
        if isinstance(response, CustomStreamWrapper):
            response.set_logging_event_loop(
                loop=loop
            )  # sets the logging event loop if the user does sync streaming (e.g. on proxy for sagemaker calls)
        return response
    except Exception as e:
        custom_llm_provider = custom_llm_provider or "openai"
        raise exception_type(
            model=model,
            custom_llm_provider=custom_llm_provider,
            original_exception=e,
            completion_kwargs=completion_kwargs,
            extra_kwargs=kwargs,
        )


async def _async_streaming(response, model, custom_llm_provider, args):
    try:
        print_verbose(f"received response in _async_streaming: {response}")
        if asyncio.iscoroutine(response):
            response = await response
        async for line in response:
            print_verbose(f"line in async streaming: {line}")
            yield line
    except Exception as e:
        custom_llm_provider = custom_llm_provider or "openai"
        raise exception_type(
            model=model,
            custom_llm_provider=custom_llm_provider,
            original_exception=e,
        )


def mock_completion(
    model: str,
    messages: List,
    stream: Optional[bool] = False,
    n: Optional[int] = None,
    mock_response: Union[str, Exception, dict] = "This is a mock request",
    mock_tool_calls: Optional[List] = None,
    logging=None,
    custom_llm_provider=None,
    **kwargs,
):
    """
    Generate a mock completion response for testing or debugging purposes.

    This is a helper function that simulates the response structure of the OpenAI completion API.

    Parameters:
        model (str): The name of the language model for which the mock response is generated.
        messages (List): A list of message objects representing the conversation context.
        stream (bool, optional): If True, returns a mock streaming response (default is False).
        mock_response (str, optional): The content of the mock response (default is "This is a mock request").
        **kwargs: Additional keyword arguments that can be used but are not required.

    Returns:
        litellm.ModelResponse: A ModelResponse simulating a completion response with the specified model, messages, and mock response.

    Raises:
        Exception: If an error occurs during the generation of the mock completion response.

    Note:
        - This function is intended for testing or debugging purposes to generate mock completion responses.
        - If 'stream' is True, it returns a response that mimics the behavior of a streaming completion.
    """
    try:
        ## LOGGING
        if logging is not None:
            logging.pre_call(
                input=messages,
                api_key="mock-key",
            )
        if isinstance(mock_response, Exception):
            if isinstance(mock_response, openai.APIError):
                raise mock_response
            raise litellm.MockException(
                status_code=getattr(mock_response, "status_code", 500),  # type: ignore
                message=getattr(mock_response, "text", str(mock_response)),
                llm_provider=getattr(mock_response, "llm_provider", custom_llm_provider or "openai"),  # type: ignore
                model=model,  # type: ignore
                request=httpx.Request(method="POST", url="https://api.openai.com/v1/"),
            )
        elif (
            isinstance(mock_response, str) and mock_response == "litellm.RateLimitError"
        ):
            raise litellm.RateLimitError(
                message="this is a mock rate limit error",
                llm_provider=getattr(mock_response, "llm_provider", custom_llm_provider or "openai"),  # type: ignore
                model=model,
            )
        elif (
            isinstance(mock_response, str)
            and mock_response == "litellm.InternalServerError"
        ):
            raise litellm.InternalServerError(
                message="this is a mock internal server error",
                llm_provider=getattr(mock_response, "llm_provider", custom_llm_provider or "openai"),  # type: ignore
                model=model,
            )
        elif isinstance(mock_response, str) and mock_response.startswith(
            "Exception: content_filter_policy"
        ):
            raise litellm.MockException(
                status_code=400,
                message=mock_response,
                llm_provider="azure",
                model=model,  # type: ignore
                request=httpx.Request(method="POST", url="https://api.openai.com/v1/"),
            )
        elif isinstance(mock_response, str) and mock_response.startswith(
            "Exception: mock_streaming_error"
        ):
            mock_response = litellm.MockException(
                message="This is a mock error raised mid-stream",
                llm_provider="anthropic",
                model=model,
                status_code=529,
            )
        time_delay = kwargs.get("mock_delay", None)
        if time_delay is not None:
            time.sleep(time_delay)

        if isinstance(mock_response, dict):
            return ModelResponse(**mock_response)

        model_response = ModelResponse(stream=stream)
        if stream is True:
            # don't try to access stream object,
            if kwargs.get("acompletion", False) is True:
                return CustomStreamWrapper(
                    completion_stream=async_mock_completion_streaming_obj(
                        model_response, mock_response=mock_response, model=model, n=n
                    ),
                    model=model,
                    custom_llm_provider="openai",
                    logging_obj=logging,
                )
            return CustomStreamWrapper(
                completion_stream=mock_completion_streaming_obj(
                    model_response, mock_response=mock_response, model=model, n=n
                ),
                model=model,
                custom_llm_provider="openai",
                logging_obj=logging,
            )
        if isinstance(mock_response, litellm.MockException):
            raise mock_response
        if n is None:
            model_response.choices[0].message.content = mock_response  # type: ignore
        else:
            _all_choices = []
            for i in range(n):
                _choice = litellm.utils.Choices(
                    index=i,
                    message=litellm.utils.Message(
                        content=mock_response, role="assistant"
                    ),
                )
                _all_choices.append(_choice)
            model_response.choices = _all_choices  # type: ignore
        model_response.created = int(time.time())
        model_response.model = model

        if mock_tool_calls:
            model_response.choices[0].message.tool_calls = [  # type: ignore
                ChatCompletionMessageToolCall(**tool_call)
                for tool_call in mock_tool_calls
            ]

        setattr(
            model_response,
            "usage",
            Usage(prompt_tokens=10, completion_tokens=20, total_tokens=30),
        )

        try:
            _, custom_llm_provider, _, _ = litellm.utils.get_llm_provider(model=model)
            model_response._hidden_params["custom_llm_provider"] = custom_llm_provider
        except Exception:
            # dont let setting a hidden param block a mock_respose
            pass

        if logging is not None:
            logging.post_call(
                input=messages,
                api_key="my-secret-key",
                original_response="my-original-response",
            )
        return model_response

    except Exception as e:
        if isinstance(e, openai.APIError):
            raise e
        raise Exception("Mock completion response failed")


@client
def completion(  # type: ignore
    model: str,
    # Optional OpenAI params: see https://platform.openai.com/docs/api-reference/chat/create
    messages: List = [],
    timeout: Optional[Union[float, str, httpx.Timeout]] = None,
    temperature: Optional[float] = None,
    top_p: Optional[float] = None,
    n: Optional[int] = None,
    stream: Optional[bool] = None,
    stream_options: Optional[dict] = None,
    stop=None,
    max_completion_tokens: Optional[int] = None,
    max_tokens: Optional[int] = None,
    modalities: Optional[List[ChatCompletionModality]] = None,
    audio: Optional[ChatCompletionAudioParam] = None,
    presence_penalty: Optional[float] = None,
    frequency_penalty: Optional[float] = None,
    logit_bias: Optional[dict] = None,
    user: Optional[str] = None,
    # openai v1.0+ new params
    response_format: Optional[Union[dict, Type[BaseModel]]] = None,
    seed: Optional[int] = None,
    tools: Optional[List] = None,
    tool_choice: Optional[Union[str, dict]] = None,
    logprobs: Optional[bool] = None,
    top_logprobs: Optional[int] = None,
    parallel_tool_calls: Optional[bool] = None,
    deployment_id=None,
    extra_headers: Optional[dict] = None,
    # soon to be deprecated params by OpenAI
    functions: Optional[List] = None,
    function_call: Optional[str] = None,
    # set api_base, api_version, api_key
    base_url: Optional[str] = None,
    api_version: Optional[str] = None,
    api_key: Optional[str] = None,
    model_list: Optional[list] = None,  # pass in a list of api_base,keys, etc.
    # Optional liteLLM function params
    **kwargs,
) -> Union[ModelResponse, CustomStreamWrapper]:
    """
    Perform a completion() using any of litellm supported llms (example gpt-4, gpt-3.5-turbo, claude-2, command-nightly)
    Parameters:
        model (str): The name of the language model to use for text completion. see all supported LLMs: https://docs.litellm.ai/docs/providers/
        messages (List): A list of message objects representing the conversation context (default is an empty list).

        OPTIONAL PARAMS
        functions (List, optional): A list of functions to apply to the conversation messages (default is an empty list).
        function_call (str, optional): The name of the function to call within the conversation (default is an empty string).
        temperature (float, optional): The temperature parameter for controlling the randomness of the output (default is 1.0).
        top_p (float, optional): The top-p parameter for nucleus sampling (default is 1.0).
        n (int, optional): The number of completions to generate (default is 1).
        stream (bool, optional): If True, return a streaming response (default is False).
        stream_options (dict, optional): A dictionary containing options for the streaming response. Only set this when you set stream: true.
        stop(string/list, optional): - Up to 4 sequences where the LLM API will stop generating further tokens.
        max_tokens (integer, optional): The maximum number of tokens in the generated completion (default is infinity).
        max_completion_tokens (integer, optional): An upper bound for the number of tokens that can be generated for a completion, including visible output tokens and reasoning tokens.
        modalities (List[ChatCompletionModality], optional): Output types that you would like the model to generate for this request.. You can use `["text", "audio"]`
        audio (ChatCompletionAudioParam, optional): Parameters for audio output. Required when audio output is requested with modalities: ["audio"]
        presence_penalty (float, optional): It is used to penalize new tokens based on their existence in the text so far.
        frequency_penalty: It is used to penalize new tokens based on their frequency in the text so far.
        logit_bias (dict, optional): Used to modify the probability of specific tokens appearing in the completion.
        user (str, optional):  A unique identifier representing your end-user. This can help the LLM provider to monitor and detect abuse.
        logprobs (bool, optional): Whether to return log probabilities of the output tokens or not. If true, returns the log probabilities of each output token returned in the content of message
        top_logprobs (int, optional): An integer between 0 and 5 specifying the number of most likely tokens to return at each token position, each with an associated log probability. logprobs must be set to true if this parameter is used.
        metadata (dict, optional): Pass in additional metadata to tag your completion calls - eg. prompt version, details, etc.
        api_base (str, optional): Base URL for the API (default is None).
        api_version (str, optional): API version (default is None).
        api_key (str, optional): API key (default is None).
        model_list (list, optional): List of api base, version, keys
        extra_headers (dict, optional): Additional headers to include in the request.

        LITELLM Specific Params
        mock_response (str, optional): If provided, return a mock completion response for testing or debugging purposes (default is None).
        custom_llm_provider (str, optional): Used for Non-OpenAI LLMs, Example usage for bedrock, set model="amazon.titan-tg1-large" and custom_llm_provider="bedrock"
        max_retries (int, optional): The number of retries to attempt (default is 0).
    Returns:
        ModelResponse: A response object containing the generated completion and associated metadata.

    Note:
        - This function is used to perform completions() using the specified language model.
        - It supports various optional parameters for customizing the completion behavior.
        - If 'mock_response' is provided, a mock completion response is returned for testing or debugging.
    """
    ######### unpacking kwargs #####################
    args = locals()
    api_base = kwargs.get("api_base", None)
    mock_response = kwargs.get("mock_response", None)
    mock_tool_calls = kwargs.get("mock_tool_calls", None)
    force_timeout = kwargs.get("force_timeout", 600)  ## deprecated
    logger_fn = kwargs.get("logger_fn", None)
    verbose = kwargs.get("verbose", False)
    custom_llm_provider = kwargs.get("custom_llm_provider", None)
    litellm_logging_obj = kwargs.get("litellm_logging_obj", None)
    id = kwargs.get("id", None)
    metadata = kwargs.get("metadata", None)
    model_info = kwargs.get("model_info", None)
    proxy_server_request = kwargs.get("proxy_server_request", None)
    fallbacks = kwargs.get("fallbacks", None)
    headers = kwargs.get("headers", None) or extra_headers
    ensure_alternating_roles: Optional[bool] = kwargs.get(
        "ensure_alternating_roles", None
    )
    user_continue_message: Optional[ChatCompletionUserMessage] = kwargs.get(
        "user_continue_message", None
    )
    assistant_continue_message: Optional[ChatCompletionAssistantMessage] = kwargs.get(
        "assistant_continue_message", None
    )
    if headers is None:
        headers = {}

    if extra_headers is not None:
        headers.update(extra_headers)
    num_retries = kwargs.get(
        "num_retries", None
    )  ## alt. param for 'max_retries'. Use this to pass retries w/ instructor.
    max_retries = kwargs.get("max_retries", None)
    cooldown_time = kwargs.get("cooldown_time", None)
    context_window_fallback_dict = kwargs.get("context_window_fallback_dict", None)
    organization = kwargs.get("organization", None)
    ### CUSTOM MODEL COST ###
    input_cost_per_token = kwargs.get("input_cost_per_token", None)
    output_cost_per_token = kwargs.get("output_cost_per_token", None)
    input_cost_per_second = kwargs.get("input_cost_per_second", None)
    output_cost_per_second = kwargs.get("output_cost_per_second", None)
    ### CUSTOM PROMPT TEMPLATE ###
    initial_prompt_value = kwargs.get("initial_prompt_value", None)
    roles = kwargs.get("roles", None)
    final_prompt_value = kwargs.get("final_prompt_value", None)
    bos_token = kwargs.get("bos_token", None)
    eos_token = kwargs.get("eos_token", None)
    preset_cache_key = kwargs.get("preset_cache_key", None)
    hf_model_name = kwargs.get("hf_model_name", None)
    supports_system_message = kwargs.get("supports_system_message", None)
    base_model = kwargs.get("base_model", None)
    ### TEXT COMPLETION CALLS ###
    text_completion = kwargs.get("text_completion", False)
    atext_completion = kwargs.get("atext_completion", False)
    ### ASYNC CALLS ###
    acompletion = kwargs.get("acompletion", False)
    client = kwargs.get("client", None)
    ### Admin Controls ###
    no_log = kwargs.get("no-log", False)
    ### COPY MESSAGES ### - related issue https://github.com/BerriAI/litellm/discussions/4489
    messages = get_completion_messages(
        messages=messages,
        ensure_alternating_roles=ensure_alternating_roles or False,
        user_continue_message=user_continue_message,
        assistant_continue_message=assistant_continue_message,
    )
    ######## end of unpacking kwargs ###########
    openai_params = [
        "functions",
        "function_call",
        "temperature",
        "temperature",
        "top_p",
        "n",
        "stream",
        "stream_options",
        "stop",
        "max_completion_tokens",
        "modalities",
        "audio",
        "max_tokens",
        "presence_penalty",
        "frequency_penalty",
        "logit_bias",
        "user",
        "request_timeout",
        "api_base",
        "api_version",
        "api_key",
        "deployment_id",
        "organization",
        "base_url",
        "default_headers",
        "timeout",
        "response_format",
        "seed",
        "tools",
        "tool_choice",
        "max_retries",
        "parallel_tool_calls",
        "logprobs",
        "top_logprobs",
        "extra_headers",
    ]

    default_params = openai_params + all_litellm_params
    litellm_params = {}  # used to prevent unbound var errors
    non_default_params = {
        k: v for k, v in kwargs.items() if k not in default_params
    }  # model-specific params - pass them straight to the model/provider

    try:
        if base_url is not None:
            api_base = base_url
        if num_retries is not None:
            max_retries = num_retries
        logging = litellm_logging_obj
        fallbacks = fallbacks or litellm.model_fallbacks
        if fallbacks is not None:
            return completion_with_fallbacks(**args)
        if model_list is not None:
            deployments = [
                m["litellm_params"] for m in model_list if m["model_name"] == model
            ]
            return litellm.batch_completion_models(deployments=deployments, **args)
        if litellm.model_alias_map and model in litellm.model_alias_map:
            model = litellm.model_alias_map[
                model
            ]  # update the model to the actual value if an alias has been passed in
        model_response = ModelResponse()
        setattr(model_response, "usage", litellm.Usage())
        if (
            kwargs.get("azure", False) is True
        ):  # don't remove flag check, to remain backwards compatible for repos like Codium
            custom_llm_provider = "azure"
        if deployment_id is not None:  # azure llms
            model = deployment_id
            custom_llm_provider = "azure"
        model, custom_llm_provider, dynamic_api_key, api_base = get_llm_provider(
            model=model,
            custom_llm_provider=custom_llm_provider,
            api_base=api_base,
            api_key=api_key,
        )
        if model_response is not None and hasattr(model_response, "_hidden_params"):
            model_response._hidden_params["custom_llm_provider"] = custom_llm_provider
            model_response._hidden_params["region_name"] = kwargs.get(
                "aws_region_name", None
            )  # support region-based pricing for bedrock

        ### TIMEOUT LOGIC ###
        timeout = timeout or kwargs.get("request_timeout", 600) or 600
        # set timeout for 10 minutes by default
        if isinstance(timeout, httpx.Timeout) and not supports_httpx_timeout(
            custom_llm_provider
        ):
            timeout = timeout.read or 600  # default 10 min timeout
        elif not isinstance(timeout, httpx.Timeout):
            timeout = float(timeout)  # type: ignore

        ### REGISTER CUSTOM MODEL PRICING -- IF GIVEN ###
        if input_cost_per_token is not None and output_cost_per_token is not None:
            litellm.register_model(
                {
                    f"{custom_llm_provider}/{model}": {
                        "input_cost_per_token": input_cost_per_token,
                        "output_cost_per_token": output_cost_per_token,
                        "litellm_provider": custom_llm_provider,
                    },
                    model: {
                        "input_cost_per_token": input_cost_per_token,
                        "output_cost_per_token": output_cost_per_token,
                        "litellm_provider": custom_llm_provider,
                    },
                }
            )
        elif (
            input_cost_per_second is not None
        ):  # time based pricing just needs cost in place
            output_cost_per_second = output_cost_per_second
            litellm.register_model(
                {
                    f"{custom_llm_provider}/{model}": {
                        "input_cost_per_second": input_cost_per_second,
                        "output_cost_per_second": output_cost_per_second,
                        "litellm_provider": custom_llm_provider,
                    },
                    model: {
                        "input_cost_per_second": input_cost_per_second,
                        "output_cost_per_second": output_cost_per_second,
                        "litellm_provider": custom_llm_provider,
                    },
                }
            )
        ### BUILD CUSTOM PROMPT TEMPLATE -- IF GIVEN ###
        custom_prompt_dict = {}  # type: ignore
        if (
            initial_prompt_value
            or roles
            or final_prompt_value
            or bos_token
            or eos_token
        ):
            custom_prompt_dict = {model: {}}
            if initial_prompt_value:
                custom_prompt_dict[model]["initial_prompt_value"] = initial_prompt_value
            if roles:
                custom_prompt_dict[model]["roles"] = roles
            if final_prompt_value:
                custom_prompt_dict[model]["final_prompt_value"] = final_prompt_value
            if bos_token:
                custom_prompt_dict[model]["bos_token"] = bos_token
            if eos_token:
                custom_prompt_dict[model]["eos_token"] = eos_token

        if (
            supports_system_message is not None
            and isinstance(supports_system_message, bool)
            and supports_system_message is False
        ):
            messages = map_system_message_pt(messages=messages)
        model_api_key = get_api_key(
            llm_provider=custom_llm_provider, dynamic_api_key=api_key
        )  # get the api key from the environment if required for the model

        if dynamic_api_key is not None:
            api_key = dynamic_api_key
        # check if user passed in any of the OpenAI optional params
        optional_params = get_optional_params(
            functions=functions,
            function_call=function_call,
            temperature=temperature,
            top_p=top_p,
            n=n,
            stream=stream,
            stream_options=stream_options,
            stop=stop,
            max_tokens=max_tokens,
            max_completion_tokens=max_completion_tokens,
            modalities=modalities,
            audio=audio,
            presence_penalty=presence_penalty,
            frequency_penalty=frequency_penalty,
            logit_bias=logit_bias,
            user=user,
            # params to identify the model
            model=model,
            custom_llm_provider=custom_llm_provider,
            response_format=response_format,
            seed=seed,
            tools=tools,
            tool_choice=tool_choice,
            max_retries=max_retries,
            logprobs=logprobs,
            top_logprobs=top_logprobs,
            api_version=api_version,
            parallel_tool_calls=parallel_tool_calls,
            messages=messages,
            **non_default_params,
        )

        if litellm.add_function_to_prompt and optional_params.get(
            "functions_unsupported_model", None
        ):  # if user opts to add it to prompt, when API doesn't support function calling
            functions_unsupported_model = optional_params.pop(
                "functions_unsupported_model"
            )
            messages = function_call_prompt(
                messages=messages, functions=functions_unsupported_model
            )

        # For logging - save the values of the litellm-specific params passed in
        litellm_params = get_litellm_params(
            acompletion=acompletion,
            api_key=api_key,
            force_timeout=force_timeout,
            logger_fn=logger_fn,
            verbose=verbose,
            custom_llm_provider=custom_llm_provider,
            api_base=api_base,
            litellm_call_id=kwargs.get("litellm_call_id", None),
            model_alias_map=litellm.model_alias_map,
            completion_call_id=id,
            metadata=metadata,
            model_info=model_info,
            proxy_server_request=proxy_server_request,
            preset_cache_key=preset_cache_key,
            no_log=no_log,
            input_cost_per_second=input_cost_per_second,
            input_cost_per_token=input_cost_per_token,
            output_cost_per_second=output_cost_per_second,
            output_cost_per_token=output_cost_per_token,
            cooldown_time=cooldown_time,
            text_completion=kwargs.get("text_completion"),
            azure_ad_token_provider=kwargs.get("azure_ad_token_provider"),
            user_continue_message=kwargs.get("user_continue_message"),
            base_model=base_model,
        )
        logging.update_environment_variables(
            model=model,
            user=user,
            optional_params=optional_params,
            litellm_params=litellm_params,
            custom_llm_provider=custom_llm_provider,
        )
        if mock_response or mock_tool_calls:
            return mock_completion(
                model,
                messages,
                stream=stream,
                n=n,
                mock_response=mock_response,
                mock_tool_calls=mock_tool_calls,
                logging=logging,
                acompletion=acompletion,
                mock_delay=kwargs.get("mock_delay", None),
                custom_llm_provider=custom_llm_provider,
            )

        if custom_llm_provider == "azure":
            # azure configs
            ## check dynamic params ##
            dynamic_params = False
            if client is not None and (
                isinstance(client, openai.AzureOpenAI)
                or isinstance(client, openai.AsyncAzureOpenAI)
            ):
                dynamic_params = _check_dynamic_azure_params(
                    azure_client_params={"api_version": api_version},
                    azure_client=client,
                )

            api_type = get_secret("AZURE_API_TYPE") or "azure"

            api_base = api_base or litellm.api_base or get_secret("AZURE_API_BASE")

            api_version = (
                api_version
                or litellm.api_version
                or get_secret("AZURE_API_VERSION")
                or litellm.AZURE_DEFAULT_API_VERSION
            )

            api_key = (
                api_key
                or litellm.api_key
                or litellm.azure_key
                or get_secret("AZURE_OPENAI_API_KEY")
                or get_secret("AZURE_API_KEY")
            )

            azure_ad_token = optional_params.get("extra_body", {}).pop(
                "azure_ad_token", None
            ) or get_secret("AZURE_AD_TOKEN")

            headers = headers or litellm.headers

            if extra_headers is not None:
                optional_params["extra_headers"] = extra_headers

            if (
                litellm.enable_preview_features
                and litellm.AzureOpenAIO1Config().is_o1_model(model=model)
            ):
                ## LOAD CONFIG - if set
                config = litellm.AzureOpenAIO1Config.get_config()
                for k, v in config.items():
                    if (
                        k not in optional_params
                    ):  # completion(top_k=3) > azure_config(top_k=3) <- allows for dynamic variables to be passed in
                        optional_params[k] = v

                response = azure_o1_chat_completions.completion(
                    model=model,
                    messages=messages,
                    headers=headers,
                    api_key=api_key,
                    api_base=api_base,
                    api_version=api_version,
                    api_type=api_type,
                    dynamic_params=dynamic_params,
                    azure_ad_token=azure_ad_token,
                    model_response=model_response,
                    print_verbose=print_verbose,
                    optional_params=optional_params,
                    litellm_params=litellm_params,
                    logger_fn=logger_fn,
                    logging_obj=logging,
                    acompletion=acompletion,
                    timeout=timeout,  # type: ignore
                    client=client,  # pass AsyncAzureOpenAI, AzureOpenAI client
                )
            else:
                ## LOAD CONFIG - if set
                config = litellm.AzureOpenAIConfig.get_config()
                for k, v in config.items():
                    if (
                        k not in optional_params
                    ):  # completion(top_k=3) > azure_config(top_k=3) <- allows for dynamic variables to be passed in
                        optional_params[k] = v

                ## COMPLETION CALL
                response = azure_chat_completions.completion(
                    model=model,
                    messages=messages,
                    headers=headers,
                    api_key=api_key,
                    api_base=api_base,
                    api_version=api_version,
                    api_type=api_type,
                    dynamic_params=dynamic_params,
                    azure_ad_token=azure_ad_token,
                    model_response=model_response,
                    print_verbose=print_verbose,
                    optional_params=optional_params,
                    litellm_params=litellm_params,
                    logger_fn=logger_fn,
                    logging_obj=logging,
                    acompletion=acompletion,
                    timeout=timeout,  # type: ignore
                    client=client,  # pass AsyncAzureOpenAI, AzureOpenAI client
                )

            if optional_params.get("stream", False):
                ## LOGGING
                logging.post_call(
                    input=messages,
                    api_key=api_key,
                    original_response=response,
                    additional_args={
                        "headers": headers,
                        "api_version": api_version,
                        "api_base": api_base,
                    },
                )
        elif custom_llm_provider == "azure_text":
            # azure configs
            api_type = get_secret("AZURE_API_TYPE") or "azure"

            api_base = api_base or litellm.api_base or get_secret("AZURE_API_BASE")

            api_version = (
                api_version or litellm.api_version or get_secret("AZURE_API_VERSION")
            )

            api_key = (
                api_key
                or litellm.api_key
                or litellm.azure_key
                or get_secret("AZURE_OPENAI_API_KEY")
                or get_secret("AZURE_API_KEY")
            )

            azure_ad_token = optional_params.get("extra_body", {}).pop(
                "azure_ad_token", None
            ) or get_secret("AZURE_AD_TOKEN")

            headers = headers or litellm.headers

            if extra_headers is not None:
                optional_params["extra_headers"] = extra_headers

            ## LOAD CONFIG - if set
            config = litellm.AzureOpenAIConfig.get_config()
            for k, v in config.items():
                if (
                    k not in optional_params
                ):  # completion(top_k=3) > azure_config(top_k=3) <- allows for dynamic variables to be passed in
                    optional_params[k] = v

            ## COMPLETION CALL
            response = azure_text_completions.completion(
                model=model,
                messages=messages,
                headers=headers,
                api_key=api_key,
                api_base=api_base,
                api_version=api_version,
                api_type=api_type,
                azure_ad_token=azure_ad_token,
                model_response=model_response,
                print_verbose=print_verbose,
                optional_params=optional_params,
                litellm_params=litellm_params,
                logger_fn=logger_fn,
                logging_obj=logging,
                acompletion=acompletion,
                timeout=timeout,
                client=client,  # pass AsyncAzureOpenAI, AzureOpenAI client
            )

            if optional_params.get("stream", False) or acompletion is True:
                ## LOGGING
                logging.post_call(
                    input=messages,
                    api_key=api_key,
                    original_response=response,
                    additional_args={
                        "headers": headers,
                        "api_version": api_version,
                        "api_base": api_base,
                    },
                )
        elif custom_llm_provider == "azure_ai":
            api_base = (
                api_base  # for deepinfra/perplexity/anyscale/groq/friendliai we check in get_llm_provider and pass in the api base from there
                or litellm.api_base
                or get_secret("AZURE_AI_API_BASE")
            )
            # set API KEY
            api_key = (
                api_key
                or litellm.api_key  # for deepinfra/perplexity/anyscale/friendliai we check in get_llm_provider and pass in the api key from there
                or litellm.openai_key
                or get_secret("AZURE_AI_API_KEY")
            )

            headers = headers or litellm.headers

            if extra_headers is not None:
                optional_params["extra_headers"] = extra_headers

            ## LOAD CONFIG - if set
            config = litellm.AzureAIStudioConfig.get_config()
            for k, v in config.items():
                if (
                    k not in optional_params
                ):  # completion(top_k=3) > openai_config(top_k=3) <- allows for dynamic variables to be passed in
                    optional_params[k] = v

            ## FOR COHERE
            if "command-r" in model:  # make sure tool call in messages are str
                messages = stringify_json_tool_call_content(messages=messages)

            ## COMPLETION CALL
            try:
                response = azure_ai_chat_completions.completion(
                    model=model,
                    messages=messages,
                    headers=headers,
                    model_response=model_response,
                    print_verbose=print_verbose,
                    api_key=api_key,
                    api_base=api_base,
                    acompletion=acompletion,
                    logging_obj=logging,
                    optional_params=optional_params,
                    litellm_params=litellm_params,
                    logger_fn=logger_fn,
                    timeout=timeout,  # type: ignore
                    custom_prompt_dict=custom_prompt_dict,
                    client=client,  # pass AsyncOpenAI, OpenAI client
                    organization=organization,
                    custom_llm_provider=custom_llm_provider,
                    drop_params=non_default_params.get("drop_params"),
                )
            except Exception as e:
                ## LOGGING - log the original exception returned
                logging.post_call(
                    input=messages,
                    api_key=api_key,
                    original_response=str(e),
                    additional_args={"headers": headers},
                )
                raise e

            if optional_params.get("stream", False):
                ## LOGGING
                logging.post_call(
                    input=messages,
                    api_key=api_key,
                    original_response=response,
                    additional_args={"headers": headers},
                )
        elif (
            custom_llm_provider == "text-completion-openai"
            or "ft:babbage-002" in model
            or "ft:davinci-002" in model  # support for finetuned completion models
            or custom_llm_provider
            in litellm.openai_text_completion_compatible_providers
            and kwargs.get("text_completion") is True
        ):
            openai.api_type = "openai"

            api_base = (
                api_base
                or litellm.api_base
                or get_secret("OPENAI_API_BASE")
                or "https://api.openai.com/v1"
            )

            openai.api_version = None
            # set API KEY

            api_key = (
                api_key
                or litellm.api_key
                or litellm.openai_key
                or get_secret("OPENAI_API_KEY")
            )

            headers = headers or litellm.headers

            if extra_headers is not None:
                optional_params["extra_headers"] = extra_headers

            ## LOAD CONFIG - if set
            config = litellm.OpenAITextCompletionConfig.get_config()
            for k, v in config.items():
                if (
                    k not in optional_params
                ):  # completion(top_k=3) > openai_text_config(top_k=3) <- allows for dynamic variables to be passed in
                    optional_params[k] = v
            if litellm.organization:
                openai.organization = litellm.organization

            if (
                len(messages) > 0
                and "content" in messages[0]
                and isinstance(messages[0]["content"], list)
            ):
                # text-davinci-003 can accept a string or array, if it's an array, assume the array is set in messages[0]['content']
                # https://platform.openai.com/docs/api-reference/completions/create
                prompt = messages[0]["content"]
            else:
                prompt = " ".join([message["content"] for message in messages])  # type: ignore

            ## COMPLETION CALL
            if custom_llm_provider == "together_ai":
                _response = together_ai_text_completions.completion(
                    model=model,
                    messages=messages,
                    model_response=model_response,
                    print_verbose=print_verbose,
                    api_key=api_key,
                    api_base=api_base,
                    acompletion=acompletion,
                    client=client,  # pass AsyncOpenAI, OpenAI client
                    logging_obj=logging,
                    optional_params=optional_params,
                    litellm_params=litellm_params,
                    logger_fn=logger_fn,
                    timeout=timeout,  # type: ignore
                )
            else:
                _response = openai_text_completions.completion(
                    model=model,
                    messages=messages,
                    model_response=model_response,
                    print_verbose=print_verbose,
                    api_key=api_key,
                    api_base=api_base,
                    acompletion=acompletion,
                    client=client,  # pass AsyncOpenAI, OpenAI client
                    logging_obj=logging,
                    optional_params=optional_params,
                    litellm_params=litellm_params,
                    logger_fn=logger_fn,
                    timeout=timeout,  # type: ignore
                )

            if (
                optional_params.get("stream", False) is False
                and acompletion is False
                and text_completion is False
            ):
                # convert to chat completion response
                _response = litellm.OpenAITextCompletionConfig().convert_to_chat_model_response_object(
                    response_object=_response, model_response_object=model_response
                )

            if optional_params.get("stream", False) or acompletion is True:
                ## LOGGING
                logging.post_call(
                    input=messages,
                    api_key=api_key,
                    original_response=_response,
                    additional_args={"headers": headers},
                )
            response = _response
        elif custom_llm_provider == "groq":
            api_base = (
                api_base  # for deepinfra/perplexity/anyscale/groq/friendliai we check in get_llm_provider and pass in the api base from there
                or litellm.api_base
                or get_secret("GROQ_API_BASE")
                or "https://api.groq.com/openai/v1"
            )

            # set API KEY
            api_key = (
                api_key
                or litellm.api_key  # for deepinfra/perplexity/anyscale/friendliai we check in get_llm_provider and pass in the api key from there
                or litellm.groq_key
                or get_secret("GROQ_API_KEY")
            )

            headers = headers or litellm.headers

            ## LOAD CONFIG - if set
            config = litellm.GroqChatConfig.get_config()
            for k, v in config.items():
                if (
                    k not in optional_params
                ):  # completion(top_k=3) > openai_config(top_k=3) <- allows for dynamic variables to be passed in
                    optional_params[k] = v

            response = groq_chat_completions.completion(
                model=model,
                messages=messages,
                headers=headers,
                model_response=model_response,
                print_verbose=print_verbose,
                api_key=api_key,
                api_base=api_base,
                acompletion=acompletion,
                logging_obj=logging,
                optional_params=optional_params,
                litellm_params=litellm_params,
                logger_fn=logger_fn,
                timeout=timeout,  # type: ignore
                custom_prompt_dict=custom_prompt_dict,
                client=client,  # pass AsyncOpenAI, OpenAI client
                organization=organization,
                custom_llm_provider=custom_llm_provider,
            )
        elif (
            model in litellm.open_ai_chat_completion_models
            or custom_llm_provider == "custom_openai"
            or custom_llm_provider == "deepinfra"
            or custom_llm_provider == "perplexity"
            or custom_llm_provider == "nvidia_nim"
            or custom_llm_provider == "cerebras"
            or custom_llm_provider == "sambanova"
            or custom_llm_provider == "ai21_chat"
            or custom_llm_provider == "volcengine"
            or custom_llm_provider == "codestral"
            or custom_llm_provider == "deepseek"
            or custom_llm_provider == "anyscale"
            or custom_llm_provider == "mistral"
            or custom_llm_provider == "openai"
            or custom_llm_provider == "together_ai"
            or custom_llm_provider in litellm.openai_compatible_providers
            or "ft:gpt-3.5-turbo" in model  # finetune gpt-3.5-turbo
        ):  # allow user to make an openai call with a custom base
            # note: if a user sets a custom base - we should ensure this works
            # allow for the setting of dynamic and stateful api-bases
            api_base = (
                api_base  # for deepinfra/perplexity/anyscale/groq/friendliai we check in get_llm_provider and pass in the api base from there
                or litellm.api_base
                or get_secret("OPENAI_API_BASE")
                or "https://api.openai.com/v1"
            )
            openai.organization = (
                organization
                or litellm.organization
                or get_secret("OPENAI_ORGANIZATION")
                or None  # default - https://github.com/openai/openai-python/blob/284c1799070c723c6a553337134148a7ab088dd8/openai/util.py#L105
            )
            # set API KEY
            api_key = (
                api_key
                or litellm.api_key  # for deepinfra/perplexity/anyscale/friendliai we check in get_llm_provider and pass in the api key from there
                or litellm.openai_key
                or get_secret("OPENAI_API_KEY")
            )

            headers = headers or litellm.headers

            if extra_headers is not None:
                optional_params["extra_headers"] = extra_headers

            ## LOAD CONFIG - if set
            config = litellm.OpenAIConfig.get_config()
            for k, v in config.items():
                if (
                    k not in optional_params
                ):  # completion(top_k=3) > openai_config(top_k=3) <- allows for dynamic variables to be passed in
                    optional_params[k] = v

            ## COMPLETION CALL
            try:
                if litellm.OpenAIO1Config().is_model_o1_reasoning_model(model=model):
                    response = openai_o1_chat_completions.completion(
                        model=model,
                        messages=messages,
                        headers=headers,
                        model_response=model_response,
                        print_verbose=print_verbose,
                        api_key=api_key,
                        api_base=api_base,
                        acompletion=acompletion,
                        logging_obj=logging,
                        optional_params=optional_params,
                        litellm_params=litellm_params,
                        logger_fn=logger_fn,
                        timeout=timeout,  # type: ignore
                        custom_prompt_dict=custom_prompt_dict,
                        client=client,  # pass AsyncOpenAI, OpenAI client
                        organization=organization,
                        custom_llm_provider=custom_llm_provider,
                    )
                else:
                    response = openai_chat_completions.completion(
                        model=model,
                        messages=messages,
                        headers=headers,
                        model_response=model_response,
                        print_verbose=print_verbose,
                        api_key=api_key,
                        api_base=api_base,
                        acompletion=acompletion,
                        logging_obj=logging,
                        optional_params=optional_params,
                        litellm_params=litellm_params,
                        logger_fn=logger_fn,
                        timeout=timeout,  # type: ignore
                        custom_prompt_dict=custom_prompt_dict,
                        client=client,  # pass AsyncOpenAI, OpenAI client
                        organization=organization,
                        custom_llm_provider=custom_llm_provider,
                    )
            except Exception as e:
                ## LOGGING - log the original exception returned
                logging.post_call(
                    input=messages,
                    api_key=api_key,
                    original_response=str(e),
                    additional_args={"headers": headers},
                )
                raise e

            if optional_params.get("stream", False):
                ## LOGGING
                logging.post_call(
                    input=messages,
                    api_key=api_key,
                    original_response=response,
                    additional_args={"headers": headers},
                )

        elif (
            "replicate" in model
            or custom_llm_provider == "replicate"
            or model in litellm.replicate_models
        ):
            # Setting the relevant API KEY for replicate, replicate defaults to using os.environ.get("REPLICATE_API_TOKEN")
            replicate_key = None
            replicate_key = (
                api_key
                or litellm.replicate_key
                or litellm.api_key
                or get_secret("REPLICATE_API_KEY")
                or get_secret("REPLICATE_API_TOKEN")
            )

            api_base = (
                api_base
                or litellm.api_base
                or get_secret("REPLICATE_API_BASE")
                or "https://api.replicate.com/v1"
            )

            custom_prompt_dict = custom_prompt_dict or litellm.custom_prompt_dict

            model_response = replicate.completion(  # type: ignore
                model=model,
                messages=messages,
                api_base=api_base,
                model_response=model_response,
                print_verbose=print_verbose,
                optional_params=optional_params,
                litellm_params=litellm_params,
                logger_fn=logger_fn,
                encoding=encoding,  # for calculating input/output tokens
                api_key=replicate_key,
                logging_obj=logging,
                custom_prompt_dict=custom_prompt_dict,
                acompletion=acompletion,
            )

            if optional_params.get("stream", False) is True:
                ## LOGGING
                logging.post_call(
                    input=messages,
                    api_key=replicate_key,
                    original_response=model_response,
                )

            response = model_response
        elif (
            "clarifai" in model
            or custom_llm_provider == "clarifai"
            or model in litellm.clarifai_models
        ):
            clarifai_key = None
            clarifai_key = (
                api_key
                or litellm.clarifai_key
                or litellm.api_key
                or get_secret("CLARIFAI_API_KEY")
                or get_secret("CLARIFAI_API_TOKEN")
            )

            api_base = (
                api_base
                or litellm.api_base
                or get_secret("CLARIFAI_API_BASE")
                or "https://api.clarifai.com/v2"
            )

            custom_prompt_dict = custom_prompt_dict or litellm.custom_prompt_dict
            model_response = clarifai.completion(
                model=model,
                messages=messages,
                api_base=api_base,
                model_response=model_response,
                print_verbose=print_verbose,
                optional_params=optional_params,
                litellm_params=litellm_params,
                acompletion=acompletion,
                logger_fn=logger_fn,
                encoding=encoding,  # for calculating input/output tokens
                api_key=clarifai_key,
                logging_obj=logging,
                custom_prompt_dict=custom_prompt_dict,
            )

            if "stream" in optional_params and optional_params["stream"] is True:
                # don't try to access stream object,
                ## LOGGING
                logging.post_call(
                    input=messages,
                    api_key=api_key,
                    original_response=model_response,
                )

            if optional_params.get("stream", False) or acompletion is True:
                ## LOGGING
                logging.post_call(
                    input=messages,
                    api_key=clarifai_key,
                    original_response=model_response,
                )
            response = model_response

        elif custom_llm_provider == "anthropic":
            api_key = (
                api_key
                or litellm.anthropic_key
                or litellm.api_key
                or os.environ.get("ANTHROPIC_API_KEY")
            )
            custom_prompt_dict = custom_prompt_dict or litellm.custom_prompt_dict

            if (model == "claude-2") or (model == "claude-instant-1"):
                # call anthropic /completion, only use this route for claude-2, claude-instant-1
                api_base = (
                    api_base
                    or litellm.api_base
                    or get_secret("ANTHROPIC_API_BASE")
                    or get_secret("ANTHROPIC_BASE_URL")
                    or "https://api.anthropic.com/v1/complete"
                )

                if api_base is not None and not api_base.endswith("/v1/complete"):
                    api_base += "/v1/complete"

                response = anthropic_text_completions.completion(
                    model=model,
                    messages=messages,
                    api_base=api_base,
                    acompletion=acompletion,
                    custom_prompt_dict=litellm.custom_prompt_dict,
                    model_response=model_response,
                    print_verbose=print_verbose,
                    optional_params=optional_params,
                    litellm_params=litellm_params,
                    logger_fn=logger_fn,
                    encoding=encoding,  # for calculating input/output tokens
                    api_key=api_key,
                    logging_obj=logging,
                    headers=headers,
                )
            else:
                # call /messages
                # default route for all anthropic models
                api_base = (
                    api_base
                    or litellm.api_base
                    or get_secret("ANTHROPIC_API_BASE")
                    or get_secret("ANTHROPIC_BASE_URL")
                    or "https://api.anthropic.com/v1/messages"
                )

                if api_base is not None and not api_base.endswith("/v1/messages"):
                    api_base += "/v1/messages"

                response = anthropic_chat_completions.completion(
                    model=model,
                    messages=messages,
                    api_base=api_base,
                    acompletion=acompletion,
                    custom_prompt_dict=litellm.custom_prompt_dict,
                    model_response=model_response,
                    print_verbose=print_verbose,
                    optional_params=optional_params,
                    litellm_params=litellm_params,
                    logger_fn=logger_fn,
                    encoding=encoding,  # for calculating input/output tokens
                    api_key=api_key,
                    logging_obj=logging,
                    headers=headers,
                    timeout=timeout,
                    client=client,
                )
            if optional_params.get("stream", False) or acompletion is True:
                ## LOGGING
                logging.post_call(
                    input=messages,
                    api_key=api_key,
                    original_response=response,
                )
            response = response
        elif custom_llm_provider == "nlp_cloud":
            nlp_cloud_key = (
                api_key
                or litellm.nlp_cloud_key
                or get_secret("NLP_CLOUD_API_KEY")
                or litellm.api_key
            )

            api_base = (
                api_base
                or litellm.api_base
                or get_secret("NLP_CLOUD_API_BASE")
                or "https://api.nlpcloud.io/v1/gpu/"
            )

            response = nlp_cloud.completion(
                model=model,
                messages=messages,
                api_base=api_base,
                model_response=model_response,
                print_verbose=print_verbose,
                optional_params=optional_params,
                litellm_params=litellm_params,
                logger_fn=logger_fn,
                encoding=encoding,
                api_key=nlp_cloud_key,
                logging_obj=logging,
            )

            if "stream" in optional_params and optional_params["stream"] is True:
                # don't try to access stream object,
                response = CustomStreamWrapper(
                    response,
                    model,
                    custom_llm_provider="nlp_cloud",
                    logging_obj=logging,
                )

            if optional_params.get("stream", False) or acompletion is True:
                ## LOGGING
                logging.post_call(
                    input=messages,
                    api_key=api_key,
                    original_response=response,
                )

            response = response
        elif custom_llm_provider == "aleph_alpha":
            aleph_alpha_key = (
                api_key
                or litellm.aleph_alpha_key
                or get_secret("ALEPH_ALPHA_API_KEY")
                or get_secret("ALEPHALPHA_API_KEY")
                or litellm.api_key
            )

            api_base = (
                api_base
                or litellm.api_base
                or get_secret("ALEPH_ALPHA_API_BASE")
                or "https://api.aleph-alpha.com/complete"
            )

            model_response = aleph_alpha.completion(
                model=model,
                messages=messages,
                api_base=api_base,
                model_response=model_response,
                print_verbose=print_verbose,
                optional_params=optional_params,
                litellm_params=litellm_params,
                logger_fn=logger_fn,
                encoding=encoding,
                default_max_tokens_to_sample=litellm.max_tokens,
                api_key=aleph_alpha_key,
                logging_obj=logging,  # model call logging done inside the class as we make need to modify I/O to fit aleph alpha's requirements
            )

            if "stream" in optional_params and optional_params["stream"] is True:
                # don't try to access stream object,
                response = CustomStreamWrapper(
                    model_response,
                    model,
                    custom_llm_provider="aleph_alpha",
                    logging_obj=logging,
                )
                return response
            response = model_response
        elif custom_llm_provider == "cohere":
            cohere_key = (
                api_key
                or litellm.cohere_key
                or get_secret("COHERE_API_KEY")
                or get_secret("CO_API_KEY")
                or litellm.api_key
            )

            api_base = (
                api_base
                or litellm.api_base
                or get_secret("COHERE_API_BASE")
                or "https://api.cohere.ai/v1/generate"
            )

            headers = headers or litellm.headers or {}
            if headers is None:
                headers = {}

            if extra_headers is not None:
                headers.update(extra_headers)

            model_response = cohere_completion.completion(
                model=model,
                messages=messages,
                api_base=api_base,
                model_response=model_response,
                print_verbose=print_verbose,
                optional_params=optional_params,
                litellm_params=litellm_params,
                logger_fn=logger_fn,
                encoding=encoding,
                headers=headers,
                api_key=cohere_key,
                logging_obj=logging,  # model call logging done inside the class as we make need to modify I/O to fit aleph alpha's requirements
            )

            if "stream" in optional_params and optional_params["stream"] is True:
                # don't try to access stream object,
                response = CustomStreamWrapper(
                    model_response,
                    model,
                    custom_llm_provider="cohere",
                    logging_obj=logging,
                )
                return response
            response = model_response
        elif custom_llm_provider == "cohere_chat":
            cohere_key = (
                api_key
                or litellm.cohere_key
                or get_secret("COHERE_API_KEY")
                or get_secret("CO_API_KEY")
                or litellm.api_key
            )

            api_base = (
                api_base
                or litellm.api_base
                or get_secret("COHERE_API_BASE")
                or "https://api.cohere.ai/v1/chat"
            )

            headers = headers or litellm.headers or {}
            if headers is None:
                headers = {}

            if extra_headers is not None:
                headers.update(extra_headers)

            model_response = cohere_chat.completion(
                model=model,
                messages=messages,
                api_base=api_base,
                model_response=model_response,
                print_verbose=print_verbose,
                optional_params=optional_params,
                litellm_params=litellm_params,
                headers=headers,
                logger_fn=logger_fn,
                encoding=encoding,
                api_key=cohere_key,
                logging_obj=logging,  # model call logging done inside the class as we make need to modify I/O to fit aleph alpha's requirements
            )

            if "stream" in optional_params and optional_params["stream"] is True:
                # don't try to access stream object,
                response = CustomStreamWrapper(
                    model_response,
                    model,
                    custom_llm_provider="cohere_chat",
                    logging_obj=logging,
                )
                return response
            response = model_response
        elif custom_llm_provider == "maritalk":
            maritalk_key = (
                api_key
                or litellm.maritalk_key
                or get_secret("MARITALK_API_KEY")
                or litellm.api_key
            )

            api_base = (
                api_base
                or litellm.api_base
                or get_secret("MARITALK_API_BASE")
                or "https://chat.maritaca.ai/api/chat/inference"
            )

            model_response = maritalk.completion(
                model=model,
                messages=messages,
                api_base=api_base,
                model_response=model_response,
                print_verbose=print_verbose,
                optional_params=optional_params,
                litellm_params=litellm_params,
                logger_fn=logger_fn,
                encoding=encoding,
                api_key=maritalk_key,
                logging_obj=logging,
            )

            if "stream" in optional_params and optional_params["stream"] is True:
                # don't try to access stream object,
                response = CustomStreamWrapper(
                    model_response,
                    model,
                    custom_llm_provider="maritalk",
                    logging_obj=logging,
                )
                return response
            response = model_response
        elif custom_llm_provider == "huggingface":
            custom_llm_provider = "huggingface"
            huggingface_key = (
                api_key
                or litellm.huggingface_key
                or os.environ.get("HF_TOKEN")
                or os.environ.get("HUGGINGFACE_API_KEY")
                or litellm.api_key
            )
            hf_headers = headers or litellm.headers

            custom_prompt_dict = custom_prompt_dict or litellm.custom_prompt_dict
            model_response = huggingface.completion(
                model=model,
                messages=messages,
                api_base=api_base,  # type: ignore
                headers=hf_headers,
                model_response=model_response,
                print_verbose=print_verbose,
                optional_params=optional_params,
                litellm_params=litellm_params,
                logger_fn=logger_fn,
                encoding=encoding,
                api_key=huggingface_key,
                acompletion=acompletion,
                logging_obj=logging,
                custom_prompt_dict=custom_prompt_dict,
                timeout=timeout,  # type: ignore
            )
            if (
                "stream" in optional_params
                and optional_params["stream"] is True
                and acompletion is False
            ):
                # don't try to access stream object,
                response = CustomStreamWrapper(
                    model_response,
                    model,
                    custom_llm_provider="huggingface",
                    logging_obj=logging,
                )
                return response
            response = model_response
        elif custom_llm_provider == "oobabooga":
            custom_llm_provider = "oobabooga"
            model_response = oobabooga.completion(
                model=model,
                messages=messages,
                model_response=model_response,
                api_base=api_base,  # type: ignore
                print_verbose=print_verbose,
                optional_params=optional_params,
                litellm_params=litellm_params,
                api_key=None,
                logger_fn=logger_fn,
                encoding=encoding,
                logging_obj=logging,
            )
            if "stream" in optional_params and optional_params["stream"] is True:
                # don't try to access stream object,
                response = CustomStreamWrapper(
                    model_response,
                    model,
                    custom_llm_provider="oobabooga",
                    logging_obj=logging,
                )
                return response
            response = model_response
        elif custom_llm_provider == "databricks":
            api_base = (
                api_base  # for databricks we check in get_llm_provider and pass in the api base from there
                or litellm.api_base
                or os.getenv("DATABRICKS_API_BASE")
            )

            # set API KEY
            api_key = (
                api_key
                or litellm.api_key  # for databricks we check in get_llm_provider and pass in the api key from there
                or litellm.databricks_key
                or get_secret("DATABRICKS_API_KEY")
            )

            headers = headers or litellm.headers

            ## COMPLETION CALL
            try:
                response = databricks_chat_completions.completion(
                    model=model,
                    messages=messages,
                    headers=headers,
                    model_response=model_response,
                    print_verbose=print_verbose,
                    api_key=api_key,
                    api_base=api_base,
                    acompletion=acompletion,
                    logging_obj=logging,
                    optional_params=optional_params,
                    litellm_params=litellm_params,
                    logger_fn=logger_fn,
                    timeout=timeout,  # type: ignore
                    custom_prompt_dict=custom_prompt_dict,
                    client=client,  # pass AsyncOpenAI, OpenAI client
                    encoding=encoding,
                    custom_llm_provider="databricks",
                )
            except Exception as e:
                ## LOGGING - log the original exception returned
                logging.post_call(
                    input=messages,
                    api_key=api_key,
                    original_response=str(e),
                    additional_args={"headers": headers},
                )
                raise e

            if optional_params.get("stream", False):
                ## LOGGING
                logging.post_call(
                    input=messages,
                    api_key=api_key,
                    original_response=response,
                    additional_args={"headers": headers},
                )
        elif custom_llm_provider == "openrouter":
            api_base = api_base or litellm.api_base or "https://openrouter.ai/api/v1"

            api_key = (
                api_key
                or litellm.api_key
                or litellm.openrouter_key
                or get_secret("OPENROUTER_API_KEY")
                or get_secret("OR_API_KEY")
            )

            openrouter_site_url = get_secret("OR_SITE_URL") or "https://litellm.ai"
            openrouter_app_name = get_secret("OR_APP_NAME") or "liteLLM"

            openrouter_headers = {
                "HTTP-Referer": openrouter_site_url,
                "X-Title": openrouter_app_name,
            }

            _headers = headers or litellm.headers
            if _headers:
                openrouter_headers.update(_headers)

            headers = openrouter_headers

            ## Load Config
            config = openrouter.OpenrouterConfig.get_config()
            for k, v in config.items():
                if k == "extra_body":
                    # we use openai 'extra_body' to pass openrouter specific params - transforms, route, models
                    if "extra_body" in optional_params:
                        optional_params[k].update(v)
                    else:
                        optional_params[k] = v
                elif k not in optional_params:
                    optional_params[k] = v

            data = {"model": model, "messages": messages, **optional_params}

            ## COMPLETION CALL
            response = openai_chat_completions.completion(
                model=model,
                messages=messages,
                headers=headers,
                api_key=api_key,
                api_base=api_base,
                model_response=model_response,
                print_verbose=print_verbose,
                optional_params=optional_params,
                litellm_params=litellm_params,
                logger_fn=logger_fn,
                logging_obj=logging,
                acompletion=acompletion,
                timeout=timeout,  # type: ignore
                custom_llm_provider="openrouter",
            )
            ## LOGGING
            logging.post_call(
                input=messages, api_key=openai.api_key, original_response=response
            )
        elif (
            custom_llm_provider == "together_ai"
            or ("togethercomputer" in model)
            or (model in litellm.together_ai_models)
        ):
            """
            Deprecated. We now do together ai calls via the openai client - https://docs.together.ai/docs/openai-api-compatibility
            """
            pass
        elif custom_llm_provider == "palm":
            palm_api_key = api_key or get_secret("PALM_API_KEY") or litellm.api_key

            # palm does not support streaming as yet :(
            model_response = palm.completion(
                model=model,
                messages=messages,
                model_response=model_response,
                print_verbose=print_verbose,
                optional_params=optional_params,
                litellm_params=litellm_params,
                logger_fn=logger_fn,
                encoding=encoding,
                api_key=palm_api_key,
                logging_obj=logging,
            )
            # fake palm streaming
            if "stream" in optional_params and optional_params["stream"] is True:
                # fake streaming for palm
                resp_string = model_response["choices"][0]["message"]["content"]
                response = CustomStreamWrapper(
                    resp_string, model, custom_llm_provider="palm", logging_obj=logging
                )
                return response
            response = model_response
        elif custom_llm_provider == "vertex_ai_beta" or custom_llm_provider == "gemini":
            vertex_ai_project = (
                optional_params.pop("vertex_project", None)
                or optional_params.pop("vertex_ai_project", None)
                or litellm.vertex_project
                or get_secret("VERTEXAI_PROJECT")
            )
            vertex_ai_location = (
                optional_params.pop("vertex_location", None)
                or optional_params.pop("vertex_ai_location", None)
                or litellm.vertex_location
                or get_secret("VERTEXAI_LOCATION")
            )
            vertex_credentials = (
                optional_params.pop("vertex_credentials", None)
                or optional_params.pop("vertex_ai_credentials", None)
                or get_secret("VERTEXAI_CREDENTIALS")
            )

            gemini_api_key = (
                api_key
                or get_secret("GEMINI_API_KEY")
                or get_secret("PALM_API_KEY")  # older palm api key should also work
                or litellm.api_key
            )

            new_params = deepcopy(optional_params)
            response = vertex_chat_completion.completion(  # type: ignore
                model=model,
                messages=messages,
                model_response=model_response,
                print_verbose=print_verbose,
                optional_params=new_params,
                litellm_params=litellm_params,  # type: ignore
                logger_fn=logger_fn,
                encoding=encoding,
                vertex_location=vertex_ai_location,
                vertex_project=vertex_ai_project,
                vertex_credentials=vertex_credentials,
                gemini_api_key=gemini_api_key,
                logging_obj=logging,
                acompletion=acompletion,
                timeout=timeout,
                custom_llm_provider=custom_llm_provider,
                client=client,
                api_base=api_base,
                extra_headers=extra_headers,
            )

        elif custom_llm_provider == "vertex_ai":
            vertex_ai_project = (
                optional_params.pop("vertex_project", None)
                or optional_params.pop("vertex_ai_project", None)
                or litellm.vertex_project
                or get_secret("VERTEXAI_PROJECT")
            )
            vertex_ai_location = (
                optional_params.pop("vertex_location", None)
                or optional_params.pop("vertex_ai_location", None)
                or litellm.vertex_location
                or get_secret("VERTEXAI_LOCATION")
            )
            vertex_credentials = (
                optional_params.pop("vertex_credentials", None)
                or optional_params.pop("vertex_ai_credentials", None)
                or get_secret("VERTEXAI_CREDENTIALS")
            )

            new_params = deepcopy(optional_params)
            if (
                model.startswith("meta/")
                or model.startswith("mistral")
                or model.startswith("codestral")
                or model.startswith("jamba")
                or model.startswith("claude")
            ):
                model_response = vertex_partner_models_chat_completion.completion(
                    model=model,
                    messages=messages,
                    model_response=model_response,
                    print_verbose=print_verbose,
                    optional_params=new_params,
                    litellm_params=litellm_params,  # type: ignore
                    logger_fn=logger_fn,
                    encoding=encoding,
                    api_base=api_base,
                    vertex_location=vertex_ai_location,
                    vertex_project=vertex_ai_project,
                    vertex_credentials=vertex_credentials,
                    logging_obj=logging,
                    acompletion=acompletion,
                    headers=headers,
                    custom_prompt_dict=custom_prompt_dict,
                    timeout=timeout,
                    client=client,
                )
            elif "gemini" in model or (
                litellm_params.get("base_model") is not None
                and "gemini" in litellm_params["base_model"]
            ):
                model_response = vertex_chat_completion.completion(  # type: ignore
                    model=model,
                    messages=messages,
                    model_response=model_response,
                    print_verbose=print_verbose,
                    optional_params=new_params,
                    litellm_params=litellm_params,  # type: ignore
                    logger_fn=logger_fn,
                    encoding=encoding,
                    vertex_location=vertex_ai_location,
                    vertex_project=vertex_ai_project,
                    vertex_credentials=vertex_credentials,
                    gemini_api_key=None,
                    logging_obj=logging,
                    acompletion=acompletion,
                    timeout=timeout,
                    custom_llm_provider=custom_llm_provider,
                    client=client,
                    api_base=api_base,
                    extra_headers=extra_headers,
                )
            else:
                model_response = vertex_ai_non_gemini.completion(
                    model=model,
                    messages=messages,
                    model_response=model_response,
                    print_verbose=print_verbose,
                    optional_params=new_params,
                    litellm_params=litellm_params,
                    logger_fn=logger_fn,
                    encoding=encoding,
                    vertex_location=vertex_ai_location,
                    vertex_project=vertex_ai_project,
                    vertex_credentials=vertex_credentials,
                    logging_obj=logging,
                    acompletion=acompletion,
                )

                if (
                    "stream" in optional_params
                    and optional_params["stream"] is True
                    and acompletion is False
                ):
                    response = CustomStreamWrapper(
                        model_response,
                        model,
                        custom_llm_provider="vertex_ai",
                        logging_obj=logging,
                    )
                    return response
            response = model_response
        elif custom_llm_provider == "predibase":
            tenant_id = (
                optional_params.pop("tenant_id", None)
                or optional_params.pop("predibase_tenant_id", None)
                or litellm.predibase_tenant_id
                or get_secret("PREDIBASE_TENANT_ID")
            )

            api_base = (
                api_base
                or optional_params.pop("api_base", None)
                or optional_params.pop("base_url", None)
                or litellm.api_base
                or get_secret("PREDIBASE_API_BASE")
            )

            api_key = (
                api_key
                or litellm.api_key
                or litellm.predibase_key
                or get_secret("PREDIBASE_API_KEY")
            )

            _model_response = predibase_chat_completions.completion(
                model=model,
                messages=messages,
                model_response=model_response,
                print_verbose=print_verbose,
                optional_params=optional_params,
                litellm_params=litellm_params,
                logger_fn=logger_fn,
                encoding=encoding,
                logging_obj=logging,
                acompletion=acompletion,
                api_base=api_base,
                custom_prompt_dict=custom_prompt_dict,
                api_key=api_key,
                tenant_id=tenant_id,
                timeout=timeout,
            )

            if (
                "stream" in optional_params
                and optional_params["stream"] is True
                and acompletion is False
            ):
                return _model_response
            response = _model_response
        elif custom_llm_provider == "text-completion-codestral":

            api_base = (
                api_base
                or optional_params.pop("api_base", None)
                or optional_params.pop("base_url", None)
                or litellm.api_base
                or "https://codestral.mistral.ai/v1/fim/completions"
            )

            api_key = api_key or litellm.api_key or get_secret("CODESTRAL_API_KEY")

            text_completion_model_response = litellm.TextCompletionResponse(
                stream=stream
            )

            _model_response = codestral_text_completions.completion(  # type: ignore
                model=model,
                messages=messages,
                model_response=text_completion_model_response,
                print_verbose=print_verbose,
                optional_params=optional_params,
                litellm_params=litellm_params,
                logger_fn=logger_fn,
                encoding=encoding,
                logging_obj=logging,
                acompletion=acompletion,
                api_base=api_base,
                custom_prompt_dict=custom_prompt_dict,
                api_key=api_key,
                timeout=timeout,
            )

            if (
                "stream" in optional_params
                and optional_params["stream"] is True
                and acompletion is False
            ):
                return _model_response
            response = _model_response
        elif custom_llm_provider == "ai21":
            custom_llm_provider = "ai21"
            ai21_key = (
                api_key
                or litellm.ai21_key
                or os.environ.get("AI21_API_KEY")
                or litellm.api_key
            )

            api_base = (
                api_base
                or litellm.api_base
                or get_secret("AI21_API_BASE")
                or "https://api.ai21.com/studio/v1/"
            )

            model_response = ai21.completion(
                model=model,
                messages=messages,
                api_base=api_base,
                model_response=model_response,
                print_verbose=print_verbose,
                optional_params=optional_params,
                litellm_params=litellm_params,
                logger_fn=logger_fn,
                encoding=encoding,
                api_key=ai21_key,
                logging_obj=logging,
            )

            if "stream" in optional_params and optional_params["stream"] is True:
                # don't try to access stream object,
                response = CustomStreamWrapper(
                    model_response,
                    model,
                    custom_llm_provider="ai21",
                    logging_obj=logging,
                )
                return response

            ## RESPONSE OBJECT
            response = model_response
        elif (
            custom_llm_provider == "sagemaker"
            or custom_llm_provider == "sagemaker_chat"
        ):
            # boto3 reads keys from .env
            model_response = sagemaker_llm.completion(
                model=model,
                messages=messages,
                model_response=model_response,
                print_verbose=print_verbose,
                optional_params=optional_params,
                litellm_params=litellm_params,
                custom_prompt_dict=custom_prompt_dict,
                hf_model_name=hf_model_name,
                logger_fn=logger_fn,
                encoding=encoding,
                logging_obj=logging,
                acompletion=acompletion,
                use_messages_api=(
                    True if custom_llm_provider == "sagemaker_chat" else False
                ),
            )
            if optional_params.get("stream", False):
                ## LOGGING
                logging.post_call(
                    input=messages,
                    api_key=None,
                    original_response=model_response,
                )

            ## RESPONSE OBJECT
            response = model_response
        elif custom_llm_provider == "bedrock":
            # boto3 reads keys from .env
            custom_prompt_dict = custom_prompt_dict or litellm.custom_prompt_dict

            if "aws_bedrock_client" in optional_params:
                verbose_logger.warning(
                    "'aws_bedrock_client' is a deprecated param. Please move to another auth method - https://docs.litellm.ai/docs/providers/bedrock#boto3---authentication."
                )
                # Extract credentials for legacy boto3 client and pass thru to httpx
                aws_bedrock_client = optional_params.pop("aws_bedrock_client")
                creds = aws_bedrock_client._get_credentials().get_frozen_credentials()

                if creds.access_key:
                    optional_params["aws_access_key_id"] = creds.access_key
                if creds.secret_key:
                    optional_params["aws_secret_access_key"] = creds.secret_key
                if creds.token:
                    optional_params["aws_session_token"] = creds.token
                if (
                    "aws_region_name" not in optional_params
                    or optional_params["aws_region_name"] is None
                ):
                    optional_params["aws_region_name"] = (
                        aws_bedrock_client.meta.region_name
                    )

            base_model = litellm.AmazonConverseConfig()._get_base_model(model)

            if base_model in litellm.BEDROCK_CONVERSE_MODELS:
                response = bedrock_converse_chat_completion.completion(
                    model=model,
                    messages=messages,
                    custom_prompt_dict=custom_prompt_dict,
                    model_response=model_response,
                    print_verbose=print_verbose,
                    optional_params=optional_params,
                    litellm_params=litellm_params,  # type: ignore
                    logger_fn=logger_fn,
                    encoding=encoding,
                    logging_obj=logging,
                    extra_headers=extra_headers,
                    timeout=timeout,
                    acompletion=acompletion,
                    client=client,
                    api_base=api_base,
                )
            else:
                response = bedrock_chat_completion.completion(
                    model=model,
                    messages=messages,
                    custom_prompt_dict=custom_prompt_dict,
                    model_response=model_response,
                    print_verbose=print_verbose,
                    optional_params=optional_params,
                    litellm_params=litellm_params,
                    logger_fn=logger_fn,
                    encoding=encoding,
                    logging_obj=logging,
                    extra_headers=extra_headers,
                    timeout=timeout,
                    acompletion=acompletion,
                    client=client,
                    api_base=api_base,
                )

            if optional_params.get("stream", False):
                ## LOGGING
                logging.post_call(
                    input=messages,
                    api_key=None,
                    original_response=response,
                )

            ## RESPONSE OBJECT
            response = response
        elif custom_llm_provider == "watsonx":
            custom_prompt_dict = custom_prompt_dict or litellm.custom_prompt_dict
            response = watsonxai.completion(
                model=model,
                messages=messages,
                custom_prompt_dict=custom_prompt_dict,
                model_response=model_response,
                print_verbose=print_verbose,
                optional_params=optional_params,
                litellm_params=litellm_params,  # type: ignore
                logger_fn=logger_fn,
                encoding=encoding,
                logging_obj=logging,
                timeout=timeout,  # type: ignore
                acompletion=acompletion,
            )
            if (
                "stream" in optional_params
                and optional_params["stream"] is True
                and not isinstance(response, CustomStreamWrapper)
            ):
                # don't try to access stream object,
                response = CustomStreamWrapper(
                    iter(response),
                    model,
                    custom_llm_provider="watsonx",
                    logging_obj=logging,
                )

            if optional_params.get("stream", False):
                ## LOGGING
                logging.post_call(
                    input=messages,
                    api_key=None,
                    original_response=response,
                )
            ## RESPONSE OBJECT
            response = response
        elif custom_llm_provider == "vllm":
            custom_prompt_dict = custom_prompt_dict or litellm.custom_prompt_dict
            model_response = vllm.completion(
                model=model,
                messages=messages,
                custom_prompt_dict=custom_prompt_dict,
                model_response=model_response,
                print_verbose=print_verbose,
                optional_params=optional_params,
                litellm_params=litellm_params,
                logger_fn=logger_fn,
                encoding=encoding,
                logging_obj=logging,
            )

            if (
                "stream" in optional_params and optional_params["stream"] is True
            ):  ## [BETA]
                # don't try to access stream object,
                response = CustomStreamWrapper(
                    model_response,
                    model,
                    custom_llm_provider="vllm",
                    logging_obj=logging,
                )
                return response

            ## RESPONSE OBJECT
            response = model_response
        elif custom_llm_provider == "ollama":
            api_base = (
                litellm.api_base
                or api_base
                or get_secret("OLLAMA_API_BASE")
                or "http://localhost:11434"
            )
            custom_prompt_dict = custom_prompt_dict or litellm.custom_prompt_dict
            if model in custom_prompt_dict:
                # check if the model has a registered custom prompt
                model_prompt_details = custom_prompt_dict[model]
                ollama_prompt = custom_prompt(
                    role_dict=model_prompt_details["roles"],
                    initial_prompt_value=model_prompt_details["initial_prompt_value"],
                    final_prompt_value=model_prompt_details["final_prompt_value"],
                    messages=messages,
                )
            else:
                modified_prompt = ollama_pt(model=model, messages=messages)
                if isinstance(modified_prompt, dict):
                    # for multimode models - ollama/llava prompt_factory returns a dict {
                    #     "prompt": prompt,
                    #     "images": images
                    # }
                    ollama_prompt, images = (
                        modified_prompt["prompt"],
                        modified_prompt["images"],
                    )
                    optional_params["images"] = images
                else:
                    ollama_prompt = modified_prompt
            ## LOGGING
            generator = ollama.get_ollama_response(
                api_base=api_base,
                model=model,
                prompt=ollama_prompt,
                optional_params=optional_params,
                logging_obj=logging,
                acompletion=acompletion,
                model_response=model_response,
                encoding=encoding,
            )
            if acompletion is True or optional_params.get("stream", False) is True:
                return generator

            response = generator
        elif custom_llm_provider == "ollama_chat":
            api_base = (
                litellm.api_base
                or api_base
                or get_secret("OLLAMA_API_BASE")
                or "http://localhost:11434"
            )

            api_key = (
                api_key
                or litellm.ollama_key
                or os.environ.get("OLLAMA_API_KEY")
                or litellm.api_key
            )
            ## LOGGING
            generator = ollama_chat.get_ollama_response(
                api_base=api_base,
                api_key=api_key,
                model=model,
                messages=messages,
                optional_params=optional_params,
                logging_obj=logging,
                acompletion=acompletion,
                model_response=model_response,
                encoding=encoding,
            )
            if acompletion is True or optional_params.get("stream", False) is True:
                return generator

            response = generator

        elif custom_llm_provider == "triton":
            api_base = litellm.api_base or api_base
            model_response = triton_chat_completions.completion(
                api_base=api_base,
                timeout=timeout,  # type: ignore
                model=model,
                messages=messages,
                model_response=model_response,
                optional_params=optional_params,
                logging_obj=logging,
                stream=stream,
                acompletion=acompletion,
            )

            ## RESPONSE OBJECT
            response = model_response
            return response

        elif custom_llm_provider == "cloudflare":
            api_key = (
                api_key
                or litellm.cloudflare_api_key
                or litellm.api_key
                or get_secret("CLOUDFLARE_API_KEY")
            )
            account_id = get_secret("CLOUDFLARE_ACCOUNT_ID")
            api_base = (
                api_base
                or litellm.api_base
                or get_secret("CLOUDFLARE_API_BASE")
                or f"https://api.cloudflare.com/client/v4/accounts/{account_id}/ai/run/"
            )

            custom_prompt_dict = custom_prompt_dict or litellm.custom_prompt_dict
            response = cloudflare.completion(
                model=model,
                messages=messages,
                api_base=api_base,
                custom_prompt_dict=litellm.custom_prompt_dict,
                model_response=model_response,
                print_verbose=print_verbose,
                optional_params=optional_params,
                litellm_params=litellm_params,
                logger_fn=logger_fn,
                encoding=encoding,  # for calculating input/output tokens
                api_key=api_key,
                logging_obj=logging,
            )
            if "stream" in optional_params and optional_params["stream"] is True:
                # don't try to access stream object,
                response = CustomStreamWrapper(
                    response,
                    model,
                    custom_llm_provider="cloudflare",
                    logging_obj=logging,
                )

            if optional_params.get("stream", False) or acompletion is True:
                ## LOGGING
                logging.post_call(
                    input=messages,
                    api_key=api_key,
                    original_response=response,
                )
            response = response
        elif (
            custom_llm_provider == "baseten"
            or litellm.api_base == "https://app.baseten.co"
        ):
            custom_llm_provider = "baseten"
            baseten_key = (
                api_key
                or litellm.baseten_key
                or os.environ.get("BASETEN_API_KEY")
                or litellm.api_key
            )

            model_response = baseten.completion(
                model=model,
                messages=messages,
                model_response=model_response,
                print_verbose=print_verbose,
                optional_params=optional_params,
                litellm_params=litellm_params,
                logger_fn=logger_fn,
                encoding=encoding,
                api_key=baseten_key,
                logging_obj=logging,
            )
            if inspect.isgenerator(model_response) or (
                "stream" in optional_params and optional_params["stream"] is True
            ):
                # don't try to access stream object,
                response = CustomStreamWrapper(
                    model_response,
                    model,
                    custom_llm_provider="baseten",
                    logging_obj=logging,
                )
                return response
            response = model_response
        elif custom_llm_provider == "petals" or model in litellm.petals_models:
            api_base = api_base or litellm.api_base

            custom_llm_provider = "petals"
            stream = optional_params.pop("stream", False)
            model_response = petals.completion(
                model=model,
                messages=messages,
                api_base=api_base,
                model_response=model_response,
                print_verbose=print_verbose,
                optional_params=optional_params,
                litellm_params=litellm_params,
                logger_fn=logger_fn,
                encoding=encoding,
                logging_obj=logging,
            )
            if stream is True:  ## [BETA]
                # Fake streaming for petals
                resp_string = model_response["choices"][0]["message"]["content"]
                response = CustomStreamWrapper(
                    resp_string,
                    model,
                    custom_llm_provider="petals",
                    logging_obj=logging,
                )
                return response
            response = model_response
        elif custom_llm_provider == "custom":
            import requests

            url = litellm.api_base or api_base or ""
            if url is None or url == "":
                raise ValueError(
                    "api_base not set. Set api_base or litellm.api_base for custom endpoints"
                )

            """
            assume input to custom LLM api bases follow this format:
            resp = requests.post(
                api_base,
                json={
                    'model': 'meta-llama/Llama-2-13b-hf', # model name
                    'params': {
                        'prompt': ["The capital of France is P"],
                        'max_tokens': 32,
                        'temperature': 0.7,
                        'top_p': 1.0,
                        'top_k': 40,
                    }
                }
            )

            """
            prompt = " ".join([message["content"] for message in messages])  # type: ignore
            resp = requests.post(
                url,
                json={
                    "model": model,
                    "params": {
                        "prompt": [prompt],
                        "max_tokens": max_tokens,
                        "temperature": temperature,
                        "top_p": top_p,
                        "top_k": kwargs.get("top_k", 40),
                    },
                },
                verify=litellm.ssl_verify,
            )
            response_json = resp.json()
            """
            assume all responses from custom api_bases of this format:
            {
                'data': [
                    {
                        'prompt': 'The capital of France is P',
                        'output': ['The capital of France is PARIS.\nThe capital of France is PARIS.\nThe capital of France is PARIS.\nThe capital of France is PARIS.\nThe capital of France is PARIS.\nThe capital of France is PARIS.\nThe capital of France is PARIS.\nThe capital of France is PARIS.\nThe capital of France is PARIS.\nThe capital of France is PARIS.\nThe capital of France is PARIS.\nThe capital of France is PARIS.\nThe capital of France is PARIS.\nThe capital of France'],
                        'params': {'temperature': 0.7, 'top_k': 40, 'top_p': 1}}],
                        'message': 'ok'
                    }
                ]
            }
            """
            string_response = response_json["data"][0]["output"][0]
            ## RESPONSE OBJECT
            model_response.choices[0].message.content = string_response  # type: ignore
            model_response.created = int(time.time())
            model_response.model = model
            response = model_response
        elif (
            custom_llm_provider in litellm._custom_providers
        ):  # Assume custom LLM provider
            # Get the Custom Handler
            custom_handler: Optional[CustomLLM] = None
            for item in litellm.custom_provider_map:
                if item["provider"] == custom_llm_provider:
                    custom_handler = item["custom_handler"]

            if custom_handler is None:
                raise ValueError(
                    f"Unable to map your input to a model. Check your input - {args}"
                )

            ## ROUTE LLM CALL ##
            handler_fn = custom_chat_llm_router(
                async_fn=acompletion, stream=stream, custom_llm=custom_handler
            )

            headers = headers or litellm.headers

            ## CALL FUNCTION
            response = handler_fn(
                model=model,
                messages=messages,
                headers=headers,
                model_response=model_response,
                print_verbose=print_verbose,
                api_key=api_key,
                api_base=api_base,
                acompletion=acompletion,
                logging_obj=logging,
                optional_params=optional_params,
                litellm_params=litellm_params,
                logger_fn=logger_fn,
                timeout=timeout,  # type: ignore
                custom_prompt_dict=custom_prompt_dict,
                client=client,  # pass AsyncOpenAI, OpenAI client
                encoding=encoding,
            )
            if stream is True:
                return CustomStreamWrapper(
                    completion_stream=response,
                    model=model,
                    custom_llm_provider=custom_llm_provider,
                    logging_obj=logging,
                )

        else:
            raise ValueError(
                f"Unable to map your input to a model. Check your input - {args}"
            )
        return response
    except Exception as e:
        ## Map to OpenAI Exception
        raise exception_type(
            model=model,
            custom_llm_provider=custom_llm_provider,
            original_exception=e,
            completion_kwargs=args,
            extra_kwargs=kwargs,
        )


def completion_with_retries(*args, **kwargs):
    """
    Executes a litellm.completion() with 3 retries
    """
    try:
        import tenacity
    except Exception as e:
        raise Exception(
            f"tenacity import failed please run `pip install tenacity`. Error{e}"
        )

    num_retries = kwargs.pop("num_retries", 3)
    retry_strategy: Literal["exponential_backoff_retry", "constant_retry"] = kwargs.pop("retry_strategy", "constant_retry")  # type: ignore
    original_function = kwargs.pop("original_function", completion)
    if retry_strategy == "exponential_backoff_retry":
        retryer = tenacity.Retrying(
            wait=tenacity.wait_exponential(multiplier=1, max=10),
            stop=tenacity.stop_after_attempt(num_retries),
            reraise=True,
        )
    else:
        retryer = tenacity.Retrying(
            stop=tenacity.stop_after_attempt(num_retries), reraise=True
        )
    return retryer(original_function, *args, **kwargs)


async def acompletion_with_retries(*args, **kwargs):
    """
    [DEPRECATED]. Use 'acompletion' or router.acompletion instead!
    Executes a litellm.completion() with 3 retries
    """
    try:
        import tenacity
    except Exception as e:
        raise Exception(
            f"tenacity import failed please run `pip install tenacity`. Error{e}"
        )

    num_retries = kwargs.pop("num_retries", 3)
    retry_strategy = kwargs.pop("retry_strategy", "constant_retry")
    original_function = kwargs.pop("original_function", completion)
    if retry_strategy == "exponential_backoff_retry":
        retryer = tenacity.Retrying(
            wait=tenacity.wait_exponential(multiplier=1, max=10),
            stop=tenacity.stop_after_attempt(num_retries),
            reraise=True,
        )
    else:
        retryer = tenacity.Retrying(
            stop=tenacity.stop_after_attempt(num_retries), reraise=True
        )
    return await retryer(original_function, *args, **kwargs)


### EMBEDDING ENDPOINTS ####################
@client
async def aembedding(*args, **kwargs) -> EmbeddingResponse:
    """
    Asynchronously calls the `embedding` function with the given arguments and keyword arguments.

    Parameters:
    - `args` (tuple): Positional arguments to be passed to the `embedding` function.
    - `kwargs` (dict): Keyword arguments to be passed to the `embedding` function.

    Returns:
    - `response` (Any): The response returned by the `embedding` function.
    """
    loop = asyncio.get_event_loop()
    model = args[0] if len(args) > 0 else kwargs["model"]
    ### PASS ARGS TO Embedding ###
    kwargs["aembedding"] = True
    custom_llm_provider = None
    try:
        # Use a partial function to pass your keyword arguments
        func = partial(embedding, *args, **kwargs)

        # Add the context to the function
        ctx = contextvars.copy_context()
        func_with_context = partial(ctx.run, func)

        _, custom_llm_provider, _, _ = get_llm_provider(
            model=model, api_base=kwargs.get("api_base", None)
        )

        response: Optional[EmbeddingResponse] = None
        if (
            custom_llm_provider == "openai"
            or custom_llm_provider == "azure"
            or custom_llm_provider == "xinference"
            or custom_llm_provider == "voyage"
            or custom_llm_provider == "mistral"
            or custom_llm_provider == "custom_openai"
            or custom_llm_provider == "triton"
            or custom_llm_provider == "anyscale"
            or custom_llm_provider == "openrouter"
            or custom_llm_provider == "deepinfra"
            or custom_llm_provider == "perplexity"
            or custom_llm_provider == "groq"
            or custom_llm_provider == "nvidia_nim"
            or custom_llm_provider == "cerebras"
            or custom_llm_provider == "sambanova"
            or custom_llm_provider == "ai21_chat"
            or custom_llm_provider == "volcengine"
            or custom_llm_provider == "deepseek"
            or custom_llm_provider == "fireworks_ai"
            or custom_llm_provider == "ollama"
            or custom_llm_provider == "vertex_ai"
            or custom_llm_provider == "gemini"
            or custom_llm_provider == "databricks"
            or custom_llm_provider == "watsonx"
            or custom_llm_provider == "cohere"
            or custom_llm_provider == "huggingface"
            or custom_llm_provider == "bedrock"
            or custom_llm_provider == "azure_ai"
            or custom_llm_provider == "together_ai"
        ):  # currently implemented aiohttp calls for just azure and openai, soon all.
            # Await normally
            init_response = await loop.run_in_executor(None, func_with_context)
            if isinstance(init_response, dict):
                response = EmbeddingResponse(**init_response)
            elif isinstance(init_response, EmbeddingResponse):  ## CACHING SCENARIO
                response = init_response
            elif asyncio.iscoroutine(init_response):
                response = await init_response  # type: ignore
        else:
            # Call the synchronous function using run_in_executor
            response = await loop.run_in_executor(None, func_with_context)
        if (
            response is not None
            and isinstance(response, EmbeddingResponse)
            and hasattr(response, "_hidden_params")
        ):
            response._hidden_params["custom_llm_provider"] = custom_llm_provider

        if response is None:
            raise ValueError(
                "Unable to get Embedding Response. Please pass a valid llm_provider."
            )
        return response
    except Exception as e:
        custom_llm_provider = custom_llm_provider or "openai"
        raise exception_type(
            model=model,
            custom_llm_provider=custom_llm_provider,
            original_exception=e,
            completion_kwargs=args,
            extra_kwargs=kwargs,
        )


@client
def embedding(
    model,
    input=[],
    # Optional params
    dimensions: Optional[int] = None,
    encoding_format: Optional[str] = None,
    timeout=600,  # default to 10 minutes
    # set api_base, api_version, api_key
    api_base: Optional[str] = None,
    api_version: Optional[str] = None,
    api_key: Optional[str] = None,
    api_type: Optional[str] = None,
    caching: bool = False,
    user: Optional[str] = None,
    custom_llm_provider=None,
    litellm_call_id=None,
    logger_fn=None,
    **kwargs,
) -> EmbeddingResponse:
    """
    Embedding function that calls an API to generate embeddings for the given input.

    Parameters:
    - model: The embedding model to use.
    - input: The input for which embeddings are to be generated.
    - encoding_format: Optional[str] The format to return the embeddings in. Can be either `float` or `base64`
    - dimensions: The number of dimensions the resulting output embeddings should have. Only supported in text-embedding-3 and later models.
    - timeout: The timeout value for the API call, default 10 mins
    - litellm_call_id: The call ID for litellm logging.
    - litellm_logging_obj: The litellm logging object.
    - logger_fn: The logger function.
    - api_base: Optional. The base URL for the API.
    - api_version: Optional. The version of the API.
    - api_key: Optional. The API key to use.
    - api_type: Optional. The type of the API.
    - caching: A boolean indicating whether to enable caching.
    - custom_llm_provider: The custom llm provider.

    Returns:
    - response: The response received from the API call.

    Raises:
    - exception_type: If an exception occurs during the API call.
    """
    azure = kwargs.get("azure", None)
    client = kwargs.pop("client", None)
    rpm = kwargs.pop("rpm", None)
    tpm = kwargs.pop("tpm", None)
    litellm_logging_obj: LiteLLMLoggingObj = kwargs.get("litellm_logging_obj")  # type: ignore
    cooldown_time = kwargs.get("cooldown_time", None)
    mock_response: Optional[List[float]] = kwargs.get("mock_response", None)  # type: ignore
    max_parallel_requests = kwargs.pop("max_parallel_requests", None)
    model_info = kwargs.get("model_info", None)
    metadata = kwargs.get("metadata", None)
    proxy_server_request = kwargs.get("proxy_server_request", None)
    aembedding = kwargs.get("aembedding", None)
    extra_headers = kwargs.get("extra_headers", None)
    ### CUSTOM MODEL COST ###
    input_cost_per_token = kwargs.get("input_cost_per_token", None)
    output_cost_per_token = kwargs.get("output_cost_per_token", None)
    input_cost_per_second = kwargs.get("input_cost_per_second", None)
    output_cost_per_second = kwargs.get("output_cost_per_second", None)
    openai_params = [
        "user",
        "dimensions",
        "request_timeout",
        "api_base",
        "api_version",
        "api_key",
        "deployment_id",
        "organization",
        "base_url",
        "default_headers",
        "timeout",
        "max_retries",
        "encoding_format",
    ]
    litellm_params = [
        "metadata",
        "aembedding",
        "caching",
        "mock_response",
        "api_key",
        "api_version",
        "api_base",
        "force_timeout",
        "logger_fn",
        "verbose",
        "custom_llm_provider",
        "litellm_logging_obj",
        "litellm_call_id",
        "use_client",
        "id",
        "fallbacks",
        "azure",
        "headers",
        "model_list",
        "num_retries",
        "context_window_fallback_dict",
        "retry_policy",
        "roles",
        "final_prompt_value",
        "bos_token",
        "eos_token",
        "request_timeout",
        "complete_response",
        "self",
        "client",
        "rpm",
        "tpm",
        "max_parallel_requests",
        "input_cost_per_token",
        "output_cost_per_token",
        "input_cost_per_second",
        "output_cost_per_second",
        "hf_model_name",
        "proxy_server_request",
        "model_info",
        "preset_cache_key",
        "caching_groups",
        "ttl",
        "cache",
        "no-log",
        "region_name",
        "allowed_model_region",
        "model_config",
        "cooldown_time",
        "tags",
        "azure_ad_token_provider",
        "tenant_id",
        "client_id",
        "client_secret",
        "extra_headers",
    ]
    default_params = openai_params + litellm_params
    non_default_params = {
        k: v for k, v in kwargs.items() if k not in default_params
    }  # model-specific params - pass them straight to the model/provider

    model, custom_llm_provider, dynamic_api_key, api_base = get_llm_provider(
        model=model,
        custom_llm_provider=custom_llm_provider,
        api_base=api_base,
        api_key=api_key,
    )
    if dynamic_api_key is not None:
        api_key = dynamic_api_key

    optional_params = get_optional_params_embeddings(
        model=model,
        user=user,
        dimensions=dimensions,
        encoding_format=encoding_format,
        custom_llm_provider=custom_llm_provider,
        **non_default_params,
    )

    if mock_response is not None:
        return mock_embedding(model=model, mock_response=mock_response)
    ### REGISTER CUSTOM MODEL PRICING -- IF GIVEN ###
    if input_cost_per_token is not None and output_cost_per_token is not None:
        litellm.register_model(
            {
                model: {
                    "input_cost_per_token": input_cost_per_token,
                    "output_cost_per_token": output_cost_per_token,
                    "litellm_provider": custom_llm_provider,
                }
            }
        )
    if input_cost_per_second is not None:  # time based pricing just needs cost in place
        output_cost_per_second = output_cost_per_second or 0.0
        litellm.register_model(
            {
                model: {
                    "input_cost_per_second": input_cost_per_second,
                    "output_cost_per_second": output_cost_per_second,
                    "litellm_provider": custom_llm_provider,
                }
            }
        )
    try:
        response: Optional[EmbeddingResponse] = None
        logging: Logging = litellm_logging_obj  # type: ignore
        logging.update_environment_variables(
            model=model,
            user=user,
            optional_params=optional_params,
            litellm_params={
                "timeout": timeout,
                "azure": azure,
                "litellm_call_id": litellm_call_id,
                "logger_fn": logger_fn,
                "proxy_server_request": proxy_server_request,
                "model_info": model_info,
                "metadata": metadata,
                "aembedding": aembedding,
                "preset_cache_key": None,
                "stream_response": {},
                "cooldown_time": cooldown_time,
            },
        )
        if azure is True or custom_llm_provider == "azure":
            # azure configs
            api_type = get_secret_str("AZURE_API_TYPE") or "azure"

            api_base = api_base or litellm.api_base or get_secret_str("AZURE_API_BASE")

            api_version = (
                api_version
                or litellm.api_version
                or get_secret_str("AZURE_API_VERSION")
                or litellm.AZURE_DEFAULT_API_VERSION
            )

            azure_ad_token = optional_params.pop(
                "azure_ad_token", None
            ) or get_secret_str("AZURE_AD_TOKEN")

            api_key = (
                api_key
                or litellm.api_key
                or litellm.azure_key
                or get_secret_str("AZURE_API_KEY")
            )

            if api_base is None:
                raise ValueError(
                    "No API Base provided for Azure OpenAI LLM provider. Set 'AZURE_API_BASE' in .env"
                )

            ## EMBEDDING CALL
            response = azure_chat_completions.embedding(
                model=model,
                input=input,
                api_base=api_base,
                api_key=api_key,
                api_version=api_version,
                azure_ad_token=azure_ad_token,
                logging_obj=logging,
                timeout=timeout,
                model_response=EmbeddingResponse(),
                optional_params=optional_params,
                client=client,
                aembedding=aembedding,
            )
        elif (
            model in litellm.open_ai_embedding_models
            or custom_llm_provider == "openai"
            or custom_llm_provider == "together_ai"
            or custom_llm_provider == "nvidia_nim"
        ):
            api_base = (
                api_base
                or litellm.api_base
                or get_secret_str("OPENAI_API_BASE")
                or "https://api.openai.com/v1"
            )
            openai.organization = (
                litellm.organization
                or get_secret_str("OPENAI_ORGANIZATION")
                or None  # default - https://github.com/openai/openai-python/blob/284c1799070c723c6a553337134148a7ab088dd8/openai/util.py#L105
            )
            # set API KEY
            api_key = (
                api_key
                or litellm.api_key
                or litellm.openai_key
                or get_secret_str("OPENAI_API_KEY")
            )
            api_type = "openai"
            api_version = None

            ## EMBEDDING CALL
            response = openai_chat_completions.embedding(
                model=model,
                input=input,
                api_base=api_base,
                api_key=api_key,
                logging_obj=logging,
                timeout=timeout,
                model_response=EmbeddingResponse(),
                optional_params=optional_params,
                client=client,
                aembedding=aembedding,
            )
        elif custom_llm_provider == "databricks":
            api_base = (
                api_base or litellm.api_base or get_secret("DATABRICKS_API_BASE")
            )  # type: ignore

            # set API KEY
            api_key = (
                api_key
                or litellm.api_key
                or litellm.databricks_key
                or get_secret("DATABRICKS_API_KEY")
            )  # type: ignore

            ## EMBEDDING CALL
            response = databricks_chat_completions.embedding(
                model=model,
                input=input,
                api_base=api_base,
                api_key=api_key,
                logging_obj=logging,
                timeout=timeout,
                model_response=EmbeddingResponse(),
                optional_params=optional_params,
                client=client,
                aembedding=aembedding,
            )
        elif custom_llm_provider == "cohere" or custom_llm_provider == "cohere_chat":
            cohere_key = (
                api_key
                or litellm.cohere_key
                or get_secret("COHERE_API_KEY")
                or get_secret("CO_API_KEY")
                or litellm.api_key
            )

            if extra_headers is not None and isinstance(extra_headers, dict):
                headers = extra_headers
            else:
                headers = {}
            response = cohere_embed.embedding(
                model=model,
                input=input,
                optional_params=optional_params,
                encoding=encoding,
                api_key=cohere_key,  # type: ignore
                headers=headers,
                logging_obj=logging,
                model_response=EmbeddingResponse(),
                aembedding=aembedding,
                timeout=timeout,
                client=client,
            )
        elif custom_llm_provider == "huggingface":
            api_key = (
                api_key
                or litellm.huggingface_key
                or get_secret("HUGGINGFACE_API_KEY")
                or litellm.api_key
            )  # type: ignore
            response = huggingface.embedding(
                model=model,
                input=input,
                encoding=encoding,  # type: ignore
                api_key=api_key,
                api_base=api_base,
                logging_obj=logging,
                model_response=EmbeddingResponse(),
                optional_params=optional_params,
                client=client,
                aembedding=aembedding,
            )
        elif custom_llm_provider == "bedrock":
            if isinstance(input, str):
                transformed_input = [input]
            else:
                transformed_input = input
            response = bedrock_embedding.embeddings(
                model=model,
                input=transformed_input,
                encoding=encoding,
                logging_obj=logging,
                optional_params=optional_params,
                model_response=EmbeddingResponse(),
                client=client,
                timeout=timeout,
                aembedding=aembedding,
                litellm_params={},
                api_base=api_base,
                print_verbose=print_verbose,
                extra_headers=extra_headers,
            )
        elif custom_llm_provider == "triton":
            if api_base is None:
                raise ValueError(
                    "api_base is required for triton. Please pass `api_base`"
                )
            response = triton_chat_completions.embedding(  # type: ignore
                model=model,
                input=input,
                api_base=api_base,
                api_key=api_key,
                logging_obj=logging,
                timeout=timeout,
                model_response=EmbeddingResponse(),
                optional_params=optional_params,
                client=client,
                aembedding=aembedding,
            )
        elif custom_llm_provider == "gemini":

            gemini_api_key = (
                api_key or get_secret_str("GEMINI_API_KEY") or litellm.api_key
            )

            response = google_batch_embeddings.batch_embeddings(  # type: ignore
                model=model,
                input=input,
                encoding=encoding,
                logging_obj=logging,
                optional_params=optional_params,
                model_response=EmbeddingResponse(),
                vertex_project=None,
                vertex_location=None,
                vertex_credentials=None,
                aembedding=aembedding,
                print_verbose=print_verbose,
                custom_llm_provider="gemini",
                api_key=gemini_api_key,
            )

        elif custom_llm_provider == "vertex_ai":
            vertex_ai_project = (
                optional_params.pop("vertex_project", None)
                or optional_params.pop("vertex_ai_project", None)
                or litellm.vertex_project
                or get_secret_str("VERTEXAI_PROJECT")
                or get_secret_str("VERTEX_PROJECT")
            )
            vertex_ai_location = (
                optional_params.pop("vertex_location", None)
                or optional_params.pop("vertex_ai_location", None)
                or litellm.vertex_location
                or get_secret_str("VERTEXAI_LOCATION")
                or get_secret_str("VERTEX_LOCATION")
            )
            vertex_credentials = (
                optional_params.pop("vertex_credentials", None)
                or optional_params.pop("vertex_ai_credentials", None)
                or get_secret_str("VERTEXAI_CREDENTIALS")
                or get_secret_str("VERTEX_CREDENTIALS")
            )

            if (
                "image" in optional_params
                or "video" in optional_params
                or model
                in vertex_multimodal_embedding.SUPPORTED_MULTIMODAL_EMBEDDING_MODELS
            ):
                # multimodal embedding is supported on vertex httpx
                response = vertex_multimodal_embedding.multimodal_embedding(
                    model=model,
                    input=input,
                    encoding=encoding,
                    logging_obj=logging,
                    optional_params=optional_params,
                    model_response=EmbeddingResponse(),
                    vertex_project=vertex_ai_project,
                    vertex_location=vertex_ai_location,
                    vertex_credentials=vertex_credentials,
                    aembedding=aembedding,
                    print_verbose=print_verbose,
                    custom_llm_provider="vertex_ai",
                )
            else:
                response = vertex_embedding.embedding(
                    model=model,
                    input=input,
                    encoding=encoding,
                    logging_obj=logging,
                    optional_params=optional_params,
                    model_response=EmbeddingResponse(),
                    vertex_project=vertex_ai_project,
                    vertex_location=vertex_ai_location,
                    vertex_credentials=vertex_credentials,
                    custom_llm_provider="vertex_ai",
                    timeout=timeout,
                    aembedding=aembedding,
                    print_verbose=print_verbose,
                    api_key=api_key,
                )
        elif custom_llm_provider == "oobabooga":
            response = oobabooga.embedding(
                model=model,
                input=input,
                encoding=encoding,
                api_base=api_base,
                logging_obj=logging,
                optional_params=optional_params,
                model_response=EmbeddingResponse(),
                api_key=api_key,
            )
        elif custom_llm_provider == "ollama":
            api_base = (
                litellm.api_base
                or api_base
                or get_secret_str("OLLAMA_API_BASE")
                or "http://localhost:11434"
            )  # type: ignore

            if isinstance(input, str):
                input = [input]
            if not all(isinstance(item, str) for item in input):
                raise litellm.BadRequestError(
                    message=f"Invalid input for ollama embeddings. input={input}",
                    model=model,  # type: ignore
                    llm_provider="ollama",  # type: ignore
                )
            ollama_embeddings_fn = (
                ollama.ollama_aembeddings
                if aembedding is True
                else ollama.ollama_embeddings
            )
            response = ollama_embeddings_fn(  # type: ignore
                api_base=api_base,
                model=model,
                prompts=input,
                encoding=encoding,
                logging_obj=logging,
                optional_params=optional_params,
                model_response=EmbeddingResponse(),
            )
        elif custom_llm_provider == "sagemaker":
            response = sagemaker_llm.embedding(
                model=model,
                input=input,
                encoding=encoding,
                logging_obj=logging,
                optional_params=optional_params,
                model_response=EmbeddingResponse(),
                print_verbose=print_verbose,
            )
        elif custom_llm_provider == "mistral":
            api_key = api_key or litellm.api_key or get_secret_str("MISTRAL_API_KEY")
            response = openai_chat_completions.embedding(
                model=model,
                input=input,
                api_base=api_base,
                api_key=api_key,
                logging_obj=logging,
                timeout=timeout,
                model_response=EmbeddingResponse(),
                optional_params=optional_params,
                client=client,
                aembedding=aembedding,
            )
        elif custom_llm_provider == "fireworks_ai":
            api_key = (
                api_key or litellm.api_key or get_secret_str("FIREWORKS_AI_API_KEY")
            )
            response = openai_chat_completions.embedding(
                model=model,
                input=input,
                api_base=api_base,
                api_key=api_key,
                logging_obj=logging,
                timeout=timeout,
                model_response=EmbeddingResponse(),
                optional_params=optional_params,
                client=client,
                aembedding=aembedding,
            )
        elif custom_llm_provider == "voyage":
            api_key = api_key or litellm.api_key or get_secret_str("VOYAGE_API_KEY")
            response = openai_chat_completions.embedding(
                model=model,
                input=input,
                api_base=api_base,
                api_key=api_key,
                logging_obj=logging,
                timeout=timeout,
                model_response=EmbeddingResponse(),
                optional_params=optional_params,
                client=client,
                aembedding=aembedding,
            )
        elif custom_llm_provider == "xinference":
            api_key = (
                api_key
                or litellm.api_key
                or get_secret_str("XINFERENCE_API_KEY")
                or "stub-xinference-key"
            )  # xinference does not need an api key, pass a stub key if user did not set one
            api_base = (
                api_base
                or litellm.api_base
                or get_secret_str("XINFERENCE_API_BASE")
                or "http://127.0.0.1:9997/v1"
            )
            response = openai_chat_completions.embedding(
                model=model,
                input=input,
                api_base=api_base,
                api_key=api_key,
                logging_obj=logging,
                timeout=timeout,
                model_response=EmbeddingResponse(),
                optional_params=optional_params,
                client=client,
                aembedding=aembedding,
            )
        elif custom_llm_provider == "watsonx":
            response = watsonxai.embedding(
                model=model,
                input=input,
                encoding=encoding,
                logging_obj=logging,
                optional_params=optional_params,
                model_response=EmbeddingResponse(),
                aembedding=aembedding,
                api_key=api_key,
            )
        elif custom_llm_provider == "azure_ai":
            api_base = (
                api_base  # for deepinfra/perplexity/anyscale/groq/friendliai we check in get_llm_provider and pass in the api base from there
                or litellm.api_base
                or get_secret_str("AZURE_AI_API_BASE")
            )
            # set API KEY
            api_key = (
                api_key
                or litellm.api_key  # for deepinfra/perplexity/anyscale/friendliai we check in get_llm_provider and pass in the api key from there
                or litellm.openai_key
                or get_secret_str("AZURE_AI_API_KEY")
            )

            ## EMBEDDING CALL
            response = azure_ai_embedding.embedding(
                model=model,
                input=input,
                api_base=api_base,
                api_key=api_key,
                logging_obj=logging,
                timeout=timeout,
                model_response=EmbeddingResponse(),
                optional_params=optional_params,
                client=client,
                aembedding=aembedding,
            )
        else:
            args = locals()
            raise ValueError(f"No valid embedding model args passed in - {args}")
        if response is not None and hasattr(response, "_hidden_params"):
            response._hidden_params["custom_llm_provider"] = custom_llm_provider

        if response is None:
            args = locals()
            raise ValueError(f"No valid embedding model args passed in - {args}")
        return response
    except Exception as e:
        ## LOGGING
        litellm_logging_obj.post_call(
            input=input,
            api_key=api_key,
            original_response=str(e),
        )
        ## Map to OpenAI Exception
        raise exception_type(
            model=model,
            original_exception=e,
            custom_llm_provider=custom_llm_provider,
            extra_kwargs=kwargs,
        )


###### Text Completion ################
@client
async def atext_completion(
    *args, **kwargs
) -> Union[TextCompletionResponse, TextCompletionStreamWrapper]:
    """
    Implemented to handle async streaming for the text completion endpoint
    """
    loop = asyncio.get_event_loop()
    model = args[0] if len(args) > 0 else kwargs["model"]
    ### PASS ARGS TO COMPLETION ###
    kwargs["acompletion"] = True
    custom_llm_provider = None
    try:
        # Use a partial function to pass your keyword arguments
        func = partial(text_completion, *args, **kwargs)

        # Add the context to the function
        ctx = contextvars.copy_context()
        func_with_context = partial(ctx.run, func)

        _, custom_llm_provider, _, _ = get_llm_provider(
            model=model, api_base=kwargs.get("api_base", None)
        )

        if (
            custom_llm_provider == "openai"
            or custom_llm_provider == "azure"
            or custom_llm_provider == "azure_text"
            or custom_llm_provider == "custom_openai"
            or custom_llm_provider == "anyscale"
            or custom_llm_provider == "mistral"
            or custom_llm_provider == "openrouter"
            or custom_llm_provider == "deepinfra"
            or custom_llm_provider == "perplexity"
            or custom_llm_provider == "groq"
            or custom_llm_provider == "nvidia_nim"
            or custom_llm_provider == "cerebras"
            or custom_llm_provider == "sambanova"
            or custom_llm_provider == "ai21_chat"
            or custom_llm_provider == "volcengine"
            or custom_llm_provider == "text-completion-codestral"
            or custom_llm_provider == "deepseek"
            or custom_llm_provider == "fireworks_ai"
            or custom_llm_provider == "text-completion-openai"
            or custom_llm_provider == "huggingface"
            or custom_llm_provider == "ollama"
            or custom_llm_provider == "vertex_ai"
            or custom_llm_provider in litellm.openai_compatible_providers
        ):  # currently implemented aiohttp calls for just azure and openai, soon all.
            # Await normally
            response = await loop.run_in_executor(None, func_with_context)
            if asyncio.iscoroutine(response):
                response = await response
        else:
            # Call the synchronous function using run_in_executor
            response = await loop.run_in_executor(None, func_with_context)
        if (
            kwargs.get("stream", False) is True
            or isinstance(response, TextCompletionStreamWrapper)
            or isinstance(response, CustomStreamWrapper)
        ):  # return an async generator
            return TextCompletionStreamWrapper(
                completion_stream=_async_streaming(
                    response=response,
                    model=model,
                    custom_llm_provider=custom_llm_provider,
                    args=args,
                ),
                model=model,
                custom_llm_provider=custom_llm_provider,
            )
        else:
            transformed_logprobs = None
            # only supported for TGI models
            try:
                raw_response = response._hidden_params.get("original_response", None)
                transformed_logprobs = litellm.utils.transform_logprobs(raw_response)
            except Exception as e:
                print_verbose(f"LiteLLM non blocking exception: {e}")

            ## TRANSLATE CHAT TO TEXT FORMAT ##
            if isinstance(response, TextCompletionResponse):
                return response
            elif asyncio.iscoroutine(response):
                response = await response

            text_completion_response = TextCompletionResponse()
            text_completion_response["id"] = response.get("id", None)
            text_completion_response["object"] = "text_completion"
            text_completion_response["created"] = response.get("created", None)
            text_completion_response["model"] = response.get("model", None)
            text_choices = TextChoices()
            text_choices["text"] = response["choices"][0]["message"]["content"]
            text_choices["index"] = response["choices"][0]["index"]
            text_choices["logprobs"] = transformed_logprobs
            text_choices["finish_reason"] = response["choices"][0]["finish_reason"]
            text_completion_response["choices"] = [text_choices]
            text_completion_response["usage"] = response.get("usage", None)
            text_completion_response._hidden_params = HiddenParams(
                **response._hidden_params
            )
            return text_completion_response
    except Exception as e:
        custom_llm_provider = custom_llm_provider or "openai"
        raise exception_type(
            model=model,
            custom_llm_provider=custom_llm_provider,
            original_exception=e,
            completion_kwargs=args,
            extra_kwargs=kwargs,
        )


@client
def text_completion(
    prompt: Union[
        str, List[Union[str, List[Union[str, List[int]]]]]
    ],  # Required: The prompt(s) to generate completions for.
    model: Optional[str] = None,  # Optional: either `model` or `engine` can be set
    best_of: Optional[
        int
    ] = None,  # Optional: Generates best_of completions server-side.
    echo: Optional[
        bool
    ] = None,  # Optional: Echo back the prompt in addition to the completion.
    frequency_penalty: Optional[
        float
    ] = None,  # Optional: Penalize new tokens based on their existing frequency.
    logit_bias: Optional[
        Dict[int, int]
    ] = None,  # Optional: Modify the likelihood of specified tokens.
    logprobs: Optional[
        int
    ] = None,  # Optional: Include the log probabilities on the most likely tokens.
    max_tokens: Optional[
        int
    ] = None,  # Optional: The maximum number of tokens to generate in the completion.
    n: Optional[
        int
    ] = None,  # Optional: How many completions to generate for each prompt.
    presence_penalty: Optional[
        float
    ] = None,  # Optional: Penalize new tokens based on whether they appear in the text so far.
    stop: Optional[
        Union[str, List[str]]
    ] = None,  # Optional: Sequences where the API will stop generating further tokens.
    stream: Optional[bool] = None,  # Optional: Whether to stream back partial progress.
    stream_options: Optional[dict] = None,
    suffix: Optional[
        str
    ] = None,  # Optional: The suffix that comes after a completion of inserted text.
    temperature: Optional[float] = None,  # Optional: Sampling temperature to use.
    top_p: Optional[float] = None,  # Optional: Nucleus sampling parameter.
    user: Optional[
        str
    ] = None,  # Optional: A unique identifier representing your end-user.
    # set api_base, api_version, api_key
    api_base: Optional[str] = None,
    api_version: Optional[str] = None,
    api_key: Optional[str] = None,
    model_list: Optional[list] = None,  # pass in a list of api_base,keys, etc.
    # Optional liteLLM function params
    custom_llm_provider: Optional[str] = None,
    *args,
    **kwargs,
):
    import copy

    """
    Generate text completions using the OpenAI API.

    Args:
        model (str): ID of the model to use.
        prompt (Union[str, List[Union[str, List[Union[str, List[int]]]]]): The prompt(s) to generate completions for.
        best_of (Optional[int], optional): Generates best_of completions server-side. Defaults to 1.
        echo (Optional[bool], optional): Echo back the prompt in addition to the completion. Defaults to False.
        frequency_penalty (Optional[float], optional): Penalize new tokens based on their existing frequency. Defaults to 0.
        logit_bias (Optional[Dict[int, int]], optional): Modify the likelihood of specified tokens. Defaults to None.
        logprobs (Optional[int], optional): Include the log probabilities on the most likely tokens. Defaults to None.
        max_tokens (Optional[int], optional): The maximum number of tokens to generate in the completion. Defaults to 16.
        n (Optional[int], optional): How many completions to generate for each prompt. Defaults to 1.
        presence_penalty (Optional[float], optional): Penalize new tokens based on whether they appear in the text so far. Defaults to 0.
        stop (Optional[Union[str, List[str]]], optional): Sequences where the API will stop generating further tokens. Defaults to None.
        stream (Optional[bool], optional): Whether to stream back partial progress. Defaults to False.
        suffix (Optional[str], optional): The suffix that comes after a completion of inserted text. Defaults to None.
        temperature (Optional[float], optional): Sampling temperature to use. Defaults to 1.
        top_p (Optional[float], optional): Nucleus sampling parameter. Defaults to 1.
        user (Optional[str], optional): A unique identifier representing your end-user.
    Returns:
        TextCompletionResponse: A response object containing the generated completion and associated metadata.

    Example:
        Your example of how to use this function goes here.
    """
    if "engine" in kwargs:
        _engine = kwargs["engine"]
        if model is None and isinstance(_engine, str):
            # only use engine when model not passed
            model = _engine
        kwargs.pop("engine")

    text_completion_response = TextCompletionResponse()

    optional_params: Dict[str, Any] = {}
    # default values for all optional params are none, litellm only passes them to the llm when they are set to non None values
    if best_of is not None:
        optional_params["best_of"] = best_of
    if echo is not None:
        optional_params["echo"] = echo
    if frequency_penalty is not None:
        optional_params["frequency_penalty"] = frequency_penalty
    if logit_bias is not None:
        optional_params["logit_bias"] = logit_bias
    if logprobs is not None:
        optional_params["logprobs"] = logprobs
    if max_tokens is not None:
        optional_params["max_tokens"] = max_tokens
    if n is not None:
        optional_params["n"] = n
    if presence_penalty is not None:
        optional_params["presence_penalty"] = presence_penalty
    if stop is not None:
        optional_params["stop"] = stop
    if stream is not None:
        optional_params["stream"] = stream
    if stream_options is not None:
        optional_params["stream_options"] = stream_options
    if suffix is not None:
        optional_params["suffix"] = suffix
    if temperature is not None:
        optional_params["temperature"] = temperature
    if top_p is not None:
        optional_params["top_p"] = top_p
    if user is not None:
        optional_params["user"] = user
    if api_base is not None:
        optional_params["api_base"] = api_base
    if api_version is not None:
        optional_params["api_version"] = api_version
    if api_key is not None:
        optional_params["api_key"] = api_key
    if custom_llm_provider is not None:
        optional_params["custom_llm_provider"] = custom_llm_provider

    # get custom_llm_provider
    _model, custom_llm_provider, dynamic_api_key, api_base = get_llm_provider(model=model, custom_llm_provider=custom_llm_provider, api_base=api_base)  # type: ignore

    if custom_llm_provider == "huggingface":
        # if echo == True, for TGI llms we need to set top_n_tokens to 3
        if echo is True:
            # for tgi llms
            if "top_n_tokens" not in kwargs:
                kwargs["top_n_tokens"] = 3

        # processing prompt - users can pass raw tokens to OpenAI Completion()
        if isinstance(prompt, list):
            import concurrent.futures

            tokenizer = tiktoken.encoding_for_model("text-davinci-003")
            ## if it's a 2d list - each element in the list is a text_completion() request
            if len(prompt) > 0 and isinstance(prompt[0], list):
                responses = [None for x in prompt]  # init responses

                def process_prompt(i, individual_prompt):
                    decoded_prompt = tokenizer.decode(individual_prompt)
                    all_params = {**kwargs, **optional_params}
                    response: TextCompletionResponse = text_completion(  # type: ignore
                        model=model,
                        prompt=decoded_prompt,
                        num_retries=3,  # ensure this does not fail for the batch
                        *args,
                        **all_params,
                    )

                    text_completion_response["id"] = response.get("id", None)
                    text_completion_response["object"] = "text_completion"
                    text_completion_response["created"] = response.get("created", None)
                    text_completion_response["model"] = response.get("model", None)
                    return response["choices"][0]

                with concurrent.futures.ThreadPoolExecutor() as executor:
                    completed_futures = [
                        executor.submit(process_prompt, i, individual_prompt)
                        for i, individual_prompt in enumerate(prompt)
                    ]
                    for i, future in enumerate(
                        concurrent.futures.as_completed(completed_futures)
                    ):
                        responses[i] = future.result()
                    text_completion_response.choices = responses  # type: ignore

                return text_completion_response
    # else:
    # check if non default values passed in for best_of, echo, logprobs, suffix
    # these are the params supported by Completion() but not ChatCompletion

    # default case, non OpenAI requests go through here
    # handle prompt formatting if prompt is a string vs. list of strings
    messages = []
    if isinstance(prompt, list) and len(prompt) > 0 and isinstance(prompt[0], str):
        for p in prompt:
            message = {"role": "user", "content": p}
            messages.append(message)
    elif isinstance(prompt, str):
        messages = [{"role": "user", "content": prompt}]
    elif (
        (
            custom_llm_provider == "openai"
            or custom_llm_provider == "azure"
            or custom_llm_provider == "azure_text"
            or custom_llm_provider == "text-completion-codestral"
            or custom_llm_provider == "text-completion-openai"
        )
        and isinstance(prompt, list)
        and len(prompt) > 0
        and isinstance(prompt[0], list)
    ):
        verbose_logger.warning(
            msg="List of lists being passed. If this is for tokens, then it might not work across all models."
        )
        messages = [{"role": "user", "content": prompt}]  # type: ignore
    else:
        raise Exception(
            f"Unmapped prompt format. Your prompt is neither a list of strings nor a string. prompt={prompt}. File an issue - https://github.com/BerriAI/litellm/issues"
        )

    kwargs.pop("prompt", None)

    if _model is not None and (
        custom_llm_provider == "openai"
    ):  # for openai compatible endpoints - e.g. vllm, call the native /v1/completions endpoint for text completion calls
        if _model not in litellm.open_ai_chat_completion_models:
            model = "text-completion-openai/" + _model
            optional_params.pop("custom_llm_provider", None)

    if model is None:
        raise ValueError("model is not set. Set either via 'model' or 'engine' param.")
    kwargs["text_completion"] = True
    response = completion(
        model=model,
        messages=messages,
        *args,
        **kwargs,
        **optional_params,
    )
    if kwargs.get("acompletion", False) is True:
        return response
    if (
        stream is True
        or kwargs.get("stream", False) is True
        or isinstance(response, CustomStreamWrapper)
    ):
        response = TextCompletionStreamWrapper(
            completion_stream=response,
            model=model,
            stream_options=stream_options,
            custom_llm_provider=custom_llm_provider,
        )
        return response
    elif isinstance(response, TextCompletionStreamWrapper):
        return response
    transformed_logprobs = None
    # only supported for TGI models
    try:
        raw_response = response._hidden_params.get("original_response", None)
        transformed_logprobs = litellm.utils.transform_logprobs(raw_response)
    except Exception as e:
        verbose_logger.exception(f"LiteLLM non blocking exception: {e}")

    if isinstance(response, TextCompletionResponse):
        return response

    text_completion_response["id"] = response.get("id", None)
    text_completion_response["object"] = "text_completion"
    text_completion_response["created"] = response.get("created", None)
    text_completion_response["model"] = response.get("model", None)
    text_choices = TextChoices()
    text_choices["text"] = response["choices"][0]["message"]["content"]
    text_choices["index"] = response["choices"][0]["index"]
    text_choices["logprobs"] = transformed_logprobs
    text_choices["finish_reason"] = response["choices"][0]["finish_reason"]
    text_completion_response["choices"] = [text_choices]
    text_completion_response["usage"] = response.get("usage", None)
    text_completion_response._hidden_params = HiddenParams(**response._hidden_params)

    return text_completion_response


###### Adapter Completion ################


async def aadapter_completion(
    *, adapter_id: str, **kwargs
) -> Optional[Union[BaseModel, AdapterCompletionStreamWrapper]]:
    """
    Implemented to handle async calls for adapter_completion()
    """
    try:
        translation_obj: Optional[CustomLogger] = None
        for item in litellm.adapters:
            if item["id"] == adapter_id:
                translation_obj = item["adapter"]

        if translation_obj is None:
            raise ValueError(
                "No matching adapter given. Received 'adapter_id'={}, litellm.adapters={}".format(
                    adapter_id, litellm.adapters
                )
            )

        new_kwargs = translation_obj.translate_completion_input_params(kwargs=kwargs)

        response: Union[ModelResponse, CustomStreamWrapper] = await acompletion(**new_kwargs)  # type: ignore
        translated_response: Optional[
            Union[BaseModel, AdapterCompletionStreamWrapper]
        ] = None
        if isinstance(response, ModelResponse):
            translated_response = translation_obj.translate_completion_output_params(
                response=response
            )
        if isinstance(response, CustomStreamWrapper):
            translated_response = (
                translation_obj.translate_completion_output_params_streaming(
                    completion_stream=response
                )
            )

        return translated_response
    except Exception as e:
        raise e


def adapter_completion(
    *, adapter_id: str, **kwargs
) -> Optional[Union[BaseModel, AdapterCompletionStreamWrapper]]:
    translation_obj: Optional[CustomLogger] = None
    for item in litellm.adapters:
        if item["id"] == adapter_id:
            translation_obj = item["adapter"]

    if translation_obj is None:
        raise ValueError(
            "No matching adapter given. Received 'adapter_id'={}, litellm.adapters={}".format(
                adapter_id, litellm.adapters
            )
        )

    new_kwargs = translation_obj.translate_completion_input_params(kwargs=kwargs)

    response: Union[ModelResponse, CustomStreamWrapper] = completion(**new_kwargs)  # type: ignore
    translated_response: Optional[Union[BaseModel, AdapterCompletionStreamWrapper]] = (
        None
    )
    if isinstance(response, ModelResponse):
        translated_response = translation_obj.translate_completion_output_params(
            response=response
        )
    elif isinstance(response, CustomStreamWrapper) or inspect.isgenerator(response):
        translated_response = (
            translation_obj.translate_completion_output_params_streaming(
                completion_stream=response
            )
        )

    return translated_response


##### Moderation #######################


def moderation(
    input: str, model: Optional[str] = None, api_key: Optional[str] = None, **kwargs
):
    # only supports open ai for now
    api_key = (
        api_key
        or litellm.api_key
        or litellm.openai_key
        or get_secret_str("OPENAI_API_KEY")
    )

    openai_client = kwargs.get("client", None)
    if openai_client is None:
        openai_client = openai.OpenAI(
            api_key=api_key,
        )

    if model is not None:
        response = openai_client.moderations.create(input=input, model=model)
    else:
        response = openai_client.moderations.create(input=input)
    return response


@client
async def amoderation(
    input: str, model: Optional[str] = None, api_key: Optional[str] = None, **kwargs
):
    from openai import AsyncOpenAI

    # only supports open ai for now
    api_key = (
        api_key
        or litellm.api_key
        or litellm.openai_key
        or get_secret_str("OPENAI_API_KEY")
    )
    openai_client = kwargs.get("client", None)
    if openai_client is None or not isinstance(openai_client, AsyncOpenAI):

        # call helper to get OpenAI client
        # _get_openai_client maintains in-memory caching logic for OpenAI clients
        _openai_client: AsyncOpenAI = openai_chat_completions._get_openai_client(  # type: ignore
            is_async=True,
            api_key=api_key,
        )
    else:
        _openai_client = openai_client
    if model is not None:
        response = await openai_client.moderations.create(input=input, model=model)
    else:
        response = await openai_client.moderations.create(input=input)
    return response


##### Image Generation #######################
@client
async def aimage_generation(*args, **kwargs) -> ImageResponse:
    """
    Asynchronously calls the `image_generation` function with the given arguments and keyword arguments.

    Parameters:
    - `args` (tuple): Positional arguments to be passed to the `image_generation` function.
    - `kwargs` (dict): Keyword arguments to be passed to the `image_generation` function.

    Returns:
    - `response` (Any): The response returned by the `image_generation` function.
    """
    loop = asyncio.get_event_loop()
    model = args[0] if len(args) > 0 else kwargs["model"]
    ### PASS ARGS TO Image Generation ###
    kwargs["aimg_generation"] = True
    custom_llm_provider = None
    try:
        # Use a partial function to pass your keyword arguments
        func = partial(image_generation, *args, **kwargs)

        # Add the context to the function
        ctx = contextvars.copy_context()
        func_with_context = partial(ctx.run, func)

        _, custom_llm_provider, _, _ = get_llm_provider(
            model=model, api_base=kwargs.get("api_base", None)
        )

        # Await normally
        init_response = await loop.run_in_executor(None, func_with_context)
        if isinstance(init_response, dict) or isinstance(
            init_response, ImageResponse
        ):  ## CACHING SCENARIO
            if isinstance(init_response, dict):
                init_response = ImageResponse(**init_response)
            response = init_response
        elif asyncio.iscoroutine(init_response):
            response = await init_response  # type: ignore
        else:
            # Call the synchronous function using run_in_executor
            response = await loop.run_in_executor(None, func_with_context)
        return response
    except Exception as e:
        custom_llm_provider = custom_llm_provider or "openai"
        raise exception_type(
            model=model,
            custom_llm_provider=custom_llm_provider,
            original_exception=e,
            completion_kwargs=args,
            extra_kwargs=kwargs,
        )


@client
def image_generation(
    prompt: str,
    model: Optional[str] = None,
    n: Optional[int] = None,
    quality: Optional[str] = None,
    response_format: Optional[str] = None,
    size: Optional[str] = None,
    style: Optional[str] = None,
    user: Optional[str] = None,
    timeout=600,  # default to 10 minutes
    api_key: Optional[str] = None,
    api_base: Optional[str] = None,
    api_version: Optional[str] = None,
    custom_llm_provider=None,
    **kwargs,
) -> ImageResponse:
    """
    Maps the https://api.openai.com/v1/images/generations endpoint.

    Currently supports just Azure + OpenAI.
    """
    try:
        args = locals()
        aimg_generation = kwargs.get("aimg_generation", False)
        litellm_call_id = kwargs.get("litellm_call_id", None)
        logger_fn = kwargs.get("logger_fn", None)
        mock_response: Optional[str] = kwargs.get("mock_response", None)  # type: ignore
        proxy_server_request = kwargs.get("proxy_server_request", None)
        model_info = kwargs.get("model_info", None)
        metadata = kwargs.get("metadata", {})
        litellm_logging_obj: LiteLLMLoggingObj = kwargs.get("litellm_logging_obj")  # type: ignore
        client = kwargs.get("client", None)

        model_response: ImageResponse = litellm.utils.ImageResponse()
        if model is not None or custom_llm_provider is not None:
            model, custom_llm_provider, dynamic_api_key, api_base = get_llm_provider(model=model, custom_llm_provider=custom_llm_provider, api_base=api_base)  # type: ignore
        else:
            model = "dall-e-2"
            custom_llm_provider = "openai"  # default to dall-e-2 on openai
        model_response._hidden_params["model"] = model
        openai_params = [
            "user",
            "request_timeout",
            "api_base",
            "api_version",
            "api_key",
            "deployment_id",
            "organization",
            "base_url",
            "default_headers",
            "timeout",
            "max_retries",
            "n",
            "quality",
            "size",
            "style",
        ]
        litellm_params = [
            "metadata",
            "aimg_generation",
            "caching",
            "mock_response",
            "api_key",
            "api_version",
            "api_base",
            "force_timeout",
            "logger_fn",
            "verbose",
            "custom_llm_provider",
            "litellm_logging_obj",
            "litellm_call_id",
            "use_client",
            "id",
            "fallbacks",
            "azure",
            "headers",
            "model_list",
            "num_retries",
            "context_window_fallback_dict",
            "retry_policy",
            "roles",
            "final_prompt_value",
            "bos_token",
            "eos_token",
            "request_timeout",
            "complete_response",
            "self",
            "client",
            "rpm",
            "tpm",
            "max_parallel_requests",
            "input_cost_per_token",
            "output_cost_per_token",
            "hf_model_name",
            "proxy_server_request",
            "model_info",
            "preset_cache_key",
            "caching_groups",
            "ttl",
            "cache",
            "region_name",
            "allowed_model_region",
            "model_config",
        ]
        default_params = openai_params + litellm_params
        non_default_params = {
            k: v for k, v in kwargs.items() if k not in default_params
        }  # model-specific params - pass them straight to the model/provider
        optional_params = get_optional_params_image_gen(
            n=n,
            quality=quality,
            response_format=response_format,
            size=size,
            style=style,
            user=user,
            custom_llm_provider=custom_llm_provider,
            **non_default_params,
        )
        logging: Logging = litellm_logging_obj
        logging.update_environment_variables(
            model=model,
            user=user,
            optional_params=optional_params,
            litellm_params={
                "timeout": timeout,
                "azure": False,
                "litellm_call_id": litellm_call_id,
                "logger_fn": logger_fn,
                "proxy_server_request": proxy_server_request,
                "model_info": model_info,
                "metadata": metadata,
                "preset_cache_key": None,
                "stream_response": {},
            },
            custom_llm_provider=custom_llm_provider,
        )
        if mock_response is not None:
            return mock_image_generation(model=model, mock_response=mock_response)

        if custom_llm_provider == "azure":
            # azure configs
            api_type = get_secret_str("AZURE_API_TYPE") or "azure"

            api_base = api_base or litellm.api_base or get_secret_str("AZURE_API_BASE")

            api_version = (
                api_version
                or litellm.api_version
                or get_secret_str("AZURE_API_VERSION")
            )

            api_key = (
                api_key
                or litellm.api_key
                or litellm.azure_key
                or get_secret_str("AZURE_OPENAI_API_KEY")
                or get_secret_str("AZURE_API_KEY")
            )

            azure_ad_token = optional_params.pop(
                "azure_ad_token", None
            ) or get_secret_str("AZURE_AD_TOKEN")

            model_response = azure_chat_completions.image_generation(
                model=model,
                prompt=prompt,
                timeout=timeout,
                api_key=api_key,
                api_base=api_base,
                logging_obj=litellm_logging_obj,
                optional_params=optional_params,
                model_response=model_response,
                api_version=api_version,
                aimg_generation=aimg_generation,
                client=client,
            )
        elif custom_llm_provider == "openai":
            model_response = openai_chat_completions.image_generation(
                model=model,
                prompt=prompt,
                timeout=timeout,
                api_key=api_key,
                api_base=api_base,
                logging_obj=litellm_logging_obj,
                optional_params=optional_params,
                model_response=model_response,
                aimg_generation=aimg_generation,
                client=client,
            )
        elif custom_llm_provider == "bedrock":
            if model is None:
                raise Exception("Model needs to be set for bedrock")
            model_response = bedrock_image_generation.image_generation(
                model=model,
                prompt=prompt,
                timeout=timeout,
                logging_obj=litellm_logging_obj,
                optional_params=optional_params,
                model_response=model_response,
                aimg_generation=aimg_generation,
            )
        elif custom_llm_provider == "vertex_ai":
            vertex_ai_project = (
                optional_params.pop("vertex_project", None)
                or optional_params.pop("vertex_ai_project", None)
                or litellm.vertex_project
                or get_secret_str("VERTEXAI_PROJECT")
            )
            vertex_ai_location = (
                optional_params.pop("vertex_location", None)
                or optional_params.pop("vertex_ai_location", None)
                or litellm.vertex_location
                or get_secret_str("VERTEXAI_LOCATION")
            )
            vertex_credentials = (
                optional_params.pop("vertex_credentials", None)
                or optional_params.pop("vertex_ai_credentials", None)
                or get_secret_str("VERTEXAI_CREDENTIALS")
            )
            model_response = vertex_image_generation.image_generation(
                model=model,
                prompt=prompt,
                timeout=timeout,
                logging_obj=litellm_logging_obj,
                optional_params=optional_params,
                model_response=model_response,
                vertex_project=vertex_ai_project,
                vertex_location=vertex_ai_location,
                vertex_credentials=vertex_credentials,
                aimg_generation=aimg_generation,
            )
        elif (
            custom_llm_provider in litellm._custom_providers
        ):  # Assume custom LLM provider
            # Get the Custom Handler
            custom_handler: Optional[CustomLLM] = None
            for item in litellm.custom_provider_map:
                if item["provider"] == custom_llm_provider:
                    custom_handler = item["custom_handler"]

            if custom_handler is None:
                raise ValueError(
                    f"Unable to map your input to a model. Check your input - {args}"
                )

            ## ROUTE LLM CALL ##
            if aimg_generation is True:
                async_custom_client: Optional[AsyncHTTPHandler] = None
                if client is not None and isinstance(client, AsyncHTTPHandler):
                    async_custom_client = client

                ## CALL FUNCTION
                model_response = custom_handler.aimage_generation(  # type: ignore
                    model=model,
                    prompt=prompt,
                    api_key=api_key,
                    api_base=api_base,
                    model_response=model_response,
                    optional_params=optional_params,
                    logging_obj=litellm_logging_obj,
                    timeout=timeout,
                    client=async_custom_client,
                )
            else:
                custom_client: Optional[HTTPHandler] = None
                if client is not None and isinstance(client, HTTPHandler):
                    custom_client = client

                ## CALL FUNCTION
                model_response = custom_handler.image_generation(
                    model=model,
                    prompt=prompt,
                    api_key=api_key,
                    api_base=api_base,
                    model_response=model_response,
                    optional_params=optional_params,
                    logging_obj=litellm_logging_obj,
                    timeout=timeout,
                    client=custom_client,
                )

        return model_response
    except Exception as e:
        ## Map to OpenAI Exception
        raise exception_type(
            model=model,
            custom_llm_provider=custom_llm_provider,
            original_exception=e,
            completion_kwargs=locals(),
            extra_kwargs=kwargs,
        )


##### Transcription #######################


@client
async def atranscription(*args, **kwargs) -> TranscriptionResponse:
    """
    Calls openai + azure whisper endpoints.

    Allows router to load balance between them
    """
    loop = asyncio.get_event_loop()
    model = args[0] if len(args) > 0 else kwargs["model"]
    ### PASS ARGS TO Image Generation ###
    kwargs["atranscription"] = True
    custom_llm_provider = None
    try:
        # Use a partial function to pass your keyword arguments
        func = partial(transcription, *args, **kwargs)

        # Add the context to the function
        ctx = contextvars.copy_context()
        func_with_context = partial(ctx.run, func)

        _, custom_llm_provider, _, _ = get_llm_provider(
            model=model, api_base=kwargs.get("api_base", None)
        )

        # Await normally
        init_response = await loop.run_in_executor(None, func_with_context)
        if isinstance(init_response, dict):
            response = TranscriptionResponse(**init_response)
        elif isinstance(init_response, TranscriptionResponse):  ## CACHING SCENARIO
            response = init_response
        elif asyncio.iscoroutine(init_response):
            response = await init_response  # type: ignore
        else:
            # Call the synchronous function using run_in_executor
            response = await loop.run_in_executor(None, func_with_context)
        return response
    except Exception as e:
        custom_llm_provider = custom_llm_provider or "openai"
        raise exception_type(
            model=model,
            custom_llm_provider=custom_llm_provider,
            original_exception=e,
            completion_kwargs=args,
            extra_kwargs=kwargs,
        )


@client
def transcription(
    model: str,
    file: FileTypes,
    ## OPTIONAL OPENAI PARAMS ##
    language: Optional[str] = None,
    prompt: Optional[str] = None,
    response_format: Optional[
        Literal["json", "text", "srt", "verbose_json", "vtt"]
    ] = None,
    temperature: Optional[int] = None,  # openai defaults this to 0
    ## LITELLM PARAMS ##
    user: Optional[str] = None,
    timeout=600,  # default to 10 minutes
    api_key: Optional[str] = None,
    api_base: Optional[str] = None,
    api_version: Optional[str] = None,
    max_retries: Optional[int] = None,
    custom_llm_provider=None,
    **kwargs,
) -> TranscriptionResponse:
    """
    Calls openai + azure whisper endpoints.

    Allows router to load balance between them
    """
    atranscription = kwargs.get("atranscription", False)
    litellm_logging_obj: LiteLLMLoggingObj = kwargs.get("litellm_logging_obj")  # type: ignore
    kwargs.get("litellm_call_id", None)
    kwargs.get("logger_fn", None)
    kwargs.get("proxy_server_request", None)
    kwargs.get("model_info", None)
    kwargs.get("metadata", {})
    kwargs.pop("tags", [])

    drop_params = kwargs.get("drop_params", None)
    client: Optional[
        Union[
            openai.AsyncOpenAI,
            openai.OpenAI,
            openai.AzureOpenAI,
            openai.AsyncAzureOpenAI,
        ]
    ] = kwargs.pop("client", None)

    if litellm_logging_obj:
        litellm_logging_obj.model_call_details["client"] = str(client)

    if max_retries is None:
        max_retries = openai.DEFAULT_MAX_RETRIES

    model_response = litellm.utils.TranscriptionResponse()

    model, custom_llm_provider, dynamic_api_key, api_base = get_llm_provider(model=model, custom_llm_provider=custom_llm_provider, api_base=api_base)  # type: ignore

    if dynamic_api_key is not None:
        api_key = dynamic_api_key

    optional_params = get_optional_params_transcription(
        model=model,
        language=language,
        prompt=prompt,
        response_format=response_format,
        temperature=temperature,
        custom_llm_provider=custom_llm_provider,
        drop_params=drop_params,
    )

    response: Optional[TranscriptionResponse] = None
    if custom_llm_provider == "azure":
        # azure configs
        api_base = api_base or litellm.api_base or get_secret_str("AZURE_API_BASE")

        api_version = (
            api_version or litellm.api_version or get_secret_str("AZURE_API_VERSION")
        )

        azure_ad_token = kwargs.pop("azure_ad_token", None) or get_secret_str(
            "AZURE_AD_TOKEN"
        )

        api_key = (
            api_key
            or litellm.api_key
            or litellm.azure_key
            or get_secret_str("AZURE_API_KEY")
        )

        response = azure_audio_transcriptions.audio_transcriptions(
            model=model,
            audio_file=file,
            optional_params=optional_params,
            model_response=model_response,
            atranscription=atranscription,
            client=client,
            timeout=timeout,
            logging_obj=litellm_logging_obj,
            api_base=api_base,
            api_key=api_key,
            api_version=api_version,
            azure_ad_token=azure_ad_token,
            max_retries=max_retries,
        )
    elif custom_llm_provider == "openai" or custom_llm_provider == "groq":
        api_base = (
            api_base
            or litellm.api_base
            or get_secret("OPENAI_API_BASE")
            or "https://api.openai.com/v1"
        )  # type: ignore
        openai.organization = (
            litellm.organization
            or get_secret("OPENAI_ORGANIZATION")
            or None  # default - https://github.com/openai/openai-python/blob/284c1799070c723c6a553337134148a7ab088dd8/openai/util.py#L105
        )
        # set API KEY
        api_key = (
            api_key
            or litellm.api_key
            or litellm.openai_key
            or get_secret("OPENAI_API_KEY")
        )  # type: ignore
        response = openai_audio_transcriptions.audio_transcriptions(
            model=model,
            audio_file=file,
            optional_params=optional_params,
            model_response=model_response,
            atranscription=atranscription,
            client=client,
            timeout=timeout,
            logging_obj=litellm_logging_obj,
            max_retries=max_retries,
            api_base=api_base,
            api_key=api_key,
        )

    if response is None:
        raise ValueError("Unmapped provider passed in. Unable to get the response.")
    return response


@client
async def aspeech(*args, **kwargs) -> HttpxBinaryResponseContent:
    """
    Calls openai tts endpoints.
    """
    loop = asyncio.get_event_loop()
    model = args[0] if len(args) > 0 else kwargs["model"]
    ### PASS ARGS TO Image Generation ###
    kwargs["aspeech"] = True
    custom_llm_provider = kwargs.get("custom_llm_provider", None)
    try:
        # Use a partial function to pass your keyword arguments
        func = partial(speech, *args, **kwargs)

        # Add the context to the function
        ctx = contextvars.copy_context()
        func_with_context = partial(ctx.run, func)

        _, custom_llm_provider, _, _ = get_llm_provider(
            model=model, api_base=kwargs.get("api_base", None)
        )

        # Await normally
        init_response = await loop.run_in_executor(None, func_with_context)
        if asyncio.iscoroutine(init_response):
            response = await init_response
        else:
            # Call the synchronous function using run_in_executor
            response = await loop.run_in_executor(None, func_with_context)
        return response  # type: ignore
    except Exception as e:
        custom_llm_provider = custom_llm_provider or "openai"
        raise exception_type(
            model=model,
            custom_llm_provider=custom_llm_provider,
            original_exception=e,
            completion_kwargs=args,
            extra_kwargs=kwargs,
        )


@client
def speech(
    model: str,
    input: str,
    voice: Optional[Union[str, dict]] = None,
    api_key: Optional[str] = None,
    api_base: Optional[str] = None,
    api_version: Optional[str] = None,
    organization: Optional[str] = None,
    project: Optional[str] = None,
    max_retries: Optional[int] = None,
    metadata: Optional[dict] = None,
    timeout: Optional[Union[float, httpx.Timeout]] = None,
    response_format: Optional[str] = None,
    speed: Optional[int] = None,
    client=None,
    headers: Optional[dict] = None,
    custom_llm_provider: Optional[str] = None,
    aspeech: Optional[bool] = None,
    **kwargs,
) -> HttpxBinaryResponseContent:
    user = kwargs.get("user", None)
    litellm_call_id: Optional[str] = kwargs.get("litellm_call_id", None)
    proxy_server_request = kwargs.get("proxy_server_request", None)
    model_info = kwargs.get("model_info", None)
    metadata = kwargs.get("metadata", {})
    model, custom_llm_provider, dynamic_api_key, api_base = get_llm_provider(model=model, custom_llm_provider=custom_llm_provider, api_base=api_base)  # type: ignore
    kwargs.pop("tags", [])

    optional_params = {}
    if response_format is not None:
        optional_params["response_format"] = response_format
    if speed is not None:
        optional_params["speed"] = speed  # type: ignore

    if timeout is None:
        timeout = litellm.request_timeout

    if max_retries is None:
        max_retries = litellm.num_retries or openai.DEFAULT_MAX_RETRIES

    logging_obj = kwargs.get("litellm_logging_obj", None)
    logging_obj.update_environment_variables(
        model=model,
        user=user,
        optional_params={},
        litellm_params={
            "litellm_call_id": litellm_call_id,
            "proxy_server_request": proxy_server_request,
            "model_info": model_info,
            "metadata": metadata,
            "preset_cache_key": None,
            "stream_response": {},
            **kwargs,
        },
        custom_llm_provider=custom_llm_provider,
    )
    response: Optional[HttpxBinaryResponseContent] = None
    if custom_llm_provider == "openai":
        if voice is None or not (isinstance(voice, str)):
            raise litellm.BadRequestError(
                message="'voice' is required to be passed as a string for OpenAI TTS",
                model=model,
                llm_provider=custom_llm_provider,
            )
        api_base = (
            api_base  # for deepinfra/perplexity/anyscale/groq/friendliai we check in get_llm_provider and pass in the api base from there
            or litellm.api_base
            or get_secret("OPENAI_API_BASE")
            or "https://api.openai.com/v1"
        )  # type: ignore
        # set API KEY
        api_key = (
            api_key
            or litellm.api_key  # for deepinfra/perplexity/anyscale we check in get_llm_provider and pass in the api key from there
            or litellm.openai_key
            or get_secret("OPENAI_API_KEY")
        )  # type: ignore

        organization = (
            organization
            or litellm.organization
            or get_secret("OPENAI_ORGANIZATION")
            or None  # default - https://github.com/openai/openai-python/blob/284c1799070c723c6a553337134148a7ab088dd8/openai/util.py#L105
        )  # type: ignore

        project = (
            project
            or litellm.project
            or get_secret("OPENAI_PROJECT")
            or None  # default - https://github.com/openai/openai-python/blob/284c1799070c723c6a553337134148a7ab088dd8/openai/util.py#L105
        )  # type: ignore

        headers = headers or litellm.headers

        response = openai_chat_completions.audio_speech(
            model=model,
            input=input,
            voice=voice,
            optional_params=optional_params,
            api_key=api_key,
            api_base=api_base,
            organization=organization,
            project=project,
            max_retries=max_retries,
            timeout=timeout,
            client=client,  # pass AsyncOpenAI, OpenAI client
            aspeech=aspeech,
        )
    elif custom_llm_provider == "azure":
        # azure configs
        if voice is None or not (isinstance(voice, str)):
            raise litellm.BadRequestError(
                message="'voice' is required to be passed as a string for Azure TTS",
                model=model,
                llm_provider=custom_llm_provider,
            )
        api_base = api_base or litellm.api_base or get_secret("AZURE_API_BASE")  # type: ignore

        api_version = (
            api_version or litellm.api_version or get_secret("AZURE_API_VERSION")
        )  # type: ignore

        api_key = (
            api_key
            or litellm.api_key
            or litellm.azure_key
            or get_secret("AZURE_OPENAI_API_KEY")
            or get_secret("AZURE_API_KEY")
        )  # type: ignore

        azure_ad_token: Optional[str] = optional_params.get("extra_body", {}).pop(  # type: ignore
            "azure_ad_token", None
        ) or get_secret(
            "AZURE_AD_TOKEN"
        )

        headers = headers or litellm.headers

        response = azure_chat_completions.audio_speech(
            model=model,
            input=input,
            voice=voice,
            optional_params=optional_params,
            api_key=api_key,
            api_base=api_base,
            api_version=api_version,
            azure_ad_token=azure_ad_token,
            organization=organization,
            max_retries=max_retries,
            timeout=timeout,
            client=client,  # pass AsyncOpenAI, OpenAI client
            aspeech=aspeech,
        )
    elif custom_llm_provider == "vertex_ai" or custom_llm_provider == "vertex_ai_beta":
        from litellm.types.router import GenericLiteLLMParams

        generic_optional_params = GenericLiteLLMParams(**kwargs)

        api_base = generic_optional_params.api_base or ""
        vertex_ai_project = (
            generic_optional_params.vertex_project
            or litellm.vertex_project
            or get_secret_str("VERTEXAI_PROJECT")
        )
        vertex_ai_location = (
            generic_optional_params.vertex_location
            or litellm.vertex_location
            or get_secret_str("VERTEXAI_LOCATION")
        )
        vertex_credentials = (
            generic_optional_params.vertex_credentials
            or get_secret_str("VERTEXAI_CREDENTIALS")
        )

        if voice is not None and not isinstance(voice, dict):
            raise litellm.BadRequestError(
                message=f"'voice' is required to be passed as a dict for Vertex AI TTS, passed in voice={voice}",
                model=model,
                llm_provider=custom_llm_provider,
            )
        response = vertex_text_to_speech.audio_speech(
            _is_async=aspeech,
            vertex_credentials=vertex_credentials,
            vertex_project=vertex_ai_project,
            vertex_location=vertex_ai_location,
            timeout=timeout,
            api_base=api_base,
            model=model,
            input=input,
            voice=voice,
            optional_params=optional_params,
            kwargs=kwargs,
            logging_obj=logging_obj,
        )

    if response is None:
        raise Exception(
            "Unable to map the custom llm provider={} to a known provider={}.".format(
                custom_llm_provider, litellm.provider_list
            )
        )
    return response


##### Health Endpoints #######################


async def ahealth_check(
    model_params: dict,
    mode: Optional[
        Literal[
            "completion", "embedding", "image_generation", "chat", "batch", "rerank"
        ]
    ] = None,
    prompt: Optional[str] = None,
    input: Optional[List] = None,
    default_timeout: float = 6000,
):
    """
    Support health checks for different providers. Return remaining rate limit, etc.

    For azure/openai -> completion.with_raw_response
    For rest -> litellm.acompletion()
    """
    passed_in_mode: Optional[str] = None
    try:

        model: Optional[str] = model_params.get("model", None)

        if model is None:
            raise Exception("model not set")

        if model in litellm.model_cost and mode is None:
            mode = litellm.model_cost[model].get("mode")

        model, custom_llm_provider, _, _ = get_llm_provider(model=model)

        if model in litellm.model_cost and mode is None:
            mode = litellm.model_cost[model].get("mode")

        mode = mode
        passed_in_mode = mode
        if mode is None:
            mode = "chat"  # default to chat completion calls

        if custom_llm_provider == "azure":
            api_key = (
                model_params.get("api_key")
                or get_secret_str("AZURE_API_KEY")
                or get_secret_str("AZURE_OPENAI_API_KEY")
            )

            api_base: Optional[str] = (
                model_params.get("api_base")
                or get_secret_str("AZURE_API_BASE")
                or get_secret_str("AZURE_OPENAI_API_BASE")
            )

            if api_base is None:
                raise ValueError(
                    "Azure API Base cannot be None. Set via 'AZURE_API_BASE' in env var or `.completion(..., api_base=..)`"
                )

            api_version = (
                model_params.get("api_version")
                or get_secret_str("AZURE_API_VERSION")
                or get_secret_str("AZURE_OPENAI_API_VERSION")
            )

            timeout = (
                model_params.get("timeout")
                or litellm.request_timeout
                or default_timeout
            )

            response = await azure_chat_completions.ahealth_check(
                model=model,
                messages=model_params.get(
                    "messages", None
                ),  # Replace with your actual messages list
                api_key=api_key,
                api_base=api_base,
                api_version=api_version,
                timeout=timeout,
                mode=mode,
                prompt=prompt,
                input=input,
            )
        elif (
            custom_llm_provider == "openai"
            or custom_llm_provider == "text-completion-openai"
        ):
            api_key = model_params.get("api_key") or get_secret_str("OPENAI_API_KEY")
            organization = model_params.get("organization")

            timeout = (
                model_params.get("timeout")
                or litellm.request_timeout
                or default_timeout
            )

            api_base = model_params.get("api_base") or get_secret_str("OPENAI_API_BASE")

            if custom_llm_provider == "text-completion-openai":
                mode = "completion"

            response = await openai_chat_completions.ahealth_check(
                model=model,
                messages=model_params.get(
                    "messages", None
                ),  # Replace with your actual messages list
                api_key=api_key,
                api_base=api_base,
                timeout=timeout,
                mode=mode,
                prompt=prompt,
                input=input,
                organization=organization,
            )
        else:
            model_params["cache"] = {
                "no-cache": True
            }  # don't used cached responses for making health check calls
            if mode == "embedding":
                model_params.pop("messages", None)
                model_params["input"] = input
                await litellm.aembedding(**model_params)
                response = {}
            elif mode == "image_generation":
                model_params.pop("messages", None)
                model_params["prompt"] = prompt
                await litellm.aimage_generation(**model_params)
                response = {}
            elif mode == "rerank":
                model_params.pop("messages", None)
                model_params["query"] = prompt
                model_params["documents"] = ["my sample text"]
                await litellm.arerank(**model_params)
                response = {}
            elif "*" in model:
                from litellm.litellm_core_utils.llm_request_utils import (
                    pick_cheapest_chat_model_from_llm_provider,
                )

                # this is a wildcard model, we need to pick a random model from the provider
                cheapest_model = pick_cheapest_chat_model_from_llm_provider(
                    custom_llm_provider=custom_llm_provider
                )
                model_params["model"] = cheapest_model
                await acompletion(**model_params)
                response = {}  # args like remaining ratelimit etc.
            else:  # default to completion calls
                await acompletion(**model_params)
                response = {}  # args like remaining ratelimit etc.
        return response
    except Exception as e:
        stack_trace = traceback.format_exc()
        if isinstance(stack_trace, str):
            stack_trace = stack_trace[:1000]

        if passed_in_mode is None:
            return {
                "error": f"error:{str(e)}. Missing `mode`. Set the `mode` for the model - https://docs.litellm.ai/docs/proxy/health#embedding-models  \nstacktrace: {stack_trace}"
            }

        error_to_return = (
            str(e)
            + "\nHave you set 'mode' - https://docs.litellm.ai/docs/proxy/health#embedding-models"
            + "\nstack trace: "
            + stack_trace
        )
        return {"error": error_to_return}


####### HELPER FUNCTIONS ################
## Set verbose to true -> ```litellm.set_verbose = True```
def print_verbose(print_statement):
    try:
        verbose_logger.debug(print_statement)
        if litellm.set_verbose:
            print(print_statement)  # noqa
    except Exception:
        pass


def config_completion(**kwargs):
    if litellm.config_path is not None:
        config_args = read_config_args(litellm.config_path)
        # overwrite any args passed in with config args
        return completion(**kwargs, **config_args)
    else:
        raise ValueError(
            "No config path set, please set a config path using `litellm.config_path = 'path/to/config.json'`"
        )


def stream_chunk_builder_text_completion(
    chunks: list, messages: Optional[List] = None
) -> TextCompletionResponse:
    id = chunks[0]["id"]
    object = chunks[0]["object"]
    created = chunks[0]["created"]
    model = chunks[0]["model"]
    system_fingerprint = chunks[0].get("system_fingerprint", None)
    finish_reason = chunks[-1]["choices"][0]["finish_reason"]
    logprobs = chunks[-1]["choices"][0]["logprobs"]

    response = {
        "id": id,
        "object": object,
        "created": created,
        "model": model,
        "system_fingerprint": system_fingerprint,
        "choices": [
            {
                "text": None,
                "index": 0,
                "logprobs": logprobs,
                "finish_reason": finish_reason,
            }
        ],
        "usage": {
            "prompt_tokens": None,
            "completion_tokens": None,
            "total_tokens": None,
        },
    }
    content_list = []
    for chunk in chunks:
        choices = chunk["choices"]
        for choice in choices:
            if (
                choice is not None
                and hasattr(choice, "text")
                and choice.get("text") is not None
            ):
                _choice = choice.get("text")
                content_list.append(_choice)

    # Combine the "content" strings into a single string || combine the 'function' strings into a single string
    combined_content = "".join(content_list)

    # Update the "content" field within the response dictionary
    response["choices"][0]["text"] = combined_content

    if len(combined_content) > 0:
        pass
    else:
        pass
    # # Update usage information if needed
    try:
        response["usage"]["prompt_tokens"] = token_counter(
            model=model, messages=messages
        )
    except (
        Exception
    ):  # don't allow this failing to block a complete streaming response from being returned
        print_verbose("token_counter failed, assuming prompt tokens is 0")
        response["usage"]["prompt_tokens"] = 0
    response["usage"]["completion_tokens"] = token_counter(
        model=model,
        text=combined_content,
        count_response_tokens=True,  # count_response_tokens is a Flag to tell token counter this is a response, No need to add extra tokens we do for input messages
    )
    response["usage"]["total_tokens"] = (
        response["usage"]["prompt_tokens"] + response["usage"]["completion_tokens"]
    )
    return TextCompletionResponse(**response)


def stream_chunk_builder(
    chunks: list, messages: Optional[list] = None, start_time=None, end_time=None
) -> Optional[Union[ModelResponse, TextCompletionResponse]]:
    try:
        model_response = litellm.ModelResponse()
        ### BASE-CASE ###
        if len(chunks) == 0:
            return None
        ### SORT CHUNKS BASED ON CREATED ORDER ##
        print_verbose("Goes into checking if chunk has hiddden created at param")
        if chunks[0]._hidden_params.get("created_at", None):
            print_verbose("Chunks have a created at hidden param")
            # Sort chunks based on created_at in ascending order
            chunks = sorted(
                chunks, key=lambda x: x._hidden_params.get("created_at", float("inf"))
            )
            print_verbose("Chunks sorted")

        # set hidden params from chunk to model_response
        if model_response is not None and hasattr(model_response, "_hidden_params"):
            model_response._hidden_params = chunks[0].get("_hidden_params", {})
        id = chunks[0]["id"]
        object = chunks[0]["object"]
        created = chunks[0]["created"]
        model = chunks[0]["model"]
        system_fingerprint = chunks[0].get("system_fingerprint", None)

        if isinstance(
            chunks[0]["choices"][0], litellm.utils.TextChoices
        ):  # route to the text completion logic
            return stream_chunk_builder_text_completion(
                chunks=chunks, messages=messages
            )
        role = chunks[0]["choices"][0]["delta"]["role"]
        finish_reason = "stop"
        for chunk in chunks:
            if "choices" in chunk and len(chunk["choices"]) > 0:
                if hasattr(chunk["choices"][0], "finish_reason"):
                    finish_reason = chunk["choices"][0].finish_reason
                elif "finish_reason" in chunk["choices"][0]:
                    finish_reason = chunk["choices"][0]["finish_reason"]

        # Initialize the response dictionary
        response = {
            "id": id,
            "object": object,
            "created": created,
            "model": model,
            "system_fingerprint": system_fingerprint,
            "choices": [
                {
                    "index": 0,
                    "message": {"role": role, "content": ""},
                    "finish_reason": finish_reason,
                }
            ],
            "usage": {
                "prompt_tokens": 0,  # Modify as needed
                "completion_tokens": 0,  # Modify as needed
                "total_tokens": 0,  # Modify as needed
            },
        }

        # Extract the "content" strings from the nested dictionaries within "choices"
        content_list = []
        combined_content = ""
        combined_arguments = ""

        tool_call_chunks = [
            chunk
            for chunk in chunks
            if len(chunk["choices"]) > 0
            and "tool_calls" in chunk["choices"][0]["delta"]
            and chunk["choices"][0]["delta"]["tool_calls"] is not None
        ]

        if len(tool_call_chunks) > 0:
            argument_list: List = []
            delta = tool_call_chunks[0]["choices"][0]["delta"]
            message = response["choices"][0]["message"]
            message["tool_calls"] = []
            id = None
            name = None
            type = None
            tool_calls_list = []
            prev_index = None
            prev_name = None
            prev_id = None
            curr_id = None
            curr_index = 0
            for chunk in tool_call_chunks:
                choices = chunk["choices"]
                for choice in choices:
                    delta = choice.get("delta", {})
                    tool_calls = delta.get("tool_calls", "")
                    # Check if a tool call is present
                    if tool_calls and tool_calls[0].function is not None:
                        if tool_calls[0].id:
                            id = tool_calls[0].id
                            curr_id = id
                            if prev_id is None:
                                prev_id = curr_id
                        if tool_calls[0].index:
                            curr_index = tool_calls[0].index
                        if tool_calls[0].function.arguments:
                            # Now, tool_calls is expected to be a dictionary
                            arguments = tool_calls[0].function.arguments
                            argument_list.append(arguments)
                        if tool_calls[0].function.name:
                            name = tool_calls[0].function.name
                        if tool_calls[0].type:
                            type = tool_calls[0].type
                if prev_index is None:
                    prev_index = curr_index
                if prev_name is None:
                    prev_name = name
                if curr_index != prev_index:  # new tool call
                    combined_arguments = "".join(argument_list)
                    tool_calls_list.append(
                        {
                            "id": prev_id,
                            "function": {
                                "arguments": combined_arguments,
                                "name": prev_name,
                            },
                            "type": type,
                        }
                    )
                    argument_list = []  # reset
                    prev_index = curr_index
                    prev_id = curr_id
                    prev_name = name

            combined_arguments = (
                "".join(argument_list) or "{}"
            )  # base case, return empty dict

            tool_calls_list.append(
                {
                    "id": id,
                    "function": {"arguments": combined_arguments, "name": name},
                    "type": type,
                }
            )
            response["choices"][0]["message"]["content"] = None
            response["choices"][0]["message"]["tool_calls"] = tool_calls_list

        function_call_chunks = [
            chunk
            for chunk in chunks
            if len(chunk["choices"]) > 0
            and "function_call" in chunk["choices"][0]["delta"]
            and chunk["choices"][0]["delta"]["function_call"] is not None
        ]

        if len(function_call_chunks) > 0:
            argument_list = []
            delta = function_call_chunks[0]["choices"][0]["delta"]
            function_call = delta.get("function_call", "")
            function_call_name = function_call.name

            message = response["choices"][0]["message"]
            message["function_call"] = {}
            message["function_call"]["name"] = function_call_name

            for chunk in function_call_chunks:
                choices = chunk["choices"]
                for choice in choices:
                    delta = choice.get("delta", {})
                    function_call = delta.get("function_call", "")

                    # Check if a function call is present
                    if function_call:
                        # Now, function_call is expected to be a dictionary
                        arguments = function_call.arguments
                        argument_list.append(arguments)

            combined_arguments = "".join(argument_list)
            response["choices"][0]["message"]["content"] = None
            response["choices"][0]["message"]["function_call"][
                "arguments"
            ] = combined_arguments

        content_chunks = [
            chunk
            for chunk in chunks
            if len(chunk["choices"]) > 0
            and "content" in chunk["choices"][0]["delta"]
            and chunk["choices"][0]["delta"]["content"] is not None
        ]

        if len(content_chunks) > 0:
            for chunk in chunks:
                choices = chunk["choices"]
                for choice in choices:
                    delta = choice.get("delta", {})
                    content = delta.get("content", "")
                    if content is None:
                        continue  # openai v1.0.0 sets content = None for chunks
                    content_list.append(content)

            # Combine the "content" strings into a single string || combine the 'function' strings into a single string
            combined_content = "".join(content_list)

            # Update the "content" field within the response dictionary
            response["choices"][0]["message"]["content"] = combined_content

        completion_output = ""
        if len(combined_content) > 0:
            completion_output += combined_content
        if len(combined_arguments) > 0:
            completion_output += combined_arguments

        # # Update usage information if needed
        prompt_tokens = 0
        completion_tokens = 0
        ## anthropic prompt caching information ##
        cache_creation_input_tokens: Optional[int] = None
        cache_read_input_tokens: Optional[int] = None
        completion_tokens_details: Optional[CompletionTokensDetails] = None
        prompt_tokens_details: Optional[PromptTokensDetails] = None
        for chunk in chunks:
            usage_chunk: Optional[Usage] = None
            if "usage" in chunk:
                usage_chunk = chunk.usage
            elif hasattr(chunk, "_hidden_params") and "usage" in chunk._hidden_params:
                usage_chunk = chunk._hidden_params["usage"]
            if usage_chunk is not None:
                if "prompt_tokens" in usage_chunk:
                    prompt_tokens = usage_chunk.get("prompt_tokens", 0) or 0
                if "completion_tokens" in usage_chunk:
                    completion_tokens = usage_chunk.get("completion_tokens", 0) or 0
                if "cache_creation_input_tokens" in usage_chunk:
                    cache_creation_input_tokens = usage_chunk.get(
                        "cache_creation_input_tokens"
                    )
                if "cache_read_input_tokens" in usage_chunk:
                    cache_read_input_tokens = usage_chunk.get("cache_read_input_tokens")
                if hasattr(usage_chunk, "completion_tokens_details"):
                    if isinstance(usage_chunk.completion_tokens_details, dict):
                        completion_tokens_details = CompletionTokensDetails(
                            **usage_chunk.completion_tokens_details
                        )
                    elif isinstance(
                        usage_chunk.completion_tokens_details, CompletionTokensDetails
                    ):
                        completion_tokens_details = (
                            usage_chunk.completion_tokens_details
                        )
                if hasattr(usage_chunk, "prompt_tokens_details"):
                    if isinstance(usage_chunk.prompt_tokens_details, dict):
                        prompt_tokens_details = PromptTokensDetails(
                            **usage_chunk.prompt_tokens_details
                        )
                    elif isinstance(
                        usage_chunk.prompt_tokens_details, PromptTokensDetails
                    ):
                        prompt_tokens_details = usage_chunk.prompt_tokens_details

        try:
            response["usage"]["prompt_tokens"] = prompt_tokens or token_counter(
                model=model, messages=messages
            )
        except (
            Exception
        ):  # don't allow this failing to block a complete streaming response from being returned
            print_verbose("token_counter failed, assuming prompt tokens is 0")
            response["usage"]["prompt_tokens"] = 0
        response["usage"]["completion_tokens"] = completion_tokens or token_counter(
            model=model,
            text=completion_output,
            count_response_tokens=True,  # count_response_tokens is a Flag to tell token counter this is a response, No need to add extra tokens we do for input messages
        )
        response["usage"]["total_tokens"] = (
            response["usage"]["prompt_tokens"] + response["usage"]["completion_tokens"]
        )

        if cache_creation_input_tokens is not None:
            response["usage"][
                "cache_creation_input_tokens"
            ] = cache_creation_input_tokens
        if cache_read_input_tokens is not None:
            response["usage"]["cache_read_input_tokens"] = cache_read_input_tokens

        if completion_tokens_details is not None:
            response["usage"]["completion_tokens_details"] = completion_tokens_details
        if prompt_tokens_details is not None:
            response["usage"]["prompt_tokens_details"] = prompt_tokens_details

        return convert_to_model_response_object(
            response_object=response,
            model_response_object=model_response,
            start_time=start_time,
            end_time=end_time,
        )  # type: ignore
    except Exception as e:
        verbose_logger.exception(
            "litellm.main.py::stream_chunk_builder() - Exception occurred - {}".format(
                str(e)
            )
        )
        raise litellm.APIError(
            status_code=500,
            message="Error building chunks for logging/streaming usage calculation",
            llm_provider="",
            model="",
        )<|MERGE_RESOLUTION|>--- conflicted
+++ resolved
@@ -146,13 +146,10 @@
 )
 from .llms.watsonx import IBMWatsonXAI
 from .types.llms.openai import (
-<<<<<<< HEAD
     ChatCompletionAudioParam,
     ChatCompletionModality,
-=======
     ChatCompletionAssistantMessage,
     ChatCompletionUserMessage,
->>>>>>> c2985355
     HttpxBinaryResponseContent,
 )
 from .types.utils import (
