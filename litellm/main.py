# +-----------------------------------------------+
# |                                               |
# |           Give Feedback / Get Help            |
# | https://github.com/BerriAI/litellm/issues/new |
# |                                               |
# +-----------------------------------------------+
#
#  Thank you ! We ❤️ you! - Krrish & Ishaan

import asyncio
import contextvars
import datetime
import inspect
import json
import os
import random
import sys
import threading
import time
import traceback
import uuid
from concurrent.futures import ThreadPoolExecutor
from copy import deepcopy
from functools import partial
from typing import (
    Any,
    BinaryIO,
    Callable,
    Dict,
    List,
    Literal,
    Mapping,
    Optional,
    Union,
)

import dotenv
import httpx
import openai
import tiktoken
from pydantic import BaseModel
from typing_extensions import overload

import litellm
from litellm import (  # type: ignore
    Logging,
    client,
    exception_type,
    get_litellm_params,
    get_optional_params,
)
from litellm.integrations.custom_logger import CustomLogger
from litellm.litellm_core_utils.litellm_logging import Logging as LiteLLMLoggingObj
from litellm.utils import (
    CustomStreamWrapper,
    Usage,
    async_mock_completion_streaming_obj,
    completion_with_fallbacks,
    convert_to_model_response_object,
    create_pretrained_tokenizer,
    create_tokenizer,
    get_api_key,
    get_llm_provider,
    get_optional_params_embeddings,
    get_optional_params_image_gen,
    get_optional_params_transcription,
    get_secret,
    mock_completion_streaming_obj,
    read_config_args,
    supports_httpx_timeout,
    token_counter,
)

from ._logging import verbose_logger
from .caching import disable_cache, enable_cache, update_cache
from .llms import (
    ai21,
    aleph_alpha,
    anthropic_text,
    baseten,
    bedrock,
    clarifai,
    cloudflare,
    cohere,
    cohere_chat,
    gemini,
    huggingface_restapi,
    maritalk,
    notdiamond,
    nlp_cloud,
    ollama,
    ollama_chat,
    oobabooga,
    openrouter,
    palm,
    petals,
    replicate,
    sagemaker,
    together_ai,
    triton,
    vertex_ai,
    vertex_ai_anthropic,
    vllm,
    watsonx,
)
from .llms.anthropic import AnthropicChatCompletion
from .llms.anthropic_text import AnthropicTextCompletion
from .llms.azure import AzureChatCompletion
from .llms.azure_text import AzureTextCompletion
from .llms.bedrock_httpx import BedrockConverseLLM, BedrockLLM
from .llms.custom_llm import CustomLLM, custom_chat_llm_router
from .llms.databricks import DatabricksChatCompletion
from .llms.huggingface_restapi import Huggingface
from .llms.openai import OpenAIChatCompletion, OpenAITextCompletion
from .llms.predibase import PredibaseChatCompletion
from .llms.prompt_templates.factory import (
    custom_prompt,
    function_call_prompt,
    map_system_message_pt,
    prompt_factory,
    stringify_json_tool_call_content,
)
from .llms.text_completion_codestral import CodestralTextCompletion
from .llms.triton import TritonChatCompletion
from .llms.vertex_ai_partner import VertexAIPartnerModels
from .llms.vertex_httpx import VertexLLM
from .llms.watsonx import IBMWatsonXAI
from .types.llms.openai import HttpxBinaryResponseContent
from .types.utils import ChatCompletionMessageToolCall

encoding = tiktoken.get_encoding("cl100k_base")
from litellm.utils import (
    Choices,
    CustomStreamWrapper,
    EmbeddingResponse,
    ImageResponse,
    Message,
    ModelResponse,
    TextChoices,
    TextCompletionResponse,
    TextCompletionStreamWrapper,
    TranscriptionResponse,
    get_secret,
    read_config_args,
)

####### ENVIRONMENT VARIABLES ###################
openai_chat_completions = OpenAIChatCompletion()
openai_text_completions = OpenAITextCompletion()
databricks_chat_completions = DatabricksChatCompletion()
anthropic_chat_completions = AnthropicChatCompletion()
anthropic_text_completions = AnthropicTextCompletion()
azure_chat_completions = AzureChatCompletion()
azure_text_completions = AzureTextCompletion()
huggingface = Huggingface()
predibase_chat_completions = PredibaseChatCompletion()
codestral_text_completions = CodestralTextCompletion()
triton_chat_completions = TritonChatCompletion()
bedrock_chat_completion = BedrockLLM()
bedrock_converse_chat_completion = BedrockConverseLLM()
vertex_chat_completion = VertexLLM()
vertex_partner_models_chat_completion = VertexAIPartnerModels()
watsonxai = IBMWatsonXAI()
####### COMPLETION ENDPOINTS ################


class LiteLLM:
    def __init__(
        self,
        *,
        api_key=None,
        organization: Optional[str] = None,
        base_url: Optional[str] = None,
        timeout: Optional[float] = 600,
        max_retries: Optional[int] = litellm.num_retries,
        default_headers: Optional[Mapping[str, str]] = None,
    ):
        self.params = locals()
        self.chat = Chat(self.params, router_obj=None)


class Chat:
    def __init__(self, params, router_obj: Optional[Any]):
        self.params = params
        if self.params.get("acompletion", False) == True:
            self.params.pop("acompletion")
            self.completions: Union[AsyncCompletions, Completions] = AsyncCompletions(
                self.params, router_obj=router_obj
            )
        else:
            self.completions = Completions(self.params, router_obj=router_obj)


class Completions:
    def __init__(self, params, router_obj: Optional[Any]):
        self.params = params
        self.router_obj = router_obj

    def create(self, messages, model=None, **kwargs):
        for k, v in kwargs.items():
            self.params[k] = v
        model = model or self.params.get("model")
        if self.router_obj is not None:
            response = self.router_obj.completion(
                model=model, messages=messages, **self.params
            )
        else:
            response = completion(model=model, messages=messages, **self.params)
        return response


class AsyncCompletions:
    def __init__(self, params, router_obj: Optional[Any]):
        self.params = params
        self.router_obj = router_obj

    async def create(self, messages, model=None, **kwargs):
        for k, v in kwargs.items():
            self.params[k] = v
        model = model or self.params.get("model")
        if self.router_obj is not None:
            response = await self.router_obj.acompletion(
                model=model, messages=messages, **self.params
            )
        else:
            response = await acompletion(model=model, messages=messages, **self.params)
        return response


@client
async def acompletion(
    model: str,
    # Optional OpenAI params: see https://platform.openai.com/docs/api-reference/chat/create
    messages: List = [],
    functions: Optional[List] = None,
    function_call: Optional[str] = None,
    timeout: Optional[Union[float, int]] = None,
    temperature: Optional[float] = None,
    top_p: Optional[float] = None,
    n: Optional[int] = None,
    stream: Optional[bool] = None,
    stream_options: Optional[dict] = None,
    stop=None,
    max_tokens: Optional[int] = None,
    presence_penalty: Optional[float] = None,
    frequency_penalty: Optional[float] = None,
    logit_bias: Optional[dict] = None,
    user: Optional[str] = None,
    # openai v1.0+ new params
    response_format: Optional[dict] = None,
    seed: Optional[int] = None,
    tools: Optional[List] = None,
    tool_choice: Optional[str] = None,
    parallel_tool_calls: Optional[bool] = None,
    logprobs: Optional[bool] = None,
    top_logprobs: Optional[int] = None,
    deployment_id=None,
    # set api_base, api_version, api_key
    base_url: Optional[str] = None,
    api_version: Optional[str] = None,
    api_key: Optional[str] = None,
    model_list: Optional[list] = None,  # pass in a list of api_base,keys, etc.
    extra_headers: Optional[dict] = None,
    # Optional liteLLM function params
    **kwargs,
) -> Union[ModelResponse, CustomStreamWrapper]:
    """
    Asynchronously executes a litellm.completion() call for any of litellm supported llms (example gpt-4, gpt-3.5-turbo, claude-2, command-nightly)

    Parameters:
        model (str): The name of the language model to use for text completion. see all supported LLMs: https://docs.litellm.ai/docs/providers/
        messages (List): A list of message objects representing the conversation context (default is an empty list).

        OPTIONAL PARAMS
        functions (List, optional): A list of functions to apply to the conversation messages (default is an empty list).
        function_call (str, optional): The name of the function to call within the conversation (default is an empty string).
        temperature (float, optional): The temperature parameter for controlling the randomness of the output (default is 1.0).
        top_p (float, optional): The top-p parameter for nucleus sampling (default is 1.0).
        n (int, optional): The number of completions to generate (default is 1).
        stream (bool, optional): If True, return a streaming response (default is False).
        stream_options (dict, optional): A dictionary containing options for the streaming response. Only use this if stream is True.
        stop(string/list, optional): - Up to 4 sequences where the LLM API will stop generating further tokens.
        max_tokens (integer, optional): The maximum number of tokens in the generated completion (default is infinity).
        presence_penalty (float, optional): It is used to penalize new tokens based on their existence in the text so far.
        frequency_penalty: It is used to penalize new tokens based on their frequency in the text so far.
        logit_bias (dict, optional): Used to modify the probability of specific tokens appearing in the completion.
        user (str, optional):  A unique identifier representing your end-user. This can help the LLM provider to monitor and detect abuse.
        metadata (dict, optional): Pass in additional metadata to tag your completion calls - eg. prompt version, details, etc.
        api_base (str, optional): Base URL for the API (default is None).
        api_version (str, optional): API version (default is None).
        api_key (str, optional): API key (default is None).
        model_list (list, optional): List of api base, version, keys
        timeout (float, optional): The maximum execution time in seconds for the completion request.

        LITELLM Specific Params
        mock_response (str, optional): If provided, return a mock completion response for testing or debugging purposes (default is None).
        custom_llm_provider (str, optional): Used for Non-OpenAI LLMs, Example usage for bedrock, set model="amazon.titan-tg1-large" and custom_llm_provider="bedrock"
    Returns:
        ModelResponse: A response object containing the generated completion and associated metadata.

    Notes:
        - This function is an asynchronous version of the `completion` function.
        - The `completion` function is called using `run_in_executor` to execute synchronously in the event loop.
        - If `stream` is True, the function returns an async generator that yields completion lines.
    """
    loop = asyncio.get_event_loop()
    custom_llm_provider = kwargs.get("custom_llm_provider", None)
    # Adjusted to use explicit arguments instead of *args and **kwargs
    completion_kwargs = {
        "model": model,
        "messages": messages,
        "functions": functions,
        "function_call": function_call,
        "timeout": timeout,
        "temperature": temperature,
        "top_p": top_p,
        "n": n,
        "stream": stream,
        "stream_options": stream_options,
        "stop": stop,
        "max_tokens": max_tokens,
        "presence_penalty": presence_penalty,
        "frequency_penalty": frequency_penalty,
        "logit_bias": logit_bias,
        "user": user,
        "response_format": response_format,
        "seed": seed,
        "tools": tools,
        "tool_choice": tool_choice,
        "parallel_tool_calls": parallel_tool_calls,
        "logprobs": logprobs,
        "top_logprobs": top_logprobs,
        "deployment_id": deployment_id,
        "base_url": base_url,
        "api_version": api_version,
        "api_key": api_key,
        "model_list": model_list,
        "extra_headers": extra_headers,
        "acompletion": True,  # assuming this is a required parameter
    }
    if custom_llm_provider is None:
        _, custom_llm_provider, _, _ = get_llm_provider(
            model=model, api_base=completion_kwargs.get("base_url", None)
        )
    try:
        # Use a partial function to pass your keyword arguments
        func = partial(completion, **completion_kwargs, **kwargs)

        # Add the context to the function
        ctx = contextvars.copy_context()
        func_with_context = partial(ctx.run, func)

        if (
            custom_llm_provider == "openai"
            or custom_llm_provider == "azure"
            or custom_llm_provider == "azure_text"
            or custom_llm_provider == "custom_openai"
            or custom_llm_provider == "anyscale"
            or custom_llm_provider == "mistral"
            or custom_llm_provider == "openrouter"
            or custom_llm_provider == "deepinfra"
            or custom_llm_provider == "perplexity"
            or custom_llm_provider == "groq"
            or custom_llm_provider == "nvidia_nim"
            or custom_llm_provider == "volcengine"
            or custom_llm_provider == "codestral"
            or custom_llm_provider == "text-completion-codestral"
            or custom_llm_provider == "deepseek"
            or custom_llm_provider == "text-completion-openai"
            or custom_llm_provider == "huggingface"
            or custom_llm_provider == "ollama"
            or custom_llm_provider == "ollama_chat"
            or custom_llm_provider == "replicate"
            or custom_llm_provider == "vertex_ai"
            or custom_llm_provider == "vertex_ai_beta"
            or custom_llm_provider == "gemini"
            or custom_llm_provider == "sagemaker"
            or custom_llm_provider == "anthropic"
            or custom_llm_provider == "predibase"
            or custom_llm_provider == "bedrock"
            or custom_llm_provider == "databricks"
            or custom_llm_provider == "triton"
            or custom_llm_provider == "clarifai"
<<<<<<< HEAD
            or custom_llm_provider == "notdiamond"
=======
            or custom_llm_provider == "watsonx"
>>>>>>> 36dca6bc
            or custom_llm_provider in litellm.openai_compatible_providers
            or custom_llm_provider in litellm._custom_providers
        ):  # currently implemented aiohttp calls for just azure, openai, hf, ollama, vertex ai soon all.
            init_response = await loop.run_in_executor(None, func_with_context)
            if isinstance(init_response, dict) or isinstance(
                init_response, ModelResponse
            ):  ## CACHING SCENARIO
                if isinstance(init_response, dict):
                    response = ModelResponse(**init_response)
                response = init_response
            elif asyncio.iscoroutine(init_response):
                response = await init_response
            else:
                response = init_response  # type: ignore

            if (
                custom_llm_provider == "text-completion-openai"
                or custom_llm_provider == "text-completion-codestral"
            ) and isinstance(response, TextCompletionResponse):
                response = litellm.OpenAITextCompletionConfig().convert_to_chat_model_response_object(
                    response_object=response,
                    model_response_object=litellm.ModelResponse(),
                )
        else:
            # Call the synchronous function using run_in_executor
            response = await loop.run_in_executor(None, func_with_context)  # type: ignore
        if isinstance(response, CustomStreamWrapper):
            response.set_logging_event_loop(
                loop=loop
            )  # sets the logging event loop if the user does sync streaming (e.g. on proxy for sagemaker calls)
        return response
    except Exception as e:
        verbose_logger.debug(traceback.format_exc())
        custom_llm_provider = custom_llm_provider or "openai"
        raise exception_type(
            model=model,
            custom_llm_provider=custom_llm_provider,
            original_exception=e,
            completion_kwargs=completion_kwargs,
            extra_kwargs=kwargs,
        )


async def _async_streaming(response, model, custom_llm_provider, args):
    try:
        print_verbose(f"received response in _async_streaming: {response}")
        if asyncio.iscoroutine(response):
            response = await response
        async for line in response:
            print_verbose(f"line in async streaming: {line}")
            yield line
    except Exception as e:
        raise e


def mock_completion(
    model: str,
    messages: List,
    stream: Optional[bool] = False,
    n: Optional[int] = None,
    mock_response: Union[str, Exception, dict] = "This is a mock request",
    mock_tool_calls: Optional[List] = None,
    logging=None,
    custom_llm_provider=None,
    **kwargs,
):
    """
    Generate a mock completion response for testing or debugging purposes.

    This is a helper function that simulates the response structure of the OpenAI completion API.

    Parameters:
        model (str): The name of the language model for which the mock response is generated.
        messages (List): A list of message objects representing the conversation context.
        stream (bool, optional): If True, returns a mock streaming response (default is False).
        mock_response (str, optional): The content of the mock response (default is "This is a mock request").
        **kwargs: Additional keyword arguments that can be used but are not required.

    Returns:
        litellm.ModelResponse: A ModelResponse simulating a completion response with the specified model, messages, and mock response.

    Raises:
        Exception: If an error occurs during the generation of the mock completion response.

    Note:
        - This function is intended for testing or debugging purposes to generate mock completion responses.
        - If 'stream' is True, it returns a response that mimics the behavior of a streaming completion.
    """
    try:
        ## LOGGING
        if logging is not None:
            logging.pre_call(
                input=messages,
                api_key="mock-key",
            )
        if isinstance(mock_response, Exception):
            if isinstance(mock_response, openai.APIError):
                raise mock_response
            raise litellm.MockException(
                status_code=getattr(mock_response, "status_code", 500),  # type: ignore
                message=getattr(mock_response, "text", str(mock_response)),
                llm_provider=getattr(mock_response, "llm_provider", custom_llm_provider or "openai"),  # type: ignore
                model=model,  # type: ignore
                request=httpx.Request(method="POST", url="https://api.openai.com/v1/"),
            )
        elif (
            isinstance(mock_response, str) and mock_response == "litellm.RateLimitError"
        ):
            raise litellm.RateLimitError(
                message="this is a mock rate limit error",
                status_code=getattr(mock_response, "status_code", 429),  # type: ignore
                llm_provider=getattr(mock_response, "llm_provider", custom_llm_provider or "openai"),  # type: ignore
                model=model,
            )
        elif isinstance(mock_response, str) and mock_response.startswith(
            "Exception: content_filter_policy"
        ):
            raise litellm.MockException(
                status_code=400,
                message=mock_response,
                llm_provider="azure",
                model=model,  # type: ignore
                request=httpx.Request(method="POST", url="https://api.openai.com/v1/"),
            )
        time_delay = kwargs.get("mock_delay", None)
        if time_delay is not None:
            time.sleep(time_delay)

        if isinstance(mock_response, dict):
            return ModelResponse(**mock_response)

        model_response = ModelResponse(stream=stream)
        if stream is True:
            # don't try to access stream object,
            if kwargs.get("acompletion", False) == True:
                return CustomStreamWrapper(
                    completion_stream=async_mock_completion_streaming_obj(
                        model_response, mock_response=mock_response, model=model, n=n
                    ),
                    model=model,
                    custom_llm_provider="openai",
                    logging_obj=logging,
                )
            response = mock_completion_streaming_obj(
                model_response,
                mock_response=mock_response,
                model=model,
                n=n,
            )
            return response
        if n is None:
            model_response.choices[0].message.content = mock_response  # type: ignore
        else:
            _all_choices = []
            for i in range(n):
                _choice = litellm.utils.Choices(
                    index=i,
                    message=litellm.utils.Message(
                        content=mock_response, role="assistant"
                    ),
                )
                _all_choices.append(_choice)
            model_response.choices = _all_choices  # type: ignore
        model_response.created = int(time.time())
        model_response.model = model

        if mock_tool_calls:
            model_response.choices[0].message.tool_calls = [  # type: ignore
                ChatCompletionMessageToolCall(**tool_call)
                for tool_call in mock_tool_calls
            ]

        setattr(
            model_response,
            "usage",
            Usage(prompt_tokens=10, completion_tokens=20, total_tokens=30),
        )

        try:
            _, custom_llm_provider, _, _ = litellm.utils.get_llm_provider(model=model)
            model_response._hidden_params["custom_llm_provider"] = custom_llm_provider
        except Exception:
            # dont let setting a hidden param block a mock_respose
            pass

        if logging is not None:
            logging.post_call(
                input=messages,
                api_key="my-secret-key",
                original_response="my-original-response",
            )
        return model_response

    except Exception as e:
        if isinstance(e, openai.APIError):
            raise e
        verbose_logger.error(
            "litellm.mock_completion(): Exception occured - {}".format(str(e))
        )
        verbose_logger.debug(traceback.format_exc())
        raise Exception("Mock completion response failed")


@client
def completion(
    model: str,
    # Optional OpenAI params: see https://platform.openai.com/docs/api-reference/chat/create
    messages: List = [],
    timeout: Optional[Union[float, str, httpx.Timeout]] = None,
    temperature: Optional[float] = None,
    top_p: Optional[float] = None,
    n: Optional[int] = None,
    stream: Optional[bool] = None,
    stream_options: Optional[dict] = None,
    stop=None,
    max_tokens: Optional[int] = None,
    presence_penalty: Optional[float] = None,
    frequency_penalty: Optional[float] = None,
    logit_bias: Optional[dict] = None,
    user: Optional[str] = None,
    # openai v1.0+ new params
    response_format: Optional[dict] = None,
    seed: Optional[int] = None,
    tools: Optional[List] = None,
    tool_choice: Optional[Union[str, dict]] = None,
    logprobs: Optional[bool] = None,
    top_logprobs: Optional[int] = None,
    parallel_tool_calls: Optional[bool] = None,
    deployment_id=None,
    extra_headers: Optional[dict] = None,
    # soon to be deprecated params by OpenAI
    functions: Optional[List] = None,
    function_call: Optional[str] = None,
    # set api_base, api_version, api_key
    base_url: Optional[str] = None,
    api_version: Optional[str] = None,
    api_key: Optional[str] = None,
    model_list: Optional[list] = None,  # pass in a list of api_base,keys, etc.
    # Optional liteLLM function params
    **kwargs,
) -> Union[ModelResponse, CustomStreamWrapper]:
    """
    Perform a completion() using any of litellm supported llms (example gpt-4, gpt-3.5-turbo, claude-2, command-nightly)
    Parameters:
        model (str): The name of the language model to use for text completion. see all supported LLMs: https://docs.litellm.ai/docs/providers/
        messages (List): A list of message objects representing the conversation context (default is an empty list).

        OPTIONAL PARAMS
        functions (List, optional): A list of functions to apply to the conversation messages (default is an empty list).
        function_call (str, optional): The name of the function to call within the conversation (default is an empty string).
        temperature (float, optional): The temperature parameter for controlling the randomness of the output (default is 1.0).
        top_p (float, optional): The top-p parameter for nucleus sampling (default is 1.0).
        n (int, optional): The number of completions to generate (default is 1).
        stream (bool, optional): If True, return a streaming response (default is False).
        stream_options (dict, optional): A dictionary containing options for the streaming response. Only set this when you set stream: true.
        stop(string/list, optional): - Up to 4 sequences where the LLM API will stop generating further tokens.
        max_tokens (integer, optional): The maximum number of tokens in the generated completion (default is infinity).
        presence_penalty (float, optional): It is used to penalize new tokens based on their existence in the text so far.
        frequency_penalty: It is used to penalize new tokens based on their frequency in the text so far.
        logit_bias (dict, optional): Used to modify the probability of specific tokens appearing in the completion.
        user (str, optional):  A unique identifier representing your end-user. This can help the LLM provider to monitor and detect abuse.
        logprobs (bool, optional): Whether to return log probabilities of the output tokens or not. If true, returns the log probabilities of each output token returned in the content of message
        top_logprobs (int, optional): An integer between 0 and 5 specifying the number of most likely tokens to return at each token position, each with an associated log probability. logprobs must be set to true if this parameter is used.
        metadata (dict, optional): Pass in additional metadata to tag your completion calls - eg. prompt version, details, etc.
        api_base (str, optional): Base URL for the API (default is None).
        api_version (str, optional): API version (default is None).
        api_key (str, optional): API key (default is None).
        model_list (list, optional): List of api base, version, keys
        extra_headers (dict, optional): Additional headers to include in the request.

        LITELLM Specific Params
        mock_response (str, optional): If provided, return a mock completion response for testing or debugging purposes (default is None).
        custom_llm_provider (str, optional): Used for Non-OpenAI LLMs, Example usage for bedrock, set model="amazon.titan-tg1-large" and custom_llm_provider="bedrock"
        max_retries (int, optional): The number of retries to attempt (default is 0).
    Returns:
        ModelResponse: A response object containing the generated completion and associated metadata.

    Note:
        - This function is used to perform completions() using the specified language model.
        - It supports various optional parameters for customizing the completion behavior.
        - If 'mock_response' is provided, a mock completion response is returned for testing or debugging.
    """
    ######### unpacking kwargs #####################
    args = locals()
    api_base = kwargs.get("api_base", None)
    mock_response = kwargs.get("mock_response", None)
    mock_tool_calls = kwargs.get("mock_tool_calls", None)
    force_timeout = kwargs.get("force_timeout", 600)  ## deprecated
    logger_fn = kwargs.get("logger_fn", None)
    verbose = kwargs.get("verbose", False)
    custom_llm_provider = kwargs.get("custom_llm_provider", None)
    litellm_logging_obj = kwargs.get("litellm_logging_obj", None)
    id = kwargs.get("id", None)
    metadata = kwargs.get("metadata", None)
    model_info = kwargs.get("model_info", None)
    proxy_server_request = kwargs.get("proxy_server_request", None)
    fallbacks = kwargs.get("fallbacks", None)
    headers = kwargs.get("headers", None) or extra_headers
    num_retries = kwargs.get("num_retries", None)  ## deprecated
    max_retries = kwargs.get("max_retries", None)
    cooldown_time = kwargs.get("cooldown_time", None)
    context_window_fallback_dict = kwargs.get("context_window_fallback_dict", None)
    organization = kwargs.get("organization", None)
    ### CUSTOM MODEL COST ###
    input_cost_per_token = kwargs.get("input_cost_per_token", None)
    output_cost_per_token = kwargs.get("output_cost_per_token", None)
    input_cost_per_second = kwargs.get("input_cost_per_second", None)
    output_cost_per_second = kwargs.get("output_cost_per_second", None)
    ### CUSTOM PROMPT TEMPLATE ###
    initial_prompt_value = kwargs.get("initial_prompt_value", None)
    roles = kwargs.get("roles", None)
    final_prompt_value = kwargs.get("final_prompt_value", None)
    bos_token = kwargs.get("bos_token", None)
    eos_token = kwargs.get("eos_token", None)
    preset_cache_key = kwargs.get("preset_cache_key", None)
    hf_model_name = kwargs.get("hf_model_name", None)
    supports_system_message = kwargs.get("supports_system_message", None)
    ### TEXT COMPLETION CALLS ###
    text_completion = kwargs.get("text_completion", False)
    atext_completion = kwargs.get("atext_completion", False)
    ### ASYNC CALLS ###
    acompletion = kwargs.get("acompletion", False)
    client = kwargs.get("client", None)
    ### Admin Controls ###
    no_log = kwargs.get("no-log", False)
    ### COPY MESSAGES ### - related issue https://github.com/BerriAI/litellm/discussions/4489
    messages = deepcopy(messages)
    ######## end of unpacking kwargs ###########
    openai_params = [
        "functions",
        "function_call",
        "temperature",
        "temperature",
        "top_p",
        "n",
        "stream",
        "stream_options",
        "stop",
        "max_tokens",
        "presence_penalty",
        "frequency_penalty",
        "logit_bias",
        "user",
        "request_timeout",
        "api_base",
        "api_version",
        "api_key",
        "deployment_id",
        "organization",
        "base_url",
        "default_headers",
        "timeout",
        "response_format",
        "seed",
        "tools",
        "tool_choice",
        "max_retries",
        "parallel_tool_calls",
        "logprobs",
        "top_logprobs",
        "extra_headers",
    ]
    litellm_params = [
        "metadata",
        "tags",
        "acompletion",
        "atext_completion",
        "text_completion",
        "caching",
        "mock_response",
        "api_key",
        "api_version",
        "api_base",
        "force_timeout",
        "logger_fn",
        "verbose",
        "custom_llm_provider",
        "litellm_logging_obj",
        "litellm_call_id",
        "use_client",
        "id",
        "fallbacks",
        "azure",
        "headers",
        "model_list",
        "num_retries",
        "context_window_fallback_dict",
        "retry_policy",
        "roles",
        "final_prompt_value",
        "bos_token",
        "eos_token",
        "request_timeout",
        "complete_response",
        "self",
        "client",
        "rpm",
        "tpm",
        "max_parallel_requests",
        "input_cost_per_token",
        "output_cost_per_token",
        "input_cost_per_second",
        "output_cost_per_second",
        "hf_model_name",
        "model_info",
        "proxy_server_request",
        "preset_cache_key",
        "caching_groups",
        "ttl",
        "cache",
        "no-log",
        "base_model",
        "stream_timeout",
        "supports_system_message",
        "region_name",
        "allowed_model_region",
        "model_config",
        "fastest_response",
        "cooldown_time",
    ]

    default_params = openai_params + litellm_params
    non_default_params = {
        k: v for k, v in kwargs.items() if k not in default_params
    }  # model-specific params - pass them straight to the model/provider

    try:
        if base_url is not None:
            api_base = base_url
        if max_retries is not None:  # openai allows openai.OpenAI(max_retries=3)
            num_retries = max_retries
        logging = litellm_logging_obj
        fallbacks = fallbacks or litellm.model_fallbacks
        if fallbacks is not None:
            return completion_with_fallbacks(**args)
        if model_list is not None:
            deployments = [
                m["litellm_params"] for m in model_list if m["model_name"] == model
            ]
            return batch_completion_models(deployments=deployments, **args)
        if litellm.model_alias_map and model in litellm.model_alias_map:
            model = litellm.model_alias_map[
                model
            ]  # update the model to the actual value if an alias has been passed in
        model_response = ModelResponse()
        setattr(model_response, "usage", litellm.Usage())
        if (
            kwargs.get("azure", False) == True
        ):  # don't remove flag check, to remain backwards compatible for repos like Codium
            custom_llm_provider = "azure"
        if deployment_id != None:  # azure llms
            model = deployment_id
            custom_llm_provider = "azure"
        model, custom_llm_provider, dynamic_api_key, api_base = get_llm_provider(
            model=model,
            custom_llm_provider=custom_llm_provider,
            api_base=api_base,
            api_key=api_key,
        )
        if model_response is not None and hasattr(model_response, "_hidden_params"):
            model_response._hidden_params["custom_llm_provider"] = custom_llm_provider
            model_response._hidden_params["region_name"] = kwargs.get(
                "aws_region_name", None
            )  # support region-based pricing for bedrock

        ### TIMEOUT LOGIC ###
        timeout = timeout or kwargs.get("request_timeout", 600) or 600
        # set timeout for 10 minutes by default
        if isinstance(timeout, httpx.Timeout) and not supports_httpx_timeout(
            custom_llm_provider
        ):
            timeout = timeout.read or 600  # default 10 min timeout
        elif not isinstance(timeout, httpx.Timeout):
            timeout = float(timeout)  # type: ignore

        ### REGISTER CUSTOM MODEL PRICING -- IF GIVEN ###
        if input_cost_per_token is not None and output_cost_per_token is not None:
            litellm.register_model(
                {
                    f"{custom_llm_provider}/{model}": {
                        "input_cost_per_token": input_cost_per_token,
                        "output_cost_per_token": output_cost_per_token,
                        "litellm_provider": custom_llm_provider,
                    },
                    model: {
                        "input_cost_per_token": input_cost_per_token,
                        "output_cost_per_token": output_cost_per_token,
                        "litellm_provider": custom_llm_provider,
                    },
                }
            )
        elif (
            input_cost_per_second is not None
        ):  # time based pricing just needs cost in place
            output_cost_per_second = output_cost_per_second
            litellm.register_model(
                {
                    f"{custom_llm_provider}/{model}": {
                        "input_cost_per_second": input_cost_per_second,
                        "output_cost_per_second": output_cost_per_second,
                        "litellm_provider": custom_llm_provider,
                    },
                    model: {
                        "input_cost_per_second": input_cost_per_second,
                        "output_cost_per_second": output_cost_per_second,
                        "litellm_provider": custom_llm_provider,
                    },
                }
            )
        ### BUILD CUSTOM PROMPT TEMPLATE -- IF GIVEN ###
        custom_prompt_dict = {}  # type: ignore
        if (
            initial_prompt_value
            or roles
            or final_prompt_value
            or bos_token
            or eos_token
        ):
            custom_prompt_dict = {model: {}}
            if initial_prompt_value:
                custom_prompt_dict[model]["initial_prompt_value"] = initial_prompt_value
            if roles:
                custom_prompt_dict[model]["roles"] = roles
            if final_prompt_value:
                custom_prompt_dict[model]["final_prompt_value"] = final_prompt_value
            if bos_token:
                custom_prompt_dict[model]["bos_token"] = bos_token
            if eos_token:
                custom_prompt_dict[model]["eos_token"] = eos_token

        if (
            supports_system_message is not None
            and isinstance(supports_system_message, bool)
            and supports_system_message is False
        ):
            messages = map_system_message_pt(messages=messages)
        model_api_key = get_api_key(
            llm_provider=custom_llm_provider, dynamic_api_key=api_key
        )  # get the api key from the environment if required for the model

        if dynamic_api_key is not None:
            api_key = dynamic_api_key
        # check if user passed in any of the OpenAI optional params
        optional_params = get_optional_params(
            functions=functions,
            function_call=function_call,
            temperature=temperature,
            top_p=top_p,
            n=n,
            stream=stream,
            stream_options=stream_options,
            stop=stop,
            max_tokens=max_tokens,
            presence_penalty=presence_penalty,
            frequency_penalty=frequency_penalty,
            logit_bias=logit_bias,
            user=user,
            # params to identify the model
            model=model,
            custom_llm_provider=custom_llm_provider,
            response_format=response_format,
            seed=seed,
            tools=tools,
            tool_choice=tool_choice,
            max_retries=max_retries,
            logprobs=logprobs,
            top_logprobs=top_logprobs,
            extra_headers=extra_headers,
            api_version=api_version,
            parallel_tool_calls=parallel_tool_calls,
            **non_default_params,
        )

        if litellm.add_function_to_prompt and optional_params.get(
            "functions_unsupported_model", None
        ):  # if user opts to add it to prompt, when API doesn't support function calling
            functions_unsupported_model = optional_params.pop(
                "functions_unsupported_model"
            )
            messages = function_call_prompt(
                messages=messages, functions=functions_unsupported_model
            )

        # For logging - save the values of the litellm-specific params passed in
        litellm_params = get_litellm_params(
            acompletion=acompletion,
            api_key=api_key,
            force_timeout=force_timeout,
            logger_fn=logger_fn,
            verbose=verbose,
            custom_llm_provider=custom_llm_provider,
            api_base=api_base,
            litellm_call_id=kwargs.get("litellm_call_id", None),
            model_alias_map=litellm.model_alias_map,
            completion_call_id=id,
            metadata=metadata,
            model_info=model_info,
            proxy_server_request=proxy_server_request,
            preset_cache_key=preset_cache_key,
            no_log=no_log,
            input_cost_per_second=input_cost_per_second,
            input_cost_per_token=input_cost_per_token,
            output_cost_per_second=output_cost_per_second,
            output_cost_per_token=output_cost_per_token,
            cooldown_time=cooldown_time,
        )
        logging.update_environment_variables(
            model=model,
            user=user,
            optional_params=optional_params,
            litellm_params=litellm_params,
            custom_llm_provider=custom_llm_provider,
        )
        if mock_response or mock_tool_calls:
            return mock_completion(
                model,
                messages,
                stream=stream,
                n=n,
                mock_response=mock_response,
                mock_tool_calls=mock_tool_calls,
                logging=logging,
                acompletion=acompletion,
                mock_delay=kwargs.get("mock_delay", None),
                custom_llm_provider=custom_llm_provider,
            )

        if custom_llm_provider == "azure":
            # azure configs
            api_type = get_secret("AZURE_API_TYPE") or "azure"

            api_base = api_base or litellm.api_base or get_secret("AZURE_API_BASE")

            api_version = (
                api_version or litellm.api_version or get_secret("AZURE_API_VERSION")
            )

            api_key = (
                api_key
                or litellm.api_key
                or litellm.azure_key
                or get_secret("AZURE_OPENAI_API_KEY")
                or get_secret("AZURE_API_KEY")
            )

            azure_ad_token = optional_params.get("extra_body", {}).pop(
                "azure_ad_token", None
            ) or get_secret("AZURE_AD_TOKEN")

            headers = headers or litellm.headers

            ## LOAD CONFIG - if set
            config = litellm.AzureOpenAIConfig.get_config()
            for k, v in config.items():
                if (
                    k not in optional_params
                ):  # completion(top_k=3) > azure_config(top_k=3) <- allows for dynamic variables to be passed in
                    optional_params[k] = v

            ## COMPLETION CALL
            response = azure_chat_completions.completion(
                model=model,
                messages=messages,
                headers=headers,
                api_key=api_key,
                api_base=api_base,
                api_version=api_version,
                api_type=api_type,
                azure_ad_token=azure_ad_token,
                model_response=model_response,
                print_verbose=print_verbose,
                optional_params=optional_params,
                litellm_params=litellm_params,
                logger_fn=logger_fn,
                logging_obj=logging,
                acompletion=acompletion,
                timeout=timeout,  # type: ignore
                client=client,  # pass AsyncAzureOpenAI, AzureOpenAI client
            )

            if optional_params.get("stream", False):
                ## LOGGING
                logging.post_call(
                    input=messages,
                    api_key=api_key,
                    original_response=response,
                    additional_args={
                        "headers": headers,
                        "api_version": api_version,
                        "api_base": api_base,
                    },
                )
        elif custom_llm_provider == "azure_text":
            # azure configs
            api_type = get_secret("AZURE_API_TYPE") or "azure"

            api_base = api_base or litellm.api_base or get_secret("AZURE_API_BASE")

            api_version = (
                api_version or litellm.api_version or get_secret("AZURE_API_VERSION")
            )

            api_key = (
                api_key
                or litellm.api_key
                or litellm.azure_key
                or get_secret("AZURE_OPENAI_API_KEY")
                or get_secret("AZURE_API_KEY")
            )

            azure_ad_token = optional_params.get("extra_body", {}).pop(
                "azure_ad_token", None
            ) or get_secret("AZURE_AD_TOKEN")

            headers = headers or litellm.headers

            ## LOAD CONFIG - if set
            config = litellm.AzureOpenAIConfig.get_config()
            for k, v in config.items():
                if (
                    k not in optional_params
                ):  # completion(top_k=3) > azure_config(top_k=3) <- allows for dynamic variables to be passed in
                    optional_params[k] = v

            ## COMPLETION CALL
            response = azure_text_completions.completion(
                model=model,
                messages=messages,
                headers=headers,
                api_key=api_key,
                api_base=api_base,
                api_version=api_version,
                api_type=api_type,
                azure_ad_token=azure_ad_token,
                model_response=model_response,
                print_verbose=print_verbose,
                optional_params=optional_params,
                litellm_params=litellm_params,
                logger_fn=logger_fn,
                logging_obj=logging,
                acompletion=acompletion,
                timeout=timeout,
                client=client,  # pass AsyncAzureOpenAI, AzureOpenAI client
            )

            if optional_params.get("stream", False) or acompletion == True:
                ## LOGGING
                logging.post_call(
                    input=messages,
                    api_key=api_key,
                    original_response=response,
                    additional_args={
                        "headers": headers,
                        "api_version": api_version,
                        "api_base": api_base,
                    },
                )
        elif custom_llm_provider == "azure_ai":
            api_base = (
                api_base  # for deepinfra/perplexity/anyscale/groq/friendliai we check in get_llm_provider and pass in the api base from there
                or litellm.api_base
                or get_secret("AZURE_AI_API_BASE")
            )
            # set API KEY
            api_key = (
                api_key
                or litellm.api_key  # for deepinfra/perplexity/anyscale/friendliai we check in get_llm_provider and pass in the api key from there
                or litellm.openai_key
                or get_secret("AZURE_AI_API_KEY")
            )

            headers = headers or litellm.headers

            ## LOAD CONFIG - if set
            config = litellm.OpenAIConfig.get_config()
            for k, v in config.items():
                if (
                    k not in optional_params
                ):  # completion(top_k=3) > openai_config(top_k=3) <- allows for dynamic variables to be passed in
                    optional_params[k] = v

            ## FOR COHERE
            if "command-r" in model:  # make sure tool call in messages are str
                messages = stringify_json_tool_call_content(messages=messages)

            ## COMPLETION CALL
            try:
                response = openai_chat_completions.completion(
                    model=model,
                    messages=messages,
                    headers=headers,
                    model_response=model_response,
                    print_verbose=print_verbose,
                    api_key=api_key,
                    api_base=api_base,
                    acompletion=acompletion,
                    logging_obj=logging,
                    optional_params=optional_params,
                    litellm_params=litellm_params,
                    logger_fn=logger_fn,
                    timeout=timeout,  # type: ignore
                    custom_prompt_dict=custom_prompt_dict,
                    client=client,  # pass AsyncOpenAI, OpenAI client
                    organization=organization,
                    custom_llm_provider=custom_llm_provider,
                    drop_params=non_default_params.get("drop_params"),
                )
            except Exception as e:
                ## LOGGING - log the original exception returned
                logging.post_call(
                    input=messages,
                    api_key=api_key,
                    original_response=str(e),
                    additional_args={"headers": headers},
                )
                raise e

            if optional_params.get("stream", False):
                ## LOGGING
                logging.post_call(
                    input=messages,
                    api_key=api_key,
                    original_response=response,
                    additional_args={"headers": headers},
                )
        elif (
            custom_llm_provider == "text-completion-openai"
            or "ft:babbage-002" in model
            or "ft:davinci-002" in model  # support for finetuned completion models
        ):
            openai.api_type = "openai"

            api_base = (
                api_base
                or litellm.api_base
                or get_secret("OPENAI_API_BASE")
                or "https://api.openai.com/v1"
            )

            openai.api_version = None
            # set API KEY

            api_key = (
                api_key
                or litellm.api_key
                or litellm.openai_key
                or get_secret("OPENAI_API_KEY")
            )

            headers = headers or litellm.headers

            ## LOAD CONFIG - if set
            config = litellm.OpenAITextCompletionConfig.get_config()
            for k, v in config.items():
                if (
                    k not in optional_params
                ):  # completion(top_k=3) > openai_text_config(top_k=3) <- allows for dynamic variables to be passed in
                    optional_params[k] = v
            if litellm.organization:
                openai.organization = litellm.organization

            if (
                len(messages) > 0
                and "content" in messages[0]
                and type(messages[0]["content"]) == list
            ):
                # text-davinci-003 can accept a string or array, if it's an array, assume the array is set in messages[0]['content']
                # https://platform.openai.com/docs/api-reference/completions/create
                prompt = messages[0]["content"]
            else:
                prompt = " ".join([message["content"] for message in messages])  # type: ignore

            ## COMPLETION CALL
            _response = openai_text_completions.completion(
                model=model,
                messages=messages,
                model_response=model_response,
                print_verbose=print_verbose,
                api_key=api_key,
                api_base=api_base,
                acompletion=acompletion,
                client=client,  # pass AsyncOpenAI, OpenAI client
                logging_obj=logging,
                optional_params=optional_params,
                litellm_params=litellm_params,
                logger_fn=logger_fn,
                timeout=timeout,  # type: ignore
            )

            if (
                optional_params.get("stream", False) == False
                and acompletion == False
                and text_completion == False
            ):
                # convert to chat completion response
                _response = litellm.OpenAITextCompletionConfig().convert_to_chat_model_response_object(
                    response_object=_response, model_response_object=model_response
                )

            if optional_params.get("stream", False) or acompletion == True:
                ## LOGGING
                logging.post_call(
                    input=messages,
                    api_key=api_key,
                    original_response=_response,
                    additional_args={"headers": headers},
                )
            response = _response

        elif (
            model in litellm.open_ai_chat_completion_models
            or custom_llm_provider == "custom_openai"
            or custom_llm_provider == "deepinfra"
            or custom_llm_provider == "perplexity"
            or custom_llm_provider == "groq"
            or custom_llm_provider == "nvidia_nim"
            or custom_llm_provider == "volcengine"
            or custom_llm_provider == "codestral"
            or custom_llm_provider == "deepseek"
            or custom_llm_provider == "anyscale"
            or custom_llm_provider == "mistral"
            or custom_llm_provider == "openai"
            or custom_llm_provider == "together_ai"
            or custom_llm_provider in litellm.openai_compatible_providers
            or "ft:gpt-3.5-turbo" in model  # finetune gpt-3.5-turbo
        ):  # allow user to make an openai call with a custom base
            # note: if a user sets a custom base - we should ensure this works
            # allow for the setting of dynamic and stateful api-bases
            api_base = (
                api_base  # for deepinfra/perplexity/anyscale/groq/friendliai we check in get_llm_provider and pass in the api base from there
                or litellm.api_base
                or get_secret("OPENAI_API_BASE")
                or "https://api.openai.com/v1"
            )
            openai.organization = (
                organization
                or litellm.organization
                or get_secret("OPENAI_ORGANIZATION")
                or None  # default - https://github.com/openai/openai-python/blob/284c1799070c723c6a553337134148a7ab088dd8/openai/util.py#L105
            )
            # set API KEY
            api_key = (
                api_key
                or litellm.api_key  # for deepinfra/perplexity/anyscale/friendliai we check in get_llm_provider and pass in the api key from there
                or litellm.openai_key
                or get_secret("OPENAI_API_KEY")
            )

            headers = headers or litellm.headers

            ## LOAD CONFIG - if set
            config = litellm.OpenAIConfig.get_config()
            for k, v in config.items():
                if (
                    k not in optional_params
                ):  # completion(top_k=3) > openai_config(top_k=3) <- allows for dynamic variables to be passed in
                    optional_params[k] = v

            ## COMPLETION CALL
            try:
                response = openai_chat_completions.completion(
                    model=model,
                    messages=messages,
                    headers=headers,
                    model_response=model_response,
                    print_verbose=print_verbose,
                    api_key=api_key,
                    api_base=api_base,
                    acompletion=acompletion,
                    logging_obj=logging,
                    optional_params=optional_params,
                    litellm_params=litellm_params,
                    logger_fn=logger_fn,
                    timeout=timeout,  # type: ignore
                    custom_prompt_dict=custom_prompt_dict,
                    client=client,  # pass AsyncOpenAI, OpenAI client
                    organization=organization,
                    custom_llm_provider=custom_llm_provider,
                )
            except Exception as e:
                ## LOGGING - log the original exception returned
                logging.post_call(
                    input=messages,
                    api_key=api_key,
                    original_response=str(e),
                    additional_args={"headers": headers},
                )
                raise e

            if optional_params.get("stream", False):
                ## LOGGING
                logging.post_call(
                    input=messages,
                    api_key=api_key,
                    original_response=response,
                    additional_args={"headers": headers},
                )
        elif (
            "replicate" in model
            or custom_llm_provider == "replicate"
            or model in litellm.replicate_models
        ):
            # Setting the relevant API KEY for replicate, replicate defaults to using os.environ.get("REPLICATE_API_TOKEN")
            replicate_key = None
            replicate_key = (
                api_key
                or litellm.replicate_key
                or litellm.api_key
                or get_secret("REPLICATE_API_KEY")
                or get_secret("REPLICATE_API_TOKEN")
            )

            api_base = (
                api_base
                or litellm.api_base
                or get_secret("REPLICATE_API_BASE")
                or "https://api.replicate.com/v1"
            )

            custom_prompt_dict = custom_prompt_dict or litellm.custom_prompt_dict

            model_response = replicate.completion(  # type: ignore
                model=model,
                messages=messages,
                api_base=api_base,
                model_response=model_response,
                print_verbose=print_verbose,
                optional_params=optional_params,
                litellm_params=litellm_params,
                logger_fn=logger_fn,
                encoding=encoding,  # for calculating input/output tokens
                api_key=replicate_key,
                logging_obj=logging,
                custom_prompt_dict=custom_prompt_dict,
                acompletion=acompletion,
            )

            if optional_params.get("stream", False) == True:
                ## LOGGING
                logging.post_call(
                    input=messages,
                    api_key=replicate_key,
                    original_response=model_response,
                )

            response = model_response
        elif (
            "clarifai" in model
            or custom_llm_provider == "clarifai"
            or model in litellm.clarifai_models
        ):
            clarifai_key = None
            clarifai_key = (
                api_key
                or litellm.clarifai_key
                or litellm.api_key
                or get_secret("CLARIFAI_API_KEY")
                or get_secret("CLARIFAI_API_TOKEN")
            )

            api_base = (
                api_base
                or litellm.api_base
                or get_secret("CLARIFAI_API_BASE")
                or "https://api.clarifai.com/v2"
            )

            custom_prompt_dict = custom_prompt_dict or litellm.custom_prompt_dict
            model_response = clarifai.completion(
                model=model,
                messages=messages,
                api_base=api_base,
                model_response=model_response,
                print_verbose=print_verbose,
                optional_params=optional_params,
                litellm_params=litellm_params,
                acompletion=acompletion,
                logger_fn=logger_fn,
                encoding=encoding,  # for calculating input/output tokens
                api_key=clarifai_key,
                logging_obj=logging,
                custom_prompt_dict=custom_prompt_dict,
            )

            if "stream" in optional_params and optional_params["stream"] == True:
                # don't try to access stream object,
                ## LOGGING
                logging.post_call(
                    input=messages,
                    api_key=api_key,
                    original_response=model_response,
                )

            if optional_params.get("stream", False) or acompletion == True:
                ## LOGGING
                logging.post_call(
                    input=messages,
                    api_key=clarifai_key,
                    original_response=model_response,
                )
            response = model_response

        elif custom_llm_provider == "anthropic":
            api_key = (
                api_key
                or litellm.anthropic_key
                or litellm.api_key
                or os.environ.get("ANTHROPIC_API_KEY")
            )
            custom_prompt_dict = custom_prompt_dict or litellm.custom_prompt_dict

            if (model == "claude-2") or (model == "claude-instant-1"):
                # call anthropic /completion, only use this route for claude-2, claude-instant-1
                api_base = (
                    api_base
                    or litellm.api_base
                    or get_secret("ANTHROPIC_API_BASE")
                    or get_secret("ANTHROPIC_BASE_URL")
                    or "https://api.anthropic.com/v1/complete"
                )

                if api_base is not None and not api_base.endswith("/v1/complete"):
                    api_base += "/v1/complete"

                response = anthropic_text_completions.completion(
                    model=model,
                    messages=messages,
                    api_base=api_base,
                    acompletion=acompletion,
                    custom_prompt_dict=litellm.custom_prompt_dict,
                    model_response=model_response,
                    print_verbose=print_verbose,
                    optional_params=optional_params,
                    litellm_params=litellm_params,
                    logger_fn=logger_fn,
                    encoding=encoding,  # for calculating input/output tokens
                    api_key=api_key,
                    logging_obj=logging,
                    headers=headers,
                )
            else:
                # call /messages
                # default route for all anthropic models
                api_base = (
                    api_base
                    or litellm.api_base
                    or get_secret("ANTHROPIC_API_BASE")
                    or get_secret("ANTHROPIC_BASE_URL")
                    or "https://api.anthropic.com/v1/messages"
                )

                if api_base is not None and not api_base.endswith("/v1/messages"):
                    api_base += "/v1/messages"

                response = anthropic_chat_completions.completion(
                    model=model,
                    messages=messages,
                    api_base=api_base,
                    acompletion=acompletion,
                    custom_prompt_dict=litellm.custom_prompt_dict,
                    model_response=model_response,
                    print_verbose=print_verbose,
                    optional_params=optional_params,
                    litellm_params=litellm_params,
                    logger_fn=logger_fn,
                    encoding=encoding,  # for calculating input/output tokens
                    api_key=api_key,
                    logging_obj=logging,
                    headers=headers,
                    timeout=timeout,
                    client=client,
                )
            if optional_params.get("stream", False) or acompletion == True:
                ## LOGGING
                logging.post_call(
                    input=messages,
                    api_key=api_key,
                    original_response=response,
                )
            response = response

        elif custom_llm_provider == "notdiamond":
            notdiamond_key = (
                api_key
                or litellm.notdiamond_key
                or get_secret("NOTDIAMOND_API_KEY")
                or litellm.api_key
            )

            api_base = (
                api_base
                or litellm.api_base
                or get_secret("NOTDIAMOND_API_BASE")
                # TODO: confirm?
                or "https://not-diamond-server.onrender.com/v2/optimizer/modelSelect"
            )

            # since notdiamond.completion() internally calls other models' completion functions
            # streaming does not need to be handled separately
            response = notdiamond.completion(
                model=model,
                messages=messages,
                api_base=api_base,
                model_response=model_response,
                print_verbose=print_verbose,
                optional_params=optional_params,
                litellm_params=litellm_params,
                logger_fn=logger_fn,
                encoding=encoding,
                api_key=notdiamond_key,
                logging_obj=logging,
            )

            if optional_params.get("stream", False) or acompletion == True:
                ## LOGGING
                logging.post_call(
                    input=messages,
                    api_key=api_key,
                    original_response=response,
                )

            response = response

        elif custom_llm_provider == "nlp_cloud":
            nlp_cloud_key = (
                api_key
                or litellm.nlp_cloud_key
                or get_secret("NLP_CLOUD_API_KEY")
                or litellm.api_key
            )

            api_base = (
                api_base
                or litellm.api_base
                or get_secret("NLP_CLOUD_API_BASE")
                or "https://api.nlpcloud.io/v1/gpu/"
            )

            response = nlp_cloud.completion(
                model=model,
                messages=messages,
                api_base=api_base,
                model_response=model_response,
                print_verbose=print_verbose,
                optional_params=optional_params,
                litellm_params=litellm_params,
                logger_fn=logger_fn,
                encoding=encoding,
                api_key=nlp_cloud_key,
                logging_obj=logging,
            )

            if "stream" in optional_params and optional_params["stream"] == True:
                # don't try to access stream object,
                response = CustomStreamWrapper(
                    response,
                    model,
                    custom_llm_provider="nlp_cloud",
                    logging_obj=logging,
                )

            if optional_params.get("stream", False) or acompletion == True:
                ## LOGGING
                logging.post_call(
                    input=messages,
                    api_key=api_key,
                    original_response=response,
                )

            response = response
        elif custom_llm_provider == "aleph_alpha":
            aleph_alpha_key = (
                api_key
                or litellm.aleph_alpha_key
                or get_secret("ALEPH_ALPHA_API_KEY")
                or get_secret("ALEPHALPHA_API_KEY")
                or litellm.api_key
            )

            api_base = (
                api_base
                or litellm.api_base
                or get_secret("ALEPH_ALPHA_API_BASE")
                or "https://api.aleph-alpha.com/complete"
            )

            model_response = aleph_alpha.completion(
                model=model,
                messages=messages,
                api_base=api_base,
                model_response=model_response,
                print_verbose=print_verbose,
                optional_params=optional_params,
                litellm_params=litellm_params,
                logger_fn=logger_fn,
                encoding=encoding,
                default_max_tokens_to_sample=litellm.max_tokens,
                api_key=aleph_alpha_key,
                logging_obj=logging,  # model call logging done inside the class as we make need to modify I/O to fit aleph alpha's requirements
            )

            if "stream" in optional_params and optional_params["stream"] == True:
                # don't try to access stream object,
                response = CustomStreamWrapper(
                    model_response,
                    model,
                    custom_llm_provider="aleph_alpha",
                    logging_obj=logging,
                )
                return response
            response = model_response
        elif custom_llm_provider == "cohere":
            cohere_key = (
                api_key
                or litellm.cohere_key
                or get_secret("COHERE_API_KEY")
                or get_secret("CO_API_KEY")
                or litellm.api_key
            )

            api_base = (
                api_base
                or litellm.api_base
                or get_secret("COHERE_API_BASE")
                or "https://api.cohere.ai/v1/generate"
            )

            model_response = cohere.completion(
                model=model,
                messages=messages,
                api_base=api_base,
                model_response=model_response,
                print_verbose=print_verbose,
                optional_params=optional_params,
                litellm_params=litellm_params,
                logger_fn=logger_fn,
                encoding=encoding,
                api_key=cohere_key,
                logging_obj=logging,  # model call logging done inside the class as we make need to modify I/O to fit aleph alpha's requirements
            )

            if "stream" in optional_params and optional_params["stream"] == True:
                # don't try to access stream object,
                response = CustomStreamWrapper(
                    model_response,
                    model,
                    custom_llm_provider="cohere",
                    logging_obj=logging,
                )
                return response
            response = model_response
        elif custom_llm_provider == "cohere_chat":
            cohere_key = (
                api_key
                or litellm.cohere_key
                or get_secret("COHERE_API_KEY")
                or get_secret("CO_API_KEY")
                or litellm.api_key
            )

            api_base = (
                api_base
                or litellm.api_base
                or get_secret("COHERE_API_BASE")
                or "https://api.cohere.ai/v1/chat"
            )

            model_response = cohere_chat.completion(
                model=model,
                messages=messages,
                api_base=api_base,
                model_response=model_response,
                print_verbose=print_verbose,
                optional_params=optional_params,
                litellm_params=litellm_params,
                logger_fn=logger_fn,
                encoding=encoding,
                api_key=cohere_key,
                logging_obj=logging,  # model call logging done inside the class as we make need to modify I/O to fit aleph alpha's requirements
            )

            if "stream" in optional_params and optional_params["stream"] == True:
                # don't try to access stream object,
                response = CustomStreamWrapper(
                    model_response,
                    model,
                    custom_llm_provider="cohere_chat",
                    logging_obj=logging,
                )
                return response
            response = model_response
        elif custom_llm_provider == "maritalk":
            maritalk_key = (
                api_key
                or litellm.maritalk_key
                or get_secret("MARITALK_API_KEY")
                or litellm.api_key
            )

            api_base = (
                api_base
                or litellm.api_base
                or get_secret("MARITALK_API_BASE")
                or "https://chat.maritaca.ai/api/chat/inference"
            )

            model_response = maritalk.completion(
                model=model,
                messages=messages,
                api_base=api_base,
                model_response=model_response,
                print_verbose=print_verbose,
                optional_params=optional_params,
                litellm_params=litellm_params,
                logger_fn=logger_fn,
                encoding=encoding,
                api_key=maritalk_key,
                logging_obj=logging,
            )

            if "stream" in optional_params and optional_params["stream"] == True:
                # don't try to access stream object,
                response = CustomStreamWrapper(
                    model_response,
                    model,
                    custom_llm_provider="maritalk",
                    logging_obj=logging,
                )
                return response
            response = model_response
        elif custom_llm_provider == "huggingface":
            custom_llm_provider = "huggingface"
            huggingface_key = (
                api_key
                or litellm.huggingface_key
                or os.environ.get("HF_TOKEN")
                or os.environ.get("HUGGINGFACE_API_KEY")
                or litellm.api_key
            )
            hf_headers = headers or litellm.headers

            custom_prompt_dict = custom_prompt_dict or litellm.custom_prompt_dict
            model_response = huggingface.completion(
                model=model,
                messages=messages,
                api_base=api_base,  # type: ignore
                headers=hf_headers,
                model_response=model_response,
                print_verbose=print_verbose,
                optional_params=optional_params,
                litellm_params=litellm_params,
                logger_fn=logger_fn,
                encoding=encoding,
                api_key=huggingface_key,
                acompletion=acompletion,
                logging_obj=logging,
                custom_prompt_dict=custom_prompt_dict,
                timeout=timeout,  # type: ignore
            )
            if (
                "stream" in optional_params
                and optional_params["stream"] == True
                and acompletion is False
            ):
                # don't try to access stream object,
                response = CustomStreamWrapper(
                    model_response,
                    model,
                    custom_llm_provider="huggingface",
                    logging_obj=logging,
                )
                return response
            response = model_response
        elif custom_llm_provider == "oobabooga":
            custom_llm_provider = "oobabooga"
            model_response = oobabooga.completion(
                model=model,
                messages=messages,
                model_response=model_response,
                api_base=api_base,  # type: ignore
                print_verbose=print_verbose,
                optional_params=optional_params,
                litellm_params=litellm_params,
                api_key=None,
                logger_fn=logger_fn,
                encoding=encoding,
                logging_obj=logging,
            )
            if "stream" in optional_params and optional_params["stream"] == True:
                # don't try to access stream object,
                response = CustomStreamWrapper(
                    model_response,
                    model,
                    custom_llm_provider="oobabooga",
                    logging_obj=logging,
                )
                return response
            response = model_response
        elif custom_llm_provider == "databricks":
            api_base = (
                api_base  # for databricks we check in get_llm_provider and pass in the api base from there
                or litellm.api_base
                or os.getenv("DATABRICKS_API_BASE")
            )

            # set API KEY
            api_key = (
                api_key
                or litellm.api_key  # for databricks we check in get_llm_provider and pass in the api key from there
                or litellm.databricks_key
                or get_secret("DATABRICKS_API_KEY")
            )

            headers = headers or litellm.headers

            ## COMPLETION CALL
            try:
                response = databricks_chat_completions.completion(
                    model=model,
                    messages=messages,
                    headers=headers,
                    model_response=model_response,
                    print_verbose=print_verbose,
                    api_key=api_key,
                    api_base=api_base,
                    acompletion=acompletion,
                    logging_obj=logging,
                    optional_params=optional_params,
                    litellm_params=litellm_params,
                    logger_fn=logger_fn,
                    timeout=timeout,  # type: ignore
                    custom_prompt_dict=custom_prompt_dict,
                    client=client,  # pass AsyncOpenAI, OpenAI client
                    encoding=encoding,
                    custom_llm_provider="databricks",
                )
            except Exception as e:
                ## LOGGING - log the original exception returned
                logging.post_call(
                    input=messages,
                    api_key=api_key,
                    original_response=str(e),
                    additional_args={"headers": headers},
                )
                raise e

            if optional_params.get("stream", False):
                ## LOGGING
                logging.post_call(
                    input=messages,
                    api_key=api_key,
                    original_response=response,
                    additional_args={"headers": headers},
                )
        elif custom_llm_provider == "openrouter":
            api_base = api_base or litellm.api_base or "https://openrouter.ai/api/v1"

            api_key = (
                api_key
                or litellm.api_key
                or litellm.openrouter_key
                or get_secret("OPENROUTER_API_KEY")
                or get_secret("OR_API_KEY")
            )

            openrouter_site_url = get_secret("OR_SITE_URL") or "https://litellm.ai"

            openrouter_app_name = get_secret("OR_APP_NAME") or "liteLLM"

            headers = (
                headers
                or litellm.headers
                or {
                    "HTTP-Referer": openrouter_site_url,
                    "X-Title": openrouter_app_name,
                }
            )

            ## Load Config
            config = openrouter.OpenrouterConfig.get_config()
            for k, v in config.items():
                if k == "extra_body":
                    # we use openai 'extra_body' to pass openrouter specific params - transforms, route, models
                    if "extra_body" in optional_params:
                        optional_params[k].update(v)
                    else:
                        optional_params[k] = v
                elif k not in optional_params:
                    optional_params[k] = v

            data = {"model": model, "messages": messages, **optional_params}

            ## COMPLETION CALL
            response = openai_chat_completions.completion(
                model=model,
                messages=messages,
                headers=headers,
                api_key=api_key,
                api_base=api_base,
                model_response=model_response,
                print_verbose=print_verbose,
                optional_params=optional_params,
                litellm_params=litellm_params,
                logger_fn=logger_fn,
                logging_obj=logging,
                acompletion=acompletion,
                timeout=timeout,  # type: ignore
                custom_llm_provider="openrouter",
            )
            ## LOGGING
            logging.post_call(
                input=messages, api_key=openai.api_key, original_response=response
            )
        elif (
            custom_llm_provider == "together_ai"
            or ("togethercomputer" in model)
            or (model in litellm.together_ai_models)
        ):
            """
            Deprecated. We now do together ai calls via the openai client - https://docs.together.ai/docs/openai-api-compatibility
            """
            pass
        elif custom_llm_provider == "palm":
            palm_api_key = api_key or get_secret("PALM_API_KEY") or litellm.api_key

            # palm does not support streaming as yet :(
            model_response = palm.completion(
                model=model,
                messages=messages,
                model_response=model_response,
                print_verbose=print_verbose,
                optional_params=optional_params,
                litellm_params=litellm_params,
                logger_fn=logger_fn,
                encoding=encoding,
                api_key=palm_api_key,
                logging_obj=logging,
            )
            # fake palm streaming
            if "stream" in optional_params and optional_params["stream"] == True:
                # fake streaming for palm
                resp_string = model_response["choices"][0]["message"]["content"]
                response = CustomStreamWrapper(
                    resp_string, model, custom_llm_provider="palm", logging_obj=logging
                )
                return response
            response = model_response
        elif custom_llm_provider == "vertex_ai_beta" or custom_llm_provider == "gemini":
            vertex_ai_project = (
                optional_params.pop("vertex_project", None)
                or optional_params.pop("vertex_ai_project", None)
                or litellm.vertex_project
                or get_secret("VERTEXAI_PROJECT")
            )
            vertex_ai_location = (
                optional_params.pop("vertex_location", None)
                or optional_params.pop("vertex_ai_location", None)
                or litellm.vertex_location
                or get_secret("VERTEXAI_LOCATION")
            )
            vertex_credentials = (
                optional_params.pop("vertex_credentials", None)
                or optional_params.pop("vertex_ai_credentials", None)
                or get_secret("VERTEXAI_CREDENTIALS")
            )

            gemini_api_key = (
                api_key
                or get_secret("GEMINI_API_KEY")
                or get_secret("PALM_API_KEY")  # older palm api key should also work
                or litellm.api_key
            )

            new_params = deepcopy(optional_params)
            response = vertex_chat_completion.completion(  # type: ignore
                model=model,
                messages=messages,
                model_response=model_response,
                print_verbose=print_verbose,
                optional_params=new_params,
                litellm_params=litellm_params,
                logger_fn=logger_fn,
                encoding=encoding,
                vertex_location=vertex_ai_location,
                vertex_project=vertex_ai_project,
                vertex_credentials=vertex_credentials,
                gemini_api_key=gemini_api_key,
                logging_obj=logging,
                acompletion=acompletion,
                timeout=timeout,
                custom_llm_provider=custom_llm_provider,
                client=client,
                api_base=api_base,
                extra_headers=extra_headers,
            )

        elif custom_llm_provider == "vertex_ai":
            vertex_ai_project = (
                optional_params.pop("vertex_project", None)
                or optional_params.pop("vertex_ai_project", None)
                or litellm.vertex_project
                or get_secret("VERTEXAI_PROJECT")
            )
            vertex_ai_location = (
                optional_params.pop("vertex_location", None)
                or optional_params.pop("vertex_ai_location", None)
                or litellm.vertex_location
                or get_secret("VERTEXAI_LOCATION")
            )
            vertex_credentials = (
                optional_params.pop("vertex_credentials", None)
                or optional_params.pop("vertex_ai_credentials", None)
                or get_secret("VERTEXAI_CREDENTIALS")
            )

            new_params = deepcopy(optional_params)
            if "claude-3" in model:
                model_response = vertex_ai_anthropic.completion(
                    model=model,
                    messages=messages,
                    model_response=model_response,
                    print_verbose=print_verbose,
                    optional_params=new_params,
                    litellm_params=litellm_params,
                    logger_fn=logger_fn,
                    encoding=encoding,
                    vertex_location=vertex_ai_location,
                    vertex_project=vertex_ai_project,
                    vertex_credentials=vertex_credentials,
                    logging_obj=logging,
                    acompletion=acompletion,
                    headers=headers,
                    custom_prompt_dict=custom_prompt_dict,
                    timeout=timeout,
                    client=client,
                )
            elif model.startswith("meta/") or model.startswith("mistral"):
                model_response = vertex_partner_models_chat_completion.completion(
                    model=model,
                    messages=messages,
                    model_response=model_response,
                    print_verbose=print_verbose,
                    optional_params=new_params,
                    litellm_params=litellm_params,
                    logger_fn=logger_fn,
                    encoding=encoding,
                    vertex_location=vertex_ai_location,
                    vertex_project=vertex_ai_project,
                    vertex_credentials=vertex_credentials,
                    logging_obj=logging,
                    acompletion=acompletion,
                    headers=headers,
                    custom_prompt_dict=custom_prompt_dict,
                    timeout=timeout,
                    client=client,
                )
            else:
                model_response = vertex_ai.completion(
                    model=model,
                    messages=messages,
                    model_response=model_response,
                    print_verbose=print_verbose,
                    optional_params=new_params,
                    litellm_params=litellm_params,
                    logger_fn=logger_fn,
                    encoding=encoding,
                    vertex_location=vertex_ai_location,
                    vertex_project=vertex_ai_project,
                    vertex_credentials=vertex_credentials,
                    logging_obj=logging,
                    acompletion=acompletion,
                )

                if (
                    "stream" in optional_params
                    and optional_params["stream"] == True
                    and acompletion == False
                ):
                    response = CustomStreamWrapper(
                        model_response,
                        model,
                        custom_llm_provider="vertex_ai",
                        logging_obj=logging,
                    )
                    return response
            response = model_response
        elif custom_llm_provider == "predibase":
            tenant_id = (
                optional_params.pop("tenant_id", None)
                or optional_params.pop("predibase_tenant_id", None)
                or litellm.predibase_tenant_id
                or get_secret("PREDIBASE_TENANT_ID")
            )

            api_base = (
                api_base
                or optional_params.pop("api_base", None)
                or optional_params.pop("base_url", None)
                or litellm.api_base
                or get_secret("PREDIBASE_API_BASE")
            )

            api_key = (
                api_key
                or litellm.api_key
                or litellm.predibase_key
                or get_secret("PREDIBASE_API_KEY")
            )

            _model_response = predibase_chat_completions.completion(
                model=model,
                messages=messages,
                model_response=model_response,
                print_verbose=print_verbose,
                optional_params=optional_params,
                litellm_params=litellm_params,
                logger_fn=logger_fn,
                encoding=encoding,
                logging_obj=logging,
                acompletion=acompletion,
                api_base=api_base,
                custom_prompt_dict=custom_prompt_dict,
                api_key=api_key,
                tenant_id=tenant_id,
                timeout=timeout,
            )

            if (
                "stream" in optional_params
                and optional_params["stream"] is True
                and acompletion is False
            ):
                return _model_response
            response = _model_response
        elif custom_llm_provider == "text-completion-codestral":

            api_base = (
                api_base
                or optional_params.pop("api_base", None)
                or optional_params.pop("base_url", None)
                or litellm.api_base
                or "https://codestral.mistral.ai/v1/fim/completions"
            )

            api_key = api_key or litellm.api_key or get_secret("CODESTRAL_API_KEY")

            text_completion_model_response = litellm.TextCompletionResponse(
                stream=stream
            )

            _model_response = codestral_text_completions.completion(  # type: ignore
                model=model,
                messages=messages,
                model_response=text_completion_model_response,
                print_verbose=print_verbose,
                optional_params=optional_params,
                litellm_params=litellm_params,
                logger_fn=logger_fn,
                encoding=encoding,
                logging_obj=logging,
                acompletion=acompletion,
                api_base=api_base,
                custom_prompt_dict=custom_prompt_dict,
                api_key=api_key,
                timeout=timeout,
            )

            if (
                "stream" in optional_params
                and optional_params["stream"] is True
                and acompletion is False
            ):
                return _model_response
            response = _model_response
        elif custom_llm_provider == "ai21":
            custom_llm_provider = "ai21"
            ai21_key = (
                api_key
                or litellm.ai21_key
                or os.environ.get("AI21_API_KEY")
                or litellm.api_key
            )

            api_base = (
                api_base
                or litellm.api_base
                or get_secret("AI21_API_BASE")
                or "https://api.ai21.com/studio/v1/"
            )

            model_response = ai21.completion(
                model=model,
                messages=messages,
                api_base=api_base,
                model_response=model_response,
                print_verbose=print_verbose,
                optional_params=optional_params,
                litellm_params=litellm_params,
                logger_fn=logger_fn,
                encoding=encoding,
                api_key=ai21_key,
                logging_obj=logging,
            )

            if "stream" in optional_params and optional_params["stream"] == True:
                # don't try to access stream object,
                response = CustomStreamWrapper(
                    model_response,
                    model,
                    custom_llm_provider="ai21",
                    logging_obj=logging,
                )
                return response

            ## RESPONSE OBJECT
            response = model_response
        elif custom_llm_provider == "sagemaker":
            # boto3 reads keys from .env
            model_response = sagemaker.completion(
                model=model,
                messages=messages,
                model_response=model_response,
                print_verbose=print_verbose,
                optional_params=optional_params,
                litellm_params=litellm_params,
                custom_prompt_dict=custom_prompt_dict,
                hf_model_name=hf_model_name,
                logger_fn=logger_fn,
                encoding=encoding,
                logging_obj=logging,
                acompletion=acompletion,
            )
            if (
                "stream" in optional_params and optional_params["stream"] == True
            ):  ## [BETA]
                print_verbose(f"ENTERS SAGEMAKER CUSTOMSTREAMWRAPPER")
                from .llms.sagemaker import TokenIterator

                tokenIterator = TokenIterator(model_response, acompletion=acompletion)
                response = CustomStreamWrapper(
                    completion_stream=tokenIterator,
                    model=model,
                    custom_llm_provider="sagemaker",
                    logging_obj=logging,
                )
                ## LOGGING
                logging.post_call(
                    input=messages,
                    api_key=None,
                    original_response=response,
                )
                return response

            ## RESPONSE OBJECT
            response = model_response
        elif custom_llm_provider == "bedrock":
            # boto3 reads keys from .env
            custom_prompt_dict = custom_prompt_dict or litellm.custom_prompt_dict

            if "aws_bedrock_client" in optional_params:
                verbose_logger.warning(
                    "'aws_bedrock_client' is a deprecated param. Please move to another auth method - https://docs.litellm.ai/docs/providers/bedrock#boto3---authentication."
                )
                # Extract credentials for legacy boto3 client and pass thru to httpx
                aws_bedrock_client = optional_params.pop("aws_bedrock_client")
                creds = aws_bedrock_client._get_credentials().get_frozen_credentials()

                if creds.access_key:
                    optional_params["aws_access_key_id"] = creds.access_key
                if creds.secret_key:
                    optional_params["aws_secret_access_key"] = creds.secret_key
                if creds.token:
                    optional_params["aws_session_token"] = creds.token
                if (
                    "aws_region_name" not in optional_params
                    or optional_params["aws_region_name"] is None
                ):
                    optional_params["aws_region_name"] = (
                        aws_bedrock_client.meta.region_name
                    )

            if model in litellm.BEDROCK_CONVERSE_MODELS:
                response = bedrock_converse_chat_completion.completion(
                    model=model,
                    messages=messages,
                    custom_prompt_dict=custom_prompt_dict,
                    model_response=model_response,
                    print_verbose=print_verbose,
                    optional_params=optional_params,
                    litellm_params=litellm_params,
                    logger_fn=logger_fn,
                    encoding=encoding,
                    logging_obj=logging,
                    extra_headers=extra_headers,
                    timeout=timeout,
                    acompletion=acompletion,
                    client=client,
                )
            else:
                response = bedrock_chat_completion.completion(
                    model=model,
                    messages=messages,
                    custom_prompt_dict=custom_prompt_dict,
                    model_response=model_response,
                    print_verbose=print_verbose,
                    optional_params=optional_params,
                    litellm_params=litellm_params,
                    logger_fn=logger_fn,
                    encoding=encoding,
                    logging_obj=logging,
                    extra_headers=extra_headers,
                    timeout=timeout,
                    acompletion=acompletion,
                    client=client,
                )

            if optional_params.get("stream", False):
                ## LOGGING
                logging.post_call(
                    input=messages,
                    api_key=None,
                    original_response=response,
                )

            ## RESPONSE OBJECT
            response = response
        elif custom_llm_provider == "watsonx":
            custom_prompt_dict = custom_prompt_dict or litellm.custom_prompt_dict
            response = watsonxai.completion(
                model=model,
                messages=messages,
                custom_prompt_dict=custom_prompt_dict,
                model_response=model_response,
                print_verbose=print_verbose,
                optional_params=optional_params,
                litellm_params=litellm_params,  # type: ignore
                logger_fn=logger_fn,
                encoding=encoding,
                logging_obj=logging,
                timeout=timeout,  # type: ignore
                acompletion=acompletion,
            )
            if (
                "stream" in optional_params
                and optional_params["stream"] == True
                and not isinstance(response, CustomStreamWrapper)
            ):
                # don't try to access stream object,
                response = CustomStreamWrapper(
                    iter(response),
                    model,
                    custom_llm_provider="watsonx",
                    logging_obj=logging,
                )

            if optional_params.get("stream", False):
                ## LOGGING
                logging.post_call(
                    input=messages,
                    api_key=None,
                    original_response=response,
                )
            ## RESPONSE OBJECT
            response = response
        elif custom_llm_provider == "vllm":
            custom_prompt_dict = custom_prompt_dict or litellm.custom_prompt_dict
            model_response = vllm.completion(
                model=model,
                messages=messages,
                custom_prompt_dict=custom_prompt_dict,
                model_response=model_response,
                print_verbose=print_verbose,
                optional_params=optional_params,
                litellm_params=litellm_params,
                logger_fn=logger_fn,
                encoding=encoding,
                logging_obj=logging,
            )

            if (
                "stream" in optional_params and optional_params["stream"] == True
            ):  ## [BETA]
                # don't try to access stream object,
                response = CustomStreamWrapper(
                    model_response,
                    model,
                    custom_llm_provider="vllm",
                    logging_obj=logging,
                )
                return response

            ## RESPONSE OBJECT
            response = model_response
        elif custom_llm_provider == "ollama":
            api_base = (
                litellm.api_base
                or api_base
                or get_secret("OLLAMA_API_BASE")
                or "http://localhost:11434"
            )
            custom_prompt_dict = custom_prompt_dict or litellm.custom_prompt_dict
            if model in custom_prompt_dict:
                # check if the model has a registered custom prompt
                model_prompt_details = custom_prompt_dict[model]
                prompt = custom_prompt(
                    role_dict=model_prompt_details["roles"],
                    initial_prompt_value=model_prompt_details["initial_prompt_value"],
                    final_prompt_value=model_prompt_details["final_prompt_value"],
                    messages=messages,
                )
            else:
                prompt = prompt_factory(
                    model=model,
                    messages=messages,
                    custom_llm_provider=custom_llm_provider,
                )
                if isinstance(prompt, dict):
                    # for multimode models - ollama/llava prompt_factory returns a dict {
                    #     "prompt": prompt,
                    #     "images": images
                    # }
                    prompt, images = prompt["prompt"], prompt["images"]
                    optional_params["images"] = images

            ## LOGGING
            generator = ollama.get_ollama_response(
                api_base=api_base,
                model=model,
                prompt=prompt,
                optional_params=optional_params,
                logging_obj=logging,
                acompletion=acompletion,
                model_response=model_response,
                encoding=encoding,
            )
            if acompletion is True or optional_params.get("stream", False) == True:
                return generator

            response = generator
        elif custom_llm_provider == "ollama_chat":
            api_base = (
                litellm.api_base
                or api_base
                or get_secret("OLLAMA_API_BASE")
                or "http://localhost:11434"
            )

            api_key = (
                api_key
                or litellm.ollama_key
                or os.environ.get("OLLAMA_API_KEY")
                or litellm.api_key
            )
            ## LOGGING
            generator = ollama_chat.get_ollama_response(
                api_base=api_base,
                api_key=api_key,
                model=model,
                messages=messages,
                optional_params=optional_params,
                logging_obj=logging,
                acompletion=acompletion,
                model_response=model_response,
                encoding=encoding,
            )
            if acompletion is True or optional_params.get("stream", False) == True:
                return generator

            response = generator

        elif custom_llm_provider == "triton":
            api_base = litellm.api_base or api_base
            model_response = triton_chat_completions.completion(
                api_base=api_base,
                timeout=timeout,  # type: ignore
                model=model,
                messages=messages,
                model_response=model_response,
                optional_params=optional_params,
                logging_obj=logging,
                stream=stream,
                acompletion=acompletion,
            )

            ## RESPONSE OBJECT
            response = model_response
            return response

        elif custom_llm_provider == "cloudflare":
            api_key = (
                api_key
                or litellm.cloudflare_api_key
                or litellm.api_key
                or get_secret("CLOUDFLARE_API_KEY")
            )
            account_id = get_secret("CLOUDFLARE_ACCOUNT_ID")
            api_base = (
                api_base
                or litellm.api_base
                or get_secret("CLOUDFLARE_API_BASE")
                or f"https://api.cloudflare.com/client/v4/accounts/{account_id}/ai/run/"
            )

            custom_prompt_dict = custom_prompt_dict or litellm.custom_prompt_dict
            response = cloudflare.completion(
                model=model,
                messages=messages,
                api_base=api_base,
                custom_prompt_dict=litellm.custom_prompt_dict,
                model_response=model_response,
                print_verbose=print_verbose,
                optional_params=optional_params,
                litellm_params=litellm_params,
                logger_fn=logger_fn,
                encoding=encoding,  # for calculating input/output tokens
                api_key=api_key,
                logging_obj=logging,
            )
            if "stream" in optional_params and optional_params["stream"] == True:
                # don't try to access stream object,
                response = CustomStreamWrapper(
                    response,
                    model,
                    custom_llm_provider="cloudflare",
                    logging_obj=logging,
                )

            if optional_params.get("stream", False) or acompletion == True:
                ## LOGGING
                logging.post_call(
                    input=messages,
                    api_key=api_key,
                    original_response=response,
                )
            response = response
        elif (
            custom_llm_provider == "baseten"
            or litellm.api_base == "https://app.baseten.co"
        ):
            custom_llm_provider = "baseten"
            baseten_key = (
                api_key
                or litellm.baseten_key
                or os.environ.get("BASETEN_API_KEY")
                or litellm.api_key
            )

            model_response = baseten.completion(
                model=model,
                messages=messages,
                model_response=model_response,
                print_verbose=print_verbose,
                optional_params=optional_params,
                litellm_params=litellm_params,
                logger_fn=logger_fn,
                encoding=encoding,
                api_key=baseten_key,
                logging_obj=logging,
            )
            if inspect.isgenerator(model_response) or (
                "stream" in optional_params and optional_params["stream"] == True
            ):
                # don't try to access stream object,
                response = CustomStreamWrapper(
                    model_response,
                    model,
                    custom_llm_provider="baseten",
                    logging_obj=logging,
                )
                return response
            response = model_response
        elif custom_llm_provider == "petals" or model in litellm.petals_models:
            api_base = api_base or litellm.api_base

            custom_llm_provider = "petals"
            stream = optional_params.pop("stream", False)
            model_response = petals.completion(
                model=model,
                messages=messages,
                api_base=api_base,
                model_response=model_response,
                print_verbose=print_verbose,
                optional_params=optional_params,
                litellm_params=litellm_params,
                logger_fn=logger_fn,
                encoding=encoding,
                logging_obj=logging,
            )
            if stream == True:  ## [BETA]
                # Fake streaming for petals
                resp_string = model_response["choices"][0]["message"]["content"]
                response = CustomStreamWrapper(
                    resp_string,
                    model,
                    custom_llm_provider="petals",
                    logging_obj=logging,
                )
                return response
            response = model_response
        elif custom_llm_provider == "custom":
            import requests

            url = litellm.api_base or api_base or ""
            if url == None or url == "":
                raise ValueError(
                    "api_base not set. Set api_base or litellm.api_base for custom endpoints"
                )

            """
            assume input to custom LLM api bases follow this format:
            resp = requests.post(
                api_base,
                json={
                    'model': 'meta-llama/Llama-2-13b-hf', # model name
                    'params': {
                        'prompt': ["The capital of France is P"],
                        'max_tokens': 32,
                        'temperature': 0.7,
                        'top_p': 1.0,
                        'top_k': 40,
                    }
                }
            )

            """
            prompt = " ".join([message["content"] for message in messages])  # type: ignore
            resp = requests.post(
                url,
                json={
                    "model": model,
                    "params": {
                        "prompt": [prompt],
                        "max_tokens": max_tokens,
                        "temperature": temperature,
                        "top_p": top_p,
                        "top_k": kwargs.get("top_k", 40),
                    },
                },
                verify=litellm.ssl_verify,
            )
            response_json = resp.json()
            """
            assume all responses from custom api_bases of this format:
            {
                'data': [
                    {
                        'prompt': 'The capital of France is P',
                        'output': ['The capital of France is PARIS.\nThe capital of France is PARIS.\nThe capital of France is PARIS.\nThe capital of France is PARIS.\nThe capital of France is PARIS.\nThe capital of France is PARIS.\nThe capital of France is PARIS.\nThe capital of France is PARIS.\nThe capital of France is PARIS.\nThe capital of France is PARIS.\nThe capital of France is PARIS.\nThe capital of France is PARIS.\nThe capital of France is PARIS.\nThe capital of France'],
                        'params': {'temperature': 0.7, 'top_k': 40, 'top_p': 1}}],
                        'message': 'ok'
                    }
                ]
            }
            """
            string_response = response_json["data"][0]["output"][0]
            ## RESPONSE OBJECT
            model_response.choices[0].message.content = string_response  # type: ignore
            model_response.created = int(time.time())
            model_response.model = model
            response = model_response
        elif (
            custom_llm_provider in litellm._custom_providers
        ):  # Assume custom LLM provider
            # Get the Custom Handler
            custom_handler: Optional[CustomLLM] = None
            for item in litellm.custom_provider_map:
                if item["provider"] == custom_llm_provider:
                    custom_handler = item["custom_handler"]

            if custom_handler is None:
                raise ValueError(
                    f"Unable to map your input to a model. Check your input - {args}"
                )

            ## ROUTE LLM CALL ##
            handler_fn = custom_chat_llm_router(
                async_fn=acompletion, stream=stream, custom_llm=custom_handler
            )

            headers = headers or litellm.headers

            ## CALL FUNCTION
            response = handler_fn(
                model=model,
                messages=messages,
                headers=headers,
                model_response=model_response,
                print_verbose=print_verbose,
                api_key=api_key,
                api_base=api_base,
                acompletion=acompletion,
                logging_obj=logging,
                optional_params=optional_params,
                litellm_params=litellm_params,
                logger_fn=logger_fn,
                timeout=timeout,  # type: ignore
                custom_prompt_dict=custom_prompt_dict,
                client=client,  # pass AsyncOpenAI, OpenAI client
                encoding=encoding,
            )
            if stream is True:
                return CustomStreamWrapper(
                    completion_stream=response,
                    model=model,
                    custom_llm_provider=custom_llm_provider,
                    logging_obj=logging,
                )

        else:
            raise ValueError(
                f"Unable to map your input to a model. Check your input - {args}"
            )
        return response
    except Exception as e:
        ## Map to OpenAI Exception
        raise exception_type(
            model=model,
            custom_llm_provider=custom_llm_provider,
            original_exception=e,
            completion_kwargs=args,
            extra_kwargs=kwargs,
        )


def completion_with_retries(*args, **kwargs):
    """
    Executes a litellm.completion() with 3 retries
    """
    try:
        import tenacity
    except Exception as e:
        raise Exception(
            f"tenacity import failed please run `pip install tenacity`. Error{e}"
        )

    num_retries = kwargs.pop("num_retries", 3)
    retry_strategy = kwargs.pop("retry_strategy", "constant_retry")
    original_function = kwargs.pop("original_function", completion)
    if retry_strategy == "constant_retry":
        retryer = tenacity.Retrying(
            stop=tenacity.stop_after_attempt(num_retries), reraise=True
        )
    elif retry_strategy == "exponential_backoff_retry":
        retryer = tenacity.Retrying(
            wait=tenacity.wait_exponential(multiplier=1, max=10),
            stop=tenacity.stop_after_attempt(num_retries),
            reraise=True,
        )
    return retryer(original_function, *args, **kwargs)


async def acompletion_with_retries(*args, **kwargs):
    """
    [DEPRECATED]. Use 'acompletion' or router.acompletion instead!
    Executes a litellm.completion() with 3 retries
    """
    try:
        import tenacity
    except Exception as e:
        raise Exception(
            f"tenacity import failed please run `pip install tenacity`. Error{e}"
        )

    num_retries = kwargs.pop("num_retries", 3)
    retry_strategy = kwargs.pop("retry_strategy", "constant_retry")
    original_function = kwargs.pop("original_function", completion)
    if retry_strategy == "constant_retry":
        retryer = tenacity.Retrying(
            stop=tenacity.stop_after_attempt(num_retries), reraise=True
        )
    elif retry_strategy == "exponential_backoff_retry":
        retryer = tenacity.Retrying(
            wait=tenacity.wait_exponential(multiplier=1, max=10),
            stop=tenacity.stop_after_attempt(num_retries),
            reraise=True,
        )
    return await retryer(original_function, *args, **kwargs)


def batch_completion(
    model: str,
    # Optional OpenAI params: see https://platform.openai.com/docs/api-reference/chat/create
    messages: List = [],
    functions: Optional[List] = None,
    function_call: Optional[str] = None,
    temperature: Optional[float] = None,
    top_p: Optional[float] = None,
    n: Optional[int] = None,
    stream: Optional[bool] = None,
    stop=None,
    max_tokens: Optional[int] = None,
    presence_penalty: Optional[float] = None,
    frequency_penalty: Optional[float] = None,
    logit_bias: Optional[dict] = None,
    user: Optional[str] = None,
    deployment_id=None,
    request_timeout: Optional[int] = None,
    timeout: Optional[int] = 600,
    # Optional liteLLM function params
    **kwargs,
):
    """
    Batch litellm.completion function for a given model.

    Args:
        model (str): The model to use for generating completions.
        messages (List, optional): List of messages to use as input for generating completions. Defaults to [].
        functions (List, optional): List of functions to use as input for generating completions. Defaults to [].
        function_call (str, optional): The function call to use as input for generating completions. Defaults to "".
        temperature (float, optional): The temperature parameter for generating completions. Defaults to None.
        top_p (float, optional): The top-p parameter for generating completions. Defaults to None.
        n (int, optional): The number of completions to generate. Defaults to None.
        stream (bool, optional): Whether to stream completions or not. Defaults to None.
        stop (optional): The stop parameter for generating completions. Defaults to None.
        max_tokens (float, optional): The maximum number of tokens to generate. Defaults to None.
        presence_penalty (float, optional): The presence penalty for generating completions. Defaults to None.
        frequency_penalty (float, optional): The frequency penalty for generating completions. Defaults to None.
        logit_bias (dict, optional): The logit bias for generating completions. Defaults to {}.
        user (str, optional): The user string for generating completions. Defaults to "".
        deployment_id (optional): The deployment ID for generating completions. Defaults to None.
        request_timeout (int, optional): The request timeout for generating completions. Defaults to None.

    Returns:
        list: A list of completion results.
    """
    args = locals()

    batch_messages = messages
    completions = []
    model = model
    custom_llm_provider = None
    if model.split("/", 1)[0] in litellm.provider_list:
        custom_llm_provider = model.split("/", 1)[0]
        model = model.split("/", 1)[1]
    if custom_llm_provider == "vllm":
        optional_params = get_optional_params(
            functions=functions,
            function_call=function_call,
            temperature=temperature,
            top_p=top_p,
            n=n,
            stream=stream,
            stop=stop,
            max_tokens=max_tokens,
            presence_penalty=presence_penalty,
            frequency_penalty=frequency_penalty,
            logit_bias=logit_bias,
            user=user,
            # params to identify the model
            model=model,
            custom_llm_provider=custom_llm_provider,
        )
        results = vllm.batch_completions(
            model=model,
            messages=batch_messages,
            custom_prompt_dict=litellm.custom_prompt_dict,
            optional_params=optional_params,
        )
    # all non VLLM models for batch completion models
    else:

        def chunks(lst, n):
            """Yield successive n-sized chunks from lst."""
            for i in range(0, len(lst), n):
                yield lst[i : i + n]

        with ThreadPoolExecutor(max_workers=100) as executor:
            for sub_batch in chunks(batch_messages, 100):
                for message_list in sub_batch:
                    kwargs_modified = args.copy()
                    kwargs_modified["messages"] = message_list
                    original_kwargs = {}
                    if "kwargs" in kwargs_modified:
                        original_kwargs = kwargs_modified.pop("kwargs")
                    future = executor.submit(
                        completion, **kwargs_modified, **original_kwargs
                    )
                    completions.append(future)

        # Retrieve the results from the futures
        # results = [future.result() for future in completions]
        # return exceptions if any
        results = []
        for future in completions:
            try:
                results.append(future.result())
            except Exception as exc:
                results.append(exc)

    return results


# send one request to multiple models
# return as soon as one of the llms responds
def batch_completion_models(*args, **kwargs):
    """
    Send a request to multiple language models concurrently and return the response
    as soon as one of the models responds.

    Args:
        *args: Variable-length positional arguments passed to the completion function.
        **kwargs: Additional keyword arguments:
            - models (str or list of str): The language models to send requests to.
            - Other keyword arguments to be passed to the completion function.

    Returns:
        str or None: The response from one of the language models, or None if no response is received.

    Note:
        This function utilizes a ThreadPoolExecutor to parallelize requests to multiple models.
        It sends requests concurrently and returns the response from the first model that responds.
    """
    import concurrent

    if "model" in kwargs:
        kwargs.pop("model")
    if "models" in kwargs:
        models = kwargs["models"]
        kwargs.pop("models")
        futures = {}
        with concurrent.futures.ThreadPoolExecutor(max_workers=len(models)) as executor:
            for model in models:
                futures[model] = executor.submit(
                    completion, *args, model=model, **kwargs
                )

            for model, future in sorted(
                futures.items(), key=lambda x: models.index(x[0])
            ):
                if future.result() is not None:
                    return future.result()
    elif "deployments" in kwargs:
        deployments = kwargs["deployments"]
        kwargs.pop("deployments")
        kwargs.pop("model_list")
        nested_kwargs = kwargs.pop("kwargs", {})
        futures = {}
        with concurrent.futures.ThreadPoolExecutor(
            max_workers=len(deployments)
        ) as executor:
            for deployment in deployments:
                for key in kwargs.keys():
                    if (
                        key not in deployment
                    ):  # don't override deployment values e.g. model name, api base, etc.
                        deployment[key] = kwargs[key]
                kwargs = {**deployment, **nested_kwargs}
                futures[deployment["model"]] = executor.submit(completion, **kwargs)

            while futures:
                # wait for the first returned future
                print_verbose("\n\n waiting for next result\n\n")
                done, _ = concurrent.futures.wait(
                    futures.values(), return_when=concurrent.futures.FIRST_COMPLETED
                )
                print_verbose(f"done list\n{done}")
                for future in done:
                    try:
                        result = future.result()
                        return result
                    except Exception as e:
                        # if model 1 fails, continue with response from model 2, model3
                        print_verbose(
                            f"\n\ngot an exception, ignoring, removing from futures"
                        )
                        print_verbose(futures)
                        new_futures = {}
                        for key, value in futures.items():
                            if future == value:
                                print_verbose(f"removing key{key}")
                                continue
                            else:
                                new_futures[key] = value
                        futures = new_futures
                        print_verbose(f"new futures{futures}")
                        continue

                print_verbose("\n\ndone looping through futures\n\n")
                print_verbose(futures)

    return None  # If no response is received from any model


def batch_completion_models_all_responses(*args, **kwargs):
    """
    Send a request to multiple language models concurrently and return a list of responses
    from all models that respond.

    Args:
        *args: Variable-length positional arguments passed to the completion function.
        **kwargs: Additional keyword arguments:
            - models (str or list of str): The language models to send requests to.
            - Other keyword arguments to be passed to the completion function.

    Returns:
        list: A list of responses from the language models that responded.

    Note:
        This function utilizes a ThreadPoolExecutor to parallelize requests to multiple models.
        It sends requests concurrently and collects responses from all models that respond.
    """
    import concurrent.futures

    # ANSI escape codes for colored output
    GREEN = "\033[92m"
    RED = "\033[91m"
    RESET = "\033[0m"

    if "model" in kwargs:
        kwargs.pop("model")
    if "models" in kwargs:
        models = kwargs["models"]
        kwargs.pop("models")

    responses = []

    with concurrent.futures.ThreadPoolExecutor(max_workers=len(models)) as executor:
        for idx, model in enumerate(models):
            future = executor.submit(completion, *args, model=model, **kwargs)
            if future.result() is not None:
                responses.append(future.result())

    return responses


### EMBEDDING ENDPOINTS ####################
@client
async def aembedding(*args, **kwargs) -> EmbeddingResponse:
    """
    Asynchronously calls the `embedding` function with the given arguments and keyword arguments.

    Parameters:
    - `args` (tuple): Positional arguments to be passed to the `embedding` function.
    - `kwargs` (dict): Keyword arguments to be passed to the `embedding` function.

    Returns:
    - `response` (Any): The response returned by the `embedding` function.
    """
    loop = asyncio.get_event_loop()
    model = args[0] if len(args) > 0 else kwargs["model"]
    ### PASS ARGS TO Embedding ###
    kwargs["aembedding"] = True
    custom_llm_provider = None
    try:
        # Use a partial function to pass your keyword arguments
        func = partial(embedding, *args, **kwargs)

        # Add the context to the function
        ctx = contextvars.copy_context()
        func_with_context = partial(ctx.run, func)

        _, custom_llm_provider, _, _ = get_llm_provider(
            model=model, api_base=kwargs.get("api_base", None)
        )

        if (
            custom_llm_provider == "openai"
            or custom_llm_provider == "azure"
            or custom_llm_provider == "xinference"
            or custom_llm_provider == "voyage"
            or custom_llm_provider == "mistral"
            or custom_llm_provider == "custom_openai"
            or custom_llm_provider == "triton"
            or custom_llm_provider == "anyscale"
            or custom_llm_provider == "openrouter"
            or custom_llm_provider == "deepinfra"
            or custom_llm_provider == "perplexity"
            or custom_llm_provider == "groq"
            or custom_llm_provider == "nvidia_nim"
            or custom_llm_provider == "volcengine"
            or custom_llm_provider == "deepseek"
            or custom_llm_provider == "fireworks_ai"
            or custom_llm_provider == "ollama"
            or custom_llm_provider == "vertex_ai"
            or custom_llm_provider == "databricks"
            or custom_llm_provider == "watsonx"
        ):  # currently implemented aiohttp calls for just azure and openai, soon all.
            # Await normally
            init_response = await loop.run_in_executor(None, func_with_context)
            if isinstance(init_response, dict):
                response = EmbeddingResponse(**init_response)
            elif isinstance(init_response, EmbeddingResponse):  ## CACHING SCENARIO
                response = init_response
            elif asyncio.iscoroutine(init_response):
                response = await init_response
        else:
            # Call the synchronous function using run_in_executor
            response = await loop.run_in_executor(None, func_with_context)
        if response is not None and hasattr(response, "_hidden_params"):
            response._hidden_params["custom_llm_provider"] = custom_llm_provider
        return response
    except Exception as e:
        custom_llm_provider = custom_llm_provider or "openai"
        raise exception_type(
            model=model,
            custom_llm_provider=custom_llm_provider,
            original_exception=e,
            completion_kwargs=args,
            extra_kwargs=kwargs,
        )


@client
def embedding(
    model,
    input=[],
    # Optional params
    dimensions: Optional[int] = None,
    timeout=600,  # default to 10 minutes
    # set api_base, api_version, api_key
    api_base: Optional[str] = None,
    api_version: Optional[str] = None,
    api_key: Optional[str] = None,
    api_type: Optional[str] = None,
    caching: bool = False,
    user: Optional[str] = None,
    custom_llm_provider=None,
    litellm_call_id=None,
    litellm_logging_obj=None,
    logger_fn=None,
    **kwargs,
) -> EmbeddingResponse:
    """
    Embedding function that calls an API to generate embeddings for the given input.

    Parameters:
    - model: The embedding model to use.
    - input: The input for which embeddings are to be generated.
    - dimensions: The number of dimensions the resulting output embeddings should have. Only supported in text-embedding-3 and later models.
    - timeout: The timeout value for the API call, default 10 mins
    - litellm_call_id: The call ID for litellm logging.
    - litellm_logging_obj: The litellm logging object.
    - logger_fn: The logger function.
    - api_base: Optional. The base URL for the API.
    - api_version: Optional. The version of the API.
    - api_key: Optional. The API key to use.
    - api_type: Optional. The type of the API.
    - caching: A boolean indicating whether to enable caching.
    - custom_llm_provider: The custom llm provider.

    Returns:
    - response: The response received from the API call.

    Raises:
    - exception_type: If an exception occurs during the API call.
    """
    azure = kwargs.get("azure", None)
    client = kwargs.pop("client", None)
    rpm = kwargs.pop("rpm", None)
    tpm = kwargs.pop("tpm", None)
    cooldown_time = kwargs.get("cooldown_time", None)
    max_parallel_requests = kwargs.pop("max_parallel_requests", None)
    model_info = kwargs.get("model_info", None)
    metadata = kwargs.get("metadata", None)
    encoding_format = kwargs.get("encoding_format", None)
    proxy_server_request = kwargs.get("proxy_server_request", None)
    aembedding = kwargs.get("aembedding", None)
    ### CUSTOM MODEL COST ###
    input_cost_per_token = kwargs.get("input_cost_per_token", None)
    output_cost_per_token = kwargs.get("output_cost_per_token", None)
    input_cost_per_second = kwargs.get("input_cost_per_second", None)
    output_cost_per_second = kwargs.get("output_cost_per_second", None)
    openai_params = [
        "user",
        "dimensions",
        "request_timeout",
        "api_base",
        "api_version",
        "api_key",
        "deployment_id",
        "organization",
        "base_url",
        "default_headers",
        "timeout",
        "max_retries",
        "encoding_format",
    ]
    litellm_params = [
        "metadata",
        "aembedding",
        "caching",
        "mock_response",
        "api_key",
        "api_version",
        "api_base",
        "force_timeout",
        "logger_fn",
        "verbose",
        "custom_llm_provider",
        "litellm_logging_obj",
        "litellm_call_id",
        "use_client",
        "id",
        "fallbacks",
        "azure",
        "headers",
        "model_list",
        "num_retries",
        "context_window_fallback_dict",
        "retry_policy",
        "roles",
        "final_prompt_value",
        "bos_token",
        "eos_token",
        "request_timeout",
        "complete_response",
        "self",
        "client",
        "rpm",
        "tpm",
        "max_parallel_requests",
        "input_cost_per_token",
        "output_cost_per_token",
        "input_cost_per_second",
        "output_cost_per_second",
        "hf_model_name",
        "proxy_server_request",
        "model_info",
        "preset_cache_key",
        "caching_groups",
        "ttl",
        "cache",
        "no-log",
        "region_name",
        "allowed_model_region",
        "model_config",
        "cooldown_time",
        "tags",
    ]
    default_params = openai_params + litellm_params
    non_default_params = {
        k: v for k, v in kwargs.items() if k not in default_params
    }  # model-specific params - pass them straight to the model/provider

    model, custom_llm_provider, dynamic_api_key, api_base = get_llm_provider(
        model=model,
        custom_llm_provider=custom_llm_provider,
        api_base=api_base,
        api_key=api_key,
    )
    optional_params = get_optional_params_embeddings(
        model=model,
        user=user,
        dimensions=dimensions,
        encoding_format=encoding_format,
        custom_llm_provider=custom_llm_provider,
        **non_default_params,
    )
    ### REGISTER CUSTOM MODEL PRICING -- IF GIVEN ###
    if input_cost_per_token is not None and output_cost_per_token is not None:
        litellm.register_model(
            {
                model: {
                    "input_cost_per_token": input_cost_per_token,
                    "output_cost_per_token": output_cost_per_token,
                    "litellm_provider": custom_llm_provider,
                }
            }
        )
    if input_cost_per_second is not None:  # time based pricing just needs cost in place
        output_cost_per_second = output_cost_per_second or 0.0
        litellm.register_model(
            {
                model: {
                    "input_cost_per_second": input_cost_per_second,
                    "output_cost_per_second": output_cost_per_second,
                    "litellm_provider": custom_llm_provider,
                }
            }
        )
    try:
        response = None
        logging: Logging = litellm_logging_obj  # type: ignore
        logging.update_environment_variables(
            model=model,
            user=user,
            optional_params=optional_params,
            litellm_params={
                "timeout": timeout,
                "azure": azure,
                "litellm_call_id": litellm_call_id,
                "logger_fn": logger_fn,
                "proxy_server_request": proxy_server_request,
                "model_info": model_info,
                "metadata": metadata,
                "aembedding": aembedding,
                "preset_cache_key": None,
                "stream_response": {},
                "cooldown_time": cooldown_time,
            },
        )
        if azure == True or custom_llm_provider == "azure":
            # azure configs
            api_type = get_secret("AZURE_API_TYPE") or "azure"

            api_base = api_base or litellm.api_base or get_secret("AZURE_API_BASE")

            api_version = (
                api_version or litellm.api_version or get_secret("AZURE_API_VERSION")
            )

            azure_ad_token = optional_params.pop("azure_ad_token", None) or get_secret(
                "AZURE_AD_TOKEN"
            )

            api_key = (
                api_key
                or litellm.api_key
                or litellm.azure_key
                or get_secret("AZURE_API_KEY")
            )
            ## EMBEDDING CALL
            response = azure_chat_completions.embedding(
                model=model,
                input=input,
                api_base=api_base,
                api_key=api_key,
                api_version=api_version,
                azure_ad_token=azure_ad_token,
                logging_obj=logging,
                timeout=timeout,
                model_response=EmbeddingResponse(),
                optional_params=optional_params,
                client=client,
                aembedding=aembedding,
            )
        elif (
            model in litellm.open_ai_embedding_models or custom_llm_provider == "openai"
        ):
            api_base = (
                api_base
                or litellm.api_base
                or get_secret("OPENAI_API_BASE")
                or "https://api.openai.com/v1"
            )
            openai.organization = (
                litellm.organization
                or get_secret("OPENAI_ORGANIZATION")
                or None  # default - https://github.com/openai/openai-python/blob/284c1799070c723c6a553337134148a7ab088dd8/openai/util.py#L105
            )
            # set API KEY
            api_key = (
                api_key
                or litellm.api_key
                or litellm.openai_key
                or get_secret("OPENAI_API_KEY")
            )
            api_type = "openai"
            api_version = None

            ## EMBEDDING CALL
            response = openai_chat_completions.embedding(
                model=model,
                input=input,
                api_base=api_base,
                api_key=api_key,
                logging_obj=logging,
                timeout=timeout,
                model_response=EmbeddingResponse(),
                optional_params=optional_params,
                client=client,
                aembedding=aembedding,
            )
        elif custom_llm_provider == "databricks":
            api_base = (
                api_base or litellm.api_base or get_secret("DATABRICKS_API_BASE")
            )  # type: ignore

            # set API KEY
            api_key = (
                api_key
                or litellm.api_key
                or litellm.databricks_key
                or get_secret("DATABRICKS_API_KEY")
            )  # type: ignore

            ## EMBEDDING CALL
            response = databricks_chat_completions.embedding(
                model=model,
                input=input,
                api_base=api_base,
                api_key=api_key,
                logging_obj=logging,
                timeout=timeout,
                model_response=EmbeddingResponse(),
                optional_params=optional_params,
                client=client,
                aembedding=aembedding,
            )
        elif custom_llm_provider == "cohere":
            cohere_key = (
                api_key
                or litellm.cohere_key
                or get_secret("COHERE_API_KEY")
                or get_secret("CO_API_KEY")
                or litellm.api_key
            )
            response = cohere.embedding(
                model=model,
                input=input,
                optional_params=optional_params,
                encoding=encoding,
                api_key=cohere_key,
                logging_obj=logging,
                model_response=EmbeddingResponse(),
            )
        elif custom_llm_provider == "huggingface":
            api_key = (
                api_key
                or litellm.huggingface_key
                or get_secret("HUGGINGFACE_API_KEY")
                or litellm.api_key
            )
            response = huggingface.embedding(
                model=model,
                input=input,
                encoding=encoding,
                api_key=api_key,
                api_base=api_base,
                logging_obj=logging,
                model_response=EmbeddingResponse(),
            )
        elif custom_llm_provider == "bedrock":
            response = bedrock.embedding(
                model=model,
                input=input,
                encoding=encoding,
                logging_obj=logging,
                optional_params=optional_params,
                model_response=EmbeddingResponse(),
            )
        elif custom_llm_provider == "triton":
            if api_base is None:
                raise ValueError(
                    "api_base is required for triton. Please pass `api_base`"
                )
            response = triton_chat_completions.embedding(
                model=model,
                input=input,
                api_base=api_base,
                api_key=api_key,
                logging_obj=logging,
                timeout=timeout,
                model_response=EmbeddingResponse(),
                optional_params=optional_params,
                client=client,
                aembedding=aembedding,
            )
        elif custom_llm_provider == "vertex_ai":
            vertex_ai_project = (
                optional_params.pop("vertex_project", None)
                or optional_params.pop("vertex_ai_project", None)
                or litellm.vertex_project
                or get_secret("VERTEXAI_PROJECT")
                or get_secret("VERTEX_PROJECT")
            )
            vertex_ai_location = (
                optional_params.pop("vertex_location", None)
                or optional_params.pop("vertex_ai_location", None)
                or litellm.vertex_location
                or get_secret("VERTEXAI_LOCATION")
                or get_secret("VERTEX_LOCATION")
            )
            vertex_credentials = (
                optional_params.pop("vertex_credentials", None)
                or optional_params.pop("vertex_ai_credentials", None)
                or get_secret("VERTEXAI_CREDENTIALS")
                or get_secret("VERTEX_CREDENTIALS")
            )

            response = vertex_ai.embedding(
                model=model,
                input=input,
                encoding=encoding,
                logging_obj=logging,
                optional_params=optional_params,
                model_response=EmbeddingResponse(),
                vertex_project=vertex_ai_project,
                vertex_location=vertex_ai_location,
                vertex_credentials=vertex_credentials,
                aembedding=aembedding,
                print_verbose=print_verbose,
            )
        elif custom_llm_provider == "oobabooga":
            response = oobabooga.embedding(
                model=model,
                input=input,
                encoding=encoding,
                api_base=api_base,
                logging_obj=logging,
                optional_params=optional_params,
                model_response=EmbeddingResponse(),
            )
        elif custom_llm_provider == "ollama":
            api_base = (
                litellm.api_base
                or api_base
                or get_secret("OLLAMA_API_BASE")
                or "http://localhost:11434"
            )  # type: ignore
            if isinstance(input, str):
                input = [input]
            if not all(isinstance(item, str) for item in input):
                raise litellm.BadRequestError(
                    message=f"Invalid input for ollama embeddings. input={input}",
                    model=model,  # type: ignore
                    llm_provider="ollama",  # type: ignore
                )
            ollama_embeddings_fn = (
                ollama.ollama_aembeddings
                if aembedding is True
                else ollama.ollama_embeddings
            )
            response = ollama_embeddings_fn(  # type: ignore
                api_base=api_base,
                model=model,
                prompts=input,
                encoding=encoding,
                logging_obj=logging,
                optional_params=optional_params,
                model_response=EmbeddingResponse(),
            )
        elif custom_llm_provider == "sagemaker":
            response = sagemaker.embedding(
                model=model,
                input=input,
                encoding=encoding,
                logging_obj=logging,
                optional_params=optional_params,
                model_response=EmbeddingResponse(),
                print_verbose=print_verbose,
            )
        elif custom_llm_provider == "mistral":
            api_key = api_key or litellm.api_key or get_secret("MISTRAL_API_KEY")
            response = openai_chat_completions.embedding(
                model=model,
                input=input,
                api_base=api_base,
                api_key=api_key,
                logging_obj=logging,
                timeout=timeout,
                model_response=EmbeddingResponse(),
                optional_params=optional_params,
                client=client,
                aembedding=aembedding,
            )
        elif custom_llm_provider == "voyage":
            api_key = api_key or litellm.api_key or get_secret("VOYAGE_API_KEY")
            response = openai_chat_completions.embedding(
                model=model,
                input=input,
                api_base=api_base,
                api_key=api_key,
                logging_obj=logging,
                timeout=timeout,
                model_response=EmbeddingResponse(),
                optional_params=optional_params,
                client=client,
                aembedding=aembedding,
            )
        elif custom_llm_provider == "xinference":
            api_key = (
                api_key
                or litellm.api_key
                or get_secret("XINFERENCE_API_KEY")
                or "stub-xinference-key"
            )  # xinference does not need an api key, pass a stub key if user did not set one
            api_base = (
                api_base
                or litellm.api_base
                or get_secret("XINFERENCE_API_BASE")
                or "http://127.0.0.1:9997/v1"
            )
            response = openai_chat_completions.embedding(
                model=model,
                input=input,
                api_base=api_base,
                api_key=api_key,
                logging_obj=logging,
                timeout=timeout,
                model_response=EmbeddingResponse(),
                optional_params=optional_params,
                client=client,
                aembedding=aembedding,
            )
        elif custom_llm_provider == "watsonx":
            response = watsonxai.embedding(
                model=model,
                input=input,
                encoding=encoding,
                logging_obj=logging,
                optional_params=optional_params,
                model_response=EmbeddingResponse(),
                aembedding=aembedding,
            )
        else:
            args = locals()
            raise ValueError(f"No valid embedding model args passed in - {args}")
        if response is not None and hasattr(response, "_hidden_params"):
            response._hidden_params["custom_llm_provider"] = custom_llm_provider
        return response
    except Exception as e:
        ## LOGGING
        logging.post_call(
            input=input,
            api_key=api_key,
            original_response=str(e),
        )
        ## Map to OpenAI Exception
        raise exception_type(
            model=model,
            original_exception=e,
            custom_llm_provider=custom_llm_provider,
            extra_kwargs=kwargs,
        )


###### Text Completion ################
@client
async def atext_completion(
    *args, **kwargs
) -> Union[TextCompletionResponse, TextCompletionStreamWrapper]:
    """
    Implemented to handle async streaming for the text completion endpoint
    """
    loop = asyncio.get_event_loop()
    model = args[0] if len(args) > 0 else kwargs["model"]
    ### PASS ARGS TO COMPLETION ###
    kwargs["acompletion"] = True
    custom_llm_provider = None
    try:
        # Use a partial function to pass your keyword arguments
        func = partial(text_completion, *args, **kwargs)

        # Add the context to the function
        ctx = contextvars.copy_context()
        func_with_context = partial(ctx.run, func)

        _, custom_llm_provider, _, _ = get_llm_provider(
            model=model, api_base=kwargs.get("api_base", None)
        )

        if (
            custom_llm_provider == "openai"
            or custom_llm_provider == "azure"
            or custom_llm_provider == "azure_text"
            or custom_llm_provider == "custom_openai"
            or custom_llm_provider == "anyscale"
            or custom_llm_provider == "mistral"
            or custom_llm_provider == "openrouter"
            or custom_llm_provider == "deepinfra"
            or custom_llm_provider == "perplexity"
            or custom_llm_provider == "groq"
            or custom_llm_provider == "nvidia_nim"
            or custom_llm_provider == "volcengine"
            or custom_llm_provider == "text-completion-codestral"
            or custom_llm_provider == "deepseek"
            or custom_llm_provider == "fireworks_ai"
            or custom_llm_provider == "text-completion-openai"
            or custom_llm_provider == "huggingface"
            or custom_llm_provider == "ollama"
            or custom_llm_provider == "vertex_ai"
            or custom_llm_provider in litellm.openai_compatible_providers
        ):  # currently implemented aiohttp calls for just azure and openai, soon all.
            # Await normally
            response = await loop.run_in_executor(None, func_with_context)
            if asyncio.iscoroutine(response):
                response = await response
        else:
            # Call the synchronous function using run_in_executor
            response = await loop.run_in_executor(None, func_with_context)
        if kwargs.get("stream", False) == True:  # return an async generator
            return TextCompletionStreamWrapper(
                completion_stream=_async_streaming(
                    response=response,
                    model=model,
                    custom_llm_provider=custom_llm_provider,
                    args=args,
                ),
                model=model,
            )
        else:
            transformed_logprobs = None
            # only supported for TGI models
            try:
                raw_response = response._hidden_params.get("original_response", None)
                transformed_logprobs = litellm.utils.transform_logprobs(raw_response)
            except Exception as e:
                print_verbose(f"LiteLLM non blocking exception: {e}")

            ## TRANSLATE CHAT TO TEXT FORMAT ##
            if isinstance(response, TextCompletionResponse):
                return response
            elif asyncio.iscoroutine(response):
                response = await response

            text_completion_response = TextCompletionResponse()
            text_completion_response["id"] = response.get("id", None)
            text_completion_response["object"] = "text_completion"
            text_completion_response["created"] = response.get("created", None)
            text_completion_response["model"] = response.get("model", None)
            text_choices = TextChoices()
            text_choices["text"] = response["choices"][0]["message"]["content"]
            text_choices["index"] = response["choices"][0]["index"]
            text_choices["logprobs"] = transformed_logprobs
            text_choices["finish_reason"] = response["choices"][0]["finish_reason"]
            text_completion_response["choices"] = [text_choices]
            text_completion_response["usage"] = response.get("usage", None)
            return text_completion_response
    except Exception as e:
        custom_llm_provider = custom_llm_provider or "openai"
        raise exception_type(
            model=model,
            custom_llm_provider=custom_llm_provider,
            original_exception=e,
            completion_kwargs=args,
            extra_kwargs=kwargs,
        )


@client
def text_completion(
    prompt: Union[
        str, List[Union[str, List[Union[str, List[int]]]]]
    ],  # Required: The prompt(s) to generate completions for.
    model: Optional[str] = None,  # Optional: either `model` or `engine` can be set
    best_of: Optional[
        int
    ] = None,  # Optional: Generates best_of completions server-side.
    echo: Optional[
        bool
    ] = None,  # Optional: Echo back the prompt in addition to the completion.
    frequency_penalty: Optional[
        float
    ] = None,  # Optional: Penalize new tokens based on their existing frequency.
    logit_bias: Optional[
        Dict[int, int]
    ] = None,  # Optional: Modify the likelihood of specified tokens.
    logprobs: Optional[
        int
    ] = None,  # Optional: Include the log probabilities on the most likely tokens.
    max_tokens: Optional[
        int
    ] = None,  # Optional: The maximum number of tokens to generate in the completion.
    n: Optional[
        int
    ] = None,  # Optional: How many completions to generate for each prompt.
    presence_penalty: Optional[
        float
    ] = None,  # Optional: Penalize new tokens based on whether they appear in the text so far.
    stop: Optional[
        Union[str, List[str]]
    ] = None,  # Optional: Sequences where the API will stop generating further tokens.
    stream: Optional[bool] = None,  # Optional: Whether to stream back partial progress.
    stream_options: Optional[dict] = None,
    suffix: Optional[
        str
    ] = None,  # Optional: The suffix that comes after a completion of inserted text.
    temperature: Optional[float] = None,  # Optional: Sampling temperature to use.
    top_p: Optional[float] = None,  # Optional: Nucleus sampling parameter.
    user: Optional[
        str
    ] = None,  # Optional: A unique identifier representing your end-user.
    # set api_base, api_version, api_key
    api_base: Optional[str] = None,
    api_version: Optional[str] = None,
    api_key: Optional[str] = None,
    model_list: Optional[list] = None,  # pass in a list of api_base,keys, etc.
    # Optional liteLLM function params
    custom_llm_provider: Optional[str] = None,
    *args,
    **kwargs,
):
    global print_verbose
    import copy

    """
    Generate text completions using the OpenAI API.

    Args:
        model (str): ID of the model to use.
        prompt (Union[str, List[Union[str, List[Union[str, List[int]]]]]): The prompt(s) to generate completions for.
        best_of (Optional[int], optional): Generates best_of completions server-side. Defaults to 1.
        echo (Optional[bool], optional): Echo back the prompt in addition to the completion. Defaults to False.
        frequency_penalty (Optional[float], optional): Penalize new tokens based on their existing frequency. Defaults to 0.
        logit_bias (Optional[Dict[int, int]], optional): Modify the likelihood of specified tokens. Defaults to None.
        logprobs (Optional[int], optional): Include the log probabilities on the most likely tokens. Defaults to None.
        max_tokens (Optional[int], optional): The maximum number of tokens to generate in the completion. Defaults to 16.
        n (Optional[int], optional): How many completions to generate for each prompt. Defaults to 1.
        presence_penalty (Optional[float], optional): Penalize new tokens based on whether they appear in the text so far. Defaults to 0.
        stop (Optional[Union[str, List[str]]], optional): Sequences where the API will stop generating further tokens. Defaults to None.
        stream (Optional[bool], optional): Whether to stream back partial progress. Defaults to False.
        suffix (Optional[str], optional): The suffix that comes after a completion of inserted text. Defaults to None.
        temperature (Optional[float], optional): Sampling temperature to use. Defaults to 1.
        top_p (Optional[float], optional): Nucleus sampling parameter. Defaults to 1.
        user (Optional[str], optional): A unique identifier representing your end-user.
    Returns:
        TextCompletionResponse: A response object containing the generated completion and associated metadata.

    Example:
        Your example of how to use this function goes here.
    """
    if "engine" in kwargs:
        if model == None:
            # only use engine when model not passed
            model = kwargs["engine"]
        kwargs.pop("engine")

    text_completion_response = TextCompletionResponse()

    optional_params: Dict[str, Any] = {}
    # default values for all optional params are none, litellm only passes them to the llm when they are set to non None values
    if best_of is not None:
        optional_params["best_of"] = best_of
    if echo is not None:
        optional_params["echo"] = echo
    if frequency_penalty is not None:
        optional_params["frequency_penalty"] = frequency_penalty
    if logit_bias is not None:
        optional_params["logit_bias"] = logit_bias
    if logprobs is not None:
        optional_params["logprobs"] = logprobs
    if max_tokens is not None:
        optional_params["max_tokens"] = max_tokens
    if n is not None:
        optional_params["n"] = n
    if presence_penalty is not None:
        optional_params["presence_penalty"] = presence_penalty
    if stop is not None:
        optional_params["stop"] = stop
    if stream is not None:
        optional_params["stream"] = stream
    if stream_options is not None:
        optional_params["stream_options"] = stream_options
    if suffix is not None:
        optional_params["suffix"] = suffix
    if temperature is not None:
        optional_params["temperature"] = temperature
    if top_p is not None:
        optional_params["top_p"] = top_p
    if user is not None:
        optional_params["user"] = user
    if api_base is not None:
        optional_params["api_base"] = api_base
    if api_version is not None:
        optional_params["api_version"] = api_version
    if api_key is not None:
        optional_params["api_key"] = api_key
    if custom_llm_provider is not None:
        optional_params["custom_llm_provider"] = custom_llm_provider

    # get custom_llm_provider
    _model, custom_llm_provider, dynamic_api_key, api_base = get_llm_provider(model=model, custom_llm_provider=custom_llm_provider, api_base=api_base)  # type: ignore

    if custom_llm_provider == "huggingface":
        # if echo == True, for TGI llms we need to set top_n_tokens to 3
        if echo == True:
            # for tgi llms
            if "top_n_tokens" not in kwargs:
                kwargs["top_n_tokens"] = 3

        # processing prompt - users can pass raw tokens to OpenAI Completion()
        if type(prompt) == list:
            import concurrent.futures

            tokenizer = tiktoken.encoding_for_model("text-davinci-003")
            ## if it's a 2d list - each element in the list is a text_completion() request
            if len(prompt) > 0 and type(prompt[0]) == list:
                responses = [None for x in prompt]  # init responses

                def process_prompt(i, individual_prompt):
                    decoded_prompt = tokenizer.decode(individual_prompt)
                    all_params = {**kwargs, **optional_params}
                    response = text_completion(
                        model=model,
                        prompt=decoded_prompt,
                        num_retries=3,  # ensure this does not fail for the batch
                        *args,
                        **all_params,
                    )

                    text_completion_response["id"] = response.get("id", None)
                    text_completion_response["object"] = "text_completion"
                    text_completion_response["created"] = response.get("created", None)
                    text_completion_response["model"] = response.get("model", None)
                    return response["choices"][0]

                with concurrent.futures.ThreadPoolExecutor() as executor:
                    futures = [
                        executor.submit(process_prompt, i, individual_prompt)
                        for i, individual_prompt in enumerate(prompt)
                    ]
                    for i, future in enumerate(
                        concurrent.futures.as_completed(futures)
                    ):
                        responses[i] = future.result()
                    text_completion_response.choices = responses  # type: ignore

                return text_completion_response
    # else:
    # check if non default values passed in for best_of, echo, logprobs, suffix
    # these are the params supported by Completion() but not ChatCompletion

    # default case, non OpenAI requests go through here
    # handle prompt formatting if prompt is a string vs. list of strings
    messages = []
    if isinstance(prompt, list) and len(prompt) > 0 and isinstance(prompt[0], str):
        for p in prompt:
            message = {"role": "user", "content": p}
            messages.append(message)
    elif isinstance(prompt, str):
        messages = [{"role": "user", "content": prompt}]
    elif (
        (
            custom_llm_provider == "openai"
            or custom_llm_provider == "azure"
            or custom_llm_provider == "azure_text"
            or custom_llm_provider == "text-completion-codestral"
            or custom_llm_provider == "text-completion-openai"
        )
        and isinstance(prompt, list)
        and len(prompt) > 0
        and isinstance(prompt[0], list)
    ):
        verbose_logger.warning(
            msg="List of lists being passed. If this is for tokens, then it might not work across all models."
        )
        messages = [{"role": "user", "content": prompt}]  # type: ignore
    else:
        raise Exception(
            f"Unmapped prompt format. Your prompt is neither a list of strings nor a string. prompt={prompt}. File an issue - https://github.com/BerriAI/litellm/issues"
        )

    kwargs.pop("prompt", None)

    if (
        _model is not None and custom_llm_provider == "openai"
    ):  # for openai compatible endpoints - e.g. vllm, call the native /v1/completions endpoint for text completion calls
        if _model not in litellm.open_ai_chat_completion_models:
            model = "text-completion-openai/" + _model
            optional_params.pop("custom_llm_provider", None)

    kwargs["text_completion"] = True
    response = completion(
        model=model,
        messages=messages,
        *args,
        **kwargs,
        **optional_params,
    )
    if kwargs.get("acompletion", False) == True:
        return response
    if stream == True or kwargs.get("stream", False) == True:
        response = TextCompletionStreamWrapper(
            completion_stream=response, model=model, stream_options=stream_options
        )
        return response
    transformed_logprobs = None
    # only supported for TGI models
    try:
        raw_response = response._hidden_params.get("original_response", None)
        transformed_logprobs = litellm.utils.transform_logprobs(raw_response)
    except Exception as e:
        print_verbose(f"LiteLLM non blocking exception: {e}")

    if isinstance(response, TextCompletionResponse):
        return response

    text_completion_response["id"] = response.get("id", None)
    text_completion_response["object"] = "text_completion"
    text_completion_response["created"] = response.get("created", None)
    text_completion_response["model"] = response.get("model", None)
    text_choices = TextChoices()
    text_choices["text"] = response["choices"][0]["message"]["content"]
    text_choices["index"] = response["choices"][0]["index"]
    text_choices["logprobs"] = transformed_logprobs
    text_choices["finish_reason"] = response["choices"][0]["finish_reason"]
    text_completion_response["choices"] = [text_choices]
    text_completion_response["usage"] = response.get("usage", None)

    return text_completion_response


###### Adapter Completion ################


async def aadapter_completion(*, adapter_id: str, **kwargs) -> Optional[BaseModel]:
    """
    Implemented to handle async calls for adapter_completion()
    """
    try:
        translation_obj: Optional[CustomLogger] = None
        for item in litellm.adapters:
            if item["id"] == adapter_id:
                translation_obj = item["adapter"]

        if translation_obj is None:
            raise ValueError(
                "No matching adapter given. Received 'adapter_id'={}, litellm.adapters={}".format(
                    adapter_id, litellm.adapters
                )
            )

        new_kwargs = translation_obj.translate_completion_input_params(kwargs=kwargs)

        response: ModelResponse = await acompletion(**new_kwargs)  # type: ignore

        translated_response = translation_obj.translate_completion_output_params(
            response=response
        )

        return translated_response
    except Exception as e:
        raise e


def adapter_completion(*, adapter_id: str, **kwargs) -> Optional[BaseModel]:
    translation_obj: Optional[CustomLogger] = None
    for item in litellm.adapters:
        if item["id"] == adapter_id:
            translation_obj = item["adapter"]

    if translation_obj is None:
        raise ValueError(
            "No matching adapter given. Received 'adapter_id'={}, litellm.adapters={}".format(
                adapter_id, litellm.adapters
            )
        )

    new_kwargs = translation_obj.translate_completion_input_params(kwargs=kwargs)

    response: ModelResponse = completion(**new_kwargs)  # type: ignore

    translated_response = translation_obj.translate_completion_output_params(
        response=response
    )

    return translated_response


##### Moderation #######################


def moderation(
    input: str, model: Optional[str] = None, api_key: Optional[str] = None, **kwargs
):
    # only supports open ai for now
    api_key = (
        api_key or litellm.api_key or litellm.openai_key or get_secret("OPENAI_API_KEY")
    )

    openai_client = kwargs.get("client", None)
    if openai_client is None:
        openai_client = openai.OpenAI(
            api_key=api_key,
        )

    response = openai_client.moderations.create(input=input, model=model)
    return response


@client
async def amoderation(
    input: str, model: Optional[str] = None, api_key: Optional[str] = None, **kwargs
):
    # only supports open ai for now
    api_key = (
        api_key or litellm.api_key or litellm.openai_key or get_secret("OPENAI_API_KEY")
    )
    openai_client = kwargs.get("client", None)
    if openai_client is None:

        # call helper to get OpenAI client
        # _get_openai_client maintains in-memory caching logic for OpenAI clients
        openai_client = openai_chat_completions._get_openai_client(
            is_async=True,
            api_key=api_key,
        )
    response = await openai_client.moderations.create(input=input, model=model)
    return response


##### Image Generation #######################
@client
async def aimage_generation(*args, **kwargs) -> ImageResponse:
    """
    Asynchronously calls the `image_generation` function with the given arguments and keyword arguments.

    Parameters:
    - `args` (tuple): Positional arguments to be passed to the `image_generation` function.
    - `kwargs` (dict): Keyword arguments to be passed to the `image_generation` function.

    Returns:
    - `response` (Any): The response returned by the `image_generation` function.
    """
    loop = asyncio.get_event_loop()
    model = args[0] if len(args) > 0 else kwargs["model"]
    ### PASS ARGS TO Image Generation ###
    kwargs["aimg_generation"] = True
    custom_llm_provider = None
    try:
        # Use a partial function to pass your keyword arguments
        func = partial(image_generation, *args, **kwargs)

        # Add the context to the function
        ctx = contextvars.copy_context()
        func_with_context = partial(ctx.run, func)

        _, custom_llm_provider, _, _ = get_llm_provider(
            model=model, api_base=kwargs.get("api_base", None)
        )

        # Await normally
        init_response = await loop.run_in_executor(None, func_with_context)
        if isinstance(init_response, dict) or isinstance(
            init_response, ImageResponse
        ):  ## CACHING SCENARIO
            if isinstance(init_response, dict):
                init_response = ImageResponse(**init_response)
            response = init_response
        elif asyncio.iscoroutine(init_response):
            response = await init_response
        else:
            # Call the synchronous function using run_in_executor
            response = await loop.run_in_executor(None, func_with_context)
        return response
    except Exception as e:
        custom_llm_provider = custom_llm_provider or "openai"
        raise exception_type(
            model=model,
            custom_llm_provider=custom_llm_provider,
            original_exception=e,
            completion_kwargs=args,
            extra_kwargs=kwargs,
        )


@client
def image_generation(
    prompt: str,
    model: Optional[str] = None,
    n: Optional[int] = None,
    quality: Optional[str] = None,
    response_format: Optional[str] = None,
    size: Optional[str] = None,
    style: Optional[str] = None,
    user: Optional[str] = None,
    timeout=600,  # default to 10 minutes
    api_key: Optional[str] = None,
    api_base: Optional[str] = None,
    api_version: Optional[str] = None,
    litellm_logging_obj=None,
    custom_llm_provider=None,
    **kwargs,
) -> ImageResponse:
    """
    Maps the https://api.openai.com/v1/images/generations endpoint.

    Currently supports just Azure + OpenAI.
    """
    try:
        aimg_generation = kwargs.get("aimg_generation", False)
        litellm_call_id = kwargs.get("litellm_call_id", None)
        logger_fn = kwargs.get("logger_fn", None)
        proxy_server_request = kwargs.get("proxy_server_request", None)
        model_info = kwargs.get("model_info", None)
        metadata = kwargs.get("metadata", {})
        client = kwargs.get("client", None)

        model_response = litellm.utils.ImageResponse()
        if model is not None or custom_llm_provider is not None:
            model, custom_llm_provider, dynamic_api_key, api_base = get_llm_provider(model=model, custom_llm_provider=custom_llm_provider, api_base=api_base)  # type: ignore
        else:
            model = "dall-e-2"
            custom_llm_provider = "openai"  # default to dall-e-2 on openai
        model_response._hidden_params["model"] = model
        openai_params = [
            "user",
            "request_timeout",
            "api_base",
            "api_version",
            "api_key",
            "deployment_id",
            "organization",
            "base_url",
            "default_headers",
            "timeout",
            "max_retries",
            "n",
            "quality",
            "size",
            "style",
        ]
        litellm_params = [
            "metadata",
            "aimg_generation",
            "caching",
            "mock_response",
            "api_key",
            "api_version",
            "api_base",
            "force_timeout",
            "logger_fn",
            "verbose",
            "custom_llm_provider",
            "litellm_logging_obj",
            "litellm_call_id",
            "use_client",
            "id",
            "fallbacks",
            "azure",
            "headers",
            "model_list",
            "num_retries",
            "context_window_fallback_dict",
            "retry_policy",
            "roles",
            "final_prompt_value",
            "bos_token",
            "eos_token",
            "request_timeout",
            "complete_response",
            "self",
            "client",
            "rpm",
            "tpm",
            "max_parallel_requests",
            "input_cost_per_token",
            "output_cost_per_token",
            "hf_model_name",
            "proxy_server_request",
            "model_info",
            "preset_cache_key",
            "caching_groups",
            "ttl",
            "cache",
            "region_name",
            "allowed_model_region",
            "model_config",
        ]
        default_params = openai_params + litellm_params
        non_default_params = {
            k: v for k, v in kwargs.items() if k not in default_params
        }  # model-specific params - pass them straight to the model/provider
        optional_params = get_optional_params_image_gen(
            n=n,
            quality=quality,
            response_format=response_format,
            size=size,
            style=style,
            user=user,
            custom_llm_provider=custom_llm_provider,
            **non_default_params,
        )
        logging: Logging = litellm_logging_obj
        logging.update_environment_variables(
            model=model,
            user=user,
            optional_params=optional_params,
            litellm_params={
                "timeout": timeout,
                "azure": False,
                "litellm_call_id": litellm_call_id,
                "logger_fn": logger_fn,
                "proxy_server_request": proxy_server_request,
                "model_info": model_info,
                "metadata": metadata,
                "preset_cache_key": None,
                "stream_response": {},
            },
            custom_llm_provider=custom_llm_provider,
        )

        if custom_llm_provider == "azure":
            # azure configs
            api_type = get_secret("AZURE_API_TYPE") or "azure"

            api_base = api_base or litellm.api_base or get_secret("AZURE_API_BASE")

            api_version = (
                api_version or litellm.api_version or get_secret("AZURE_API_VERSION")
            )

            api_key = (
                api_key
                or litellm.api_key
                or litellm.azure_key
                or get_secret("AZURE_OPENAI_API_KEY")
                or get_secret("AZURE_API_KEY")
            )

            azure_ad_token = optional_params.pop("azure_ad_token", None) or get_secret(
                "AZURE_AD_TOKEN"
            )

            model_response = azure_chat_completions.image_generation(
                model=model,
                prompt=prompt,
                timeout=timeout,
                api_key=api_key,
                api_base=api_base,
                logging_obj=litellm_logging_obj,
                optional_params=optional_params,
                model_response=model_response,
                api_version=api_version,
                aimg_generation=aimg_generation,
                client=client,
            )
        elif custom_llm_provider == "openai":
            model_response = openai_chat_completions.image_generation(
                model=model,
                prompt=prompt,
                timeout=timeout,
                api_key=api_key,
                api_base=api_base,
                logging_obj=litellm_logging_obj,
                optional_params=optional_params,
                model_response=model_response,
                aimg_generation=aimg_generation,
                client=client,
            )
        elif custom_llm_provider == "bedrock":
            if model is None:
                raise Exception("Model needs to be set for bedrock")
            model_response = bedrock.image_generation(
                model=model,
                prompt=prompt,
                timeout=timeout,
                logging_obj=litellm_logging_obj,
                optional_params=optional_params,
                model_response=model_response,
                aimg_generation=aimg_generation,
            )
        elif custom_llm_provider == "vertex_ai":
            vertex_ai_project = (
                optional_params.pop("vertex_project", None)
                or optional_params.pop("vertex_ai_project", None)
                or litellm.vertex_project
                or get_secret("VERTEXAI_PROJECT")
            )
            vertex_ai_location = (
                optional_params.pop("vertex_location", None)
                or optional_params.pop("vertex_ai_location", None)
                or litellm.vertex_location
                or get_secret("VERTEXAI_LOCATION")
            )
            vertex_credentials = (
                optional_params.pop("vertex_credentials", None)
                or optional_params.pop("vertex_ai_credentials", None)
                or get_secret("VERTEXAI_CREDENTIALS")
            )
            model_response = vertex_chat_completion.image_generation(
                model=model,
                prompt=prompt,
                timeout=timeout,
                logging_obj=litellm_logging_obj,
                optional_params=optional_params,
                model_response=model_response,
                vertex_project=vertex_ai_project,
                vertex_location=vertex_ai_location,
                vertex_credentials=vertex_credentials,
                aimg_generation=aimg_generation,
            )

        return model_response
    except Exception as e:
        ## Map to OpenAI Exception
        raise exception_type(
            model=model,
            custom_llm_provider=custom_llm_provider,
            original_exception=e,
            completion_kwargs=locals(),
            extra_kwargs=kwargs,
        )


##### Transcription #######################


@client
async def atranscription(*args, **kwargs) -> TranscriptionResponse:
    """
    Calls openai + azure whisper endpoints.

    Allows router to load balance between them
    """
    loop = asyncio.get_event_loop()
    model = args[0] if len(args) > 0 else kwargs["model"]
    ### PASS ARGS TO Image Generation ###
    kwargs["atranscription"] = True
    custom_llm_provider = None
    try:
        # Use a partial function to pass your keyword arguments
        func = partial(transcription, *args, **kwargs)

        # Add the context to the function
        ctx = contextvars.copy_context()
        func_with_context = partial(ctx.run, func)

        _, custom_llm_provider, _, _ = get_llm_provider(
            model=model, api_base=kwargs.get("api_base", None)
        )

        # Await normally
        init_response = await loop.run_in_executor(None, func_with_context)
        if isinstance(init_response, dict):
            response = TranscriptionResponse(**init_response)
        elif isinstance(init_response, TranscriptionResponse):  ## CACHING SCENARIO
            response = init_response
        elif asyncio.iscoroutine(init_response):
            response = await init_response
        else:
            # Call the synchronous function using run_in_executor
            response = await loop.run_in_executor(None, func_with_context)
        return response
    except Exception as e:
        custom_llm_provider = custom_llm_provider or "openai"
        raise exception_type(
            model=model,
            custom_llm_provider=custom_llm_provider,
            original_exception=e,
            completion_kwargs=args,
            extra_kwargs=kwargs,
        )


@client
def transcription(
    model: str,
    file: BinaryIO,
    ## OPTIONAL OPENAI PARAMS ##
    language: Optional[str] = None,
    prompt: Optional[str] = None,
    response_format: Optional[
        Literal["json", "text", "srt", "verbose_json", "vtt"]
    ] = None,
    temperature: Optional[int] = None,  # openai defaults this to 0
    ## LITELLM PARAMS ##
    user: Optional[str] = None,
    timeout=600,  # default to 10 minutes
    api_key: Optional[str] = None,
    api_base: Optional[str] = None,
    api_version: Optional[str] = None,
    max_retries: Optional[int] = None,
    litellm_logging_obj: Optional[LiteLLMLoggingObj] = None,
    custom_llm_provider=None,
    **kwargs,
) -> TranscriptionResponse:
    """
    Calls openai + azure whisper endpoints.

    Allows router to load balance between them
    """
    atranscription = kwargs.get("atranscription", False)
    litellm_call_id = kwargs.get("litellm_call_id", None)
    logger_fn = kwargs.get("logger_fn", None)
    proxy_server_request = kwargs.get("proxy_server_request", None)
    model_info = kwargs.get("model_info", None)
    metadata = kwargs.get("metadata", {})
    tags = kwargs.pop("tags", [])

    drop_params = kwargs.get("drop_params", None)
    client: Optional[
        Union[
            openai.AsyncOpenAI,
            openai.OpenAI,
            openai.AzureOpenAI,
            openai.AsyncAzureOpenAI,
        ]
    ] = kwargs.pop("client", None)

    if litellm_logging_obj:
        litellm_logging_obj.model_call_details["client"] = str(client)

    if max_retries is None:
        max_retries = openai.DEFAULT_MAX_RETRIES

    model_response = litellm.utils.TranscriptionResponse()

    model, custom_llm_provider, dynamic_api_key, api_base = get_llm_provider(model=model, custom_llm_provider=custom_llm_provider, api_base=api_base)  # type: ignore

    if dynamic_api_key is not None:
        api_key = dynamic_api_key

    optional_params = get_optional_params_transcription(
        model=model,
        language=language,
        prompt=prompt,
        response_format=response_format,
        temperature=temperature,
        custom_llm_provider=custom_llm_provider,
        drop_params=drop_params,
    )
    # optional_params = {
    #     "language": language,
    #     "prompt": prompt,
    #     "response_format": response_format,
    #     "temperature": None,  # openai defaults this to 0
    # }

    if custom_llm_provider == "azure":
        # azure configs
        api_base = api_base or litellm.api_base or get_secret("AZURE_API_BASE")

        api_version = (
            api_version or litellm.api_version or get_secret("AZURE_API_VERSION")
        )

        azure_ad_token = kwargs.pop("azure_ad_token", None) or get_secret(
            "AZURE_AD_TOKEN"
        )

        api_key = (
            api_key
            or litellm.api_key
            or litellm.azure_key
            or get_secret("AZURE_API_KEY")
        )  # type: ignore

        response = azure_chat_completions.audio_transcriptions(
            model=model,
            audio_file=file,
            optional_params=optional_params,
            model_response=model_response,
            atranscription=atranscription,
            client=client,
            timeout=timeout,
            logging_obj=litellm_logging_obj,
            api_base=api_base,
            api_key=api_key,
            api_version=api_version,
            azure_ad_token=azure_ad_token,
            max_retries=max_retries,
        )
    elif custom_llm_provider == "openai" or custom_llm_provider == "groq":
        api_base = (
            api_base
            or litellm.api_base
            or get_secret("OPENAI_API_BASE")
            or "https://api.openai.com/v1"
        )  # type: ignore
        openai.organization = (
            litellm.organization
            or get_secret("OPENAI_ORGANIZATION")
            or None  # default - https://github.com/openai/openai-python/blob/284c1799070c723c6a553337134148a7ab088dd8/openai/util.py#L105
        )
        # set API KEY
        api_key = (
            api_key
            or litellm.api_key
            or litellm.openai_key
            or get_secret("OPENAI_API_KEY")
        )  # type: ignore
        response = openai_chat_completions.audio_transcriptions(
            model=model,
            audio_file=file,
            optional_params=optional_params,
            model_response=model_response,
            atranscription=atranscription,
            client=client,
            timeout=timeout,
            logging_obj=litellm_logging_obj,
            max_retries=max_retries,
            api_base=api_base,
            api_key=api_key,
        )
    return response


@client
async def aspeech(*args, **kwargs) -> HttpxBinaryResponseContent:
    """
    Calls openai tts endpoints.
    """
    loop = asyncio.get_event_loop()
    model = args[0] if len(args) > 0 else kwargs["model"]
    ### PASS ARGS TO Image Generation ###
    kwargs["aspeech"] = True
    custom_llm_provider = kwargs.get("custom_llm_provider", None)
    try:
        # Use a partial function to pass your keyword arguments
        func = partial(speech, *args, **kwargs)

        # Add the context to the function
        ctx = contextvars.copy_context()
        func_with_context = partial(ctx.run, func)

        _, custom_llm_provider, _, _ = get_llm_provider(
            model=model, api_base=kwargs.get("api_base", None)
        )

        # Await normally
        init_response = await loop.run_in_executor(None, func_with_context)
        if asyncio.iscoroutine(init_response):
            response = await init_response
        else:
            # Call the synchronous function using run_in_executor
            response = await loop.run_in_executor(None, func_with_context)
        return response  # type: ignore
    except Exception as e:
        custom_llm_provider = custom_llm_provider or "openai"
        raise exception_type(
            model=model,
            custom_llm_provider=custom_llm_provider,
            original_exception=e,
            completion_kwargs=args,
            extra_kwargs=kwargs,
        )


@client
def speech(
    model: str,
    input: str,
    voice: str,
    api_key: Optional[str] = None,
    api_base: Optional[str] = None,
    api_version: Optional[str] = None,
    organization: Optional[str] = None,
    project: Optional[str] = None,
    max_retries: Optional[int] = None,
    metadata: Optional[dict] = None,
    timeout: Optional[Union[float, httpx.Timeout]] = None,
    response_format: Optional[str] = None,
    speed: Optional[int] = None,
    client=None,
    headers: Optional[dict] = None,
    custom_llm_provider: Optional[str] = None,
    aspeech: Optional[bool] = None,
    **kwargs,
) -> HttpxBinaryResponseContent:

    model, custom_llm_provider, dynamic_api_key, api_base = get_llm_provider(model=model, custom_llm_provider=custom_llm_provider, api_base=api_base)  # type: ignore
    tags = kwargs.pop("tags", [])

    optional_params = {}
    if response_format is not None:
        optional_params["response_format"] = response_format
    if speed is not None:
        optional_params["speed"] = speed  # type: ignore

    if timeout is None:
        timeout = litellm.request_timeout

    if max_retries is None:
        max_retries = litellm.num_retries or openai.DEFAULT_MAX_RETRIES
    response: Optional[HttpxBinaryResponseContent] = None
    if custom_llm_provider == "openai":
        api_base = (
            api_base  # for deepinfra/perplexity/anyscale/groq/friendliai we check in get_llm_provider and pass in the api base from there
            or litellm.api_base
            or get_secret("OPENAI_API_BASE")
            or "https://api.openai.com/v1"
        )  # type: ignore
        # set API KEY
        api_key = (
            api_key
            or litellm.api_key  # for deepinfra/perplexity/anyscale we check in get_llm_provider and pass in the api key from there
            or litellm.openai_key
            or get_secret("OPENAI_API_KEY")
        )  # type: ignore

        organization = (
            organization
            or litellm.organization
            or get_secret("OPENAI_ORGANIZATION")
            or None  # default - https://github.com/openai/openai-python/blob/284c1799070c723c6a553337134148a7ab088dd8/openai/util.py#L105
        )  # type: ignore

        project = (
            project
            or litellm.project
            or get_secret("OPENAI_PROJECT")
            or None  # default - https://github.com/openai/openai-python/blob/284c1799070c723c6a553337134148a7ab088dd8/openai/util.py#L105
        )  # type: ignore

        headers = headers or litellm.headers

        response = openai_chat_completions.audio_speech(
            model=model,
            input=input,
            voice=voice,
            optional_params=optional_params,
            api_key=api_key,
            api_base=api_base,
            organization=organization,
            project=project,
            max_retries=max_retries,
            timeout=timeout,
            client=client,  # pass AsyncOpenAI, OpenAI client
            aspeech=aspeech,
        )
    elif custom_llm_provider == "azure":
        # azure configs
        api_base = api_base or litellm.api_base or get_secret("AZURE_API_BASE")  # type: ignore

        api_version = (
            api_version or litellm.api_version or get_secret("AZURE_API_VERSION")
        )  # type: ignore

        api_key = (
            api_key
            or litellm.api_key
            or litellm.azure_key
            or get_secret("AZURE_OPENAI_API_KEY")
            or get_secret("AZURE_API_KEY")
        )  # type: ignore

        azure_ad_token: Optional[str] = optional_params.get("extra_body", {}).pop(  # type: ignore
            "azure_ad_token", None
        ) or get_secret(
            "AZURE_AD_TOKEN"
        )

        headers = headers or litellm.headers

        response = azure_chat_completions.audio_speech(
            model=model,
            input=input,
            voice=voice,
            optional_params=optional_params,
            api_key=api_key,
            api_base=api_base,
            api_version=api_version,
            azure_ad_token=azure_ad_token,
            organization=organization,
            max_retries=max_retries,
            timeout=timeout,
            client=client,  # pass AsyncOpenAI, OpenAI client
            aspeech=aspeech,
        )

    if response is None:
        raise Exception(
            "Unable to map the custom llm provider={} to a known provider={}.".format(
                custom_llm_provider, litellm.provider_list
            )
        )
    return response


##### Health Endpoints #######################


async def ahealth_check(
    model_params: dict,
    mode: Optional[
        Literal["completion", "embedding", "image_generation", "chat"]
    ] = None,
    prompt: Optional[str] = None,
    input: Optional[List] = None,
    default_timeout: float = 6000,
):
    """
    Support health checks for different providers. Return remaining rate limit, etc.

    For azure/openai -> completion.with_raw_response
    For rest -> litellm.acompletion()
    """
    try:
        model: Optional[str] = model_params.get("model", None)

        if model is None:
            raise Exception("model not set")

        if model in litellm.model_cost and mode is None:
            mode = litellm.model_cost[model].get("mode")

        model, custom_llm_provider, _, _ = get_llm_provider(model=model)

        if model in litellm.model_cost and mode is None:
            mode = litellm.model_cost[model].get("mode")

        mode = mode or "chat"  # default to chat completion calls

        if custom_llm_provider == "azure":
            api_key = (
                model_params.get("api_key")
                or get_secret("AZURE_API_KEY")
                or get_secret("AZURE_OPENAI_API_KEY")
            )

            api_base = (
                model_params.get("api_base")
                or get_secret("AZURE_API_BASE")
                or get_secret("AZURE_OPENAI_API_BASE")
            )

            api_version = (
                model_params.get("api_version")
                or get_secret("AZURE_API_VERSION")
                or get_secret("AZURE_OPENAI_API_VERSION")
            )

            timeout = (
                model_params.get("timeout")
                or litellm.request_timeout
                or default_timeout
            )

            response = await azure_chat_completions.ahealth_check(
                model=model,
                messages=model_params.get(
                    "messages", None
                ),  # Replace with your actual messages list
                api_key=api_key,
                api_base=api_base,
                api_version=api_version,
                timeout=timeout,
                mode=mode,
                prompt=prompt,
                input=input,
            )
        elif (
            custom_llm_provider == "openai"
            or custom_llm_provider == "text-completion-openai"
        ):
            api_key = model_params.get("api_key") or get_secret("OPENAI_API_KEY")
            organization = model_params.get("organization")

            timeout = (
                model_params.get("timeout")
                or litellm.request_timeout
                or default_timeout
            )

            api_base = model_params.get("api_base") or get_secret("OPENAI_API_BASE")

            if custom_llm_provider == "text-completion-openai":
                mode = "completion"

            response = await openai_chat_completions.ahealth_check(
                model=model,
                messages=model_params.get(
                    "messages", None
                ),  # Replace with your actual messages list
                api_key=api_key,
                api_base=api_base,
                timeout=timeout,
                mode=mode,
                prompt=prompt,
                input=input,
                organization=organization,
            )
        else:
            model_params["cache"] = {
                "no-cache": True
            }  # don't used cached responses for making health check calls
            if mode == "embedding":
                model_params.pop("messages", None)
                model_params["input"] = input
                await litellm.aembedding(**model_params)
                response = {}
            elif mode == "image_generation":
                model_params.pop("messages", None)
                model_params["prompt"] = prompt
                await litellm.aimage_generation(**model_params)
                response = {}
            else:  # default to completion calls
                await acompletion(**model_params)
                response = {}  # args like remaining ratelimit etc.
        return response
    except Exception as e:
        verbose_logger.error(
            "litellm.ahealth_check(): Exception occured - {}".format(str(e))
        )
        verbose_logger.debug(traceback.format_exc())
        stack_trace = traceback.format_exc()
        if isinstance(stack_trace, str):
            stack_trace = stack_trace[:1000]
        if model not in litellm.model_cost and mode is None:
            return {
                "error": "Missing `mode`. Set the `mode` for the model - https://docs.litellm.ai/docs/proxy/health#embedding-models"
            }

        error_to_return = str(e) + " stack trace: " + stack_trace
        return {"error": error_to_return}


####### HELPER FUNCTIONS ################
## Set verbose to true -> ```litellm.set_verbose = True```
def print_verbose(print_statement):
    try:
        verbose_logger.debug(print_statement)
        if litellm.set_verbose:
            print(print_statement)  # noqa
    except:
        pass


def config_completion(**kwargs):
    if litellm.config_path != None:
        config_args = read_config_args(litellm.config_path)
        # overwrite any args passed in with config args
        return completion(**kwargs, **config_args)
    else:
        raise ValueError(
            "No config path set, please set a config path using `litellm.config_path = 'path/to/config.json'`"
        )


def stream_chunk_builder_text_completion(chunks: list, messages: Optional[List] = None):
    id = chunks[0]["id"]
    object = chunks[0]["object"]
    created = chunks[0]["created"]
    model = chunks[0]["model"]
    system_fingerprint = chunks[0].get("system_fingerprint", None)
    finish_reason = chunks[-1]["choices"][0]["finish_reason"]
    logprobs = chunks[-1]["choices"][0]["logprobs"]

    response = {
        "id": id,
        "object": object,
        "created": created,
        "model": model,
        "system_fingerprint": system_fingerprint,
        "choices": [
            {
                "text": None,
                "index": 0,
                "logprobs": logprobs,
                "finish_reason": finish_reason,
            }
        ],
        "usage": {
            "prompt_tokens": None,
            "completion_tokens": None,
            "total_tokens": None,
        },
    }
    content_list = []
    for chunk in chunks:
        choices = chunk["choices"]
        for choice in choices:
            if (
                choice is not None
                and hasattr(choice, "text")
                and choice.get("text") is not None
            ):
                _choice = choice.get("text")
                content_list.append(_choice)

    # Combine the "content" strings into a single string || combine the 'function' strings into a single string
    combined_content = "".join(content_list)

    # Update the "content" field within the response dictionary
    response["choices"][0]["text"] = combined_content

    if len(combined_content) > 0:
        completion_output = combined_content
    else:
        completion_output = ""
    # # Update usage information if needed
    try:
        response["usage"]["prompt_tokens"] = token_counter(
            model=model, messages=messages
        )
    except:  # don't allow this failing to block a complete streaming response from being returned
        print_verbose(f"token_counter failed, assuming prompt tokens is 0")
        response["usage"]["prompt_tokens"] = 0
    response["usage"]["completion_tokens"] = token_counter(
        model=model,
        text=combined_content,
        count_response_tokens=True,  # count_response_tokens is a Flag to tell token counter this is a response, No need to add extra tokens we do for input messages
    )
    response["usage"]["total_tokens"] = (
        response["usage"]["prompt_tokens"] + response["usage"]["completion_tokens"]
    )
    return response


def stream_chunk_builder(
    chunks: list, messages: Optional[list] = None, start_time=None, end_time=None
) -> Union[ModelResponse, TextCompletionResponse]:
    model_response = litellm.ModelResponse()
    ### SORT CHUNKS BASED ON CREATED ORDER ##
    print_verbose("Goes into checking if chunk has hiddden created at param")
    if chunks[0]._hidden_params.get("created_at", None):
        print_verbose("Chunks have a created at hidden param")
        # Sort chunks based on created_at in ascending order
        chunks = sorted(
            chunks, key=lambda x: x._hidden_params.get("created_at", float("inf"))
        )
        print_verbose("Chunks sorted")

    # set hidden params from chunk to model_response
    if model_response is not None and hasattr(model_response, "_hidden_params"):
        model_response._hidden_params = chunks[0].get("_hidden_params", {})
    id = chunks[0]["id"]
    object = chunks[0]["object"]
    created = chunks[0]["created"]
    model = chunks[0]["model"]
    system_fingerprint = chunks[0].get("system_fingerprint", None)

    if isinstance(
        chunks[0]["choices"][0], litellm.utils.TextChoices
    ):  # route to the text completion logic
        return stream_chunk_builder_text_completion(chunks=chunks, messages=messages)
    role = chunks[0]["choices"][0]["delta"]["role"]
    finish_reason = chunks[-1]["choices"][0]["finish_reason"]

    # Initialize the response dictionary
    response = {
        "id": id,
        "object": object,
        "created": created,
        "model": model,
        "system_fingerprint": system_fingerprint,
        "choices": [
            {
                "index": 0,
                "message": {"role": role, "content": ""},
                "finish_reason": finish_reason,
            }
        ],
        "usage": {
            "prompt_tokens": 0,  # Modify as needed
            "completion_tokens": 0,  # Modify as needed
            "total_tokens": 0,  # Modify as needed
        },
    }

    # Extract the "content" strings from the nested dictionaries within "choices"
    content_list = []
    combined_content = ""
    combined_arguments = ""

    if (
        "tool_calls" in chunks[0]["choices"][0]["delta"]
        and chunks[0]["choices"][0]["delta"]["tool_calls"] is not None
    ):
        argument_list = []
        delta = chunks[0]["choices"][0]["delta"]
        message = response["choices"][0]["message"]
        message["tool_calls"] = []
        id = None
        name = None
        type = None
        tool_calls_list = []
        prev_index = 0
        prev_id = None
        curr_id = None
        curr_index = 0
        for chunk in chunks:
            choices = chunk["choices"]
            for choice in choices:
                delta = choice.get("delta", {})
                tool_calls = delta.get("tool_calls", "")
                # Check if a tool call is present
                if tool_calls and tool_calls[0].function is not None:
                    if tool_calls[0].id:
                        id = tool_calls[0].id
                        curr_id = id
                        if prev_id is None:
                            prev_id = curr_id
                    if tool_calls[0].index:
                        curr_index = tool_calls[0].index
                    if tool_calls[0].function.arguments:
                        # Now, tool_calls is expected to be a dictionary
                        arguments = tool_calls[0].function.arguments
                        argument_list.append(arguments)
                    if tool_calls[0].function.name:
                        name = tool_calls[0].function.name
                    if tool_calls[0].type:
                        type = tool_calls[0].type
            if curr_index != prev_index:  # new tool call
                combined_arguments = "".join(argument_list)
                tool_calls_list.append(
                    {
                        "id": prev_id,
                        "index": prev_index,
                        "function": {"arguments": combined_arguments, "name": name},
                        "type": type,
                    }
                )
                argument_list = []  # reset
                prev_index = curr_index
                prev_id = curr_id

        combined_arguments = "".join(argument_list)
        tool_calls_list.append(
            {
                "id": id,
                "function": {"arguments": combined_arguments, "name": name},
                "type": type,
            }
        )
        response["choices"][0]["message"]["content"] = None
        response["choices"][0]["message"]["tool_calls"] = tool_calls_list
    elif (
        "function_call" in chunks[0]["choices"][0]["delta"]
        and chunks[0]["choices"][0]["delta"]["function_call"] is not None
    ):
        argument_list = []
        delta = chunks[0]["choices"][0]["delta"]
        function_call = delta.get("function_call", "")
        function_call_name = function_call.name

        message = response["choices"][0]["message"]
        message["function_call"] = {}
        message["function_call"]["name"] = function_call_name

        for chunk in chunks:
            choices = chunk["choices"]
            for choice in choices:
                delta = choice.get("delta", {})
                function_call = delta.get("function_call", "")

                # Check if a function call is present
                if function_call:
                    # Now, function_call is expected to be a dictionary
                    arguments = function_call.arguments
                    argument_list.append(arguments)

        combined_arguments = "".join(argument_list)
        response["choices"][0]["message"]["content"] = None
        response["choices"][0]["message"]["function_call"][
            "arguments"
        ] = combined_arguments
    else:
        for chunk in chunks:
            choices = chunk["choices"]
            for choice in choices:
                delta = choice.get("delta", {})
                content = delta.get("content", "")
                if content == None:
                    continue  # openai v1.0.0 sets content = None for chunks
                content_list.append(content)

        # Combine the "content" strings into a single string || combine the 'function' strings into a single string
        combined_content = "".join(content_list)

        # Update the "content" field within the response dictionary
        response["choices"][0]["message"]["content"] = combined_content

    if len(combined_content) > 0:
        completion_output = combined_content
    elif len(combined_arguments) > 0:
        completion_output = combined_arguments
    else:
        completion_output = ""
    # # Update usage information if needed
    prompt_tokens = 0
    completion_tokens = 0
    for chunk in chunks:
        if "usage" in chunk:
            if "prompt_tokens" in chunk["usage"]:
                prompt_tokens = chunk["usage"].get("prompt_tokens", 0) or 0
            if "completion_tokens" in chunk["usage"]:
                completion_tokens = chunk["usage"].get("completion_tokens", 0) or 0
    try:
        response["usage"]["prompt_tokens"] = prompt_tokens or token_counter(
            model=model, messages=messages
        )
    except:  # don't allow this failing to block a complete streaming response from being returned
        print_verbose(f"token_counter failed, assuming prompt tokens is 0")
        response["usage"]["prompt_tokens"] = 0
    response["usage"]["completion_tokens"] = completion_tokens or token_counter(
        model=model,
        text=completion_output,
        count_response_tokens=True,  # count_response_tokens is a Flag to tell token counter this is a response, No need to add extra tokens we do for input messages
    )
    response["usage"]["total_tokens"] = (
        response["usage"]["prompt_tokens"] + response["usage"]["completion_tokens"]
    )

    return convert_to_model_response_object(
        response_object=response,
        model_response_object=model_response,
        start_time=start_time,
        end_time=end_time,
    )<|MERGE_RESOLUTION|>--- conflicted
+++ resolved
@@ -381,11 +381,8 @@
             or custom_llm_provider == "databricks"
             or custom_llm_provider == "triton"
             or custom_llm_provider == "clarifai"
-<<<<<<< HEAD
+            or custom_llm_provider == "watsonx"
             or custom_llm_provider == "notdiamond"
-=======
-            or custom_llm_provider == "watsonx"
->>>>>>> 36dca6bc
             or custom_llm_provider in litellm.openai_compatible_providers
             or custom_llm_provider in litellm._custom_providers
         ):  # currently implemented aiohttp calls for just azure, openai, hf, ollama, vertex ai soon all.
