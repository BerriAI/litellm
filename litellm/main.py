# +-----------------------------------------------+
# |                                               |
# |           Give Feedback / Get Help            |
# | https://github.com/BerriAI/litellm/issues/new |
# |                                               |
# +-----------------------------------------------+
#
#  Thank you ! We ❤️ you! - Krrish & Ishaan

import asyncio
import contextvars
import datetime
import inspect
import json
import os
import random
import sys
import time
import traceback
import uuid
from concurrent import futures
from concurrent.futures import FIRST_COMPLETED, ThreadPoolExecutor, wait
from copy import deepcopy
from functools import partial
from typing import (
    Any,
    Callable,
    Dict,
    List,
    Literal,
    Mapping,
    Optional,
    Type,
    Union,
    cast,
)

import dotenv
import httpx
import openai
import tiktoken
from pydantic import BaseModel
from typing_extensions import overload

import litellm
from litellm import (  # type: ignore
    Logging,
    client,
    exception_type,
    get_litellm_params,
    get_optional_params,
)
from litellm.integrations.custom_logger import CustomLogger
from litellm.litellm_core_utils.litellm_logging import Logging as LiteLLMLoggingObj
from litellm.litellm_core_utils.mock_functions import (
    mock_embedding,
    mock_image_generation,
)
from litellm.llms.custom_httpx.http_handler import AsyncHTTPHandler, HTTPHandler
from litellm.llms.prompt_templates.common_utils import get_content_from_model_response
from litellm.secret_managers.main import get_secret_str
from litellm.utils import (
    CustomStreamWrapper,
    Usage,
    async_mock_completion_streaming_obj,
    completion_with_fallbacks,
    convert_to_model_response_object,
    create_pretrained_tokenizer,
    create_tokenizer,
    get_api_key,
    get_llm_provider,
    get_optional_params_embeddings,
    get_optional_params_image_gen,
    get_optional_params_transcription,
    get_secret,
    mock_completion_streaming_obj,
    read_config_args,
    supports_httpx_timeout,
    token_counter,
    validate_chat_completion_messages,
)

from ._logging import verbose_logger
from .caching.caching import disable_cache, enable_cache, update_cache
from .litellm_core_utils.streaming_chunk_builder_utils import ChunkProcessor
<<<<<<< HEAD
from .llms import aleph_alpha, baseten, maritalk, ollama, ollama_chat, petals, vllm
=======
from .llms import (
    aleph_alpha,
    baseten,
    maritalk,
    nlp_cloud,
    ollama_chat,
    oobabooga,
    openrouter,
    palm,
    petals,
    replicate,
)
from .llms.ai21 import completion as ai21
>>>>>>> d5aae81c
from .llms.anthropic.chat import AnthropicChatCompletion
from .llms.azure.audio_transcriptions import AzureAudioTranscription
from .llms.azure.azure import AzureChatCompletion, _check_dynamic_azure_params
from .llms.azure.chat.o1_handler import AzureOpenAIO1ChatCompletion
from .llms.azure.completion.handler import AzureTextCompletion
from .llms.azure_ai.embed import AzureAIEmbedding
from .llms.bedrock.chat import BedrockConverseLLM, BedrockLLM
from .llms.bedrock.embed.embedding import BedrockEmbedding
from .llms.bedrock.image.image_handler import BedrockImageGeneration
from .llms.cohere.embed import handler as cohere_embed
from .llms.custom_httpx.llm_http_handler import BaseLLMHTTPHandler
from .llms.custom_llm import CustomLLM, custom_chat_llm_router
from .llms.databricks.chat.handler import DatabricksChatCompletion
from .llms.databricks.embed.handler import DatabricksEmbeddingHandler
from .llms.deprecated_providers import palm
from .llms.groq.chat.handler import GroqChatCompletion
<<<<<<< HEAD
from .llms.huggingface.chat.handler import Huggingface
from .llms.nlp_cloud.chat.handler import completion as nlp_cloud_chat_completion
from .llms.oobabooga.chat import oobabooga
=======
from .llms.huggingface_restapi import Huggingface
from .llms.ollama.completion import handler as ollama
>>>>>>> d5aae81c
from .llms.openai.transcriptions.handler import OpenAIAudioTranscription
from .llms.openai.completion.handler import OpenAITextCompletion
from .llms.openai.openai import OpenAIChatCompletion
from .llms.openai_like.chat.handler import OpenAILikeChatHandler
from .llms.openai_like.embedding.handler import OpenAILikeEmbeddingHandler
from .llms.predibase import PredibaseChatCompletion
from .llms.prompt_templates.common_utils import get_completion_messages
from .llms.prompt_templates.factory import (
    custom_prompt,
    function_call_prompt,
    map_system_message_pt,
    ollama_pt,
    prompt_factory,
    stringify_json_tool_call_content,
)
from .llms.sagemaker.chat.handler import SagemakerChatHandler
from .llms.sagemaker.completion.handler import SagemakerLLM
from .llms.replicate.chat.handler import completion as replicate_chat_completion
from .llms.text_completion_codestral import CodestralTextCompletion
from .llms.together_ai.completion.handler import TogetherAITextCompletion
from .llms.triton import TritonChatCompletion
from .llms.vertex_ai_and_google_ai_studio import vertex_ai_non_gemini
from .llms.vertex_ai_and_google_ai_studio.gemini.vertex_and_google_ai_studio_gemini import (
    VertexLLM,
)
from .llms.vertex_ai_and_google_ai_studio.gemini_embeddings.batch_embed_content_handler import (
    GoogleBatchEmbeddings,
)
from .llms.vertex_ai_and_google_ai_studio.image_generation.image_generation_handler import (
    VertexImageGeneration,
)
from .llms.vertex_ai_and_google_ai_studio.multimodal_embeddings.embedding_handler import (
    VertexMultimodalEmbedding,
)
from .llms.vertex_ai_and_google_ai_studio.text_to_speech.text_to_speech_handler import (
    VertexTextToSpeechAPI,
)
from .llms.vertex_ai_and_google_ai_studio.vertex_ai_partner_models.main import (
    VertexAIPartnerModels,
)
from .llms.vertex_ai_and_google_ai_studio.vertex_embeddings.embedding_handler import (
    VertexEmbedding,
)
from .llms.vertex_ai_and_google_ai_studio.vertex_model_garden.main import (
    VertexAIModelGardenModels,
)
from .llms.vllm.completion import handler
from .llms.watsonx.chat.handler import WatsonXChatHandler
from .llms.watsonx.completion.handler import IBMWatsonXAI
from .types.llms.openai import (
    ChatCompletionAssistantMessage,
    ChatCompletionAudioParam,
    ChatCompletionModality,
    ChatCompletionPredictionContentParam,
    ChatCompletionUserMessage,
    HttpxBinaryResponseContent,
)
from .types.utils import (
    AdapterCompletionStreamWrapper,
    ChatCompletionMessageToolCall,
    CompletionTokensDetails,
    FileTypes,
    HiddenParams,
    PromptTokensDetails,
    all_litellm_params,
)

encoding = tiktoken.get_encoding("cl100k_base")
from litellm.utils import (
    Choices,
    EmbeddingResponse,
    ImageResponse,
    Message,
    ModelResponse,
    TextChoices,
    TextCompletionResponse,
    TextCompletionStreamWrapper,
    TranscriptionResponse,
)

####### ENVIRONMENT VARIABLES ###################
openai_chat_completions = OpenAIChatCompletion()
openai_text_completions = OpenAITextCompletion()
openai_audio_transcriptions = OpenAIAudioTranscription()
databricks_chat_completions = DatabricksChatCompletion()
groq_chat_completions = GroqChatCompletion()
together_ai_text_completions = TogetherAITextCompletion()
azure_ai_embedding = AzureAIEmbedding()
anthropic_chat_completions = AnthropicChatCompletion()
azure_chat_completions = AzureChatCompletion()
azure_o1_chat_completions = AzureOpenAIO1ChatCompletion()
azure_text_completions = AzureTextCompletion()
azure_audio_transcriptions = AzureAudioTranscription()
huggingface = Huggingface()
predibase_chat_completions = PredibaseChatCompletion()
codestral_text_completions = CodestralTextCompletion()
triton_chat_completions = TritonChatCompletion()
bedrock_chat_completion = BedrockLLM()
bedrock_converse_chat_completion = BedrockConverseLLM()
bedrock_embedding = BedrockEmbedding()
bedrock_image_generation = BedrockImageGeneration()
vertex_chat_completion = VertexLLM()
vertex_embedding = VertexEmbedding()
vertex_multimodal_embedding = VertexMultimodalEmbedding()
vertex_image_generation = VertexImageGeneration()
google_batch_embeddings = GoogleBatchEmbeddings()
vertex_partner_models_chat_completion = VertexAIPartnerModels()
vertex_model_garden_chat_completion = VertexAIModelGardenModels()
vertex_text_to_speech = VertexTextToSpeechAPI()
watsonxai = IBMWatsonXAI()
sagemaker_llm = SagemakerLLM()
watsonx_chat_completion = WatsonXChatHandler()
openai_like_embedding = OpenAILikeEmbeddingHandler()
openai_like_chat_completion = OpenAILikeChatHandler()
databricks_embedding = DatabricksEmbeddingHandler()
base_llm_http_handler = BaseLLMHTTPHandler()
sagemaker_chat_completion = SagemakerChatHandler()
####### COMPLETION ENDPOINTS ################


class LiteLLM:
    def __init__(
        self,
        *,
        api_key=None,
        organization: Optional[str] = None,
        base_url: Optional[str] = None,
        timeout: Optional[float] = 600,
        max_retries: Optional[int] = litellm.num_retries,
        default_headers: Optional[Mapping[str, str]] = None,
    ):
        self.params = locals()
        self.chat = Chat(self.params, router_obj=None)


class Chat:
    def __init__(self, params, router_obj: Optional[Any]):
        self.params = params
        if self.params.get("acompletion", False) is True:
            self.params.pop("acompletion")
            self.completions: Union[AsyncCompletions, Completions] = AsyncCompletions(
                self.params, router_obj=router_obj
            )
        else:
            self.completions = Completions(self.params, router_obj=router_obj)


class Completions:
    def __init__(self, params, router_obj: Optional[Any]):
        self.params = params
        self.router_obj = router_obj

    def create(self, messages, model=None, **kwargs):
        for k, v in kwargs.items():
            self.params[k] = v
        model = model or self.params.get("model")
        if self.router_obj is not None:
            response = self.router_obj.completion(
                model=model, messages=messages, **self.params
            )
        else:
            response = completion(model=model, messages=messages, **self.params)
        return response


class AsyncCompletions:
    def __init__(self, params, router_obj: Optional[Any]):
        self.params = params
        self.router_obj = router_obj

    async def create(self, messages, model=None, **kwargs):
        for k, v in kwargs.items():
            self.params[k] = v
        model = model or self.params.get("model")
        if self.router_obj is not None:
            response = await self.router_obj.acompletion(
                model=model, messages=messages, **self.params
            )
        else:
            response = await acompletion(model=model, messages=messages, **self.params)
        return response


@client
async def acompletion(
    model: str,
    # Optional OpenAI params: see https://platform.openai.com/docs/api-reference/chat/create
    messages: List = [],
    functions: Optional[List] = None,
    function_call: Optional[str] = None,
    timeout: Optional[Union[float, int]] = None,
    temperature: Optional[float] = None,
    top_p: Optional[float] = None,
    n: Optional[int] = None,
    stream: Optional[bool] = None,
    stream_options: Optional[dict] = None,
    stop=None,
    max_tokens: Optional[int] = None,
    max_completion_tokens: Optional[int] = None,
    modalities: Optional[List[ChatCompletionModality]] = None,
    prediction: Optional[ChatCompletionPredictionContentParam] = None,
    audio: Optional[ChatCompletionAudioParam] = None,
    presence_penalty: Optional[float] = None,
    frequency_penalty: Optional[float] = None,
    logit_bias: Optional[dict] = None,
    user: Optional[str] = None,
    # openai v1.0+ new params
    response_format: Optional[Union[dict, Type[BaseModel]]] = None,
    seed: Optional[int] = None,
    tools: Optional[List] = None,
    tool_choice: Optional[str] = None,
    parallel_tool_calls: Optional[bool] = None,
    logprobs: Optional[bool] = None,
    top_logprobs: Optional[int] = None,
    deployment_id=None,
    # set api_base, api_version, api_key
    base_url: Optional[str] = None,
    api_version: Optional[str] = None,
    api_key: Optional[str] = None,
    model_list: Optional[list] = None,  # pass in a list of api_base,keys, etc.
    extra_headers: Optional[dict] = None,
    # Optional liteLLM function params
    **kwargs,
) -> Union[ModelResponse, CustomStreamWrapper]:
    """
    Asynchronously executes a litellm.completion() call for any of litellm supported llms (example gpt-4, gpt-3.5-turbo, claude-2, command-nightly)

    Parameters:
        model (str): The name of the language model to use for text completion. see all supported LLMs: https://docs.litellm.ai/docs/providers/
        messages (List): A list of message objects representing the conversation context (default is an empty list).

        OPTIONAL PARAMS
        functions (List, optional): A list of functions to apply to the conversation messages (default is an empty list).
        function_call (str, optional): The name of the function to call within the conversation (default is an empty string).
        temperature (float, optional): The temperature parameter for controlling the randomness of the output (default is 1.0).
        top_p (float, optional): The top-p parameter for nucleus sampling (default is 1.0).
        n (int, optional): The number of completions to generate (default is 1).
        stream (bool, optional): If True, return a streaming response (default is False).
        stream_options (dict, optional): A dictionary containing options for the streaming response. Only use this if stream is True.
        stop(string/list, optional): - Up to 4 sequences where the LLM API will stop generating further tokens.
        max_tokens (integer, optional): The maximum number of tokens in the generated completion (default is infinity).
        max_completion_tokens (integer, optional): An upper bound for the number of tokens that can be generated for a completion, including visible output tokens and reasoning tokens.
        modalities (List[ChatCompletionModality], optional): Output types that you would like the model to generate for this request. You can use `["text", "audio"]`
        prediction (ChatCompletionPredictionContentParam, optional): Configuration for a Predicted Output, which can greatly improve response times when large parts of the model response are known ahead of time. This is most common when you are regenerating a file with only minor changes to most of the content.
        audio (ChatCompletionAudioParam, optional): Parameters for audio output. Required when audio output is requested with modalities: ["audio"]
        presence_penalty (float, optional): It is used to penalize new tokens based on their existence in the text so far.
        frequency_penalty: It is used to penalize new tokens based on their frequency in the text so far.
        logit_bias (dict, optional): Used to modify the probability of specific tokens appearing in the completion.
        user (str, optional):  A unique identifier representing your end-user. This can help the LLM provider to monitor and detect abuse.
        metadata (dict, optional): Pass in additional metadata to tag your completion calls - eg. prompt version, details, etc.
        api_base (str, optional): Base URL for the API (default is None).
        api_version (str, optional): API version (default is None).
        api_key (str, optional): API key (default is None).
        model_list (list, optional): List of api base, version, keys
        timeout (float, optional): The maximum execution time in seconds for the completion request.

        LITELLM Specific Params
        mock_response (str, optional): If provided, return a mock completion response for testing or debugging purposes (default is None).
        custom_llm_provider (str, optional): Used for Non-OpenAI LLMs, Example usage for bedrock, set model="amazon.titan-tg1-large" and custom_llm_provider="bedrock"
    Returns:
        ModelResponse: A response object containing the generated completion and associated metadata.

    Notes:
        - This function is an asynchronous version of the `completion` function.
        - The `completion` function is called using `run_in_executor` to execute synchronously in the event loop.
        - If `stream` is True, the function returns an async generator that yields completion lines.
    """
    loop = asyncio.get_event_loop()
    custom_llm_provider = kwargs.get("custom_llm_provider", None)
    # Adjusted to use explicit arguments instead of *args and **kwargs
    completion_kwargs = {
        "model": model,
        "messages": messages,
        "functions": functions,
        "function_call": function_call,
        "timeout": timeout,
        "temperature": temperature,
        "top_p": top_p,
        "n": n,
        "stream": stream,
        "stream_options": stream_options,
        "stop": stop,
        "max_tokens": max_tokens,
        "max_completion_tokens": max_completion_tokens,
        "modalities": modalities,
        "prediction": prediction,
        "audio": audio,
        "presence_penalty": presence_penalty,
        "frequency_penalty": frequency_penalty,
        "logit_bias": logit_bias,
        "user": user,
        "response_format": response_format,
        "seed": seed,
        "tools": tools,
        "tool_choice": tool_choice,
        "parallel_tool_calls": parallel_tool_calls,
        "logprobs": logprobs,
        "top_logprobs": top_logprobs,
        "deployment_id": deployment_id,
        "base_url": base_url,
        "api_version": api_version,
        "api_key": api_key,
        "model_list": model_list,
        "extra_headers": extra_headers,
        "acompletion": True,  # assuming this is a required parameter
    }
    if custom_llm_provider is None:
        _, custom_llm_provider, _, _ = get_llm_provider(
            model=model, api_base=completion_kwargs.get("base_url", None)
        )
    try:
        # Use a partial function to pass your keyword arguments
        func = partial(completion, **completion_kwargs, **kwargs)

        # Add the context to the function
        ctx = contextvars.copy_context()
        func_with_context = partial(ctx.run, func)

        if (
            custom_llm_provider == "openai"
            or custom_llm_provider == "azure"
            or custom_llm_provider == "azure_text"
            or custom_llm_provider == "custom_openai"
            or custom_llm_provider == "anyscale"
            or custom_llm_provider == "mistral"
            or custom_llm_provider == "openrouter"
            or custom_llm_provider == "deepinfra"
            or custom_llm_provider == "perplexity"
            or custom_llm_provider == "groq"
            or custom_llm_provider == "nvidia_nim"
            or custom_llm_provider == "cohere_chat"
            or custom_llm_provider == "cohere"
            or custom_llm_provider == "cerebras"
            or custom_llm_provider == "sambanova"
            or custom_llm_provider == "ai21_chat"
            or custom_llm_provider == "ai21"
            or custom_llm_provider == "volcengine"
            or custom_llm_provider == "codestral"
            or custom_llm_provider == "text-completion-codestral"
            or custom_llm_provider == "deepseek"
            or custom_llm_provider == "text-completion-openai"
            or custom_llm_provider == "huggingface"
            or custom_llm_provider == "ollama"
            or custom_llm_provider == "ollama_chat"
            or custom_llm_provider == "replicate"
            or custom_llm_provider == "vertex_ai"
            or custom_llm_provider == "vertex_ai_beta"
            or custom_llm_provider == "gemini"
            or custom_llm_provider == "sagemaker"
            or custom_llm_provider == "sagemaker_chat"
            or custom_llm_provider == "anthropic"
            or custom_llm_provider == "anthropic_text"
            or custom_llm_provider == "predibase"
            or custom_llm_provider == "bedrock"
            or custom_llm_provider == "databricks"
            or custom_llm_provider == "triton"
            or custom_llm_provider == "clarifai"
            or custom_llm_provider == "watsonx"
            or custom_llm_provider == "cloudflare"
            or custom_llm_provider in litellm.openai_compatible_providers
            or custom_llm_provider in litellm._custom_providers
        ):  # currently implemented aiohttp calls for just azure, openai, hf, ollama, vertex ai soon all.
            init_response = await loop.run_in_executor(None, func_with_context)
            if isinstance(init_response, dict) or isinstance(
                init_response, ModelResponse
            ):  ## CACHING SCENARIO
                if isinstance(init_response, dict):
                    response = ModelResponse(**init_response)
                response = init_response
            elif asyncio.iscoroutine(init_response):
                response = await init_response
            else:
                response = init_response  # type: ignore

            if (
                custom_llm_provider == "text-completion-openai"
                or custom_llm_provider == "text-completion-codestral"
            ) and isinstance(response, TextCompletionResponse):
                response = litellm.OpenAITextCompletionConfig().convert_to_chat_model_response_object(
                    response_object=response,
                    model_response_object=litellm.ModelResponse(),
                )
        else:
            # Call the synchronous function using run_in_executor
            response = await loop.run_in_executor(None, func_with_context)  # type: ignore
        if isinstance(response, CustomStreamWrapper):
            response.set_logging_event_loop(
                loop=loop
            )  # sets the logging event loop if the user does sync streaming (e.g. on proxy for sagemaker calls)
        return response
    except Exception as e:
        custom_llm_provider = custom_llm_provider or "openai"
        raise exception_type(
            model=model,
            custom_llm_provider=custom_llm_provider,
            original_exception=e,
            completion_kwargs=completion_kwargs,
            extra_kwargs=kwargs,
        )


async def _async_streaming(response, model, custom_llm_provider, args):
    try:
        print_verbose(f"received response in _async_streaming: {response}")
        if asyncio.iscoroutine(response):
            response = await response
        async for line in response:
            print_verbose(f"line in async streaming: {line}")
            yield line
    except Exception as e:
        custom_llm_provider = custom_llm_provider or "openai"
        raise exception_type(
            model=model,
            custom_llm_provider=custom_llm_provider,
            original_exception=e,
        )


def mock_completion(
    model: str,
    messages: List,
    stream: Optional[bool] = False,
    n: Optional[int] = None,
    mock_response: Union[str, Exception, dict] = "This is a mock request",
    mock_tool_calls: Optional[List] = None,
    logging=None,
    custom_llm_provider=None,
    **kwargs,
):
    """
    Generate a mock completion response for testing or debugging purposes.

    This is a helper function that simulates the response structure of the OpenAI completion API.

    Parameters:
        model (str): The name of the language model for which the mock response is generated.
        messages (List): A list of message objects representing the conversation context.
        stream (bool, optional): If True, returns a mock streaming response (default is False).
        mock_response (str, optional): The content of the mock response (default is "This is a mock request").
        **kwargs: Additional keyword arguments that can be used but are not required.

    Returns:
        litellm.ModelResponse: A ModelResponse simulating a completion response with the specified model, messages, and mock response.

    Raises:
        Exception: If an error occurs during the generation of the mock completion response.
    Note:
        - This function is intended for testing or debugging purposes to generate mock completion responses.
        - If 'stream' is True, it returns a response that mimics the behavior of a streaming completion.
    """
    try:
        ## LOGGING
        if logging is not None:
            logging.pre_call(
                input=messages,
                api_key="mock-key",
            )
        if isinstance(mock_response, Exception):
            if isinstance(mock_response, openai.APIError):
                raise mock_response
            raise litellm.MockException(
                status_code=getattr(mock_response, "status_code", 500),  # type: ignore
                message=getattr(mock_response, "text", str(mock_response)),
                llm_provider=getattr(mock_response, "llm_provider", custom_llm_provider or "openai"),  # type: ignore
                model=model,  # type: ignore
                request=httpx.Request(method="POST", url="https://api.openai.com/v1/"),
            )
        elif (
            isinstance(mock_response, str) and mock_response == "litellm.RateLimitError"
        ):
            raise litellm.RateLimitError(
                message="this is a mock rate limit error",
                llm_provider=getattr(mock_response, "llm_provider", custom_llm_provider or "openai"),  # type: ignore
                model=model,
            )
        elif (
            isinstance(mock_response, str)
            and mock_response == "litellm.InternalServerError"
        ):
            raise litellm.InternalServerError(
                message="this is a mock internal server error",
                llm_provider=getattr(mock_response, "llm_provider", custom_llm_provider or "openai"),  # type: ignore
                model=model,
            )
        elif isinstance(mock_response, str) and mock_response.startswith(
            "Exception: content_filter_policy"
        ):
            raise litellm.MockException(
                status_code=400,
                message=mock_response,
                llm_provider="azure",
                model=model,  # type: ignore
                request=httpx.Request(method="POST", url="https://api.openai.com/v1/"),
            )
        elif isinstance(mock_response, str) and mock_response.startswith(
            "Exception: mock_streaming_error"
        ):
            mock_response = litellm.MockException(
                message="This is a mock error raised mid-stream",
                llm_provider="anthropic",
                model=model,
                status_code=529,
            )
        time_delay = kwargs.get("mock_delay", None)
        if time_delay is not None:
            time.sleep(time_delay)

        if isinstance(mock_response, dict):
            return ModelResponse(**mock_response)

        model_response = ModelResponse(stream=stream)
        if stream is True:
            # don't try to access stream object,
            if kwargs.get("acompletion", False) is True:
                return CustomStreamWrapper(
                    completion_stream=async_mock_completion_streaming_obj(
                        model_response, mock_response=mock_response, model=model, n=n
                    ),
                    model=model,
                    custom_llm_provider="openai",
                    logging_obj=logging,
                )
            return CustomStreamWrapper(
                completion_stream=mock_completion_streaming_obj(
                    model_response, mock_response=mock_response, model=model, n=n
                ),
                model=model,
                custom_llm_provider="openai",
                logging_obj=logging,
            )
        if isinstance(mock_response, litellm.MockException):
            raise mock_response
        if n is None:
            model_response.choices[0].message.content = mock_response  # type: ignore
        else:
            _all_choices = []
            for i in range(n):
                _choice = litellm.utils.Choices(
                    index=i,
                    message=litellm.utils.Message(
                        content=mock_response, role="assistant"
                    ),
                )
                _all_choices.append(_choice)
            model_response.choices = _all_choices  # type: ignore
        model_response.created = int(time.time())
        model_response.model = model

        if mock_tool_calls:
            model_response.choices[0].message.tool_calls = [  # type: ignore
                ChatCompletionMessageToolCall(**tool_call)
                for tool_call in mock_tool_calls
            ]

        setattr(
            model_response,
            "usage",
            Usage(prompt_tokens=10, completion_tokens=20, total_tokens=30),
        )

        try:
            _, custom_llm_provider, _, _ = litellm.utils.get_llm_provider(model=model)
            model_response._hidden_params["custom_llm_provider"] = custom_llm_provider
        except Exception:
            # dont let setting a hidden param block a mock_respose
            pass

        if logging is not None:
            logging.post_call(
                input=messages,
                api_key="my-secret-key",
                original_response="my-original-response",
            )
        return model_response

    except Exception as e:
        if isinstance(e, openai.APIError):
            raise e
        raise Exception("Mock completion response failed")


@client
def completion(  # type: ignore # noqa: PLR0915
    model: str,
    # Optional OpenAI params: see https://platform.openai.com/docs/api-reference/chat/create
    messages: List = [],
    timeout: Optional[Union[float, str, httpx.Timeout]] = None,
    temperature: Optional[float] = None,
    top_p: Optional[float] = None,
    n: Optional[int] = None,
    stream: Optional[bool] = None,
    stream_options: Optional[dict] = None,
    stop=None,
    max_completion_tokens: Optional[int] = None,
    max_tokens: Optional[int] = None,
    modalities: Optional[List[ChatCompletionModality]] = None,
    prediction: Optional[ChatCompletionPredictionContentParam] = None,
    audio: Optional[ChatCompletionAudioParam] = None,
    presence_penalty: Optional[float] = None,
    frequency_penalty: Optional[float] = None,
    logit_bias: Optional[dict] = None,
    user: Optional[str] = None,
    # openai v1.0+ new params
    response_format: Optional[Union[dict, Type[BaseModel]]] = None,
    seed: Optional[int] = None,
    tools: Optional[List] = None,
    tool_choice: Optional[Union[str, dict]] = None,
    logprobs: Optional[bool] = None,
    top_logprobs: Optional[int] = None,
    parallel_tool_calls: Optional[bool] = None,
    deployment_id=None,
    extra_headers: Optional[dict] = None,
    # soon to be deprecated params by OpenAI
    functions: Optional[List] = None,
    function_call: Optional[str] = None,
    # set api_base, api_version, api_key
    base_url: Optional[str] = None,
    api_version: Optional[str] = None,
    api_key: Optional[str] = None,
    model_list: Optional[list] = None,  # pass in a list of api_base,keys, etc.
    # Optional liteLLM function params
    **kwargs,
) -> Union[ModelResponse, CustomStreamWrapper]:
    """
    Perform a completion() using any of litellm supported llms (example gpt-4, gpt-3.5-turbo, claude-2, command-nightly)
    Parameters:
        model (str): The name of the language model to use for text completion. see all supported LLMs: https://docs.litellm.ai/docs/providers/
        messages (List): A list of message objects representing the conversation context (default is an empty list).

        OPTIONAL PARAMS
        functions (List, optional): A list of functions to apply to the conversation messages (default is an empty list).
        function_call (str, optional): The name of the function to call within the conversation (default is an empty string).
        temperature (float, optional): The temperature parameter for controlling the randomness of the output (default is 1.0).
        top_p (float, optional): The top-p parameter for nucleus sampling (default is 1.0).
        n (int, optional): The number of completions to generate (default is 1).
        stream (bool, optional): If True, return a streaming response (default is False).
        stream_options (dict, optional): A dictionary containing options for the streaming response. Only set this when you set stream: true.
        stop(string/list, optional): - Up to 4 sequences where the LLM API will stop generating further tokens.
        max_tokens (integer, optional): The maximum number of tokens in the generated completion (default is infinity).
        max_completion_tokens (integer, optional): An upper bound for the number of tokens that can be generated for a completion, including visible output tokens and reasoning tokens.
        modalities (List[ChatCompletionModality], optional): Output types that you would like the model to generate for this request.. You can use `["text", "audio"]`
        prediction (ChatCompletionPredictionContentParam, optional): Configuration for a Predicted Output, which can greatly improve response times when large parts of the model response are known ahead of time. This is most common when you are regenerating a file with only minor changes to most of the content.
        audio (ChatCompletionAudioParam, optional): Parameters for audio output. Required when audio output is requested with modalities: ["audio"]
        presence_penalty (float, optional): It is used to penalize new tokens based on their existence in the text so far.
        frequency_penalty: It is used to penalize new tokens based on their frequency in the text so far.
        logit_bias (dict, optional): Used to modify the probability of specific tokens appearing in the completion.
        user (str, optional):  A unique identifier representing your end-user. This can help the LLM provider to monitor and detect abuse.
        logprobs (bool, optional): Whether to return log probabilities of the output tokens or not. If true, returns the log probabilities of each output token returned in the content of message
        top_logprobs (int, optional): An integer between 0 and 5 specifying the number of most likely tokens to return at each token position, each with an associated log probability. logprobs must be set to true if this parameter is used.
        metadata (dict, optional): Pass in additional metadata to tag your completion calls - eg. prompt version, details, etc.
        api_base (str, optional): Base URL for the API (default is None).
        api_version (str, optional): API version (default is None).
        api_key (str, optional): API key (default is None).
        model_list (list, optional): List of api base, version, keys
        extra_headers (dict, optional): Additional headers to include in the request.

        LITELLM Specific Params
        mock_response (str, optional): If provided, return a mock completion response for testing or debugging purposes (default is None).
        custom_llm_provider (str, optional): Used for Non-OpenAI LLMs, Example usage for bedrock, set model="amazon.titan-tg1-large" and custom_llm_provider="bedrock"
        max_retries (int, optional): The number of retries to attempt (default is 0).
    Returns:
        ModelResponse: A response object containing the generated completion and associated metadata.

    Note:
        - This function is used to perform completions() using the specified language model.
        - It supports various optional parameters for customizing the completion behavior.
        - If 'mock_response' is provided, a mock completion response is returned for testing or debugging.
    """
    ######### unpacking kwargs #####################
    args = locals()
    api_base = kwargs.get("api_base", None)
    mock_response = kwargs.get("mock_response", None)
    mock_tool_calls = kwargs.get("mock_tool_calls", None)
    force_timeout = kwargs.get("force_timeout", 600)  ## deprecated
    logger_fn = kwargs.get("logger_fn", None)
    verbose = kwargs.get("verbose", False)
    custom_llm_provider = kwargs.get("custom_llm_provider", None)
    litellm_logging_obj = kwargs.get("litellm_logging_obj", None)
    id = kwargs.get("id", None)
    metadata = kwargs.get("metadata", None)
    model_info = kwargs.get("model_info", None)
    proxy_server_request = kwargs.get("proxy_server_request", None)
    fallbacks = kwargs.get("fallbacks", None)
    headers = kwargs.get("headers", None) or extra_headers
    ensure_alternating_roles: Optional[bool] = kwargs.get(
        "ensure_alternating_roles", None
    )
    user_continue_message: Optional[ChatCompletionUserMessage] = kwargs.get(
        "user_continue_message", None
    )
    assistant_continue_message: Optional[ChatCompletionAssistantMessage] = kwargs.get(
        "assistant_continue_message", None
    )
    if headers is None:
        headers = {}

    if extra_headers is not None:
        headers.update(extra_headers)
    num_retries = kwargs.get(
        "num_retries", None
    )  ## alt. param for 'max_retries'. Use this to pass retries w/ instructor.
    max_retries = kwargs.get("max_retries", None)
    cooldown_time = kwargs.get("cooldown_time", None)
    context_window_fallback_dict = kwargs.get("context_window_fallback_dict", None)
    organization = kwargs.get("organization", None)
    ### CUSTOM MODEL COST ###
    input_cost_per_token = kwargs.get("input_cost_per_token", None)
    output_cost_per_token = kwargs.get("output_cost_per_token", None)
    input_cost_per_second = kwargs.get("input_cost_per_second", None)
    output_cost_per_second = kwargs.get("output_cost_per_second", None)
    ### CUSTOM PROMPT TEMPLATE ###
    initial_prompt_value = kwargs.get("initial_prompt_value", None)
    roles = kwargs.get("roles", None)
    final_prompt_value = kwargs.get("final_prompt_value", None)
    bos_token = kwargs.get("bos_token", None)
    eos_token = kwargs.get("eos_token", None)
    preset_cache_key = kwargs.get("preset_cache_key", None)
    hf_model_name = kwargs.get("hf_model_name", None)
    supports_system_message = kwargs.get("supports_system_message", None)
    base_model = kwargs.get("base_model", None)
    ### TEXT COMPLETION CALLS ###
    text_completion = kwargs.get("text_completion", False)
    atext_completion = kwargs.get("atext_completion", False)
    ### ASYNC CALLS ###
    acompletion = kwargs.get("acompletion", False)
    client = kwargs.get("client", None)
    ### Admin Controls ###
    no_log = kwargs.get("no-log", False)
    ### COPY MESSAGES ### - related issue https://github.com/BerriAI/litellm/discussions/4489
    messages = get_completion_messages(
        messages=messages,
        ensure_alternating_roles=ensure_alternating_roles or False,
        user_continue_message=user_continue_message,
        assistant_continue_message=assistant_continue_message,
    )
    ######## end of unpacking kwargs ###########
    openai_params = [
        "functions",
        "function_call",
        "temperature",
        "temperature",
        "top_p",
        "n",
        "stream",
        "stream_options",
        "stop",
        "max_completion_tokens",
        "modalities",
        "prediction",
        "audio",
        "max_tokens",
        "presence_penalty",
        "frequency_penalty",
        "logit_bias",
        "user",
        "request_timeout",
        "api_base",
        "api_version",
        "api_key",
        "deployment_id",
        "organization",
        "base_url",
        "default_headers",
        "timeout",
        "response_format",
        "seed",
        "tools",
        "tool_choice",
        "max_retries",
        "parallel_tool_calls",
        "logprobs",
        "top_logprobs",
        "extra_headers",
    ]

    default_params = openai_params + all_litellm_params
    litellm_params = {}  # used to prevent unbound var errors
    non_default_params = {
        k: v for k, v in kwargs.items() if k not in default_params
    }  # model-specific params - pass them straight to the model/provider

    try:
        if base_url is not None:
            api_base = base_url
        if num_retries is not None:
            max_retries = num_retries
        logging = litellm_logging_obj
        fallbacks = fallbacks or litellm.model_fallbacks
        if fallbacks is not None:
            return completion_with_fallbacks(**args)
        if model_list is not None:
            deployments = [
                m["litellm_params"] for m in model_list if m["model_name"] == model
            ]
            return litellm.batch_completion_models(deployments=deployments, **args)
        if litellm.model_alias_map and model in litellm.model_alias_map:
            model = litellm.model_alias_map[
                model
            ]  # update the model to the actual value if an alias has been passed in
        model_response = ModelResponse()
        setattr(model_response, "usage", litellm.Usage())
        if (
            kwargs.get("azure", False) is True
        ):  # don't remove flag check, to remain backwards compatible for repos like Codium
            custom_llm_provider = "azure"
        if deployment_id is not None:  # azure llms
            model = deployment_id
            custom_llm_provider = "azure"
        model, custom_llm_provider, dynamic_api_key, api_base = get_llm_provider(
            model=model,
            custom_llm_provider=custom_llm_provider,
            api_base=api_base,
            api_key=api_key,
        )
        if model_response is not None and hasattr(model_response, "_hidden_params"):
            model_response._hidden_params["custom_llm_provider"] = custom_llm_provider
            model_response._hidden_params["region_name"] = kwargs.get(
                "aws_region_name", None
            )  # support region-based pricing for bedrock

        ### VALIDATE USER MESSAGES ###
        messages = validate_chat_completion_messages(messages=messages)

        ### TIMEOUT LOGIC ###
        timeout = timeout or kwargs.get("request_timeout", 600) or 600
        # set timeout for 10 minutes by default
        if isinstance(timeout, httpx.Timeout) and not supports_httpx_timeout(
            custom_llm_provider
        ):
            timeout = timeout.read or 600  # default 10 min timeout
        elif not isinstance(timeout, httpx.Timeout):
            timeout = float(timeout)  # type: ignore

        ### REGISTER CUSTOM MODEL PRICING -- IF GIVEN ###
        if input_cost_per_token is not None and output_cost_per_token is not None:
            litellm.register_model(
                {
                    f"{custom_llm_provider}/{model}": {
                        "input_cost_per_token": input_cost_per_token,
                        "output_cost_per_token": output_cost_per_token,
                        "litellm_provider": custom_llm_provider,
                    }
                }
            )
        elif (
            input_cost_per_second is not None
        ):  # time based pricing just needs cost in place
            output_cost_per_second = output_cost_per_second
            litellm.register_model(
                {
                    f"{custom_llm_provider}/{model}": {
                        "input_cost_per_second": input_cost_per_second,
                        "output_cost_per_second": output_cost_per_second,
                        "litellm_provider": custom_llm_provider,
                    }
                }
            )
        ### BUILD CUSTOM PROMPT TEMPLATE -- IF GIVEN ###
        custom_prompt_dict = {}  # type: ignore
        if (
            initial_prompt_value
            or roles
            or final_prompt_value
            or bos_token
            or eos_token
        ):
            custom_prompt_dict = {model: {}}
            if initial_prompt_value:
                custom_prompt_dict[model]["initial_prompt_value"] = initial_prompt_value
            if roles:
                custom_prompt_dict[model]["roles"] = roles
            if final_prompt_value:
                custom_prompt_dict[model]["final_prompt_value"] = final_prompt_value
            if bos_token:
                custom_prompt_dict[model]["bos_token"] = bos_token
            if eos_token:
                custom_prompt_dict[model]["eos_token"] = eos_token

        if (
            supports_system_message is not None
            and isinstance(supports_system_message, bool)
            and supports_system_message is False
        ):
            messages = map_system_message_pt(messages=messages)
        model_api_key = get_api_key(
            llm_provider=custom_llm_provider, dynamic_api_key=api_key
        )  # get the api key from the environment if required for the model

        if dynamic_api_key is not None:
            api_key = dynamic_api_key
        # check if user passed in any of the OpenAI optional params
        optional_params = get_optional_params(
            functions=functions,
            function_call=function_call,
            temperature=temperature,
            top_p=top_p,
            n=n,
            stream=stream,
            stream_options=stream_options,
            stop=stop,
            max_tokens=max_tokens,
            max_completion_tokens=max_completion_tokens,
            modalities=modalities,
            prediction=prediction,
            audio=audio,
            presence_penalty=presence_penalty,
            frequency_penalty=frequency_penalty,
            logit_bias=logit_bias,
            user=user,
            # params to identify the model
            model=model,
            custom_llm_provider=custom_llm_provider,
            response_format=response_format,
            seed=seed,
            tools=tools,
            tool_choice=tool_choice,
            max_retries=max_retries,
            logprobs=logprobs,
            top_logprobs=top_logprobs,
            api_version=api_version,
            parallel_tool_calls=parallel_tool_calls,
            messages=messages,
            **non_default_params,
        )

        if litellm.add_function_to_prompt and optional_params.get(
            "functions_unsupported_model", None
        ):  # if user opts to add it to prompt, when API doesn't support function calling
            functions_unsupported_model = optional_params.pop(
                "functions_unsupported_model"
            )
            messages = function_call_prompt(
                messages=messages, functions=functions_unsupported_model
            )

        # For logging - save the values of the litellm-specific params passed in
        litellm_params = get_litellm_params(
            acompletion=acompletion,
            api_key=api_key,
            force_timeout=force_timeout,
            logger_fn=logger_fn,
            verbose=verbose,
            custom_llm_provider=custom_llm_provider,
            api_base=api_base,
            litellm_call_id=kwargs.get("litellm_call_id", None),
            model_alias_map=litellm.model_alias_map,
            completion_call_id=id,
            metadata=metadata,
            model_info=model_info,
            proxy_server_request=proxy_server_request,
            preset_cache_key=preset_cache_key,
            no_log=no_log,
            input_cost_per_second=input_cost_per_second,
            input_cost_per_token=input_cost_per_token,
            output_cost_per_second=output_cost_per_second,
            output_cost_per_token=output_cost_per_token,
            cooldown_time=cooldown_time,
            text_completion=kwargs.get("text_completion"),
            azure_ad_token_provider=kwargs.get("azure_ad_token_provider"),
            user_continue_message=kwargs.get("user_continue_message"),
            base_model=base_model,
            litellm_trace_id=kwargs.get("litellm_trace_id"),
            hf_model_name=hf_model_name,
            custom_prompt_dict=custom_prompt_dict,
        )
        logging.update_environment_variables(
            model=model,
            user=user,
            optional_params=optional_params,
            litellm_params=litellm_params,
            custom_llm_provider=custom_llm_provider,
        )
        if mock_response or mock_tool_calls:
            return mock_completion(
                model,
                messages,
                stream=stream,
                n=n,
                mock_response=mock_response,
                mock_tool_calls=mock_tool_calls,
                logging=logging,
                acompletion=acompletion,
                mock_delay=kwargs.get("mock_delay", None),
                custom_llm_provider=custom_llm_provider,
            )

        if custom_llm_provider == "azure":
            # azure configs
            ## check dynamic params ##
            dynamic_params = False
            if client is not None and (
                isinstance(client, openai.AzureOpenAI)
                or isinstance(client, openai.AsyncAzureOpenAI)
            ):
                dynamic_params = _check_dynamic_azure_params(
                    azure_client_params={"api_version": api_version},
                    azure_client=client,
                )

            api_type = get_secret("AZURE_API_TYPE") or "azure"

            api_base = api_base or litellm.api_base or get_secret("AZURE_API_BASE")

            api_version = (
                api_version
                or litellm.api_version
                or get_secret("AZURE_API_VERSION")
                or litellm.AZURE_DEFAULT_API_VERSION
            )

            api_key = (
                api_key
                or litellm.api_key
                or litellm.azure_key
                or get_secret("AZURE_OPENAI_API_KEY")
                or get_secret("AZURE_API_KEY")
            )

            azure_ad_token = optional_params.get("extra_body", {}).pop(
                "azure_ad_token", None
            ) or get_secret("AZURE_AD_TOKEN")

            headers = headers or litellm.headers

            if extra_headers is not None:
                optional_params["extra_headers"] = extra_headers

            if (
                litellm.enable_preview_features
                and litellm.AzureOpenAIO1Config().is_o1_model(model=model)
            ):
                ## LOAD CONFIG - if set
                config = litellm.AzureOpenAIO1Config.get_config()
                for k, v in config.items():
                    if (
                        k not in optional_params
                    ):  # completion(top_k=3) > azure_config(top_k=3) <- allows for dynamic variables to be passed in
                        optional_params[k] = v

                response = azure_o1_chat_completions.completion(
                    model=model,
                    messages=messages,
                    headers=headers,
                    api_key=api_key,
                    api_base=api_base,
                    api_version=api_version,
                    api_type=api_type,
                    dynamic_params=dynamic_params,
                    azure_ad_token=azure_ad_token,
                    model_response=model_response,
                    print_verbose=print_verbose,
                    optional_params=optional_params,
                    litellm_params=litellm_params,
                    logger_fn=logger_fn,
                    logging_obj=logging,
                    acompletion=acompletion,
                    timeout=timeout,  # type: ignore
                    client=client,  # pass AsyncAzureOpenAI, AzureOpenAI client
                )
            else:
                ## LOAD CONFIG - if set
                config = litellm.AzureOpenAIConfig.get_config()
                for k, v in config.items():
                    if (
                        k not in optional_params
                    ):  # completion(top_k=3) > azure_config(top_k=3) <- allows for dynamic variables to be passed in
                        optional_params[k] = v

                ## COMPLETION CALL
                response = azure_chat_completions.completion(
                    model=model,
                    messages=messages,
                    headers=headers,
                    api_key=api_key,
                    api_base=api_base,
                    api_version=api_version,
                    api_type=api_type,
                    dynamic_params=dynamic_params,
                    azure_ad_token=azure_ad_token,
                    model_response=model_response,
                    print_verbose=print_verbose,
                    optional_params=optional_params,
                    litellm_params=litellm_params,
                    logger_fn=logger_fn,
                    logging_obj=logging,
                    acompletion=acompletion,
                    timeout=timeout,  # type: ignore
                    client=client,  # pass AsyncAzureOpenAI, AzureOpenAI client
                )

            if optional_params.get("stream", False):
                ## LOGGING
                logging.post_call(
                    input=messages,
                    api_key=api_key,
                    original_response=response,
                    additional_args={
                        "headers": headers,
                        "api_version": api_version,
                        "api_base": api_base,
                    },
                )
        elif custom_llm_provider == "azure_text":
            # azure configs
            api_type = get_secret("AZURE_API_TYPE") or "azure"

            api_base = api_base or litellm.api_base or get_secret("AZURE_API_BASE")

            api_version = (
                api_version or litellm.api_version or get_secret("AZURE_API_VERSION")
            )

            api_key = (
                api_key
                or litellm.api_key
                or litellm.azure_key
                or get_secret("AZURE_OPENAI_API_KEY")
                or get_secret("AZURE_API_KEY")
            )

            azure_ad_token = optional_params.get("extra_body", {}).pop(
                "azure_ad_token", None
            ) or get_secret("AZURE_AD_TOKEN")

            headers = headers or litellm.headers

            if extra_headers is not None:
                optional_params["extra_headers"] = extra_headers

            ## LOAD CONFIG - if set
            config = litellm.AzureOpenAIConfig.get_config()
            for k, v in config.items():
                if (
                    k not in optional_params
                ):  # completion(top_k=3) > azure_config(top_k=3) <- allows for dynamic variables to be passed in
                    optional_params[k] = v

            ## COMPLETION CALL
            response = azure_text_completions.completion(
                model=model,
                messages=messages,
                headers=headers,
                api_key=api_key,
                api_base=api_base,
                api_version=api_version,
                api_type=api_type,
                azure_ad_token=azure_ad_token,
                model_response=model_response,
                print_verbose=print_verbose,
                optional_params=optional_params,
                litellm_params=litellm_params,
                logger_fn=logger_fn,
                logging_obj=logging,
                acompletion=acompletion,
                timeout=timeout,
                client=client,  # pass AsyncAzureOpenAI, AzureOpenAI client
            )

            if optional_params.get("stream", False) or acompletion is True:
                ## LOGGING
                logging.post_call(
                    input=messages,
                    api_key=api_key,
                    original_response=response,
                    additional_args={
                        "headers": headers,
                        "api_version": api_version,
                        "api_base": api_base,
                    },
                )
        elif custom_llm_provider == "azure_ai":
            api_base = (
                api_base  # for deepinfra/perplexity/anyscale/groq/friendliai we check in get_llm_provider and pass in the api base from there
                or litellm.api_base
                or get_secret("AZURE_AI_API_BASE")
            )
            # set API KEY
            api_key = (
                api_key
                or litellm.api_key  # for deepinfra/perplexity/anyscale/friendliai we check in get_llm_provider and pass in the api key from there
                or litellm.openai_key
                or get_secret("AZURE_AI_API_KEY")
            )

            headers = headers or litellm.headers

            if extra_headers is not None:
                optional_params["extra_headers"] = extra_headers

            ## LOAD CONFIG - if set
            config = litellm.AzureAIStudioConfig.get_config()
            for k, v in config.items():
                if (
                    k not in optional_params
                ):  # completion(top_k=3) > openai_config(top_k=3) <- allows for dynamic variables to be passed in
                    optional_params[k] = v

            ## FOR COHERE
            if "command-r" in model:  # make sure tool call in messages are str
                messages = stringify_json_tool_call_content(messages=messages)

            ## COMPLETION CALL
            try:
                response = openai_chat_completions.completion(
                    model=model,
                    messages=messages,
                    headers=headers,
                    model_response=model_response,
                    print_verbose=print_verbose,
                    api_key=api_key,
                    api_base=api_base,
                    acompletion=acompletion,
                    logging_obj=logging,
                    optional_params=optional_params,
                    litellm_params=litellm_params,
                    logger_fn=logger_fn,
                    timeout=timeout,  # type: ignore
                    custom_prompt_dict=custom_prompt_dict,
                    client=client,  # pass AsyncOpenAI, OpenAI client
                    organization=organization,
                    custom_llm_provider=custom_llm_provider,
                    drop_params=non_default_params.get("drop_params"),
                )
            except Exception as e:
                ## LOGGING - log the original exception returned
                logging.post_call(
                    input=messages,
                    api_key=api_key,
                    original_response=str(e),
                    additional_args={"headers": headers},
                )
                raise e

            if optional_params.get("stream", False):
                ## LOGGING
                logging.post_call(
                    input=messages,
                    api_key=api_key,
                    original_response=response,
                    additional_args={"headers": headers},
                )
        elif (
            custom_llm_provider == "text-completion-openai"
            or "ft:babbage-002" in model
            or "ft:davinci-002" in model  # support for finetuned completion models
            or custom_llm_provider
            in litellm.openai_text_completion_compatible_providers
            and kwargs.get("text_completion") is True
        ):
            openai.api_type = "openai"

            api_base = (
                api_base
                or litellm.api_base
                or get_secret("OPENAI_API_BASE")
                or "https://api.openai.com/v1"
            )

            openai.api_version = None
            # set API KEY

            api_key = (
                api_key
                or litellm.api_key
                or litellm.openai_key
                or get_secret("OPENAI_API_KEY")
            )

            headers = headers or litellm.headers

            if extra_headers is not None:
                optional_params["extra_headers"] = extra_headers

            ## LOAD CONFIG - if set
            config = litellm.OpenAITextCompletionConfig.get_config()
            for k, v in config.items():
                if (
                    k not in optional_params
                ):  # completion(top_k=3) > openai_text_config(top_k=3) <- allows for dynamic variables to be passed in
                    optional_params[k] = v
            if litellm.organization:
                openai.organization = litellm.organization

            if (
                len(messages) > 0
                and "content" in messages[0]
                and isinstance(messages[0]["content"], list)
            ):
                # text-davinci-003 can accept a string or array, if it's an array, assume the array is set in messages[0]['content']
                # https://platform.openai.com/docs/api-reference/completions/create
                prompt = messages[0]["content"]
            else:
                prompt = " ".join([message["content"] for message in messages])  # type: ignore

            ## COMPLETION CALL
            if custom_llm_provider == "together_ai":
                _response = together_ai_text_completions.completion(
                    model=model,
                    messages=messages,
                    model_response=model_response,
                    print_verbose=print_verbose,
                    api_key=api_key,
                    api_base=api_base,
                    acompletion=acompletion,
                    client=client,  # pass AsyncOpenAI, OpenAI client
                    logging_obj=logging,
                    optional_params=optional_params,
                    litellm_params=litellm_params,
                    logger_fn=logger_fn,
                    timeout=timeout,  # type: ignore
                )
            else:
                _response = openai_text_completions.completion(
                    model=model,
                    messages=messages,
                    model_response=model_response,
                    print_verbose=print_verbose,
                    api_key=api_key,
                    api_base=api_base,
                    acompletion=acompletion,
                    client=client,  # pass AsyncOpenAI, OpenAI client
                    logging_obj=logging,
                    optional_params=optional_params,
                    litellm_params=litellm_params,
                    logger_fn=logger_fn,
                    timeout=timeout,  # type: ignore
                )

            if (
                optional_params.get("stream", False) is False
                and acompletion is False
                and text_completion is False
            ):
                # convert to chat completion response
                _response = litellm.OpenAITextCompletionConfig().convert_to_chat_model_response_object(
                    response_object=_response, model_response_object=model_response
                )

            if optional_params.get("stream", False) or acompletion is True:
                ## LOGGING
                logging.post_call(
                    input=messages,
                    api_key=api_key,
                    original_response=_response,
                    additional_args={"headers": headers},
                )
            response = _response
        elif custom_llm_provider == "groq":
            api_base = (
                api_base  # for deepinfra/perplexity/anyscale/groq/friendliai we check in get_llm_provider and pass in the api base from there
                or litellm.api_base
                or get_secret("GROQ_API_BASE")
                or "https://api.groq.com/openai/v1"
            )

            # set API KEY
            api_key = (
                api_key
                or litellm.api_key  # for deepinfra/perplexity/anyscale/friendliai we check in get_llm_provider and pass in the api key from there
                or litellm.groq_key
                or get_secret("GROQ_API_KEY")
            )

            headers = headers or litellm.headers

            ## LOAD CONFIG - if set
            config = litellm.GroqChatConfig.get_config()
            for k, v in config.items():
                if (
                    k not in optional_params
                ):  # completion(top_k=3) > openai_config(top_k=3) <- allows for dynamic variables to be passed in
                    optional_params[k] = v

            response = groq_chat_completions.completion(
                model=model,
                messages=messages,
                headers=headers,
                model_response=model_response,
                print_verbose=print_verbose,
                api_key=api_key,
                api_base=api_base,
                acompletion=acompletion,
                logging_obj=logging,
                optional_params=optional_params,
                litellm_params=litellm_params,
                logger_fn=logger_fn,
                timeout=timeout,  # type: ignore
                custom_prompt_dict=custom_prompt_dict,
                client=client,  # pass AsyncOpenAI, OpenAI client
                custom_llm_provider=custom_llm_provider,
                encoding=encoding,
            )
        elif (
            model in litellm.open_ai_chat_completion_models
            or custom_llm_provider == "custom_openai"
            or custom_llm_provider == "deepinfra"
            or custom_llm_provider == "perplexity"
            or custom_llm_provider == "nvidia_nim"
            or custom_llm_provider == "cerebras"
            or custom_llm_provider == "sambanova"
            or custom_llm_provider == "volcengine"
            or custom_llm_provider == "deepseek"
            or custom_llm_provider == "anyscale"
            or custom_llm_provider == "mistral"
            or custom_llm_provider == "openai"
            or custom_llm_provider == "together_ai"
            or custom_llm_provider in litellm.openai_compatible_providers
            or "ft:gpt-3.5-turbo" in model  # finetune gpt-3.5-turbo
        ):  # allow user to make an openai call with a custom base
            # note: if a user sets a custom base - we should ensure this works
            # allow for the setting of dynamic and stateful api-bases
            api_base = (
                api_base  # for deepinfra/perplexity/anyscale/groq/friendliai we check in get_llm_provider and pass in the api base from there
                or litellm.api_base
                or get_secret("OPENAI_API_BASE")
                or "https://api.openai.com/v1"
            )
            organization = (
                organization
                or litellm.organization
                or get_secret("OPENAI_ORGANIZATION")
                or None  # default - https://github.com/openai/openai-python/blob/284c1799070c723c6a553337134148a7ab088dd8/openai/util.py#L105
            )
            openai.organization = organization
            # set API KEY
            api_key = (
                api_key
                or litellm.api_key  # for deepinfra/perplexity/anyscale/friendliai we check in get_llm_provider and pass in the api key from there
                or litellm.openai_key
                or get_secret("OPENAI_API_KEY")
            )

            headers = headers or litellm.headers

            if extra_headers is not None:
                optional_params["extra_headers"] = extra_headers

            ## LOAD CONFIG - if set
            config = litellm.OpenAIConfig.get_config()
            for k, v in config.items():
                if (
                    k not in optional_params
                ):  # completion(top_k=3) > openai_config(top_k=3) <- allows for dynamic variables to be passed in
                    optional_params[k] = v

            ## COMPLETION CALL
            try:
                response = openai_chat_completions.completion(
                    model=model,
                    messages=messages,
                    headers=headers,
                    model_response=model_response,
                    print_verbose=print_verbose,
                    api_key=api_key,
                    api_base=api_base,
                    acompletion=acompletion,
                    logging_obj=logging,
                    optional_params=optional_params,
                    litellm_params=litellm_params,
                    logger_fn=logger_fn,
                    timeout=timeout,  # type: ignore
                    custom_prompt_dict=custom_prompt_dict,
                    client=client,  # pass AsyncOpenAI, OpenAI client
                    organization=organization,
                    custom_llm_provider=custom_llm_provider,
                )
            except Exception as e:
                ## LOGGING - log the original exception returned
                logging.post_call(
                    input=messages,
                    api_key=api_key,
                    original_response=str(e),
                    additional_args={"headers": headers},
                )
                raise e

            if optional_params.get("stream", False):
                ## LOGGING
                logging.post_call(
                    input=messages,
                    api_key=api_key,
                    original_response=response,
                    additional_args={"headers": headers},
                )

        elif (
            "replicate" in model
            or custom_llm_provider == "replicate"
            or model in litellm.replicate_models
        ):
            # Setting the relevant API KEY for replicate, replicate defaults to using os.environ.get("REPLICATE_API_TOKEN")
            replicate_key = (
                api_key
                or litellm.replicate_key
                or litellm.api_key
                or get_secret("REPLICATE_API_KEY")
                or get_secret("REPLICATE_API_TOKEN")
            )

            api_base = (
                api_base
                or litellm.api_base
                or get_secret("REPLICATE_API_BASE")
                or "https://api.replicate.com/v1"
            )

            custom_prompt_dict = custom_prompt_dict or litellm.custom_prompt_dict

            model_response = replicate_chat_completion(  # type: ignore
                model=model,
                messages=messages,
                api_base=api_base,
                model_response=model_response,
                print_verbose=print_verbose,
                optional_params=optional_params,
                litellm_params=litellm_params,
                logger_fn=logger_fn,
                encoding=encoding,  # for calculating input/output tokens
                api_key=replicate_key,
                logging_obj=logging,
                custom_prompt_dict=custom_prompt_dict,
                acompletion=acompletion,
                headers=headers,
            )

            if optional_params.get("stream", False) is True:
                ## LOGGING
                logging.post_call(
                    input=messages,
                    api_key=replicate_key,
                    original_response=model_response,
                )

            response = model_response
        elif (
            "clarifai" in model
            or custom_llm_provider == "clarifai"
            or model in litellm.clarifai_models
        ):
            clarifai_key = None
            clarifai_key = (
                api_key
                or litellm.clarifai_key
                or litellm.api_key
                or get_secret("CLARIFAI_API_KEY")
                or get_secret("CLARIFAI_API_TOKEN")
            )

            api_base = (
                api_base
                or litellm.api_base
                or get_secret("CLARIFAI_API_BASE")
                or "https://api.clarifai.com/v2"
            )
            api_base = litellm.ClarifaiConfig()._convert_model_to_url(model, api_base)
            response = base_llm_http_handler.completion(
                model=model,
                stream=stream,
                fake_stream=True,  # clarifai does not support streaming, we fake it
                messages=messages,
                acompletion=acompletion,
                api_base=api_base,
                model_response=model_response,
                optional_params=optional_params,
                litellm_params=litellm_params,
                custom_llm_provider="clarifai",
                timeout=timeout,
                headers=headers,
                encoding=encoding,
                api_key=clarifai_key,
                logging_obj=logging,  # model call logging done inside the class as we make need to modify I/O to fit aleph alpha's requirements
            )
        elif custom_llm_provider == "anthropic_text":
            api_key = (
                api_key
                or litellm.anthropic_key
                or litellm.api_key
                or os.environ.get("ANTHROPIC_API_KEY")
            )
            custom_prompt_dict = custom_prompt_dict or litellm.custom_prompt_dict
            api_base = (
                api_base
                or litellm.api_base
                or get_secret("ANTHROPIC_API_BASE")
                or get_secret("ANTHROPIC_BASE_URL")
                or "https://api.anthropic.com/v1/complete"
            )

            if api_base is not None and not api_base.endswith("/v1/complete"):
                api_base += "/v1/complete"

            response = base_llm_http_handler.completion(
                model=model,
                stream=stream,
                messages=messages,
                acompletion=acompletion,
                api_base=api_base,
                model_response=model_response,
                optional_params=optional_params,
                litellm_params=litellm_params,
                custom_llm_provider="anthropic_text",
                timeout=timeout,
                headers=headers,
                encoding=encoding,
                api_key=api_key,
                logging_obj=logging,  # model call logging done inside the class as we make need to modify I/O to fit aleph alpha's requirements
            )
        elif custom_llm_provider == "anthropic":
            api_key = (
                api_key
                or litellm.anthropic_key
                or litellm.api_key
                or os.environ.get("ANTHROPIC_API_KEY")
            )
            custom_prompt_dict = custom_prompt_dict or litellm.custom_prompt_dict
            # call /messages
            # default route for all anthropic models
            api_base = (
                api_base
                or litellm.api_base
                or get_secret("ANTHROPIC_API_BASE")
                or get_secret("ANTHROPIC_BASE_URL")
                or "https://api.anthropic.com/v1/messages"
            )

            if api_base is not None and not api_base.endswith("/v1/messages"):
                api_base += "/v1/messages"

            response = anthropic_chat_completions.completion(
                model=model,
                messages=messages,
                api_base=api_base,
                acompletion=acompletion,
                custom_prompt_dict=litellm.custom_prompt_dict,
                model_response=model_response,
                print_verbose=print_verbose,
                optional_params=optional_params,
                litellm_params=litellm_params,
                logger_fn=logger_fn,
                encoding=encoding,  # for calculating input/output tokens
                api_key=api_key,
                logging_obj=logging,
                headers=headers,
                timeout=timeout,
                client=client,
                custom_llm_provider=custom_llm_provider,
            )
            if optional_params.get("stream", False) or acompletion is True:
                ## LOGGING
                logging.post_call(
                    input=messages,
                    api_key=api_key,
                    original_response=response,
                )
            response = response
        elif custom_llm_provider == "nlp_cloud":
            nlp_cloud_key = (
                api_key
                or litellm.nlp_cloud_key
                or get_secret("NLP_CLOUD_API_KEY")
                or litellm.api_key
            )

            api_base = (
                api_base
                or litellm.api_base
                or get_secret("NLP_CLOUD_API_BASE")
                or "https://api.nlpcloud.io/v1/gpu/"
            )

            response = nlp_cloud_chat_completion(
                model=model,
                messages=messages,
                api_base=api_base,
                model_response=model_response,
                print_verbose=print_verbose,
                optional_params=optional_params,
                litellm_params=litellm_params,
                logger_fn=logger_fn,
                encoding=encoding,
                api_key=nlp_cloud_key,
                logging_obj=logging,
            )

            if "stream" in optional_params and optional_params["stream"] is True:
                # don't try to access stream object,
                response = CustomStreamWrapper(
                    response,
                    model,
                    custom_llm_provider="nlp_cloud",
                    logging_obj=logging,
                )

            if optional_params.get("stream", False) or acompletion is True:
                ## LOGGING
                logging.post_call(
                    input=messages,
                    api_key=api_key,
                    original_response=response,
                )

            response = response
        elif custom_llm_provider == "aleph_alpha":
            aleph_alpha_key = (
                api_key
                or litellm.aleph_alpha_key
                or get_secret("ALEPH_ALPHA_API_KEY")
                or get_secret("ALEPHALPHA_API_KEY")
                or litellm.api_key
            )

            api_base = (
                api_base
                or litellm.api_base
                or get_secret("ALEPH_ALPHA_API_BASE")
                or "https://api.aleph-alpha.com/complete"
            )

            model_response = aleph_alpha.completion(
                model=model,
                messages=messages,
                api_base=api_base,
                model_response=model_response,
                print_verbose=print_verbose,
                optional_params=optional_params,
                litellm_params=litellm_params,
                logger_fn=logger_fn,
                encoding=encoding,
                default_max_tokens_to_sample=litellm.max_tokens,
                api_key=aleph_alpha_key,
                logging_obj=logging,  # model call logging done inside the class as we make need to modify I/O to fit aleph alpha's requirements
            )

            if "stream" in optional_params and optional_params["stream"] is True:
                # don't try to access stream object,
                response = CustomStreamWrapper(
                    model_response,
                    model,
                    custom_llm_provider="aleph_alpha",
                    logging_obj=logging,
                )
                return response
            response = model_response
        elif custom_llm_provider == "cohere":
            cohere_key = (
                api_key
                or litellm.cohere_key
                or get_secret("COHERE_API_KEY")
                or get_secret("CO_API_KEY")
                or litellm.api_key
            )

            api_base = (
                api_base
                or litellm.api_base
                or get_secret("COHERE_API_BASE")
                or "https://api.cohere.ai/v1/generate"
            )

            headers = headers or litellm.headers or {}
            if headers is None:
                headers = {}

            if extra_headers is not None:
                headers.update(extra_headers)

            response = base_llm_http_handler.completion(
                model=model,
                stream=stream,
                messages=messages,
                acompletion=acompletion,
                api_base=api_base,
                model_response=model_response,
                optional_params=optional_params,
                litellm_params=litellm_params,
                custom_llm_provider="cohere",
                timeout=timeout,
                headers=headers,
                encoding=encoding,
                api_key=cohere_key,
                logging_obj=logging,  # model call logging done inside the class as we make need to modify I/O to fit aleph alpha's requirements
            )
        elif custom_llm_provider == "cohere_chat":
            cohere_key = (
                api_key
                or litellm.cohere_key
                or get_secret_str("COHERE_API_KEY")
                or get_secret_str("CO_API_KEY")
                or litellm.api_key
            )

            api_base = (
                api_base
                or litellm.api_base
                or get_secret_str("COHERE_API_BASE")
                or "https://api.cohere.ai/v1/chat"
            )

            headers = headers or litellm.headers or {}
            if headers is None:
                headers = {}

            if extra_headers is not None:
                headers.update(extra_headers)

            response = base_llm_http_handler.completion(
                model=model,
                stream=stream,
                messages=messages,
                acompletion=acompletion,
                api_base=api_base,
                model_response=model_response,
                optional_params=optional_params,
                litellm_params=litellm_params,
                custom_llm_provider="cohere_chat",
                timeout=timeout,
                headers=headers,
                encoding=encoding,
                api_key=cohere_key,
                logging_obj=logging,  # model call logging done inside the class as we make need to modify I/O to fit aleph alpha's requirements
            )
        elif custom_llm_provider == "maritalk":
            maritalk_key = (
                api_key
                or litellm.maritalk_key
                or get_secret("MARITALK_API_KEY")
                or litellm.api_key
            )

            api_base = (
                api_base
                or litellm.api_base
                or get_secret("MARITALK_API_BASE")
                or "https://chat.maritaca.ai/api"
            )

            model_response = openai_like_chat_completion.completion(
                model=model,
                messages=messages,
                api_base=api_base,
                model_response=model_response,
                print_verbose=print_verbose,
                optional_params=optional_params,
                litellm_params=litellm_params,
                logger_fn=logger_fn,
                encoding=encoding,
                api_key=maritalk_key,
                logging_obj=logging,
                custom_llm_provider="maritalk",
                custom_prompt_dict=custom_prompt_dict,
            )

            response = model_response
        elif custom_llm_provider == "huggingface":
            custom_llm_provider = "huggingface"
            huggingface_key = (
                api_key
                or litellm.huggingface_key
                or os.environ.get("HF_TOKEN")
                or os.environ.get("HUGGINGFACE_API_KEY")
                or litellm.api_key
            )
            hf_headers = headers or litellm.headers

            custom_prompt_dict = custom_prompt_dict or litellm.custom_prompt_dict
            model_response = huggingface.completion(
                model=model,
                messages=messages,
                api_base=api_base,  # type: ignore
                headers=hf_headers or {},
                model_response=model_response,
                print_verbose=print_verbose,
                optional_params=optional_params,
                litellm_params=litellm_params,
                logger_fn=logger_fn,
                encoding=encoding,
                api_key=huggingface_key,
                acompletion=acompletion,
                logging_obj=logging,
                custom_prompt_dict=custom_prompt_dict,
                timeout=timeout,  # type: ignore
                client=client,
            )
            if (
                "stream" in optional_params
                and optional_params["stream"] is True
                and acompletion is False
            ):
                # don't try to access stream object,
                response = CustomStreamWrapper(
                    model_response,
                    model,
                    custom_llm_provider="huggingface",
                    logging_obj=logging,
                )
                return response
            response = model_response
        elif custom_llm_provider == "oobabooga":
            custom_llm_provider = "oobabooga"
            model_response = oobabooga.completion(
                model=model,
                messages=messages,
                model_response=model_response,
                api_base=api_base,  # type: ignore
                print_verbose=print_verbose,
                optional_params=optional_params,
                litellm_params=litellm_params,
                api_key=None,
                logger_fn=logger_fn,
                encoding=encoding,
                logging_obj=logging,
            )
            if "stream" in optional_params and optional_params["stream"] is True:
                # don't try to access stream object,
                response = CustomStreamWrapper(
                    model_response,
                    model,
                    custom_llm_provider="oobabooga",
                    logging_obj=logging,
                )
                return response
            response = model_response
        elif custom_llm_provider == "databricks":
            api_base = (
                api_base  # for databricks we check in get_llm_provider and pass in the api base from there
                or litellm.api_base
                or os.getenv("DATABRICKS_API_BASE")
            )

            # set API KEY
            api_key = (
                api_key
                or litellm.api_key  # for databricks we check in get_llm_provider and pass in the api key from there
                or litellm.databricks_key
                or get_secret("DATABRICKS_API_KEY")
            )

            headers = headers or litellm.headers

            ## COMPLETION CALL
            try:
                response = databricks_chat_completions.completion(
                    model=model,
                    messages=messages,
                    headers=headers,
                    model_response=model_response,
                    print_verbose=print_verbose,
                    api_key=api_key,
                    api_base=api_base,
                    acompletion=acompletion,
                    logging_obj=logging,
                    optional_params=optional_params,
                    litellm_params=litellm_params,
                    logger_fn=logger_fn,
                    timeout=timeout,  # type: ignore
                    custom_prompt_dict=custom_prompt_dict,
                    client=client,  # pass AsyncOpenAI, OpenAI client
                    encoding=encoding,
                    custom_llm_provider="databricks",
                )
            except Exception as e:
                ## LOGGING - log the original exception returned
                logging.post_call(
                    input=messages,
                    api_key=api_key,
                    original_response=str(e),
                    additional_args={"headers": headers},
                )
                raise e

            if optional_params.get("stream", False):
                ## LOGGING
                logging.post_call(
                    input=messages,
                    api_key=api_key,
                    original_response=response,
                    additional_args={"headers": headers},
                )
        elif custom_llm_provider == "openrouter":
            api_base = api_base or litellm.api_base or "https://openrouter.ai/api/v1"

            api_key = (
                api_key
                or litellm.api_key
                or litellm.openrouter_key
                or get_secret("OPENROUTER_API_KEY")
                or get_secret("OR_API_KEY")
            )

            openrouter_site_url = get_secret("OR_SITE_URL") or "https://litellm.ai"
            openrouter_app_name = get_secret("OR_APP_NAME") or "liteLLM"

            openrouter_headers = {
                "HTTP-Referer": openrouter_site_url,
                "X-Title": openrouter_app_name,
            }

            _headers = headers or litellm.headers
            if _headers:
                openrouter_headers.update(_headers)

            headers = openrouter_headers

            ## Load Config
            config = litellm.OpenrouterConfig.get_config()
            for k, v in config.items():
                if k == "extra_body":
                    # we use openai 'extra_body' to pass openrouter specific params - transforms, route, models
                    if "extra_body" in optional_params:
                        optional_params[k].update(v)
                    else:
                        optional_params[k] = v
                elif k not in optional_params:
                    optional_params[k] = v

            data = {"model": model, "messages": messages, **optional_params}

            ## COMPLETION CALL
            response = openai_chat_completions.completion(
                model=model,
                messages=messages,
                headers=headers,
                api_key=api_key,
                api_base=api_base,
                model_response=model_response,
                print_verbose=print_verbose,
                optional_params=optional_params,
                litellm_params=litellm_params,
                logger_fn=logger_fn,
                logging_obj=logging,
                acompletion=acompletion,
                timeout=timeout,  # type: ignore
                custom_llm_provider="openrouter",
            )
            ## LOGGING
            logging.post_call(
                input=messages, api_key=openai.api_key, original_response=response
            )
        elif (
            custom_llm_provider == "together_ai"
            or ("togethercomputer" in model)
            or (model in litellm.together_ai_models)
        ):
            """
            Deprecated. We now do together ai calls via the openai client - https://docs.together.ai/docs/openai-api-compatibility
            """
            pass
        elif custom_llm_provider == "palm":
            raise ValueError(
                "Palm was decommisioned on October 2024. Please use the `gemini/` route for Gemini Google AI Studio Models. Announcement: https://ai.google.dev/palm_docs/palm?hl=en"
            )
        elif custom_llm_provider == "vertex_ai_beta" or custom_llm_provider == "gemini":
            vertex_ai_project = (
                optional_params.pop("vertex_project", None)
                or optional_params.pop("vertex_ai_project", None)
                or litellm.vertex_project
                or get_secret("VERTEXAI_PROJECT")
            )
            vertex_ai_location = (
                optional_params.pop("vertex_location", None)
                or optional_params.pop("vertex_ai_location", None)
                or litellm.vertex_location
                or get_secret("VERTEXAI_LOCATION")
            )
            vertex_credentials = (
                optional_params.pop("vertex_credentials", None)
                or optional_params.pop("vertex_ai_credentials", None)
                or get_secret("VERTEXAI_CREDENTIALS")
            )

            gemini_api_key = (
                api_key
                or get_secret("GEMINI_API_KEY")
                or get_secret("PALM_API_KEY")  # older palm api key should also work
                or litellm.api_key
            )

            new_params = deepcopy(optional_params)
            response = vertex_chat_completion.completion(  # type: ignore
                model=model,
                messages=messages,
                model_response=model_response,
                print_verbose=print_verbose,
                optional_params=new_params,
                litellm_params=litellm_params,  # type: ignore
                logger_fn=logger_fn,
                encoding=encoding,
                vertex_location=vertex_ai_location,
                vertex_project=vertex_ai_project,
                vertex_credentials=vertex_credentials,
                gemini_api_key=gemini_api_key,
                logging_obj=logging,
                acompletion=acompletion,
                timeout=timeout,
                custom_llm_provider=custom_llm_provider,
                client=client,
                api_base=api_base,
                extra_headers=extra_headers,
            )

        elif custom_llm_provider == "vertex_ai":
            vertex_ai_project = (
                optional_params.pop("vertex_project", None)
                or optional_params.pop("vertex_ai_project", None)
                or litellm.vertex_project
                or get_secret("VERTEXAI_PROJECT")
            )
            vertex_ai_location = (
                optional_params.pop("vertex_location", None)
                or optional_params.pop("vertex_ai_location", None)
                or litellm.vertex_location
                or get_secret("VERTEXAI_LOCATION")
            )
            vertex_credentials = (
                optional_params.pop("vertex_credentials", None)
                or optional_params.pop("vertex_ai_credentials", None)
                or get_secret("VERTEXAI_CREDENTIALS")
            )

            new_params = deepcopy(optional_params)
            if (
                model.startswith("meta/")
                or model.startswith("mistral")
                or model.startswith("codestral")
                or model.startswith("jamba")
                or model.startswith("claude")
            ):
                model_response = vertex_partner_models_chat_completion.completion(
                    model=model,
                    messages=messages,
                    model_response=model_response,
                    print_verbose=print_verbose,
                    optional_params=new_params,
                    litellm_params=litellm_params,  # type: ignore
                    logger_fn=logger_fn,
                    encoding=encoding,
                    api_base=api_base,
                    vertex_location=vertex_ai_location,
                    vertex_project=vertex_ai_project,
                    vertex_credentials=vertex_credentials,
                    logging_obj=logging,
                    acompletion=acompletion,
                    headers=headers,
                    custom_prompt_dict=custom_prompt_dict,
                    timeout=timeout,
                    client=client,
                )
            elif "gemini" in model or (
                litellm_params.get("base_model") is not None
                and "gemini" in litellm_params["base_model"]
            ):
                model_response = vertex_chat_completion.completion(  # type: ignore
                    model=model,
                    messages=messages,
                    model_response=model_response,
                    print_verbose=print_verbose,
                    optional_params=new_params,
                    litellm_params=litellm_params,  # type: ignore
                    logger_fn=logger_fn,
                    encoding=encoding,
                    vertex_location=vertex_ai_location,
                    vertex_project=vertex_ai_project,
                    vertex_credentials=vertex_credentials,
                    gemini_api_key=None,
                    logging_obj=logging,
                    acompletion=acompletion,
                    timeout=timeout,
                    custom_llm_provider=custom_llm_provider,
                    client=client,
                    api_base=api_base,
                    extra_headers=extra_headers,
                )
            elif "openai" in model:
                # Vertex Model Garden - OpenAI compatible models
                model_response = vertex_model_garden_chat_completion.completion(
                    model=model,
                    messages=messages,
                    model_response=model_response,
                    print_verbose=print_verbose,
                    optional_params=new_params,
                    litellm_params=litellm_params,  # type: ignore
                    logger_fn=logger_fn,
                    encoding=encoding,
                    api_base=api_base,
                    vertex_location=vertex_ai_location,
                    vertex_project=vertex_ai_project,
                    vertex_credentials=vertex_credentials,
                    logging_obj=logging,
                    acompletion=acompletion,
                    headers=headers,
                    custom_prompt_dict=custom_prompt_dict,
                    timeout=timeout,
                    client=client,
                )
            else:
                model_response = vertex_ai_non_gemini.completion(
                    model=model,
                    messages=messages,
                    model_response=model_response,
                    print_verbose=print_verbose,
                    optional_params=new_params,
                    litellm_params=litellm_params,
                    logger_fn=logger_fn,
                    encoding=encoding,
                    vertex_location=vertex_ai_location,
                    vertex_project=vertex_ai_project,
                    vertex_credentials=vertex_credentials,
                    logging_obj=logging,
                    acompletion=acompletion,
                )

                if (
                    "stream" in optional_params
                    and optional_params["stream"] is True
                    and acompletion is False
                ):
                    response = CustomStreamWrapper(
                        model_response,
                        model,
                        custom_llm_provider="vertex_ai",
                        logging_obj=logging,
                    )
                    return response
            response = model_response
        elif custom_llm_provider == "predibase":
            tenant_id = (
                optional_params.pop("tenant_id", None)
                or optional_params.pop("predibase_tenant_id", None)
                or litellm.predibase_tenant_id
                or get_secret("PREDIBASE_TENANT_ID")
            )

            api_base = (
                api_base
                or optional_params.pop("api_base", None)
                or optional_params.pop("base_url", None)
                or litellm.api_base
                or get_secret("PREDIBASE_API_BASE")
            )

            api_key = (
                api_key
                or litellm.api_key
                or litellm.predibase_key
                or get_secret("PREDIBASE_API_KEY")
            )

            _model_response = predibase_chat_completions.completion(
                model=model,
                messages=messages,
                model_response=model_response,
                print_verbose=print_verbose,
                optional_params=optional_params,
                litellm_params=litellm_params,
                logger_fn=logger_fn,
                encoding=encoding,
                logging_obj=logging,
                acompletion=acompletion,
                api_base=api_base,
                custom_prompt_dict=custom_prompt_dict,
                api_key=api_key,
                tenant_id=tenant_id,
                timeout=timeout,
            )

            if (
                "stream" in optional_params
                and optional_params["stream"] is True
                and acompletion is False
            ):
                return _model_response
            response = _model_response
        elif custom_llm_provider == "text-completion-codestral":

            api_base = (
                api_base
                or optional_params.pop("api_base", None)
                or optional_params.pop("base_url", None)
                or litellm.api_base
                or "https://codestral.mistral.ai/v1/fim/completions"
            )

            api_key = api_key or litellm.api_key or get_secret("CODESTRAL_API_KEY")

            text_completion_model_response = litellm.TextCompletionResponse(
                stream=stream
            )

            _model_response = codestral_text_completions.completion(  # type: ignore
                model=model,
                messages=messages,
                model_response=text_completion_model_response,
                print_verbose=print_verbose,
                optional_params=optional_params,
                litellm_params=litellm_params,
                logger_fn=logger_fn,
                encoding=encoding,
                logging_obj=logging,
                acompletion=acompletion,
                api_base=api_base,
                custom_prompt_dict=custom_prompt_dict,
                api_key=api_key,
                timeout=timeout,
            )

            if (
                "stream" in optional_params
                and optional_params["stream"] is True
                and acompletion is False
            ):
                return _model_response
            response = _model_response
        elif custom_llm_provider == "sagemaker_chat":
            # boto3 reads keys from .env
            model_response = sagemaker_chat_completion.completion(
                model=model,
                messages=messages,
                model_response=model_response,
                print_verbose=print_verbose,
                optional_params=optional_params,
                litellm_params=litellm_params,
                custom_prompt_dict=custom_prompt_dict,
                logger_fn=logger_fn,
                encoding=encoding,
                logging_obj=logging,
                acompletion=acompletion,
            )

            ## RESPONSE OBJECT
            response = model_response
        elif (
            custom_llm_provider == "sagemaker"
        ):
            # boto3 reads keys from .env
            model_response = sagemaker_llm.completion(
                model=model,
                messages=messages,
                model_response=model_response,
                print_verbose=print_verbose,
                optional_params=optional_params,
                litellm_params=litellm_params,
                custom_prompt_dict=custom_prompt_dict,
                hf_model_name=hf_model_name,
                logger_fn=logger_fn,
                encoding=encoding,
                logging_obj=logging,
                acompletion=acompletion,
            )

            ## RESPONSE OBJECT
            response = model_response
        elif custom_llm_provider == "bedrock":
            # boto3 reads keys from .env
            custom_prompt_dict = custom_prompt_dict or litellm.custom_prompt_dict

            if "aws_bedrock_client" in optional_params:
                verbose_logger.warning(
                    "'aws_bedrock_client' is a deprecated param. Please move to another auth method - https://docs.litellm.ai/docs/providers/bedrock#boto3---authentication."
                )
                # Extract credentials for legacy boto3 client and pass thru to httpx
                aws_bedrock_client = optional_params.pop("aws_bedrock_client")
                creds = aws_bedrock_client._get_credentials().get_frozen_credentials()

                if creds.access_key:
                    optional_params["aws_access_key_id"] = creds.access_key
                if creds.secret_key:
                    optional_params["aws_secret_access_key"] = creds.secret_key
                if creds.token:
                    optional_params["aws_session_token"] = creds.token
                if (
                    "aws_region_name" not in optional_params
                    or optional_params["aws_region_name"] is None
                ):
                    optional_params["aws_region_name"] = (
                        aws_bedrock_client.meta.region_name
                    )

            base_model = litellm.AmazonConverseConfig()._get_base_model(model)

            if base_model in litellm.bedrock_converse_models or model.startswith(
                "converse/"
            ):
                model = model.replace("converse/", "")
                response = bedrock_converse_chat_completion.completion(
                    model=model,
                    messages=messages,
                    custom_prompt_dict=custom_prompt_dict,
                    model_response=model_response,
                    print_verbose=print_verbose,
                    optional_params=optional_params,
                    litellm_params=litellm_params,  # type: ignore
                    logger_fn=logger_fn,
                    encoding=encoding,
                    logging_obj=logging,
                    extra_headers=extra_headers,
                    timeout=timeout,
                    acompletion=acompletion,
                    client=client,
                    api_base=api_base,
                )
            else:
                model = model.replace("invoke/", "")
                response = bedrock_chat_completion.completion(
                    model=model,
                    messages=messages,
                    custom_prompt_dict=custom_prompt_dict,
                    model_response=model_response,
                    print_verbose=print_verbose,
                    optional_params=optional_params,
                    litellm_params=litellm_params,
                    logger_fn=logger_fn,
                    encoding=encoding,
                    logging_obj=logging,
                    extra_headers=extra_headers,
                    timeout=timeout,
                    acompletion=acompletion,
                    client=client,
                    api_base=api_base,
                )

            if optional_params.get("stream", False):
                ## LOGGING
                logging.post_call(
                    input=messages,
                    api_key=None,
                    original_response=response,
                )

            ## RESPONSE OBJECT
            response = response
        elif custom_llm_provider == "watsonx":
            response = watsonx_chat_completion.completion(
                model=model,
                messages=messages,
                headers=headers,
                model_response=model_response,
                print_verbose=print_verbose,
                api_key=api_key,
                api_base=api_base,
                acompletion=acompletion,
                logging_obj=logging,
                optional_params=optional_params,
                litellm_params=litellm_params,
                logger_fn=logger_fn,
                timeout=timeout,  # type: ignore
                custom_prompt_dict=custom_prompt_dict,
                client=client,  # pass AsyncOpenAI, OpenAI client
                encoding=encoding,
                custom_llm_provider="watsonx",
            )
        elif custom_llm_provider == "watsonx_text":
            custom_prompt_dict = custom_prompt_dict or litellm.custom_prompt_dict
            response = watsonxai.completion(
                model=model,
                messages=messages,
                custom_prompt_dict=custom_prompt_dict,
                model_response=model_response,
                print_verbose=print_verbose,
                optional_params=optional_params,
                litellm_params=litellm_params,  # type: ignore
                logger_fn=logger_fn,
                encoding=encoding,
                logging_obj=logging,
                timeout=timeout,  # type: ignore
                acompletion=acompletion,
            )
            if (
                "stream" in optional_params
                and optional_params["stream"] is True
                and not isinstance(response, CustomStreamWrapper)
            ):
                # don't try to access stream object,
                response = CustomStreamWrapper(
                    iter(response),
                    model,
                    custom_llm_provider="watsonx",
                    logging_obj=logging,
                )

            if optional_params.get("stream", False):
                ## LOGGING
                logging.post_call(
                    input=messages,
                    api_key=None,
                    original_response=response,
                )
            ## RESPONSE OBJECT
            response = response
        elif custom_llm_provider == "vllm":
            custom_prompt_dict = custom_prompt_dict or litellm.custom_prompt_dict
            model_response = handler.completion(
                model=model,
                messages=messages,
                custom_prompt_dict=custom_prompt_dict,
                model_response=model_response,
                print_verbose=print_verbose,
                optional_params=optional_params,
                litellm_params=litellm_params,
                logger_fn=logger_fn,
                encoding=encoding,
                logging_obj=logging,
            )

            if (
                "stream" in optional_params and optional_params["stream"] is True
            ):  ## [BETA]
                # don't try to access stream object,
                response = CustomStreamWrapper(
                    model_response,
                    model,
                    custom_llm_provider="vllm",
                    logging_obj=logging,
                )
                return response

            ## RESPONSE OBJECT
            response = model_response
        elif custom_llm_provider == "ollama":
            api_base = (
                litellm.api_base
                or api_base
                or get_secret("OLLAMA_API_BASE")
                or "http://localhost:11434"
            )
            custom_prompt_dict = custom_prompt_dict or litellm.custom_prompt_dict
            if model in custom_prompt_dict:
                # check if the model has a registered custom prompt
                model_prompt_details = custom_prompt_dict[model]
                ollama_prompt = custom_prompt(
                    role_dict=model_prompt_details["roles"],
                    initial_prompt_value=model_prompt_details["initial_prompt_value"],
                    final_prompt_value=model_prompt_details["final_prompt_value"],
                    messages=messages,
                )
            else:
                modified_prompt = ollama_pt(model=model, messages=messages)
                if isinstance(modified_prompt, dict):
                    # for multimode models - ollama/llava prompt_factory returns a dict {
                    #     "prompt": prompt,
                    #     "images": images
                    # }
                    ollama_prompt, images = (
                        modified_prompt["prompt"],
                        modified_prompt["images"],
                    )
                    optional_params["images"] = images
                else:
                    ollama_prompt = modified_prompt
            ## LOGGING
            generator = ollama.get_ollama_response(
                api_base=api_base,
                model=model,
                prompt=ollama_prompt,
                optional_params=optional_params,
                logging_obj=logging,
                acompletion=acompletion,
                model_response=model_response,
                encoding=encoding,
            )
            if acompletion is True or optional_params.get("stream", False) is True:
                return generator

            response = generator
        elif custom_llm_provider == "ollama_chat":
            api_base = (
                litellm.api_base
                or api_base
                or get_secret("OLLAMA_API_BASE")
                or "http://localhost:11434"
            )

            api_key = (
                api_key
                or litellm.ollama_key
                or os.environ.get("OLLAMA_API_KEY")
                or litellm.api_key
            )
            ## LOGGING
            generator = ollama_chat.get_ollama_response(
                api_base=api_base,
                api_key=api_key,
                model=model,
                messages=messages,
                optional_params=optional_params,
                logging_obj=logging,
                acompletion=acompletion,
                model_response=model_response,
                encoding=encoding,
            )
            if acompletion is True or optional_params.get("stream", False) is True:
                return generator

            response = generator

        elif custom_llm_provider == "triton":
            api_base = litellm.api_base or api_base
            model_response = triton_chat_completions.completion(
                api_base=api_base,
                timeout=timeout,  # type: ignore
                model=model,
                messages=messages,
                model_response=model_response,
                optional_params=optional_params,
                logging_obj=logging,
                stream=stream,
                acompletion=acompletion,
            )

            ## RESPONSE OBJECT
            response = model_response
            return response

        elif custom_llm_provider == "cloudflare":
            api_key = (
                api_key
                or litellm.cloudflare_api_key
                or litellm.api_key
                or get_secret("CLOUDFLARE_API_KEY")
            )
            account_id = get_secret("CLOUDFLARE_ACCOUNT_ID")
            api_base = (
                api_base
                or litellm.api_base
                or get_secret("CLOUDFLARE_API_BASE")
                or f"https://api.cloudflare.com/client/v4/accounts/{account_id}/ai/run/"
            )

            custom_prompt_dict = custom_prompt_dict or litellm.custom_prompt_dict
            response = base_llm_http_handler.completion(
                model=model,
                stream=stream,
                messages=messages,
                acompletion=acompletion,
                api_base=api_base,
                model_response=model_response,
                optional_params=optional_params,
                litellm_params=litellm_params,
                custom_llm_provider="cloudflare",
                timeout=timeout,
                headers=headers,
                encoding=encoding,
                api_key=api_key,
                logging_obj=logging,  # model call logging done inside the class as we make need to modify I/O to fit aleph alpha's requirements
            )
        elif (
            custom_llm_provider == "baseten"
            or litellm.api_base == "https://app.baseten.co"
        ):
            custom_llm_provider = "baseten"
            baseten_key = (
                api_key
                or litellm.baseten_key
                or os.environ.get("BASETEN_API_KEY")
                or litellm.api_key
            )

            model_response = baseten.completion(
                model=model,
                messages=messages,
                model_response=model_response,
                print_verbose=print_verbose,
                optional_params=optional_params,
                litellm_params=litellm_params,
                logger_fn=logger_fn,
                encoding=encoding,
                api_key=baseten_key,
                logging_obj=logging,
            )
            if inspect.isgenerator(model_response) or (
                "stream" in optional_params and optional_params["stream"] is True
            ):
                # don't try to access stream object,
                response = CustomStreamWrapper(
                    model_response,
                    model,
                    custom_llm_provider="baseten",
                    logging_obj=logging,
                )
                return response
            response = model_response
        elif custom_llm_provider == "petals" or model in litellm.petals_models:
            api_base = api_base or litellm.api_base

            custom_llm_provider = "petals"
            stream = optional_params.pop("stream", False)
            model_response = petals.completion(
                model=model,
                messages=messages,
                api_base=api_base,
                model_response=model_response,
                print_verbose=print_verbose,
                optional_params=optional_params,
                litellm_params=litellm_params,
                logger_fn=logger_fn,
                encoding=encoding,
                logging_obj=logging,
            )
            if stream is True:  ## [BETA]
                # Fake streaming for petals
                resp_string = model_response["choices"][0]["message"]["content"]
                response = CustomStreamWrapper(
                    resp_string,
                    model,
                    custom_llm_provider="petals",
                    logging_obj=logging,
                )
                return response
            response = model_response
        elif custom_llm_provider == "custom":
            import requests

            url = litellm.api_base or api_base or ""
            if url is None or url == "":
                raise ValueError(
                    "api_base not set. Set api_base or litellm.api_base for custom endpoints"
                )

            """
            assume input to custom LLM api bases follow this format:
            resp = requests.post(
                api_base,
                json={
                    'model': 'meta-llama/Llama-2-13b-hf', # model name
                    'params': {
                        'prompt': ["The capital of France is P"],
                        'max_tokens': 32,
                        'temperature': 0.7,
                        'top_p': 1.0,
                        'top_k': 40,
                    }
                }
            )

            """
            prompt = " ".join([message["content"] for message in messages])  # type: ignore
            resp = requests.post(
                url,
                json={
                    "model": model,
                    "params": {
                        "prompt": [prompt],
                        "max_tokens": max_tokens,
                        "temperature": temperature,
                        "top_p": top_p,
                        "top_k": kwargs.get("top_k", 40),
                    },
                },
                verify=litellm.ssl_verify,
            )
            response_json = resp.json()
            """
            assume all responses from custom api_bases of this format:
            {
                'data': [
                    {
                        'prompt': 'The capital of France is P',
                        'output': ['The capital of France is PARIS.\nThe capital of France is PARIS.\nThe capital of France is PARIS.\nThe capital of France is PARIS.\nThe capital of France is PARIS.\nThe capital of France is PARIS.\nThe capital of France is PARIS.\nThe capital of France is PARIS.\nThe capital of France is PARIS.\nThe capital of France is PARIS.\nThe capital of France is PARIS.\nThe capital of France is PARIS.\nThe capital of France is PARIS.\nThe capital of France'],
                        'params': {'temperature': 0.7, 'top_k': 40, 'top_p': 1}}],
                        'message': 'ok'
                    }
                ]
            }
            """
            string_response = response_json["data"][0]["output"][0]
            ## RESPONSE OBJECT
            model_response.choices[0].message.content = string_response  # type: ignore
            model_response.created = int(time.time())
            model_response.model = model
            response = model_response
        elif (
            custom_llm_provider in litellm._custom_providers
        ):  # Assume custom LLM provider
            # Get the Custom Handler
            custom_handler: Optional[CustomLLM] = None
            for item in litellm.custom_provider_map:
                if item["provider"] == custom_llm_provider:
                    custom_handler = item["custom_handler"]

            if custom_handler is None:
                raise ValueError(
                    f"Unable to map your input to a model. Check your input - {args}"
                )

            ## ROUTE LLM CALL ##
            handler_fn = custom_chat_llm_router(
                async_fn=acompletion, stream=stream, custom_llm=custom_handler
            )

            headers = headers or litellm.headers

            ## CALL FUNCTION
            response = handler_fn(
                model=model,
                messages=messages,
                headers=headers,
                model_response=model_response,
                print_verbose=print_verbose,
                api_key=api_key,
                api_base=api_base,
                acompletion=acompletion,
                logging_obj=logging,
                optional_params=optional_params,
                litellm_params=litellm_params,
                logger_fn=logger_fn,
                timeout=timeout,  # type: ignore
                custom_prompt_dict=custom_prompt_dict,
                client=client,  # pass AsyncOpenAI, OpenAI client
                encoding=encoding,
            )
            if stream is True:
                return CustomStreamWrapper(
                    completion_stream=response,
                    model=model,
                    custom_llm_provider=custom_llm_provider,
                    logging_obj=logging,
                )

        else:
            raise ValueError(
                f"Unable to map your input to a model. Check your input - {args}"
            )
        return response
    except Exception as e:
        ## Map to OpenAI Exception
        raise exception_type(
            model=model,
            custom_llm_provider=custom_llm_provider,
            original_exception=e,
            completion_kwargs=args,
            extra_kwargs=kwargs,
        )


def completion_with_retries(*args, **kwargs):
    """
    Executes a litellm.completion() with 3 retries
    """
    try:
        import tenacity
    except Exception as e:
        raise Exception(
            f"tenacity import failed please run `pip install tenacity`. Error{e}"
        )

    num_retries = kwargs.pop("num_retries", 3)
    retry_strategy: Literal["exponential_backoff_retry", "constant_retry"] = kwargs.pop("retry_strategy", "constant_retry")  # type: ignore
    original_function = kwargs.pop("original_function", completion)
    if retry_strategy == "exponential_backoff_retry":
        retryer = tenacity.Retrying(
            wait=tenacity.wait_exponential(multiplier=1, max=10),
            stop=tenacity.stop_after_attempt(num_retries),
            reraise=True,
        )
    else:
        retryer = tenacity.Retrying(
            stop=tenacity.stop_after_attempt(num_retries), reraise=True
        )
    return retryer(original_function, *args, **kwargs)


async def acompletion_with_retries(*args, **kwargs):
    """
    [DEPRECATED]. Use 'acompletion' or router.acompletion instead!
    Executes a litellm.completion() with 3 retries
    """
    try:
        import tenacity
    except Exception as e:
        raise Exception(
            f"tenacity import failed please run `pip install tenacity`. Error{e}"
        )

    num_retries = kwargs.pop("num_retries", 3)
    retry_strategy = kwargs.pop("retry_strategy", "constant_retry")
    original_function = kwargs.pop("original_function", completion)
    if retry_strategy == "exponential_backoff_retry":
        retryer = tenacity.Retrying(
            wait=tenacity.wait_exponential(multiplier=1, max=10),
            stop=tenacity.stop_after_attempt(num_retries),
            reraise=True,
        )
    else:
        retryer = tenacity.Retrying(
            stop=tenacity.stop_after_attempt(num_retries), reraise=True
        )
    return await retryer(original_function, *args, **kwargs)


### EMBEDDING ENDPOINTS ####################
@client
async def aembedding(*args, **kwargs) -> EmbeddingResponse:
    """
    Asynchronously calls the `embedding` function with the given arguments and keyword arguments.

    Parameters:
    - `args` (tuple): Positional arguments to be passed to the `embedding` function.
    - `kwargs` (dict): Keyword arguments to be passed to the `embedding` function.

    Returns:
    - `response` (Any): The response returned by the `embedding` function.
    """
    loop = asyncio.get_event_loop()
    model = args[0] if len(args) > 0 else kwargs["model"]
    ### PASS ARGS TO Embedding ###
    kwargs["aembedding"] = True
    custom_llm_provider = None
    try:
        # Use a partial function to pass your keyword arguments
        func = partial(embedding, *args, **kwargs)

        # Add the context to the function
        ctx = contextvars.copy_context()
        func_with_context = partial(ctx.run, func)

        _, custom_llm_provider, _, _ = get_llm_provider(
            model=model, api_base=kwargs.get("api_base", None)
        )

        response: Optional[EmbeddingResponse] = None
        if (
            custom_llm_provider == "openai"
            or custom_llm_provider == "azure"
            or custom_llm_provider == "xinference"
            or custom_llm_provider == "voyage"
            or custom_llm_provider == "mistral"
            or custom_llm_provider == "custom_openai"
            or custom_llm_provider == "triton"
            or custom_llm_provider == "anyscale"
            or custom_llm_provider == "openrouter"
            or custom_llm_provider == "deepinfra"
            or custom_llm_provider == "perplexity"
            or custom_llm_provider == "groq"
            or custom_llm_provider == "nvidia_nim"
            or custom_llm_provider == "cerebras"
            or custom_llm_provider == "sambanova"
            or custom_llm_provider == "ai21_chat"
            or custom_llm_provider == "volcengine"
            or custom_llm_provider == "deepseek"
            or custom_llm_provider == "fireworks_ai"
            or custom_llm_provider == "ollama"
            or custom_llm_provider == "vertex_ai"
            or custom_llm_provider == "gemini"
            or custom_llm_provider == "databricks"
            or custom_llm_provider == "watsonx"
            or custom_llm_provider == "cohere"
            or custom_llm_provider == "huggingface"
            or custom_llm_provider == "bedrock"
            or custom_llm_provider == "azure_ai"
            or custom_llm_provider == "together_ai"
            or custom_llm_provider == "openai_like"
            or custom_llm_provider == "jina_ai"
        ):  # currently implemented aiohttp calls for just azure and openai, soon all.
            # Await normally
            init_response = await loop.run_in_executor(None, func_with_context)
            if isinstance(init_response, dict):
                response = EmbeddingResponse(**init_response)
            elif isinstance(init_response, EmbeddingResponse):  ## CACHING SCENARIO
                response = init_response
            elif asyncio.iscoroutine(init_response):
                response = await init_response  # type: ignore
        else:
            # Call the synchronous function using run_in_executor
            response = await loop.run_in_executor(None, func_with_context)
        if (
            response is not None
            and isinstance(response, EmbeddingResponse)
            and hasattr(response, "_hidden_params")
        ):
            response._hidden_params["custom_llm_provider"] = custom_llm_provider

        if response is None:
            raise ValueError(
                "Unable to get Embedding Response. Please pass a valid llm_provider."
            )
        return response
    except Exception as e:
        custom_llm_provider = custom_llm_provider or "openai"
        raise exception_type(
            model=model,
            custom_llm_provider=custom_llm_provider,
            original_exception=e,
            completion_kwargs=args,
            extra_kwargs=kwargs,
        )


@client
def embedding(  # noqa: PLR0915
    model,
    input=[],
    # Optional params
    dimensions: Optional[int] = None,
    encoding_format: Optional[str] = None,
    timeout=600,  # default to 10 minutes
    # set api_base, api_version, api_key
    api_base: Optional[str] = None,
    api_version: Optional[str] = None,
    api_key: Optional[str] = None,
    api_type: Optional[str] = None,
    caching: bool = False,
    user: Optional[str] = None,
    custom_llm_provider=None,
    litellm_call_id=None,
    logger_fn=None,
    **kwargs,
) -> EmbeddingResponse:
    """
    Embedding function that calls an API to generate embeddings for the given input.

    Parameters:
    - model: The embedding model to use.
    - input: The input for which embeddings are to be generated.
    - encoding_format: Optional[str] The format to return the embeddings in. Can be either `float` or `base64`
    - dimensions: The number of dimensions the resulting output embeddings should have. Only supported in text-embedding-3 and later models.
    - timeout: The timeout value for the API call, default 10 mins
    - litellm_call_id: The call ID for litellm logging.
    - litellm_logging_obj: The litellm logging object.
    - logger_fn: The logger function.
    - api_base: Optional. The base URL for the API.
    - api_version: Optional. The version of the API.
    - api_key: Optional. The API key to use.
    - api_type: Optional. The type of the API.
    - caching: A boolean indicating whether to enable caching.
    - custom_llm_provider: The custom llm provider.

    Returns:
    - response: The response received from the API call.

    Raises:
    - exception_type: If an exception occurs during the API call.
    """
    azure = kwargs.get("azure", None)
    client = kwargs.pop("client", None)
    rpm = kwargs.pop("rpm", None)
    tpm = kwargs.pop("tpm", None)
    max_retries = kwargs.get("max_retries", None)
    litellm_logging_obj: LiteLLMLoggingObj = kwargs.get("litellm_logging_obj")  # type: ignore
    cooldown_time = kwargs.get("cooldown_time", None)
    mock_response: Optional[List[float]] = kwargs.get("mock_response", None)  # type: ignore
    max_parallel_requests = kwargs.pop("max_parallel_requests", None)
    model_info = kwargs.get("model_info", None)
    metadata = kwargs.get("metadata", None)
    proxy_server_request = kwargs.get("proxy_server_request", None)
    aembedding = kwargs.get("aembedding", None)
    extra_headers = kwargs.get("extra_headers", None)
    ### CUSTOM MODEL COST ###
    input_cost_per_token = kwargs.get("input_cost_per_token", None)
    output_cost_per_token = kwargs.get("output_cost_per_token", None)
    input_cost_per_second = kwargs.get("input_cost_per_second", None)
    output_cost_per_second = kwargs.get("output_cost_per_second", None)
    openai_params = [
        "user",
        "dimensions",
        "request_timeout",
        "api_base",
        "api_version",
        "api_key",
        "deployment_id",
        "organization",
        "base_url",
        "default_headers",
        "timeout",
        "max_retries",
        "encoding_format",
    ]
    litellm_params = [
        "aembedding",
        "extra_headers",
    ] + all_litellm_params

    default_params = openai_params + litellm_params
    non_default_params = {
        k: v for k, v in kwargs.items() if k not in default_params
    }  # model-specific params - pass them straight to the model/provider

    model, custom_llm_provider, dynamic_api_key, api_base = get_llm_provider(
        model=model,
        custom_llm_provider=custom_llm_provider,
        api_base=api_base,
        api_key=api_key,
    )
    if dynamic_api_key is not None:
        api_key = dynamic_api_key

    optional_params = get_optional_params_embeddings(
        model=model,
        user=user,
        dimensions=dimensions,
        encoding_format=encoding_format,
        custom_llm_provider=custom_llm_provider,
        **non_default_params,
    )

    if mock_response is not None:
        return mock_embedding(model=model, mock_response=mock_response)
    ### REGISTER CUSTOM MODEL PRICING -- IF GIVEN ###
    if input_cost_per_token is not None and output_cost_per_token is not None:
        litellm.register_model(
            {
                f"{custom_llm_provider}/{model}": {
                    "input_cost_per_token": input_cost_per_token,
                    "output_cost_per_token": output_cost_per_token,
                    "litellm_provider": custom_llm_provider,
                }
            }
        )
    if input_cost_per_second is not None:  # time based pricing just needs cost in place
        output_cost_per_second = output_cost_per_second or 0.0
        litellm.register_model(
            {
                f"{custom_llm_provider}/{model}": {
                    "input_cost_per_second": input_cost_per_second,
                    "output_cost_per_second": output_cost_per_second,
                    "litellm_provider": custom_llm_provider,
                }
            }
        )
    try:
        response: Optional[EmbeddingResponse] = None
        logging: Logging = litellm_logging_obj  # type: ignore
        logging.update_environment_variables(
            model=model,
            user=user,
            optional_params=optional_params,
            litellm_params={
                "timeout": timeout,
                "azure": azure,
                "litellm_call_id": litellm_call_id,
                "logger_fn": logger_fn,
                "proxy_server_request": proxy_server_request,
                "model_info": model_info,
                "metadata": metadata,
                "aembedding": aembedding,
                "preset_cache_key": None,
                "stream_response": {},
                "cooldown_time": cooldown_time,
            },
        )
        if azure is True or custom_llm_provider == "azure":
            # azure configs
            api_type = get_secret_str("AZURE_API_TYPE") or "azure"

            api_base = api_base or litellm.api_base or get_secret_str("AZURE_API_BASE")

            api_version = (
                api_version
                or litellm.api_version
                or get_secret_str("AZURE_API_VERSION")
                or litellm.AZURE_DEFAULT_API_VERSION
            )

            azure_ad_token = optional_params.pop(
                "azure_ad_token", None
            ) or get_secret_str("AZURE_AD_TOKEN")

            if extra_headers is not None:
                optional_params["extra_headers"] = extra_headers

            api_key = (
                api_key
                or litellm.api_key
                or litellm.azure_key
                or get_secret_str("AZURE_API_KEY")
            )

            if api_base is None:
                raise ValueError(
                    "No API Base provided for Azure OpenAI LLM provider. Set 'AZURE_API_BASE' in .env"
                )

            ## EMBEDDING CALL
            response = azure_chat_completions.embedding(
                model=model,
                input=input,
                api_base=api_base,
                api_key=api_key,
                api_version=api_version,
                azure_ad_token=azure_ad_token,
                logging_obj=logging,
                timeout=timeout,
                model_response=EmbeddingResponse(),
                optional_params=optional_params,
                client=client,
                aembedding=aembedding,
                max_retries=max_retries,
            )
        elif (
            model in litellm.open_ai_embedding_models
            or custom_llm_provider == "openai"
            or custom_llm_provider == "together_ai"
            or custom_llm_provider == "nvidia_nim"
        ):
            api_base = (
                api_base
                or litellm.api_base
                or get_secret_str("OPENAI_API_BASE")
                or "https://api.openai.com/v1"
            )
            openai.organization = (
                litellm.organization
                or get_secret_str("OPENAI_ORGANIZATION")
                or None  # default - https://github.com/openai/openai-python/blob/284c1799070c723c6a553337134148a7ab088dd8/openai/util.py#L105
            )
            # set API KEY
            api_key = (
                api_key
                or litellm.api_key
                or litellm.openai_key
                or get_secret_str("OPENAI_API_KEY")
            )

            if extra_headers is not None:
                optional_params["extra_headers"] = extra_headers

            api_type = "openai"
            api_version = None

            ## EMBEDDING CALL
            response = openai_chat_completions.embedding(
                model=model,
                input=input,
                api_base=api_base,
                api_key=api_key,
                logging_obj=logging,
                timeout=timeout,
                model_response=EmbeddingResponse(),
                optional_params=optional_params,
                client=client,
                aembedding=aembedding,
                max_retries=max_retries,
            )
        elif custom_llm_provider == "databricks":
            api_base = (
                api_base or litellm.api_base or get_secret("DATABRICKS_API_BASE")
            )  # type: ignore

            # set API KEY
            api_key = (
                api_key
                or litellm.api_key
                or litellm.databricks_key
                or get_secret("DATABRICKS_API_KEY")
            )  # type: ignore

            ## EMBEDDING CALL
            response = databricks_embedding.embedding(
                model=model,
                input=input,
                api_base=api_base,
                api_key=api_key,
                logging_obj=logging,
                timeout=timeout,
                model_response=EmbeddingResponse(),
                optional_params=optional_params,
                client=client,
                aembedding=aembedding,
            )
        elif custom_llm_provider == "openai_like" or custom_llm_provider == "jina_ai":
            api_base = (
                api_base or litellm.api_base or get_secret_str("OPENAI_LIKE_API_BASE")
            )

            # set API KEY
            api_key = (
                api_key
                or litellm.api_key
                or litellm.openai_like_key
                or get_secret_str("OPENAI_LIKE_API_KEY")
            )

            ## EMBEDDING CALL
            response = openai_like_embedding.embedding(
                model=model,
                input=input,
                api_base=api_base,
                api_key=api_key,
                logging_obj=logging,
                timeout=timeout,
                model_response=EmbeddingResponse(),
                optional_params=optional_params,
                client=client,
                aembedding=aembedding,
            )
        elif custom_llm_provider == "cohere" or custom_llm_provider == "cohere_chat":
            cohere_key = (
                api_key
                or litellm.cohere_key
                or get_secret("COHERE_API_KEY")
                or get_secret("CO_API_KEY")
                or litellm.api_key
            )

            if extra_headers is not None and isinstance(extra_headers, dict):
                headers = extra_headers
            else:
                headers = {}
            response = cohere_embed.embedding(
                model=model,
                input=input,
                optional_params=optional_params,
                encoding=encoding,
                api_key=cohere_key,  # type: ignore
                headers=headers,
                logging_obj=logging,
                model_response=EmbeddingResponse(),
                aembedding=aembedding,
                timeout=timeout,
                client=client,
            )
        elif custom_llm_provider == "huggingface":
            api_key = (
                api_key
                or litellm.huggingface_key
                or get_secret("HUGGINGFACE_API_KEY")
                or litellm.api_key
            )  # type: ignore
            response = huggingface.embedding(
                model=model,
                input=input,
                encoding=encoding,  # type: ignore
                api_key=api_key,
                api_base=api_base,
                logging_obj=logging,
                model_response=EmbeddingResponse(),
                optional_params=optional_params,
                client=client,
                aembedding=aembedding,
            )
        elif custom_llm_provider == "bedrock":
            if isinstance(input, str):
                transformed_input = [input]
            else:
                transformed_input = input
            response = bedrock_embedding.embeddings(
                model=model,
                input=transformed_input,
                encoding=encoding,
                logging_obj=logging,
                optional_params=optional_params,
                model_response=EmbeddingResponse(),
                client=client,
                timeout=timeout,
                aembedding=aembedding,
                litellm_params={},
                api_base=api_base,
                print_verbose=print_verbose,
                extra_headers=extra_headers,
            )
        elif custom_llm_provider == "triton":
            if api_base is None:
                raise ValueError(
                    "api_base is required for triton. Please pass `api_base`"
                )
            response = triton_chat_completions.embedding(  # type: ignore
                model=model,
                input=input,
                api_base=api_base,
                api_key=api_key,
                logging_obj=logging,
                timeout=timeout,
                model_response=EmbeddingResponse(),
                optional_params=optional_params,
                client=client,
                aembedding=aembedding,
            )
        elif custom_llm_provider == "gemini":

            gemini_api_key = (
                api_key or get_secret_str("GEMINI_API_KEY") or litellm.api_key
            )

            response = google_batch_embeddings.batch_embeddings(  # type: ignore
                model=model,
                input=input,
                encoding=encoding,
                logging_obj=logging,
                optional_params=optional_params,
                model_response=EmbeddingResponse(),
                vertex_project=None,
                vertex_location=None,
                vertex_credentials=None,
                aembedding=aembedding,
                print_verbose=print_verbose,
                custom_llm_provider="gemini",
                api_key=gemini_api_key,
            )

        elif custom_llm_provider == "vertex_ai":
            vertex_ai_project = (
                optional_params.pop("vertex_project", None)
                or optional_params.pop("vertex_ai_project", None)
                or litellm.vertex_project
                or get_secret_str("VERTEXAI_PROJECT")
                or get_secret_str("VERTEX_PROJECT")
            )
            vertex_ai_location = (
                optional_params.pop("vertex_location", None)
                or optional_params.pop("vertex_ai_location", None)
                or litellm.vertex_location
                or get_secret_str("VERTEXAI_LOCATION")
                or get_secret_str("VERTEX_LOCATION")
            )
            vertex_credentials = (
                optional_params.pop("vertex_credentials", None)
                or optional_params.pop("vertex_ai_credentials", None)
                or get_secret_str("VERTEXAI_CREDENTIALS")
                or get_secret_str("VERTEX_CREDENTIALS")
            )

            if (
                "image" in optional_params
                or "video" in optional_params
                or model
                in vertex_multimodal_embedding.SUPPORTED_MULTIMODAL_EMBEDDING_MODELS
            ):
                # multimodal embedding is supported on vertex httpx
                response = vertex_multimodal_embedding.multimodal_embedding(
                    model=model,
                    input=input,
                    encoding=encoding,
                    logging_obj=logging,
                    optional_params=optional_params,
                    model_response=EmbeddingResponse(),
                    vertex_project=vertex_ai_project,
                    vertex_location=vertex_ai_location,
                    vertex_credentials=vertex_credentials,
                    aembedding=aembedding,
                    print_verbose=print_verbose,
                    custom_llm_provider="vertex_ai",
                )
            else:
                response = vertex_embedding.embedding(
                    model=model,
                    input=input,
                    encoding=encoding,
                    logging_obj=logging,
                    optional_params=optional_params,
                    model_response=EmbeddingResponse(),
                    vertex_project=vertex_ai_project,
                    vertex_location=vertex_ai_location,
                    vertex_credentials=vertex_credentials,
                    custom_llm_provider="vertex_ai",
                    timeout=timeout,
                    aembedding=aembedding,
                    print_verbose=print_verbose,
                    api_key=api_key,
                )
        elif custom_llm_provider == "oobabooga":
            response = oobabooga.embedding(
                model=model,
                input=input,
                encoding=encoding,
                api_base=api_base,
                logging_obj=logging,
                optional_params=optional_params,
                model_response=EmbeddingResponse(),
                api_key=api_key,
            )
        elif custom_llm_provider == "ollama":
            api_base = (
                litellm.api_base
                or api_base
                or get_secret_str("OLLAMA_API_BASE")
                or "http://localhost:11434"
            )  # type: ignore

            if isinstance(input, str):
                input = [input]
            if not all(isinstance(item, str) for item in input):
                raise litellm.BadRequestError(
                    message=f"Invalid input for ollama embeddings. input={input}",
                    model=model,  # type: ignore
                    llm_provider="ollama",  # type: ignore
                )
            ollama_embeddings_fn = (
                ollama.ollama_aembeddings
                if aembedding is True
                else ollama.ollama_embeddings
            )
            response = ollama_embeddings_fn(  # type: ignore
                api_base=api_base,
                model=model,
                prompts=input,
                encoding=encoding,
                logging_obj=logging,
                optional_params=optional_params,
                model_response=EmbeddingResponse(),
            )
        elif custom_llm_provider == "sagemaker":
            response = sagemaker_llm.embedding(
                model=model,
                input=input,
                encoding=encoding,
                logging_obj=logging,
                optional_params=optional_params,
                model_response=EmbeddingResponse(),
                print_verbose=print_verbose,
            )
        elif custom_llm_provider == "mistral":
            api_key = api_key or litellm.api_key or get_secret_str("MISTRAL_API_KEY")
            response = openai_chat_completions.embedding(
                model=model,
                input=input,
                api_base=api_base,
                api_key=api_key,
                logging_obj=logging,
                timeout=timeout,
                model_response=EmbeddingResponse(),
                optional_params=optional_params,
                client=client,
                aembedding=aembedding,
            )
        elif custom_llm_provider == "fireworks_ai":
            api_key = (
                api_key or litellm.api_key or get_secret_str("FIREWORKS_AI_API_KEY")
            )
            response = openai_chat_completions.embedding(
                model=model,
                input=input,
                api_base=api_base,
                api_key=api_key,
                logging_obj=logging,
                timeout=timeout,
                model_response=EmbeddingResponse(),
                optional_params=optional_params,
                client=client,
                aembedding=aembedding,
            )
        elif custom_llm_provider == "voyage":
            api_key = api_key or litellm.api_key or get_secret_str("VOYAGE_API_KEY")
            response = openai_chat_completions.embedding(
                model=model,
                input=input,
                api_base=api_base,
                api_key=api_key,
                logging_obj=logging,
                timeout=timeout,
                model_response=EmbeddingResponse(),
                optional_params=optional_params,
                client=client,
                aembedding=aembedding,
            )
        elif custom_llm_provider == "xinference":
            api_key = (
                api_key
                or litellm.api_key
                or get_secret_str("XINFERENCE_API_KEY")
                or "stub-xinference-key"
            )  # xinference does not need an api key, pass a stub key if user did not set one
            api_base = (
                api_base
                or litellm.api_base
                or get_secret_str("XINFERENCE_API_BASE")
                or "http://127.0.0.1:9997/v1"
            )
            response = openai_chat_completions.embedding(
                model=model,
                input=input,
                api_base=api_base,
                api_key=api_key,
                logging_obj=logging,
                timeout=timeout,
                model_response=EmbeddingResponse(),
                optional_params=optional_params,
                client=client,
                aembedding=aembedding,
            )
        elif custom_llm_provider == "watsonx":
            response = watsonxai.embedding(
                model=model,
                input=input,
                encoding=encoding,
                logging_obj=logging,
                optional_params=optional_params,
                model_response=EmbeddingResponse(),
                aembedding=aembedding,
                api_key=api_key,
            )
        elif custom_llm_provider == "azure_ai":
            api_base = (
                api_base  # for deepinfra/perplexity/anyscale/groq/friendliai we check in get_llm_provider and pass in the api base from there
                or litellm.api_base
                or get_secret_str("AZURE_AI_API_BASE")
            )
            # set API KEY
            api_key = (
                api_key
                or litellm.api_key  # for deepinfra/perplexity/anyscale/friendliai we check in get_llm_provider and pass in the api key from there
                or litellm.openai_key
                or get_secret_str("AZURE_AI_API_KEY")
            )

            ## EMBEDDING CALL
            response = azure_ai_embedding.embedding(
                model=model,
                input=input,
                api_base=api_base,
                api_key=api_key,
                logging_obj=logging,
                timeout=timeout,
                model_response=EmbeddingResponse(),
                optional_params=optional_params,
                client=client,
                aembedding=aembedding,
            )
        else:
            args = locals()
            raise ValueError(f"No valid embedding model args passed in - {args}")
        if response is not None and hasattr(response, "_hidden_params"):
            response._hidden_params["custom_llm_provider"] = custom_llm_provider

        if response is None:
            args = locals()
            raise ValueError(f"No valid embedding model args passed in - {args}")
        return response
    except Exception as e:
        ## LOGGING
        litellm_logging_obj.post_call(
            input=input,
            api_key=api_key,
            original_response=str(e),
        )
        ## Map to OpenAI Exception
        raise exception_type(
            model=model,
            original_exception=e,
            custom_llm_provider=custom_llm_provider,
            extra_kwargs=kwargs,
        )


###### Text Completion ################
@client
async def atext_completion(
    *args, **kwargs
) -> Union[TextCompletionResponse, TextCompletionStreamWrapper]:
    """
    Implemented to handle async streaming for the text completion endpoint
    """
    loop = asyncio.get_event_loop()
    model = args[0] if len(args) > 0 else kwargs["model"]
    ### PASS ARGS TO COMPLETION ###
    kwargs["acompletion"] = True
    custom_llm_provider = None
    try:
        # Use a partial function to pass your keyword arguments
        func = partial(text_completion, *args, **kwargs)

        # Add the context to the function
        ctx = contextvars.copy_context()
        func_with_context = partial(ctx.run, func)

        _, custom_llm_provider, _, _ = get_llm_provider(
            model=model, api_base=kwargs.get("api_base", None)
        )

        if (
            custom_llm_provider == "openai"
            or custom_llm_provider == "azure"
            or custom_llm_provider == "azure_text"
            or custom_llm_provider == "custom_openai"
            or custom_llm_provider == "anyscale"
            or custom_llm_provider == "mistral"
            or custom_llm_provider == "openrouter"
            or custom_llm_provider == "deepinfra"
            or custom_llm_provider == "perplexity"
            or custom_llm_provider == "groq"
            or custom_llm_provider == "nvidia_nim"
            or custom_llm_provider == "cerebras"
            or custom_llm_provider == "sambanova"
            or custom_llm_provider == "ai21_chat"
            or custom_llm_provider == "ai21"
            or custom_llm_provider == "volcengine"
            or custom_llm_provider == "text-completion-codestral"
            or custom_llm_provider == "deepseek"
            or custom_llm_provider == "fireworks_ai"
            or custom_llm_provider == "text-completion-openai"
            or custom_llm_provider == "huggingface"
            or custom_llm_provider == "ollama"
            or custom_llm_provider == "vertex_ai"
            or custom_llm_provider in litellm.openai_compatible_providers
        ):  # currently implemented aiohttp calls for just azure and openai, soon all.
            # Await normally
            response = await loop.run_in_executor(None, func_with_context)
            if asyncio.iscoroutine(response):
                response = await response
        else:
            # Call the synchronous function using run_in_executor
            response = await loop.run_in_executor(None, func_with_context)
        if (
            kwargs.get("stream", False) is True
            or isinstance(response, TextCompletionStreamWrapper)
            or isinstance(response, CustomStreamWrapper)
        ):  # return an async generator
            return TextCompletionStreamWrapper(
                completion_stream=_async_streaming(
                    response=response,
                    model=model,
                    custom_llm_provider=custom_llm_provider,
                    args=args,
                ),
                model=model,
                custom_llm_provider=custom_llm_provider,
            )
        else:
            ## OpenAI / Azure Text Completion Returns here
            if isinstance(response, TextCompletionResponse):
                return response
            elif asyncio.iscoroutine(response):
                response = await response

            text_completion_response = TextCompletionResponse()
            text_completion_response = litellm.utils.LiteLLMResponseObjectHandler.convert_chat_to_text_completion(
                text_completion_response=text_completion_response,
                response=response,
                custom_llm_provider=custom_llm_provider,
            )
            return text_completion_response
    except Exception as e:
        custom_llm_provider = custom_llm_provider or "openai"
        raise exception_type(
            model=model,
            custom_llm_provider=custom_llm_provider,
            original_exception=e,
            completion_kwargs=args,
            extra_kwargs=kwargs,
        )


@client
def text_completion(  # noqa: PLR0915
    prompt: Union[
        str, List[Union[str, List[Union[str, List[int]]]]]
    ],  # Required: The prompt(s) to generate completions for.
    model: Optional[str] = None,  # Optional: either `model` or `engine` can be set
    best_of: Optional[
        int
    ] = None,  # Optional: Generates best_of completions server-side.
    echo: Optional[
        bool
    ] = None,  # Optional: Echo back the prompt in addition to the completion.
    frequency_penalty: Optional[
        float
    ] = None,  # Optional: Penalize new tokens based on their existing frequency.
    logit_bias: Optional[
        Dict[int, int]
    ] = None,  # Optional: Modify the likelihood of specified tokens.
    logprobs: Optional[
        int
    ] = None,  # Optional: Include the log probabilities on the most likely tokens.
    max_tokens: Optional[
        int
    ] = None,  # Optional: The maximum number of tokens to generate in the completion.
    n: Optional[
        int
    ] = None,  # Optional: How many completions to generate for each prompt.
    presence_penalty: Optional[
        float
    ] = None,  # Optional: Penalize new tokens based on whether they appear in the text so far.
    stop: Optional[
        Union[str, List[str]]
    ] = None,  # Optional: Sequences where the API will stop generating further tokens.
    stream: Optional[bool] = None,  # Optional: Whether to stream back partial progress.
    stream_options: Optional[dict] = None,
    suffix: Optional[
        str
    ] = None,  # Optional: The suffix that comes after a completion of inserted text.
    temperature: Optional[float] = None,  # Optional: Sampling temperature to use.
    top_p: Optional[float] = None,  # Optional: Nucleus sampling parameter.
    user: Optional[
        str
    ] = None,  # Optional: A unique identifier representing your end-user.
    # set api_base, api_version, api_key
    api_base: Optional[str] = None,
    api_version: Optional[str] = None,
    api_key: Optional[str] = None,
    model_list: Optional[list] = None,  # pass in a list of api_base,keys, etc.
    # Optional liteLLM function params
    custom_llm_provider: Optional[str] = None,
    *args,
    **kwargs,
):
    import copy

    """
    Generate text completions using the OpenAI API.

    Args:
        model (str): ID of the model to use.
        prompt (Union[str, List[Union[str, List[Union[str, List[int]]]]]): The prompt(s) to generate completions for.
        best_of (Optional[int], optional): Generates best_of completions server-side. Defaults to 1.
        echo (Optional[bool], optional): Echo back the prompt in addition to the completion. Defaults to False.
        frequency_penalty (Optional[float], optional): Penalize new tokens based on their existing frequency. Defaults to 0.
        logit_bias (Optional[Dict[int, int]], optional): Modify the likelihood of specified tokens. Defaults to None.
        logprobs (Optional[int], optional): Include the log probabilities on the most likely tokens. Defaults to None.
        max_tokens (Optional[int], optional): The maximum number of tokens to generate in the completion. Defaults to 16.
        n (Optional[int], optional): How many completions to generate for each prompt. Defaults to 1.
        presence_penalty (Optional[float], optional): Penalize new tokens based on whether they appear in the text so far. Defaults to 0.
        stop (Optional[Union[str, List[str]]], optional): Sequences where the API will stop generating further tokens. Defaults to None.
        stream (Optional[bool], optional): Whether to stream back partial progress. Defaults to False.
        suffix (Optional[str], optional): The suffix that comes after a completion of inserted text. Defaults to None.
        temperature (Optional[float], optional): Sampling temperature to use. Defaults to 1.
        top_p (Optional[float], optional): Nucleus sampling parameter. Defaults to 1.
        user (Optional[str], optional): A unique identifier representing your end-user.
    Returns:
        TextCompletionResponse: A response object containing the generated completion and associated metadata.

    Example:
        Your example of how to use this function goes here.
    """
    if "engine" in kwargs:
        _engine = kwargs["engine"]
        if model is None and isinstance(_engine, str):
            # only use engine when model not passed
            model = _engine
        kwargs.pop("engine")

    text_completion_response = TextCompletionResponse()

    optional_params: Dict[str, Any] = {}
    # default values for all optional params are none, litellm only passes them to the llm when they are set to non None values
    if best_of is not None:
        optional_params["best_of"] = best_of
    if echo is not None:
        optional_params["echo"] = echo
    if frequency_penalty is not None:
        optional_params["frequency_penalty"] = frequency_penalty
    if logit_bias is not None:
        optional_params["logit_bias"] = logit_bias
    if logprobs is not None:
        optional_params["logprobs"] = logprobs
    if max_tokens is not None:
        optional_params["max_tokens"] = max_tokens
    if n is not None:
        optional_params["n"] = n
    if presence_penalty is not None:
        optional_params["presence_penalty"] = presence_penalty
    if stop is not None:
        optional_params["stop"] = stop
    if stream is not None:
        optional_params["stream"] = stream
    if stream_options is not None:
        optional_params["stream_options"] = stream_options
    if suffix is not None:
        optional_params["suffix"] = suffix
    if temperature is not None:
        optional_params["temperature"] = temperature
    if top_p is not None:
        optional_params["top_p"] = top_p
    if user is not None:
        optional_params["user"] = user
    if api_base is not None:
        optional_params["api_base"] = api_base
    if api_version is not None:
        optional_params["api_version"] = api_version
    if api_key is not None:
        optional_params["api_key"] = api_key
    if custom_llm_provider is not None:
        optional_params["custom_llm_provider"] = custom_llm_provider

    # get custom_llm_provider
    _model, custom_llm_provider, dynamic_api_key, api_base = get_llm_provider(model=model, custom_llm_provider=custom_llm_provider, api_base=api_base)  # type: ignore

    if custom_llm_provider == "huggingface":
        # if echo == True, for TGI llms we need to set top_n_tokens to 3
        if echo is True:
            # for tgi llms
            if "top_n_tokens" not in kwargs:
                kwargs["top_n_tokens"] = 3

        # processing prompt - users can pass raw tokens to OpenAI Completion()
        if isinstance(prompt, list):
            import concurrent.futures

            tokenizer = tiktoken.encoding_for_model("text-davinci-003")
            ## if it's a 2d list - each element in the list is a text_completion() request
            if len(prompt) > 0 and isinstance(prompt[0], list):
                responses = [None for x in prompt]  # init responses

                def process_prompt(i, individual_prompt):
                    decoded_prompt = tokenizer.decode(individual_prompt)
                    all_params = {**kwargs, **optional_params}
                    response: TextCompletionResponse = text_completion(  # type: ignore
                        model=model,
                        prompt=decoded_prompt,
                        num_retries=3,  # ensure this does not fail for the batch
                        *args,
                        **all_params,
                    )

                    text_completion_response["id"] = response.get("id", None)
                    text_completion_response["object"] = "text_completion"
                    text_completion_response["created"] = response.get("created", None)
                    text_completion_response["model"] = response.get("model", None)
                    return response["choices"][0]

                with concurrent.futures.ThreadPoolExecutor() as executor:
                    completed_futures = [
                        executor.submit(process_prompt, i, individual_prompt)
                        for i, individual_prompt in enumerate(prompt)
                    ]
                    for i, future in enumerate(
                        concurrent.futures.as_completed(completed_futures)
                    ):
                        responses[i] = future.result()
                    text_completion_response.choices = responses  # type: ignore

                return text_completion_response
    # else:
    # check if non default values passed in for best_of, echo, logprobs, suffix
    # these are the params supported by Completion() but not ChatCompletion

    # default case, non OpenAI requests go through here
    # handle prompt formatting if prompt is a string vs. list of strings
    messages = []
    if isinstance(prompt, list) and len(prompt) > 0 and isinstance(prompt[0], str):
        for p in prompt:
            message = {"role": "user", "content": p}
            messages.append(message)
    elif isinstance(prompt, str):
        messages = [{"role": "user", "content": prompt}]
    elif (
        (
            custom_llm_provider == "openai"
            or custom_llm_provider == "azure"
            or custom_llm_provider == "azure_text"
            or custom_llm_provider == "text-completion-codestral"
            or custom_llm_provider == "text-completion-openai"
        )
        and isinstance(prompt, list)
        and len(prompt) > 0
        and isinstance(prompt[0], list)
    ):
        verbose_logger.warning(
            msg="List of lists being passed. If this is for tokens, then it might not work across all models."
        )
        messages = [{"role": "user", "content": prompt}]  # type: ignore
    else:
        raise Exception(
            f"Unmapped prompt format. Your prompt is neither a list of strings nor a string. prompt={prompt}. File an issue - https://github.com/BerriAI/litellm/issues"
        )

    kwargs.pop("prompt", None)

    if _model is not None and (
        custom_llm_provider == "openai"
    ):  # for openai compatible endpoints - e.g. vllm, call the native /v1/completions endpoint for text completion calls
        if _model not in litellm.open_ai_chat_completion_models:
            model = "text-completion-openai/" + _model
            optional_params.pop("custom_llm_provider", None)

    if model is None:
        raise ValueError("model is not set. Set either via 'model' or 'engine' param.")
    kwargs["text_completion"] = True
    response = completion(
        model=model,
        messages=messages,
        *args,
        **kwargs,
        **optional_params,
    )
    if kwargs.get("acompletion", False) is True:
        return response
    if (
        stream is True
        or kwargs.get("stream", False) is True
        or isinstance(response, CustomStreamWrapper)
    ):
        response = TextCompletionStreamWrapper(
            completion_stream=response,
            model=model,
            stream_options=stream_options,
            custom_llm_provider=custom_llm_provider,
        )
        return response
    elif isinstance(response, TextCompletionStreamWrapper):
        return response

    # OpenAI Text / Azure Text will return here
    if isinstance(response, TextCompletionResponse):
        return response

    text_completion_response = (
        litellm.utils.LiteLLMResponseObjectHandler.convert_chat_to_text_completion(
            response=response,
            text_completion_response=text_completion_response,
        )
    )

    return text_completion_response


###### Adapter Completion ################


async def aadapter_completion(
    *, adapter_id: str, **kwargs
) -> Optional[Union[BaseModel, AdapterCompletionStreamWrapper]]:
    """
    Implemented to handle async calls for adapter_completion()
    """
    try:
        translation_obj: Optional[CustomLogger] = None
        for item in litellm.adapters:
            if item["id"] == adapter_id:
                translation_obj = item["adapter"]

        if translation_obj is None:
            raise ValueError(
                "No matching adapter given. Received 'adapter_id'={}, litellm.adapters={}".format(
                    adapter_id, litellm.adapters
                )
            )

        new_kwargs = translation_obj.translate_completion_input_params(kwargs=kwargs)

        response: Union[ModelResponse, CustomStreamWrapper] = await acompletion(**new_kwargs)  # type: ignore
        translated_response: Optional[
            Union[BaseModel, AdapterCompletionStreamWrapper]
        ] = None
        if isinstance(response, ModelResponse):
            translated_response = translation_obj.translate_completion_output_params(
                response=response
            )
        if isinstance(response, CustomStreamWrapper):
            translated_response = (
                translation_obj.translate_completion_output_params_streaming(
                    completion_stream=response
                )
            )

        return translated_response
    except Exception as e:
        raise e


def adapter_completion(
    *, adapter_id: str, **kwargs
) -> Optional[Union[BaseModel, AdapterCompletionStreamWrapper]]:
    translation_obj: Optional[CustomLogger] = None
    for item in litellm.adapters:
        if item["id"] == adapter_id:
            translation_obj = item["adapter"]

    if translation_obj is None:
        raise ValueError(
            "No matching adapter given. Received 'adapter_id'={}, litellm.adapters={}".format(
                adapter_id, litellm.adapters
            )
        )

    new_kwargs = translation_obj.translate_completion_input_params(kwargs=kwargs)

    response: Union[ModelResponse, CustomStreamWrapper] = completion(**new_kwargs)  # type: ignore
    translated_response: Optional[Union[BaseModel, AdapterCompletionStreamWrapper]] = (
        None
    )
    if isinstance(response, ModelResponse):
        translated_response = translation_obj.translate_completion_output_params(
            response=response
        )
    elif isinstance(response, CustomStreamWrapper) or inspect.isgenerator(response):
        translated_response = (
            translation_obj.translate_completion_output_params_streaming(
                completion_stream=response
            )
        )

    return translated_response


##### Moderation #######################


def moderation(
    input: str, model: Optional[str] = None, api_key: Optional[str] = None, **kwargs
):
    # only supports open ai for now
    api_key = (
        api_key
        or litellm.api_key
        or litellm.openai_key
        or get_secret_str("OPENAI_API_KEY")
    )

    openai_client = kwargs.get("client", None)
    if openai_client is None:
        openai_client = openai.OpenAI(
            api_key=api_key,
        )

    if model is not None:
        response = openai_client.moderations.create(input=input, model=model)
    else:
        response = openai_client.moderations.create(input=input)
    return response


@client
async def amoderation(
    input: str, model: Optional[str] = None, api_key: Optional[str] = None, **kwargs
):
    from openai import AsyncOpenAI

    # only supports open ai for now
    api_key = (
        api_key
        or litellm.api_key
        or litellm.openai_key
        or get_secret_str("OPENAI_API_KEY")
    )
    openai_client = kwargs.get("client", None)
    if openai_client is None or not isinstance(openai_client, AsyncOpenAI):

        # call helper to get OpenAI client
        # _get_openai_client maintains in-memory caching logic for OpenAI clients
        _openai_client: AsyncOpenAI = openai_chat_completions._get_openai_client(  # type: ignore
            is_async=True,
            api_key=api_key,
        )
    else:
        _openai_client = openai_client
    if model is not None:
        response = await _openai_client.moderations.create(input=input, model=model)
    else:
        response = await _openai_client.moderations.create(input=input)
    return response


##### Image Generation #######################
@client
async def aimage_generation(*args, **kwargs) -> ImageResponse:
    """
    Asynchronously calls the `image_generation` function with the given arguments and keyword arguments.

    Parameters:
    - `args` (tuple): Positional arguments to be passed to the `image_generation` function.
    - `kwargs` (dict): Keyword arguments to be passed to the `image_generation` function.

    Returns:
    - `response` (Any): The response returned by the `image_generation` function.
    """
    loop = asyncio.get_event_loop()
    model = args[0] if len(args) > 0 else kwargs["model"]
    ### PASS ARGS TO Image Generation ###
    kwargs["aimg_generation"] = True
    custom_llm_provider = None
    try:
        # Use a partial function to pass your keyword arguments
        func = partial(image_generation, *args, **kwargs)

        # Add the context to the function
        ctx = contextvars.copy_context()
        func_with_context = partial(ctx.run, func)

        _, custom_llm_provider, _, _ = get_llm_provider(
            model=model, api_base=kwargs.get("api_base", None)
        )

        # Await normally
        init_response = await loop.run_in_executor(None, func_with_context)
        if isinstance(init_response, dict) or isinstance(
            init_response, ImageResponse
        ):  ## CACHING SCENARIO
            if isinstance(init_response, dict):
                init_response = ImageResponse(**init_response)
            response = init_response
        elif asyncio.iscoroutine(init_response):
            response = await init_response  # type: ignore
        else:
            # Call the synchronous function using run_in_executor
            response = await loop.run_in_executor(None, func_with_context)
        return response
    except Exception as e:
        custom_llm_provider = custom_llm_provider or "openai"
        raise exception_type(
            model=model,
            custom_llm_provider=custom_llm_provider,
            original_exception=e,
            completion_kwargs=args,
            extra_kwargs=kwargs,
        )


@client
def image_generation(  # noqa: PLR0915
    prompt: str,
    model: Optional[str] = None,
    n: Optional[int] = None,
    quality: Optional[str] = None,
    response_format: Optional[str] = None,
    size: Optional[str] = None,
    style: Optional[str] = None,
    user: Optional[str] = None,
    timeout=600,  # default to 10 minutes
    api_key: Optional[str] = None,
    api_base: Optional[str] = None,
    api_version: Optional[str] = None,
    custom_llm_provider=None,
    **kwargs,
) -> ImageResponse:
    """
    Maps the https://api.openai.com/v1/images/generations endpoint.

    Currently supports just Azure + OpenAI.
    """
    try:
        args = locals()
        aimg_generation = kwargs.get("aimg_generation", False)
        litellm_call_id = kwargs.get("litellm_call_id", None)
        logger_fn = kwargs.get("logger_fn", None)
        mock_response: Optional[str] = kwargs.get("mock_response", None)  # type: ignore
        proxy_server_request = kwargs.get("proxy_server_request", None)
        model_info = kwargs.get("model_info", None)
        metadata = kwargs.get("metadata", {})
        litellm_logging_obj: LiteLLMLoggingObj = kwargs.get("litellm_logging_obj")  # type: ignore
        client = kwargs.get("client", None)
        extra_headers = kwargs.get("extra_headers", None)
        headers: dict = kwargs.get("headers", None) or {}
        if extra_headers is not None:
            headers.update(extra_headers)
        model_response: ImageResponse = litellm.utils.ImageResponse()
        if model is not None or custom_llm_provider is not None:
            model, custom_llm_provider, dynamic_api_key, api_base = get_llm_provider(model=model, custom_llm_provider=custom_llm_provider, api_base=api_base)  # type: ignore
        else:
            model = "dall-e-2"
            custom_llm_provider = "openai"  # default to dall-e-2 on openai
        model_response._hidden_params["model"] = model
        openai_params = [
            "user",
            "request_timeout",
            "api_base",
            "api_version",
            "api_key",
            "deployment_id",
            "organization",
            "base_url",
            "default_headers",
            "timeout",
            "max_retries",
            "n",
            "quality",
            "size",
            "style",
        ]
        litellm_params = all_litellm_params
        default_params = openai_params + litellm_params
        non_default_params = {
            k: v for k, v in kwargs.items() if k not in default_params
        }  # model-specific params - pass them straight to the model/provider
        optional_params = get_optional_params_image_gen(
            model=model,
            n=n,
            quality=quality,
            response_format=response_format,
            size=size,
            style=style,
            user=user,
            custom_llm_provider=custom_llm_provider,
            **non_default_params,
        )
        logging: Logging = litellm_logging_obj
        logging.update_environment_variables(
            model=model,
            user=user,
            optional_params=optional_params,
            litellm_params={
                "timeout": timeout,
                "azure": False,
                "litellm_call_id": litellm_call_id,
                "logger_fn": logger_fn,
                "proxy_server_request": proxy_server_request,
                "model_info": model_info,
                "metadata": metadata,
                "preset_cache_key": None,
                "stream_response": {},
            },
            custom_llm_provider=custom_llm_provider,
        )
        if mock_response is not None:
            return mock_image_generation(model=model, mock_response=mock_response)

        if custom_llm_provider == "azure":
            # azure configs
            api_type = get_secret_str("AZURE_API_TYPE") or "azure"

            api_base = api_base or litellm.api_base or get_secret_str("AZURE_API_BASE")

            api_version = (
                api_version
                or litellm.api_version
                or get_secret_str("AZURE_API_VERSION")
            )

            api_key = (
                api_key
                or litellm.api_key
                or litellm.azure_key
                or get_secret_str("AZURE_OPENAI_API_KEY")
                or get_secret_str("AZURE_API_KEY")
            )

            azure_ad_token = optional_params.pop(
                "azure_ad_token", None
            ) or get_secret_str("AZURE_AD_TOKEN")

            default_headers = {
                "Content-Type": "application/json;",
                "api-key": api_key,
            }
            for k, v in default_headers.items():
                if k not in headers:
                    headers[k] = v

            model_response = azure_chat_completions.image_generation(
                model=model,
                prompt=prompt,
                timeout=timeout,
                api_key=api_key,
                api_base=api_base,
                logging_obj=litellm_logging_obj,
                optional_params=optional_params,
                model_response=model_response,
                api_version=api_version,
                aimg_generation=aimg_generation,
                client=client,
                headers=headers,
            )
        elif custom_llm_provider == "openai":
            model_response = openai_chat_completions.image_generation(
                model=model,
                prompt=prompt,
                timeout=timeout,
                api_key=api_key,
                api_base=api_base,
                logging_obj=litellm_logging_obj,
                optional_params=optional_params,
                model_response=model_response,
                aimg_generation=aimg_generation,
                client=client,
            )
        elif custom_llm_provider == "bedrock":
            if model is None:
                raise Exception("Model needs to be set for bedrock")
            model_response = bedrock_image_generation.image_generation(  # type: ignore
                model=model,
                prompt=prompt,
                timeout=timeout,
                logging_obj=litellm_logging_obj,
                optional_params=optional_params,
                model_response=model_response,
                aimg_generation=aimg_generation,
            )
        elif custom_llm_provider == "vertex_ai":
            vertex_ai_project = (
                optional_params.pop("vertex_project", None)
                or optional_params.pop("vertex_ai_project", None)
                or litellm.vertex_project
                or get_secret_str("VERTEXAI_PROJECT")
            )
            vertex_ai_location = (
                optional_params.pop("vertex_location", None)
                or optional_params.pop("vertex_ai_location", None)
                or litellm.vertex_location
                or get_secret_str("VERTEXAI_LOCATION")
            )
            vertex_credentials = (
                optional_params.pop("vertex_credentials", None)
                or optional_params.pop("vertex_ai_credentials", None)
                or get_secret_str("VERTEXAI_CREDENTIALS")
            )
            model_response = vertex_image_generation.image_generation(
                model=model,
                prompt=prompt,
                timeout=timeout,
                logging_obj=litellm_logging_obj,
                optional_params=optional_params,
                model_response=model_response,
                vertex_project=vertex_ai_project,
                vertex_location=vertex_ai_location,
                vertex_credentials=vertex_credentials,
                aimg_generation=aimg_generation,
            )
        elif (
            custom_llm_provider in litellm._custom_providers
        ):  # Assume custom LLM provider
            # Get the Custom Handler
            custom_handler: Optional[CustomLLM] = None
            for item in litellm.custom_provider_map:
                if item["provider"] == custom_llm_provider:
                    custom_handler = item["custom_handler"]

            if custom_handler is None:
                raise ValueError(
                    f"Unable to map your input to a model. Check your input - {args}"
                )

            ## ROUTE LLM CALL ##
            if aimg_generation is True:
                async_custom_client: Optional[AsyncHTTPHandler] = None
                if client is not None and isinstance(client, AsyncHTTPHandler):
                    async_custom_client = client

                ## CALL FUNCTION
                model_response = custom_handler.aimage_generation(  # type: ignore
                    model=model,
                    prompt=prompt,
                    api_key=api_key,
                    api_base=api_base,
                    model_response=model_response,
                    optional_params=optional_params,
                    logging_obj=litellm_logging_obj,
                    timeout=timeout,
                    client=async_custom_client,
                )
            else:
                custom_client: Optional[HTTPHandler] = None
                if client is not None and isinstance(client, HTTPHandler):
                    custom_client = client

                ## CALL FUNCTION
                model_response = custom_handler.image_generation(
                    model=model,
                    prompt=prompt,
                    api_key=api_key,
                    api_base=api_base,
                    model_response=model_response,
                    optional_params=optional_params,
                    logging_obj=litellm_logging_obj,
                    timeout=timeout,
                    client=custom_client,
                )

        return model_response
    except Exception as e:
        ## Map to OpenAI Exception
        raise exception_type(
            model=model,
            custom_llm_provider=custom_llm_provider,
            original_exception=e,
            completion_kwargs=locals(),
            extra_kwargs=kwargs,
        )


##### Transcription #######################


@client
async def atranscription(*args, **kwargs) -> TranscriptionResponse:
    """
    Calls openai + azure whisper endpoints.

    Allows router to load balance between them
    """
    loop = asyncio.get_event_loop()
    model = args[0] if len(args) > 0 else kwargs["model"]
    ### PASS ARGS TO Image Generation ###
    kwargs["atranscription"] = True
    custom_llm_provider = None
    try:
        # Use a partial function to pass your keyword arguments
        func = partial(transcription, *args, **kwargs)

        # Add the context to the function
        ctx = contextvars.copy_context()
        func_with_context = partial(ctx.run, func)

        _, custom_llm_provider, _, _ = get_llm_provider(
            model=model, api_base=kwargs.get("api_base", None)
        )

        # Await normally
        init_response = await loop.run_in_executor(None, func_with_context)
        if isinstance(init_response, dict):
            response = TranscriptionResponse(**init_response)
        elif isinstance(init_response, TranscriptionResponse):  ## CACHING SCENARIO
            response = init_response
        elif asyncio.iscoroutine(init_response):
            response = await init_response  # type: ignore
        else:
            # Call the synchronous function using run_in_executor
            response = await loop.run_in_executor(None, func_with_context)
        return response
    except Exception as e:
        custom_llm_provider = custom_llm_provider or "openai"
        raise exception_type(
            model=model,
            custom_llm_provider=custom_llm_provider,
            original_exception=e,
            completion_kwargs=args,
            extra_kwargs=kwargs,
        )


@client
def transcription(
    model: str,
    file: FileTypes,
    ## OPTIONAL OPENAI PARAMS ##
    language: Optional[str] = None,
    prompt: Optional[str] = None,
    response_format: Optional[
        Literal["json", "text", "srt", "verbose_json", "vtt"]
    ] = None,
    timestamp_granularities: Optional[List[Literal["word", "segment"]]] = None,
    temperature: Optional[int] = None,  # openai defaults this to 0
    ## LITELLM PARAMS ##
    user: Optional[str] = None,
    timeout=600,  # default to 10 minutes
    api_key: Optional[str] = None,
    api_base: Optional[str] = None,
    api_version: Optional[str] = None,
    max_retries: Optional[int] = None,
    custom_llm_provider=None,
    **kwargs,
) -> TranscriptionResponse:
    """
    Calls openai + azure whisper endpoints.

    Allows router to load balance between them
    """
    atranscription = kwargs.get("atranscription", False)
    litellm_logging_obj: LiteLLMLoggingObj = kwargs.get("litellm_logging_obj")  # type: ignore
    extra_headers = kwargs.get("extra_headers", None)
    kwargs.pop("tags", [])

    drop_params = kwargs.get("drop_params", None)
    client: Optional[
        Union[
            openai.AsyncOpenAI,
            openai.OpenAI,
            openai.AzureOpenAI,
            openai.AsyncAzureOpenAI,
        ]
    ] = kwargs.pop("client", None)

    if litellm_logging_obj:
        litellm_logging_obj.model_call_details["client"] = str(client)

    if max_retries is None:
        max_retries = openai.DEFAULT_MAX_RETRIES

    model_response = litellm.utils.TranscriptionResponse()

    model, custom_llm_provider, dynamic_api_key, api_base = get_llm_provider(model=model, custom_llm_provider=custom_llm_provider, api_base=api_base)  # type: ignore

    if dynamic_api_key is not None:
        api_key = dynamic_api_key

    optional_params = get_optional_params_transcription(
        model=model,
        language=language,
        prompt=prompt,
        response_format=response_format,
        timestamp_granularities=timestamp_granularities,
        temperature=temperature,
        custom_llm_provider=custom_llm_provider,
        drop_params=drop_params,
    )

    response: Optional[TranscriptionResponse] = None
    if custom_llm_provider == "azure":
        # azure configs
        api_base = api_base or litellm.api_base or get_secret_str("AZURE_API_BASE")

        api_version = (
            api_version or litellm.api_version or get_secret_str("AZURE_API_VERSION")
        )

        azure_ad_token = kwargs.pop("azure_ad_token", None) or get_secret_str(
            "AZURE_AD_TOKEN"
        )

        api_key = (
            api_key
            or litellm.api_key
            or litellm.azure_key
            or get_secret_str("AZURE_API_KEY")
        )

        optional_params["extra_headers"] = extra_headers

        response = azure_audio_transcriptions.audio_transcriptions(
            model=model,
            audio_file=file,
            optional_params=optional_params,
            model_response=model_response,
            atranscription=atranscription,
            client=client,
            timeout=timeout,
            logging_obj=litellm_logging_obj,
            api_base=api_base,
            api_key=api_key,
            api_version=api_version,
            azure_ad_token=azure_ad_token,
            max_retries=max_retries,
        )
    elif custom_llm_provider == "openai" or custom_llm_provider == "groq":
        api_base = (
            api_base
            or litellm.api_base
            or get_secret("OPENAI_API_BASE")
            or "https://api.openai.com/v1"
        )  # type: ignore
        openai.organization = (
            litellm.organization
            or get_secret("OPENAI_ORGANIZATION")
            or None  # default - https://github.com/openai/openai-python/blob/284c1799070c723c6a553337134148a7ab088dd8/openai/util.py#L105
        )
        # set API KEY
        api_key = (
            api_key
            or litellm.api_key
            or litellm.openai_key
            or get_secret("OPENAI_API_KEY")
        )  # type: ignore
        response = openai_audio_transcriptions.audio_transcriptions(
            model=model,
            audio_file=file,
            optional_params=optional_params,
            model_response=model_response,
            atranscription=atranscription,
            client=client,
            timeout=timeout,
            logging_obj=litellm_logging_obj,
            max_retries=max_retries,
            api_base=api_base,
            api_key=api_key,
        )

    if response is None:
        raise ValueError("Unmapped provider passed in. Unable to get the response.")
    return response


@client
async def aspeech(*args, **kwargs) -> HttpxBinaryResponseContent:
    """
    Calls openai tts endpoints.
    """
    loop = asyncio.get_event_loop()
    model = args[0] if len(args) > 0 else kwargs["model"]
    ### PASS ARGS TO Image Generation ###
    kwargs["aspeech"] = True
    custom_llm_provider = kwargs.get("custom_llm_provider", None)
    try:
        # Use a partial function to pass your keyword arguments
        func = partial(speech, *args, **kwargs)

        # Add the context to the function
        ctx = contextvars.copy_context()
        func_with_context = partial(ctx.run, func)

        _, custom_llm_provider, _, _ = get_llm_provider(
            model=model, api_base=kwargs.get("api_base", None)
        )

        # Await normally
        init_response = await loop.run_in_executor(None, func_with_context)
        if asyncio.iscoroutine(init_response):
            response = await init_response
        else:
            # Call the synchronous function using run_in_executor
            response = await loop.run_in_executor(None, func_with_context)
        return response  # type: ignore
    except Exception as e:
        custom_llm_provider = custom_llm_provider or "openai"
        raise exception_type(
            model=model,
            custom_llm_provider=custom_llm_provider,
            original_exception=e,
            completion_kwargs=args,
            extra_kwargs=kwargs,
        )


@client
def speech(
    model: str,
    input: str,
    voice: Optional[Union[str, dict]] = None,
    api_key: Optional[str] = None,
    api_base: Optional[str] = None,
    api_version: Optional[str] = None,
    organization: Optional[str] = None,
    project: Optional[str] = None,
    max_retries: Optional[int] = None,
    metadata: Optional[dict] = None,
    timeout: Optional[Union[float, httpx.Timeout]] = None,
    response_format: Optional[str] = None,
    speed: Optional[int] = None,
    client=None,
    headers: Optional[dict] = None,
    custom_llm_provider: Optional[str] = None,
    aspeech: Optional[bool] = None,
    **kwargs,
) -> HttpxBinaryResponseContent:
    user = kwargs.get("user", None)
    litellm_call_id: Optional[str] = kwargs.get("litellm_call_id", None)
    proxy_server_request = kwargs.get("proxy_server_request", None)
    extra_headers = kwargs.get("extra_headers", None)
    model_info = kwargs.get("model_info", None)
    model, custom_llm_provider, dynamic_api_key, api_base = get_llm_provider(model=model, custom_llm_provider=custom_llm_provider, api_base=api_base)  # type: ignore
    kwargs.pop("tags", [])

    optional_params = {}
    if response_format is not None:
        optional_params["response_format"] = response_format
    if speed is not None:
        optional_params["speed"] = speed  # type: ignore

    if timeout is None:
        timeout = litellm.request_timeout

    if max_retries is None:
        max_retries = litellm.num_retries or openai.DEFAULT_MAX_RETRIES

    logging_obj = kwargs.get("litellm_logging_obj", None)
    logging_obj.update_environment_variables(
        model=model,
        user=user,
        optional_params={},
        litellm_params={
            "litellm_call_id": litellm_call_id,
            "proxy_server_request": proxy_server_request,
            "model_info": model_info,
            "metadata": metadata,
            "preset_cache_key": None,
            "stream_response": {},
            **kwargs,
        },
        custom_llm_provider=custom_llm_provider,
    )
    response: Optional[HttpxBinaryResponseContent] = None
    if custom_llm_provider == "openai":
        if voice is None or not (isinstance(voice, str)):
            raise litellm.BadRequestError(
                message="'voice' is required to be passed as a string for OpenAI TTS",
                model=model,
                llm_provider=custom_llm_provider,
            )
        api_base = (
            api_base  # for deepinfra/perplexity/anyscale/groq/friendliai we check in get_llm_provider and pass in the api base from there
            or litellm.api_base
            or get_secret("OPENAI_API_BASE")
            or "https://api.openai.com/v1"
        )  # type: ignore
        # set API KEY
        api_key = (
            api_key
            or litellm.api_key  # for deepinfra/perplexity/anyscale we check in get_llm_provider and pass in the api key from there
            or litellm.openai_key
            or get_secret("OPENAI_API_KEY")
        )  # type: ignore

        organization = (
            organization
            or litellm.organization
            or get_secret("OPENAI_ORGANIZATION")
            or None  # default - https://github.com/openai/openai-python/blob/284c1799070c723c6a553337134148a7ab088dd8/openai/util.py#L105
        )  # type: ignore

        project = (
            project
            or litellm.project
            or get_secret("OPENAI_PROJECT")
            or None  # default - https://github.com/openai/openai-python/blob/284c1799070c723c6a553337134148a7ab088dd8/openai/util.py#L105
        )  # type: ignore

        headers = headers or litellm.headers

        response = openai_chat_completions.audio_speech(
            model=model,
            input=input,
            voice=voice,
            optional_params=optional_params,
            api_key=api_key,
            api_base=api_base,
            organization=organization,
            project=project,
            max_retries=max_retries,
            timeout=timeout,
            client=client,  # pass AsyncOpenAI, OpenAI client
            aspeech=aspeech,
        )
    elif custom_llm_provider == "azure":
        # azure configs
        if voice is None or not (isinstance(voice, str)):
            raise litellm.BadRequestError(
                message="'voice' is required to be passed as a string for Azure TTS",
                model=model,
                llm_provider=custom_llm_provider,
            )
        api_base = api_base or litellm.api_base or get_secret("AZURE_API_BASE")  # type: ignore

        api_version = (
            api_version or litellm.api_version or get_secret("AZURE_API_VERSION")
        )  # type: ignore

        api_key = (
            api_key
            or litellm.api_key
            or litellm.azure_key
            or get_secret("AZURE_OPENAI_API_KEY")
            or get_secret("AZURE_API_KEY")
        )  # type: ignore

        azure_ad_token: Optional[str] = optional_params.get("extra_body", {}).pop(  # type: ignore
            "azure_ad_token", None
        ) or get_secret(
            "AZURE_AD_TOKEN"
        )

        if extra_headers:
            optional_params["extra_headers"] = extra_headers

        response = azure_chat_completions.audio_speech(
            model=model,
            input=input,
            voice=voice,
            optional_params=optional_params,
            api_key=api_key,
            api_base=api_base,
            api_version=api_version,
            azure_ad_token=azure_ad_token,
            organization=organization,
            max_retries=max_retries,
            timeout=timeout,
            client=client,  # pass AsyncOpenAI, OpenAI client
            aspeech=aspeech,
        )
    elif custom_llm_provider == "vertex_ai" or custom_llm_provider == "vertex_ai_beta":
        from litellm.types.router import GenericLiteLLMParams

        generic_optional_params = GenericLiteLLMParams(**kwargs)

        api_base = generic_optional_params.api_base or ""
        vertex_ai_project = (
            generic_optional_params.vertex_project
            or litellm.vertex_project
            or get_secret_str("VERTEXAI_PROJECT")
        )
        vertex_ai_location = (
            generic_optional_params.vertex_location
            or litellm.vertex_location
            or get_secret_str("VERTEXAI_LOCATION")
        )
        vertex_credentials = (
            generic_optional_params.vertex_credentials
            or get_secret_str("VERTEXAI_CREDENTIALS")
        )

        if voice is not None and not isinstance(voice, dict):
            raise litellm.BadRequestError(
                message=f"'voice' is required to be passed as a dict for Vertex AI TTS, passed in voice={voice}",
                model=model,
                llm_provider=custom_llm_provider,
            )
        response = vertex_text_to_speech.audio_speech(
            _is_async=aspeech,
            vertex_credentials=vertex_credentials,
            vertex_project=vertex_ai_project,
            vertex_location=vertex_ai_location,
            timeout=timeout,
            api_base=api_base,
            model=model,
            input=input,
            voice=voice,
            optional_params=optional_params,
            kwargs=kwargs,
            logging_obj=logging_obj,
        )

    if response is None:
        raise Exception(
            "Unable to map the custom llm provider={} to a known provider={}.".format(
                custom_llm_provider, litellm.provider_list
            )
        )
    return response


##### Health Endpoints #######################


async def ahealth_check(  # noqa: PLR0915
    model_params: dict,
    mode: Optional[
        Literal[
            "completion", "embedding", "image_generation", "chat", "batch", "rerank"
        ]
    ] = None,
    prompt: Optional[str] = None,
    input: Optional[List] = None,
    default_timeout: float = 6000,
):
    """
    Support health checks for different providers. Return remaining rate limit, etc.

    For azure/openai -> completion.with_raw_response
    For rest -> litellm.acompletion()
    """
    passed_in_mode: Optional[str] = None
    try:

        model: Optional[str] = model_params.get("model", None)

        if model is None:
            raise Exception("model not set")

        if model in litellm.model_cost and mode is None:
            mode = litellm.model_cost[model].get("mode")

        model, custom_llm_provider, _, _ = get_llm_provider(model=model)

        if model in litellm.model_cost and mode is None:
            mode = litellm.model_cost[model].get("mode")

        mode = mode
        passed_in_mode = mode
        if mode is None:
            mode = "chat"  # default to chat completion calls

        if custom_llm_provider == "azure":
            api_key = (
                model_params.get("api_key")
                or get_secret_str("AZURE_API_KEY")
                or get_secret_str("AZURE_OPENAI_API_KEY")
            )

            api_base: Optional[str] = (
                model_params.get("api_base")
                or get_secret_str("AZURE_API_BASE")
                or get_secret_str("AZURE_OPENAI_API_BASE")
            )

            if api_base is None:
                raise ValueError(
                    "Azure API Base cannot be None. Set via 'AZURE_API_BASE' in env var or `.completion(..., api_base=..)`"
                )

            api_version = (
                model_params.get("api_version")
                or get_secret_str("AZURE_API_VERSION")
                or get_secret_str("AZURE_OPENAI_API_VERSION")
            )

            timeout = (
                model_params.get("timeout")
                or litellm.request_timeout
                or default_timeout
            )

            response = await azure_chat_completions.ahealth_check(
                model=model,
                messages=model_params.get(
                    "messages", None
                ),  # Replace with your actual messages list
                api_key=api_key,
                api_base=api_base,
                api_version=api_version,
                timeout=timeout,
                mode=mode,
                prompt=prompt,
                input=input,
            )
        elif (
            custom_llm_provider == "openai"
            or custom_llm_provider == "text-completion-openai"
        ):
            api_key = model_params.get("api_key") or get_secret_str("OPENAI_API_KEY")
            organization = model_params.get("organization")

            timeout = (
                model_params.get("timeout")
                or litellm.request_timeout
                or default_timeout
            )

            api_base = model_params.get("api_base") or get_secret_str("OPENAI_API_BASE")

            if custom_llm_provider == "text-completion-openai":
                mode = "completion"

            response = await openai_chat_completions.ahealth_check(
                model=model,
                messages=model_params.get(
                    "messages", None
                ),  # Replace with your actual messages list
                api_key=api_key,
                api_base=api_base,
                timeout=timeout,
                mode=mode,
                prompt=prompt,
                input=input,
                organization=organization,
            )
        else:
            model_params["cache"] = {
                "no-cache": True
            }  # don't used cached responses for making health check calls
            if mode == "embedding":
                model_params.pop("messages", None)
                model_params["input"] = input
                await litellm.aembedding(**model_params)
                response = {}
            elif mode == "image_generation":
                model_params.pop("messages", None)
                model_params["prompt"] = prompt
                await litellm.aimage_generation(**model_params)
                response = {}
            elif mode == "rerank":
                model_params.pop("messages", None)
                model_params["query"] = prompt
                model_params["documents"] = ["my sample text"]
                await litellm.arerank(**model_params)
                response = {}
            elif "*" in model:
                from litellm.litellm_core_utils.llm_request_utils import (
                    pick_cheapest_chat_model_from_llm_provider,
                )

                # this is a wildcard model, we need to pick a random model from the provider
                cheapest_model = pick_cheapest_chat_model_from_llm_provider(
                    custom_llm_provider=custom_llm_provider
                )
                model_params["model"] = cheapest_model
                await acompletion(**model_params)
                response = {}  # args like remaining ratelimit etc.
            else:  # default to completion calls
                await acompletion(**model_params)
                response = {}  # args like remaining ratelimit etc.
        return response
    except Exception as e:
        stack_trace = traceback.format_exc()
        if isinstance(stack_trace, str):
            stack_trace = stack_trace[:1000]

        if passed_in_mode is None:
            return {
                "error": f"error:{str(e)}. Missing `mode`. Set the `mode` for the model - https://docs.litellm.ai/docs/proxy/health#embedding-models  \nstacktrace: {stack_trace}"
            }

        error_to_return = (
            str(e)
            + "\nHave you set 'mode' - https://docs.litellm.ai/docs/proxy/health#embedding-models"
            + "\nstack trace: "
            + stack_trace
        )
        return {"error": error_to_return}


####### HELPER FUNCTIONS ################
## Set verbose to true -> ```litellm.set_verbose = True```
def print_verbose(print_statement):
    try:
        verbose_logger.debug(print_statement)
        if litellm.set_verbose:
            print(print_statement)  # noqa
    except Exception:
        pass


def config_completion(**kwargs):
    if litellm.config_path is not None:
        config_args = read_config_args(litellm.config_path)
        # overwrite any args passed in with config args
        return completion(**kwargs, **config_args)
    else:
        raise ValueError(
            "No config path set, please set a config path using `litellm.config_path = 'path/to/config.json'`"
        )


def stream_chunk_builder_text_completion(
    chunks: list, messages: Optional[List] = None
) -> TextCompletionResponse:
    id = chunks[0]["id"]
    object = chunks[0]["object"]
    created = chunks[0]["created"]
    model = chunks[0]["model"]
    system_fingerprint = chunks[0].get("system_fingerprint", None)
    finish_reason = chunks[-1]["choices"][0]["finish_reason"]
    logprobs = chunks[-1]["choices"][0]["logprobs"]

    response = {
        "id": id,
        "object": object,
        "created": created,
        "model": model,
        "system_fingerprint": system_fingerprint,
        "choices": [
            {
                "text": None,
                "index": 0,
                "logprobs": logprobs,
                "finish_reason": finish_reason,
            }
        ],
        "usage": {
            "prompt_tokens": None,
            "completion_tokens": None,
            "total_tokens": None,
        },
    }
    content_list = []
    for chunk in chunks:
        choices = chunk["choices"]
        for choice in choices:
            if (
                choice is not None
                and hasattr(choice, "text")
                and choice.get("text") is not None
            ):
                _choice = choice.get("text")
                content_list.append(_choice)

    # Combine the "content" strings into a single string || combine the 'function' strings into a single string
    combined_content = "".join(content_list)

    # Update the "content" field within the response dictionary
    response["choices"][0]["text"] = combined_content

    if len(combined_content) > 0:
        pass
    else:
        pass
    # # Update usage information if needed
    try:
        response["usage"]["prompt_tokens"] = token_counter(
            model=model, messages=messages
        )
    except (
        Exception
    ):  # don't allow this failing to block a complete streaming response from being returned
        print_verbose("token_counter failed, assuming prompt tokens is 0")
        response["usage"]["prompt_tokens"] = 0
    response["usage"]["completion_tokens"] = token_counter(
        model=model,
        text=combined_content,
        count_response_tokens=True,  # count_response_tokens is a Flag to tell token counter this is a response, No need to add extra tokens we do for input messages
    )
    response["usage"]["total_tokens"] = (
        response["usage"]["prompt_tokens"] + response["usage"]["completion_tokens"]
    )
    return TextCompletionResponse(**response)


def stream_chunk_builder(  # noqa: PLR0915
    chunks: list, messages: Optional[list] = None, start_time=None, end_time=None
) -> Optional[Union[ModelResponse, TextCompletionResponse]]:
    try:
        if chunks is None:
            raise litellm.APIError(
                status_code=500,
                message="Error building chunks for logging/streaming usage calculation",
                llm_provider="",
                model="",
            )
        if not chunks:
            return None

        processor = ChunkProcessor(chunks, messages)
        chunks = processor.chunks

        ### BASE-CASE ###
        if len(chunks) == 0:
            return None
        ## Route to the text completion logic
        if isinstance(
            chunks[0]["choices"][0], litellm.utils.TextChoices
        ):  # route to the text completion logic
            return stream_chunk_builder_text_completion(
                chunks=chunks, messages=messages
            )

        model = chunks[0]["model"]
        # Initialize the response dictionary
        response = processor.build_base_response(chunks)

        tool_call_chunks = [
            chunk
            for chunk in chunks
            if len(chunk["choices"]) > 0
            and "tool_calls" in chunk["choices"][0]["delta"]
            and chunk["choices"][0]["delta"]["tool_calls"] is not None
        ]

        if len(tool_call_chunks) > 0:
            tool_calls_list = processor.get_combined_tool_content(tool_call_chunks)
            _choice = cast(Choices, response.choices[0])
            _choice.message.content = None
            _choice.message.tool_calls = tool_calls_list

        function_call_chunks = [
            chunk
            for chunk in chunks
            if len(chunk["choices"]) > 0
            and "function_call" in chunk["choices"][0]["delta"]
            and chunk["choices"][0]["delta"]["function_call"] is not None
        ]

        if len(function_call_chunks) > 0:
            _choice = cast(Choices, response.choices[0])
            _choice.message.content = None
            _choice.message.function_call = (
                processor.get_combined_function_call_content(function_call_chunks)
            )

        content_chunks = [
            chunk
            for chunk in chunks
            if len(chunk["choices"]) > 0
            and "content" in chunk["choices"][0]["delta"]
            and chunk["choices"][0]["delta"]["content"] is not None
        ]

        if len(content_chunks) > 0:
            response["choices"][0]["message"]["content"] = (
                processor.get_combined_content(content_chunks)
            )

        audio_chunks = [
            chunk
            for chunk in chunks
            if len(chunk["choices"]) > 0
            and "audio" in chunk["choices"][0]["delta"]
            and chunk["choices"][0]["delta"]["audio"] is not None
        ]

        if len(audio_chunks) > 0:
            _choice = cast(Choices, response.choices[0])
            _choice.message.audio = processor.get_combined_audio_content(audio_chunks)

        completion_output = get_content_from_model_response(response)

        usage = processor.calculate_usage(
            chunks=chunks,
            model=model,
            completion_output=completion_output,
            messages=messages,
        )

        setattr(response, "usage", usage)

        return response
    except Exception as e:
        verbose_logger.exception(
            "litellm.main.py::stream_chunk_builder() - Exception occurred - {}".format(
                str(e)
            )
        )
        raise litellm.APIError(
            status_code=500,
            message="Error building chunks for logging/streaming usage calculation",
            llm_provider="",
            model="",
        )<|MERGE_RESOLUTION|>--- conflicted
+++ resolved
@@ -83,23 +83,7 @@
 from ._logging import verbose_logger
 from .caching.caching import disable_cache, enable_cache, update_cache
 from .litellm_core_utils.streaming_chunk_builder_utils import ChunkProcessor
-<<<<<<< HEAD
 from .llms import aleph_alpha, baseten, maritalk, ollama, ollama_chat, petals, vllm
-=======
-from .llms import (
-    aleph_alpha,
-    baseten,
-    maritalk,
-    nlp_cloud,
-    ollama_chat,
-    oobabooga,
-    openrouter,
-    palm,
-    petals,
-    replicate,
-)
-from .llms.ai21 import completion as ai21
->>>>>>> d5aae81c
 from .llms.anthropic.chat import AnthropicChatCompletion
 from .llms.azure.audio_transcriptions import AzureAudioTranscription
 from .llms.azure.azure import AzureChatCompletion, _check_dynamic_azure_params
@@ -116,14 +100,10 @@
 from .llms.databricks.embed.handler import DatabricksEmbeddingHandler
 from .llms.deprecated_providers import palm
 from .llms.groq.chat.handler import GroqChatCompletion
-<<<<<<< HEAD
 from .llms.huggingface.chat.handler import Huggingface
 from .llms.nlp_cloud.chat.handler import completion as nlp_cloud_chat_completion
 from .llms.oobabooga.chat import oobabooga
-=======
-from .llms.huggingface_restapi import Huggingface
 from .llms.ollama.completion import handler as ollama
->>>>>>> d5aae81c
 from .llms.openai.transcriptions.handler import OpenAIAudioTranscription
 from .llms.openai.completion.handler import OpenAITextCompletion
 from .llms.openai.openai import OpenAIChatCompletion
