--- conflicted
+++ resolved
@@ -154,11 +154,8 @@
 from .llms.bedrock.embed.embedding import BedrockEmbedding
 from .llms.bedrock.image.image_handler import BedrockImageGeneration
 from .llms.bytez.chat.transformation import BytezChatConfig
-<<<<<<< HEAD
+from .llms.clarifai.chat.transformation import ClarifaiConfig
 from .llms.cloudrift.chat.transformation import CloudRiftChatConfig
-=======
-from .llms.clarifai.chat.transformation import ClarifaiConfig
->>>>>>> 5f7a6b49
 from .llms.codestral.completion.handler import CodestralTextCompletion
 from .llms.cohere.embed import handler as cohere_embed
 from .llms.custom_httpx.aiohttp_handler import BaseLLMAIOHTTPHandler
@@ -5703,13 +5700,13 @@
     if max_retries is None:
         max_retries = litellm.num_retries or openai.DEFAULT_MAX_RETRIES
     litellm_params_dict = get_litellm_params(**kwargs)
-    
+
     # Get provider-specific text-to-speech config and map parameters
     text_to_speech_provider_config = ProviderConfigManager.get_provider_text_to_speech_config(
         model=model,
         provider=litellm.LlmProviders(custom_llm_provider),
     )
-    
+
     # Map OpenAI params to provider-specific params if config exists
     if text_to_speech_provider_config is not None:
         optional_params = text_to_speech_provider_config.map_openai_params(
@@ -5717,7 +5714,7 @@
             optional_params=optional_params,
             drop_params=False,
         )
-    
+
     logging_obj: Logging = cast(Logging, kwargs.get("litellm_logging_obj"))
     logging_obj.update_environment_variables(
         model=model,
@@ -5807,7 +5804,7 @@
 
             # Cast to specific Azure config type to access dispatch method
             azure_config = cast(AzureAVATextToSpeechConfig, text_to_speech_provider_config)
-            
+
             response = azure_config.dispatch_text_to_speech(  # type: ignore
                 model=model,
                 input=input,
