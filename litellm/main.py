--- conflicted
+++ resolved
@@ -2039,7 +2039,6 @@
                 input=messages, api_key=api_key, original_response=response
             )
         elif (
-<<<<<<< HEAD
             custom_llm_provider not in litellm._custom_providers and (
                 model in litellm.open_ai_chat_completion_models
                 or custom_llm_provider == "custom_openai"
@@ -2058,25 +2057,6 @@
                 or custom_llm_provider in litellm.openai_compatible_providers
                 or "ft:gpt-3.5-turbo" in model  # finetune gpt-3.5-turbo
             )
-=======
-            model in litellm.open_ai_chat_completion_models
-            or custom_llm_provider == "custom_openai"
-            or custom_llm_provider == "deepinfra"
-            or custom_llm_provider == "perplexity"
-            or custom_llm_provider == "nvidia_nim"
-            or custom_llm_provider == "cerebras"
-            or custom_llm_provider == "baseten"
-            or custom_llm_provider == "sambanova"
-            or custom_llm_provider == "volcengine"
-            or custom_llm_provider == "anyscale"
-            or custom_llm_provider == "openai"
-            or custom_llm_provider == "together_ai"
-            or custom_llm_provider == "nebius"
-            or custom_llm_provider == "wandb"
-            or custom_llm_provider == "clarifai"
-            or custom_llm_provider in litellm.openai_compatible_providers
-            or "ft:gpt-3.5-turbo" in model  # finetune gpt-3.5-turbo
->>>>>>> 0292b84d
         ):  # allow user to make an openai call with a custom base
             # note: if a user sets a custom base - we should ensure this works
             # allow for the setting of dynamic and stateful api-bases
