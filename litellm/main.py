# +-----------------------------------------------+
# |                                               |
# |           Give Feedback / Get Help            |
# | https://github.com/BerriAI/litellm/issues/new |
# |                                               |
# +-----------------------------------------------+
#
#  Thank you ! We ❤️ you! - Krrish & Ishaan

import asyncio
import contextvars
import datetime
import inspect
import json
import os
import random
import sys
import time
import traceback
from concurrent import futures
from concurrent.futures import FIRST_COMPLETED, ThreadPoolExecutor, wait
from copy import deepcopy
from functools import partial
from typing import (
    TYPE_CHECKING,
    Any,
    AsyncIterator,
    Callable,
    Coroutine,
    Dict,
    List,
    Literal,
    Mapping,
    Optional,
    Tuple,
    Type,
    Union,
    cast,
    get_args,
)

from litellm._uuid import uuid

if TYPE_CHECKING:
    from aiohttp import ClientSession

import dotenv
import httpx
import openai
import tiktoken
from pydantic import BaseModel
from typing_extensions import overload

import litellm
from litellm import (  # type: ignore
    Logging,
    client,
    exception_type,
    get_litellm_params,
    get_optional_params,
)
from litellm.constants import (
    DEFAULT_MOCK_RESPONSE_COMPLETION_TOKEN_COUNT,
    DEFAULT_MOCK_RESPONSE_PROMPT_TOKEN_COUNT,
)
from litellm.exceptions import LiteLLMUnknownProvider
from litellm.integrations.custom_logger import CustomLogger
from litellm.litellm_core_utils.audio_utils.utils import get_audio_file_for_health_check
from litellm.litellm_core_utils.dd_tracing import tracer
from litellm.litellm_core_utils.get_provider_specific_headers import (
    ProviderSpecificHeaderUtils,
)
from litellm.litellm_core_utils.health_check_utils import (
    _create_health_check_response,
    _filter_model_params,
)
from litellm.litellm_core_utils.litellm_logging import Logging as LiteLLMLoggingObj
from litellm.litellm_core_utils.mock_functions import (
    mock_embedding,
    mock_image_generation,
)
from litellm.litellm_core_utils.prompt_templates.common_utils import (
    get_content_from_model_response,
)
from litellm.llms.base_llm import BaseConfig, BaseImageGenerationConfig
from litellm.llms.base_llm.base_model_iterator import (
    convert_model_response_to_streaming,
)
from litellm.llms.bedrock.common_utils import BedrockModelInfo
from litellm.llms.cohere.common_utils import CohereModelInfo
from litellm.llms.custom_httpx.http_handler import AsyncHTTPHandler, HTTPHandler
from litellm.llms.vertex_ai.common_utils import (
    VertexAIModelRoute,
    get_vertex_ai_model_route,
)
from litellm.realtime_api.main import _realtime_health_check
from litellm.secret_managers.main import get_secret_bool, get_secret_str
from litellm.types.router import GenericLiteLLMParams
from litellm.types.utils import RawRequestTypedDict, StreamingChoices
from litellm.utils import (
    CustomStreamWrapper,
    ProviderConfigManager,
    Usage,
    _get_model_info_helper,
    add_openai_metadata,
    add_provider_specific_params_to_optional_params,
    async_mock_completion_streaming_obj,
    convert_to_model_response_object,
    create_pretrained_tokenizer,
    create_tokenizer,
    get_api_key,
    get_llm_provider,
    get_non_default_completion_params,
    get_non_default_transcription_params,
    get_optional_params_embeddings,
    get_optional_params_image_gen,
    get_optional_params_transcription,
    get_secret,
    get_standard_openai_params,
    mock_completion_streaming_obj,
    pre_process_non_default_params,
    read_config_args,
    should_run_mock_completion,
    supports_httpx_timeout,
    token_counter,
    validate_and_fix_openai_messages,
    validate_and_fix_openai_tools,
    validate_chat_completion_tool_choice,
)

from ._logging import verbose_logger
from .caching.caching import disable_cache, enable_cache, update_cache
from .litellm_core_utils.core_helpers import safe_deep_copy
from .litellm_core_utils.fallback_utils import (
    async_completion_with_fallbacks,
    completion_with_fallbacks,
)
from .litellm_core_utils.prompt_templates.common_utils import (
    get_completion_messages,
    update_messages_with_model_file_ids,
)
from .litellm_core_utils.prompt_templates.factory import (
    custom_prompt,
    function_call_prompt,
    map_system_message_pt,
    ollama_pt,
    prompt_factory,
    stringify_json_tool_call_content,
)
from .litellm_core_utils.streaming_chunk_builder_utils import ChunkProcessor
from .llms.anthropic.chat import AnthropicChatCompletion
from .llms.azure.audio_transcriptions import AzureAudioTranscription
from .llms.azure.azure import AzureChatCompletion, _check_dynamic_azure_params
from .llms.azure.chat.o_series_handler import AzureOpenAIO1ChatCompletion
from .llms.azure.completion.handler import AzureTextCompletion
from .llms.azure_ai.embed import AzureAIEmbedding
from .llms.bedrock.chat import BedrockConverseLLM, BedrockLLM
from .llms.bedrock.embed.embedding import BedrockEmbedding
from .llms.bedrock.image.image_handler import BedrockImageGeneration
from .llms.bytez.chat.transformation import BytezChatConfig
from .llms.clarifai.chat.transformation import ClarifaiConfig
from .llms.cloudrift.chat.transformation import CloudRiftChatConfig
from .llms.codestral.completion.handler import CodestralTextCompletion
from .llms.cohere.embed import handler as cohere_embed
from .llms.custom_httpx.aiohttp_handler import BaseLLMAIOHTTPHandler
from .llms.custom_httpx.llm_http_handler import BaseLLMHTTPHandler
from .llms.custom_llm import CustomLLM, custom_chat_llm_router
from .llms.databricks.embed.handler import DatabricksEmbeddingHandler
from .llms.deprecated_providers import aleph_alpha, palm
from .llms.gemini.common_utils import get_api_key_from_env
from .llms.groq.chat.handler import GroqChatCompletion
from .llms.heroku.chat.transformation import HerokuChatConfig
from .llms.huggingface.embedding.handler import HuggingFaceEmbedding
from .llms.lemonade.chat.transformation import LemonadeChatConfig
from .llms.nlp_cloud.chat.handler import completion as nlp_cloud_chat_completion
from .llms.oci.chat.transformation import OCIChatConfig
from .llms.ollama.completion import handler as ollama
from .llms.oobabooga.chat import oobabooga
from .llms.openai.completion.handler import OpenAITextCompletion
from .llms.openai.image_variations.handler import OpenAIImageVariationsHandler
from .llms.openai.openai import OpenAIChatCompletion
from .llms.openai.transcriptions.handler import OpenAIAudioTranscription
from .llms.openai_like.chat.handler import OpenAILikeChatHandler
from .llms.openai_like.embedding.handler import OpenAILikeEmbeddingHandler
from .llms.ovhcloud.chat.transformation import OVHCloudChatConfig
from .llms.petals.completion import handler as petals_handler
from .llms.predibase.chat.handler import PredibaseChatCompletion
from .llms.replicate.chat.handler import completion as replicate_chat_completion
from .llms.sagemaker.chat.handler import SagemakerChatHandler
from .llms.sagemaker.completion.handler import SagemakerLLM
from .llms.vertex_ai import vertex_ai_non_gemini
from .llms.vertex_ai.gemini.vertex_and_google_ai_studio_gemini import VertexLLM
from .llms.vertex_ai.gemini_embeddings.batch_embed_content_handler import (
    GoogleBatchEmbeddings,
)
from .llms.vertex_ai.image_generation.image_generation_handler import (
    VertexImageGeneration,
)
from .llms.vertex_ai.multimodal_embeddings.embedding_handler import (
    VertexMultimodalEmbedding,
)
from .llms.vertex_ai.text_to_speech.text_to_speech_handler import VertexTextToSpeechAPI
from .llms.vertex_ai.vertex_ai_partner_models.main import VertexAIPartnerModels
from .llms.vertex_ai.vertex_embeddings.embedding_handler import VertexEmbedding
from .llms.vertex_ai.vertex_gemma_models.main import VertexAIGemmaModels
from .llms.vertex_ai.vertex_model_garden.main import VertexAIModelGardenModels
from .llms.vllm.completion import handler as vllm_handler
from .llms.watsonx.chat.handler import WatsonXChatHandler
from .llms.watsonx.common_utils import IBMWatsonXMixin
from .types.llms.anthropic import AnthropicThinkingParam
from .types.llms.openai import (
    ChatCompletionAssistantMessage,
    ChatCompletionAudioParam,
    ChatCompletionModality,
    ChatCompletionPredictionContentParam,
    ChatCompletionUserMessage,
    HttpxBinaryResponseContent,
    OpenAIModerationResponse,
    OpenAIWebSearchOptions,
)
from .types.utils import (
    AdapterCompletionStreamWrapper,
    ChatCompletionMessageToolCall,
    CompletionTokensDetails,
    FileTypes,
    HiddenParams,
    LlmProviders,
    PromptTokensDetails,
    ProviderSpecificHeader,
    all_litellm_params,
)

encoding = tiktoken.get_encoding("cl100k_base")
from litellm.types.utils import ModelResponseStream
from litellm.utils import (
    Choices,
    EmbeddingResponse,
    Message,
    ModelResponse,
    TextChoices,
    TextCompletionResponse,
    TextCompletionStreamWrapper,
    TranscriptionResponse,
)

####### ENVIRONMENT VARIABLES ###################
openai_chat_completions = OpenAIChatCompletion()
openai_text_completions = OpenAITextCompletion()
openai_audio_transcriptions = OpenAIAudioTranscription()
openai_image_variations = OpenAIImageVariationsHandler()
groq_chat_completions = GroqChatCompletion()
azure_ai_embedding = AzureAIEmbedding()
anthropic_chat_completions = AnthropicChatCompletion()
azure_chat_completions = AzureChatCompletion()
azure_o1_chat_completions = AzureOpenAIO1ChatCompletion()
azure_text_completions = AzureTextCompletion()
azure_audio_transcriptions = AzureAudioTranscription()
huggingface_embed = HuggingFaceEmbedding()
predibase_chat_completions = PredibaseChatCompletion()
codestral_text_completions = CodestralTextCompletion()
bedrock_converse_chat_completion = BedrockConverseLLM()
bedrock_embedding = BedrockEmbedding()
bedrock_image_generation = BedrockImageGeneration()
vertex_chat_completion = VertexLLM()
vertex_embedding = VertexEmbedding()
vertex_multimodal_embedding = VertexMultimodalEmbedding()
vertex_image_generation = VertexImageGeneration()
google_batch_embeddings = GoogleBatchEmbeddings()
vertex_partner_models_chat_completion = VertexAIPartnerModels()
vertex_gemma_chat_completion = VertexAIGemmaModels()
vertex_model_garden_chat_completion = VertexAIModelGardenModels()
vertex_text_to_speech = VertexTextToSpeechAPI()
sagemaker_llm = SagemakerLLM()
watsonx_chat_completion = WatsonXChatHandler()
openai_like_embedding = OpenAILikeEmbeddingHandler()
openai_like_chat_completion = OpenAILikeChatHandler()
databricks_embedding = DatabricksEmbeddingHandler()
base_llm_http_handler = BaseLLMHTTPHandler()
base_llm_aiohttp_handler = BaseLLMAIOHTTPHandler()
sagemaker_chat_completion = SagemakerChatHandler()
bytez_transformation = BytezChatConfig()
heroku_transformation = HerokuChatConfig()
cloudrift_transformation = CloudRiftChatConfig()
oci_transformation = OCIChatConfig()
ovhcloud_transformation = OVHCloudChatConfig()
lemonade_transformation = LemonadeChatConfig()

MOCK_RESPONSE_TYPE = Union[str, Exception, dict, ModelResponse, ModelResponseStream]
####### COMPLETION ENDPOINTS ################


class LiteLLM:

    def __init__(
        self,
        *,
        api_key=None,
        organization: Optional[str] = None,
        base_url: Optional[str] = None,
        timeout: Optional[float] = 600,
        max_retries: Optional[int] = litellm.num_retries,
        default_headers: Optional[Mapping[str, str]] = None,
    ):
        self.params = locals()
        self.chat = Chat(self.params, router_obj=None)


class Chat:
    def __init__(self, params, router_obj: Optional[Any]):
        self.params = params
        if self.params.get("acompletion", False) is True:
            self.params.pop("acompletion")
            self.completions: Union[AsyncCompletions, Completions] = AsyncCompletions(
                self.params, router_obj=router_obj
            )
        else:
            self.completions = Completions(self.params, router_obj=router_obj)


class Completions:
    def __init__(self, params, router_obj: Optional[Any]):
        self.params = params
        self.router_obj = router_obj

    def create(self, messages, model=None, **kwargs):
        for k, v in kwargs.items():
            self.params[k] = v
        model = model or self.params.get("model")
        if self.router_obj is not None:
            response = self.router_obj.completion(
                model=model, messages=messages, **self.params
            )
        else:
            response = completion(model=model, messages=messages, **self.params)
        return response


class AsyncCompletions:
    def __init__(self, params, router_obj: Optional[Any]):
        self.params = params
        self.router_obj = router_obj

    async def create(self, messages, model=None, **kwargs):
        for k, v in kwargs.items():
            self.params[k] = v
        model = model or self.params.get("model")
        if self.router_obj is not None:
            response = await self.router_obj.acompletion(
                model=model, messages=messages, **self.params
            )
        else:
            response = await acompletion(model=model, messages=messages, **self.params)
        return response


@tracer.wrap()
@client
async def acompletion(
    model: str,
    # Optional OpenAI params: see https://platform.openai.com/docs/api-reference/chat/create
    messages: List = [],
    functions: Optional[List] = None,
    function_call: Optional[str] = None,
    timeout: Optional[Union[float, int]] = None,
    temperature: Optional[float] = None,
    top_p: Optional[float] = None,
    n: Optional[int] = None,
    stream: Optional[bool] = None,
    stream_options: Optional[dict] = None,
    stop=None,
    max_tokens: Optional[int] = None,
    max_completion_tokens: Optional[int] = None,
    modalities: Optional[List[ChatCompletionModality]] = None,
    prediction: Optional[ChatCompletionPredictionContentParam] = None,
    audio: Optional[ChatCompletionAudioParam] = None,
    presence_penalty: Optional[float] = None,
    frequency_penalty: Optional[float] = None,
    logit_bias: Optional[dict] = None,
    user: Optional[str] = None,
    # openai v1.0+ new params
    response_format: Optional[Union[dict, Type[BaseModel]]] = None,
    seed: Optional[int] = None,
    tools: Optional[List] = None,
    tool_choice: Optional[Union[str, dict]] = None,
    parallel_tool_calls: Optional[bool] = None,
    logprobs: Optional[bool] = None,
    top_logprobs: Optional[int] = None,
    deployment_id=None,
    reasoning_effort: Optional[
        Literal["none", "minimal", "low", "medium", "high", "default"]
    ] = None,
    safety_identifier: Optional[str] = None,
    service_tier: Optional[str] = None,
    # set api_base, api_version, api_key
    base_url: Optional[str] = None,
    api_version: Optional[str] = None,
    api_key: Optional[str] = None,
    model_list: Optional[list] = None,  # pass in a list of api_base,keys, etc.
    extra_headers: Optional[dict] = None,
    # Optional liteLLM function params
    thinking: Optional[AnthropicThinkingParam] = None,
    web_search_options: Optional[OpenAIWebSearchOptions] = None,
    # Session management
    shared_session: Optional["ClientSession"] = None,
    **kwargs,
) -> Union[ModelResponse, CustomStreamWrapper]:
    """
    Asynchronously executes a litellm.completion() call for any of litellm supported llms (example gpt-4, gpt-3.5-turbo, claude-2, command-nightly)

    Parameters:
        model (str): The name of the language model to use for text completion. see all supported LLMs: https://docs.litellm.ai/docs/providers/
        messages (List): A list of message objects representing the conversation context (default is an empty list).

        OPTIONAL PARAMS
        functions (List, optional): A list of functions to apply to the conversation messages (default is an empty list).
        function_call (str, optional): The name of the function to call within the conversation (default is an empty string).
        temperature (float, optional): The temperature parameter for controlling the randomness of the output (default is 1.0).
        top_p (float, optional): The top-p parameter for nucleus sampling (default is 1.0).
        n (int, optional): The number of completions to generate (default is 1).
        stream (bool, optional): If True, return a streaming response (default is False).
        stream_options (dict, optional): A dictionary containing options for the streaming response. Only use this if stream is True.
        stop(string/list, optional): - Up to 4 sequences where the LLM API will stop generating further tokens.
        max_tokens (integer, optional): The maximum number of tokens in the generated completion (default is infinity).
        max_completion_tokens (integer, optional): An upper bound for the number of tokens that can be generated for a completion, including visible output tokens and reasoning tokens.
        modalities (List[ChatCompletionModality], optional): Output types that you would like the model to generate for this request. You can use `["text", "audio"]`
        prediction (ChatCompletionPredictionContentParam, optional): Configuration for a Predicted Output, which can greatly improve response times when large parts of the model response are known ahead of time. This is most common when you are regenerating a file with only minor changes to most of the content.
        audio (ChatCompletionAudioParam, optional): Parameters for audio output. Required when audio output is requested with modalities: ["audio"]
        presence_penalty (float, optional): It is used to penalize new tokens based on their existence in the text so far.
        frequency_penalty: It is used to penalize new tokens based on their frequency in the text so far.
        logit_bias (dict, optional): Used to modify the probability of specific tokens appearing in the completion.
        user (str, optional):  A unique identifier representing your end-user. This can help the LLM provider to monitor and detect abuse.
        metadata (dict, optional): Pass in additional metadata to tag your completion calls - eg. prompt version, details, etc.
        api_base (str, optional): Base URL for the API (default is None).
        api_version (str, optional): API version (default is None).
        api_key (str, optional): API key (default is None).
        model_list (list, optional): List of api base, version, keys
        timeout (float, optional): The maximum execution time in seconds for the completion request.

        LITELLM Specific Params
        mock_response (str, optional): If provided, return a mock completion response for testing or debugging purposes (default is None).
        custom_llm_provider (str, optional): Used for Non-OpenAI LLMs, Example usage for bedrock, set model="amazon.titan-tg1-large" and custom_llm_provider="bedrock"
    Returns:
        ModelResponse: A response object containing the generated completion and associated metadata.

    Notes:
        - This function is an asynchronous version of the `completion` function.
        - The `completion` function is called using `run_in_executor` to execute synchronously in the event loop.
        - If `stream` is True, the function returns an async generator that yields completion lines.
    """
    fallbacks = kwargs.get("fallbacks", None)
    mock_timeout = kwargs.get("mock_timeout", None)

    if mock_timeout is True:
        await _handle_mock_timeout_async(mock_timeout, timeout, model)

    loop = asyncio.get_event_loop()
    custom_llm_provider = kwargs.get("custom_llm_provider", None)

    ## PROMPT MANAGEMENT HOOKS ##
    #########################################################
    #########################################################
    litellm_logging_obj = kwargs.get("litellm_logging_obj", None)
    if isinstance(litellm_logging_obj, LiteLLMLoggingObj) and (
        litellm_logging_obj.should_run_prompt_management_hooks(
            prompt_id=kwargs.get("prompt_id", None),
            non_default_params=kwargs,
            tools=tools,
        )
    ):
        (
            model,
            messages,
            _,
        ) = await litellm_logging_obj.async_get_chat_completion_prompt(
            model=model,
            messages=messages,
            non_default_params=kwargs,
            prompt_id=kwargs.get("prompt_id", None),
            prompt_variables=kwargs.get("prompt_variables", None),
            tools=tools,
            prompt_label=kwargs.get("prompt_label", None),
            prompt_version=kwargs.get("prompt_version", None),
        )
        #########################################################
        # if the chat completion logging hook removed all tools,
        # set tools to None
        # eg. in certain cases when users send vector stores as tools
        # we don't want the tools to go to the upstream llm
        # relevant issue: https://github.com/BerriAI/litellm/issues/11404
        #########################################################
        if tools is not None and len(tools) == 0:
            tools = None

    #########################################################
    #########################################################

    # Log shared session usage
    if shared_session is not None:
        verbose_logger.debug(
            f"🔄 SHARED SESSION: acompletion called with shared_session (ID: {id(shared_session)})"
        )
    else:
        verbose_logger.debug(
            "🔄 NO SHARED SESSION: acompletion called without shared_session"
        )

    # Adjusted to use explicit arguments instead of *args and **kwargs
    completion_kwargs = {
        "model": model,
        "messages": messages,
        "functions": functions,
        "function_call": function_call,
        "timeout": timeout,
        "temperature": temperature,
        "top_p": top_p,
        "n": n,
        "stream": stream,
        "stream_options": stream_options,
        "stop": stop,
        "max_tokens": max_tokens,
        "max_completion_tokens": max_completion_tokens,
        "modalities": modalities,
        "prediction": prediction,
        "audio": audio,
        "presence_penalty": presence_penalty,
        "frequency_penalty": frequency_penalty,
        "logit_bias": logit_bias,
        "user": user,
        "response_format": response_format,
        "seed": seed,
        "tools": tools,
        "tool_choice": tool_choice,
        "parallel_tool_calls": parallel_tool_calls,
        "logprobs": logprobs,
        "top_logprobs": top_logprobs,
        "deployment_id": deployment_id,
        "base_url": base_url,
        "api_version": api_version,
        "api_key": api_key,
        "model_list": model_list,
        "reasoning_effort": reasoning_effort,
        "safety_identifier": safety_identifier,
        "service_tier": service_tier,
        "extra_headers": extra_headers,
        "acompletion": True,  # assuming this is a required parameter
        "thinking": thinking,
        "web_search_options": web_search_options,
        "shared_session": shared_session,
    }
    if custom_llm_provider is None:
        _, custom_llm_provider, _, _ = get_llm_provider(
            model=model,
            custom_llm_provider=custom_llm_provider,
            api_base=completion_kwargs.get("base_url", None),
        )

    fallbacks = fallbacks or litellm.model_fallbacks
    if fallbacks is not None:
        response = await async_completion_with_fallbacks(
            **completion_kwargs, kwargs={"fallbacks": fallbacks, **kwargs}
        )
        if response is None:
            raise Exception(
                "No response from fallbacks. Got none. Turn on `litellm.set_verbose=True` to see more details."
            )
        return response

    ### APPLY MOCK DELAY ###

    mock_delay = kwargs.get("mock_delay")
    mock_response = kwargs.get("mock_response")
    mock_tool_calls = kwargs.get("mock_tool_calls")
    mock_timeout = kwargs.get("mock_timeout")
    if mock_delay and should_run_mock_completion(
        mock_response=mock_response,
        mock_tool_calls=mock_tool_calls,
        mock_timeout=mock_timeout,
    ):
        await asyncio.sleep(mock_delay)

    try:
        # Use a partial function to pass your keyword arguments
        func = partial(completion, **completion_kwargs, **kwargs)

        # Add the context to the function
        ctx = contextvars.copy_context()
        func_with_context = partial(ctx.run, func)

        init_response = await loop.run_in_executor(None, func_with_context)
        if isinstance(init_response, dict) or isinstance(
            init_response, ModelResponse
        ):  ## CACHING SCENARIO
            if isinstance(init_response, dict):
                response = ModelResponse(**init_response)
            response = init_response
        elif asyncio.iscoroutine(init_response):
            response = await init_response
        else:
            response = init_response  # type: ignore

        if (
            custom_llm_provider == "text-completion-openai"
            or custom_llm_provider == "text-completion-codestral"
        ) and isinstance(response, TextCompletionResponse):
            response = litellm.OpenAITextCompletionConfig().convert_to_chat_model_response_object(
                response_object=response,
                model_response_object=litellm.ModelResponse(),
            )
        if isinstance(response, CustomStreamWrapper):
            response.set_logging_event_loop(
                loop=loop
            )  # sets the logging event loop if the user does sync streaming (e.g. on proxy for sagemaker calls)
        return response
    except Exception as e:
        custom_llm_provider = custom_llm_provider or "openai"
        raise exception_type(
            model=model,
            custom_llm_provider=custom_llm_provider,
            original_exception=e,
            completion_kwargs=completion_kwargs,
            extra_kwargs=kwargs,
        )


async def _async_streaming(response, model, custom_llm_provider, args):
    try:
        print_verbose(f"received response in _async_streaming: {response}")
        if asyncio.iscoroutine(response):
            response = await response
        async for line in response:
            print_verbose(f"line in async streaming: {line}")
            yield line
    except Exception as e:
        custom_llm_provider = custom_llm_provider or "openai"
        raise exception_type(
            model=model,
            custom_llm_provider=custom_llm_provider,
            original_exception=e,
        )


def _handle_mock_potential_exceptions(
    mock_response: Union[str, Exception],
    model: str,
    custom_llm_provider: Optional[str] = None,
):
    if isinstance(mock_response, Exception):
        if isinstance(mock_response, openai.APIError):
            raise mock_response
        raise litellm.MockException(
            status_code=getattr(mock_response, "status_code", 500),  # type: ignore
            message=getattr(mock_response, "text", str(mock_response)),
            llm_provider=getattr(
                mock_response, "llm_provider", custom_llm_provider or "openai"
            ),  # type: ignore
            model=model,  # type: ignore
            request=httpx.Request(method="POST", url="https://api.openai.com/v1/"),
        )
    elif isinstance(mock_response, str) and mock_response == "litellm.RateLimitError":
        raise litellm.RateLimitError(
            message="this is a mock rate limit error",
            llm_provider=getattr(
                mock_response, "llm_provider", custom_llm_provider or "openai"
            ),  # type: ignore
            model=model,
        )
    elif (
        isinstance(mock_response, str)
        and mock_response == "litellm.ContextWindowExceededError"
    ):
        raise litellm.ContextWindowExceededError(
            message="this is a mock context window exceeded error",
            llm_provider=getattr(
                mock_response, "llm_provider", custom_llm_provider or "openai"
            ),  # type: ignore
            model=model,
        )
    elif (
        isinstance(mock_response, str)
        and mock_response == "litellm.InternalServerError"
    ):
        raise litellm.InternalServerError(
            message="this is a mock internal server error",
            llm_provider=getattr(
                mock_response, "llm_provider", custom_llm_provider or "openai"
            ),  # type: ignore
            model=model,
        )
    elif isinstance(mock_response, str) and mock_response.startswith(
        "Exception: content_filter_policy"
    ):
        raise litellm.MockException(
            status_code=400,
            message=mock_response,
            llm_provider="azure",
            model=model,  # type: ignore
            request=httpx.Request(method="POST", url="https://api.openai.com/v1/"),
        )


def _handle_mock_timeout(
    mock_timeout: Optional[bool],
    timeout: Optional[Union[float, str, httpx.Timeout]],
    model: str,
):
    if mock_timeout is True and timeout is not None:
        _sleep_for_timeout(timeout)
        raise litellm.Timeout(
            message="This is a mock timeout error",
            llm_provider="openai",
            model=model,
        )


async def _handle_mock_timeout_async(
    mock_timeout: Optional[bool],
    timeout: Optional[Union[float, str, httpx.Timeout]],
    model: str,
):
    if mock_timeout is True and timeout is not None:
        await _sleep_for_timeout_async(timeout)
        raise litellm.Timeout(
            message="This is a mock timeout error",
            llm_provider="openai",
            model=model,
        )


def _sleep_for_timeout(timeout: Union[float, str, httpx.Timeout]):
    if isinstance(timeout, float):
        time.sleep(timeout)
    elif isinstance(timeout, str):
        time.sleep(float(timeout))
    elif isinstance(timeout, httpx.Timeout) and timeout.connect is not None:
        time.sleep(timeout.connect)


async def _sleep_for_timeout_async(timeout: Union[float, str, httpx.Timeout]):
    if isinstance(timeout, float):
        await asyncio.sleep(timeout)
    elif isinstance(timeout, str):
        await asyncio.sleep(float(timeout))
    elif isinstance(timeout, httpx.Timeout) and timeout.connect is not None:
        await asyncio.sleep(timeout.connect)


def mock_completion(
    model: str,
    messages: List,
    stream: Optional[bool] = False,
    n: Optional[int] = None,
    mock_response: Optional[MOCK_RESPONSE_TYPE] = "This is a mock request",
    mock_tool_calls: Optional[List] = None,
    mock_timeout: Optional[bool] = False,
    logging=None,
    custom_llm_provider=None,
    timeout: Optional[Union[float, str, httpx.Timeout]] = None,
    **kwargs,
):
    """
    Generate a mock completion response for testing or debugging purposes.

    This is a helper function that simulates the response structure of the OpenAI completion API.

    Parameters:
        model (str): The name of the language model for which the mock response is generated.
        messages (List): A list of message objects representing the conversation context.
        stream (bool, optional): If True, returns a mock streaming response (default is False).
        mock_response (str, optional): The content of the mock response (default is "This is a mock request").
        mock_timeout (bool, optional): If True, the mock response will be a timeout error (default is False).
        timeout (float, optional): The timeout value to use for the mock response (default is None).
        **kwargs: Additional keyword arguments that can be used but are not required.

    Returns:
        litellm.ModelResponse: A ModelResponse simulating a completion response with the specified model, messages, and mock response.

    Raises:
        Exception: If an error occurs during the generation of the mock completion response.
    Note:
        - This function is intended for testing or debugging purposes to generate mock completion responses.
        - If 'stream' is True, it returns a response that mimics the behavior of a streaming completion.
    """
    try:
        is_acompletion = kwargs.get("acompletion") or False
        if mock_response is None:
            mock_response = "This is a mock request"

        _handle_mock_timeout(mock_timeout=mock_timeout, timeout=timeout, model=model)

        ## LOGGING
        if logging is not None:
            logging.pre_call(
                input=messages,
                api_key="mock-key",
            )

        if isinstance(mock_response, str) or isinstance(mock_response, Exception):
            _handle_mock_potential_exceptions(
                mock_response=mock_response,
                model=model,
                custom_llm_provider=custom_llm_provider,
            )

        mock_response = cast(
            Union[str, dict, ModelResponse, ModelResponseStream], mock_response
        )  # after this point, mock_response is a string, dict, ModelResponse, or ModelResponseStream
        if isinstance(mock_response, str) and mock_response.startswith(
            "Exception: mock_streaming_error"
        ):
            mock_response = litellm.MockException(
                message="This is a mock error raised mid-stream",
                llm_provider="anthropic",
                model=model,
                status_code=529,
            )
        time_delay = kwargs.get("mock_delay", None)
        if time_delay is not None and not is_acompletion:
            time.sleep(time_delay)

        if isinstance(mock_response, dict):
            return ModelResponse(**mock_response)

        if isinstance(mock_response, ModelResponse):
            if not stream:
                return mock_response
            # convert to ModelResponseStream
            mock_response = convert_model_response_to_streaming(mock_response)  # type: ignore

        model_response: Union[ModelResponse, ModelResponseStream] = ModelResponse()

        if stream is True:
            model_response = ModelResponseStream()
            # don't try to access stream object,
            if kwargs.get("acompletion", False) is True:
                return CustomStreamWrapper(
                    completion_stream=async_mock_completion_streaming_obj(
                        model_response, mock_response=mock_response, model=model, n=n
                    ),
                    model=model,
                    custom_llm_provider="openai",
                    logging_obj=logging,
                )
            return CustomStreamWrapper(
                completion_stream=mock_completion_streaming_obj(
                    model_response, mock_response=mock_response, model=model, n=n
                ),
                model=model,
                custom_llm_provider="openai",
                logging_obj=logging,
            )
        if isinstance(mock_response, litellm.MockException):
            raise mock_response
        # At this point, mock_response must be a string (all other types have been handled or returned early)
        mock_response = cast(str, mock_response)
        if n is None:
            model_response.choices[0].message.content = mock_response  # type: ignore
        else:
            _all_choices = []
            for i in range(n):
                _choice = litellm.utils.Choices(
                    index=i,
                    message=litellm.utils.Message(
                        content=mock_response, role="assistant"
                    ),
                )
                _all_choices.append(_choice)
            model_response.choices = _all_choices  # type: ignore
        model_response.created = int(time.time())
        model_response.model = model

        if mock_tool_calls:
            model_response.choices[0].message.tool_calls = [  # type: ignore
                ChatCompletionMessageToolCall(**tool_call)
                for tool_call in mock_tool_calls
            ]

        setattr(
            model_response,
            "usage",
            Usage(
                prompt_tokens=DEFAULT_MOCK_RESPONSE_PROMPT_TOKEN_COUNT,
                completion_tokens=DEFAULT_MOCK_RESPONSE_COMPLETION_TOKEN_COUNT,
                total_tokens=DEFAULT_MOCK_RESPONSE_PROMPT_TOKEN_COUNT
                + DEFAULT_MOCK_RESPONSE_COMPLETION_TOKEN_COUNT,
            ),
        )

        try:
            _, custom_llm_provider, _, _ = litellm.utils.get_llm_provider(model=model)
            model_response._hidden_params["custom_llm_provider"] = custom_llm_provider
        except Exception:
            # dont let setting a hidden param block a mock_respose
            pass

        if logging is not None:
            logging.post_call(
                input=messages,
                api_key="my-secret-key",
                original_response="my-original-response",
            )
        return model_response

    except Exception as e:
        if isinstance(e, openai.APIError):
            raise e
        raise Exception("Mock completion response failed - {}".format(e))


def responses_api_bridge_check(
    model: str,
    custom_llm_provider: str,
) -> Tuple[dict, str]:
    model_info: Dict[str, Any] = {}
    try:
        model_info = cast(
            dict,
            _get_model_info_helper(
                model=model, custom_llm_provider=custom_llm_provider
            ),
        )
        if model_info.get("mode") is None and model.startswith("responses/"):
            model = model.replace("responses/", "")
            mode = "responses"
            model_info["mode"] = mode
    except Exception as e:
        verbose_logger.debug("Error getting model info: {}".format(e))

        if model.startswith(
            "responses/"
        ):  # handle azure models - `azure/responses/<deployment-name>`
            model = model.replace("responses/", "")
            mode = "responses"
            model_info["mode"] = mode
    return model_info, model


@tracer.wrap()
@client
def completion(  # type: ignore # noqa: PLR0915
    model: str,
    # Optional OpenAI params: see https://platform.openai.com/docs/api-reference/chat/create
    messages: List = [],
    timeout: Optional[Union[float, str, httpx.Timeout]] = None,
    temperature: Optional[float] = None,
    top_p: Optional[float] = None,
    n: Optional[int] = None,
    stream: Optional[bool] = None,
    stream_options: Optional[dict] = None,
    stop=None,
    max_completion_tokens: Optional[int] = None,
    max_tokens: Optional[int] = None,
    modalities: Optional[List[ChatCompletionModality]] = None,
    prediction: Optional[ChatCompletionPredictionContentParam] = None,
    audio: Optional[ChatCompletionAudioParam] = None,
    presence_penalty: Optional[float] = None,
    frequency_penalty: Optional[float] = None,
    logit_bias: Optional[dict] = None,
    user: Optional[str] = None,
    # openai v1.0+ new params
    reasoning_effort: Optional[
        Literal["none", "minimal", "low", "medium", "high", "default"]
    ] = None,
    response_format: Optional[Union[dict, Type[BaseModel]]] = None,
    seed: Optional[int] = None,
    tools: Optional[List] = None,
    tool_choice: Optional[Union[str, dict]] = None,
    logprobs: Optional[bool] = None,
    top_logprobs: Optional[int] = None,
    parallel_tool_calls: Optional[bool] = None,
    web_search_options: Optional[OpenAIWebSearchOptions] = None,
    deployment_id=None,
    extra_headers: Optional[dict] = None,
    safety_identifier: Optional[str] = None,
    service_tier: Optional[str] = None,
    # soon to be deprecated params by OpenAI
    functions: Optional[List] = None,
    function_call: Optional[str] = None,
    # set api_base, api_version, api_key
    base_url: Optional[str] = None,
    api_version: Optional[str] = None,
    api_key: Optional[str] = None,
    model_list: Optional[list] = None,  # pass in a list of api_base,keys, etc.
    # Optional liteLLM function params
    thinking: Optional[AnthropicThinkingParam] = None,
    # Session management
    shared_session: Optional["ClientSession"] = None,
    **kwargs,
) -> Union[ModelResponse, CustomStreamWrapper]:
    """
    Perform a completion() using any of litellm supported llms (example gpt-4, gpt-3.5-turbo, claude-2, command-nightly)
    Parameters:
        model (str): The name of the language model to use for text completion. see all supported LLMs: https://docs.litellm.ai/docs/providers/
        messages (List): A list of message objects representing the conversation context (default is an empty list).

        OPTIONAL PARAMS
        functions (List, optional): A list of functions to apply to the conversation messages (default is an empty list).
        function_call (str, optional): The name of the function to call within the conversation (default is an empty string).
        temperature (float, optional): The temperature parameter for controlling the randomness of the output (default is 1.0).
        top_p (float, optional): The top-p parameter for nucleus sampling (default is 1.0).
        n (int, optional): The number of completions to generate (default is 1).
        stream (bool, optional): If True, return a streaming response (default is False).
        stream_options (dict, optional): A dictionary containing options for the streaming response. Only set this when you set stream: true.
        stop(string/list, optional): - Up to 4 sequences where the LLM API will stop generating further tokens.
        max_tokens (integer, optional): The maximum number of tokens in the generated completion (default is infinity).
        max_completion_tokens (integer, optional): An upper bound for the number of tokens that can be generated for a completion, including visible output tokens and reasoning tokens.
        modalities (List[ChatCompletionModality], optional): Output types that you would like the model to generate for this request.. You can use `["text", "audio"]`
        prediction (ChatCompletionPredictionContentParam, optional): Configuration for a Predicted Output, which can greatly improve response times when large parts of the model response are known ahead of time. This is most common when you are regenerating a file with only minor changes to most of the content.
        audio (ChatCompletionAudioParam, optional): Parameters for audio output. Required when audio output is requested with modalities: ["audio"]
        presence_penalty (float, optional): It is used to penalize new tokens based on their existence in the text so far.
        frequency_penalty: It is used to penalize new tokens based on their frequency in the text so far.
        logit_bias (dict, optional): Used to modify the probability of specific tokens appearing in the completion.
        user (str, optional):  A unique identifier representing your end-user. This can help the LLM provider to monitor and detect abuse.
        logprobs (bool, optional): Whether to return log probabilities of the output tokens or not. If true, returns the log probabilities of each output token returned in the content of message
        top_logprobs (int, optional): An integer between 0 and 5 specifying the number of most likely tokens to return at each token position, each with an associated log probability. logprobs must be set to true if this parameter is used.
        metadata (dict, optional): Pass in additional metadata to tag your completion calls - eg. prompt version, details, etc.
        api_base (str, optional): Base URL for the API (default is None).
        api_version (str, optional): API version (default is None).
        api_key (str, optional): API key (default is None).
        model_list (list, optional): List of api base, version, keys
        extra_headers (dict, optional): Additional headers to include in the request.

        LITELLM Specific Params
        mock_response (str, optional): If provided, return a mock completion response for testing or debugging purposes (default is None).
        custom_llm_provider (str, optional): Used for Non-OpenAI LLMs, Example usage for bedrock, set model="amazon.titan-tg1-large" and custom_llm_provider="bedrock"
        max_retries (int, optional): The number of retries to attempt (default is 0).
    Returns:
        ModelResponse: A response object containing the generated completion and associated metadata.

    Note:
        - This function is used to perform completions() using the specified language model.
        - It supports various optional parameters for customizing the completion behavior.
        - If 'mock_response' is provided, a mock completion response is returned for testing or debugging.
    """
    ### VALIDATE Request ###
    if model is None:
        raise ValueError("model param not passed in.")
    # validate messages
    messages = validate_and_fix_openai_messages(messages=messages)
    tools = validate_and_fix_openai_tools(tools=tools)
    # validate tool_choice
    tool_choice = validate_chat_completion_tool_choice(tool_choice=tool_choice)
    ######### unpacking kwargs #####################
    args = locals()
    api_base = kwargs.get("api_base", None)
    mock_response: Optional[MOCK_RESPONSE_TYPE] = kwargs.get("mock_response", None)
    mock_tool_calls = kwargs.get("mock_tool_calls", None)
    mock_timeout = cast(Optional[bool], kwargs.get("mock_timeout", None))
    force_timeout = kwargs.get("force_timeout", 600)  ## deprecated
    logger_fn = kwargs.get("logger_fn", None)
    verbose = kwargs.get("verbose", False)
    custom_llm_provider = kwargs.get("custom_llm_provider", None)
    litellm_logging_obj = kwargs.get("litellm_logging_obj", None)
    id = kwargs.get("id", None)
    metadata = kwargs.get("metadata", None)
    model_info = kwargs.get("model_info", None)
    proxy_server_request = kwargs.get("proxy_server_request", None)
    fallbacks = kwargs.get("fallbacks", None)
    provider_specific_header = cast(
        Optional[ProviderSpecificHeader], kwargs.get("provider_specific_header", None)
    )
    headers = kwargs.get("headers", None) or extra_headers

    ensure_alternating_roles: Optional[bool] = kwargs.get(
        "ensure_alternating_roles", None
    )
    user_continue_message: Optional[ChatCompletionUserMessage] = kwargs.get(
        "user_continue_message", None
    )
    assistant_continue_message: Optional[ChatCompletionAssistantMessage] = kwargs.get(
        "assistant_continue_message", None
    )
    if headers is None:
        headers = {}
    if extra_headers is not None:
        headers.update(extra_headers)
    num_retries = kwargs.get(
        "num_retries", None
    )  ## alt. param for 'max_retries'. Use this to pass retries w/ instructor.
    max_retries = kwargs.get("max_retries", None)
    cooldown_time = kwargs.get("cooldown_time", None)
    context_window_fallback_dict = kwargs.get("context_window_fallback_dict", None)
    organization = kwargs.get("organization", None)
    ### VERIFY SSL ###
    ssl_verify = kwargs.get("ssl_verify", None)
    ### CUSTOM MODEL COST ###
    input_cost_per_token = kwargs.get("input_cost_per_token", None)
    output_cost_per_token = kwargs.get("output_cost_per_token", None)
    input_cost_per_second = kwargs.get("input_cost_per_second", None)
    output_cost_per_second = kwargs.get("output_cost_per_second", None)
    ### CUSTOM PROMPT TEMPLATE ###
    initial_prompt_value = kwargs.get("initial_prompt_value", None)
    roles = kwargs.get("roles", None)
    final_prompt_value = kwargs.get("final_prompt_value", None)
    bos_token = kwargs.get("bos_token", None)
    eos_token = kwargs.get("eos_token", None)
    preset_cache_key = kwargs.get("preset_cache_key", None)
    hf_model_name = kwargs.get("hf_model_name", None)
    supports_system_message = kwargs.get("supports_system_message", None)
    base_model = kwargs.get("base_model", None)
    ### DISABLE FLAGS ###
    disable_add_transform_inline_image_block = kwargs.get(
        "disable_add_transform_inline_image_block", None
    )
    ### TEXT COMPLETION CALLS ###
    text_completion = kwargs.get("text_completion", False)
    atext_completion = kwargs.get("atext_completion", False)
    ### ASYNC CALLS ###
    acompletion = kwargs.get("acompletion", False)
    client = kwargs.get("client", None)
    ### Admin Controls ###
    no_log = kwargs.get("no-log", False)
    ### PROMPT MANAGEMENT ###
    prompt_id = cast(Optional[str], kwargs.get("prompt_id", None))
    prompt_variables = cast(Optional[dict], kwargs.get("prompt_variables", None))
    ### COPY MESSAGES ### - related issue https://github.com/BerriAI/litellm/discussions/4489
    messages = get_completion_messages(
        messages=messages,
        ensure_alternating_roles=ensure_alternating_roles or False,
        user_continue_message=user_continue_message,
        assistant_continue_message=assistant_continue_message,
    )
    ######## end of unpacking kwargs ###########
    non_default_params = get_non_default_completion_params(kwargs=kwargs)
    litellm_params = {}  # used to prevent unbound var errors
    ## PROMPT MANAGEMENT HOOKS ##

    if isinstance(litellm_logging_obj, LiteLLMLoggingObj) and (
        litellm_logging_obj.should_run_prompt_management_hooks(
            prompt_id=prompt_id, non_default_params=non_default_params
        )
    ):

        (
            model,
            messages,
            optional_params,
        ) = litellm_logging_obj.get_chat_completion_prompt(
            model=model,
            messages=messages,
            non_default_params=non_default_params,
            prompt_id=prompt_id,
            prompt_variables=prompt_variables,
            prompt_label=kwargs.get("prompt_label", None),
            prompt_version=kwargs.get("prompt_version", None),
        )

    try:
        if base_url is not None:
            api_base = base_url
        if num_retries is not None:
            max_retries = num_retries
        logging: Logging = cast(Logging, litellm_logging_obj)
        fallbacks = fallbacks or litellm.model_fallbacks
        if fallbacks is not None:
            return completion_with_fallbacks(**args)
        if model_list is not None:
            deployments = [
                m["litellm_params"] for m in model_list if m["model_name"] == model
            ]
            return litellm.batch_completion_models(deployments=deployments, **args)
        if litellm.model_alias_map and model in litellm.model_alias_map:
            model = litellm.model_alias_map[
                model
            ]  # update the model to the actual value if an alias has been passed in
        model_response = ModelResponse()
        setattr(model_response, "usage", litellm.Usage())
        if (
            kwargs.get("azure", False) is True
        ):  # don't remove flag check, to remain backwards compatible for repos like Codium
            custom_llm_provider = "azure"
        if deployment_id is not None:  # azure llms
            model = deployment_id
            custom_llm_provider = "azure"
        model, custom_llm_provider, dynamic_api_key, api_base = get_llm_provider(
            model=model,
            custom_llm_provider=custom_llm_provider,
            api_base=api_base,
            api_key=api_key,
        )

        if provider_specific_header is not None:
            headers.update(
                ProviderSpecificHeaderUtils.get_provider_specific_headers(
                    provider_specific_header=provider_specific_header,
                    custom_llm_provider=custom_llm_provider,
                )
            )

        if model_response is not None and hasattr(model_response, "_hidden_params"):
            model_response._hidden_params["custom_llm_provider"] = custom_llm_provider
            model_response._hidden_params["region_name"] = kwargs.get(
                "aws_region_name", None
            )  # support region-based pricing for bedrock

        ### TIMEOUT LOGIC ###
        timeout = timeout or kwargs.get("request_timeout", 600) or 600
        # set timeout for 10 minutes by default
        if isinstance(timeout, httpx.Timeout) and not supports_httpx_timeout(
            custom_llm_provider
        ):
            timeout = timeout.read or 600  # default 10 min timeout
        elif not isinstance(timeout, httpx.Timeout):
            timeout = float(timeout)  # type: ignore

        ### REGISTER CUSTOM MODEL PRICING -- IF GIVEN ###
        if input_cost_per_token is not None and output_cost_per_token is not None:
            litellm.register_model(
                {
                    f"{custom_llm_provider}/{model}": {
                        "input_cost_per_token": input_cost_per_token,
                        "output_cost_per_token": output_cost_per_token,
                        "litellm_provider": custom_llm_provider,
                    }
                }
            )
        elif (
            input_cost_per_second is not None
        ):  # time based pricing just needs cost in place
            output_cost_per_second = output_cost_per_second
            litellm.register_model(
                {
                    f"{custom_llm_provider}/{model}": {
                        "input_cost_per_second": input_cost_per_second,
                        "output_cost_per_second": output_cost_per_second,
                        "litellm_provider": custom_llm_provider,
                    }
                }
            )
        ### BUILD CUSTOM PROMPT TEMPLATE -- IF GIVEN ###
        custom_prompt_dict = {}  # type: ignore
        if (
            initial_prompt_value
            or roles
            or final_prompt_value
            or bos_token
            or eos_token
        ):
            custom_prompt_dict = {model: {}}
            if initial_prompt_value:
                custom_prompt_dict[model]["initial_prompt_value"] = initial_prompt_value
            if roles:
                custom_prompt_dict[model]["roles"] = roles
            if final_prompt_value:
                custom_prompt_dict[model]["final_prompt_value"] = final_prompt_value
            if bos_token:
                custom_prompt_dict[model]["bos_token"] = bos_token
            if eos_token:
                custom_prompt_dict[model]["eos_token"] = eos_token

        if kwargs.get("model_file_id_mapping"):
            messages = update_messages_with_model_file_ids(
                messages=messages,
                model_id=kwargs.get("model_info", {}).get("id", None),
                model_file_id_mapping=cast(
                    Dict[str, Dict[str, str]], kwargs.get("model_file_id_mapping")
                ),
            )

        provider_config: Optional[BaseConfig] = None
        if custom_llm_provider is not None and custom_llm_provider in [
            provider.value for provider in LlmProviders
        ]:
            provider_config = ProviderConfigManager.get_provider_chat_config(
                model=model, provider=LlmProviders(custom_llm_provider)
            )

        if provider_config is not None:
            messages = provider_config.translate_developer_role_to_system_role(
                messages=messages
            )

        if (
            supports_system_message is not None
            and isinstance(supports_system_message, bool)
            and supports_system_message is False
        ):
            messages = map_system_message_pt(messages=messages)

        if dynamic_api_key is not None:
            api_key = dynamic_api_key
        # check if user passed in any of the OpenAI optional params
        optional_param_args = {
            "functions": functions,
            "function_call": function_call,
            "temperature": temperature,
            "top_p": top_p,
            "n": n,
            "stream": stream,
            "stream_options": stream_options,
            "stop": stop,
            "max_tokens": max_tokens,
            "max_completion_tokens": max_completion_tokens,
            "modalities": modalities,
            "prediction": prediction,
            "audio": audio,
            "presence_penalty": presence_penalty,
            "frequency_penalty": frequency_penalty,
            "logit_bias": logit_bias,
            "user": user,
            # params to identify the model
            "model": model,
            "custom_llm_provider": custom_llm_provider,
            "response_format": response_format,
            "seed": seed,
            "tools": tools,
            "tool_choice": tool_choice,
            "max_retries": max_retries,
            "logprobs": logprobs,
            "top_logprobs": top_logprobs,
            "api_version": api_version,
            "parallel_tool_calls": parallel_tool_calls,
            "messages": messages,
            "reasoning_effort": reasoning_effort,
            "thinking": thinking,
            "web_search_options": web_search_options,
            "safety_identifier": safety_identifier,
            "service_tier": service_tier,
            "allowed_openai_params": kwargs.get("allowed_openai_params"),
        }
        optional_params = get_optional_params(
            **optional_param_args, **non_default_params
        )
        processed_non_default_params = pre_process_non_default_params(
            model=model,
            passed_params=optional_param_args,
            special_params=non_default_params,
            custom_llm_provider=custom_llm_provider,
            additional_drop_params=kwargs.get("additional_drop_params"),
            remove_sensitive_keys=True,
            add_provider_specific_params=True,
            provider_config=provider_config,
        )

        if litellm.add_function_to_prompt and optional_params.get(
            "functions_unsupported_model", None
        ):  # if user opts to add it to prompt, when API doesn't support function calling
            functions_unsupported_model = optional_params.pop(
                "functions_unsupported_model"
            )
            messages = function_call_prompt(
                messages=messages, functions=functions_unsupported_model
            )

        # For logging - save the values of the litellm-specific params passed in
        litellm_params = get_litellm_params(
            acompletion=acompletion,
            api_key=api_key,
            force_timeout=force_timeout,
            logger_fn=logger_fn,
            verbose=verbose,
            custom_llm_provider=custom_llm_provider,
            api_base=api_base,
            litellm_call_id=kwargs.get("litellm_call_id", None),
            model_alias_map=litellm.model_alias_map,
            completion_call_id=id,
            metadata=metadata,
            model_info=model_info,
            proxy_server_request=proxy_server_request,
            preset_cache_key=preset_cache_key,
            no_log=no_log,
            input_cost_per_second=input_cost_per_second,
            input_cost_per_token=input_cost_per_token,
            output_cost_per_second=output_cost_per_second,
            output_cost_per_token=output_cost_per_token,
            cooldown_time=cooldown_time,
            text_completion=kwargs.get("text_completion"),
            azure_ad_token_provider=kwargs.get("azure_ad_token_provider"),
            user_continue_message=kwargs.get("user_continue_message"),
            base_model=base_model,
            litellm_trace_id=kwargs.get("litellm_trace_id"),
            litellm_session_id=kwargs.get("litellm_session_id"),
            hf_model_name=hf_model_name,
            custom_prompt_dict=custom_prompt_dict,
            litellm_metadata=kwargs.get("litellm_metadata"),
            disable_add_transform_inline_image_block=disable_add_transform_inline_image_block,
            drop_params=kwargs.get("drop_params"),
            prompt_id=prompt_id,
            prompt_variables=prompt_variables,
            ssl_verify=ssl_verify,
            merge_reasoning_content_in_choices=kwargs.get(
                "merge_reasoning_content_in_choices", None
            ),
            use_litellm_proxy=kwargs.get("use_litellm_proxy", False),
            api_version=api_version,
            azure_ad_token=kwargs.get("azure_ad_token"),
            tenant_id=kwargs.get("tenant_id"),
            client_id=kwargs.get("client_id"),
            client_secret=kwargs.get("client_secret"),
            azure_username=kwargs.get("azure_username"),
            azure_password=kwargs.get("azure_password"),
            azure_scope=kwargs.get("azure_scope"),
            max_retries=max_retries,
            timeout=timeout,
            litellm_request_debug=kwargs.get("litellm_request_debug", False),
        )
        cast(LiteLLMLoggingObj, logging).update_environment_variables(
            model=model,
            user=user,
            optional_params=processed_non_default_params,  # [IMPORTANT] - using processed_non_default_params ensures consistent params logged to langfuse for finetuning / eval datasets.
            litellm_params=litellm_params,
            custom_llm_provider=custom_llm_provider,
        )
        if mock_response or mock_tool_calls or mock_timeout:
            kwargs.pop("mock_timeout", None)  # remove for any fallbacks triggered
            return mock_completion(
                model,
                messages,
                stream=stream,
                n=n,
                mock_response=mock_response,
                mock_tool_calls=mock_tool_calls,
                logging=logging,
                acompletion=acompletion,
                mock_delay=kwargs.get("mock_delay", None),
                custom_llm_provider=custom_llm_provider,
                mock_timeout=mock_timeout,
                timeout=timeout,
            )

        ## RESPONSES API BRIDGE LOGIC ## - check if model has 'mode: responses' in litellm.model_cost map
        model_info, model = responses_api_bridge_check(
            model=model, custom_llm_provider=custom_llm_provider
        )

        if model_info.get("mode") == "responses":
            from litellm.completion_extras import responses_api_bridge

            return responses_api_bridge.completion(
                model=model,
                messages=messages,
                headers=headers,
                model_response=model_response,
                api_key=api_key,
                api_base=api_base,
                acompletion=acompletion,
                logging_obj=logging,
                optional_params=optional_params,
                litellm_params=litellm_params,
                timeout=timeout,  # type: ignore
                client=client,  # pass AsyncOpenAI, OpenAI client
                custom_llm_provider=custom_llm_provider,
                encoding=encoding,
                stream=stream,
            )

        if custom_llm_provider == "azure":
            # azure configs
            ## check dynamic params ##
            dynamic_params = False
            if client is not None and (
                isinstance(client, openai.AzureOpenAI)
                or isinstance(client, openai.AsyncAzureOpenAI)
            ):
                dynamic_params = _check_dynamic_azure_params(
                    azure_client_params={"api_version": api_version},
                    azure_client=client,
                )

            api_type = get_secret("AZURE_API_TYPE") or "azure"

            api_base = api_base or litellm.api_base or get_secret("AZURE_API_BASE")

            api_version = (
                api_version
                or litellm.api_version
                or get_secret_str("AZURE_API_VERSION")
                or litellm.AZURE_DEFAULT_API_VERSION
            )

            api_key = (
                api_key
                or litellm.api_key
                or litellm.azure_key
                or get_secret_str("AZURE_OPENAI_API_KEY")
                or get_secret_str("AZURE_API_KEY")
            )

            azure_ad_token = optional_params.get("extra_body", {}).pop(
                "azure_ad_token", None
            ) or get_secret_str("AZURE_AD_TOKEN")

            azure_ad_token_provider = litellm_params.get(
                "azure_ad_token_provider", None
            )

            headers = headers or litellm.headers

            if extra_headers is not None:
                optional_params["extra_headers"] = extra_headers
            if max_retries is not None:
                optional_params["max_retries"] = max_retries

            if litellm.AzureOpenAIO1Config().is_o_series_model(model=model):
                ## LOAD CONFIG - if set
                config = litellm.AzureOpenAIO1Config.get_config()
                for k, v in config.items():
                    if (
                        k not in optional_params
                    ):  # completion(top_k=3) > azure_config(top_k=3) <- allows for dynamic variables to be passed in
                        optional_params[k] = v

                response = azure_o1_chat_completions.completion(
                    model=model,
                    messages=messages,
                    headers=headers,
                    api_key=api_key,
                    api_base=api_base,
                    api_version=api_version,
                    dynamic_params=dynamic_params,
                    azure_ad_token=azure_ad_token,
                    model_response=model_response,
                    print_verbose=print_verbose,
                    optional_params=optional_params,
                    litellm_params=litellm_params,
                    logger_fn=logger_fn,
                    logging_obj=logging,
                    acompletion=acompletion,
                    timeout=timeout,  # type: ignore
                    client=client,  # pass AsyncAzureOpenAI, AzureOpenAI client
                    custom_llm_provider=custom_llm_provider,
                )
            else:
                ## LOAD CONFIG - if set
                config = litellm.AzureOpenAIConfig.get_config()
                for k, v in config.items():
                    if (
                        k not in optional_params
                    ):  # completion(top_k=3) > azure_config(top_k=3) <- allows for dynamic variables to be passed in
                        optional_params[k] = v

                ## COMPLETION CALL
                response = azure_chat_completions.completion(
                    model=model,
                    messages=messages,
                    headers=headers,
                    api_key=api_key,
                    api_base=api_base,
                    api_version=api_version,
                    api_type=api_type,
                    dynamic_params=dynamic_params,
                    azure_ad_token=azure_ad_token,
                    azure_ad_token_provider=azure_ad_token_provider,
                    model_response=model_response,
                    print_verbose=print_verbose,
                    optional_params=optional_params,
                    litellm_params=litellm_params,
                    logger_fn=logger_fn,
                    logging_obj=logging,
                    acompletion=acompletion,
                    timeout=timeout,  # type: ignore
                    client=client,  # pass AsyncAzureOpenAI, AzureOpenAI client
                )

            if optional_params.get("stream", False):
                ## LOGGING
                logging.post_call(
                    input=messages,
                    api_key=api_key,
                    original_response=response,
                    additional_args={
                        "headers": headers,
                        "api_version": api_version,
                        "api_base": api_base,
                    },
                )
        elif custom_llm_provider == "azure_text":
            # azure configs
            api_type = get_secret_str("AZURE_API_TYPE") or "azure"

            api_base = api_base or litellm.api_base or get_secret_str("AZURE_API_BASE")

            if api_base is None:
                raise ValueError(
                    "api_base is required for Azure OpenAI LLM provider. Either set it dynamically or set the AZURE_API_BASE environment variable."
                )

            api_version = (
                api_version
                or litellm.api_version
                or get_secret_str("AZURE_API_VERSION")
            )

            api_key = (
                api_key
                or litellm.api_key
                or litellm.azure_key
                or get_secret_str("AZURE_OPENAI_API_KEY")
                or get_secret_str("AZURE_API_KEY")
            )

            azure_ad_token = optional_params.get("extra_body", {}).pop(
                "azure_ad_token", None
            ) or get_secret_str("AZURE_AD_TOKEN")

            azure_ad_token_provider = litellm_params.get(
                "azure_ad_token_provider", None
            )

            headers = headers or litellm.headers

            if extra_headers is not None:
                optional_params["extra_headers"] = extra_headers

            ## LOAD CONFIG - if set
            config = litellm.AzureOpenAIConfig.get_config()
            for k, v in config.items():
                if (
                    k not in optional_params
                ):  # completion(top_k=3) > azure_config(top_k=3) <- allows for dynamic variables to be passed in
                    optional_params[k] = v

            ## COMPLETION CALL
            response = azure_text_completions.completion(
                model=model,
                messages=messages,
                headers=headers,
                api_key=api_key,
                api_base=api_base,
                api_version=cast(str, api_version),
                api_type=api_type,
                azure_ad_token=azure_ad_token,
                azure_ad_token_provider=azure_ad_token_provider,
                model_response=model_response,
                print_verbose=print_verbose,
                optional_params=optional_params,
                litellm_params=litellm_params,
                logger_fn=logger_fn,
                logging_obj=logging,
                acompletion=acompletion,
                timeout=timeout,
                client=client,  # pass AsyncAzureOpenAI, AzureOpenAI client
            )

            if optional_params.get("stream", False) or acompletion is True:
                ## LOGGING
                logging.post_call(
                    input=messages,
                    api_key=api_key,
                    original_response=response,
                    additional_args={
                        "headers": headers,
                        "api_version": api_version,
                        "api_base": api_base,
                    },
                )
        elif custom_llm_provider == "deepseek":
            ## COMPLETION CALL

            try:
                response = base_llm_http_handler.completion(
                    model=model,
                    messages=messages,
                    headers=headers,
                    model_response=model_response,
                    api_key=api_key,
                    api_base=api_base,
                    acompletion=acompletion,
                    logging_obj=logging,
                    optional_params=optional_params,
                    litellm_params=litellm_params,
                    shared_session=shared_session,
                    timeout=timeout,  # type: ignore
                    client=client,
                    custom_llm_provider=custom_llm_provider,
                    encoding=encoding,
                    stream=stream,
                    provider_config=provider_config,
                )
            except Exception as e:
                ## LOGGING - log the original exception returned
                logging.post_call(
                    input=messages,
                    api_key=api_key,
                    original_response=str(e),
                    additional_args={"headers": headers},
                )
                raise e

        elif custom_llm_provider == "azure_ai":
            from litellm.llms.azure_ai.common_utils import AzureFoundryModelInfo

            api_base = AzureFoundryModelInfo.get_api_base(api_base)
            # set API KEY
            api_key = AzureFoundryModelInfo.get_api_key(api_key)

            headers = headers or litellm.headers

            if extra_headers is not None:
                optional_params["extra_headers"] = extra_headers

            ## FOR COHERE
            if "command-r" in model:  # make sure tool call in messages are str
                messages = stringify_json_tool_call_content(messages=messages)

            ## COMPLETION CALL
            try:
                response = base_llm_http_handler.completion(
                    model=model,
                    messages=messages,
                    headers=headers,
                    model_response=model_response,
                    api_key=api_key,
                    api_base=api_base,
                    acompletion=acompletion,
                    logging_obj=logging,
                    optional_params=optional_params,
                    litellm_params=litellm_params,
                    shared_session=shared_session,
                    timeout=timeout,  # type: ignore
                    client=client,  # pass AsyncOpenAI, OpenAI client
                    custom_llm_provider=custom_llm_provider,
                    encoding=encoding,
                    stream=stream,
                )
            except Exception as e:
                ## LOGGING - log the original exception returned
                logging.post_call(
                    input=messages,
                    api_key=api_key,
                    original_response=str(e),
                    additional_args={"headers": headers},
                )
                raise e

            if optional_params.get("stream", False):
                ## LOGGING
                logging.post_call(
                    input=messages,
                    api_key=api_key,
                    original_response=response,
                    additional_args={"headers": headers},
                )
        elif (
            custom_llm_provider == "text-completion-openai"
            or "ft:babbage-002" in model
            or "ft:davinci-002" in model  # support for finetuned completion models
            or custom_llm_provider
            in litellm.openai_text_completion_compatible_providers
            and kwargs.get("text_completion") is True
        ):
            openai.api_type = "openai"

            api_base = (
                api_base
                or litellm.api_base
                or get_secret("OPENAI_BASE_URL")
                or get_secret("OPENAI_API_BASE")
                or "https://api.openai.com/v1"
            )

            openai.api_version = None
            # set API KEY

            api_key = (
                api_key
                or litellm.api_key
                or litellm.openai_key
                or get_secret("OPENAI_API_KEY")
            )

            headers = headers or litellm.headers

            if extra_headers is not None:
                optional_params["extra_headers"] = extra_headers

            ## LOAD CONFIG - if set
            config = litellm.OpenAITextCompletionConfig.get_config()
            for k, v in config.items():
                if (
                    k not in optional_params
                ):  # completion(top_k=3) > openai_text_config(top_k=3) <- allows for dynamic variables to be passed in
                    optional_params[k] = v
            if litellm.organization:
                openai.organization = litellm.organization

            if (
                len(messages) > 0
                and "content" in messages[0]
                and isinstance(messages[0]["content"], list)
            ):
                # text-davinci-003 can accept a string or array, if it's an array, assume the array is set in messages[0]['content']
                # https://platform.openai.com/docs/api-reference/completions/create
                prompt = messages[0]["content"]
            else:
                prompt = " ".join([message["content"] for message in messages])  # type: ignore

            ## COMPLETION CALL
            _response = openai_text_completions.completion(
                model=model,
                messages=messages,
                model_response=model_response,
                print_verbose=print_verbose,
                api_key=api_key,
                custom_llm_provider=custom_llm_provider,
                api_base=api_base,
                acompletion=acompletion,
                client=client,  # pass AsyncOpenAI, OpenAI client
                logging_obj=logging,
                optional_params=optional_params,
                litellm_params=litellm_params,
                logger_fn=logger_fn,
                timeout=timeout,  # type: ignore
            )

            if (
                optional_params.get("stream", False) is False
                and acompletion is False
                and text_completion is False
            ):
                # convert to chat completion response
                _response = litellm.OpenAITextCompletionConfig().convert_to_chat_model_response_object(
                    response_object=_response, model_response_object=model_response
                )

            if optional_params.get("stream", False) or acompletion is True:
                ## LOGGING
                logging.post_call(
                    input=messages,
                    api_key=api_key,
                    original_response=_response,
                    additional_args={"headers": headers},
                )
            response = _response
        elif custom_llm_provider == "fireworks_ai":
            ## COMPLETION CALL
            try:
                response = base_llm_http_handler.completion(
                    model=model,
                    messages=messages,
                    headers=headers,
                    model_response=model_response,
                    api_key=api_key,
                    api_base=api_base,
                    acompletion=acompletion,
                    logging_obj=logging,
                    optional_params=optional_params,
                    litellm_params=litellm_params,
                    shared_session=shared_session,
                    timeout=timeout,  # type: ignore
                    client=client,
                    custom_llm_provider=custom_llm_provider,
                    encoding=encoding,
                    stream=stream,
                    provider_config=provider_config,
                )
            except Exception as e:
                ## LOGGING - log the original exception returned
                logging.post_call(
                    input=messages,
                    api_key=api_key,
                    original_response=str(e),
                    additional_args={"headers": headers},
                )
                raise e
        elif custom_llm_provider == "heroku":
            try:
                response = base_llm_http_handler.completion(
                    model=model,
                    messages=messages,
                    headers=headers,
                    model_response=model_response,
                    api_key=api_key,
                    api_base=api_base,
                    acompletion=acompletion,
                    logging_obj=logging,
                    optional_params=optional_params,
                    litellm_params=litellm_params,
                    shared_session=shared_session,
                    timeout=timeout,
                    client=client,
                    custom_llm_provider=custom_llm_provider,
                    encoding=encoding,
                    stream=stream,
                    provider_config=provider_config,
                )
            except Exception as e:
                logging.post_call(
                    input=messages,
                    api_key=api_key,
                    original_response=str(e),
                    additional_args={"headers": headers},
                )
                raise e

        elif custom_llm_provider == "xai":
            ## COMPLETION CALL
            try:
                response = base_llm_http_handler.completion(
                    model=model,
                    messages=messages,
                    headers=headers,
                    model_response=model_response,
                    api_key=api_key,
                    api_base=api_base,
                    acompletion=acompletion,
                    logging_obj=logging,
                    optional_params=optional_params,
                    litellm_params=litellm_params,
                    shared_session=shared_session,
                    timeout=timeout,  # type: ignore
                    client=client,
                    custom_llm_provider=custom_llm_provider,
                    encoding=encoding,
                    stream=stream,
                    provider_config=provider_config,
                )
            except Exception as e:
                ## LOGGING - log the original exception returned
                logging.post_call(
                    input=messages,
                    api_key=api_key,
                    original_response=str(e),
                    additional_args={"headers": headers},
                )
                raise e
        elif custom_llm_provider == "groq":
            api_base = (
                api_base  # for deepinfra/perplexity/anyscale/groq/friendliai we check in get_llm_provider and pass in the api base from there
                or litellm.api_base
                or get_secret("GROQ_API_BASE")
                or "https://api.groq.com/openai/v1"
            )

            # set API KEY
            api_key = (
                api_key
                or litellm.api_key  # for deepinfra/perplexity/anyscale/friendliai we check in get_llm_provider and pass in the api key from there
                or litellm.groq_key
                or get_secret("GROQ_API_KEY")
            )

            headers = headers or litellm.headers

            ## LOAD CONFIG - if set
            config = litellm.GroqChatConfig.get_config()
            for k, v in config.items():
                if (
                    k not in optional_params
                ):  # completion(top_k=3) > openai_config(top_k=3) <- allows for dynamic variables to be passed in
                    optional_params[k] = v

            response = base_llm_http_handler.completion(
                model=model,
                stream=stream,
                messages=messages,
                acompletion=acompletion,
                api_base=api_base,
                model_response=model_response,
                optional_params=optional_params,
                litellm_params=litellm_params,
                shared_session=shared_session,
                custom_llm_provider=custom_llm_provider,
                timeout=timeout,
                headers=headers,
                encoding=encoding,
                api_key=api_key,
                logging_obj=logging,  # model call logging done inside the class as we make need to modify I/O to fit aleph alpha's requirements
                client=client,
            )
        elif custom_llm_provider == "aiohttp_openai":
            # NEW aiohttp provider for 10-100x higher RPS
            api_base = (
                api_base  # for deepinfra/perplexity/anyscale/groq/friendliai we check in get_llm_provider and pass in the api base from there
                or litellm.api_base
                or get_secret("OPENAI_BASE_URL")
                or get_secret("OPENAI_API_BASE")
                or "https://api.openai.com/v1"
            )
            # set API KEY
            api_key = (
                api_key
                or litellm.api_key  # for deepinfra/perplexity/anyscale/friendliai we check in get_llm_provider and pass in the api key from there
                or litellm.openai_key
                or get_secret("OPENAI_API_KEY")
            )

            headers = headers or litellm.headers

            if extra_headers is not None:
                optional_params["extra_headers"] = extra_headers
            response = base_llm_aiohttp_handler.completion(
                model=model,
                messages=messages,
                headers=headers,
                model_response=model_response,
                api_key=api_key,
                api_base=api_base,
                acompletion=acompletion,
                logging_obj=logging,
                optional_params=optional_params,
                litellm_params=litellm_params,
                timeout=timeout,
                client=client,
                custom_llm_provider=custom_llm_provider,
                encoding=encoding,
                stream=stream,
            )
        elif custom_llm_provider == "cometapi":
            api_key = (
                api_key
                or litellm.cometapi_key
                or get_secret_str("COMETAPI_KEY")
                or litellm.api_key
            )

            api_base = (
                api_base
                or litellm.api_base
                or get_secret_str("COMETAPI_API_BASE")
                or "https://api.cometapi.com/v1"
            )

            ## COMPLETION CALL
            response = base_llm_http_handler.completion(
                model=model,
                messages=messages,
                headers=headers,
                model_response=model_response,
                api_key=api_key,
                api_base=api_base,
                acompletion=acompletion,
                logging_obj=logging,
                optional_params=optional_params,
                litellm_params=litellm_params,
                shared_session=shared_session,
                timeout=timeout,
                client=client,
                custom_llm_provider=custom_llm_provider,
                encoding=encoding,
                stream=stream,
                provider_config=provider_config,
            )

            ## LOGGING
            logging.post_call(
                input=messages, api_key=api_key, original_response=response
            )
        elif (
            model in litellm.open_ai_chat_completion_models
            or custom_llm_provider == "custom_openai"
            or custom_llm_provider == "deepinfra"
            or custom_llm_provider == "perplexity"
            or custom_llm_provider == "nvidia_nim"
            or custom_llm_provider == "cloudrift"
            or custom_llm_provider == "cerebras"
            or custom_llm_provider == "baseten"
            or custom_llm_provider == "sambanova"
            or custom_llm_provider == "volcengine"
            or custom_llm_provider == "anyscale"
            or custom_llm_provider == "openai"
            or custom_llm_provider == "together_ai"
            or custom_llm_provider == "nebius"
            or custom_llm_provider == "wandb"
            or custom_llm_provider == "clarifai"
            or custom_llm_provider in litellm.openai_compatible_providers
            or "ft:gpt-3.5-turbo" in model  # finetune gpt-3.5-turbo
        ):  # allow user to make an openai call with a custom base
            # note: if a user sets a custom base - we should ensure this works
            # allow for the setting of dynamic and stateful api-bases
            api_base = (
                api_base  # for deepinfra/perplexity/anyscale/groq/friendliai we check in get_llm_provider and pass in the api base from there
                or litellm.api_base
                or get_secret("OPENAI_BASE_URL")
                or get_secret("OPENAI_API_BASE")
                or "https://api.openai.com/v1"
            )
            organization = (
                organization
                or litellm.organization
                or get_secret("OPENAI_ORGANIZATION")
                or None  # default - https://github.com/openai/openai-python/blob/284c1799070c723c6a553337134148a7ab088dd8/openai/util.py#L105
            )
            openai.organization = organization
            # set API KEY
            api_key = (
                api_key
                or litellm.api_key  # for deepinfra/perplexity/anyscale/friendliai we check in get_llm_provider and pass in the api key from there
                or litellm.openai_key
                or get_secret("OPENAI_API_KEY")
            )

            headers = headers or litellm.headers

            if extra_headers is not None:
                optional_params["extra_headers"] = extra_headers

            if (
                litellm.enable_preview_features and metadata is not None
            ):  # [PREVIEW] allow metadata to be passed to OPENAI
                optional_params["metadata"] = add_openai_metadata(metadata)

            ## LOAD CONFIG - if set
            config = litellm.OpenAIConfig.get_config()
            for k, v in config.items():
                if (
                    k not in optional_params
                ):  # completion(top_k=3) > openai_config(top_k=3) <- allows for dynamic variables to be passed in
                    optional_params[k] = v

            ## COMPLETION CALL
            use_base_llm_http_handler = get_secret_bool(
                "EXPERIMENTAL_OPENAI_BASE_LLM_HTTP_HANDLER"
            )

            try:
                if use_base_llm_http_handler:

                    response = base_llm_http_handler.completion(
                        model=model,
                        messages=messages,
                        api_base=api_base,
                        custom_llm_provider=custom_llm_provider,
                        model_response=model_response,
                        encoding=encoding,
                        logging_obj=logging,
                        optional_params=optional_params,
                        timeout=timeout,
                        litellm_params=litellm_params,
                        shared_session=shared_session,
                        acompletion=acompletion,
                        stream=stream,
                        api_key=api_key,
                        headers=headers,
                        client=client,
                        provider_config=provider_config,
                    )
                else:
                    response = openai_chat_completions.completion(
                        model=model,
                        messages=messages,
                        headers=headers,
                        model_response=model_response,
                        print_verbose=print_verbose,
                        api_key=api_key,
                        api_base=api_base,
                        acompletion=acompletion,
                        logging_obj=logging,
                        optional_params=optional_params,
                        litellm_params=litellm_params,
                        logger_fn=logger_fn,
                        timeout=timeout,  # type: ignore
                        custom_prompt_dict=custom_prompt_dict,
                        client=client,  # pass AsyncOpenAI, OpenAI client
                        organization=organization,
                        custom_llm_provider=custom_llm_provider,
                        shared_session=shared_session,
                    )
            except Exception as e:
                ## LOGGING - log the original exception returned
                logging.post_call(
                    input=messages,
                    api_key=api_key,
                    original_response=str(e),
                    additional_args={"headers": headers},
                )
                raise e

            if optional_params.get("stream", False):
                ## LOGGING
                logging.post_call(
                    input=messages,
                    api_key=api_key,
                    original_response=response,
                    additional_args={"headers": headers},
                )

        elif custom_llm_provider == "mistral":
            api_key = api_key or litellm.api_key or get_secret("MISTRAL_API_KEY")
            api_base = (
                api_base
                or litellm.api_base
                or get_secret("MISTRAL_API_BASE")
                or "https://api.mistral.ai/v1"
            )

            response = base_llm_http_handler.completion(
                model=model,
                messages=messages,
                api_base=api_base,
                custom_llm_provider=custom_llm_provider,
                model_response=model_response,
                encoding=encoding,
                logging_obj=logging,
                optional_params=optional_params,
                timeout=timeout,
                litellm_params=litellm_params,
                shared_session=shared_session,
                acompletion=acompletion,
                stream=stream,
                api_key=api_key,
                headers=headers,
                client=client,
                provider_config=provider_config,
            )
        elif (
            "replicate" in model
            or custom_llm_provider == "replicate"
            or model in litellm.replicate_models
        ):
            # Setting the relevant API KEY for replicate, replicate defaults to using os.environ.get("REPLICATE_API_TOKEN")
            replicate_key = (
                api_key
                or litellm.replicate_key
                or litellm.api_key
                or get_secret("REPLICATE_API_KEY")
                or get_secret("REPLICATE_API_TOKEN")
            )

            api_base = (
                api_base
                or litellm.api_base
                or get_secret("REPLICATE_API_BASE")
                or "https://api.replicate.com/v1"
            )

            custom_prompt_dict = custom_prompt_dict or litellm.custom_prompt_dict

            model_response = replicate_chat_completion(  # type: ignore
                model=model,
                messages=messages,
                api_base=api_base,
                model_response=model_response,
                print_verbose=print_verbose,
                optional_params=optional_params,
                litellm_params=litellm_params,
                logger_fn=logger_fn,
                encoding=encoding,  # for calculating input/output tokens
                api_key=replicate_key,
                logging_obj=logging,
                custom_prompt_dict=custom_prompt_dict,
                acompletion=acompletion,
                headers=headers,
            )

            if optional_params.get("stream", False) is True:
                ## LOGGING
                logging.post_call(
                    input=messages,
                    api_key=replicate_key,
                    original_response=model_response,
                )

            response = model_response
        elif (
            "clarifai" in model
            or custom_llm_provider == "clarifai"
            or model in litellm.clarifai_models
        ):
            pass  # Deprecated - handled in the openai compatible provider section above
        elif custom_llm_provider == "anthropic_text":
            api_key = (
                api_key
                or litellm.anthropic_key
                or litellm.api_key
                or os.environ.get("ANTHROPIC_API_KEY")
            )
            custom_prompt_dict = custom_prompt_dict or litellm.custom_prompt_dict
            api_base = (
                api_base
                or litellm.api_base
                or get_secret("ANTHROPIC_API_BASE")
                or get_secret("ANTHROPIC_BASE_URL")
                or "https://api.anthropic.com/v1/complete"
            )

            # Check if we should disable automatic URL suffix appending
            disable_url_suffix = get_secret_bool("LITELLM_ANTHROPIC_DISABLE_URL_SUFFIX")
            if (
                api_base is not None
                and not disable_url_suffix
                and not api_base.endswith("/v1/complete")
            ):
                api_base += "/v1/complete"
            elif disable_url_suffix:
                verbose_logger.debug(
                    "LITELLM_ANTHROPIC_DISABLE_URL_SUFFIX is set, skipping /v1/complete suffix"
                )

            response = base_llm_http_handler.completion(
                model=model,
                stream=stream,
                messages=messages,
                acompletion=acompletion,
                api_base=api_base,
                model_response=model_response,
                optional_params=optional_params,
                litellm_params=litellm_params,
                shared_session=shared_session,
                custom_llm_provider="anthropic_text",
                timeout=timeout,
                headers=headers,
                encoding=encoding,
                api_key=api_key,
                logging_obj=logging,  # model call logging done inside the class as we make need to modify I/O to fit aleph alpha's requirements
            )
        elif custom_llm_provider == "anthropic":
            api_key = (
                api_key
                or litellm.anthropic_key
                or litellm.api_key
                or os.environ.get("ANTHROPIC_API_KEY")
            )
            custom_prompt_dict = custom_prompt_dict or litellm.custom_prompt_dict
            # call /messages
            # default route for all anthropic models
            api_base = (
                api_base
                or litellm.api_base
                or get_secret("ANTHROPIC_API_BASE")
                or get_secret("ANTHROPIC_BASE_URL")
                or "https://api.anthropic.com/v1/messages"
            )

            # Check if we should disable automatic URL suffix appending
            disable_url_suffix = get_secret_bool("LITELLM_ANTHROPIC_DISABLE_URL_SUFFIX")
            if (
                api_base is not None
                and not disable_url_suffix
                and not api_base.endswith("/v1/messages")
            ):
                api_base += "/v1/messages"
            elif disable_url_suffix:
                verbose_logger.debug(
                    "LITELLM_ANTHROPIC_DISABLE_URL_SUFFIX is set, skipping /v1/messages suffix"
                )

            response = anthropic_chat_completions.completion(
                model=model,
                messages=messages,
                api_base=api_base,
                acompletion=acompletion,
                custom_prompt_dict=litellm.custom_prompt_dict,
                model_response=model_response,
                print_verbose=print_verbose,
                optional_params=optional_params,
                litellm_params=litellm_params,
                logger_fn=logger_fn,
                encoding=encoding,  # for calculating input/output tokens
                api_key=api_key,
                logging_obj=logging,
                headers=headers,
                timeout=timeout,
                client=client,
                custom_llm_provider=custom_llm_provider,
            )
            if optional_params.get("stream", False) or acompletion is True:
                ## LOGGING
                logging.post_call(
                    input=messages,
                    api_key=api_key,
                    original_response=response,
                )
            response = response
        elif custom_llm_provider == "nlp_cloud":
            nlp_cloud_key = (
                api_key
                or litellm.nlp_cloud_key
                or get_secret("NLP_CLOUD_API_KEY")
                or litellm.api_key
            )

            api_base = (
                api_base
                or litellm.api_base
                or get_secret("NLP_CLOUD_API_BASE")
                or "https://api.nlpcloud.io/v1/gpu/"
            )

            response = nlp_cloud_chat_completion(
                model=model,
                messages=messages,
                api_base=api_base,
                model_response=model_response,
                print_verbose=print_verbose,
                optional_params=optional_params,
                litellm_params=litellm_params,
                logger_fn=logger_fn,
                encoding=encoding,
                api_key=nlp_cloud_key,
                logging_obj=logging,
            )

            if "stream" in optional_params and optional_params["stream"] is True:
                # don't try to access stream object,
                response = CustomStreamWrapper(
                    response,
                    model,
                    custom_llm_provider="nlp_cloud",
                    logging_obj=logging,
                )

            if optional_params.get("stream", False) or acompletion is True:
                ## LOGGING
                logging.post_call(
                    input=messages,
                    api_key=api_key,
                    original_response=response,
                )

            response = response
        elif custom_llm_provider == "aleph_alpha":
            aleph_alpha_key = (
                api_key
                or litellm.aleph_alpha_key
                or get_secret("ALEPH_ALPHA_API_KEY")
                or get_secret("ALEPHALPHA_API_KEY")
                or litellm.api_key
            )

            api_base = (
                api_base
                or litellm.api_base
                or get_secret("ALEPH_ALPHA_API_BASE")
                or "https://api.aleph-alpha.com/complete"
            )

            model_response = aleph_alpha.completion(
                model=model,
                messages=messages,
                api_base=api_base,
                model_response=model_response,
                print_verbose=print_verbose,
                optional_params=optional_params,
                litellm_params=litellm_params,
                logger_fn=logger_fn,
                encoding=encoding,
                default_max_tokens_to_sample=litellm.max_tokens,
                api_key=aleph_alpha_key,
                logging_obj=logging,  # model call logging done inside the class as we make need to modify I/O to fit aleph alpha's requirements
            )

            if "stream" in optional_params and optional_params["stream"] is True:
                # don't try to access stream object,
                response = CustomStreamWrapper(
                    model_response,
                    model,
                    custom_llm_provider="aleph_alpha",
                    logging_obj=logging,
                )
                return response
            response = model_response
        elif custom_llm_provider == "cohere_chat" or custom_llm_provider == "cohere":
            cohere_key = (
                api_key
                or litellm.cohere_key
                or get_secret_str("COHERE_API_KEY")
                or get_secret_str("CO_API_KEY")
                or litellm.api_key
            )

            cohere_route = CohereModelInfo.get_cohere_route(model)
            verbose_logger.debug(f"Cohere route: {cohere_route}")
            # Set API base based on route
            if cohere_route == "v2":
                api_base = (
                    api_base
                    or litellm.api_base
                    or get_secret_str("COHERE_API_BASE")
                    or "https://api.cohere.com/v2/chat"
                )
                # Remove v2/ prefix from model name for the actual API call
                if "v2/" in model:
                    model = model.replace("v2/", "")
            else:
                api_base = (
                    api_base
                    or litellm.api_base
                    or get_secret_str("COHERE_API_BASE")
                    or "https://api.cohere.ai/v1/chat"
                )

            headers = headers or litellm.headers or {}
            if headers is None:
                headers = {}

            if extra_headers is not None:
                headers.update(extra_headers)

            verbose_logger.debug(f"Model: {model}, API Base: {api_base}")
            verbose_logger.debug(f"Provider Config: {provider_config}")
            response = base_llm_http_handler.completion(
                model=model,
                stream=stream,
                messages=messages,
                acompletion=acompletion,
                api_base=api_base,
                model_response=model_response,
                optional_params=optional_params,
                litellm_params=litellm_params,
                shared_session=shared_session,
                custom_llm_provider="cohere_chat",
                timeout=timeout,
                headers=headers,
                encoding=encoding,
                api_key=cohere_key,
                provider_config=provider_config,
                logging_obj=logging,  # model call logging done inside the class as we make need to modify I/O to fit aleph alpha's requirements
            )
        elif custom_llm_provider == "maritalk":
            maritalk_key = (
                api_key
                or litellm.maritalk_key
                or get_secret("MARITALK_API_KEY")
                or litellm.api_key
            )

            api_base = (
                api_base
                or litellm.api_base
                or get_secret("MARITALK_API_BASE")
                or "https://chat.maritaca.ai/api"
            )

            model_response = openai_like_chat_completion.completion(
                model=model,
                messages=messages,
                api_base=api_base,
                model_response=model_response,
                print_verbose=print_verbose,
                optional_params=optional_params,
                litellm_params=litellm_params,
                logger_fn=logger_fn,
                encoding=encoding,
                api_key=maritalk_key,
                logging_obj=logging,
                custom_llm_provider="maritalk",
                custom_prompt_dict=custom_prompt_dict,
            )

            response = model_response
        elif custom_llm_provider == "huggingface":
            huggingface_key = (
                api_key
                or litellm.huggingface_key
                or os.environ.get("HF_TOKEN")
                or os.environ.get("HUGGINGFACE_API_KEY")
                or litellm.api_key
            )
            hf_headers = headers or litellm.headers
            response = base_llm_http_handler.completion(
                model=model,
                messages=messages,
                headers=hf_headers,
                model_response=model_response,
                api_key=huggingface_key,
                api_base=api_base,
                acompletion=acompletion,
                logging_obj=logging,
                optional_params=optional_params,
                litellm_params=litellm_params,
                timeout=timeout,  # type: ignore
                client=client,
                custom_llm_provider=custom_llm_provider,
                encoding=encoding,
                stream=stream,
            )
        elif custom_llm_provider == "oci":
            response = base_llm_http_handler.completion(
                model=model,
                messages=messages,
                headers=headers,
                model_response=model_response,
                api_key=api_key,
                api_base=api_base,
                acompletion=acompletion,
                logging_obj=logging,
                optional_params=optional_params,
                litellm_params=litellm_params,
                timeout=timeout,  # type: ignore
                client=client,
                custom_llm_provider=custom_llm_provider,
                encoding=encoding,
                stream=stream,
            )
        elif custom_llm_provider == "compactifai":
            api_key = (
                api_key or get_secret_str("COMPACTIFAI_API_KEY") or litellm.api_key
            )

            api_base = api_base or "https://api.compactif.ai/v1"

            ## COMPLETION CALL
            response = base_llm_http_handler.completion(
                model=model,
                messages=messages,
                headers=headers,
                model_response=model_response,
                api_key=api_key,
                api_base=api_base,
                acompletion=acompletion,
                logging_obj=logging,
                optional_params=optional_params,
                litellm_params=litellm_params,
                timeout=timeout,
                client=client,
                custom_llm_provider=custom_llm_provider,
                encoding=encoding,
                stream=stream,
                provider_config=provider_config,
            )
        elif custom_llm_provider == "oobabooga":
            custom_llm_provider = "oobabooga"
            model_response = oobabooga.completion(
                model=model,
                messages=messages,
                model_response=model_response,
                api_base=api_base,  # type: ignore
                print_verbose=print_verbose,
                optional_params=optional_params,
                litellm_params=litellm_params,
                api_key=None,
                logger_fn=logger_fn,
                encoding=encoding,
                logging_obj=logging,
            )
            if "stream" in optional_params and optional_params["stream"] is True:
                # don't try to access stream object,
                response = CustomStreamWrapper(
                    model_response,
                    model,
                    custom_llm_provider="oobabooga",
                    logging_obj=logging,
                )
                return response
            response = model_response
        elif custom_llm_provider == "databricks":
            api_base = (
                api_base  # for databricks we check in get_llm_provider and pass in the api base from there
                or litellm.api_base
                or os.getenv("DATABRICKS_API_BASE")
            )

            # set API KEY
            api_key = (
                api_key
                or litellm.api_key  # for databricks we check in get_llm_provider and pass in the api key from there
                or litellm.databricks_key
                or get_secret("DATABRICKS_API_KEY")
            )

            headers = headers or litellm.headers

            ## COMPLETION CALL
            try:
                response = base_llm_http_handler.completion(
                    model=model,
                    stream=stream,
                    messages=messages,
                    acompletion=acompletion,
                    api_base=api_base,
                    model_response=model_response,
                    optional_params=optional_params,
                    litellm_params=litellm_params,
                    custom_llm_provider="databricks",
                    timeout=timeout,
                    headers=headers,
                    encoding=encoding,
                    api_key=api_key,
                    logging_obj=logging,  # model call logging done inside the class as we make need to modify I/O to fit aleph alpha's requirements
                    client=client,
                )
            except Exception as e:
                ## LOGGING - log the original exception returned
                logging.post_call(
                    input=messages,
                    api_key=api_key,
                    original_response=str(e),
                    additional_args={"headers": headers},
                )
                raise e

            if optional_params.get("stream", False):
                ## LOGGING
                logging.post_call(
                    input=messages,
                    api_key=api_key,
                    original_response=response,
                    additional_args={"headers": headers},
                )

        elif custom_llm_provider == "datarobot":
            response = base_llm_http_handler.completion(
                model=model,
                messages=messages,
                headers=headers,
                model_response=model_response,
                api_key=api_key,
                api_base=api_base,
                acompletion=acompletion,
                logging_obj=logging,
                optional_params=optional_params,
                litellm_params=litellm_params,
                timeout=timeout,  # type: ignore
                client=client,
                custom_llm_provider=custom_llm_provider,
                encoding=encoding,
                stream=stream,
                provider_config=provider_config,
            )
        elif custom_llm_provider == "openrouter":
            api_base = (
                api_base
                or litellm.api_base
                or get_secret_str("OPENROUTER_API_BASE")
                or "https://openrouter.ai/api/v1"
            )

            api_key = (
                api_key
                or litellm.api_key
                or litellm.openrouter_key
                or get_secret("OPENROUTER_API_KEY")
                or get_secret("OR_API_KEY")
            )

            openrouter_site_url = get_secret("OR_SITE_URL") or "https://litellm.ai"
            openrouter_app_name = get_secret("OR_APP_NAME") or "liteLLM"

            openrouter_headers = {
                "HTTP-Referer": openrouter_site_url,
                "X-Title": openrouter_app_name,
            }

            _headers = headers or litellm.headers
            if _headers:
                openrouter_headers.update(_headers)

            headers = openrouter_headers

            ## Load Config
            config = litellm.OpenrouterConfig.get_config()
            for k, v in config.items():
                if k == "extra_body":
                    # we use openai 'extra_body' to pass openrouter specific params - transforms, route, models
                    if "extra_body" in optional_params:
                        optional_params[k].update(v)
                    else:
                        optional_params[k] = v
                elif k not in optional_params:
                    optional_params[k] = v

            data = {"model": model, "messages": messages, **optional_params}

            ## COMPLETION CALL
            response = base_llm_http_handler.completion(
                model=model,
                stream=stream,
                messages=messages,
                acompletion=acompletion,
                api_base=api_base,
                model_response=model_response,
                optional_params=optional_params,
                litellm_params=litellm_params,
                shared_session=shared_session,
                custom_llm_provider="openrouter",
                timeout=timeout,
                headers=headers,
                encoding=encoding,
                api_key=api_key,
                logging_obj=logging,  # model call logging done inside the class as we make need to modify I/O to fit aleph alpha's requirements
                client=client,
            )
            ## LOGGING
            logging.post_call(
                input=messages, api_key=openai.api_key, original_response=response
            )
        elif custom_llm_provider == "vercel_ai_gateway":
            api_base = (
                api_base
                or litellm.api_base
                or get_secret_str("VERCEL_AI_GATEWAY_API_BASE")
                or "https://ai-gateway.vercel.sh/v1"
            )

            api_key = (
                api_key or litellm.api_key or get_secret("VERCEL_AI_GATEWAY_API_KEY")
            )

            vercel_site_url = get_secret("VERCEL_SITE_URL") or "https://litellm.ai"
            vercel_app_name = get_secret("VERCEL_APP_NAME") or "liteLLM"

            vercel_headers = {
                "http-referer": vercel_site_url,
                "x-title": vercel_app_name,
            }

            _headers = headers or litellm.headers
            if _headers:
                vercel_headers.update(_headers)

            headers = vercel_headers

            ## Load Config
            config = litellm.VercelAIGatewayConfig.get_config()
            for k, v in config.items():
                if k == "extra_body":
                    # we use openai 'extra_body' to pass vercel specific params - providerOptions
                    if "extra_body" in optional_params:
                        optional_params[k].update(v)
                    else:
                        optional_params[k] = v
                elif k not in optional_params:
                    optional_params[k] = v

            data = {"model": model, "messages": messages, **optional_params}

            ## COMPLETION CALL
            response = base_llm_http_handler.completion(
                model=model,
                stream=stream,
                messages=messages,
                acompletion=acompletion,
                api_base=api_base,
                model_response=model_response,
                optional_params=optional_params,
                litellm_params=litellm_params,
                shared_session=shared_session,
                custom_llm_provider="vercel_ai_gateway",
                timeout=timeout,
                headers=headers,
                encoding=encoding,
                api_key=api_key,
                logging_obj=logging,  # model call logging done inside the class as we make need to modify I/O to fit aleph alpha's requirements
                client=client,
            )
            ## LOGGING
            logging.post_call(
                input=messages, api_key=openai.api_key, original_response=response
            )
        elif (
            custom_llm_provider == "together_ai"
            or ("togethercomputer" in model)
            or (model in litellm.together_ai_models)
        ):
            """
            Deprecated. We now do together ai calls via the openai client - https://docs.together.ai/docs/openai-api-compatibility
            """
            pass
        elif custom_llm_provider == "palm":
            raise ValueError(
                "Palm was decommisioned on October 2024. Please use the `gemini/` route for Gemini Google AI Studio Models. Announcement: https://ai.google.dev/palm_docs/palm?hl=en"
            )
        elif custom_llm_provider == "vertex_ai_beta" or custom_llm_provider == "gemini":
            vertex_ai_project = (
                optional_params.pop("vertex_project", None)
                or optional_params.pop("vertex_ai_project", None)
                or litellm.vertex_project
                or get_secret("VERTEXAI_PROJECT")
            )
            vertex_ai_location = (
                optional_params.pop("vertex_location", None)
                or optional_params.pop("vertex_ai_location", None)
                or litellm.vertex_location
                or get_secret("VERTEXAI_LOCATION")
            )
            vertex_credentials = (
                optional_params.pop("vertex_credentials", None)
                or optional_params.pop("vertex_ai_credentials", None)
                or get_secret("VERTEXAI_CREDENTIALS")
            )

            gemini_api_key = (
                api_key
                or get_api_key_from_env()
                or get_secret("PALM_API_KEY")  # older palm api key should also work
                or litellm.api_key
            )

            api_base = api_base or litellm.api_base or get_secret("GEMINI_API_BASE")
            new_params = safe_deep_copy(optional_params or {})
            response = vertex_chat_completion.completion(  # type: ignore
                model=model,
                messages=messages,
                model_response=model_response,
                print_verbose=print_verbose,
                optional_params=new_params,
                litellm_params=litellm_params,  # type: ignore
                logger_fn=logger_fn,
                encoding=encoding,
                vertex_location=vertex_ai_location,
                vertex_project=vertex_ai_project,
                vertex_credentials=vertex_credentials,
                gemini_api_key=gemini_api_key,
                logging_obj=logging,
                acompletion=acompletion,
                timeout=timeout,
                custom_llm_provider=custom_llm_provider,  # type: ignore
                client=client,
                api_base=api_base,
                extra_headers=headers,
            )

        elif custom_llm_provider == "vertex_ai":
            vertex_ai_project = (
                optional_params.pop("vertex_project", None)
                or optional_params.pop("vertex_ai_project", None)
                or litellm.vertex_project
                or get_secret("VERTEXAI_PROJECT")
            )
            vertex_ai_location = (
                optional_params.pop("vertex_location", None)
                or optional_params.pop("vertex_ai_location", None)
                or litellm.vertex_location
                or get_secret("VERTEXAI_LOCATION")
            )
            vertex_credentials = (
                optional_params.pop("vertex_credentials", None)
                or optional_params.pop("vertex_ai_credentials", None)
                or get_secret("VERTEXAI_CREDENTIALS")
            )

            api_base = api_base or litellm.api_base or get_secret("VERTEXAI_API_BASE")

            new_params = safe_deep_copy(optional_params or {})
            model_route = get_vertex_ai_model_route(
                model=model, litellm_params=litellm_params
            )

            if model_route == VertexAIModelRoute.PARTNER_MODELS:
                model_response = vertex_partner_models_chat_completion.completion(
                    model=model,
                    messages=messages,
                    model_response=model_response,
                    print_verbose=print_verbose,
                    optional_params=new_params,
                    litellm_params=litellm_params,  # type: ignore
                    logger_fn=logger_fn,
                    encoding=encoding,
                    api_base=api_base,
                    vertex_location=vertex_ai_location,
                    vertex_project=vertex_ai_project,
                    vertex_credentials=vertex_credentials,
                    logging_obj=logging,
                    acompletion=acompletion,
                    headers=headers,
                    custom_prompt_dict=custom_prompt_dict,
                    timeout=timeout,
                    client=client,
                )
            elif model_route == VertexAIModelRoute.GEMINI:
                model_response = vertex_chat_completion.completion(  # type: ignore
                    model=model,
                    messages=messages,
                    model_response=model_response,
                    print_verbose=print_verbose,
                    optional_params=new_params,
                    litellm_params=litellm_params,  # type: ignore
                    logger_fn=logger_fn,
                    encoding=encoding,
                    vertex_location=vertex_ai_location,
                    vertex_project=vertex_ai_project,
                    vertex_credentials=vertex_credentials,
                    gemini_api_key=None,
                    logging_obj=logging,
                    acompletion=acompletion,
                    timeout=timeout,
                    custom_llm_provider=custom_llm_provider,  # type: ignore
                    client=client,
                    api_base=api_base,
                    extra_headers=headers,
                )
            elif model_route == VertexAIModelRoute.GEMMA:
                # Vertex Gemma Models with custom prediction endpoint
                model_response = vertex_gemma_chat_completion.completion(
                    model=model,
                    messages=messages,
                    model_response=model_response,
                    print_verbose=print_verbose,
                    optional_params=new_params,
                    litellm_params=litellm_params,  # type: ignore
                    logger_fn=logger_fn,
                    encoding=encoding,
                    api_base=api_base,
                    vertex_location=vertex_ai_location,
                    vertex_project=vertex_ai_project,
                    vertex_credentials=vertex_credentials,
                    logging_obj=logging,
                    acompletion=acompletion,
                    headers=headers,
                    custom_prompt_dict=custom_prompt_dict,
                    timeout=timeout,
                    client=client,
                )
            elif model_route == VertexAIModelRoute.MODEL_GARDEN:
                # Vertex Model Garden - OpenAI compatible models
                model_response = vertex_model_garden_chat_completion.completion(
                    model=model,
                    messages=messages,
                    model_response=model_response,
                    print_verbose=print_verbose,
                    optional_params=new_params,
                    litellm_params=litellm_params,  # type: ignore
                    logger_fn=logger_fn,
                    encoding=encoding,
                    api_base=api_base,
                    vertex_location=vertex_ai_location,
                    vertex_project=vertex_ai_project,
                    vertex_credentials=vertex_credentials,
                    logging_obj=logging,
                    acompletion=acompletion,
                    headers=headers,
                    custom_prompt_dict=custom_prompt_dict,
                    timeout=timeout,
                    client=client,
                )
            else:  # VertexAIModelRoute.NON_GEMINI
                model_response = vertex_ai_non_gemini.completion(
                    model=model,
                    messages=messages,
                    model_response=model_response,
                    print_verbose=print_verbose,
                    optional_params=new_params,
                    litellm_params=litellm_params,
                    logger_fn=logger_fn,
                    encoding=encoding,
                    vertex_location=vertex_ai_location,
                    vertex_project=vertex_ai_project,
                    vertex_credentials=vertex_credentials,
                    logging_obj=logging,
                    acompletion=acompletion,
                )

                if (
                    "stream" in optional_params
                    and optional_params["stream"] is True
                    and acompletion is False
                ):
                    response = CustomStreamWrapper(
                        model_response,
                        model,
                        custom_llm_provider="vertex_ai",
                        logging_obj=logging,
                    )
                    return response
            response = model_response
        elif custom_llm_provider == "predibase":
            tenant_id = (
                optional_params.pop("tenant_id", None)
                or optional_params.pop("predibase_tenant_id", None)
                or litellm.predibase_tenant_id
                or get_secret("PREDIBASE_TENANT_ID")
            )

            if tenant_id is None:
                raise ValueError(
                    "Missing Predibase Tenant ID - Required for making the request. Set dynamically (e.g. `completion(..tenant_id=<MY-ID>)`) or in env - `PREDIBASE_TENANT_ID`."
                )

            api_base = (
                api_base
                or optional_params.pop("api_base", None)
                or optional_params.pop("base_url", None)
                or litellm.api_base
                or get_secret("PREDIBASE_API_BASE")
            )

            api_key = (
                api_key
                or litellm.api_key
                or litellm.predibase_key
                or get_secret("PREDIBASE_API_KEY")
            )

            _model_response = predibase_chat_completions.completion(
                model=model,
                messages=messages,
                model_response=model_response,
                print_verbose=print_verbose,
                optional_params=optional_params,
                litellm_params=litellm_params,
                logger_fn=logger_fn,
                encoding=encoding,
                logging_obj=logging,
                acompletion=acompletion,
                api_base=api_base,
                custom_prompt_dict=custom_prompt_dict,
                api_key=api_key,
                tenant_id=tenant_id,
                timeout=timeout,
            )

            if (
                "stream" in optional_params
                and optional_params["stream"] is True
                and acompletion is False
            ):
                return _model_response
            response = _model_response
        elif custom_llm_provider == "text-completion-codestral":
            api_base = (
                api_base
                or optional_params.pop("api_base", None)
                or optional_params.pop("base_url", None)
                or litellm.api_base
                or "https://codestral.mistral.ai/v1/fim/completions"
            )

            api_key = api_key or litellm.api_key or get_secret("CODESTRAL_API_KEY")

            text_completion_model_response = litellm.TextCompletionResponse(
                stream=stream
            )

            _model_response = codestral_text_completions.completion(  # type: ignore
                model=model,
                messages=messages,
                model_response=text_completion_model_response,
                print_verbose=print_verbose,
                optional_params=optional_params,
                litellm_params=litellm_params,
                logger_fn=logger_fn,
                encoding=encoding,
                logging_obj=logging,
                acompletion=acompletion,
                api_base=api_base,
                custom_prompt_dict=custom_prompt_dict,
                api_key=api_key,
                timeout=timeout,
            )

            if (
                "stream" in optional_params
                and optional_params["stream"] is True
                and acompletion is False
            ):
                return _model_response
            response = _model_response
        elif custom_llm_provider == "sagemaker_chat":
            # boto3 reads keys from .env
            model_response = base_llm_http_handler.completion(
                model=model,
                stream=stream,
                messages=messages,
                acompletion=acompletion,
                api_base=api_base,
                model_response=model_response,
                optional_params=optional_params,
                litellm_params=litellm_params,
                custom_llm_provider="sagemaker_chat",
                timeout=timeout,
                headers=headers,
                encoding=encoding,
                api_key=api_key,
                logging_obj=logging,  # model call logging done inside the class as we make need to modify I/O to fit aleph alpha's requirements
                client=client,
            )

            ## RESPONSE OBJECT
            response = model_response
        elif custom_llm_provider == "sagemaker":
            # boto3 reads keys from .env
            model_response = sagemaker_llm.completion(
                model=model,
                messages=messages,
                model_response=model_response,
                print_verbose=print_verbose,
                optional_params=optional_params,
                litellm_params=litellm_params,
                custom_prompt_dict=custom_prompt_dict,
                hf_model_name=hf_model_name,
                logger_fn=logger_fn,
                encoding=encoding,
                logging_obj=logging,
                acompletion=acompletion,
            )

            ## RESPONSE OBJECT
            response = model_response
        elif custom_llm_provider == "bedrock":
            # boto3 reads keys from .env
            custom_prompt_dict = custom_prompt_dict or litellm.custom_prompt_dict

            if "aws_bedrock_client" in optional_params:
                verbose_logger.warning(
                    "'aws_bedrock_client' is a deprecated param. Please move to another auth method - https://docs.litellm.ai/docs/providers/bedrock#boto3---authentication."
                )
                # Extract credentials for legacy boto3 client and pass thru to httpx
                aws_bedrock_client = optional_params.pop("aws_bedrock_client")
                creds = aws_bedrock_client._get_credentials().get_frozen_credentials()

                if creds.access_key:
                    optional_params["aws_access_key_id"] = creds.access_key
                if creds.secret_key:
                    optional_params["aws_secret_access_key"] = creds.secret_key
                if creds.token:
                    optional_params["aws_session_token"] = creds.token
                if (
                    "aws_region_name" not in optional_params
                    or optional_params["aws_region_name"] is None
                ):
                    optional_params["aws_region_name"] = (
                        aws_bedrock_client.meta.region_name
                    )

            bedrock_route = BedrockModelInfo.get_bedrock_route(model)
            if bedrock_route == "converse":
                model = model.replace("converse/", "")
                response = bedrock_converse_chat_completion.completion(
                    model=model,
                    messages=messages,
                    custom_prompt_dict=custom_prompt_dict,
                    model_response=model_response,
                    optional_params=optional_params,
                    litellm_params=litellm_params,  # type: ignore
                    logger_fn=logger_fn,
                    encoding=encoding,
                    logging_obj=logging,
                    extra_headers=headers,  # Use merged headers instead of original extra_headers
                    timeout=timeout,
                    acompletion=acompletion,
                    client=client,
                    api_base=api_base,
                    api_key=api_key,
                )
            elif bedrock_route == "converse_like":
                model = model.replace("converse_like/", "")
                response = base_llm_http_handler.completion(
                    model=model,
                    stream=stream,
                    messages=messages,
                    acompletion=acompletion,
                    api_base=api_base,
                    model_response=model_response,
                    optional_params=optional_params,
                    litellm_params=litellm_params,
                    custom_llm_provider="bedrock",
                    timeout=timeout,
                    headers=headers,
                    encoding=encoding,
                    api_key=api_key,
                    logging_obj=logging,  # model call logging done inside the class as we make need to modify I/O to fit aleph alpha's requirements
                    client=client,
                )
            else:
                response = base_llm_http_handler.completion(
                    model=model,
                    stream=stream,
                    messages=messages,
                    acompletion=acompletion,
                    api_base=api_base,
                    model_response=model_response,
                    optional_params=optional_params,
                    litellm_params=litellm_params,
                    custom_llm_provider="bedrock",
                    timeout=timeout,
                    headers=headers,
                    encoding=encoding,
                    api_key=api_key,
                    logging_obj=logging,
                    client=client,
                )
        elif custom_llm_provider == "watsonx":
            response = watsonx_chat_completion.completion(
                model=model,
                messages=messages,
                headers=headers,
                model_response=model_response,
                print_verbose=print_verbose,
                api_key=api_key,
                api_base=api_base,
                acompletion=acompletion,
                logging_obj=logging,
                optional_params=optional_params,
                litellm_params=litellm_params,
                logger_fn=logger_fn,
                timeout=timeout,  # type: ignore
                custom_prompt_dict=custom_prompt_dict,
                client=client,  # pass AsyncOpenAI, OpenAI client
                encoding=encoding,
                custom_llm_provider="watsonx",
            )
        elif custom_llm_provider == "watsonx_text":
            api_key = (
                api_key
                or optional_params.pop("apikey", None)
                or get_secret_str("WATSONX_APIKEY")
                or get_secret_str("WATSONX_API_KEY")
                or get_secret_str("WX_API_KEY")
            )

            api_base = (
                api_base
                or optional_params.pop(
                    "url",
                    optional_params.pop(
                        "api_base", optional_params.pop("base_url", None)
                    ),
                )
                or get_secret_str("WATSONX_API_BASE")
                or get_secret_str("WATSONX_URL")
                or get_secret_str("WX_URL")
                or get_secret_str("WML_URL")
            )

            wx_credentials = optional_params.pop(
                "wx_credentials",
                optional_params.pop(
                    "watsonx_credentials", None
                ),  # follow {provider}_credentials, same as vertex ai
            )

            token: Optional[str] = None
            if wx_credentials is not None:
                api_base = wx_credentials.get("url", api_base)
                api_key = wx_credentials.get(
                    "apikey", wx_credentials.get("api_key", api_key)
                )
                token = wx_credentials.get(
                    "token",
                    wx_credentials.get(
                        "watsonx_token", None
                    ),  # follow format of {provider}_token, same as azure - e.g. 'azure_ad_token=..'
                )

            if token is not None:
                optional_params["token"] = token

            response = base_llm_http_handler.completion(
                model=model,
                stream=stream,
                messages=messages,
                acompletion=acompletion,
                api_base=api_base,
                model_response=model_response,
                optional_params=optional_params,
                litellm_params=litellm_params,
                shared_session=shared_session,
                custom_llm_provider="watsonx_text",
                timeout=timeout,
                headers=headers,
                encoding=encoding,
                api_key=api_key,
                logging_obj=logging,  # model call logging done inside the class as we make need to modify I/O to fit aleph alpha's requirements
                client=client,
            )
        elif custom_llm_provider == "vllm":
            custom_prompt_dict = custom_prompt_dict or litellm.custom_prompt_dict
            model_response = vllm_handler.completion(
                model=model,
                messages=messages,
                custom_prompt_dict=custom_prompt_dict,
                model_response=model_response,
                print_verbose=print_verbose,
                optional_params=optional_params,
                litellm_params=litellm_params,
                logger_fn=logger_fn,
                encoding=encoding,
                logging_obj=logging,
            )

            if (
                "stream" in optional_params and optional_params["stream"] is True
            ):  ## [BETA]
                # don't try to access stream object,
                response = CustomStreamWrapper(
                    model_response,
                    model,
                    custom_llm_provider="vllm",
                    logging_obj=logging,
                )
                return response

            ## RESPONSE OBJECT
            response = model_response
        elif custom_llm_provider == "ollama":
            api_base = (
                litellm.api_base
                or api_base
                or get_secret("OLLAMA_API_BASE")
                or "http://localhost:11434"
            )
            response = base_llm_http_handler.completion(
                model=model,
                stream=stream,
                messages=messages,
                acompletion=acompletion,
                api_base=api_base,
                model_response=model_response,
                optional_params=optional_params,
                litellm_params=litellm_params,
                shared_session=shared_session,
                custom_llm_provider="ollama",
                timeout=timeout,
                headers=headers,
                encoding=encoding,
                api_key=api_key,
                logging_obj=logging,  # model call logging done inside the class as we make need to modify I/O to fit aleph alpha's requirements
                client=client,
            )

        elif custom_llm_provider == "ollama_chat":
            api_base = (
                litellm.api_base
                or api_base
                or get_secret("OLLAMA_API_BASE")
                or "http://localhost:11434"
            )

            api_key = (
                api_key
                or litellm.ollama_key
                or os.environ.get("OLLAMA_API_KEY")
                or litellm.api_key
            )

            response = base_llm_http_handler.completion(
                model=model,
                stream=stream,
                messages=messages,
                acompletion=acompletion,
                api_base=api_base,
                model_response=model_response,
                optional_params=optional_params,
                litellm_params=litellm_params,
                shared_session=shared_session,
                custom_llm_provider="ollama_chat",
                timeout=timeout,
                headers=headers,
                encoding=encoding,
                api_key=api_key,
                logging_obj=logging,  # model call logging done inside the class as we make need to modify I/O to fit aleph alpha's requirements
                client=client,
            )

        elif custom_llm_provider == "triton":
            api_base = litellm.api_base or api_base
            response = base_llm_http_handler.completion(
                model=model,
                stream=stream,
                messages=messages,
                acompletion=acompletion,
                api_base=api_base,
                model_response=model_response,
                optional_params=optional_params,
                litellm_params=litellm_params,
                shared_session=shared_session,
                custom_llm_provider=custom_llm_provider,
                timeout=timeout,
                headers=headers,
                encoding=encoding,
                api_key=api_key,
                logging_obj=logging,
            )
        elif custom_llm_provider == "cloudflare":
            api_key = (
                api_key
                or litellm.cloudflare_api_key
                or litellm.api_key
                or get_secret("CLOUDFLARE_API_KEY")
            )
            account_id = get_secret("CLOUDFLARE_ACCOUNT_ID")
            api_base = (
                api_base
                or litellm.api_base
                or get_secret("CLOUDFLARE_API_BASE")
                or f"https://api.cloudflare.com/client/v4/accounts/{account_id}/ai/run/"
            )

            custom_prompt_dict = custom_prompt_dict or litellm.custom_prompt_dict
            response = base_llm_http_handler.completion(
                model=model,
                stream=stream,
                messages=messages,
                acompletion=acompletion,
                api_base=api_base,
                model_response=model_response,
                optional_params=optional_params,
                litellm_params=litellm_params,
                shared_session=shared_session,
                custom_llm_provider="cloudflare",
                timeout=timeout,
                headers=headers,
                encoding=encoding,
                api_key=api_key,
                logging_obj=logging,  # model call logging done inside the class as we make need to modify I/O to fit aleph alpha's requirements
            )

        elif custom_llm_provider == "petals" or model in litellm.petals_models:
            api_base = api_base or litellm.api_base

            custom_llm_provider = "petals"
            stream = optional_params.pop("stream", False)
            model_response = petals_handler.completion(
                model=model,
                messages=messages,
                api_base=api_base,
                model_response=model_response,
                print_verbose=print_verbose,
                optional_params=optional_params,
                litellm_params=litellm_params,
                logger_fn=logger_fn,
                encoding=encoding,
                logging_obj=logging,
                client=client,
            )
            if stream is True:  ## [BETA]
                # Fake streaming for petals
                resp_string = model_response["choices"][0]["message"]["content"]
                response = CustomStreamWrapper(
                    resp_string,
                    model,
                    custom_llm_provider="petals",
                    logging_obj=logging,
                )
                return response
            response = model_response
        elif custom_llm_provider == "snowflake" or model in litellm.snowflake_models:
            try:
                client = (
                    HTTPHandler(timeout=timeout) if stream is False else None
                )  # Keep this here, otherwise, the httpx.client closes and streaming is impossible
                response = base_llm_http_handler.completion(
                    model=model,
                    messages=messages,
                    headers=headers,
                    model_response=model_response,
                    api_key=api_key,
                    api_base=api_base,
                    acompletion=acompletion,
                    logging_obj=logging,
                    optional_params=optional_params,
                    litellm_params=litellm_params,
                    shared_session=shared_session,
                    timeout=timeout,  # type: ignore
                    client=client,
                    custom_llm_provider=custom_llm_provider,
                    encoding=encoding,
                    stream=stream,
                )

            except Exception as e:
                ## LOGGING - log the original exception returned
                logging.post_call(
                    input=messages,
                    api_key=api_key,
                    original_response=str(e),
                    additional_args={"headers": headers},
                )
                raise e
        elif custom_llm_provider == "gradient_ai":

            api_base = litellm.api_base or api_base
            response = base_llm_http_handler.completion(
                model=model,
                stream=stream,
                messages=messages,
                acompletion=acompletion,
                api_base=api_base,
                model_response=model_response,
                optional_params=optional_params,
                litellm_params=litellm_params,
                shared_session=shared_session,
                custom_llm_provider="gradient_ai",
                timeout=timeout,
                headers=headers,
                encoding=encoding,
                api_key=api_key,
                logging_obj=logging,
            )

        elif custom_llm_provider == "bytez":
            api_key = (
                api_key
                or litellm.bytez_key
                or get_secret_str("BYTEZ_API_KEY")
                or litellm.api_key
            )

            response = base_llm_http_handler.completion(
                model=model,
                messages=messages,
                headers=headers,
                model_response=model_response,
                api_key=api_key,
                api_base=api_base,
                acompletion=acompletion,
                logging_obj=logging,
                optional_params=optional_params,
                litellm_params=litellm_params,
                timeout=timeout,  # type: ignore
                client=client,
                custom_llm_provider=custom_llm_provider,
                encoding=encoding,
                stream=stream,
                provider_config=bytez_transformation,
            )

            pass
        elif custom_llm_provider == "lemonade":
            api_key = (
                api_key
                or litellm.lemonade_key
                or get_secret_str("LEMONADE_API_KEY")
                or litellm.api_key
            )

            response = base_llm_http_handler.completion(
                model=model,
                messages=messages,
                headers=headers,
                model_response=model_response,
                api_key=api_key,
                api_base=api_base,
                acompletion=acompletion,
                logging_obj=logging,
                optional_params=optional_params,
                litellm_params=litellm_params,
                timeout=timeout,  # type: ignore
                client=client,
                custom_llm_provider=custom_llm_provider,
                encoding=encoding,
                stream=stream,
                provider_config=lemonade_transformation,
            )

            pass

        elif custom_llm_provider == "ovhcloud" or model in litellm.ovhcloud_models:
            api_key = (
                api_key
                or litellm.ovhcloud_key
                or get_secret_str("OVHCLOUD_API_KEY")
                or litellm.api_key
            )

            api_base = (
                api_base
                or litellm.api_base
                or get_secret_str("OVHCLOUD_API_BASE")
                or "https://oai.endpoints.kepler.ai.cloud.ovh.net/v1"
            )

            response = base_llm_http_handler.completion(
                model=model,
                messages=messages,
                headers=headers,
                model_response=model_response,
                api_key=api_key,
                api_base=api_base,
                acompletion=acompletion,
                logging_obj=logging,
                optional_params=optional_params,
                litellm_params=litellm_params,
                timeout=timeout,  # type: ignore
                client=client,
                custom_llm_provider=custom_llm_provider,
                encoding=encoding,
                stream=stream,
                provider_config=ovhcloud_transformation,
            )

            pass

        elif custom_llm_provider == "custom":
            url = litellm.api_base or api_base or ""
            if url is None or url == "":
                raise ValueError(
                    "api_base not set. Set api_base or litellm.api_base for custom endpoints"
                )

            """
            assume input to custom LLM api bases follow this format:
            resp = litellm.module_level_client.post(
                api_base,
                json={
                    'model': 'meta-llama/Llama-2-13b-hf', # model name
                    'params': {
                        'prompt': ["The capital of France is P"],
                        'max_tokens': 32,
                        'temperature': 0.7,
                        'top_p': 1.0,
                        'top_k': 40,
                    }
                }
            )

            """
            prompt = " ".join([message["content"] for message in messages])  # type: ignore
            resp = litellm.module_level_client.post(
                url,
                headers=headers,
                json={
                    "model": model,
                    "params": {
                        "prompt": [prompt],
                        "max_tokens": max_tokens,
                        "temperature": temperature,
                        "top_p": top_p,
                        "top_k": kwargs.get("top_k"),
                    },
                    **kwargs.get("extra_body", {}),
                },
            )
            response_json = resp.json()
            """
            assume all responses from custom api_bases of this format:
            {
                'data': [
                    {
                        'prompt': 'The capital of France is P',
                        'output': ['The capital of France is PARIS.\nThe capital of France is PARIS.\nThe capital of France is PARIS.\nThe capital of France is PARIS.\nThe capital of France is PARIS.\nThe capital of France is PARIS.\nThe capital of France is PARIS.\nThe capital of France is PARIS.\nThe capital of France is PARIS.\nThe capital of France is PARIS.\nThe capital of France is PARIS.\nThe capital of France is PARIS.\nThe capital of France is PARIS.\nThe capital of France'],
                        'params': {'temperature': 0.7, 'top_k': 40, 'top_p': 1}}],
                        'message': 'ok'
                    }
                ]
            }
            """
            string_response = response_json["data"][0]["output"][0]
            ## RESPONSE OBJECT
            model_response.choices[0].message.content = string_response  # type: ignore
            model_response.created = int(time.time())
            model_response.model = model
            response = model_response

        elif (
            custom_llm_provider in litellm._custom_providers
        ):  # Assume custom LLM provider
            # Get the Custom Handler
            custom_handler: Optional[CustomLLM] = None
            for item in litellm.custom_provider_map:
                if item["provider"] == custom_llm_provider:
                    custom_handler = item["custom_handler"]

            if custom_handler is None:
                raise LiteLLMUnknownProvider(
                    model=model, custom_llm_provider=custom_llm_provider
                )

            ## ROUTE LLM CALL ##
            handler_fn = custom_chat_llm_router(
                async_fn=acompletion, stream=stream, custom_llm=custom_handler
            )

            headers = headers or litellm.headers or {}

            ## CALL FUNCTION
            response = handler_fn(
                model=model,
                messages=messages,
                headers=headers,
                model_response=model_response,
                print_verbose=print_verbose,
                api_key=api_key,
                api_base=api_base,
                acompletion=acompletion,
                logging_obj=logging,
                optional_params=optional_params,
                litellm_params=litellm_params,
                logger_fn=logger_fn,
                timeout=timeout,  # type: ignore
                custom_prompt_dict=custom_prompt_dict,
                client=client,  # pass AsyncOpenAI, OpenAI client
                encoding=encoding,
            )
            if stream is True:
                return CustomStreamWrapper(
                    completion_stream=response,
                    model=model,
                    custom_llm_provider=custom_llm_provider,
                    logging_obj=logging,
                )

        else:
            raise LiteLLMUnknownProvider(
                model=model, custom_llm_provider=custom_llm_provider
            )
        return response
    except Exception as e:
        ## Map to OpenAI Exception
        raise exception_type(
            model=model,
            custom_llm_provider=custom_llm_provider,
            original_exception=e,
            completion_kwargs=args,
            extra_kwargs=kwargs,
        )


def completion_with_retries(*args, **kwargs):
    """
    Executes a litellm.completion() with 3 retries
    """
    try:
        import tenacity
    except Exception as e:
        raise Exception(
            f"tenacity import failed please run `pip install tenacity`. Error{e}"
        )

    num_retries = kwargs.pop("num_retries", 3)
    # reset retries in .completion()
    kwargs["max_retries"] = 0
    kwargs["num_retries"] = 0
    retry_strategy: Literal["exponential_backoff_retry", "constant_retry"] = kwargs.pop(
        "retry_strategy", "constant_retry"
    )  # type: ignore
    original_function = kwargs.pop("original_function", completion)
    if retry_strategy == "exponential_backoff_retry":
        retryer = tenacity.Retrying(
            wait=tenacity.wait_exponential(multiplier=1, max=10),
            stop=tenacity.stop_after_attempt(num_retries),
            reraise=True,
        )
    else:
        retryer = tenacity.Retrying(
            stop=tenacity.stop_after_attempt(num_retries), reraise=True
        )
    return retryer(original_function, *args, **kwargs)


async def acompletion_with_retries(*args, **kwargs):
    """
    [DEPRECATED]. Use 'acompletion' or router.acompletion instead!
    Executes a litellm.completion() with 3 retries
    """
    try:
        import tenacity
    except Exception as e:
        raise Exception(
            f"tenacity import failed please run `pip install tenacity`. Error{e}"
        )

    num_retries = kwargs.pop("num_retries", 3)
    kwargs["max_retries"] = 0
    kwargs["num_retries"] = 0
    retry_strategy = kwargs.pop("retry_strategy", "constant_retry")
    original_function = kwargs.pop("original_function", completion)
    if retry_strategy == "exponential_backoff_retry":
        retryer = tenacity.AsyncRetrying(
            wait=tenacity.wait_exponential(multiplier=1, max=10),
            stop=tenacity.stop_after_attempt(num_retries),
            reraise=True,
        )
    else:
        retryer = tenacity.AsyncRetrying(
            stop=tenacity.stop_after_attempt(num_retries), reraise=True
        )
    return await retryer(original_function, *args, **kwargs)


### EMBEDDING ENDPOINTS ####################
@client
async def aembedding(*args, **kwargs) -> EmbeddingResponse:
    """
    Asynchronously calls the `embedding` function with the given arguments and keyword arguments.

    Parameters:
    - `args` (tuple): Positional arguments to be passed to the `embedding` function.
    - `kwargs` (dict): Keyword arguments to be passed to the `embedding` function.

    Returns:
    - `response` (Any): The response returned by the `embedding` function.
    """
    loop = asyncio.get_event_loop()
    model = args[0] if len(args) > 0 else kwargs["model"]
    ### PASS ARGS TO Embedding ###
    kwargs["aembedding"] = True
    custom_llm_provider = kwargs.get("custom_llm_provider", None)
    try:
        # Use a partial function to pass your keyword arguments
        func = partial(embedding, *args, **kwargs)

        # Add the context to the function
        ctx = contextvars.copy_context()
        func_with_context = partial(ctx.run, func)

        _, custom_llm_provider, _, _ = get_llm_provider(
            model=model,
            custom_llm_provider=custom_llm_provider,
            api_base=kwargs.get("api_base", None),
        )

        # Await normally
        init_response = await loop.run_in_executor(None, func_with_context)

        response: Optional[EmbeddingResponse] = None
        if isinstance(init_response, dict):
            response = EmbeddingResponse(**init_response)
        elif isinstance(init_response, EmbeddingResponse):  ## CACHING SCENARIO
            response = init_response
        elif asyncio.iscoroutine(init_response):
            response = await init_response  # type: ignore
        if (
            response is not None
            and isinstance(response, EmbeddingResponse)
            and hasattr(response, "_hidden_params")
        ):
            response._hidden_params["custom_llm_provider"] = custom_llm_provider

        if response is None:
            raise ValueError(
                "Unable to get Embedding Response. Please pass a valid llm_provider."
            )
        return response
    except Exception as e:
        custom_llm_provider = custom_llm_provider or "openai"
        raise exception_type(
            model=model,
            custom_llm_provider=custom_llm_provider,
            original_exception=e,
            completion_kwargs=args,
            extra_kwargs=kwargs,
        )


# fmt: off

# Overload for when aembedding=True (returns coroutine)
@overload
def embedding(
    model,
    input=[],
    # Optional params
    dimensions: Optional[int] = None,
    encoding_format: Optional[str] = None,
    timeout=600,  # default to 10 minutes
    # set api_base, api_version, api_key
    api_base: Optional[str] = None,
    api_version: Optional[str] = None,
    api_key: Optional[str] = None,
    api_type: Optional[str] = None,
    caching: bool = False,
    user: Optional[str] = None,
    custom_llm_provider=None,
    litellm_call_id=None,
    logger_fn=None,
    *,
    aembedding: Literal[True],
    **kwargs,
) -> Coroutine[Any, Any, EmbeddingResponse]: 
    ...


# Overload for when aembedding=False or not specified (returns EmbeddingResponse)
@overload
def embedding(
    model,
    input=[],
    # Optional params
    dimensions: Optional[int] = None,
    encoding_format: Optional[str] = None,
    timeout=600,  # default to 10 minutes
    # set api_base, api_version, api_key
    api_base: Optional[str] = None,
    api_version: Optional[str] = None,
    api_key: Optional[str] = None,
    api_type: Optional[str] = None,
    caching: bool = False,
    user: Optional[str] = None,
    custom_llm_provider=None,
    litellm_call_id=None,
    logger_fn=None,
    *,
    aembedding: Literal[False] = False,
    **kwargs,
) -> EmbeddingResponse: 
    ...

# fmt: on


@client
def embedding(  # noqa: PLR0915
    model,
    input=[],
    # Optional params
    dimensions: Optional[int] = None,
    encoding_format: Optional[str] = None,
    timeout=600,  # default to 10 minutes
    # set api_base, api_version, api_key
    api_base: Optional[str] = None,
    api_version: Optional[str] = None,
    api_key: Optional[str] = None,
    api_type: Optional[str] = None,
    caching: bool = False,
    user: Optional[str] = None,
    custom_llm_provider=None,
    litellm_call_id=None,
    logger_fn=None,
    **kwargs,
) -> Union[EmbeddingResponse, Coroutine[Any, Any, EmbeddingResponse]]:
    """
    Embedding function that calls an API to generate embeddings for the given input.

    Parameters:
    - model: The embedding model to use.
    - input: The input for which embeddings are to be generated.
    - encoding_format: Optional[str] The format to return the embeddings in. Can be either `float` or `base64`
    - dimensions: The number of dimensions the resulting output embeddings should have. Only supported in text-embedding-3 and later models.
    - timeout: The timeout value for the API call, default 10 mins
    - litellm_call_id: The call ID for litellm logging.
    - litellm_logging_obj: The litellm logging object.
    - logger_fn: The logger function.
    - api_base: Optional. The base URL for the API.
    - api_version: Optional. The version of the API.
    - api_key: Optional. The API key to use.
    - api_type: Optional. The type of the API.
    - caching: A boolean indicating whether to enable caching.
    - custom_llm_provider: The custom llm provider.

    Returns:
    - response: The response received from the API call.

    Raises:
    - exception_type: If an exception occurs during the API call.
    """
    azure = kwargs.get("azure", None)
    client = kwargs.pop("client", None)
    shared_session = kwargs.get("shared_session", None)
    max_retries = kwargs.get("max_retries", None)
    litellm_logging_obj: LiteLLMLoggingObj = kwargs.get("litellm_logging_obj")  # type: ignore
    mock_response: Optional[List[float]] = kwargs.get("mock_response", None)  # type: ignore
    azure_ad_token_provider = kwargs.get("azure_ad_token_provider", None)
    aembedding: Optional[bool] = kwargs.get("aembedding", None)
    extra_headers = kwargs.get("extra_headers", None)
    headers = kwargs.get("headers", None)
    ### CUSTOM MODEL COST ###
    input_cost_per_token = kwargs.get("input_cost_per_token", None)
    output_cost_per_token = kwargs.get("output_cost_per_token", None)
    input_cost_per_second = kwargs.get("input_cost_per_second", None)
    output_cost_per_second = kwargs.get("output_cost_per_second", None)
    openai_params = [
        "user",
        "dimensions",
        "request_timeout",
        "api_base",
        "api_version",
        "api_key",
        "deployment_id",
        "organization",
        "base_url",
        "default_headers",
        "timeout",
        "max_retries",
        "encoding_format",
    ]
    litellm_params = [
        "aembedding",
        "extra_headers",
    ] + all_litellm_params

    default_params = openai_params + litellm_params
    non_default_params = {
        k: v for k, v in kwargs.items() if k not in default_params
    }  # model-specific params - pass them straight to the model/provider

    model, custom_llm_provider, dynamic_api_key, api_base = get_llm_provider(
        model=model,
        custom_llm_provider=custom_llm_provider,
        api_base=api_base,
        api_key=api_key,
    )

    if dynamic_api_key is not None:
        api_key = dynamic_api_key

    optional_params = get_optional_params_embeddings(
        model=model,
        user=user,
        dimensions=dimensions,
        encoding_format=encoding_format,
        custom_llm_provider=custom_llm_provider,
        **non_default_params,
    )

    ### REGISTER CUSTOM MODEL PRICING -- IF GIVEN ###
    if input_cost_per_token is not None and output_cost_per_token is not None:
        litellm.register_model(
            {
                f"{custom_llm_provider}/{model}": {
                    "input_cost_per_token": input_cost_per_token,
                    "output_cost_per_token": output_cost_per_token,
                    "litellm_provider": custom_llm_provider,
                }
            }
        )
    if input_cost_per_second is not None:  # time based pricing just needs cost in place
        output_cost_per_second = output_cost_per_second or 0.0
        litellm.register_model(
            {
                f"{custom_llm_provider}/{model}": {
                    "input_cost_per_second": input_cost_per_second,
                    "output_cost_per_second": output_cost_per_second,
                    "litellm_provider": custom_llm_provider,
                }
            }
        )

    litellm_params_dict = get_litellm_params(**kwargs)

    logging: Logging = litellm_logging_obj  # type: ignore
    logging.update_environment_variables(
        model=model,
        user=user,
        optional_params=optional_params,
        litellm_params=litellm_params_dict,
        custom_llm_provider=custom_llm_provider,
    )

    if mock_response is not None:
        return mock_embedding(model=model, mock_response=mock_response)
    try:
        response: Optional[
            Union[EmbeddingResponse, Coroutine[Any, Any, EmbeddingResponse]]
        ] = None

        if azure is True or custom_llm_provider == "azure":
            # azure configs

            api_base = api_base or litellm.api_base or get_secret_str("AZURE_API_BASE")

            api_version = (
                api_version
                or litellm.api_version
                or get_secret_str("AZURE_API_VERSION")
                or litellm.AZURE_DEFAULT_API_VERSION
            )

            azure_ad_token = optional_params.pop(
                "azure_ad_token", None
            ) or get_secret_str("AZURE_AD_TOKEN")

            api_key = (
                api_key
                or litellm.api_key
                or litellm.azure_key
                or get_secret_str("AZURE_API_KEY")
            )

            if api_base is None:
                raise ValueError(
                    "No API Base provided for Azure OpenAI LLM provider. Set 'AZURE_API_BASE' in .env"
                )

            ## EMBEDDING CALL
            response = azure_chat_completions.embedding(
                model=model,
                input=input,
                api_base=api_base,
                api_key=api_key,
                api_version=api_version,
                azure_ad_token=azure_ad_token,
                azure_ad_token_provider=azure_ad_token_provider,
                logging_obj=logging,
                timeout=timeout,
                model_response=EmbeddingResponse(),
                optional_params=optional_params,
                client=client,
                aembedding=aembedding,
                max_retries=max_retries,
                headers=headers or extra_headers,
                litellm_params=litellm_params_dict,
            )
        elif (
            model in litellm.open_ai_embedding_models
            or custom_llm_provider == "openai"
            or custom_llm_provider == "together_ai"
            or custom_llm_provider == "nvidia_nim"
            or custom_llm_provider == "litellm_proxy"
        ):
            api_base = (
                api_base
                or litellm.api_base
                or get_secret_str("OPENAI_BASE_URL")
                or get_secret_str("OPENAI_API_BASE")
                or "https://api.openai.com/v1"
            )
            openai.organization = (
                litellm.organization
                or get_secret_str("OPENAI_ORGANIZATION")
                or None  # default - https://github.com/openai/openai-python/blob/284c1799070c723c6a553337134148a7ab088dd8/openai/util.py#L105
            )
            # set API KEY
            api_key = (
                api_key
                or litellm.api_key
                or litellm.openai_key
                or get_secret_str("OPENAI_API_KEY")
            )

            if extra_headers is not None:
                optional_params["extra_headers"] = extra_headers

            api_version = None

            ## EMBEDDING CALL
            response = openai_chat_completions.embedding(
                model=model,
                input=input,
                api_base=api_base,
                api_key=api_key,
                logging_obj=logging,
                timeout=timeout,
                model_response=EmbeddingResponse(),
                optional_params=optional_params,
                client=client,
                aembedding=aembedding,
                max_retries=max_retries,
                shared_session=shared_session,
            )
        elif custom_llm_provider == "databricks":
            api_base = api_base or litellm.api_base or get_secret("DATABRICKS_API_BASE")  # type: ignore

            # set API KEY
            api_key = (
                api_key
                or litellm.api_key
                or litellm.databricks_key
                or get_secret("DATABRICKS_API_KEY")
            )  # type: ignore

            ## EMBEDDING CALL
            response = databricks_embedding.embedding(
                model=model,
                input=input,
                api_base=api_base,
                api_key=api_key,
                logging_obj=logging,
                timeout=timeout,
                model_response=EmbeddingResponse(),
                optional_params=optional_params,
                client=client,
                aembedding=aembedding,
            )
        elif (
            custom_llm_provider == "openai_like"
            or custom_llm_provider == "hosted_vllm"
            or custom_llm_provider == "llamafile"
            or custom_llm_provider == "lm_studio"
        ):
            api_base = (
                api_base or litellm.api_base or get_secret_str("OPENAI_LIKE_API_BASE")
            )

            # set API KEY
            if api_key is None:
                api_key = (
                    api_key
                    or litellm.api_key
                    or litellm.openai_like_key
                    or get_secret_str("OPENAI_LIKE_API_KEY")
                )

            if extra_headers is not None:
                optional_params["extra_headers"] = extra_headers

            ## EMBEDDING CALL
            response = openai_like_embedding.embedding(
                model=model,
                input=input,
                api_base=api_base,
                api_key=api_key,
                logging_obj=logging,
                timeout=timeout,
                model_response=EmbeddingResponse(),
                optional_params=optional_params,
                client=client,
                aembedding=aembedding,
            )
        elif custom_llm_provider == "cohere" or custom_llm_provider == "cohere_chat":
            cohere_key = (
                api_key
                or litellm.cohere_key
                or get_secret_str("COHERE_API_KEY")
                or get_secret_str("CO_API_KEY")
                or litellm.api_key
            )

            if extra_headers is not None and isinstance(extra_headers, dict):
                headers = extra_headers
            else:
                headers = {}

            response = base_llm_http_handler.embedding(
                model=model,
                input=input,
                custom_llm_provider=custom_llm_provider,
                api_base=api_base,
                api_key=cohere_key,
                logging_obj=logging,
                timeout=timeout,
                model_response=EmbeddingResponse(),
                optional_params=optional_params,
                client=client,
                aembedding=aembedding,
                litellm_params=litellm_params_dict,
                headers=headers,
            )
        elif custom_llm_provider == "huggingface":
            api_key = (
                api_key
                or litellm.huggingface_key
                or get_secret("HUGGINGFACE_API_KEY")
                or litellm.api_key
            )  # type: ignore
            response = huggingface_embed.embedding(
                model=model,
                input=input,
                encoding=encoding,  # type: ignore
                api_key=api_key,
                api_base=api_base,
                logging_obj=logging,
                model_response=EmbeddingResponse(),
                optional_params=optional_params,
                client=client,
                aembedding=aembedding,
                litellm_params=litellm_params_dict,
            )
        elif custom_llm_provider == "bedrock":
            if isinstance(input, str):
                transformed_input = [input]
            else:
                transformed_input = input
            response = bedrock_embedding.embeddings(
                model=model,
                input=transformed_input,
                encoding=encoding,
                logging_obj=logging,
                optional_params=optional_params,
                model_response=EmbeddingResponse(),
                client=client,
                timeout=timeout,
                aembedding=aembedding,
                litellm_params={},
                api_base=api_base,
                print_verbose=print_verbose,
                extra_headers=extra_headers,
                api_key=api_key,
            )
        elif custom_llm_provider == "triton":
            if api_base is None:
                raise ValueError(
                    "api_base is required for triton. Please pass `api_base`"
                )
            response = base_llm_http_handler.embedding(
                model=model,
                input=input,
                custom_llm_provider=custom_llm_provider,
                api_base=api_base,
                api_key=api_key,
                logging_obj=logging,
                timeout=timeout,
                model_response=EmbeddingResponse(),
                optional_params=optional_params,
                client=client,
                aembedding=aembedding,
                litellm_params={},
            )
        elif custom_llm_provider == "gemini":
            gemini_api_key = api_key or get_api_key_from_env() or litellm.api_key

            api_base = api_base or litellm.api_base or get_secret_str("GEMINI_API_BASE")

            response = google_batch_embeddings.batch_embeddings(  # type: ignore
                model=model,
                input=input,
                encoding=encoding,
                logging_obj=logging,
                optional_params=optional_params,
                model_response=EmbeddingResponse(),
                vertex_project=None,
                vertex_location=None,
                vertex_credentials=None,
                aembedding=aembedding,
                print_verbose=print_verbose,
                custom_llm_provider="gemini",
                api_key=gemini_api_key,
                api_base=api_base,
                client=client,
            )

        elif custom_llm_provider == "vertex_ai":
            vertex_ai_project = (
                optional_params.pop("vertex_project", None)
                or optional_params.pop("vertex_ai_project", None)
                or litellm.vertex_project
                or get_secret_str("VERTEXAI_PROJECT")
                or get_secret_str("VERTEX_PROJECT")
            )
            vertex_ai_location = (
                optional_params.pop("vertex_location", None)
                or optional_params.pop("vertex_ai_location", None)
                or litellm.vertex_location
                or get_secret_str("VERTEXAI_LOCATION")
                or get_secret_str("VERTEX_LOCATION")
            )
            vertex_credentials = (
                optional_params.pop("vertex_credentials", None)
                or optional_params.pop("vertex_ai_credentials", None)
                or get_secret_str("VERTEXAI_CREDENTIALS")
                or get_secret_str("VERTEX_CREDENTIALS")
            )

            api_base = (
                api_base
                or litellm.api_base
                or get_secret_str("VERTEXAI_API_BASE")
                or get_secret_str("VERTEX_API_BASE")
            )

            if (
                "image" in optional_params
                or "video" in optional_params
                or model
                in vertex_multimodal_embedding.SUPPORTED_MULTIMODAL_EMBEDDING_MODELS
            ):
                # multimodal embedding is supported on vertex httpx
                response = vertex_multimodal_embedding.multimodal_embedding(
                    model=model,
                    input=input,
                    encoding=encoding,
                    logging_obj=logging,
                    optional_params=optional_params,
                    litellm_params=litellm_params_dict,
                    model_response=EmbeddingResponse(),
                    vertex_project=vertex_ai_project,
                    vertex_location=vertex_ai_location,
                    vertex_credentials=vertex_credentials,
                    aembedding=aembedding,
                    print_verbose=print_verbose,
                    custom_llm_provider="vertex_ai",
                    client=client,
                    api_base=api_base,
                )
            else:
                response = vertex_embedding.embedding(
                    model=model,
                    input=input,
                    encoding=encoding,
                    logging_obj=logging,
                    optional_params=optional_params,
                    model_response=EmbeddingResponse(),
                    vertex_project=vertex_ai_project,
                    vertex_location=vertex_ai_location,
                    vertex_credentials=vertex_credentials,
                    custom_llm_provider="vertex_ai",
                    timeout=timeout,
                    aembedding=aembedding,
                    print_verbose=print_verbose,
                    api_key=api_key,
                    api_base=api_base,
                    client=client,
                )
        elif custom_llm_provider == "oobabooga":
            response = oobabooga.embedding(
                model=model,
                input=input,
                encoding=encoding,
                api_base=api_base,
                logging_obj=logging,
                optional_params=optional_params,
                model_response=EmbeddingResponse(),
                api_key=api_key,
            )
        elif custom_llm_provider == "ollama":
            api_base = (
                litellm.api_base
                or api_base
                or get_secret_str("OLLAMA_API_BASE")
                or "http://localhost:11434"
            )  # type: ignore

            if isinstance(input, str):
                input = [input]
            if not all(isinstance(item, str) for item in input):
                raise litellm.BadRequestError(
                    message=f"Invalid input for ollama embeddings. input={input}",
                    model=model,  # type: ignore
                    llm_provider="ollama",  # type: ignore
                )
            ollama_embeddings_fn = (
                ollama.ollama_aembeddings
                if aembedding is True
                else ollama.ollama_embeddings
            )
            response = ollama_embeddings_fn(  # type: ignore
                api_base=api_base,
                model=model,
                prompts=input,
                encoding=encoding,
                logging_obj=logging,
                optional_params=optional_params,
                model_response=EmbeddingResponse(),
            )
        elif custom_llm_provider == "sagemaker":
            response = sagemaker_llm.embedding(
                model=model,
                input=input,
                encoding=encoding,
                logging_obj=logging,
                optional_params=optional_params,
                model_response=EmbeddingResponse(),
                print_verbose=print_verbose,
            )
        elif custom_llm_provider == "mistral":
            api_key = api_key or litellm.api_key or get_secret_str("MISTRAL_API_KEY")
            response = openai_chat_completions.embedding(
                model=model,
                input=input,
                api_base=api_base,
                api_key=api_key,
                logging_obj=logging,
                timeout=timeout,
                model_response=EmbeddingResponse(),
                optional_params=optional_params,
                client=client,
                aembedding=aembedding,
            )
        elif custom_llm_provider == "fireworks_ai":
            api_key = (
                api_key or litellm.api_key or get_secret_str("FIREWORKS_AI_API_KEY")
            )
            response = openai_chat_completions.embedding(
                model=model,
                input=input,
                api_base=api_base,
                api_key=api_key,
                logging_obj=logging,
                timeout=timeout,
                model_response=EmbeddingResponse(),
                optional_params=optional_params,
                client=client,
                aembedding=aembedding,
            )
        elif custom_llm_provider == "nebius":
            api_key = api_key or litellm.api_key or get_secret_str("NEBIUS_API_KEY")
            api_base = (
                api_base
                or litellm.api_base
                or get_secret_str("NEBIUS_API_BASE")
                or "api.studio.nebius.ai/v1"
            )

            response = openai_chat_completions.embedding(
                model=model,
                input=input,
                api_base=api_base,
                api_key=api_key,
                logging_obj=logging,
                timeout=timeout,
                model_response=EmbeddingResponse(),
                optional_params=optional_params,
                client=client,
                aembedding=aembedding,
            )
        elif custom_llm_provider == "wandb":
            api_key = api_key or litellm.api_key or get_secret_str("WANDB_API_KEY")
            api_base = (
                api_base
                or litellm.api_base
                or get_secret_str("WANDB_API_BASE")
                or "https://api.inference.wandb.ai/v1"
            )

            response = openai_chat_completions.embedding(
                model=model,
                input=input,
                api_base=api_base,
                api_key=api_key,
                logging_obj=logging,
                timeout=timeout,
                model_response=EmbeddingResponse(),
                optional_params=optional_params,
                client=client,
                aembedding=aembedding,
            )
        elif custom_llm_provider == "sambanova":
            api_key = api_key or litellm.api_key or get_secret_str("SAMBANOVA_API_KEY")
            api_base = (
                api_base
                or litellm.api_base
                or get_secret_str("SAMBANOVA_API_BASE")
                or "https://api.sambanova.ai/v1"
            )
            response = base_llm_http_handler.embedding(
                model=model,
                input=input,
                custom_llm_provider=custom_llm_provider,
                api_base=api_base,
                api_key=api_key,
                logging_obj=logging,
                timeout=timeout,
                model_response=EmbeddingResponse(),
                optional_params=optional_params,
                client=client,
                aembedding=aembedding,
                litellm_params={},
            )
        elif custom_llm_provider == "voyage":
            response = base_llm_http_handler.embedding(
                model=model,
                input=input,
                custom_llm_provider=custom_llm_provider,
                api_base=api_base,
                api_key=api_key,
                logging_obj=logging,
                timeout=timeout,
                model_response=EmbeddingResponse(),
                optional_params=optional_params,
                client=client,
                aembedding=aembedding,
                litellm_params={},
            )
        elif custom_llm_provider == "infinity":
            response = base_llm_http_handler.embedding(
                model=model,
                input=input,
                custom_llm_provider=custom_llm_provider,
                api_base=api_base,
                api_key=api_key,
                logging_obj=logging,
                timeout=timeout,
                model_response=EmbeddingResponse(),
                optional_params=optional_params,
                client=client,
                aembedding=aembedding,
                litellm_params={},
            )
        elif custom_llm_provider == "watsonx":
            credentials = IBMWatsonXMixin.get_watsonx_credentials(
                optional_params=optional_params, api_key=api_key, api_base=api_base
            )

            api_key = credentials["api_key"]
            api_base = credentials["api_base"]

            if "token" in credentials:
                optional_params["token"] = credentials["token"]

            response = base_llm_http_handler.embedding(
                model=model,
                input=input,
                custom_llm_provider=custom_llm_provider,
                api_base=api_base,
                api_key=api_key,
                logging_obj=logging,
                timeout=timeout,
                model_response=EmbeddingResponse(),
                optional_params=optional_params,
                litellm_params={},
                client=client,
                aembedding=aembedding,
            )
        elif custom_llm_provider == "xinference":
            api_key = (
                api_key
                or litellm.api_key
                or get_secret_str("XINFERENCE_API_KEY")
                or "stub-xinference-key"
            )  # xinference does not need an api key, pass a stub key if user did not set one
            api_base = (
                api_base
                or litellm.api_base
                or get_secret_str("XINFERENCE_API_BASE")
                or "http://127.0.0.1:9997/v1"
            )
            response = openai_chat_completions.embedding(
                model=model,
                input=input,
                api_base=api_base,
                api_key=api_key,
                logging_obj=logging,
                timeout=timeout,
                model_response=EmbeddingResponse(),
                optional_params=optional_params,
                client=client,
                aembedding=aembedding,
            )
        elif custom_llm_provider == "azure_ai":
            api_base = (
                api_base  # for deepinfra/perplexity/anyscale/groq/friendliai we check in get_llm_provider and pass in the api base from there
                or litellm.api_base
                or get_secret_str("AZURE_AI_API_BASE")
            )
            # set API KEY
            api_key = (
                api_key
                or litellm.api_key  # for deepinfra/perplexity/anyscale/friendliai we check in get_llm_provider and pass in the api key from there
                or litellm.openai_key
                or get_secret_str("AZURE_AI_API_KEY")
            )

            ## EMBEDDING CALL
            response = azure_ai_embedding.embedding(
                model=model,
                input=input,
                api_base=api_base,
                api_key=api_key,
                logging_obj=logging,
                timeout=timeout,
                model_response=EmbeddingResponse(),
                optional_params=optional_params,
                client=client,
                aembedding=aembedding,
            )
        elif custom_llm_provider == "jina_ai":
            if isinstance(input, str):
                transformed_input = [input]
            else:
                transformed_input = input
            response = base_llm_http_handler.embedding(
                model=model,
                input=transformed_input,
                custom_llm_provider=custom_llm_provider,
                api_base=api_base,
                api_key=api_key,
                logging_obj=logging,
                timeout=timeout,
                model_response=EmbeddingResponse(),
                optional_params=optional_params,
                litellm_params={},
                client=client,
                aembedding=aembedding,
            )
        elif custom_llm_provider == "volcengine":
            volcengine_key = (
                api_key
                or litellm.api_key
                or get_secret_str("ARK_API_KEY")
                or get_secret_str("VOLCENGINE_API_KEY")
            )
            if volcengine_key is None:
                raise ValueError(
                    "Missing API key for Volcengine. Set ARK_API_KEY or VOLCENGINE_API_KEY environment variable or pass api_key parameter."
                )
            if extra_headers is not None and isinstance(extra_headers, dict):
                headers = extra_headers
            else:
                headers = {}
            response = base_llm_http_handler.embedding(
                model=model,
                input=input,
                timeout=timeout,
                custom_llm_provider=custom_llm_provider,
                logging_obj=logging,
                api_base=api_base,
                optional_params=optional_params,
                litellm_params={},
                model_response=EmbeddingResponse(),
                api_key=volcengine_key,
                client=client,
                aembedding=aembedding,
                headers=headers,
            )
        elif custom_llm_provider == "ovhcloud":
            api_key = api_key or litellm.api_key or get_secret_str("OVHCLOUD_API_KEY")
            api_base = (
                api_base
                or litellm.api_base
                or get_secret_str("OVHCLOUD_API_BASE")
                or "https://oai.endpoints.kepler.ai.cloud.ovh.net/v1"
            )
            response = base_llm_http_handler.embedding(
                model=model,
                input=input,
                custom_llm_provider=custom_llm_provider,
                api_base=api_base,
                api_key=api_key,
                logging_obj=logging,
                timeout=timeout,
                model_response=EmbeddingResponse(),
                optional_params=optional_params,
                client=client,
                aembedding=aembedding,
                litellm_params={},
            )
        elif custom_llm_provider == "cometapi":
            api_key = (
                api_key
                or litellm.cometapi_key
                or get_secret_str("COMETAPI_KEY")
                or litellm.api_key
            )
            api_base = (
                api_base
                or litellm.api_base
                or get_secret_str("COMETAPI_API_BASE")
                or "https://api.cometapi.com/v1"
            )
            response = base_llm_http_handler.embedding(
                model=model,
                input=input,
                custom_llm_provider=custom_llm_provider,
                api_base=api_base,
                api_key=api_key,
                logging_obj=logging,
                timeout=timeout,
                model_response=EmbeddingResponse(),
                optional_params=optional_params,
                client=client,
                aembedding=aembedding,
                litellm_params={},
            )
        elif custom_llm_provider in litellm._custom_providers:
            custom_handler: Optional[CustomLLM] = None
            for item in litellm.custom_provider_map:
                if item["provider"] == custom_llm_provider:
                    custom_handler = item["custom_handler"]

            if custom_handler is None:
                raise LiteLLMUnknownProvider(
                    model=model, custom_llm_provider=custom_llm_provider
                )

            handler_fn = (
                custom_handler.embedding
                if not aembedding
                else custom_handler.aembedding
            )

            response = handler_fn(
                model=model,
                input=input,
                logging_obj=logging,
                api_base=api_base,
                api_key=api_key,
                timeout=timeout,
                optional_params=optional_params,
                model_response=EmbeddingResponse(),
                print_verbose=print_verbose,
                litellm_params=litellm_params_dict,
            )
        else:
            raise LiteLLMUnknownProvider(
                model=model, custom_llm_provider=custom_llm_provider
            )
        if (
            response is not None
            and hasattr(response, "_hidden_params")
            and isinstance(response, EmbeddingResponse)
        ):
            response._hidden_params["custom_llm_provider"] = custom_llm_provider

        if response is None:
            raise LiteLLMUnknownProvider(
                model=model, custom_llm_provider=custom_llm_provider
            )
        return response
    except Exception as e:
        ## LOGGING
        litellm_logging_obj.post_call(
            input=input,
            api_key=api_key,
            original_response=str(e),
        )
        ## Map to OpenAI Exception
        raise exception_type(
            model=model,
            original_exception=e,
            custom_llm_provider=custom_llm_provider,
            extra_kwargs=kwargs,
        )


###### Text Completion ################
@client
async def atext_completion(
    *args, **kwargs
) -> Union[TextCompletionResponse, TextCompletionStreamWrapper]:
    """
    Implemented to handle async streaming for the text completion endpoint
    """
    loop = asyncio.get_event_loop()
    model = args[0] if len(args) > 0 else kwargs["model"]
    ### PASS ARGS TO COMPLETION ###
    kwargs["acompletion"] = True
    custom_llm_provider = None
    try:
        # Use a partial function to pass your keyword arguments
        func = partial(text_completion, *args, **kwargs)

        # Add the context to the function
        ctx = contextvars.copy_context()
        func_with_context = partial(ctx.run, func)

        init_response = await loop.run_in_executor(None, func_with_context)
        if isinstance(init_response, dict) or isinstance(
            init_response, TextCompletionResponse
        ):  ## CACHING SCENARIO
            if isinstance(init_response, dict):
                response = TextCompletionResponse(**init_response)
            else:
                response = init_response
        elif asyncio.iscoroutine(init_response):
            response = await init_response
        else:
            response = init_response  # type: ignore

        if (
            kwargs.get("stream", False) is True
            or isinstance(response, TextCompletionStreamWrapper)
            or isinstance(response, CustomStreamWrapper)
        ):  # return an async generator
            return TextCompletionStreamWrapper(
                completion_stream=_async_streaming(
                    response=response,
                    model=model,
                    custom_llm_provider=custom_llm_provider,
                    args=args,
                ),
                model=model,
                custom_llm_provider=custom_llm_provider,
                stream_options=kwargs.get("stream_options"),
            )
        else:
            ## OpenAI / Azure Text Completion Returns here
            if isinstance(response, TextCompletionResponse):
                return response
            elif asyncio.iscoroutine(response):
                response = await response

            text_completion_response = TextCompletionResponse()
            text_completion_response = litellm.utils.LiteLLMResponseObjectHandler.convert_chat_to_text_completion(
                text_completion_response=text_completion_response,
                response=response,
                custom_llm_provider=custom_llm_provider,
            )
            return text_completion_response
    except Exception as e:
        custom_llm_provider = custom_llm_provider or "openai"
        raise exception_type(
            model=model,
            custom_llm_provider=custom_llm_provider,
            original_exception=e,
            completion_kwargs=args,
            extra_kwargs=kwargs,
        )


@client
def text_completion(  # noqa: PLR0915
    prompt: Union[
        str, List[Union[str, List[Union[str, List[int]]]]]
    ],  # Required: The prompt(s) to generate completions for.
    model: Optional[str] = None,  # Optional: either `model` or `engine` can be set
    best_of: Optional[
        int
    ] = None,  # Optional: Generates best_of completions server-side.
    echo: Optional[
        bool
    ] = None,  # Optional: Echo back the prompt in addition to the completion.
    frequency_penalty: Optional[
        float
    ] = None,  # Optional: Penalize new tokens based on their existing frequency.
    logit_bias: Optional[
        Dict[int, int]
    ] = None,  # Optional: Modify the likelihood of specified tokens.
    logprobs: Optional[
        int
    ] = None,  # Optional: Include the log probabilities on the most likely tokens.
    max_tokens: Optional[
        int
    ] = None,  # Optional: The maximum number of tokens to generate in the completion.
    n: Optional[
        int
    ] = None,  # Optional: How many completions to generate for each prompt.
    presence_penalty: Optional[
        float
    ] = None,  # Optional: Penalize new tokens based on whether they appear in the text so far.
    stop: Optional[
        Union[str, List[str]]
    ] = None,  # Optional: Sequences where the API will stop generating further tokens.
    stream: Optional[bool] = None,  # Optional: Whether to stream back partial progress.
    stream_options: Optional[dict] = None,
    suffix: Optional[
        str
    ] = None,  # Optional: The suffix that comes after a completion of inserted text.
    temperature: Optional[float] = None,  # Optional: Sampling temperature to use.
    top_p: Optional[float] = None,  # Optional: Nucleus sampling parameter.
    user: Optional[
        str
    ] = None,  # Optional: A unique identifier representing your end-user.
    # set api_base, api_version, api_key
    api_base: Optional[str] = None,
    api_version: Optional[str] = None,
    api_key: Optional[str] = None,
    model_list: Optional[list] = None,  # pass in a list of api_base,keys, etc.
    # Optional liteLLM function params
    custom_llm_provider: Optional[str] = None,
    *args,
    **kwargs,
):
    import copy

    """
    Generate text completions using the OpenAI API.

    Args:
        model (str): ID of the model to use.
        prompt (Union[str, List[Union[str, List[Union[str, List[int]]]]]): The prompt(s) to generate completions for.
        best_of (Optional[int], optional): Generates best_of completions server-side. Defaults to 1.
        echo (Optional[bool], optional): Echo back the prompt in addition to the completion. Defaults to False.
        frequency_penalty (Optional[float], optional): Penalize new tokens based on their existing frequency. Defaults to 0.
        logit_bias (Optional[Dict[int, int]], optional): Modify the likelihood of specified tokens. Defaults to None.
        logprobs (Optional[int], optional): Include the log probabilities on the most likely tokens. Defaults to None.
        max_tokens (Optional[int], optional): The maximum number of tokens to generate in the completion. Defaults to 16.
        n (Optional[int], optional): How many completions to generate for each prompt. Defaults to 1.
        presence_penalty (Optional[float], optional): Penalize new tokens based on whether they appear in the text so far. Defaults to 0.
        stop (Optional[Union[str, List[str]]], optional): Sequences where the API will stop generating further tokens. Defaults to None.
        stream (Optional[bool], optional): Whether to stream back partial progress. Defaults to False.
        suffix (Optional[str], optional): The suffix that comes after a completion of inserted text. Defaults to None.
        temperature (Optional[float], optional): Sampling temperature to use. Defaults to 1.
        top_p (Optional[float], optional): Nucleus sampling parameter. Defaults to 1.
        user (Optional[str], optional): A unique identifier representing your end-user.
    Returns:
        TextCompletionResponse: A response object containing the generated completion and associated metadata.

    Example:
        Your example of how to use this function goes here.
    """
    if "engine" in kwargs:
        _engine = kwargs["engine"]
        if model is None and isinstance(_engine, str):
            # only use engine when model not passed
            model = _engine
        kwargs.pop("engine")

    text_completion_response = TextCompletionResponse()

    optional_params: Dict[str, Any] = {}
    # default values for all optional params are none, litellm only passes them to the llm when they are set to non None values
    if best_of is not None:
        optional_params["best_of"] = best_of
    if echo is not None:
        optional_params["echo"] = echo
    if frequency_penalty is not None:
        optional_params["frequency_penalty"] = frequency_penalty
    if logit_bias is not None:
        optional_params["logit_bias"] = logit_bias
    if logprobs is not None:
        optional_params["logprobs"] = logprobs
    if max_tokens is not None:
        optional_params["max_tokens"] = max_tokens
    if n is not None:
        optional_params["n"] = n
    if presence_penalty is not None:
        optional_params["presence_penalty"] = presence_penalty
    if stop is not None:
        optional_params["stop"] = stop
    if stream is not None:
        optional_params["stream"] = stream
    if stream_options is not None:
        optional_params["stream_options"] = stream_options
    if suffix is not None:
        optional_params["suffix"] = suffix
    if temperature is not None:
        optional_params["temperature"] = temperature
    if top_p is not None:
        optional_params["top_p"] = top_p
    if user is not None:
        optional_params["user"] = user
    if api_base is not None:
        optional_params["api_base"] = api_base
    if api_version is not None:
        optional_params["api_version"] = api_version
    if api_key is not None:
        optional_params["api_key"] = api_key
    if custom_llm_provider is not None:
        optional_params["custom_llm_provider"] = custom_llm_provider

    # get custom_llm_provider
    _model, custom_llm_provider, dynamic_api_key, api_base = get_llm_provider(
        model=model,  # type: ignore
        custom_llm_provider=custom_llm_provider,
        api_base=api_base,
    )

    if custom_llm_provider == "huggingface":
        # if echo == True, for TGI llms we need to set top_n_tokens to 3
        if echo is True:
            # for tgi llms
            if "top_n_tokens" not in kwargs:
                kwargs["top_n_tokens"] = 3

        # processing prompt - users can pass raw tokens to OpenAI Completion()
        if isinstance(prompt, list):
            import concurrent.futures

            tokenizer = tiktoken.encoding_for_model("text-davinci-003")
            ## if it's a 2d list - each element in the list is a text_completion() request
            if len(prompt) > 0 and isinstance(prompt[0], list):
                responses = [None for x in prompt]  # init responses

                def process_prompt(i, individual_prompt):
                    decoded_prompt = tokenizer.decode(individual_prompt)
                    all_params = {**kwargs, **optional_params}
                    response: TextCompletionResponse = text_completion(  # type: ignore
                        model=model,
                        prompt=decoded_prompt,
                        num_retries=3,  # ensure this does not fail for the batch
                        *args,
                        **all_params,
                    )

                    text_completion_response["id"] = response.get("id", None)
                    text_completion_response["object"] = "text_completion"
                    text_completion_response["created"] = response.get("created", None)
                    text_completion_response["model"] = response.get("model", None)
                    return response["choices"][0]

                with concurrent.futures.ThreadPoolExecutor() as executor:
                    completed_futures = [
                        executor.submit(process_prompt, i, individual_prompt)
                        for i, individual_prompt in enumerate(prompt)
                    ]
                    for i, future in enumerate(
                        concurrent.futures.as_completed(completed_futures)
                    ):
                        responses[i] = future.result()
                    text_completion_response.choices = responses  # type: ignore

                return text_completion_response
    # else:
    # check if non default values passed in for best_of, echo, logprobs, suffix
    # these are the params supported by Completion() but not ChatCompletion

    # default case, non OpenAI requests go through here
    # handle prompt formatting if prompt is a string vs. list of strings
    messages = []
    if isinstance(prompt, list) and len(prompt) > 0 and isinstance(prompt[0], str):
        for p in prompt:
            message = {"role": "user", "content": p}
            messages.append(message)
    elif isinstance(prompt, str):
        messages = [{"role": "user", "content": prompt}]
    elif (
        (
            custom_llm_provider == "openai"
            or custom_llm_provider == "azure"
            or custom_llm_provider == "azure_text"
            or custom_llm_provider == "text-completion-codestral"
            or custom_llm_provider == "text-completion-openai"
        )
        and isinstance(prompt, list)
        and len(prompt) > 0
        and isinstance(prompt[0], list)
    ):
        verbose_logger.warning(
            msg="List of lists being passed. If this is for tokens, then it might not work across all models."
        )
        messages = [{"role": "user", "content": prompt}]  # type: ignore
    else:
        raise Exception(
            f"Unmapped prompt format. Your prompt is neither a list of strings nor a string. prompt={prompt}. File an issue - https://github.com/BerriAI/litellm/issues"
        )

    kwargs.pop("prompt", None)

    if _model is not None and (
        custom_llm_provider == "openai"
    ):  # for openai compatible endpoints - e.g. vllm, call the native /v1/completions endpoint for text completion calls
        if _model not in litellm.open_ai_chat_completion_models:
            model = "text-completion-openai/" + _model
            optional_params.pop("custom_llm_provider", None)

    if model is None:
        raise ValueError("model is not set. Set either via 'model' or 'engine' param.")
    kwargs["text_completion"] = True
    response = completion(
        model=model,
        messages=messages,
        *args,
        **kwargs,
        **optional_params,
    )
    if kwargs.get("acompletion", False) is True:
        return response
    if (
        stream is True
        or kwargs.get("stream", False) is True
        or isinstance(response, CustomStreamWrapper)
    ):
        response = TextCompletionStreamWrapper(
            completion_stream=response,
            model=model,
            stream_options=stream_options,
            custom_llm_provider=custom_llm_provider,
        )
        return response
    elif isinstance(response, TextCompletionStreamWrapper):
        return response

    # OpenAI Text / Azure Text will return here
    if isinstance(response, TextCompletionResponse):
        return response

    text_completion_response = (
        litellm.utils.LiteLLMResponseObjectHandler.convert_chat_to_text_completion(
            response=response,
            text_completion_response=text_completion_response,
        )
    )

    return text_completion_response


###### Adapter Completion ################


async def aadapter_completion(
    *, adapter_id: str, **kwargs
) -> Optional[Union[BaseModel, AdapterCompletionStreamWrapper]]:
    """
    Implemented to handle async calls for adapter_completion()
    """
    try:
        translation_obj: Optional[CustomLogger] = None
        for item in litellm.adapters:
            if item["id"] == adapter_id:
                translation_obj = item["adapter"]

        if translation_obj is None:
            raise ValueError(
                "No matching adapter given. Received 'adapter_id'={}, litellm.adapters={}".format(
                    adapter_id, litellm.adapters
                )
            )

        new_kwargs = translation_obj.translate_completion_input_params(kwargs=kwargs)

        response: Union[ModelResponse, CustomStreamWrapper] = await acompletion(**new_kwargs)  # type: ignore
        translated_response: Optional[
            Union[BaseModel, AdapterCompletionStreamWrapper]
        ] = None
        if isinstance(response, ModelResponse):
            translated_response = translation_obj.translate_completion_output_params(
                response=response
            )
        if isinstance(response, CustomStreamWrapper):
            translated_response = (
                translation_obj.translate_completion_output_params_streaming(
                    completion_stream=response
                )
            )

        return translated_response
    except Exception as e:
        raise e


async def aadapter_generate_content(
    **kwargs,
) -> Union[Dict[str, Any], AsyncIterator[bytes]]:
    from litellm.google_genai.adapters.handler import GenerateContentToCompletionHandler

    coro = cast(
        Coroutine[Any, Any, Union[Dict[str, Any], AsyncIterator[bytes]]],
        GenerateContentToCompletionHandler.generate_content_handler(
            **kwargs, _is_async=True
        ),
    )
    return await coro


def adapter_completion(
    *, adapter_id: str, **kwargs
) -> Optional[Union[BaseModel, AdapterCompletionStreamWrapper]]:
    translation_obj: Optional[CustomLogger] = None
    for item in litellm.adapters:
        if item["id"] == adapter_id:
            translation_obj = item["adapter"]

    if translation_obj is None:
        raise ValueError(
            "No matching adapter given. Received 'adapter_id'={}, litellm.adapters={}".format(
                adapter_id, litellm.adapters
            )
        )

    new_kwargs = translation_obj.translate_completion_input_params(kwargs=kwargs)

    response: Union[ModelResponse, CustomStreamWrapper] = completion(**new_kwargs)  # type: ignore
    translated_response: Optional[Union[BaseModel, AdapterCompletionStreamWrapper]] = (
        None
    )
    if isinstance(response, ModelResponse):
        translated_response = translation_obj.translate_completion_output_params(
            response=response
        )
    elif isinstance(response, CustomStreamWrapper) or inspect.isgenerator(response):
        translated_response = (
            translation_obj.translate_completion_output_params_streaming(
                completion_stream=response
            )
        )

    return translated_response


##### Moderation #######################


def moderation(
    input: str, model: Optional[str] = None, api_key: Optional[str] = None, **kwargs
) -> OpenAIModerationResponse:
    # only supports open ai for now
    api_key = (
        api_key
        or litellm.api_key
        or litellm.openai_key
        or get_secret_str("OPENAI_API_KEY")
    )

    openai_client = kwargs.get("client", None)
    if openai_client is None:
        openai_client = openai.OpenAI(
            api_key=api_key,
        )

    if model is not None:
        response = openai_client.moderations.create(input=input, model=model)
    else:
        response = openai_client.moderations.create(input=input)

    response_dict: Dict = response.model_dump()
    return litellm.utils.LiteLLMResponseObjectHandler.convert_to_moderation_response(
        response_object=response_dict,
    )


@client
async def amoderation(
    input: str,
    model: Optional[str] = None,
    api_key: Optional[str] = None,
    custom_llm_provider: Optional[str] = None,
    **kwargs,
) -> OpenAIModerationResponse:
    from openai import AsyncOpenAI

    # only supports open ai for now
    api_key = (
        api_key
        or litellm.api_key
        or litellm.openai_key
        or get_secret_str("OPENAI_API_KEY")
    )
    openai_client = kwargs.get("client", None)
    if openai_client is None or not isinstance(openai_client, AsyncOpenAI):
        # call helper to get OpenAI client
        # _get_openai_client maintains in-memory caching logic for OpenAI clients
        _openai_client: AsyncOpenAI = openai_chat_completions._get_openai_client(  # type: ignore
            is_async=True,
            api_key=api_key,
        )
    else:
        _openai_client = openai_client

    optional_params = GenericLiteLLMParams(**kwargs)
    litellm_logging_obj: Optional[LiteLLMLoggingObj] = kwargs.get(
        "litellm_logging_obj", None
    )
    try:
        (
            model,
            custom_llm_provider,
            _dynamic_api_key,
            _dynamic_api_base,
        ) = litellm.get_llm_provider(
            model=model or "",
            custom_llm_provider=custom_llm_provider,
            api_base=optional_params.api_base,
            api_key=optional_params.api_key,
        )
    except litellm.BadRequestError:
        # `model` is optional field for moderation - get_llm_provider will throw BadRequestError if model is not set / not recognized
        pass

    # update litellm_logging_obj with environment variables
    custom_llm_provider = custom_llm_provider or litellm.LlmProviders.OPENAI.value
    if litellm_logging_obj is not None:
        litellm_logging_obj.update_environment_variables(
            model=model,
            user=kwargs.get("user", None),
            optional_params={},
            litellm_params={
                **kwargs,
            },
            custom_llm_provider=custom_llm_provider,
        )

    if model is not None:
        response = await _openai_client.moderations.create(input=input, model=model)
    else:
        response = await _openai_client.moderations.create(input=input)
    response_dict: Dict = response.model_dump()
    return litellm.utils.LiteLLMResponseObjectHandler.convert_to_moderation_response(
        response_object=response_dict,
    )


##### Transcription #######################


@client
async def atranscription(*args, **kwargs) -> TranscriptionResponse:
    """
    Calls openai + azure whisper endpoints.

    Allows router to load balance between them
    """
    loop = asyncio.get_event_loop()
    model = args[0] if len(args) > 0 else kwargs["model"]
    ### PASS ARGS TO Image Generation ###
    kwargs["atranscription"] = True
    custom_llm_provider = None
    try:
        # Use a partial function to pass your keyword arguments
        func = partial(transcription, *args, **kwargs)

        # Add the context to the function
        ctx = contextvars.copy_context()
        func_with_context = partial(ctx.run, func)

        _, custom_llm_provider, _, _ = get_llm_provider(
            model=model, api_base=kwargs.get("api_base", None)
        )

        # Await normally
        init_response = await loop.run_in_executor(None, func_with_context)
        if isinstance(init_response, dict):
            response = TranscriptionResponse(**init_response)
        elif isinstance(init_response, TranscriptionResponse):  ## CACHING SCENARIO
            response = init_response
        elif asyncio.iscoroutine(init_response):
            response = await init_response  # type: ignore
        else:
            # Call the synchronous function using run_in_executor
            response = await loop.run_in_executor(None, func_with_context)
        if not isinstance(response, TranscriptionResponse):
            raise ValueError(
                f"Invalid response from transcription provider, expected TranscriptionResponse, but got {type(response)}"
            )
        return response
    except Exception as e:
        custom_llm_provider = custom_llm_provider or "openai"
        raise exception_type(
            model=model,
            custom_llm_provider=custom_llm_provider,
            original_exception=e,
            completion_kwargs=args,
            extra_kwargs=kwargs,
        )


@client
def transcription(
    model: str,
    file: FileTypes,
    ## OPTIONAL OPENAI PARAMS ##
    language: Optional[str] = None,
    prompt: Optional[str] = None,
    response_format: Optional[
        Literal["json", "text", "srt", "verbose_json", "vtt"]
    ] = None,
    timestamp_granularities: Optional[List[Literal["word", "segment"]]] = None,
    temperature: Optional[int] = None,  # openai defaults this to 0
    ## LITELLM PARAMS ##
    user: Optional[str] = None,
    timeout=600,  # default to 10 minutes
    api_key: Optional[str] = None,
    api_base: Optional[str] = None,
    api_version: Optional[str] = None,
    max_retries: Optional[int] = None,
    custom_llm_provider=None,
    **kwargs,
) -> Union[TranscriptionResponse, Coroutine[Any, Any, TranscriptionResponse]]:
    """
    Calls openai + azure whisper endpoints.

    Allows router to load balance between them
    """
    litellm_call_id = kwargs.get("litellm_call_id", None)
    proxy_server_request = kwargs.get("proxy_server_request", None)
    model_info = kwargs.get("model_info", None)
    metadata = kwargs.get("metadata", None)
    atranscription = kwargs.pop("atranscription", False)
    litellm_logging_obj: LiteLLMLoggingObj = kwargs.get("litellm_logging_obj")  # type: ignore
    extra_headers = kwargs.get("extra_headers", None)
    kwargs.pop("tags", [])
    non_default_params = get_non_default_transcription_params(kwargs)

    client: Optional[
        Union[
            openai.AsyncOpenAI,
            openai.OpenAI,
            openai.AzureOpenAI,
            openai.AsyncAzureOpenAI,
        ]
    ] = kwargs.pop("client", None)

    if litellm_logging_obj:
        litellm_logging_obj.model_call_details["client"] = str(client)

    if max_retries is None:
        max_retries = openai.DEFAULT_MAX_RETRIES

    model_response = litellm.utils.TranscriptionResponse()

    model, custom_llm_provider, dynamic_api_key, api_base = get_llm_provider(
        model=model,
        custom_llm_provider=custom_llm_provider,
        api_base=api_base,
        api_key=api_key,
    )  # type: ignore

    if dynamic_api_key is not None:
        api_key = dynamic_api_key

    optional_params = get_optional_params_transcription(
        model=model,
        language=language,
        prompt=prompt,
        response_format=response_format,
        timestamp_granularities=timestamp_granularities,
        temperature=temperature,
        custom_llm_provider=custom_llm_provider,
        **non_default_params,
    )

    litellm_params_dict = get_litellm_params(**kwargs)

    litellm_logging_obj.update_environment_variables(
        model=model,
        user=user,
        optional_params={},
        litellm_params={
            "litellm_call_id": litellm_call_id,
            "proxy_server_request": proxy_server_request,
            "model_info": model_info,
            "metadata": metadata,
            "preset_cache_key": None,
            "stream_response": {},
            **kwargs,
        },
        custom_llm_provider=custom_llm_provider,
    )

    response: Optional[
        Union[TranscriptionResponse, Coroutine[Any, Any, TranscriptionResponse]]
    ] = None

    provider_config = ProviderConfigManager.get_provider_audio_transcription_config(
        model=model,
        provider=LlmProviders(custom_llm_provider),
    )

    if custom_llm_provider == "azure":
        # azure configs
        api_base = api_base or litellm.api_base or get_secret_str("AZURE_API_BASE")

        api_version = (
            api_version or litellm.api_version or get_secret_str("AZURE_API_VERSION")
        )

        azure_ad_token = kwargs.pop("azure_ad_token", None) or get_secret_str(
            "AZURE_AD_TOKEN"
        )

        api_key = (
            api_key
            or litellm.api_key
            or litellm.azure_key
            or get_secret_str("AZURE_API_KEY")
        )

        optional_params["extra_headers"] = extra_headers

        response = azure_audio_transcriptions.audio_transcriptions(
            model=model,
            audio_file=file,
            optional_params=optional_params,
            model_response=model_response,
            atranscription=atranscription,
            client=client,
            timeout=timeout,
            logging_obj=litellm_logging_obj,
            api_base=api_base,
            api_key=api_key,
            api_version=api_version,
            azure_ad_token=azure_ad_token,
            max_retries=max_retries,
            litellm_params=litellm_params_dict,
        )
    elif custom_llm_provider == "openai" or (
        custom_llm_provider in litellm.openai_compatible_providers
    ):
        api_base = (
            api_base
            or litellm.api_base
            or get_secret("OPENAI_BASE_URL")
            or get_secret("OPENAI_API_BASE")
            or "https://api.openai.com/v1"
        )  # type: ignore
        openai.organization = (
            litellm.organization
            or get_secret("OPENAI_ORGANIZATION")
            or None  # default - https://github.com/openai/openai-python/blob/284c1799070c723c6a553337134148a7ab088dd8/openai/util.py#L105
        )
        # set API KEY

        api_key = api_key or litellm.api_key or litellm.openai_key or get_secret("OPENAI_API_KEY")  # type: ignore
        response = openai_audio_transcriptions.audio_transcriptions(
            model=model,
            audio_file=file,
            optional_params=optional_params,
            model_response=model_response,
            atranscription=atranscription,
            client=client,
            timeout=timeout,
            logging_obj=litellm_logging_obj,
            max_retries=max_retries,
            api_base=api_base,
            api_key=api_key,
            provider_config=provider_config,
            litellm_params=litellm_params_dict,
        )
    elif provider_config is not None:
        response = base_llm_http_handler.audio_transcriptions(
            model=model,
            audio_file=file,
            optional_params=optional_params,
            litellm_params=litellm_params_dict,
            model_response=model_response,
            atranscription=atranscription,
            client=(
                client
                if client is not None
                and (
                    isinstance(client, HTTPHandler)
                    or isinstance(client, AsyncHTTPHandler)
                )
                else None
            ),
            timeout=timeout,
            max_retries=max_retries,
            logging_obj=litellm_logging_obj,
            api_base=api_base,
            api_key=api_key,
            custom_llm_provider=custom_llm_provider,
            headers={},
            provider_config=provider_config,
        )
    if response is None:
        raise ValueError("Unmapped provider passed in. Unable to get the response.")
    return response


@client
async def aspeech(*args, **kwargs) -> HttpxBinaryResponseContent:
    """
    Calls openai tts endpoints.
    """
    loop = asyncio.get_event_loop()
    model = args[0] if len(args) > 0 else kwargs["model"]
    ### PASS ARGS TO Image Generation ###
    kwargs["aspeech"] = True
    custom_llm_provider = kwargs.get("custom_llm_provider", None)
    try:
        # Use a partial function to pass your keyword arguments
        func = partial(speech, *args, **kwargs)

        # Add the context to the function
        ctx = contextvars.copy_context()
        func_with_context = partial(ctx.run, func)

        _, custom_llm_provider, _, _ = get_llm_provider(
            model=model, api_base=kwargs.get("api_base", None)
        )

        # Await normally
        init_response = await loop.run_in_executor(None, func_with_context)
        if asyncio.iscoroutine(init_response):
            response = await init_response
        else:
            # Call the synchronous function using run_in_executor
            response = await loop.run_in_executor(None, func_with_context)
        return response  # type: ignore
    except Exception as e:
        custom_llm_provider = custom_llm_provider or "openai"
        raise exception_type(
            model=model,
            custom_llm_provider=custom_llm_provider,
            original_exception=e,
            completion_kwargs=args,
            extra_kwargs=kwargs,
        )


@client
def speech(  # noqa: PLR0915
    model: str,
    input: str,
    voice: Optional[Union[str, dict]] = None,
    api_key: Optional[str] = None,
    api_base: Optional[str] = None,
    api_version: Optional[str] = None,
    organization: Optional[str] = None,
    project: Optional[str] = None,
    max_retries: Optional[int] = None,
    metadata: Optional[dict] = None,
    timeout: Optional[Union[float, httpx.Timeout]] = None,
    response_format: Optional[str] = None,
    speed: Optional[int] = None,
    instructions: Optional[str] = None,
    client=None,
    headers: Optional[dict] = None,
    custom_llm_provider: Optional[str] = None,
    aspeech: Optional[bool] = None,
    **kwargs,
) -> HttpxBinaryResponseContent:
    user = kwargs.get("user", None)
    litellm_call_id: Optional[str] = kwargs.get("litellm_call_id", None)
    proxy_server_request = kwargs.get("proxy_server_request", None)
    extra_headers = kwargs.get("extra_headers", None)
    model_info = kwargs.get("model_info", None)
    model, custom_llm_provider, dynamic_api_key, api_base = get_llm_provider(
        model=model, custom_llm_provider=custom_llm_provider, api_base=api_base
    )  # type: ignore
    kwargs.pop("tags", [])

    optional_params = {}
    if response_format is not None:
        optional_params["response_format"] = response_format
    if speed is not None:
        optional_params["speed"] = speed  # type: ignore
    if instructions is not None:
        optional_params["instructions"] = instructions

    if timeout is None:
        timeout = litellm.request_timeout

    if max_retries is None:
        max_retries = litellm.num_retries or openai.DEFAULT_MAX_RETRIES
    litellm_params_dict = get_litellm_params(**kwargs)

    # Get provider-specific text-to-speech config and map parameters
    text_to_speech_provider_config = (
        ProviderConfigManager.get_provider_text_to_speech_config(
            model=model,
            provider=litellm.LlmProviders(custom_llm_provider),
        )
    )

    # Map OpenAI params to provider-specific params if config exists
    if text_to_speech_provider_config is not None:
        voice, optional_params = text_to_speech_provider_config.map_openai_params(
            model=model,
            optional_params=optional_params,
            voice=voice,
            drop_params=False,
            kwargs=kwargs,
        )

    logging_obj: Logging = cast(Logging, kwargs.get("litellm_logging_obj"))
    logging_obj.update_environment_variables(
        model=model,
        user=user,
        optional_params=optional_params,
        litellm_params={
            "litellm_call_id": litellm_call_id,
            "proxy_server_request": proxy_server_request,
            "model_info": model_info,
            "metadata": metadata,
            "preset_cache_key": None,
            "stream_response": {},
            **kwargs,
        },
        custom_llm_provider=custom_llm_provider,
    )
    response: Optional[HttpxBinaryResponseContent] = None
    if (
        custom_llm_provider == "openai"
        or custom_llm_provider in litellm.openai_compatible_providers
    ):
        if voice is None or not (isinstance(voice, str)):
            raise litellm.BadRequestError(
                message="'voice' is required to be passed as a string for OpenAI TTS",
                model=model,
                llm_provider=custom_llm_provider,
            )
        api_base = (
            api_base  # for deepinfra/perplexity/anyscale/groq/friendliai we check in get_llm_provider and pass in the api base from there
            or litellm.api_base
            or get_secret("OPENAI_BASE_URL")
            or get_secret("OPENAI_API_BASE")
            or "https://api.openai.com/v1"
        )  # type: ignore
        # set API KEY
        api_key = (
            api_key
            or litellm.api_key  # for deepinfra/perplexity/anyscale we check in get_llm_provider and pass in the api key from there
            or litellm.openai_key
            or get_secret("OPENAI_API_KEY")
        )  # type: ignore

        organization = (
            organization
            or litellm.organization
            or get_secret("OPENAI_ORGANIZATION")
            or None  # default - https://github.com/openai/openai-python/blob/284c1799070c723c6a553337134148a7ab088dd8/openai/util.py#L105
        )  # type: ignore

        project = (
            project
            or litellm.project
            or get_secret("OPENAI_PROJECT")
            or None  # default - https://github.com/openai/openai-python/blob/284c1799070c723c6a553337134148a7ab088dd8/openai/util.py#L105
        )  # type: ignore

        headers = headers or litellm.headers

        response = openai_chat_completions.audio_speech(
            model=model,
            input=input,
            voice=voice,
            optional_params=optional_params,
            api_key=api_key,
            api_base=api_base,
            organization=organization,
            project=project,
            max_retries=max_retries,
            timeout=timeout,
            client=client,  # pass AsyncOpenAI, OpenAI client
            aspeech=aspeech,
        )
    elif custom_llm_provider == "azure":
        # Check if this is Azure Speech Service (Cognitive Services TTS)
        if model.startswith("speech/"):
            from litellm.llms.azure.text_to_speech.transformation import (
                AzureAVATextToSpeechConfig,
            )

            # Azure AVA (Cognitive Services) Text-to-Speech
            if text_to_speech_provider_config is None:
                raise litellm.BadRequestError(
                    message="Azure Speech Service configuration not found",
                    model=model,
                    llm_provider=custom_llm_provider,
                )

            # Cast to specific Azure config type to access dispatch method
<<<<<<< HEAD
            azure_config = cast(AzureAVATextToSpeechConfig, text_to_speech_provider_config)
=======
            azure_config = cast(
                AzureAVATextToSpeechConfig, text_to_speech_provider_config
            )
>>>>>>> c0890e7d

            response = azure_config.dispatch_text_to_speech(  # type: ignore
                model=model,
                input=input,
                voice=voice,
                optional_params=optional_params,
                litellm_params_dict=litellm_params_dict,
                logging_obj=logging_obj,
                timeout=timeout,
                extra_headers=extra_headers,
                base_llm_http_handler=base_llm_http_handler,
                aspeech=aspeech or False,
                api_base=api_base,
                api_key=api_key,
                **kwargs,
            )
        else:
            # Azure OpenAI TTS
            if voice is None or not (isinstance(voice, str)):
                raise litellm.BadRequestError(
                    message="'voice' is required to be passed as a string for Azure TTS",
                    model=model,
                    llm_provider=custom_llm_provider,
                )
            api_base = api_base or litellm.api_base or get_secret("AZURE_API_BASE")  # type: ignore

            api_version = api_version or litellm.api_version or get_secret("AZURE_API_VERSION")  # type: ignore

            api_key = (
                api_key
                or litellm.api_key
                or litellm.azure_key
                or get_secret("AZURE_OPENAI_API_KEY")
                or get_secret("AZURE_API_KEY")
            )  # type: ignore

            azure_ad_token: Optional[str] = optional_params.get("extra_body", {}).pop(  # type: ignore
                "azure_ad_token", None
            ) or get_secret(
                "AZURE_AD_TOKEN"
            )
            azure_ad_token_provider = kwargs.get("azure_ad_token_provider", None)

            if extra_headers:
                optional_params["extra_headers"] = extra_headers

            response = azure_chat_completions.audio_speech(
                model=model,
                input=input,
                voice=voice,
                optional_params=optional_params,
                api_key=api_key,
                api_base=api_base,
                api_version=api_version,
                azure_ad_token=azure_ad_token,
                azure_ad_token_provider=azure_ad_token_provider,
                organization=organization,
                max_retries=max_retries,
                timeout=timeout,
                client=client,  # pass AsyncOpenAI, OpenAI client
                aspeech=aspeech,
                litellm_params=litellm_params_dict,
            )
    elif custom_llm_provider == "vertex_ai" or custom_llm_provider == "vertex_ai_beta":
        generic_optional_params = GenericLiteLLMParams(**kwargs)

        api_base = generic_optional_params.api_base or ""
        vertex_ai_project = (
            generic_optional_params.vertex_project
            or litellm.vertex_project
            or get_secret_str("VERTEXAI_PROJECT")
        )
        vertex_ai_location = (
            generic_optional_params.vertex_location
            or litellm.vertex_location
            or get_secret_str("VERTEXAI_LOCATION")
        )
        vertex_credentials = (
            generic_optional_params.vertex_credentials
            or get_secret_str("VERTEXAI_CREDENTIALS")
        )

        if voice is not None and not isinstance(voice, dict):
            raise litellm.BadRequestError(
                message=f"'voice' is required to be passed as a dict for Vertex AI TTS, passed in voice={voice}",
                model=model,
                llm_provider=custom_llm_provider,
            )
        if "gemini" in model:
            from .endpoints.speech.speech_to_completion_bridge.handler import (
                speech_to_completion_bridge_handler,
            )

            return speech_to_completion_bridge_handler.speech(
                model=model,
                input=input,
                voice=voice,
                optional_params=optional_params,
                litellm_params=litellm_params_dict,
                headers=headers or {},
                logging_obj=logging_obj,
                custom_llm_provider=custom_llm_provider,
            )
        response = vertex_text_to_speech.audio_speech(
            _is_async=aspeech,
            vertex_credentials=vertex_credentials,
            vertex_project=vertex_ai_project,
            vertex_location=vertex_ai_location,
            timeout=timeout,
            api_base=api_base,
            model=model,
            input=input,
            voice=voice,
            optional_params=optional_params,
            kwargs=kwargs,
            logging_obj=logging_obj,
        )
    elif custom_llm_provider == "gemini":
        from .endpoints.speech.speech_to_completion_bridge.handler import (
            speech_to_completion_bridge_handler,
        )

        return speech_to_completion_bridge_handler.speech(
            model=model,
            input=input,
            voice=voice,
            optional_params=optional_params,
            litellm_params=litellm_params_dict,
            headers=headers or {},
            logging_obj=logging_obj,
            custom_llm_provider=custom_llm_provider,
        )

    if response is None:
        raise Exception(
            "Unable to map the custom llm provider={} to a known provider={}.".format(
                custom_llm_provider, litellm.provider_list
            )
        )
    return response


##### Health Endpoints #######################


async def ahealth_check(
    model_params: dict,
    mode: Optional[
        Literal[
            "chat",
            "completion",
            "embedding",
            "audio_speech",
            "audio_transcription",
            "image_generation",
            "batch",
            "rerank",
            "realtime",
            "responses",
            "ocr",
        ]
    ] = "chat",
    prompt: Optional[str] = None,
    input: Optional[List] = None,
):
    """
    Support health checks for different providers. Return remaining rate limit, etc.

    Returns:
        {
            "x-ratelimit-remaining-requests": int,
            "x-ratelimit-remaining-tokens": int,
            "x-ms-region": str,
        }
    """
    from litellm.litellm_core_utils.health_check_helpers import HealthCheckHelpers

    # Map modes to their corresponding health check calls
    #########################################################
    # Init request with tracking information
    #########################################################
    litellm_logging_obj = Logging(
        model="",
        messages=[],
        stream=False,
        call_type="acompletion",
        litellm_call_id=str(uuid.uuid4()),
        start_time=datetime.datetime.now(),
        function_id=str(uuid.uuid4()),
        log_raw_request_response=True,
    )
    model_params["litellm_logging_obj"] = litellm_logging_obj
    model_params = (
        HealthCheckHelpers._update_model_params_with_health_check_tracking_information(
            model_params=model_params
        )
    )
    #########################################################
    try:
        model: Optional[str] = model_params.get("model", None)
        if model is None:
            raise Exception("model not set")

        if model in litellm.model_cost and mode is None:
            mode = litellm.model_cost[model].get("mode")

        model, custom_llm_provider, _, _ = get_llm_provider(model=model)
        if model in litellm.model_cost and mode is None:
            mode = litellm.model_cost[model].get("mode")

        model_params["cache"] = {
            "no-cache": True
        }  # don't used cached responses for making health check calls
        mode = mode or "chat"
        if "*" in model:
            return await HealthCheckHelpers.ahealth_check_wildcard_models(
                model=model,
                custom_llm_provider=custom_llm_provider,
                model_params=model_params,
                litellm_logging_obj=litellm_logging_obj,
            )

        mode_handlers = HealthCheckHelpers.get_mode_handlers(
            model=model,
            custom_llm_provider=custom_llm_provider,
            model_params=model_params,
            prompt=prompt,
            input=input,
        )

        if mode in mode_handlers:
            _response = await mode_handlers[mode]()
            # Only process headers for chat mode
            _response_headers: dict = (
                getattr(_response, "_hidden_params", {}).get("headers", {}) or {}
            )
            return _create_health_check_response(_response_headers)
        else:
            raise Exception(
                f"Mode {mode} not supported. See modes here: https://docs.litellm.ai/docs/proxy/health"
            )
    except Exception as e:
        stack_trace = traceback.format_exc()
        if isinstance(stack_trace, str):
            stack_trace = stack_trace[:1000]

        if mode is None:
            return {
                "error": f"error:{str(e)}. Missing `mode`. Set the `mode` for the model - https://docs.litellm.ai/docs/proxy/health#embedding-models  \nstacktrace: {stack_trace}"
            }

        error_to_return = str(e) + "\nstack trace: " + stack_trace

        raw_request_typed_dict = litellm_logging_obj.model_call_details.get(
            "raw_request_typed_dict"
        )

        return {
            "error": error_to_return,
            "raw_request_typed_dict": raw_request_typed_dict,
        }


####### HELPER FUNCTIONS ################
## Set verbose to true -> ```litellm.set_verbose = True```
def print_verbose(print_statement):
    try:
        verbose_logger.debug(print_statement)
        if litellm.set_verbose:
            print(print_statement)  # noqa
    except Exception:
        pass


def config_completion(**kwargs):
    if litellm.config_path is not None:
        config_args = read_config_args(litellm.config_path)
        # overwrite any args passed in with config args
        return completion(**kwargs, **config_args)
    else:
        raise ValueError(
            "No config path set, please set a config path using `litellm.config_path = 'path/to/config.json'`"
        )


def stream_chunk_builder_text_completion(
    chunks: list, messages: Optional[List] = None
) -> TextCompletionResponse:
    id = chunks[0]["id"]
    object = chunks[0]["object"]
    created = chunks[0]["created"]
    model = chunks[0]["model"]
    system_fingerprint = chunks[0].get("system_fingerprint", None)
    finish_reason = chunks[-1]["choices"][0]["finish_reason"]
    logprobs = chunks[-1]["choices"][0]["logprobs"]

    response = {
        "id": id,
        "object": object,
        "created": created,
        "model": model,
        "system_fingerprint": system_fingerprint,
        "choices": [
            {
                "text": None,
                "index": 0,
                "logprobs": logprobs,
                "finish_reason": finish_reason,
            }
        ],
        "usage": {
            "prompt_tokens": None,
            "completion_tokens": None,
            "total_tokens": None,
        },
    }
    content_list = []
    for chunk in chunks:
        choices = chunk["choices"]
        for choice in choices:
            if (
                choice is not None
                and hasattr(choice, "text")
                and choice.get("text") is not None
            ):
                _choice = choice.get("text")
                content_list.append(_choice)

    # Combine the "content" strings into a single string || combine the 'function' strings into a single string
    combined_content = "".join(content_list)

    # Update the "content" field within the response dictionary
    response["choices"][0]["text"] = combined_content

    if len(combined_content) > 0:
        pass
    else:
        pass
    # # Update usage information if needed
    try:
        response["usage"]["prompt_tokens"] = token_counter(
            model=model, messages=messages
        )
    except (
        Exception
    ):  # don't allow this failing to block a complete streaming response from being returned
        print_verbose("token_counter failed, assuming prompt tokens is 0")
        response["usage"]["prompt_tokens"] = 0
    response["usage"]["completion_tokens"] = token_counter(
        model=model,
        text=combined_content,
        count_response_tokens=True,  # count_response_tokens is a Flag to tell token counter this is a response, No need to add extra tokens we do for input messages
    )
    response["usage"]["total_tokens"] = (
        response["usage"]["prompt_tokens"] + response["usage"]["completion_tokens"]
    )
    return TextCompletionResponse(**response)


def stream_chunk_builder(  # noqa: PLR0915
    chunks: list,
    messages: Optional[list] = None,
    start_time=None,
    end_time=None,
    logging_obj: Optional[Logging] = None,
) -> Optional[Union[ModelResponse, TextCompletionResponse]]:
    try:
        if chunks is None:
            raise litellm.APIError(
                status_code=500,
                message="Error building chunks for logging/streaming usage calculation",
                llm_provider="",
                model="",
            )
        if not chunks:
            return None

        processor = ChunkProcessor(chunks, messages)
        chunks = processor.chunks

        ### BASE-CASE ###
        if len(chunks) == 0:
            return None
        ## Route to the text completion logic
        if isinstance(
            chunks[0]["choices"][0], litellm.utils.TextChoices
        ):  # route to the text completion logic
            return stream_chunk_builder_text_completion(
                chunks=chunks, messages=messages
            )

        model = chunks[0]["model"]
        # Initialize the response dictionary
        response = processor.build_base_response(chunks)

        tool_call_chunks = [
            chunk
            for chunk in chunks
            if len(chunk["choices"]) > 0
            and "tool_calls" in chunk["choices"][0]["delta"]
            and chunk["choices"][0]["delta"]["tool_calls"] is not None
        ]

        if len(tool_call_chunks) > 0:
            tool_calls_list = processor.get_combined_tool_content(tool_call_chunks)
            _choice = cast(Choices, response.choices[0])
            _choice.message.content = None
            _choice.message.tool_calls = tool_calls_list

        function_call_chunks = [
            chunk
            for chunk in chunks
            if len(chunk["choices"]) > 0
            and "function_call" in chunk["choices"][0]["delta"]
            and chunk["choices"][0]["delta"]["function_call"] is not None
        ]

        if len(function_call_chunks) > 0:
            _choice = cast(Choices, response.choices[0])
            _choice.message.content = None
            _choice.message.function_call = (
                processor.get_combined_function_call_content(function_call_chunks)
            )

        content_chunks = [
            chunk
            for chunk in chunks
            if len(chunk["choices"]) > 0
            and "content" in chunk["choices"][0]["delta"]
            and chunk["choices"][0]["delta"]["content"] is not None
        ]

        if len(content_chunks) > 0:
            response["choices"][0]["message"]["content"] = (
                processor.get_combined_content(content_chunks)
            )

        thinking_blocks = [
            chunk
            for chunk in chunks
            if len(chunk["choices"]) > 0
            and "thinking_blocks" in chunk["choices"][0]["delta"]
            and chunk["choices"][0]["delta"]["thinking_blocks"] is not None
        ]

        if len(thinking_blocks) > 0:
            response["choices"][0]["message"]["thinking_blocks"] = (
                processor.get_combined_thinking_content(thinking_blocks)
            )

        reasoning_chunks = [
            chunk
            for chunk in chunks
            if len(chunk["choices"]) > 0
            and "reasoning_content" in chunk["choices"][0]["delta"]
            and chunk["choices"][0]["delta"]["reasoning_content"] is not None
        ]

        if len(reasoning_chunks) > 0:
            response["choices"][0]["message"]["reasoning_content"] = (
                processor.get_combined_reasoning_content(reasoning_chunks)
            )

        annotation_chunks = [
            chunk
            for chunk in chunks
            if len(chunk["choices"]) > 0
            and "annotations" in chunk["choices"][0]["delta"]
            and chunk["choices"][0]["delta"]["annotations"] is not None
        ]

        if len(annotation_chunks) > 0:
            annotations = annotation_chunks[0]["choices"][0]["delta"]["annotations"]
            response["choices"][0]["message"]["annotations"] = annotations

        audio_chunks = [
            chunk
            for chunk in chunks
            if len(chunk["choices"]) > 0
            and "audio" in chunk["choices"][0]["delta"]
            and chunk["choices"][0]["delta"]["audio"] is not None
        ]

        if len(audio_chunks) > 0:
            _choice = cast(Choices, response.choices[0])
            _choice.message.audio = processor.get_combined_audio_content(audio_chunks)

        completion_output = get_content_from_model_response(response)

        reasoning_tokens = processor.count_reasoning_tokens(response)

        usage = processor.calculate_usage(
            chunks=chunks,
            model=model,
            completion_output=completion_output,
            messages=messages,
            reasoning_tokens=reasoning_tokens,
        )

        setattr(response, "usage", usage)

        # Add cost to usage object if include_cost_in_streaming_usage is True
        if litellm.include_cost_in_streaming_usage and logging_obj is not None:
            setattr(
                usage, "cost", logging_obj._response_cost_calculator(result=response)
            )

        return response
    except Exception as e:
        verbose_logger.exception(
            "litellm.main.py::stream_chunk_builder() - Exception occurred - {}".format(
                str(e)
            )
        )
        raise litellm.APIError(
            status_code=500,
            message="Error building chunks for logging/streaming usage calculation",
            llm_provider="",
            model="",
        )<|MERGE_RESOLUTION|>--- conflicted
+++ resolved
@@ -5840,14 +5840,9 @@
                 )
 
             # Cast to specific Azure config type to access dispatch method
-<<<<<<< HEAD
-            azure_config = cast(AzureAVATextToSpeechConfig, text_to_speech_provider_config)
-=======
             azure_config = cast(
                 AzureAVATextToSpeechConfig, text_to_speech_provider_config
-            )
->>>>>>> c0890e7d
-
+)
             response = azure_config.dispatch_text_to_speech(  # type: ignore
                 model=model,
                 input=input,
