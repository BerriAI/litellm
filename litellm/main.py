--- conflicted
+++ resolved
@@ -261,11 +261,8 @@
 bytez_transformation = BytezChatConfig()
 heroku_transformation = HerokuChatConfig()
 oci_transformation = OCIChatConfig()
-<<<<<<< HEAD
 parasail_transformation = ParasailChatConfig()
-=======
 ovhcloud_transformation = OVHCloudChatConfig()
->>>>>>> f34bbd1f
 ####### COMPLETION ENDPOINTS ################
 
 
@@ -3543,16 +3540,6 @@
 
             pass
 
-<<<<<<< HEAD
-        elif custom_llm_provider == "parasail":
-            api_key = (
-                api_key
-                or litellm.parasail_key
-                or get_secret_str("PARASAIL_API_KEY")
-                or litellm.api_key
-            )
-
-=======
         elif custom_llm_provider == "ovhcloud" or model in litellm.ovhcloud_models:
             api_key = (
                 api_key
@@ -3568,7 +3555,6 @@
                 or "https://oai.endpoints.kepler.ai.cloud.ovh.net/v1"
             )
 
->>>>>>> f34bbd1f
             response = base_llm_http_handler.completion(
                 model=model,
                 messages=messages,
@@ -3585,11 +3571,36 @@
                 custom_llm_provider=custom_llm_provider,
                 encoding=encoding,
                 stream=stream,
-<<<<<<< HEAD
+                provider_config=ovhcloud_transformation,
+            )
+
+            pass
+
+        elif custom_llm_provider == "parasail":
+            api_key = (
+                api_key
+                or litellm.parasail_key
+                or get_secret_str("PARASAIL_API_KEY")
+                or litellm.api_key
+            )
+
+            response = base_llm_http_handler.completion(
+                model=model,
+                messages=messages,
+                headers=headers,
+                model_response=model_response,
+                api_key=api_key,
+                api_base=api_base,
+                acompletion=acompletion,
+                logging_obj=logging,
+                optional_params=optional_params,
+                litellm_params=litellm_params,
+                timeout=timeout,  # type: ignore
+                client=client,
+                custom_llm_provider=custom_llm_provider,
+                encoding=encoding,
+                stream=stream,
                 provider_config=parasail_transformation,
-=======
-                provider_config=ovhcloud_transformation,
->>>>>>> f34bbd1f
             )
 
             pass
