--- conflicted
+++ resolved
@@ -500,13 +500,8 @@
 def completion(
     model: str,
     # Optional OpenAI params: see https://platform.openai.com/docs/api-reference/chat/create
-<<<<<<< HEAD
     messages: List[MessageDict] = [],
-    timeout: Optional[Union[float, int]] = None,
-=======
-    messages: List = [],
     timeout: Optional[Union[float, str, httpx.Timeout]] = None,
->>>>>>> 06ac381d
     temperature: Optional[float] = None,
     top_p: Optional[float] = None,
     n: Optional[int] = None,
