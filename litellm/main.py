--- conflicted
+++ resolved
@@ -2390,12 +2390,6 @@
                 )
 
             # Ensure the URL ends with /v1/messages
-<<<<<<< HEAD
-            if not api_base.endswith("/v1/messages"):
-                if not api_base.endswith("/anthropic"):
-                    api_base = api_base.rstrip("/") + "/anthropic"
-                api_base = api_base.rstrip("/") + "/v1/messages"
-=======
             api_base = api_base.rstrip("/")
             if api_base.endswith("/v1/messages"):
                 pass
@@ -2408,7 +2402,6 @@
                 else:
                     api_base = api_base + "/anthropic"
                 api_base = api_base + "/v1/messages"
->>>>>>> 3249f6dd
 
             response = azure_anthropic_chat_completions.completion(
                 model=model,
