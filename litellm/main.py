--- conflicted
+++ resolved
@@ -3415,12 +3415,9 @@
             model in litellm.open_ai_embedding_models
             or custom_llm_provider == "openai"
             or custom_llm_provider == "together_ai"
-<<<<<<< HEAD
+            or custom_llm_provider == "nvidia_nim"
             or custom_llm_provider == "nvidia"
-=======
-            or custom_llm_provider == "nvidia_nim"
             or custom_llm_provider == "litellm_proxy"
->>>>>>> 995fc001
         ):
             api_base = (
                 api_base
