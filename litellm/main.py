# +-----------------------------------------------+
# |                                               |
# |           Give Feedback / Get Help            |
# | https://github.com/BerriAI/litellm/issues/new |
# |                                               |
# +-----------------------------------------------+
#
#  Thank you ! We ❤️ you! - Krrish & Ishaan

import asyncio
import contextvars
import datetime
import inspect
import json
import os
import random
import sys
import time
import traceback
from concurrent import futures
from concurrent.futures import FIRST_COMPLETED, ThreadPoolExecutor, wait
from copy import deepcopy
from functools import partial
from typing import (
    TYPE_CHECKING,
    Any,
    AsyncIterator,
    Callable,
    Coroutine,
    Dict,
    List,
    Literal,
    Mapping,
    Optional,
    Tuple,
    Type,
    Union,
    cast,
    get_args,
)

from litellm._uuid import uuid

if TYPE_CHECKING:
    from aiohttp import ClientSession

import dotenv
import httpx
import openai
import tiktoken
from pydantic import BaseModel
from typing_extensions import overload

import litellm
from litellm import (  # type: ignore
    Logging,
    client,
    exception_type,
    get_litellm_params,
    get_optional_params,
)
from litellm.constants import (
    DEFAULT_MOCK_RESPONSE_COMPLETION_TOKEN_COUNT,
    DEFAULT_MOCK_RESPONSE_PROMPT_TOKEN_COUNT,
)
from litellm.exceptions import LiteLLMUnknownProvider
from litellm.integrations.custom_logger import CustomLogger
from litellm.litellm_core_utils.audio_utils.utils import get_audio_file_for_health_check
from litellm.litellm_core_utils.dd_tracing import tracer
from litellm.litellm_core_utils.get_provider_specific_headers import (
    ProviderSpecificHeaderUtils,
)
from litellm.litellm_core_utils.health_check_utils import (
    _create_health_check_response,
    _filter_model_params,
)
from litellm.litellm_core_utils.litellm_logging import Logging as LiteLLMLoggingObj
from litellm.litellm_core_utils.mock_functions import (
    mock_embedding,
    mock_image_generation,
)
from litellm.litellm_core_utils.prompt_templates.common_utils import (
    get_content_from_model_response,
)
from litellm.llms.base_llm import BaseConfig, BaseImageGenerationConfig
from litellm.llms.base_llm.base_model_iterator import (
    convert_model_response_to_streaming,
)
from litellm.llms.bedrock.common_utils import BedrockModelInfo
from litellm.llms.cohere.common_utils import CohereModelInfo
from litellm.llms.custom_httpx.http_handler import AsyncHTTPHandler, HTTPHandler
from litellm.llms.vertex_ai.common_utils import (
    VertexAIModelRoute,
    get_vertex_ai_model_route,
)
from litellm.realtime_api.main import _realtime_health_check
from litellm.secret_managers.main import get_secret_bool, get_secret_str
from litellm.types.router import GenericLiteLLMParams
from litellm.types.utils import RawRequestTypedDict, StreamingChoices
from litellm.utils import (
    CustomStreamWrapper,
    ProviderConfigManager,
    Usage,
    _get_model_info_helper,
    add_openai_metadata,
    add_provider_specific_params_to_optional_params,
    async_mock_completion_streaming_obj,
    convert_to_model_response_object,
    create_pretrained_tokenizer,
    create_tokenizer,
    get_api_key,
    get_llm_provider,
    get_non_default_completion_params,
    get_non_default_transcription_params,
    get_optional_params_embeddings,
    get_optional_params_image_gen,
    get_optional_params_transcription,
    get_secret,
    get_standard_openai_params,
    mock_completion_streaming_obj,
    pre_process_non_default_params,
    read_config_args,
    should_run_mock_completion,
    supports_httpx_timeout,
    token_counter,
    validate_and_fix_openai_messages,
    validate_and_fix_openai_tools,
    validate_chat_completion_tool_choice,
)

from ._logging import verbose_logger
from .caching.caching import disable_cache, enable_cache, update_cache
from .litellm_core_utils.core_helpers import safe_deep_copy
from .litellm_core_utils.fallback_utils import (
    async_completion_with_fallbacks,
    completion_with_fallbacks,
)
from .litellm_core_utils.prompt_templates.common_utils import (
    get_completion_messages,
    update_messages_with_model_file_ids,
)
from .litellm_core_utils.prompt_templates.factory import (
    custom_prompt,
    function_call_prompt,
    map_system_message_pt,
    ollama_pt,
    prompt_factory,
    stringify_json_tool_call_content,
)
from .litellm_core_utils.streaming_chunk_builder_utils import ChunkProcessor
from .llms.anthropic.chat import AnthropicChatCompletion
from .llms.azure.audio_transcriptions import AzureAudioTranscription
from .llms.azure.azure import AzureChatCompletion, _check_dynamic_azure_params
from .llms.azure.chat.o_series_handler import AzureOpenAIO1ChatCompletion
from .llms.azure.completion.handler import AzureTextCompletion
from .llms.azure_ai.embed import AzureAIEmbedding
from .llms.bedrock.chat import BedrockConverseLLM, BedrockLLM
from .llms.bedrock.embed.embedding import BedrockEmbedding
from .llms.bedrock.image.image_handler import BedrockImageGeneration
from .llms.bytez.chat.transformation import BytezChatConfig
from .llms.clarifai.chat.transformation import ClarifaiConfig
from .llms.codestral.completion.handler import CodestralTextCompletion
from .llms.cohere.embed import handler as cohere_embed
from .llms.custom_httpx.aiohttp_handler import BaseLLMAIOHTTPHandler
from .llms.custom_httpx.llm_http_handler import BaseLLMHTTPHandler
from .llms.custom_llm import CustomLLM, custom_chat_llm_router
from .llms.databricks.embed.handler import DatabricksEmbeddingHandler
from .llms.deprecated_providers import aleph_alpha, palm
from .llms.gemini.common_utils import get_api_key_from_env
from .llms.groq.chat.handler import GroqChatCompletion
from .llms.sap.chat.handler import GenAIHubOrchestration
from .llms.heroku.chat.transformation import HerokuChatConfig
from .llms.huggingface.embedding.handler import HuggingFaceEmbedding
from .llms.lemonade.chat.transformation import LemonadeChatConfig
from .llms.nlp_cloud.chat.handler import completion as nlp_cloud_chat_completion
from .llms.oci.chat.transformation import OCIChatConfig
from .llms.ollama.completion import handler as ollama
from .llms.oobabooga.chat import oobabooga
from .llms.openai.completion.handler import OpenAITextCompletion
from .llms.openai.image_variations.handler import OpenAIImageVariationsHandler
from .llms.openai.openai import OpenAIChatCompletion
from .llms.openai.transcriptions.handler import OpenAIAudioTranscription
from .llms.openai_like.chat.handler import OpenAILikeChatHandler
from .llms.openai_like.embedding.handler import OpenAILikeEmbeddingHandler
from .llms.ovhcloud.chat.transformation import OVHCloudChatConfig
from .llms.petals.completion import handler as petals_handler
from .llms.predibase.chat.handler import PredibaseChatCompletion
from .llms.replicate.chat.handler import completion as replicate_chat_completion
from .llms.sagemaker.chat.handler import SagemakerChatHandler
from .llms.sagemaker.completion.handler import SagemakerLLM
from .llms.vertex_ai import vertex_ai_non_gemini
from .llms.vertex_ai.gemini.vertex_and_google_ai_studio_gemini import VertexLLM
from .llms.vertex_ai.gemini_embeddings.batch_embed_content_handler import (
    GoogleBatchEmbeddings,
)
from .llms.vertex_ai.image_generation.image_generation_handler import (
    VertexImageGeneration,
)
from .llms.vertex_ai.multimodal_embeddings.embedding_handler import (
    VertexMultimodalEmbedding,
)
from .llms.vertex_ai.text_to_speech.text_to_speech_handler import VertexTextToSpeechAPI
from .llms.vertex_ai.vertex_ai_partner_models.main import VertexAIPartnerModels
from .llms.vertex_ai.vertex_embeddings.embedding_handler import VertexEmbedding
from .llms.vertex_ai.vertex_gemma_models.main import VertexAIGemmaModels
from .llms.vertex_ai.vertex_model_garden.main import VertexAIModelGardenModels
from .llms.vllm.completion import handler as vllm_handler
from .llms.watsonx.chat.handler import WatsonXChatHandler
from .llms.watsonx.common_utils import IBMWatsonXMixin
from .types.llms.anthropic import AnthropicThinkingParam
from .types.llms.openai import (
    ChatCompletionAssistantMessage,
    ChatCompletionAudioParam,
    ChatCompletionModality,
    ChatCompletionPredictionContentParam,
    ChatCompletionUserMessage,
    HttpxBinaryResponseContent,
    OpenAIModerationResponse,
    OpenAIWebSearchOptions,
)
from .types.utils import (
    AdapterCompletionStreamWrapper,
    ChatCompletionMessageToolCall,
    CompletionTokensDetails,
    FileTypes,
    HiddenParams,
    LlmProviders,
    PromptTokensDetails,
    ProviderSpecificHeader,
    all_litellm_params,
)

encoding = tiktoken.get_encoding("cl100k_base")
from litellm.types.utils import ModelResponseStream
from litellm.utils import (
    Choices,
    EmbeddingResponse,
    Message,
    ModelResponse,
    TextChoices,
    TextCompletionResponse,
    TextCompletionStreamWrapper,
    TranscriptionResponse,
)

####### ENVIRONMENT VARIABLES ###################
openai_chat_completions = OpenAIChatCompletion()
openai_text_completions = OpenAITextCompletion()
openai_audio_transcriptions = OpenAIAudioTranscription()
openai_image_variations = OpenAIImageVariationsHandler()
groq_chat_completions = GroqChatCompletion()
sap_gen_ai_hub_chat_completions = GenAIHubOrchestration()
sap_gen_ai_hub_emb = GenAIHubOrchestration()
azure_ai_embedding = AzureAIEmbedding()
anthropic_chat_completions = AnthropicChatCompletion()
azure_chat_completions = AzureChatCompletion()
azure_o1_chat_completions = AzureOpenAIO1ChatCompletion()
azure_text_completions = AzureTextCompletion()
azure_audio_transcriptions = AzureAudioTranscription()
huggingface_embed = HuggingFaceEmbedding()
predibase_chat_completions = PredibaseChatCompletion()
codestral_text_completions = CodestralTextCompletion()
bedrock_converse_chat_completion = BedrockConverseLLM()
bedrock_embedding = BedrockEmbedding()
bedrock_image_generation = BedrockImageGeneration()
vertex_chat_completion = VertexLLM()
vertex_embedding = VertexEmbedding()
vertex_multimodal_embedding = VertexMultimodalEmbedding()
vertex_image_generation = VertexImageGeneration()
google_batch_embeddings = GoogleBatchEmbeddings()
vertex_partner_models_chat_completion = VertexAIPartnerModels()
vertex_gemma_chat_completion = VertexAIGemmaModels()
vertex_model_garden_chat_completion = VertexAIModelGardenModels()
vertex_text_to_speech = VertexTextToSpeechAPI()
sagemaker_llm = SagemakerLLM()
watsonx_chat_completion = WatsonXChatHandler()
openai_like_embedding = OpenAILikeEmbeddingHandler()
openai_like_chat_completion = OpenAILikeChatHandler()
databricks_embedding = DatabricksEmbeddingHandler()
base_llm_http_handler = BaseLLMHTTPHandler()
base_llm_aiohttp_handler = BaseLLMAIOHTTPHandler()
sagemaker_chat_completion = SagemakerChatHandler()
bytez_transformation = BytezChatConfig()
heroku_transformation = HerokuChatConfig()
oci_transformation = OCIChatConfig()
ovhcloud_transformation = OVHCloudChatConfig()
lemonade_transformation = LemonadeChatConfig()

MOCK_RESPONSE_TYPE = Union[str, Exception, dict, ModelResponse, ModelResponseStream]
####### COMPLETION ENDPOINTS ################


class LiteLLM:

    def __init__(
        self,
        *,
        api_key=None,
        organization: Optional[str] = None,
        base_url: Optional[str] = None,
        timeout: Optional[float] = 600,
        max_retries: Optional[int] = litellm.num_retries,
        default_headers: Optional[Mapping[str, str]] = None,
    ):
        self.params = locals()
        self.chat = Chat(self.params, router_obj=None)


class Chat:
    def __init__(self, params, router_obj: Optional[Any]):
        self.params = params
        if self.params.get("acompletion", False) is True:
            self.params.pop("acompletion")
            self.completions: Union[AsyncCompletions, Completions] = AsyncCompletions(
                self.params, router_obj=router_obj
            )
        else:
            self.completions = Completions(self.params, router_obj=router_obj)


class Completions:
    def __init__(self, params, router_obj: Optional[Any]):
        self.params = params
        self.router_obj = router_obj

    def create(self, messages, model=None, **kwargs):
        for k, v in kwargs.items():
            self.params[k] = v
        model = model or self.params.get("model")
        if self.router_obj is not None:
            response = self.router_obj.completion(
                model=model, messages=messages, **self.params
            )
        else:
            response = completion(model=model, messages=messages, **self.params)
        return response


class AsyncCompletions:
    def __init__(self, params, router_obj: Optional[Any]):
        self.params = params
        self.router_obj = router_obj

    async def create(self, messages, model=None, **kwargs):
        for k, v in kwargs.items():
            self.params[k] = v
        model = model or self.params.get("model")
        if self.router_obj is not None:
            response = await self.router_obj.acompletion(
                model=model, messages=messages, **self.params
            )
        else:
            response = await acompletion(model=model, messages=messages, **self.params)
        return response


@tracer.wrap()
@client
async def acompletion(
    model: str,
    # Optional OpenAI params: see https://platform.openai.com/docs/api-reference/chat/create
    messages: List = [],
    functions: Optional[List] = None,
    function_call: Optional[str] = None,
    timeout: Optional[Union[float, int]] = None,
    temperature: Optional[float] = None,
    top_p: Optional[float] = None,
    n: Optional[int] = None,
    stream: Optional[bool] = None,
    stream_options: Optional[dict] = None,
    stop=None,
    max_tokens: Optional[int] = None,
    max_completion_tokens: Optional[int] = None,
    modalities: Optional[List[ChatCompletionModality]] = None,
    prediction: Optional[ChatCompletionPredictionContentParam] = None,
    audio: Optional[ChatCompletionAudioParam] = None,
    presence_penalty: Optional[float] = None,
    frequency_penalty: Optional[float] = None,
    logit_bias: Optional[dict] = None,
    user: Optional[str] = None,
    # openai v1.0+ new params
    response_format: Optional[Union[dict, Type[BaseModel]]] = None,
    seed: Optional[int] = None,
    tools: Optional[List] = None,
    tool_choice: Optional[Union[str, dict]] = None,
    parallel_tool_calls: Optional[bool] = None,
    logprobs: Optional[bool] = None,
    top_logprobs: Optional[int] = None,
    deployment_id=None,
    reasoning_effort: Optional[
        Literal["none", "minimal", "low", "medium", "high", "default"]
    ] = None,
    safety_identifier: Optional[str] = None,
    service_tier: Optional[str] = None,
    # set api_base, api_version, api_key
    base_url: Optional[str] = None,
    api_version: Optional[str] = None,
    api_key: Optional[str] = None,
    model_list: Optional[list] = None,  # pass in a list of api_base,keys, etc.
    extra_headers: Optional[dict] = None,
    # Optional liteLLM function params
    thinking: Optional[AnthropicThinkingParam] = None,
    web_search_options: Optional[OpenAIWebSearchOptions] = None,
    # Session management
    shared_session: Optional["ClientSession"] = None,
    **kwargs,
) -> Union[ModelResponse, CustomStreamWrapper]:
    """
    Asynchronously executes a litellm.completion() call for any of litellm supported llms (example gpt-4, gpt-3.5-turbo, claude-2, command-nightly)

    Parameters:
        model (str): The name of the language model to use for text completion. see all supported LLMs: https://docs.litellm.ai/docs/providers/
        messages (List): A list of message objects representing the conversation context (default is an empty list).

        OPTIONAL PARAMS
        functions (List, optional): A list of functions to apply to the conversation messages (default is an empty list).
        function_call (str, optional): The name of the function to call within the conversation (default is an empty string).
        temperature (float, optional): The temperature parameter for controlling the randomness of the output (default is 1.0).
        top_p (float, optional): The top-p parameter for nucleus sampling (default is 1.0).
        n (int, optional): The number of completions to generate (default is 1).
        stream (bool, optional): If True, return a streaming response (default is False).
        stream_options (dict, optional): A dictionary containing options for the streaming response. Only use this if stream is True.
        stop(string/list, optional): - Up to 4 sequences where the LLM API will stop generating further tokens.
        max_tokens (integer, optional): The maximum number of tokens in the generated completion (default is infinity).
        max_completion_tokens (integer, optional): An upper bound for the number of tokens that can be generated for a completion, including visible output tokens and reasoning tokens.
        modalities (List[ChatCompletionModality], optional): Output types that you would like the model to generate for this request. You can use `["text", "audio"]`
        prediction (ChatCompletionPredictionContentParam, optional): Configuration for a Predicted Output, which can greatly improve response times when large parts of the model response are known ahead of time. This is most common when you are regenerating a file with only minor changes to most of the content.
        audio (ChatCompletionAudioParam, optional): Parameters for audio output. Required when audio output is requested with modalities: ["audio"]
        presence_penalty (float, optional): It is used to penalize new tokens based on their existence in the text so far.
        frequency_penalty: It is used to penalize new tokens based on their frequency in the text so far.
        logit_bias (dict, optional): Used to modify the probability of specific tokens appearing in the completion.
        user (str, optional):  A unique identifier representing your end-user. This can help the LLM provider to monitor and detect abuse.
        metadata (dict, optional): Pass in additional metadata to tag your completion calls - eg. prompt version, details, etc.
        api_base (str, optional): Base URL for the API (default is None).
        api_version (str, optional): API version (default is None).
        api_key (str, optional): API key (default is None).
        model_list (list, optional): List of api base, version, keys
        timeout (float, optional): The maximum execution time in seconds for the completion request.

        LITELLM Specific Params
        mock_response (str, optional): If provided, return a mock completion response for testing or debugging purposes (default is None).
        custom_llm_provider (str, optional): Used for Non-OpenAI LLMs, Example usage for bedrock, set model="amazon.titan-tg1-large" and custom_llm_provider="bedrock"
    Returns:
        ModelResponse: A response object containing the generated completion and associated metadata.

    Notes:
        - This function is an asynchronous version of the `completion` function.
        - The `completion` function is called using `run_in_executor` to execute synchronously in the event loop.
        - If `stream` is True, the function returns an async generator that yields completion lines.
    """
    fallbacks = kwargs.get("fallbacks", None)
    mock_timeout = kwargs.get("mock_timeout", None)

    if mock_timeout is True:
        await _handle_mock_timeout_async(mock_timeout, timeout, model)

    loop = asyncio.get_event_loop()
    custom_llm_provider = kwargs.get("custom_llm_provider", None)

    ## PROMPT MANAGEMENT HOOKS ##
    #########################################################
    #########################################################
    litellm_logging_obj = kwargs.get("litellm_logging_obj", None)
    if isinstance(litellm_logging_obj, LiteLLMLoggingObj) and (
        litellm_logging_obj.should_run_prompt_management_hooks(
            prompt_id=kwargs.get("prompt_id", None),
            non_default_params=kwargs,
            tools=tools,
        )
    ):
        (
            model,
            messages,
            _,
        ) = await litellm_logging_obj.async_get_chat_completion_prompt(
            model=model,
            messages=messages,
            non_default_params=kwargs,
            prompt_id=kwargs.get("prompt_id", None),
            prompt_variables=kwargs.get("prompt_variables", None),
            tools=tools,
            prompt_label=kwargs.get("prompt_label", None),
            prompt_version=kwargs.get("prompt_version", None),
        )
        #########################################################
        # if the chat completion logging hook removed all tools,
        # set tools to None
        # eg. in certain cases when users send vector stores as tools
        # we don't want the tools to go to the upstream llm
        # relevant issue: https://github.com/BerriAI/litellm/issues/11404
        #########################################################
        if tools is not None and len(tools) == 0:
            tools = None

    #########################################################
    #########################################################

    # Log shared session usage
    if shared_session is not None:
        verbose_logger.debug(
            f"🔄 SHARED SESSION: acompletion called with shared_session (ID: {id(shared_session)})"
        )
    else:
        verbose_logger.debug(
            "🔄 NO SHARED SESSION: acompletion called without shared_session"
        )

    # Adjusted to use explicit arguments instead of *args and **kwargs
    completion_kwargs = {
        "model": model,
        "messages": messages,
        "functions": functions,
        "function_call": function_call,
        "timeout": timeout,
        "temperature": temperature,
        "top_p": top_p,
        "n": n,
        "stream": stream,
        "stream_options": stream_options,
        "stop": stop,
        "max_tokens": max_tokens,
        "max_completion_tokens": max_completion_tokens,
        "modalities": modalities,
        "prediction": prediction,
        "audio": audio,
        "presence_penalty": presence_penalty,
        "frequency_penalty": frequency_penalty,
        "logit_bias": logit_bias,
        "user": user,
        "response_format": response_format,
        "seed": seed,
        "tools": tools,
        "tool_choice": tool_choice,
        "parallel_tool_calls": parallel_tool_calls,
        "logprobs": logprobs,
        "top_logprobs": top_logprobs,
        "deployment_id": deployment_id,
        "base_url": base_url,
        "api_version": api_version,
        "api_key": api_key,
        "model_list": model_list,
        "reasoning_effort": reasoning_effort,
        "safety_identifier": safety_identifier,
        "service_tier": service_tier,
        "extra_headers": extra_headers,
        "acompletion": True,  # assuming this is a required parameter
        "thinking": thinking,
        "web_search_options": web_search_options,
        "shared_session": shared_session,
    }
    if custom_llm_provider is None:
        _, custom_llm_provider, _, _ = get_llm_provider(
            model=model,
            custom_llm_provider=custom_llm_provider,
            api_base=completion_kwargs.get("base_url", None),
        )

    fallbacks = fallbacks or litellm.model_fallbacks
    if fallbacks is not None:
        response = await async_completion_with_fallbacks(
            **completion_kwargs, kwargs={"fallbacks": fallbacks, **kwargs}
        )
        if response is None:
            raise Exception(
                "No response from fallbacks. Got none. Turn on `litellm.set_verbose=True` to see more details."
            )
        return response

    ### APPLY MOCK DELAY ###

    mock_delay = kwargs.get("mock_delay")
    mock_response = kwargs.get("mock_response")
    mock_tool_calls = kwargs.get("mock_tool_calls")
    mock_timeout = kwargs.get("mock_timeout")
    if mock_delay and should_run_mock_completion(
        mock_response=mock_response,
        mock_tool_calls=mock_tool_calls,
        mock_timeout=mock_timeout,
    ):
        await asyncio.sleep(mock_delay)

    try:
        # Use a partial function to pass your keyword arguments
        func = partial(completion, **completion_kwargs, **kwargs)

        # Add the context to the function
        ctx = contextvars.copy_context()
        func_with_context = partial(ctx.run, func)

        init_response = await loop.run_in_executor(None, func_with_context)
        if isinstance(init_response, dict) or isinstance(
            init_response, ModelResponse
        ):  ## CACHING SCENARIO
            if isinstance(init_response, dict):
                response = ModelResponse(**init_response)
            response = init_response
        elif asyncio.iscoroutine(init_response):
            response = await init_response
        else:
            response = init_response  # type: ignore

        if (
            custom_llm_provider == "text-completion-openai"
            or custom_llm_provider == "text-completion-codestral"
        ) and isinstance(response, TextCompletionResponse):
            response = litellm.OpenAITextCompletionConfig().convert_to_chat_model_response_object(
                response_object=response,
                model_response_object=litellm.ModelResponse(),
            )
        if isinstance(response, CustomStreamWrapper):
            response.set_logging_event_loop(
                loop=loop
            )  # sets the logging event loop if the user does sync streaming (e.g. on proxy for sagemaker calls)
        return response
    except Exception as e:
        custom_llm_provider = custom_llm_provider or "openai"
        raise exception_type(
            model=model,
            custom_llm_provider=custom_llm_provider,
            original_exception=e,
            completion_kwargs=completion_kwargs,
            extra_kwargs=kwargs,
        )


async def _async_streaming(response, model, custom_llm_provider, args):
    try:
        print_verbose(f"received response in _async_streaming: {response}")
        if asyncio.iscoroutine(response):
            response = await response
        async for line in response:
            print_verbose(f"line in async streaming: {line}")
            yield line
    except Exception as e:
        custom_llm_provider = custom_llm_provider or "openai"
        raise exception_type(
            model=model,
            custom_llm_provider=custom_llm_provider,
            original_exception=e,
        )


def _handle_mock_potential_exceptions(
    mock_response: Union[str, Exception],
    model: str,
    custom_llm_provider: Optional[str] = None,
):
    if isinstance(mock_response, Exception):
        if isinstance(mock_response, openai.APIError):
            raise mock_response
        raise litellm.MockException(
            status_code=getattr(mock_response, "status_code", 500),  # type: ignore
            message=getattr(mock_response, "text", str(mock_response)),
            llm_provider=getattr(
                mock_response, "llm_provider", custom_llm_provider or "openai"
            ),  # type: ignore
            model=model,  # type: ignore
            request=httpx.Request(method="POST", url="https://api.openai.com/v1/"),
        )
    elif isinstance(mock_response, str) and mock_response == "litellm.RateLimitError":
        raise litellm.RateLimitError(
            message="this is a mock rate limit error",
            llm_provider=getattr(
                mock_response, "llm_provider", custom_llm_provider or "openai"
            ),  # type: ignore
            model=model,
        )
    elif (
        isinstance(mock_response, str)
        and mock_response == "litellm.ContextWindowExceededError"
    ):
        raise litellm.ContextWindowExceededError(
            message="this is a mock context window exceeded error",
            llm_provider=getattr(
                mock_response, "llm_provider", custom_llm_provider or "openai"
            ),  # type: ignore
            model=model,
        )
    elif (
        isinstance(mock_response, str)
        and mock_response == "litellm.InternalServerError"
    ):
        raise litellm.InternalServerError(
            message="this is a mock internal server error",
            llm_provider=getattr(
                mock_response, "llm_provider", custom_llm_provider or "openai"
            ),  # type: ignore
            model=model,
        )
    elif isinstance(mock_response, str) and mock_response.startswith(
        "Exception: content_filter_policy"
    ):
        raise litellm.MockException(
            status_code=400,
            message=mock_response,
            llm_provider="azure",
            model=model,  # type: ignore
            request=httpx.Request(method="POST", url="https://api.openai.com/v1/"),
        )


def _handle_mock_timeout(
    mock_timeout: Optional[bool],
    timeout: Optional[Union[float, str, httpx.Timeout]],
    model: str,
):
    if mock_timeout is True and timeout is not None:
        _sleep_for_timeout(timeout)
        raise litellm.Timeout(
            message="This is a mock timeout error",
            llm_provider="openai",
            model=model,
        )


async def _handle_mock_timeout_async(
    mock_timeout: Optional[bool],
    timeout: Optional[Union[float, str, httpx.Timeout]],
    model: str,
):
    if mock_timeout is True and timeout is not None:
        await _sleep_for_timeout_async(timeout)
        raise litellm.Timeout(
            message="This is a mock timeout error",
            llm_provider="openai",
            model=model,
        )


def _sleep_for_timeout(timeout: Union[float, str, httpx.Timeout]):
    if isinstance(timeout, float):
        time.sleep(timeout)
    elif isinstance(timeout, str):
        time.sleep(float(timeout))
    elif isinstance(timeout, httpx.Timeout) and timeout.connect is not None:
        time.sleep(timeout.connect)


async def _sleep_for_timeout_async(timeout: Union[float, str, httpx.Timeout]):
    if isinstance(timeout, float):
        await asyncio.sleep(timeout)
    elif isinstance(timeout, str):
        await asyncio.sleep(float(timeout))
    elif isinstance(timeout, httpx.Timeout) and timeout.connect is not None:
        await asyncio.sleep(timeout.connect)


def mock_completion(
    model: str,
    messages: List,
    stream: Optional[bool] = False,
    n: Optional[int] = None,
    mock_response: Optional[MOCK_RESPONSE_TYPE] = "This is a mock request",
    mock_tool_calls: Optional[List] = None,
    mock_timeout: Optional[bool] = False,
    logging=None,
    custom_llm_provider=None,
    timeout: Optional[Union[float, str, httpx.Timeout]] = None,
    **kwargs,
):
    """
    Generate a mock completion response for testing or debugging purposes.

    This is a helper function that simulates the response structure of the OpenAI completion API.

    Parameters:
        model (str): The name of the language model for which the mock response is generated.
        messages (List): A list of message objects representing the conversation context.
        stream (bool, optional): If True, returns a mock streaming response (default is False).
        mock_response (str, optional): The content of the mock response (default is "This is a mock request").
        mock_timeout (bool, optional): If True, the mock response will be a timeout error (default is False).
        timeout (float, optional): The timeout value to use for the mock response (default is None).
        **kwargs: Additional keyword arguments that can be used but are not required.

    Returns:
        litellm.ModelResponse: A ModelResponse simulating a completion response with the specified model, messages, and mock response.

    Raises:
        Exception: If an error occurs during the generation of the mock completion response.
    Note:
        - This function is intended for testing or debugging purposes to generate mock completion responses.
        - If 'stream' is True, it returns a response that mimics the behavior of a streaming completion.
    """
    try:
        is_acompletion = kwargs.get("acompletion") or False
        if mock_response is None:
            mock_response = "This is a mock request"

        _handle_mock_timeout(mock_timeout=mock_timeout, timeout=timeout, model=model)

        ## LOGGING
        if logging is not None:
            logging.pre_call(
                input=messages,
                api_key="mock-key",
            )

        if isinstance(mock_response, str) or isinstance(mock_response, Exception):
            _handle_mock_potential_exceptions(
                mock_response=mock_response,
                model=model,
                custom_llm_provider=custom_llm_provider,
            )

        mock_response = cast(
            Union[str, dict, ModelResponse, ModelResponseStream], mock_response
        )  # after this point, mock_response is a string, dict, ModelResponse, or ModelResponseStream
        if isinstance(mock_response, str) and mock_response.startswith(
            "Exception: mock_streaming_error"
        ):
            mock_response = litellm.MockException(
                message="This is a mock error raised mid-stream",
                llm_provider="anthropic",
                model=model,
                status_code=529,
            )
        time_delay = kwargs.get("mock_delay", None)
        if time_delay is not None and not is_acompletion:
            time.sleep(time_delay)

        if isinstance(mock_response, dict):
            return ModelResponse(**mock_response)

        if isinstance(mock_response, ModelResponse):
            if not stream:
                return mock_response
            # convert to ModelResponseStream
            mock_response = convert_model_response_to_streaming(mock_response)  # type: ignore

        model_response: Union[ModelResponse, ModelResponseStream] = ModelResponse()

        if stream is True:
            model_response = ModelResponseStream()
            # don't try to access stream object,
            if kwargs.get("acompletion", False) is True:
                return CustomStreamWrapper(
                    completion_stream=async_mock_completion_streaming_obj(
                        model_response, mock_response=mock_response, model=model, n=n
                    ),
                    model=model,
                    custom_llm_provider="openai",
                    logging_obj=logging,
                )
            return CustomStreamWrapper(
                completion_stream=mock_completion_streaming_obj(
                    model_response, mock_response=mock_response, model=model, n=n
                ),
                model=model,
                custom_llm_provider="openai",
                logging_obj=logging,
            )
        if isinstance(mock_response, litellm.MockException):
            raise mock_response
        # At this point, mock_response must be a string (all other types have been handled or returned early)
        mock_response = cast(str, mock_response)
        if n is None:
            model_response.choices[0].message.content = mock_response  # type: ignore
        else:
            _all_choices = []
            for i in range(n):
                _choice = litellm.utils.Choices(
                    index=i,
                    message=litellm.utils.Message(
                        content=mock_response, role="assistant"
                    ),
                )
                _all_choices.append(_choice)
            model_response.choices = _all_choices  # type: ignore
        model_response.created = int(time.time())
        model_response.model = model

        if mock_tool_calls:
            model_response.choices[0].message.tool_calls = [  # type: ignore
                ChatCompletionMessageToolCall(**tool_call)
                for tool_call in mock_tool_calls
            ]

        setattr(
            model_response,
            "usage",
            Usage(
                prompt_tokens=DEFAULT_MOCK_RESPONSE_PROMPT_TOKEN_COUNT,
                completion_tokens=DEFAULT_MOCK_RESPONSE_COMPLETION_TOKEN_COUNT,
                total_tokens=DEFAULT_MOCK_RESPONSE_PROMPT_TOKEN_COUNT
                + DEFAULT_MOCK_RESPONSE_COMPLETION_TOKEN_COUNT,
            ),
        )

        try:
            _, custom_llm_provider, _, _ = litellm.utils.get_llm_provider(model=model)
            model_response._hidden_params["custom_llm_provider"] = custom_llm_provider
        except Exception:
            # dont let setting a hidden param block a mock_respose
            pass

        if logging is not None:
            logging.post_call(
                input=messages,
                api_key="my-secret-key",
                original_response="my-original-response",
            )
        return model_response

    except Exception as e:
        if isinstance(e, openai.APIError):
            raise e
        raise Exception("Mock completion response failed - {}".format(e))


def responses_api_bridge_check(
    model: str,
    custom_llm_provider: str,
) -> Tuple[dict, str]:
    model_info: Dict[str, Any] = {}
    try:
        model_info = cast(
            dict,
            _get_model_info_helper(
                model=model, custom_llm_provider=custom_llm_provider
            ),
        )
        if model_info.get("mode") is None and model.startswith("responses/"):
            model = model.replace("responses/", "")
            mode = "responses"
            model_info["mode"] = mode
    except Exception as e:
        verbose_logger.debug("Error getting model info: {}".format(e))

        if model.startswith(
            "responses/"
        ):  # handle azure models - `azure/responses/<deployment-name>`
            model = model.replace("responses/", "")
            mode = "responses"
            model_info["mode"] = mode
    return model_info, model


@tracer.wrap()
@client
def completion(  # type: ignore # noqa: PLR0915
    model: str,
    # Optional OpenAI params: see https://platform.openai.com/docs/api-reference/chat/create
    messages: List = [],
    timeout: Optional[Union[float, str, httpx.Timeout]] = None,
    temperature: Optional[float] = None,
    top_p: Optional[float] = None,
    n: Optional[int] = None,
    stream: Optional[bool] = None,
    stream_options: Optional[dict] = None,
    stop=None,
    max_completion_tokens: Optional[int] = None,
    max_tokens: Optional[int] = None,
    modalities: Optional[List[ChatCompletionModality]] = None,
    prediction: Optional[ChatCompletionPredictionContentParam] = None,
    audio: Optional[ChatCompletionAudioParam] = None,
    presence_penalty: Optional[float] = None,
    frequency_penalty: Optional[float] = None,
    logit_bias: Optional[dict] = None,
    user: Optional[str] = None,
    # openai v1.0+ new params
    reasoning_effort: Optional[
        Literal["none", "minimal", "low", "medium", "high", "default"]
    ] = None,
    response_format: Optional[Union[dict, Type[BaseModel]]] = None,
    seed: Optional[int] = None,
    tools: Optional[List] = None,
    tool_choice: Optional[Union[str, dict]] = None,
    logprobs: Optional[bool] = None,
    top_logprobs: Optional[int] = None,
    parallel_tool_calls: Optional[bool] = None,
    web_search_options: Optional[OpenAIWebSearchOptions] = None,
    deployment_id=None,
    extra_headers: Optional[dict] = None,
    safety_identifier: Optional[str] = None,
    service_tier: Optional[str] = None,
    # soon to be deprecated params by OpenAI
    functions: Optional[List] = None,
    function_call: Optional[str] = None,
    # set api_base, api_version, api_key
    base_url: Optional[str] = None,
    api_version: Optional[str] = None,
    api_key: Optional[str] = None,
    model_list: Optional[list] = None,  # pass in a list of api_base,keys, etc.
    # Optional liteLLM function params
    thinking: Optional[AnthropicThinkingParam] = None,
    # Session management
    shared_session: Optional["ClientSession"] = None,
    **kwargs,
) -> Union[ModelResponse, CustomStreamWrapper]:
    """
    Perform a completion() using any of litellm supported llms (example gpt-4, gpt-3.5-turbo, claude-2, command-nightly)
    Parameters:
        model (str): The name of the language model to use for text completion. see all supported LLMs: https://docs.litellm.ai/docs/providers/
        messages (List): A list of message objects representing the conversation context (default is an empty list).

        OPTIONAL PARAMS
        functions (List, optional): A list of functions to apply to the conversation messages (default is an empty list).
        function_call (str, optional): The name of the function to call within the conversation (default is an empty string).
        temperature (float, optional): The temperature parameter for controlling the randomness of the output (default is 1.0).
        top_p (float, optional): The top-p parameter for nucleus sampling (default is 1.0).
        n (int, optional): The number of completions to generate (default is 1).
        stream (bool, optional): If True, return a streaming response (default is False).
        stream_options (dict, optional): A dictionary containing options for the streaming response. Only set this when you set stream: true.
        stop(string/list, optional): - Up to 4 sequences where the LLM API will stop generating further tokens.
        max_tokens (integer, optional): The maximum number of tokens in the generated completion (default is infinity).
        max_completion_tokens (integer, optional): An upper bound for the number of tokens that can be generated for a completion, including visible output tokens and reasoning tokens.
        modalities (List[ChatCompletionModality], optional): Output types that you would like the model to generate for this request.. You can use `["text", "audio"]`
        prediction (ChatCompletionPredictionContentParam, optional): Configuration for a Predicted Output, which can greatly improve response times when large parts of the model response are known ahead of time. This is most common when you are regenerating a file with only minor changes to most of the content.
        audio (ChatCompletionAudioParam, optional): Parameters for audio output. Required when audio output is requested with modalities: ["audio"]
        presence_penalty (float, optional): It is used to penalize new tokens based on their existence in the text so far.
        frequency_penalty: It is used to penalize new tokens based on their frequency in the text so far.
        logit_bias (dict, optional): Used to modify the probability of specific tokens appearing in the completion.
        user (str, optional):  A unique identifier representing your end-user. This can help the LLM provider to monitor and detect abuse.
        logprobs (bool, optional): Whether to return log probabilities of the output tokens or not. If true, returns the log probabilities of each output token returned in the content of message
        top_logprobs (int, optional): An integer between 0 and 5 specifying the number of most likely tokens to return at each token position, each with an associated log probability. logprobs must be set to true if this parameter is used.
        metadata (dict, optional): Pass in additional metadata to tag your completion calls - eg. prompt version, details, etc.
        api_base (str, optional): Base URL for the API (default is None).
        api_version (str, optional): API version (default is None).
        api_key (str, optional): API key (default is None).
        model_list (list, optional): List of api base, version, keys
        extra_headers (dict, optional): Additional headers to include in the request.

        LITELLM Specific Params
        mock_response (str, optional): If provided, return a mock completion response for testing or debugging purposes (default is None).
        custom_llm_provider (str, optional): Used for Non-OpenAI LLMs, Example usage for bedrock, set model="amazon.titan-tg1-large" and custom_llm_provider="bedrock"
        max_retries (int, optional): The number of retries to attempt (default is 0).
    Returns:
        ModelResponse: A response object containing the generated completion and associated metadata.

    Note:
        - This function is used to perform completions() using the specified language model.
        - It supports various optional parameters for customizing the completion behavior.
        - If 'mock_response' is provided, a mock completion response is returned for testing or debugging.
    """
    ### VALIDATE Request ###
    if model is None:
        raise ValueError("model param not passed in.")
    # validate messages
    messages = validate_and_fix_openai_messages(messages=messages)
    tools = validate_and_fix_openai_tools(tools=tools)
    # validate tool_choice
    tool_choice = validate_chat_completion_tool_choice(tool_choice=tool_choice)
    ######### unpacking kwargs #####################
    args = locals()
    api_base = kwargs.get("api_base", None)
    mock_response: Optional[MOCK_RESPONSE_TYPE] = kwargs.get("mock_response", None)
    mock_tool_calls = kwargs.get("mock_tool_calls", None)
    mock_timeout = cast(Optional[bool], kwargs.get("mock_timeout", None))
    force_timeout = kwargs.get("force_timeout", 600)  ## deprecated
    logger_fn = kwargs.get("logger_fn", None)
    verbose = kwargs.get("verbose", False)
    custom_llm_provider = kwargs.get("custom_llm_provider", None)
    litellm_logging_obj = kwargs.get("litellm_logging_obj", None)
    id = kwargs.get("id", None)
    metadata = kwargs.get("metadata", None)
    model_info = kwargs.get("model_info", None)
    proxy_server_request = kwargs.get("proxy_server_request", None)
    fallbacks = kwargs.get("fallbacks", None)
    provider_specific_header = cast(
        Optional[ProviderSpecificHeader], kwargs.get("provider_specific_header", None)
    )
    headers = kwargs.get("headers", None) or extra_headers

    ensure_alternating_roles: Optional[bool] = kwargs.get(
        "ensure_alternating_roles", None
    )
    user_continue_message: Optional[ChatCompletionUserMessage] = kwargs.get(
        "user_continue_message", None
    )
    assistant_continue_message: Optional[ChatCompletionAssistantMessage] = kwargs.get(
        "assistant_continue_message", None
    )
    if headers is None:
        headers = {}
    if extra_headers is not None:
        headers.update(extra_headers)
    num_retries = kwargs.get(
        "num_retries", None
    )  ## alt. param for 'max_retries'. Use this to pass retries w/ instructor.
    max_retries = kwargs.get("max_retries", None)
    cooldown_time = kwargs.get("cooldown_time", None)
    context_window_fallback_dict = kwargs.get("context_window_fallback_dict", None)
    organization = kwargs.get("organization", None)
    ### VERIFY SSL ###
    ssl_verify = kwargs.get("ssl_verify", None)
    ### CUSTOM MODEL COST ###
    input_cost_per_token = kwargs.get("input_cost_per_token", None)
    output_cost_per_token = kwargs.get("output_cost_per_token", None)
    input_cost_per_second = kwargs.get("input_cost_per_second", None)
    output_cost_per_second = kwargs.get("output_cost_per_second", None)
    ### CUSTOM PROMPT TEMPLATE ###
    initial_prompt_value = kwargs.get("initial_prompt_value", None)
    roles = kwargs.get("roles", None)
    final_prompt_value = kwargs.get("final_prompt_value", None)
    bos_token = kwargs.get("bos_token", None)
    eos_token = kwargs.get("eos_token", None)
    preset_cache_key = kwargs.get("preset_cache_key", None)
    hf_model_name = kwargs.get("hf_model_name", None)
    supports_system_message = kwargs.get("supports_system_message", None)
    base_model = kwargs.get("base_model", None)
    ### DISABLE FLAGS ###
    disable_add_transform_inline_image_block = kwargs.get(
        "disable_add_transform_inline_image_block", None
    )
    ### TEXT COMPLETION CALLS ###
    text_completion = kwargs.get("text_completion", False)
    atext_completion = kwargs.get("atext_completion", False)
    ### ASYNC CALLS ###
    acompletion = kwargs.get("acompletion", False)
    client = kwargs.get("client", None)
    ### Admin Controls ###
    no_log = kwargs.get("no-log", False)
    ### PROMPT MANAGEMENT ###
    prompt_id = cast(Optional[str], kwargs.get("prompt_id", None))
    prompt_variables = cast(Optional[dict], kwargs.get("prompt_variables", None))
    ### COPY MESSAGES ### - related issue https://github.com/BerriAI/litellm/discussions/4489
    messages = get_completion_messages(
        messages=messages,
        ensure_alternating_roles=ensure_alternating_roles or False,
        user_continue_message=user_continue_message,
        assistant_continue_message=assistant_continue_message,
    )
    ######## end of unpacking kwargs ###########
    non_default_params = get_non_default_completion_params(kwargs=kwargs)
    litellm_params = {}  # used to prevent unbound var errors
    ## PROMPT MANAGEMENT HOOKS ##

    if isinstance(litellm_logging_obj, LiteLLMLoggingObj) and (
        litellm_logging_obj.should_run_prompt_management_hooks(
            prompt_id=prompt_id, non_default_params=non_default_params
        )
    ):

        (
            model,
            messages,
            optional_params,
        ) = litellm_logging_obj.get_chat_completion_prompt(
            model=model,
            messages=messages,
            non_default_params=non_default_params,
            prompt_id=prompt_id,
            prompt_variables=prompt_variables,
            prompt_label=kwargs.get("prompt_label", None),
            prompt_version=kwargs.get("prompt_version", None),
        )

    try:
        if base_url is not None:
            api_base = base_url
        if num_retries is not None:
            max_retries = num_retries
        logging: Logging = cast(Logging, litellm_logging_obj)
        fallbacks = fallbacks or litellm.model_fallbacks
        if fallbacks is not None:
            return completion_with_fallbacks(**args)
        if model_list is not None:
            deployments = [
                m["litellm_params"] for m in model_list if m["model_name"] == model
            ]
            return litellm.batch_completion_models(deployments=deployments, **args)
        if litellm.model_alias_map and model in litellm.model_alias_map:
            model = litellm.model_alias_map[
                model
            ]  # update the model to the actual value if an alias has been passed in
        model_response = ModelResponse()
        setattr(model_response, "usage", litellm.Usage())
        if (
            kwargs.get("azure", False) is True
        ):  # don't remove flag check, to remain backwards compatible for repos like Codium
            custom_llm_provider = "azure"
        if deployment_id is not None:  # azure llms
            model = deployment_id
            custom_llm_provider = "azure"
        model, custom_llm_provider, dynamic_api_key, api_base = get_llm_provider(
            model=model,
            custom_llm_provider=custom_llm_provider,
            api_base=api_base,
            api_key=api_key,
        )

        if provider_specific_header is not None:
            headers.update(
                ProviderSpecificHeaderUtils.get_provider_specific_headers(
                    provider_specific_header=provider_specific_header,
                    custom_llm_provider=custom_llm_provider,
                )
            )

        if model_response is not None and hasattr(model_response, "_hidden_params"):
            model_response._hidden_params["custom_llm_provider"] = custom_llm_provider
            model_response._hidden_params["region_name"] = kwargs.get(
                "aws_region_name", None
            )  # support region-based pricing for bedrock

        ### TIMEOUT LOGIC ###
        timeout = timeout or kwargs.get("request_timeout", 600) or 600
        # set timeout for 10 minutes by default
        if isinstance(timeout, httpx.Timeout) and not supports_httpx_timeout(
            custom_llm_provider
        ):
            timeout = timeout.read or 600  # default 10 min timeout
        elif not isinstance(timeout, httpx.Timeout):
            timeout = float(timeout)  # type: ignore

        ### REGISTER CUSTOM MODEL PRICING -- IF GIVEN ###
        if input_cost_per_token is not None and output_cost_per_token is not None:
            litellm.register_model(
                {
                    f"{custom_llm_provider}/{model}": {
                        "input_cost_per_token": input_cost_per_token,
                        "output_cost_per_token": output_cost_per_token,
                        "litellm_provider": custom_llm_provider,
                    }
                }
            )
        elif (
            input_cost_per_second is not None
        ):  # time based pricing just needs cost in place
            output_cost_per_second = output_cost_per_second
            litellm.register_model(
                {
                    f"{custom_llm_provider}/{model}": {
                        "input_cost_per_second": input_cost_per_second,
                        "output_cost_per_second": output_cost_per_second,
                        "litellm_provider": custom_llm_provider,
                    }
                }
            )
        ### BUILD CUSTOM PROMPT TEMPLATE -- IF GIVEN ###
        custom_prompt_dict = {}  # type: ignore
        if (
            initial_prompt_value
            or roles
            or final_prompt_value
            or bos_token
            or eos_token
        ):
            custom_prompt_dict = {model: {}}
            if initial_prompt_value:
                custom_prompt_dict[model]["initial_prompt_value"] = initial_prompt_value
            if roles:
                custom_prompt_dict[model]["roles"] = roles
            if final_prompt_value:
                custom_prompt_dict[model]["final_prompt_value"] = final_prompt_value
            if bos_token:
                custom_prompt_dict[model]["bos_token"] = bos_token
            if eos_token:
                custom_prompt_dict[model]["eos_token"] = eos_token

        if kwargs.get("model_file_id_mapping"):
            messages = update_messages_with_model_file_ids(
                messages=messages,
                model_id=kwargs.get("model_info", {}).get("id", None),
                model_file_id_mapping=cast(
                    Dict[str, Dict[str, str]], kwargs.get("model_file_id_mapping")
                ),
            )

        provider_config: Optional[BaseConfig] = None
        if custom_llm_provider is not None and custom_llm_provider in [
            provider.value for provider in LlmProviders
        ]:
            provider_config = ProviderConfigManager.get_provider_chat_config(
                model=model, provider=LlmProviders(custom_llm_provider)
            )

        if provider_config is not None:
            messages = provider_config.translate_developer_role_to_system_role(
                messages=messages
            )

        if (
            supports_system_message is not None
            and isinstance(supports_system_message, bool)
            and supports_system_message is False
        ):
            messages = map_system_message_pt(messages=messages)

        if dynamic_api_key is not None:
            api_key = dynamic_api_key
        # check if user passed in any of the OpenAI optional params
        optional_param_args = {
            "functions": functions,
            "function_call": function_call,
            "temperature": temperature,
            "top_p": top_p,
            "n": n,
            "stream": stream,
            "stream_options": stream_options,
            "stop": stop,
            "max_tokens": max_tokens,
            "max_completion_tokens": max_completion_tokens,
            "modalities": modalities,
            "prediction": prediction,
            "audio": audio,
            "presence_penalty": presence_penalty,
            "frequency_penalty": frequency_penalty,
            "logit_bias": logit_bias,
            "user": user,
            # params to identify the model
            "model": model,
            "custom_llm_provider": custom_llm_provider,
            "response_format": response_format,
            "seed": seed,
            "tools": tools,
            "tool_choice": tool_choice,
            "max_retries": max_retries,
            "logprobs": logprobs,
            "top_logprobs": top_logprobs,
            "api_version": api_version,
            "parallel_tool_calls": parallel_tool_calls,
            "messages": messages,
            "reasoning_effort": reasoning_effort,
            "thinking": thinking,
            "web_search_options": web_search_options,
            "safety_identifier": safety_identifier,
            "service_tier": service_tier,
            "allowed_openai_params": kwargs.get("allowed_openai_params"),
        }
        optional_params = get_optional_params(
            **optional_param_args, **non_default_params
        )
        processed_non_default_params = pre_process_non_default_params(
            model=model,
            passed_params=optional_param_args,
            special_params=non_default_params,
            custom_llm_provider=custom_llm_provider,
            additional_drop_params=kwargs.get("additional_drop_params"),
            remove_sensitive_keys=True,
            add_provider_specific_params=True,
            provider_config=provider_config,
        )

        if litellm.add_function_to_prompt and optional_params.get(
            "functions_unsupported_model", None
        ):  # if user opts to add it to prompt, when API doesn't support function calling
            functions_unsupported_model = optional_params.pop(
                "functions_unsupported_model"
            )
            messages = function_call_prompt(
                messages=messages, functions=functions_unsupported_model
            )

        # For logging - save the values of the litellm-specific params passed in
        litellm_params = get_litellm_params(
            acompletion=acompletion,
            api_key=api_key,
            force_timeout=force_timeout,
            logger_fn=logger_fn,
            verbose=verbose,
            custom_llm_provider=custom_llm_provider,
            api_base=api_base,
            litellm_call_id=kwargs.get("litellm_call_id", None),
            model_alias_map=litellm.model_alias_map,
            completion_call_id=id,
            metadata=metadata,
            model_info=model_info,
            proxy_server_request=proxy_server_request,
            preset_cache_key=preset_cache_key,
            no_log=no_log,
            input_cost_per_second=input_cost_per_second,
            input_cost_per_token=input_cost_per_token,
            output_cost_per_second=output_cost_per_second,
            output_cost_per_token=output_cost_per_token,
            cooldown_time=cooldown_time,
            text_completion=kwargs.get("text_completion"),
            azure_ad_token_provider=kwargs.get("azure_ad_token_provider"),
            user_continue_message=kwargs.get("user_continue_message"),
            base_model=base_model,
            litellm_trace_id=kwargs.get("litellm_trace_id"),
            litellm_session_id=kwargs.get("litellm_session_id"),
            hf_model_name=hf_model_name,
            custom_prompt_dict=custom_prompt_dict,
            litellm_metadata=kwargs.get("litellm_metadata"),
            disable_add_transform_inline_image_block=disable_add_transform_inline_image_block,
            drop_params=kwargs.get("drop_params"),
            prompt_id=prompt_id,
            prompt_variables=prompt_variables,
            ssl_verify=ssl_verify,
            merge_reasoning_content_in_choices=kwargs.get(
                "merge_reasoning_content_in_choices", None
            ),
            use_litellm_proxy=kwargs.get("use_litellm_proxy", False),
            api_version=api_version,
            azure_ad_token=kwargs.get("azure_ad_token"),
            tenant_id=kwargs.get("tenant_id"),
            client_id=kwargs.get("client_id"),
            client_secret=kwargs.get("client_secret"),
            azure_username=kwargs.get("azure_username"),
            azure_password=kwargs.get("azure_password"),
            azure_scope=kwargs.get("azure_scope"),
            max_retries=max_retries,
            timeout=timeout,
            litellm_request_debug=kwargs.get("litellm_request_debug", False),
        )
        cast(LiteLLMLoggingObj, logging).update_environment_variables(
            model=model,
            user=user,
            optional_params=processed_non_default_params,  # [IMPORTANT] - using processed_non_default_params ensures consistent params logged to langfuse for finetuning / eval datasets.
            litellm_params=litellm_params,
            custom_llm_provider=custom_llm_provider,
        )
        if mock_response or mock_tool_calls or mock_timeout:
            kwargs.pop("mock_timeout", None)  # remove for any fallbacks triggered
            return mock_completion(
                model,
                messages,
                stream=stream,
                n=n,
                mock_response=mock_response,
                mock_tool_calls=mock_tool_calls,
                logging=logging,
                acompletion=acompletion,
                mock_delay=kwargs.get("mock_delay", None),
                custom_llm_provider=custom_llm_provider,
                mock_timeout=mock_timeout,
                timeout=timeout,
            )

        ## RESPONSES API BRIDGE LOGIC ## - check if model has 'mode: responses' in litellm.model_cost map
        model_info, model = responses_api_bridge_check(
            model=model, custom_llm_provider=custom_llm_provider
        )

        if model_info.get("mode") == "responses":
            from litellm.completion_extras import responses_api_bridge

            return responses_api_bridge.completion(
                model=model,
                messages=messages,
                headers=headers,
                model_response=model_response,
                api_key=api_key,
                api_base=api_base,
                acompletion=acompletion,
                logging_obj=logging,
                optional_params=optional_params,
                litellm_params=litellm_params,
                timeout=timeout,  # type: ignore
                client=client,  # pass AsyncOpenAI, OpenAI client
                custom_llm_provider=custom_llm_provider,
                encoding=encoding,
                stream=stream,
            )

        if custom_llm_provider == "azure":
            # azure configs
            ## check dynamic params ##
            dynamic_params = False
            if client is not None and (
                isinstance(client, openai.AzureOpenAI)
                or isinstance(client, openai.AsyncAzureOpenAI)
            ):
                dynamic_params = _check_dynamic_azure_params(
                    azure_client_params={"api_version": api_version},
                    azure_client=client,
                )

            api_type = get_secret("AZURE_API_TYPE") or "azure"

            api_base = api_base or litellm.api_base or get_secret("AZURE_API_BASE")

            api_version = (
                api_version
                or litellm.api_version
                or get_secret_str("AZURE_API_VERSION")
                or litellm.AZURE_DEFAULT_API_VERSION
            )

            api_key = (
                api_key
                or litellm.api_key
                or litellm.azure_key
                or get_secret_str("AZURE_OPENAI_API_KEY")
                or get_secret_str("AZURE_API_KEY")
            )

            azure_ad_token = optional_params.get("extra_body", {}).pop(
                "azure_ad_token", None
            ) or get_secret_str("AZURE_AD_TOKEN")

            azure_ad_token_provider = litellm_params.get(
                "azure_ad_token_provider", None
            )

            headers = headers or litellm.headers

            if extra_headers is not None:
                optional_params["extra_headers"] = extra_headers
            if max_retries is not None:
                optional_params["max_retries"] = max_retries

            if litellm.AzureOpenAIO1Config().is_o_series_model(model=model):
                ## LOAD CONFIG - if set
                config = litellm.AzureOpenAIO1Config.get_config()
                for k, v in config.items():
                    if (
                        k not in optional_params
                    ):  # completion(top_k=3) > azure_config(top_k=3) <- allows for dynamic variables to be passed in
                        optional_params[k] = v

                response = azure_o1_chat_completions.completion(
                    model=model,
                    messages=messages,
                    headers=headers,
                    api_key=api_key,
                    api_base=api_base,
                    api_version=api_version,
                    dynamic_params=dynamic_params,
                    azure_ad_token=azure_ad_token,
                    model_response=model_response,
                    print_verbose=print_verbose,
                    optional_params=optional_params,
                    litellm_params=litellm_params,
                    logger_fn=logger_fn,
                    logging_obj=logging,
                    acompletion=acompletion,
                    timeout=timeout,  # type: ignore
                    client=client,  # pass AsyncAzureOpenAI, AzureOpenAI client
                    custom_llm_provider=custom_llm_provider,
                )
            else:
                ## LOAD CONFIG - if set
                config = litellm.AzureOpenAIConfig.get_config()
                for k, v in config.items():
                    if (
                        k not in optional_params
                    ):  # completion(top_k=3) > azure_config(top_k=3) <- allows for dynamic variables to be passed in
                        optional_params[k] = v

                ## COMPLETION CALL
                response = azure_chat_completions.completion(
                    model=model,
                    messages=messages,
                    headers=headers,
                    api_key=api_key,
                    api_base=api_base,
                    api_version=api_version,
                    api_type=api_type,
                    dynamic_params=dynamic_params,
                    azure_ad_token=azure_ad_token,
                    azure_ad_token_provider=azure_ad_token_provider,
                    model_response=model_response,
                    print_verbose=print_verbose,
                    optional_params=optional_params,
                    litellm_params=litellm_params,
                    logger_fn=logger_fn,
                    logging_obj=logging,
                    acompletion=acompletion,
                    timeout=timeout,  # type: ignore
                    client=client,  # pass AsyncAzureOpenAI, AzureOpenAI client
                )

            if optional_params.get("stream", False):
                ## LOGGING
                logging.post_call(
                    input=messages,
                    api_key=api_key,
                    original_response=response,
                    additional_args={
                        "headers": headers,
                        "api_version": api_version,
                        "api_base": api_base,
                    },
                )
        elif custom_llm_provider == "azure_text":
            # azure configs
            api_type = get_secret_str("AZURE_API_TYPE") or "azure"

            api_base = api_base or litellm.api_base or get_secret_str("AZURE_API_BASE")

            if api_base is None:
                raise ValueError(
                    "api_base is required for Azure OpenAI LLM provider. Either set it dynamically or set the AZURE_API_BASE environment variable."
                )

            api_version = (
                api_version
                or litellm.api_version
                or get_secret_str("AZURE_API_VERSION")
            )

            api_key = (
                api_key
                or litellm.api_key
                or litellm.azure_key
                or get_secret_str("AZURE_OPENAI_API_KEY")
                or get_secret_str("AZURE_API_KEY")
            )

            azure_ad_token = optional_params.get("extra_body", {}).pop(
                "azure_ad_token", None
            ) or get_secret_str("AZURE_AD_TOKEN")

            azure_ad_token_provider = litellm_params.get(
                "azure_ad_token_provider", None
            )

            headers = headers or litellm.headers

            if extra_headers is not None:
                optional_params["extra_headers"] = extra_headers

            ## LOAD CONFIG - if set
            config = litellm.AzureOpenAIConfig.get_config()
            for k, v in config.items():
                if (
                    k not in optional_params
                ):  # completion(top_k=3) > azure_config(top_k=3) <- allows for dynamic variables to be passed in
                    optional_params[k] = v

            ## COMPLETION CALL
            response = azure_text_completions.completion(
                model=model,
                messages=messages,
                headers=headers,
                api_key=api_key,
                api_base=api_base,
                api_version=cast(str, api_version),
                api_type=api_type,
                azure_ad_token=azure_ad_token,
                azure_ad_token_provider=azure_ad_token_provider,
                model_response=model_response,
                print_verbose=print_verbose,
                optional_params=optional_params,
                litellm_params=litellm_params,
                logger_fn=logger_fn,
                logging_obj=logging,
                acompletion=acompletion,
                timeout=timeout,
                client=client,  # pass AsyncAzureOpenAI, AzureOpenAI client
            )

            if optional_params.get("stream", False) or acompletion is True:
                ## LOGGING
                logging.post_call(
                    input=messages,
                    api_key=api_key,
                    original_response=response,
                    additional_args={
                        "headers": headers,
                        "api_version": api_version,
                        "api_base": api_base,
                    },
                )
        elif custom_llm_provider == "deepseek":
            ## COMPLETION CALL

            try:
                response = base_llm_http_handler.completion(
                    model=model,
                    messages=messages,
                    headers=headers,
                    model_response=model_response,
                    api_key=api_key,
                    api_base=api_base,
                    acompletion=acompletion,
                    logging_obj=logging,
                    optional_params=optional_params,
                    litellm_params=litellm_params,
                    shared_session=shared_session,
                    timeout=timeout,  # type: ignore
                    client=client,
                    custom_llm_provider=custom_llm_provider,
                    encoding=encoding,
                    stream=stream,
                    provider_config=provider_config,
                )
            except Exception as e:
                ## LOGGING - log the original exception returned
                logging.post_call(
                    input=messages,
                    api_key=api_key,
                    original_response=str(e),
                    additional_args={"headers": headers},
                )
                raise e

        elif custom_llm_provider == "azure_ai":
            from litellm.llms.azure_ai.common_utils import AzureFoundryModelInfo

            api_base = AzureFoundryModelInfo.get_api_base(api_base)
            # set API KEY
            api_key = AzureFoundryModelInfo.get_api_key(api_key)

            headers = headers or litellm.headers

            if extra_headers is not None:
                optional_params["extra_headers"] = extra_headers

            ## FOR COHERE
            if "command-r" in model:  # make sure tool call in messages are str
                messages = stringify_json_tool_call_content(messages=messages)

            ## COMPLETION CALL
            try:
                response = base_llm_http_handler.completion(
                    model=model,
                    messages=messages,
                    headers=headers,
                    model_response=model_response,
                    api_key=api_key,
                    api_base=api_base,
                    acompletion=acompletion,
                    logging_obj=logging,
                    optional_params=optional_params,
                    litellm_params=litellm_params,
                    shared_session=shared_session,
                    timeout=timeout,  # type: ignore
                    client=client,  # pass AsyncOpenAI, OpenAI client
                    custom_llm_provider=custom_llm_provider,
                    encoding=encoding,
                    stream=stream,
                )
            except Exception as e:
                ## LOGGING - log the original exception returned
                logging.post_call(
                    input=messages,
                    api_key=api_key,
                    original_response=str(e),
                    additional_args={"headers": headers},
                )
                raise e

            if optional_params.get("stream", False):
                ## LOGGING
                logging.post_call(
                    input=messages,
                    api_key=api_key,
                    original_response=response,
                    additional_args={"headers": headers},
                )
        elif (
            custom_llm_provider == "text-completion-openai"
            or "ft:babbage-002" in model
            or "ft:davinci-002" in model  # support for finetuned completion models
            or custom_llm_provider
            in litellm.openai_text_completion_compatible_providers
            and kwargs.get("text_completion") is True
        ):
            openai.api_type = "openai"

            api_base = (
                api_base
                or litellm.api_base
                or get_secret("OPENAI_BASE_URL")
                or get_secret("OPENAI_API_BASE")
                or "https://api.openai.com/v1"
            )

            openai.api_version = None
            # set API KEY

            api_key = (
                api_key
                or litellm.api_key
                or litellm.openai_key
                or get_secret("OPENAI_API_KEY")
            )

            headers = headers or litellm.headers

            if extra_headers is not None:
                optional_params["extra_headers"] = extra_headers

            ## LOAD CONFIG - if set
            config = litellm.OpenAITextCompletionConfig.get_config()
            for k, v in config.items():
                if (
                    k not in optional_params
                ):  # completion(top_k=3) > openai_text_config(top_k=3) <- allows for dynamic variables to be passed in
                    optional_params[k] = v
            if litellm.organization:
                openai.organization = litellm.organization

            if (
                len(messages) > 0
                and "content" in messages[0]
                and isinstance(messages[0]["content"], list)
            ):
                # text-davinci-003 can accept a string or array, if it's an array, assume the array is set in messages[0]['content']
                # https://platform.openai.com/docs/api-reference/completions/create
                prompt = messages[0]["content"]
            else:
                prompt = " ".join([message["content"] for message in messages])  # type: ignore

            ## COMPLETION CALL
            _response = openai_text_completions.completion(
                model=model,
                messages=messages,
                model_response=model_response,
                print_verbose=print_verbose,
                api_key=api_key,
                custom_llm_provider=custom_llm_provider,
                api_base=api_base,
                acompletion=acompletion,
                client=client,  # pass AsyncOpenAI, OpenAI client
                logging_obj=logging,
                optional_params=optional_params,
                litellm_params=litellm_params,
                logger_fn=logger_fn,
                timeout=timeout,  # type: ignore
            )

            if (
                optional_params.get("stream", False) is False
                and acompletion is False
                and text_completion is False
            ):
                # convert to chat completion response
                _response = litellm.OpenAITextCompletionConfig().convert_to_chat_model_response_object(
                    response_object=_response, model_response_object=model_response
                )

            if optional_params.get("stream", False) or acompletion is True:
                ## LOGGING
                logging.post_call(
                    input=messages,
                    api_key=api_key,
                    original_response=_response,
                    additional_args={"headers": headers},
                )
            response = _response
        elif custom_llm_provider == "fireworks_ai":
            ## COMPLETION CALL
            try:
                response = base_llm_http_handler.completion(
                    model=model,
                    messages=messages,
                    headers=headers,
                    model_response=model_response,
                    api_key=api_key,
                    api_base=api_base,
                    acompletion=acompletion,
                    logging_obj=logging,
                    optional_params=optional_params,
                    litellm_params=litellm_params,
                    shared_session=shared_session,
                    timeout=timeout,  # type: ignore
                    client=client,
                    custom_llm_provider=custom_llm_provider,
                    encoding=encoding,
                    stream=stream,
                    provider_config=provider_config,
                )
            except Exception as e:
                ## LOGGING - log the original exception returned
                logging.post_call(
                    input=messages,
                    api_key=api_key,
                    original_response=str(e),
                    additional_args={"headers": headers},
                )
                raise e
        elif custom_llm_provider == "heroku":
            try:
                response = base_llm_http_handler.completion(
                    model=model,
                    messages=messages,
                    headers=headers,
                    model_response=model_response,
                    api_key=api_key,
                    api_base=api_base,
                    acompletion=acompletion,
                    logging_obj=logging,
                    optional_params=optional_params,
                    litellm_params=litellm_params,
                    shared_session=shared_session,
                    timeout=timeout,
                    client=client,
                    custom_llm_provider=custom_llm_provider,
                    encoding=encoding,
                    stream=stream,
                    provider_config=provider_config,
                )
            except Exception as e:
                logging.post_call(
                    input=messages,
                    api_key=api_key,
                    original_response=str(e),
                    additional_args={"headers": headers},
                )
                raise e

        elif custom_llm_provider == "xai":
            ## COMPLETION CALL
            try:
                response = base_llm_http_handler.completion(
                    model=model,
                    messages=messages,
                    headers=headers,
                    model_response=model_response,
                    api_key=api_key,
                    api_base=api_base,
                    acompletion=acompletion,
                    logging_obj=logging,
                    optional_params=optional_params,
                    litellm_params=litellm_params,
                    shared_session=shared_session,
                    timeout=timeout,  # type: ignore
                    client=client,
                    custom_llm_provider=custom_llm_provider,
                    encoding=encoding,
                    stream=stream,
                    provider_config=provider_config,
                )
            except Exception as e:
                ## LOGGING - log the original exception returned
                logging.post_call(
                    input=messages,
                    api_key=api_key,
                    original_response=str(e),
                    additional_args={"headers": headers},
                )
                raise e
        elif custom_llm_provider == "groq":
            api_base = (
                api_base  # for deepinfra/perplexity/anyscale/groq/friendliai we check in get_llm_provider and pass in the api base from there
                or litellm.api_base
                or get_secret("GROQ_API_BASE")
                or "https://api.groq.com/openai/v1"
            )

            # set API KEY
            api_key = (
                api_key
                or litellm.api_key  # for deepinfra/perplexity/anyscale/friendliai we check in get_llm_provider and pass in the api key from there
                or litellm.groq_key
                or get_secret("GROQ_API_KEY")
            )

            headers = headers or litellm.headers

            ## LOAD CONFIG - if set
            config = litellm.GroqChatConfig.get_config()
            for k, v in config.items():
                if (
                    k not in optional_params
                ):  # completion(top_k=3) > openai_config(top_k=3) <- allows for dynamic variables to be passed in
                    optional_params[k] = v

            response = base_llm_http_handler.completion(
                model=model,
                stream=stream,
                messages=messages,
                acompletion=acompletion,
                api_base=api_base,
                model_response=model_response,
                optional_params=optional_params,
                litellm_params=litellm_params,
                shared_session=shared_session,
                custom_llm_provider=custom_llm_provider,
                timeout=timeout,
                headers=headers,
                encoding=encoding,
                api_key=api_key,
                logging_obj=logging,  # model call logging done inside the class as we make need to modify I/O to fit aleph alpha's requirements
                client=client,
            )
        elif custom_llm_provider == "sap":
            headers = headers or litellm.headers
            ## LOAD CONFIG - if set
            config = litellm.GenAIHubOrchestrationConfig.get_config()
            for k, v in config.items():
                if (
                        k not in optional_params
                ):  # completion(top_k=3) > openai_config(top_k=3) <- allows for dynamic variables to be passed in
                    optional_params[k] = v

            response = sap_gen_ai_hub_chat_completions.completion(
                model=model,
                messages=messages,
                headers=headers,
                model_response=model_response,
                print_verbose=print_verbose,
                acompletion=acompletion,
                logging_obj=logging,
                optional_params=optional_params,
                litellm_params=litellm_params,
                logger_fn=logger_fn,
                timeout=timeout,  # type: ignore
                shared_session=shared_session,
                custom_prompt_dict=custom_prompt_dict,
                client=client,
                custom_llm_provider=custom_llm_provider,
                encoding=encoding,
                api_key=api_key,
            )
        elif custom_llm_provider == "aiohttp_openai":
            # NEW aiohttp provider for 10-100x higher RPS
            api_base = (
                api_base  # for deepinfra/perplexity/anyscale/groq/friendliai we check in get_llm_provider and pass in the api base from there
                or litellm.api_base
                or get_secret("OPENAI_BASE_URL")
                or get_secret("OPENAI_API_BASE")
                or "https://api.openai.com/v1"
            )
            # set API KEY
            api_key = (
                api_key
                or litellm.api_key  # for deepinfra/perplexity/anyscale/friendliai we check in get_llm_provider and pass in the api key from there
                or litellm.openai_key
                or get_secret("OPENAI_API_KEY")
            )

            headers = headers or litellm.headers

            if extra_headers is not None:
                optional_params["extra_headers"] = extra_headers
            response = base_llm_aiohttp_handler.completion(
                model=model,
                messages=messages,
                headers=headers,
                model_response=model_response,
                api_key=api_key,
                api_base=api_base,
                acompletion=acompletion,
                logging_obj=logging,
                optional_params=optional_params,
                litellm_params=litellm_params,
                timeout=timeout,
                client=client,
                custom_llm_provider=custom_llm_provider,
                encoding=encoding,
                stream=stream,
            )
        elif custom_llm_provider == "cometapi":
            api_key = (
                api_key
                or litellm.cometapi_key
                or get_secret_str("COMETAPI_KEY")
                or litellm.api_key
            )

            api_base = (
                api_base
                or litellm.api_base
                or get_secret_str("COMETAPI_API_BASE")
                or "https://api.cometapi.com/v1"
            )

            ## COMPLETION CALL
            response = base_llm_http_handler.completion(
                model=model,
                messages=messages,
                headers=headers,
                model_response=model_response,
                api_key=api_key,
                api_base=api_base,
                acompletion=acompletion,
                logging_obj=logging,
                optional_params=optional_params,
                litellm_params=litellm_params,
                shared_session=shared_session,
                timeout=timeout,
                client=client,
                custom_llm_provider=custom_llm_provider,
                encoding=encoding,
                stream=stream,
                provider_config=provider_config,
            )

            ## LOGGING
            logging.post_call(
                input=messages, api_key=api_key, original_response=response
            )
        elif (
            model in litellm.open_ai_chat_completion_models
            or custom_llm_provider == "custom_openai"
            or custom_llm_provider == "deepinfra"
            or custom_llm_provider == "perplexity"
            or custom_llm_provider == "nvidia_nim"
            or custom_llm_provider == "cerebras"
            or custom_llm_provider == "baseten"
            or custom_llm_provider == "sambanova"
            or custom_llm_provider == "volcengine"
            or custom_llm_provider == "anyscale"
            or custom_llm_provider == "openai"
            or custom_llm_provider == "together_ai"
            or custom_llm_provider == "nebius"
            or custom_llm_provider == "wandb"
            or custom_llm_provider == "clarifai"
            or custom_llm_provider in litellm.openai_compatible_providers
            or "ft:gpt-3.5-turbo" in model  # finetune gpt-3.5-turbo
        ):  # allow user to make an openai call with a custom base
            # note: if a user sets a custom base - we should ensure this works
            # allow for the setting of dynamic and stateful api-bases
            api_base = (
                api_base  # for deepinfra/perplexity/anyscale/groq/friendliai we check in get_llm_provider and pass in the api base from there
                or litellm.api_base
                or get_secret("OPENAI_BASE_URL")
                or get_secret("OPENAI_API_BASE")
                or "https://api.openai.com/v1"
            )
            organization = (
                organization
                or litellm.organization
                or get_secret("OPENAI_ORGANIZATION")
                or None  # default - https://github.com/openai/openai-python/blob/284c1799070c723c6a553337134148a7ab088dd8/openai/util.py#L105
            )
            openai.organization = organization
            # set API KEY
            api_key = (
                api_key
                or litellm.api_key  # for deepinfra/perplexity/anyscale/friendliai we check in get_llm_provider and pass in the api key from there
                or litellm.openai_key
                or get_secret("OPENAI_API_KEY")
            )

            headers = headers or litellm.headers

            if extra_headers is not None:
                optional_params["extra_headers"] = extra_headers

            if (
                litellm.enable_preview_features and metadata is not None
            ):  # [PREVIEW] allow metadata to be passed to OPENAI
                optional_params["metadata"] = add_openai_metadata(metadata)

            ## LOAD CONFIG - if set
            config = litellm.OpenAIConfig.get_config()
            for k, v in config.items():
                if (
                    k not in optional_params
                ):  # completion(top_k=3) > openai_config(top_k=3) <- allows for dynamic variables to be passed in
                    optional_params[k] = v

            ## COMPLETION CALL
            use_base_llm_http_handler = get_secret_bool(
                "EXPERIMENTAL_OPENAI_BASE_LLM_HTTP_HANDLER"
            )

            try:
                if use_base_llm_http_handler:

                    response = base_llm_http_handler.completion(
                        model=model,
                        messages=messages,
                        api_base=api_base,
                        custom_llm_provider=custom_llm_provider,
                        model_response=model_response,
                        encoding=encoding,
                        logging_obj=logging,
                        optional_params=optional_params,
                        timeout=timeout,
                        litellm_params=litellm_params,
                        shared_session=shared_session,
                        acompletion=acompletion,
                        stream=stream,
                        api_key=api_key,
                        headers=headers,
                        client=client,
                        provider_config=provider_config,
                    )
                else:
                    response = openai_chat_completions.completion(
                        model=model,
                        messages=messages,
                        headers=headers,
                        model_response=model_response,
                        print_verbose=print_verbose,
                        api_key=api_key,
                        api_base=api_base,
                        acompletion=acompletion,
                        logging_obj=logging,
                        optional_params=optional_params,
                        litellm_params=litellm_params,
                        logger_fn=logger_fn,
                        timeout=timeout,  # type: ignore
                        custom_prompt_dict=custom_prompt_dict,
                        client=client,  # pass AsyncOpenAI, OpenAI client
                        organization=organization,
                        custom_llm_provider=custom_llm_provider,
                        shared_session=shared_session,
                    )
            except Exception as e:
                ## LOGGING - log the original exception returned
                logging.post_call(
                    input=messages,
                    api_key=api_key,
                    original_response=str(e),
                    additional_args={"headers": headers},
                )
                raise e

            if optional_params.get("stream", False):
                ## LOGGING
                logging.post_call(
                    input=messages,
                    api_key=api_key,
                    original_response=response,
                    additional_args={"headers": headers},
                )

        elif custom_llm_provider == "mistral":
            api_key = api_key or litellm.api_key or get_secret("MISTRAL_API_KEY")
            api_base = (
                api_base
                or litellm.api_base
                or get_secret("MISTRAL_API_BASE")
                or "https://api.mistral.ai/v1"
            )

            response = base_llm_http_handler.completion(
                model=model,
                messages=messages,
                api_base=api_base,
                custom_llm_provider=custom_llm_provider,
                model_response=model_response,
                encoding=encoding,
                logging_obj=logging,
                optional_params=optional_params,
                timeout=timeout,
                litellm_params=litellm_params,
                shared_session=shared_session,
                acompletion=acompletion,
                stream=stream,
                api_key=api_key,
                headers=headers,
                client=client,
                provider_config=provider_config,
            )
        elif (
            "replicate" in model
            or custom_llm_provider == "replicate"
            or model in litellm.replicate_models
        ):
            # Setting the relevant API KEY for replicate, replicate defaults to using os.environ.get("REPLICATE_API_TOKEN")
            replicate_key = (
                api_key
                or litellm.replicate_key
                or litellm.api_key
                or get_secret("REPLICATE_API_KEY")
                or get_secret("REPLICATE_API_TOKEN")
            )

            api_base = (
                api_base
                or litellm.api_base
                or get_secret("REPLICATE_API_BASE")
                or "https://api.replicate.com/v1"
            )

            custom_prompt_dict = custom_prompt_dict or litellm.custom_prompt_dict

            model_response = replicate_chat_completion(  # type: ignore
                model=model,
                messages=messages,
                api_base=api_base,
                model_response=model_response,
                print_verbose=print_verbose,
                optional_params=optional_params,
                litellm_params=litellm_params,
                logger_fn=logger_fn,
                encoding=encoding,  # for calculating input/output tokens
                api_key=replicate_key,
                logging_obj=logging,
                custom_prompt_dict=custom_prompt_dict,
                acompletion=acompletion,
                headers=headers,
            )

            if optional_params.get("stream", False) is True:
                ## LOGGING
                logging.post_call(
                    input=messages,
                    api_key=replicate_key,
                    original_response=model_response,
                )

            response = model_response
        elif (
            "clarifai" in model
            or custom_llm_provider == "clarifai"
            or model in litellm.clarifai_models
        ):
            pass  # Deprecated - handled in the openai compatible provider section above
        elif custom_llm_provider == "anthropic_text":
            api_key = (
                api_key
                or litellm.anthropic_key
                or litellm.api_key
                or os.environ.get("ANTHROPIC_API_KEY")
            )
            custom_prompt_dict = custom_prompt_dict or litellm.custom_prompt_dict
            api_base = (
                api_base
                or litellm.api_base
                or get_secret("ANTHROPIC_API_BASE")
                or get_secret("ANTHROPIC_BASE_URL")
                or "https://api.anthropic.com/v1/complete"
            )

            # Check if we should disable automatic URL suffix appending
            disable_url_suffix = get_secret_bool("LITELLM_ANTHROPIC_DISABLE_URL_SUFFIX")
            if (
                api_base is not None
                and not disable_url_suffix
                and not api_base.endswith("/v1/complete")
            ):
                api_base += "/v1/complete"
            elif disable_url_suffix:
                verbose_logger.debug(
                    "LITELLM_ANTHROPIC_DISABLE_URL_SUFFIX is set, skipping /v1/complete suffix"
                )

            response = base_llm_http_handler.completion(
                model=model,
                stream=stream,
                messages=messages,
                acompletion=acompletion,
                api_base=api_base,
                model_response=model_response,
                optional_params=optional_params,
                litellm_params=litellm_params,
                shared_session=shared_session,
                custom_llm_provider="anthropic_text",
                timeout=timeout,
                headers=headers,
                encoding=encoding,
                api_key=api_key,
                logging_obj=logging,  # model call logging done inside the class as we make need to modify I/O to fit aleph alpha's requirements
            )
        elif custom_llm_provider == "anthropic":
            api_key = (
                api_key
                or litellm.anthropic_key
                or litellm.api_key
                or os.environ.get("ANTHROPIC_API_KEY")
            )
            custom_prompt_dict = custom_prompt_dict or litellm.custom_prompt_dict
            # call /messages
            # default route for all anthropic models
            api_base = (
                api_base
                or litellm.api_base
                or get_secret("ANTHROPIC_API_BASE")
                or get_secret("ANTHROPIC_BASE_URL")
                or "https://api.anthropic.com/v1/messages"
            )

            # Check if we should disable automatic URL suffix appending
            disable_url_suffix = get_secret_bool("LITELLM_ANTHROPIC_DISABLE_URL_SUFFIX")
            if (
                api_base is not None
                and not disable_url_suffix
                and not api_base.endswith("/v1/messages")
            ):
                api_base += "/v1/messages"
            elif disable_url_suffix:
                verbose_logger.debug(
                    "LITELLM_ANTHROPIC_DISABLE_URL_SUFFIX is set, skipping /v1/messages suffix"
                )

            response = anthropic_chat_completions.completion(
                model=model,
                messages=messages,
                api_base=api_base,
                acompletion=acompletion,
                custom_prompt_dict=litellm.custom_prompt_dict,
                model_response=model_response,
                print_verbose=print_verbose,
                optional_params=optional_params,
                litellm_params=litellm_params,
                logger_fn=logger_fn,
                encoding=encoding,  # for calculating input/output tokens
                api_key=api_key,
                logging_obj=logging,
                headers=headers,
                timeout=timeout,
                client=client,
                custom_llm_provider=custom_llm_provider,
            )
            if optional_params.get("stream", False) or acompletion is True:
                ## LOGGING
                logging.post_call(
                    input=messages,
                    api_key=api_key,
                    original_response=response,
                )
            response = response
        elif custom_llm_provider == "nlp_cloud":
            nlp_cloud_key = (
                api_key
                or litellm.nlp_cloud_key
                or get_secret("NLP_CLOUD_API_KEY")
                or litellm.api_key
            )

            api_base = (
                api_base
                or litellm.api_base
                or get_secret("NLP_CLOUD_API_BASE")
                or "https://api.nlpcloud.io/v1/gpu/"
            )

            response = nlp_cloud_chat_completion(
                model=model,
                messages=messages,
                api_base=api_base,
                model_response=model_response,
                print_verbose=print_verbose,
                optional_params=optional_params,
                litellm_params=litellm_params,
                logger_fn=logger_fn,
                encoding=encoding,
                api_key=nlp_cloud_key,
                logging_obj=logging,
            )

            if "stream" in optional_params and optional_params["stream"] is True:
                # don't try to access stream object,
                response = CustomStreamWrapper(
                    response,
                    model,
                    custom_llm_provider="nlp_cloud",
                    logging_obj=logging,
                )

            if optional_params.get("stream", False) or acompletion is True:
                ## LOGGING
                logging.post_call(
                    input=messages,
                    api_key=api_key,
                    original_response=response,
                )

            response = response
        elif custom_llm_provider == "aleph_alpha":
            aleph_alpha_key = (
                api_key
                or litellm.aleph_alpha_key
                or get_secret("ALEPH_ALPHA_API_KEY")
                or get_secret("ALEPHALPHA_API_KEY")
                or litellm.api_key
            )

            api_base = (
                api_base
                or litellm.api_base
                or get_secret("ALEPH_ALPHA_API_BASE")
                or "https://api.aleph-alpha.com/complete"
            )

            model_response = aleph_alpha.completion(
                model=model,
                messages=messages,
                api_base=api_base,
                model_response=model_response,
                print_verbose=print_verbose,
                optional_params=optional_params,
                litellm_params=litellm_params,
                logger_fn=logger_fn,
                encoding=encoding,
                default_max_tokens_to_sample=litellm.max_tokens,
                api_key=aleph_alpha_key,
                logging_obj=logging,  # model call logging done inside the class as we make need to modify I/O to fit aleph alpha's requirements
            )

            if "stream" in optional_params and optional_params["stream"] is True:
                # don't try to access stream object,
                response = CustomStreamWrapper(
                    model_response,
                    model,
                    custom_llm_provider="aleph_alpha",
                    logging_obj=logging,
                )
                return response
            response = model_response
        elif custom_llm_provider == "cohere_chat" or custom_llm_provider == "cohere":
            cohere_key = (
                api_key
                or litellm.cohere_key
                or get_secret_str("COHERE_API_KEY")
                or get_secret_str("CO_API_KEY")
                or litellm.api_key
            )

            cohere_route = CohereModelInfo.get_cohere_route(model)
            verbose_logger.debug(f"Cohere route: {cohere_route}")
            # Set API base based on route
            if cohere_route == "v2":
                api_base = (
                    api_base
                    or litellm.api_base
                    or get_secret_str("COHERE_API_BASE")
                    or "https://api.cohere.com/v2/chat"
                )
                # Remove v2/ prefix from model name for the actual API call
                if "v2/" in model:
                    model = model.replace("v2/", "")
            else:
                api_base = (
                    api_base
                    or litellm.api_base
                    or get_secret_str("COHERE_API_BASE")
                    or "https://api.cohere.ai/v1/chat"
                )

            headers = headers or litellm.headers or {}
            if headers is None:
                headers = {}

            if extra_headers is not None:
                headers.update(extra_headers)

            verbose_logger.debug(f"Model: {model}, API Base: {api_base}")
            verbose_logger.debug(f"Provider Config: {provider_config}")
            response = base_llm_http_handler.completion(
                model=model,
                stream=stream,
                messages=messages,
                acompletion=acompletion,
                api_base=api_base,
                model_response=model_response,
                optional_params=optional_params,
                litellm_params=litellm_params,
                shared_session=shared_session,
                custom_llm_provider="cohere_chat",
                timeout=timeout,
                headers=headers,
                encoding=encoding,
                api_key=cohere_key,
                provider_config=provider_config,
                logging_obj=logging,  # model call logging done inside the class as we make need to modify I/O to fit aleph alpha's requirements
            )
        elif custom_llm_provider == "maritalk":
            maritalk_key = (
                api_key
                or litellm.maritalk_key
                or get_secret("MARITALK_API_KEY")
                or litellm.api_key
            )

            api_base = (
                api_base
                or litellm.api_base
                or get_secret("MARITALK_API_BASE")
                or "https://chat.maritaca.ai/api"
            )

            model_response = openai_like_chat_completion.completion(
                model=model,
                messages=messages,
                api_base=api_base,
                model_response=model_response,
                print_verbose=print_verbose,
                optional_params=optional_params,
                litellm_params=litellm_params,
                logger_fn=logger_fn,
                encoding=encoding,
                api_key=maritalk_key,
                logging_obj=logging,
                custom_llm_provider="maritalk",
                custom_prompt_dict=custom_prompt_dict,
            )

            response = model_response
        elif custom_llm_provider == "huggingface":
            huggingface_key = (
                api_key
                or litellm.huggingface_key
                or os.environ.get("HF_TOKEN")
                or os.environ.get("HUGGINGFACE_API_KEY")
                or litellm.api_key
            )
            hf_headers = headers or litellm.headers
            response = base_llm_http_handler.completion(
                model=model,
                messages=messages,
                headers=hf_headers,
                model_response=model_response,
                api_key=huggingface_key,
                api_base=api_base,
                acompletion=acompletion,
                logging_obj=logging,
                optional_params=optional_params,
                litellm_params=litellm_params,
                timeout=timeout,  # type: ignore
                client=client,
                custom_llm_provider=custom_llm_provider,
                encoding=encoding,
                stream=stream,
            )
        elif custom_llm_provider == "oci":
            response = base_llm_http_handler.completion(
                model=model,
                messages=messages,
                headers=headers,
                model_response=model_response,
                api_key=api_key,
                api_base=api_base,
                acompletion=acompletion,
                logging_obj=logging,
                optional_params=optional_params,
                litellm_params=litellm_params,
                timeout=timeout,  # type: ignore
                client=client,
                custom_llm_provider=custom_llm_provider,
                encoding=encoding,
                stream=stream,
            )
        elif custom_llm_provider == "compactifai":
            api_key = (
                api_key or get_secret_str("COMPACTIFAI_API_KEY") or litellm.api_key
            )

            api_base = api_base or "https://api.compactif.ai/v1"

            ## COMPLETION CALL
            response = base_llm_http_handler.completion(
                model=model,
                messages=messages,
                headers=headers,
                model_response=model_response,
                api_key=api_key,
                api_base=api_base,
                acompletion=acompletion,
                logging_obj=logging,
                optional_params=optional_params,
                litellm_params=litellm_params,
                timeout=timeout,
                client=client,
                custom_llm_provider=custom_llm_provider,
                encoding=encoding,
                stream=stream,
                provider_config=provider_config,
            )
        elif custom_llm_provider == "oobabooga":
            custom_llm_provider = "oobabooga"
            model_response = oobabooga.completion(
                model=model,
                messages=messages,
                model_response=model_response,
                api_base=api_base,  # type: ignore
                print_verbose=print_verbose,
                optional_params=optional_params,
                litellm_params=litellm_params,
                api_key=None,
                logger_fn=logger_fn,
                encoding=encoding,
                logging_obj=logging,
            )
            if "stream" in optional_params and optional_params["stream"] is True:
                # don't try to access stream object,
                response = CustomStreamWrapper(
                    model_response,
                    model,
                    custom_llm_provider="oobabooga",
                    logging_obj=logging,
                )
                return response
            response = model_response
        elif custom_llm_provider == "databricks":
            api_base = (
                api_base  # for databricks we check in get_llm_provider and pass in the api base from there
                or litellm.api_base
                or os.getenv("DATABRICKS_API_BASE")
            )

            # set API KEY
            api_key = (
                api_key
                or litellm.api_key  # for databricks we check in get_llm_provider and pass in the api key from there
                or litellm.databricks_key
                or get_secret("DATABRICKS_API_KEY")
            )

            headers = headers or litellm.headers

            ## COMPLETION CALL
            try:
                response = base_llm_http_handler.completion(
                    model=model,
                    stream=stream,
                    messages=messages,
                    acompletion=acompletion,
                    api_base=api_base,
                    model_response=model_response,
                    optional_params=optional_params,
                    litellm_params=litellm_params,
                    custom_llm_provider="databricks",
                    timeout=timeout,
                    headers=headers,
                    encoding=encoding,
                    api_key=api_key,
                    logging_obj=logging,  # model call logging done inside the class as we make need to modify I/O to fit aleph alpha's requirements
                    client=client,
                )
            except Exception as e:
                ## LOGGING - log the original exception returned
                logging.post_call(
                    input=messages,
                    api_key=api_key,
                    original_response=str(e),
                    additional_args={"headers": headers},
                )
                raise e

            if optional_params.get("stream", False):
                ## LOGGING
                logging.post_call(
                    input=messages,
                    api_key=api_key,
                    original_response=response,
                    additional_args={"headers": headers},
                )

        elif custom_llm_provider == "datarobot":
            response = base_llm_http_handler.completion(
                model=model,
                messages=messages,
                headers=headers,
                model_response=model_response,
                api_key=api_key,
                api_base=api_base,
                acompletion=acompletion,
                logging_obj=logging,
                optional_params=optional_params,
                litellm_params=litellm_params,
                timeout=timeout,  # type: ignore
                client=client,
                custom_llm_provider=custom_llm_provider,
                encoding=encoding,
                stream=stream,
                provider_config=provider_config,
            )
        elif custom_llm_provider == "openrouter":
            api_base = (
                api_base
                or litellm.api_base
                or get_secret_str("OPENROUTER_API_BASE")
                or "https://openrouter.ai/api/v1"
            )

            api_key = (
                api_key
                or litellm.api_key
                or litellm.openrouter_key
                or get_secret("OPENROUTER_API_KEY")
                or get_secret("OR_API_KEY")
            )

            openrouter_site_url = get_secret("OR_SITE_URL") or "https://litellm.ai"
            openrouter_app_name = get_secret("OR_APP_NAME") or "liteLLM"

            openrouter_headers = {
                "HTTP-Referer": openrouter_site_url,
                "X-Title": openrouter_app_name,
            }

            _headers = headers or litellm.headers
            if _headers:
                openrouter_headers.update(_headers)

            headers = openrouter_headers

            ## Load Config
            config = litellm.OpenrouterConfig.get_config()
            for k, v in config.items():
                if k == "extra_body":
                    # we use openai 'extra_body' to pass openrouter specific params - transforms, route, models
                    if "extra_body" in optional_params:
                        optional_params[k].update(v)
                    else:
                        optional_params[k] = v
                elif k not in optional_params:
                    optional_params[k] = v

            data = {"model": model, "messages": messages, **optional_params}

            ## COMPLETION CALL
            response = base_llm_http_handler.completion(
                model=model,
                stream=stream,
                messages=messages,
                acompletion=acompletion,
                api_base=api_base,
                model_response=model_response,
                optional_params=optional_params,
                litellm_params=litellm_params,
                shared_session=shared_session,
                custom_llm_provider="openrouter",
                timeout=timeout,
                headers=headers,
                encoding=encoding,
                api_key=api_key,
                logging_obj=logging,  # model call logging done inside the class as we make need to modify I/O to fit aleph alpha's requirements
                client=client,
            )
            ## LOGGING
            logging.post_call(
                input=messages, api_key=openai.api_key, original_response=response
            )
        elif custom_llm_provider == "vercel_ai_gateway":
            api_base = (
                api_base
                or litellm.api_base
                or get_secret_str("VERCEL_AI_GATEWAY_API_BASE")
                or "https://ai-gateway.vercel.sh/v1"
            )

            api_key = (
                api_key or litellm.api_key or get_secret("VERCEL_AI_GATEWAY_API_KEY")
            )

            vercel_site_url = get_secret("VERCEL_SITE_URL") or "https://litellm.ai"
            vercel_app_name = get_secret("VERCEL_APP_NAME") or "liteLLM"

            vercel_headers = {
                "http-referer": vercel_site_url,
                "x-title": vercel_app_name,
            }

            _headers = headers or litellm.headers
            if _headers:
                vercel_headers.update(_headers)

            headers = vercel_headers

            ## Load Config
            config = litellm.VercelAIGatewayConfig.get_config()
            for k, v in config.items():
                if k == "extra_body":
                    # we use openai 'extra_body' to pass vercel specific params - providerOptions
                    if "extra_body" in optional_params:
                        optional_params[k].update(v)
                    else:
                        optional_params[k] = v
                elif k not in optional_params:
                    optional_params[k] = v

            data = {"model": model, "messages": messages, **optional_params}

            ## COMPLETION CALL
            response = base_llm_http_handler.completion(
                model=model,
                stream=stream,
                messages=messages,
                acompletion=acompletion,
                api_base=api_base,
                model_response=model_response,
                optional_params=optional_params,
                litellm_params=litellm_params,
                shared_session=shared_session,
                custom_llm_provider="vercel_ai_gateway",
                timeout=timeout,
                headers=headers,
                encoding=encoding,
                api_key=api_key,
                logging_obj=logging,  # model call logging done inside the class as we make need to modify I/O to fit aleph alpha's requirements
                client=client,
            )
            ## LOGGING
            logging.post_call(
                input=messages, api_key=openai.api_key, original_response=response
            )
        elif (
            custom_llm_provider == "together_ai"
            or ("togethercomputer" in model)
            or (model in litellm.together_ai_models)
        ):
            """
            Deprecated. We now do together ai calls via the openai client - https://docs.together.ai/docs/openai-api-compatibility
            """
            pass
        elif custom_llm_provider == "palm":
            raise ValueError(
                "Palm was decommisioned on October 2024. Please use the `gemini/` route for Gemini Google AI Studio Models. Announcement: https://ai.google.dev/palm_docs/palm?hl=en"
            )
        elif custom_llm_provider == "vertex_ai_beta" or custom_llm_provider == "gemini":
            vertex_ai_project = (
                optional_params.pop("vertex_project", None)
                or optional_params.pop("vertex_ai_project", None)
                or litellm.vertex_project
                or get_secret("VERTEXAI_PROJECT")
            )
            vertex_ai_location = (
                optional_params.pop("vertex_location", None)
                or optional_params.pop("vertex_ai_location", None)
                or litellm.vertex_location
                or get_secret("VERTEXAI_LOCATION")
            )
            vertex_credentials = (
                optional_params.pop("vertex_credentials", None)
                or optional_params.pop("vertex_ai_credentials", None)
                or get_secret("VERTEXAI_CREDENTIALS")
            )

            gemini_api_key = (
                api_key
                or get_api_key_from_env()
                or get_secret("PALM_API_KEY")  # older palm api key should also work
                or litellm.api_key
            )

            api_base = api_base or litellm.api_base or get_secret("GEMINI_API_BASE")
            new_params = safe_deep_copy(optional_params or {})
            response = vertex_chat_completion.completion(  # type: ignore
                model=model,
                messages=messages,
                model_response=model_response,
                print_verbose=print_verbose,
                optional_params=new_params,
                litellm_params=litellm_params,  # type: ignore
                logger_fn=logger_fn,
                encoding=encoding,
                vertex_location=vertex_ai_location,
                vertex_project=vertex_ai_project,
                vertex_credentials=vertex_credentials,
                gemini_api_key=gemini_api_key,
                logging_obj=logging,
                acompletion=acompletion,
                timeout=timeout,
                custom_llm_provider=custom_llm_provider,  # type: ignore
                client=client,
                api_base=api_base,
                extra_headers=headers,
            )

        elif custom_llm_provider == "vertex_ai":
            vertex_ai_project = (
                optional_params.pop("vertex_project", None)
                or optional_params.pop("vertex_ai_project", None)
                or litellm.vertex_project
                or get_secret("VERTEXAI_PROJECT")
            )
            vertex_ai_location = (
                optional_params.pop("vertex_location", None)
                or optional_params.pop("vertex_ai_location", None)
                or litellm.vertex_location
                or get_secret("VERTEXAI_LOCATION")
            )
            vertex_credentials = (
                optional_params.pop("vertex_credentials", None)
                or optional_params.pop("vertex_ai_credentials", None)
                or get_secret("VERTEXAI_CREDENTIALS")
            )

            api_base = api_base or litellm.api_base or get_secret("VERTEXAI_API_BASE")

            new_params = safe_deep_copy(optional_params or {})
<<<<<<< HEAD
            model_route = get_vertex_ai_model_route(model=model, litellm_params=litellm_params)
=======
            model_route = get_vertex_ai_model_route(
                model=model, litellm_params=litellm_params
            )
>>>>>>> 647f2f5d

            if model_route == VertexAIModelRoute.PARTNER_MODELS:
                model_response = vertex_partner_models_chat_completion.completion(
                    model=model,
                    messages=messages,
                    model_response=model_response,
                    print_verbose=print_verbose,
                    optional_params=new_params,
                    litellm_params=litellm_params,  # type: ignore
                    logger_fn=logger_fn,
                    encoding=encoding,
                    api_base=api_base,
                    vertex_location=vertex_ai_location,
                    vertex_project=vertex_ai_project,
                    vertex_credentials=vertex_credentials,
                    logging_obj=logging,
                    acompletion=acompletion,
                    headers=headers,
                    custom_prompt_dict=custom_prompt_dict,
                    timeout=timeout,
                    client=client,
                )
            elif model_route == VertexAIModelRoute.GEMINI:
                model_response = vertex_chat_completion.completion(  # type: ignore
                    model=model,
                    messages=messages,
                    model_response=model_response,
                    print_verbose=print_verbose,
                    optional_params=new_params,
                    litellm_params=litellm_params,  # type: ignore
                    logger_fn=logger_fn,
                    encoding=encoding,
                    vertex_location=vertex_ai_location,
                    vertex_project=vertex_ai_project,
                    vertex_credentials=vertex_credentials,
                    gemini_api_key=None,
                    logging_obj=logging,
                    acompletion=acompletion,
                    timeout=timeout,
                    custom_llm_provider=custom_llm_provider,  # type: ignore
                    client=client,
                    api_base=api_base,
                    extra_headers=headers,
                )
            elif model_route == VertexAIModelRoute.GEMMA:
                # Vertex Gemma Models with custom prediction endpoint
                model_response = vertex_gemma_chat_completion.completion(
                    model=model,
                    messages=messages,
                    model_response=model_response,
                    print_verbose=print_verbose,
                    optional_params=new_params,
                    litellm_params=litellm_params,  # type: ignore
                    logger_fn=logger_fn,
                    encoding=encoding,
                    api_base=api_base,
                    vertex_location=vertex_ai_location,
                    vertex_project=vertex_ai_project,
                    vertex_credentials=vertex_credentials,
                    logging_obj=logging,
                    acompletion=acompletion,
                    headers=headers,
                    custom_prompt_dict=custom_prompt_dict,
                    timeout=timeout,
                    client=client,
                )
            elif model_route == VertexAIModelRoute.MODEL_GARDEN:
                # Vertex Model Garden - OpenAI compatible models
                model_response = vertex_model_garden_chat_completion.completion(
                    model=model,
                    messages=messages,
                    model_response=model_response,
                    print_verbose=print_verbose,
                    optional_params=new_params,
                    litellm_params=litellm_params,  # type: ignore
                    logger_fn=logger_fn,
                    encoding=encoding,
                    api_base=api_base,
                    vertex_location=vertex_ai_location,
                    vertex_project=vertex_ai_project,
                    vertex_credentials=vertex_credentials,
                    logging_obj=logging,
                    acompletion=acompletion,
                    headers=headers,
                    custom_prompt_dict=custom_prompt_dict,
                    timeout=timeout,
                    client=client,
                )
            else:  # VertexAIModelRoute.NON_GEMINI
                model_response = vertex_ai_non_gemini.completion(
                    model=model,
                    messages=messages,
                    model_response=model_response,
                    print_verbose=print_verbose,
                    optional_params=new_params,
                    litellm_params=litellm_params,
                    logger_fn=logger_fn,
                    encoding=encoding,
                    vertex_location=vertex_ai_location,
                    vertex_project=vertex_ai_project,
                    vertex_credentials=vertex_credentials,
                    logging_obj=logging,
                    acompletion=acompletion,
                )

                if (
                    "stream" in optional_params
                    and optional_params["stream"] is True
                    and acompletion is False
                ):
                    response = CustomStreamWrapper(
                        model_response,
                        model,
                        custom_llm_provider="vertex_ai",
                        logging_obj=logging,
                    )
                    return response
            response = model_response
        elif custom_llm_provider == "predibase":
            tenant_id = (
                optional_params.pop("tenant_id", None)
                or optional_params.pop("predibase_tenant_id", None)
                or litellm.predibase_tenant_id
                or get_secret("PREDIBASE_TENANT_ID")
            )

            if tenant_id is None:
                raise ValueError(
                    "Missing Predibase Tenant ID - Required for making the request. Set dynamically (e.g. `completion(..tenant_id=<MY-ID>)`) or in env - `PREDIBASE_TENANT_ID`."
                )

            api_base = (
                api_base
                or optional_params.pop("api_base", None)
                or optional_params.pop("base_url", None)
                or litellm.api_base
                or get_secret("PREDIBASE_API_BASE")
            )

            api_key = (
                api_key
                or litellm.api_key
                or litellm.predibase_key
                or get_secret("PREDIBASE_API_KEY")
            )

            _model_response = predibase_chat_completions.completion(
                model=model,
                messages=messages,
                model_response=model_response,
                print_verbose=print_verbose,
                optional_params=optional_params,
                litellm_params=litellm_params,
                logger_fn=logger_fn,
                encoding=encoding,
                logging_obj=logging,
                acompletion=acompletion,
                api_base=api_base,
                custom_prompt_dict=custom_prompt_dict,
                api_key=api_key,
                tenant_id=tenant_id,
                timeout=timeout,
            )

            if (
                "stream" in optional_params
                and optional_params["stream"] is True
                and acompletion is False
            ):
                return _model_response
            response = _model_response
        elif custom_llm_provider == "text-completion-codestral":
            api_base = (
                api_base
                or optional_params.pop("api_base", None)
                or optional_params.pop("base_url", None)
                or litellm.api_base
                or "https://codestral.mistral.ai/v1/fim/completions"
            )

            api_key = api_key or litellm.api_key or get_secret("CODESTRAL_API_KEY")

            text_completion_model_response = litellm.TextCompletionResponse(
                stream=stream
            )

            _model_response = codestral_text_completions.completion(  # type: ignore
                model=model,
                messages=messages,
                model_response=text_completion_model_response,
                print_verbose=print_verbose,
                optional_params=optional_params,
                litellm_params=litellm_params,
                logger_fn=logger_fn,
                encoding=encoding,
                logging_obj=logging,
                acompletion=acompletion,
                api_base=api_base,
                custom_prompt_dict=custom_prompt_dict,
                api_key=api_key,
                timeout=timeout,
            )

            if (
                "stream" in optional_params
                and optional_params["stream"] is True
                and acompletion is False
            ):
                return _model_response
            response = _model_response
        elif custom_llm_provider == "sagemaker_chat":
            # boto3 reads keys from .env
            model_response = base_llm_http_handler.completion(
                model=model,
                stream=stream,
                messages=messages,
                acompletion=acompletion,
                api_base=api_base,
                model_response=model_response,
                optional_params=optional_params,
                litellm_params=litellm_params,
                custom_llm_provider="sagemaker_chat",
                timeout=timeout,
                headers=headers,
                encoding=encoding,
                api_key=api_key,
                logging_obj=logging,  # model call logging done inside the class as we make need to modify I/O to fit aleph alpha's requirements
                client=client,
            )

            ## RESPONSE OBJECT
            response = model_response
        elif custom_llm_provider == "sagemaker":
            # boto3 reads keys from .env
            model_response = sagemaker_llm.completion(
                model=model,
                messages=messages,
                model_response=model_response,
                print_verbose=print_verbose,
                optional_params=optional_params,
                litellm_params=litellm_params,
                custom_prompt_dict=custom_prompt_dict,
                hf_model_name=hf_model_name,
                logger_fn=logger_fn,
                encoding=encoding,
                logging_obj=logging,
                acompletion=acompletion,
            )

            ## RESPONSE OBJECT
            response = model_response
        elif custom_llm_provider == "bedrock":
            # boto3 reads keys from .env
            custom_prompt_dict = custom_prompt_dict or litellm.custom_prompt_dict

            if "aws_bedrock_client" in optional_params:
                verbose_logger.warning(
                    "'aws_bedrock_client' is a deprecated param. Please move to another auth method - https://docs.litellm.ai/docs/providers/bedrock#boto3---authentication."
                )
                # Extract credentials for legacy boto3 client and pass thru to httpx
                aws_bedrock_client = optional_params.pop("aws_bedrock_client")
                creds = aws_bedrock_client._get_credentials().get_frozen_credentials()

                if creds.access_key:
                    optional_params["aws_access_key_id"] = creds.access_key
                if creds.secret_key:
                    optional_params["aws_secret_access_key"] = creds.secret_key
                if creds.token:
                    optional_params["aws_session_token"] = creds.token
                if (
                    "aws_region_name" not in optional_params
                    or optional_params["aws_region_name"] is None
                ):
                    optional_params["aws_region_name"] = (
                        aws_bedrock_client.meta.region_name
                    )

            bedrock_route = BedrockModelInfo.get_bedrock_route(model)
            if bedrock_route == "converse":
                model = model.replace("converse/", "")
                response = bedrock_converse_chat_completion.completion(
                    model=model,
                    messages=messages,
                    custom_prompt_dict=custom_prompt_dict,
                    model_response=model_response,
                    optional_params=optional_params,
                    litellm_params=litellm_params,  # type: ignore
                    logger_fn=logger_fn,
                    encoding=encoding,
                    logging_obj=logging,
                    extra_headers=headers,  # Use merged headers instead of original extra_headers
                    timeout=timeout,
                    acompletion=acompletion,
                    client=client,
                    api_base=api_base,
                    api_key=api_key,
                )
            elif bedrock_route == "converse_like":
                model = model.replace("converse_like/", "")
                response = base_llm_http_handler.completion(
                    model=model,
                    stream=stream,
                    messages=messages,
                    acompletion=acompletion,
                    api_base=api_base,
                    model_response=model_response,
                    optional_params=optional_params,
                    litellm_params=litellm_params,
                    custom_llm_provider="bedrock",
                    timeout=timeout,
                    headers=headers,
                    encoding=encoding,
                    api_key=api_key,
                    logging_obj=logging,  # model call logging done inside the class as we make need to modify I/O to fit aleph alpha's requirements
                    client=client,
                )
            else:
                response = base_llm_http_handler.completion(
                    model=model,
                    stream=stream,
                    messages=messages,
                    acompletion=acompletion,
                    api_base=api_base,
                    model_response=model_response,
                    optional_params=optional_params,
                    litellm_params=litellm_params,
                    custom_llm_provider="bedrock",
                    timeout=timeout,
                    headers=headers,
                    encoding=encoding,
                    api_key=api_key,
                    logging_obj=logging,
                    client=client,
                )
        elif custom_llm_provider == "watsonx":
            response = watsonx_chat_completion.completion(
                model=model,
                messages=messages,
                headers=headers,
                model_response=model_response,
                print_verbose=print_verbose,
                api_key=api_key,
                api_base=api_base,
                acompletion=acompletion,
                logging_obj=logging,
                optional_params=optional_params,
                litellm_params=litellm_params,
                logger_fn=logger_fn,
                timeout=timeout,  # type: ignore
                custom_prompt_dict=custom_prompt_dict,
                client=client,  # pass AsyncOpenAI, OpenAI client
                encoding=encoding,
                custom_llm_provider="watsonx",
            )
        elif custom_llm_provider == "watsonx_text":
            api_key = (
                api_key
                or optional_params.pop("apikey", None)
                or get_secret_str("WATSONX_APIKEY")
                or get_secret_str("WATSONX_API_KEY")
                or get_secret_str("WX_API_KEY")
            )

            api_base = (
                api_base
                or optional_params.pop(
                    "url",
                    optional_params.pop(
                        "api_base", optional_params.pop("base_url", None)
                    ),
                )
                or get_secret_str("WATSONX_API_BASE")
                or get_secret_str("WATSONX_URL")
                or get_secret_str("WX_URL")
                or get_secret_str("WML_URL")
            )

            wx_credentials = optional_params.pop(
                "wx_credentials",
                optional_params.pop(
                    "watsonx_credentials", None
                ),  # follow {provider}_credentials, same as vertex ai
            )

            token: Optional[str] = None
            if wx_credentials is not None:
                api_base = wx_credentials.get("url", api_base)
                api_key = wx_credentials.get(
                    "apikey", wx_credentials.get("api_key", api_key)
                )
                token = wx_credentials.get(
                    "token",
                    wx_credentials.get(
                        "watsonx_token", None
                    ),  # follow format of {provider}_token, same as azure - e.g. 'azure_ad_token=..'
                )

            if token is not None:
                optional_params["token"] = token

            response = base_llm_http_handler.completion(
                model=model,
                stream=stream,
                messages=messages,
                acompletion=acompletion,
                api_base=api_base,
                model_response=model_response,
                optional_params=optional_params,
                litellm_params=litellm_params,
                shared_session=shared_session,
                custom_llm_provider="watsonx_text",
                timeout=timeout,
                headers=headers,
                encoding=encoding,
                api_key=api_key,
                logging_obj=logging,  # model call logging done inside the class as we make need to modify I/O to fit aleph alpha's requirements
                client=client,
            )
        elif custom_llm_provider == "vllm":
            custom_prompt_dict = custom_prompt_dict or litellm.custom_prompt_dict
            model_response = vllm_handler.completion(
                model=model,
                messages=messages,
                custom_prompt_dict=custom_prompt_dict,
                model_response=model_response,
                print_verbose=print_verbose,
                optional_params=optional_params,
                litellm_params=litellm_params,
                logger_fn=logger_fn,
                encoding=encoding,
                logging_obj=logging,
            )

            if (
                "stream" in optional_params and optional_params["stream"] is True
            ):  ## [BETA]
                # don't try to access stream object,
                response = CustomStreamWrapper(
                    model_response,
                    model,
                    custom_llm_provider="vllm",
                    logging_obj=logging,
                )
                return response

            ## RESPONSE OBJECT
            response = model_response
        elif custom_llm_provider == "ollama":
            api_base = (
                litellm.api_base
                or api_base
                or get_secret("OLLAMA_API_BASE")
                or "http://localhost:11434"
            )
            response = base_llm_http_handler.completion(
                model=model,
                stream=stream,
                messages=messages,
                acompletion=acompletion,
                api_base=api_base,
                model_response=model_response,
                optional_params=optional_params,
                litellm_params=litellm_params,
                shared_session=shared_session,
                custom_llm_provider="ollama",
                timeout=timeout,
                headers=headers,
                encoding=encoding,
                api_key=api_key,
                logging_obj=logging,  # model call logging done inside the class as we make need to modify I/O to fit aleph alpha's requirements
                client=client,
            )

        elif custom_llm_provider == "ollama_chat":
            api_base = (
                litellm.api_base
                or api_base
                or get_secret("OLLAMA_API_BASE")
                or "http://localhost:11434"
            )

            api_key = (
                api_key
                or litellm.ollama_key
                or os.environ.get("OLLAMA_API_KEY")
                or litellm.api_key
            )

            response = base_llm_http_handler.completion(
                model=model,
                stream=stream,
                messages=messages,
                acompletion=acompletion,
                api_base=api_base,
                model_response=model_response,
                optional_params=optional_params,
                litellm_params=litellm_params,
                shared_session=shared_session,
                custom_llm_provider="ollama_chat",
                timeout=timeout,
                headers=headers,
                encoding=encoding,
                api_key=api_key,
                logging_obj=logging,  # model call logging done inside the class as we make need to modify I/O to fit aleph alpha's requirements
                client=client,
            )

        elif custom_llm_provider == "triton":
            api_base = litellm.api_base or api_base
            response = base_llm_http_handler.completion(
                model=model,
                stream=stream,
                messages=messages,
                acompletion=acompletion,
                api_base=api_base,
                model_response=model_response,
                optional_params=optional_params,
                litellm_params=litellm_params,
                shared_session=shared_session,
                custom_llm_provider=custom_llm_provider,
                timeout=timeout,
                headers=headers,
                encoding=encoding,
                api_key=api_key,
                logging_obj=logging,
            )
        elif custom_llm_provider == "cloudflare":
            api_key = (
                api_key
                or litellm.cloudflare_api_key
                or litellm.api_key
                or get_secret("CLOUDFLARE_API_KEY")
            )
            account_id = get_secret("CLOUDFLARE_ACCOUNT_ID")
            api_base = (
                api_base
                or litellm.api_base
                or get_secret("CLOUDFLARE_API_BASE")
                or f"https://api.cloudflare.com/client/v4/accounts/{account_id}/ai/run/"
            )

            custom_prompt_dict = custom_prompt_dict or litellm.custom_prompt_dict
            response = base_llm_http_handler.completion(
                model=model,
                stream=stream,
                messages=messages,
                acompletion=acompletion,
                api_base=api_base,
                model_response=model_response,
                optional_params=optional_params,
                litellm_params=litellm_params,
                shared_session=shared_session,
                custom_llm_provider="cloudflare",
                timeout=timeout,
                headers=headers,
                encoding=encoding,
                api_key=api_key,
                logging_obj=logging,  # model call logging done inside the class as we make need to modify I/O to fit aleph alpha's requirements
            )

        elif custom_llm_provider == "petals" or model in litellm.petals_models:
            api_base = api_base or litellm.api_base

            custom_llm_provider = "petals"
            stream = optional_params.pop("stream", False)
            model_response = petals_handler.completion(
                model=model,
                messages=messages,
                api_base=api_base,
                model_response=model_response,
                print_verbose=print_verbose,
                optional_params=optional_params,
                litellm_params=litellm_params,
                logger_fn=logger_fn,
                encoding=encoding,
                logging_obj=logging,
                client=client,
            )
            if stream is True:  ## [BETA]
                # Fake streaming for petals
                resp_string = model_response["choices"][0]["message"]["content"]
                response = CustomStreamWrapper(
                    resp_string,
                    model,
                    custom_llm_provider="petals",
                    logging_obj=logging,
                )
                return response
            response = model_response
        elif custom_llm_provider == "snowflake" or model in litellm.snowflake_models:
            try:
                client = (
                    HTTPHandler(timeout=timeout) if stream is False else None
                )  # Keep this here, otherwise, the httpx.client closes and streaming is impossible
                response = base_llm_http_handler.completion(
                    model=model,
                    messages=messages,
                    headers=headers,
                    model_response=model_response,
                    api_key=api_key,
                    api_base=api_base,
                    acompletion=acompletion,
                    logging_obj=logging,
                    optional_params=optional_params,
                    litellm_params=litellm_params,
                    shared_session=shared_session,
                    timeout=timeout,  # type: ignore
                    client=client,
                    custom_llm_provider=custom_llm_provider,
                    encoding=encoding,
                    stream=stream,
                )

            except Exception as e:
                ## LOGGING - log the original exception returned
                logging.post_call(
                    input=messages,
                    api_key=api_key,
                    original_response=str(e),
                    additional_args={"headers": headers},
                )
                raise e
        elif custom_llm_provider == "gradient_ai":

            api_base = litellm.api_base or api_base
            response = base_llm_http_handler.completion(
                model=model,
                stream=stream,
                messages=messages,
                acompletion=acompletion,
                api_base=api_base,
                model_response=model_response,
                optional_params=optional_params,
                litellm_params=litellm_params,
                shared_session=shared_session,
                custom_llm_provider="gradient_ai",
                timeout=timeout,
                headers=headers,
                encoding=encoding,
                api_key=api_key,
                logging_obj=logging,
            )

        elif custom_llm_provider == "bytez":
            api_key = (
                api_key
                or litellm.bytez_key
                or get_secret_str("BYTEZ_API_KEY")
                or litellm.api_key
            )

            response = base_llm_http_handler.completion(
                model=model,
                messages=messages,
                headers=headers,
                model_response=model_response,
                api_key=api_key,
                api_base=api_base,
                acompletion=acompletion,
                logging_obj=logging,
                optional_params=optional_params,
                litellm_params=litellm_params,
                timeout=timeout,  # type: ignore
                client=client,
                custom_llm_provider=custom_llm_provider,
                encoding=encoding,
                stream=stream,
                provider_config=bytez_transformation,
            )

            pass
        elif custom_llm_provider == "lemonade":
            api_key = (
                api_key
                or litellm.lemonade_key
                or get_secret_str("LEMONADE_API_KEY")
                or litellm.api_key
            )

            response = base_llm_http_handler.completion(
                model=model,
                messages=messages,
                headers=headers,
                model_response=model_response,
                api_key=api_key,
                api_base=api_base,
                acompletion=acompletion,
                logging_obj=logging,
                optional_params=optional_params,
                litellm_params=litellm_params,
                timeout=timeout,  # type: ignore
                client=client,
                custom_llm_provider=custom_llm_provider,
                encoding=encoding,
                stream=stream,
                provider_config=lemonade_transformation,
            )

            pass

        elif custom_llm_provider == "ovhcloud" or model in litellm.ovhcloud_models:
            api_key = (
                api_key
                or litellm.ovhcloud_key
                or get_secret_str("OVHCLOUD_API_KEY")
                or litellm.api_key
            )

            api_base = (
                api_base
                or litellm.api_base
                or get_secret_str("OVHCLOUD_API_BASE")
                or "https://oai.endpoints.kepler.ai.cloud.ovh.net/v1"
            )

            response = base_llm_http_handler.completion(
                model=model,
                messages=messages,
                headers=headers,
                model_response=model_response,
                api_key=api_key,
                api_base=api_base,
                acompletion=acompletion,
                logging_obj=logging,
                optional_params=optional_params,
                litellm_params=litellm_params,
                timeout=timeout,  # type: ignore
                client=client,
                custom_llm_provider=custom_llm_provider,
                encoding=encoding,
                stream=stream,
                provider_config=ovhcloud_transformation,
            )

            pass

        elif custom_llm_provider == "custom":
            url = litellm.api_base or api_base or ""
            if url is None or url == "":
                raise ValueError(
                    "api_base not set. Set api_base or litellm.api_base for custom endpoints"
                )

            """
            assume input to custom LLM api bases follow this format:
            resp = litellm.module_level_client.post(
                api_base,
                json={
                    'model': 'meta-llama/Llama-2-13b-hf', # model name
                    'params': {
                        'prompt': ["The capital of France is P"],
                        'max_tokens': 32,
                        'temperature': 0.7,
                        'top_p': 1.0,
                        'top_k': 40,
                    }
                }
            )

            """
            prompt = " ".join([message["content"] for message in messages])  # type: ignore
            resp = litellm.module_level_client.post(
                url,
                headers=headers,
                json={
                    "model": model,
                    "params": {
                        "prompt": [prompt],
                        "max_tokens": max_tokens,
                        "temperature": temperature,
                        "top_p": top_p,
                        "top_k": kwargs.get("top_k"),
                    },
                    **kwargs.get("extra_body", {}),
                },
            )
            response_json = resp.json()
            """
            assume all responses from custom api_bases of this format:
            {
                'data': [
                    {
                        'prompt': 'The capital of France is P',
                        'output': ['The capital of France is PARIS.\nThe capital of France is PARIS.\nThe capital of France is PARIS.\nThe capital of France is PARIS.\nThe capital of France is PARIS.\nThe capital of France is PARIS.\nThe capital of France is PARIS.\nThe capital of France is PARIS.\nThe capital of France is PARIS.\nThe capital of France is PARIS.\nThe capital of France is PARIS.\nThe capital of France is PARIS.\nThe capital of France is PARIS.\nThe capital of France'],
                        'params': {'temperature': 0.7, 'top_k': 40, 'top_p': 1}}],
                        'message': 'ok'
                    }
                ]
            }
            """
            string_response = response_json["data"][0]["output"][0]
            ## RESPONSE OBJECT
            model_response.choices[0].message.content = string_response  # type: ignore
            model_response.created = int(time.time())
            model_response.model = model
            response = model_response

        elif (
            custom_llm_provider in litellm._custom_providers
        ):  # Assume custom LLM provider
            # Get the Custom Handler
            custom_handler: Optional[CustomLLM] = None
            for item in litellm.custom_provider_map:
                if item["provider"] == custom_llm_provider:
                    custom_handler = item["custom_handler"]

            if custom_handler is None:
                raise LiteLLMUnknownProvider(
                    model=model, custom_llm_provider=custom_llm_provider
                )

            ## ROUTE LLM CALL ##
            handler_fn = custom_chat_llm_router(
                async_fn=acompletion, stream=stream, custom_llm=custom_handler
            )

            headers = headers or litellm.headers or {}

            ## CALL FUNCTION
            response = handler_fn(
                model=model,
                messages=messages,
                headers=headers,
                model_response=model_response,
                print_verbose=print_verbose,
                api_key=api_key,
                api_base=api_base,
                acompletion=acompletion,
                logging_obj=logging,
                optional_params=optional_params,
                litellm_params=litellm_params,
                logger_fn=logger_fn,
                timeout=timeout,  # type: ignore
                custom_prompt_dict=custom_prompt_dict,
                client=client,  # pass AsyncOpenAI, OpenAI client
                encoding=encoding,
            )
            if stream is True:
                return CustomStreamWrapper(
                    completion_stream=response,
                    model=model,
                    custom_llm_provider=custom_llm_provider,
                    logging_obj=logging,
                )

        else:
            raise LiteLLMUnknownProvider(
                model=model, custom_llm_provider=custom_llm_provider
            )
        return response
    except Exception as e:
        ## Map to OpenAI Exception
        raise exception_type(
            model=model,
            custom_llm_provider=custom_llm_provider,
            original_exception=e,
            completion_kwargs=args,
            extra_kwargs=kwargs,
        )


def completion_with_retries(*args, **kwargs):
    """
    Executes a litellm.completion() with 3 retries
    """
    try:
        import tenacity
    except Exception as e:
        raise Exception(
            f"tenacity import failed please run `pip install tenacity`. Error{e}"
        )

    num_retries = kwargs.pop("num_retries", 3)
    # reset retries in .completion()
    kwargs["max_retries"] = 0
    kwargs["num_retries"] = 0
    retry_strategy: Literal["exponential_backoff_retry", "constant_retry"] = kwargs.pop(
        "retry_strategy", "constant_retry"
    )  # type: ignore
    original_function = kwargs.pop("original_function", completion)
    if retry_strategy == "exponential_backoff_retry":
        retryer = tenacity.Retrying(
            wait=tenacity.wait_exponential(multiplier=1, max=10),
            stop=tenacity.stop_after_attempt(num_retries),
            reraise=True,
        )
    else:
        retryer = tenacity.Retrying(
            stop=tenacity.stop_after_attempt(num_retries), reraise=True
        )
    return retryer(original_function, *args, **kwargs)


async def acompletion_with_retries(*args, **kwargs):
    """
    [DEPRECATED]. Use 'acompletion' or router.acompletion instead!
    Executes a litellm.completion() with 3 retries
    """
    try:
        import tenacity
    except Exception as e:
        raise Exception(
            f"tenacity import failed please run `pip install tenacity`. Error{e}"
        )

    num_retries = kwargs.pop("num_retries", 3)
    kwargs["max_retries"] = 0
    kwargs["num_retries"] = 0
    retry_strategy = kwargs.pop("retry_strategy", "constant_retry")
    original_function = kwargs.pop("original_function", completion)
    if retry_strategy == "exponential_backoff_retry":
        retryer = tenacity.AsyncRetrying(
            wait=tenacity.wait_exponential(multiplier=1, max=10),
            stop=tenacity.stop_after_attempt(num_retries),
            reraise=True,
        )
    else:
        retryer = tenacity.AsyncRetrying(
            stop=tenacity.stop_after_attempt(num_retries), reraise=True
        )
    return await retryer(original_function, *args, **kwargs)


### EMBEDDING ENDPOINTS ####################
@client
async def aembedding(*args, **kwargs) -> EmbeddingResponse:
    """
    Asynchronously calls the `embedding` function with the given arguments and keyword arguments.

    Parameters:
    - `args` (tuple): Positional arguments to be passed to the `embedding` function.
    - `kwargs` (dict): Keyword arguments to be passed to the `embedding` function.

    Returns:
    - `response` (Any): The response returned by the `embedding` function.
    """
    loop = asyncio.get_event_loop()
    model = args[0] if len(args) > 0 else kwargs["model"]
    ### PASS ARGS TO Embedding ###
    kwargs["aembedding"] = True
    custom_llm_provider = kwargs.get("custom_llm_provider", None)
    try:
        # Use a partial function to pass your keyword arguments
        func = partial(embedding, *args, **kwargs)

        # Add the context to the function
        ctx = contextvars.copy_context()
        func_with_context = partial(ctx.run, func)

        _, custom_llm_provider, _, _ = get_llm_provider(
            model=model,
            custom_llm_provider=custom_llm_provider,
            api_base=kwargs.get("api_base", None),
        )

        # Await normally
        init_response = await loop.run_in_executor(None, func_with_context)

        response: Optional[EmbeddingResponse] = None
        if isinstance(init_response, dict):
            response = EmbeddingResponse(**init_response)
        elif isinstance(init_response, EmbeddingResponse):  ## CACHING SCENARIO
            response = init_response
        elif asyncio.iscoroutine(init_response):
            response = await init_response  # type: ignore
        if (
            response is not None
            and isinstance(response, EmbeddingResponse)
            and hasattr(response, "_hidden_params")
        ):
            response._hidden_params["custom_llm_provider"] = custom_llm_provider

        if response is None:
            raise ValueError(
                "Unable to get Embedding Response. Please pass a valid llm_provider."
            )
        return response
    except Exception as e:
        custom_llm_provider = custom_llm_provider or "openai"
        raise exception_type(
            model=model,
            custom_llm_provider=custom_llm_provider,
            original_exception=e,
            completion_kwargs=args,
            extra_kwargs=kwargs,
        )


# fmt: off

# Overload for when aembedding=True (returns coroutine)
@overload
def embedding(
    model,
    input=[],
    # Optional params
    dimensions: Optional[int] = None,
    encoding_format: Optional[str] = None,
    timeout=600,  # default to 10 minutes
    # set api_base, api_version, api_key
    api_base: Optional[str] = None,
    api_version: Optional[str] = None,
    api_key: Optional[str] = None,
    api_type: Optional[str] = None,
    caching: bool = False,
    user: Optional[str] = None,
    custom_llm_provider=None,
    litellm_call_id=None,
    logger_fn=None,
    *,
    aembedding: Literal[True],
    **kwargs,
) -> Coroutine[Any, Any, EmbeddingResponse]:
    ...


# Overload for when aembedding=False or not specified (returns EmbeddingResponse)
@overload
def embedding(
    model,
    input=[],
    # Optional params
    dimensions: Optional[int] = None,
    encoding_format: Optional[str] = None,
    timeout=600,  # default to 10 minutes
    # set api_base, api_version, api_key
    api_base: Optional[str] = None,
    api_version: Optional[str] = None,
    api_key: Optional[str] = None,
    api_type: Optional[str] = None,
    caching: bool = False,
    user: Optional[str] = None,
    custom_llm_provider=None,
    litellm_call_id=None,
    logger_fn=None,
    *,
    aembedding: Literal[False] = False,
    **kwargs,
) -> EmbeddingResponse:
    ...

# fmt: on


@client
def embedding(  # noqa: PLR0915
    model,
    input=[],
    # Optional params
    dimensions: Optional[int] = None,
    encoding_format: Optional[str] = None,
    timeout=600,  # default to 10 minutes
    # set api_base, api_version, api_key
    api_base: Optional[str] = None,
    api_version: Optional[str] = None,
    api_key: Optional[str] = None,
    api_type: Optional[str] = None,
    caching: bool = False,
    user: Optional[str] = None,
    custom_llm_provider=None,
    litellm_call_id=None,
    logger_fn=None,
    **kwargs,
) -> Union[EmbeddingResponse, Coroutine[Any, Any, EmbeddingResponse]]:
    """
    Embedding function that calls an API to generate embeddings for the given input.

    Parameters:
    - model: The embedding model to use.
    - input: The input for which embeddings are to be generated.
    - encoding_format: Optional[str] The format to return the embeddings in. Can be either `float` or `base64`
    - dimensions: The number of dimensions the resulting output embeddings should have. Only supported in text-embedding-3 and later models.
    - timeout: The timeout value for the API call, default 10 mins
    - litellm_call_id: The call ID for litellm logging.
    - litellm_logging_obj: The litellm logging object.
    - logger_fn: The logger function.
    - api_base: Optional. The base URL for the API.
    - api_version: Optional. The version of the API.
    - api_key: Optional. The API key to use.
    - api_type: Optional. The type of the API.
    - caching: A boolean indicating whether to enable caching.
    - custom_llm_provider: The custom llm provider.

    Returns:
    - response: The response received from the API call.

    Raises:
    - exception_type: If an exception occurs during the API call.
    """
    azure = kwargs.get("azure", None)
    client = kwargs.pop("client", None)
    shared_session = kwargs.get("shared_session", None)
    max_retries = kwargs.get("max_retries", None)
    litellm_logging_obj: LiteLLMLoggingObj = kwargs.get("litellm_logging_obj")  # type: ignore
    mock_response: Optional[List[float]] = kwargs.get("mock_response", None)  # type: ignore
    azure_ad_token_provider = kwargs.get("azure_ad_token_provider", None)
    aembedding: Optional[bool] = kwargs.get("aembedding", None)
    extra_headers = kwargs.get("extra_headers", None)
    headers = kwargs.get("headers", None)
    ### CUSTOM MODEL COST ###
    input_cost_per_token = kwargs.get("input_cost_per_token", None)
    output_cost_per_token = kwargs.get("output_cost_per_token", None)
    input_cost_per_second = kwargs.get("input_cost_per_second", None)
    output_cost_per_second = kwargs.get("output_cost_per_second", None)
    openai_params = [
        "user",
        "dimensions",
        "request_timeout",
        "api_base",
        "api_version",
        "api_key",
        "deployment_id",
        "organization",
        "base_url",
        "default_headers",
        "timeout",
        "max_retries",
        "encoding_format",
    ]
    litellm_params = [
        "aembedding",
        "extra_headers",
    ] + all_litellm_params

    default_params = openai_params + litellm_params
    non_default_params = {
        k: v for k, v in kwargs.items() if k not in default_params
    }  # model-specific params - pass them straight to the model/provider

    model, custom_llm_provider, dynamic_api_key, api_base = get_llm_provider(
        model=model,
        custom_llm_provider=custom_llm_provider,
        api_base=api_base,
        api_key=api_key,
    )

    if dynamic_api_key is not None:
        api_key = dynamic_api_key

    optional_params = get_optional_params_embeddings(
        model=model,
        user=user,
        dimensions=dimensions,
        encoding_format=encoding_format,
        custom_llm_provider=custom_llm_provider,
        **non_default_params,
    )

    ### REGISTER CUSTOM MODEL PRICING -- IF GIVEN ###
    if input_cost_per_token is not None and output_cost_per_token is not None:
        litellm.register_model(
            {
                f"{custom_llm_provider}/{model}": {
                    "input_cost_per_token": input_cost_per_token,
                    "output_cost_per_token": output_cost_per_token,
                    "litellm_provider": custom_llm_provider,
                }
            }
        )
    if input_cost_per_second is not None:  # time based pricing just needs cost in place
        output_cost_per_second = output_cost_per_second or 0.0
        litellm.register_model(
            {
                f"{custom_llm_provider}/{model}": {
                    "input_cost_per_second": input_cost_per_second,
                    "output_cost_per_second": output_cost_per_second,
                    "litellm_provider": custom_llm_provider,
                }
            }
        )

    litellm_params_dict = get_litellm_params(**kwargs)

    logging: Logging = litellm_logging_obj  # type: ignore
    logging.update_environment_variables(
        model=model,
        user=user,
        optional_params=optional_params,
        litellm_params=litellm_params_dict,
        custom_llm_provider=custom_llm_provider,
    )

    if mock_response is not None:
        return mock_embedding(model=model, mock_response=mock_response)
    try:
        response: Optional[
            Union[EmbeddingResponse, Coroutine[Any, Any, EmbeddingResponse]]
        ] = None

        if azure is True or custom_llm_provider == "azure":
            # azure configs

            api_base = api_base or litellm.api_base or get_secret_str("AZURE_API_BASE")

            api_version = (
                api_version
                or litellm.api_version
                or get_secret_str("AZURE_API_VERSION")
                or litellm.AZURE_DEFAULT_API_VERSION
            )

            azure_ad_token = optional_params.pop(
                "azure_ad_token", None
            ) or get_secret_str("AZURE_AD_TOKEN")

            api_key = (
                api_key
                or litellm.api_key
                or litellm.azure_key
                or get_secret_str("AZURE_API_KEY")
            )

            if api_base is None:
                raise ValueError(
                    "No API Base provided for Azure OpenAI LLM provider. Set 'AZURE_API_BASE' in .env"
                )

            ## EMBEDDING CALL
            response = azure_chat_completions.embedding(
                model=model,
                input=input,
                api_base=api_base,
                api_key=api_key,
                api_version=api_version,
                azure_ad_token=azure_ad_token,
                azure_ad_token_provider=azure_ad_token_provider,
                logging_obj=logging,
                timeout=timeout,
                model_response=EmbeddingResponse(),
                optional_params=optional_params,
                client=client,
                aembedding=aembedding,
                max_retries=max_retries,
                headers=headers or extra_headers,
                litellm_params=litellm_params_dict,
            )
        elif (
            model in litellm.open_ai_embedding_models
            or custom_llm_provider == "openai"
            or custom_llm_provider == "together_ai"
            or custom_llm_provider == "nvidia_nim"
            or custom_llm_provider == "litellm_proxy"
        ):
            api_base = (
                api_base
                or litellm.api_base
                or get_secret_str("OPENAI_BASE_URL")
                or get_secret_str("OPENAI_API_BASE")
                or "https://api.openai.com/v1"
            )
            openai.organization = (
                litellm.organization
                or get_secret_str("OPENAI_ORGANIZATION")
                or None  # default - https://github.com/openai/openai-python/blob/284c1799070c723c6a553337134148a7ab088dd8/openai/util.py#L105
            )
            # set API KEY
            api_key = (
                api_key
                or litellm.api_key
                or litellm.openai_key
                or get_secret_str("OPENAI_API_KEY")
            )

            if extra_headers is not None:
                optional_params["extra_headers"] = extra_headers

            api_version = None

            ## EMBEDDING CALL
            response = openai_chat_completions.embedding(
                model=model,
                input=input,
                api_base=api_base,
                api_key=api_key,
                logging_obj=logging,
                timeout=timeout,
                model_response=EmbeddingResponse(),
                optional_params=optional_params,
                client=client,
                aembedding=aembedding,
                max_retries=max_retries,
                shared_session=shared_session,
            )
        elif custom_llm_provider == "databricks":
            api_base = api_base or litellm.api_base or get_secret("DATABRICKS_API_BASE")  # type: ignore

            # set API KEY
            api_key = (
                api_key
                or litellm.api_key
                or litellm.databricks_key
                or get_secret("DATABRICKS_API_KEY")
            )  # type: ignore

            ## EMBEDDING CALL
            response = databricks_embedding.embedding(
                model=model,
                input=input,
                api_base=api_base,
                api_key=api_key,
                logging_obj=logging,
                timeout=timeout,
                model_response=EmbeddingResponse(),
                optional_params=optional_params,
                client=client,
                aembedding=aembedding,
            )
        elif (
            custom_llm_provider == "openai_like"
            or custom_llm_provider == "hosted_vllm"
            or custom_llm_provider == "llamafile"
            or custom_llm_provider == "lm_studio"
        ):
            api_base = (
                api_base or litellm.api_base or get_secret_str("OPENAI_LIKE_API_BASE")
            )

            # set API KEY
            if api_key is None:
                api_key = (
                    api_key
                    or litellm.api_key
                    or litellm.openai_like_key
                    or get_secret_str("OPENAI_LIKE_API_KEY")
                )

            if extra_headers is not None:
                optional_params["extra_headers"] = extra_headers

            ## EMBEDDING CALL
            response = openai_like_embedding.embedding(
                model=model,
                input=input,
                api_base=api_base,
                api_key=api_key,
                logging_obj=logging,
                timeout=timeout,
                model_response=EmbeddingResponse(),
                optional_params=optional_params,
                client=client,
                aembedding=aembedding,
            )
        elif custom_llm_provider == "cohere" or custom_llm_provider == "cohere_chat":
            cohere_key = (
                api_key
                or litellm.cohere_key
                or get_secret_str("COHERE_API_KEY")
                or get_secret_str("CO_API_KEY")
                or litellm.api_key
            )

            if extra_headers is not None and isinstance(extra_headers, dict):
                headers = extra_headers
            else:
                headers = {}

            response = base_llm_http_handler.embedding(
                model=model,
                input=input,
                custom_llm_provider=custom_llm_provider,
                api_base=api_base,
                api_key=cohere_key,
                logging_obj=logging,
                timeout=timeout,
                model_response=EmbeddingResponse(),
                optional_params=optional_params,
                client=client,
                aembedding=aembedding,
                litellm_params=litellm_params_dict,
                headers=headers,
            )
        elif custom_llm_provider == "huggingface":
            api_key = (
                api_key
                or litellm.huggingface_key
                or get_secret("HUGGINGFACE_API_KEY")
                or litellm.api_key
            )  # type: ignore
            response = huggingface_embed.embedding(
                model=model,
                input=input,
                encoding=encoding,  # type: ignore
                api_key=api_key,
                api_base=api_base,
                logging_obj=logging,
                model_response=EmbeddingResponse(),
                optional_params=optional_params,
                client=client,
                aembedding=aembedding,
                litellm_params=litellm_params_dict,
            )
        elif custom_llm_provider == "bedrock":
            if isinstance(input, str):
                transformed_input = [input]
            else:
                transformed_input = input
            response = bedrock_embedding.embeddings(
                model=model,
                input=transformed_input,
                encoding=encoding,
                logging_obj=logging,
                optional_params=optional_params,
                model_response=EmbeddingResponse(),
                client=client,
                timeout=timeout,
                aembedding=aembedding,
                litellm_params={},
                api_base=api_base,
                print_verbose=print_verbose,
                extra_headers=extra_headers,
                api_key=api_key,
            )
        elif custom_llm_provider == "triton":
            if api_base is None:
                raise ValueError(
                    "api_base is required for triton. Please pass `api_base`"
                )
            response = base_llm_http_handler.embedding(
                model=model,
                input=input,
                custom_llm_provider=custom_llm_provider,
                api_base=api_base,
                api_key=api_key,
                logging_obj=logging,
                timeout=timeout,
                model_response=EmbeddingResponse(),
                optional_params=optional_params,
                client=client,
                aembedding=aembedding,
                litellm_params={},
            )
        elif custom_llm_provider == "gemini":
            gemini_api_key = api_key or get_api_key_from_env() or litellm.api_key

            api_base = api_base or litellm.api_base or get_secret_str("GEMINI_API_BASE")

            response = google_batch_embeddings.batch_embeddings(  # type: ignore
                model=model,
                input=input,
                encoding=encoding,
                logging_obj=logging,
                optional_params=optional_params,
                model_response=EmbeddingResponse(),
                vertex_project=None,
                vertex_location=None,
                vertex_credentials=None,
                aembedding=aembedding,
                print_verbose=print_verbose,
                custom_llm_provider="gemini",
                api_key=gemini_api_key,
                api_base=api_base,
                client=client,
            )

        elif custom_llm_provider == "vertex_ai":
            vertex_ai_project = (
                optional_params.pop("vertex_project", None)
                or optional_params.pop("vertex_ai_project", None)
                or litellm.vertex_project
                or get_secret_str("VERTEXAI_PROJECT")
                or get_secret_str("VERTEX_PROJECT")
            )
            vertex_ai_location = (
                optional_params.pop("vertex_location", None)
                or optional_params.pop("vertex_ai_location", None)
                or litellm.vertex_location
                or get_secret_str("VERTEXAI_LOCATION")
                or get_secret_str("VERTEX_LOCATION")
            )
            vertex_credentials = (
                optional_params.pop("vertex_credentials", None)
                or optional_params.pop("vertex_ai_credentials", None)
                or get_secret_str("VERTEXAI_CREDENTIALS")
                or get_secret_str("VERTEX_CREDENTIALS")
            )

            api_base = (
                api_base
                or litellm.api_base
                or get_secret_str("VERTEXAI_API_BASE")
                or get_secret_str("VERTEX_API_BASE")
            )

            if (
                "image" in optional_params
                or "video" in optional_params
                or model
                in vertex_multimodal_embedding.SUPPORTED_MULTIMODAL_EMBEDDING_MODELS
            ):
                # multimodal embedding is supported on vertex httpx
                response = vertex_multimodal_embedding.multimodal_embedding(
                    model=model,
                    input=input,
                    encoding=encoding,
                    logging_obj=logging,
                    optional_params=optional_params,
                    litellm_params=litellm_params_dict,
                    model_response=EmbeddingResponse(),
                    vertex_project=vertex_ai_project,
                    vertex_location=vertex_ai_location,
                    vertex_credentials=vertex_credentials,
                    aembedding=aembedding,
                    print_verbose=print_verbose,
                    custom_llm_provider="vertex_ai",
                    client=client,
                    api_base=api_base,
                )
            else:
                response = vertex_embedding.embedding(
                    model=model,
                    input=input,
                    encoding=encoding,
                    logging_obj=logging,
                    optional_params=optional_params,
                    model_response=EmbeddingResponse(),
                    vertex_project=vertex_ai_project,
                    vertex_location=vertex_ai_location,
                    vertex_credentials=vertex_credentials,
                    custom_llm_provider="vertex_ai",
                    timeout=timeout,
                    aembedding=aembedding,
                    print_verbose=print_verbose,
                    api_key=api_key,
                    api_base=api_base,
                    client=client,
                )
        elif custom_llm_provider == "oobabooga":
            response = oobabooga.embedding(
                model=model,
                input=input,
                encoding=encoding,
                api_base=api_base,
                logging_obj=logging,
                optional_params=optional_params,
                model_response=EmbeddingResponse(),
                api_key=api_key,
            )
        elif custom_llm_provider == "ollama":
            api_base = (
                litellm.api_base
                or api_base
                or get_secret_str("OLLAMA_API_BASE")
                or "http://localhost:11434"
            )  # type: ignore

            if isinstance(input, str):
                input = [input]
            if not all(isinstance(item, str) for item in input):
                raise litellm.BadRequestError(
                    message=f"Invalid input for ollama embeddings. input={input}",
                    model=model,  # type: ignore
                    llm_provider="ollama",  # type: ignore
                )
            ollama_embeddings_fn = (
                ollama.ollama_aembeddings
                if aembedding is True
                else ollama.ollama_embeddings
            )
            response = ollama_embeddings_fn(  # type: ignore
                api_base=api_base,
                model=model,
                prompts=input,
                encoding=encoding,
                logging_obj=logging,
                optional_params=optional_params,
                model_response=EmbeddingResponse(),
            )
        elif custom_llm_provider == "sagemaker":
            response = sagemaker_llm.embedding(
                model=model,
                input=input,
                encoding=encoding,
                logging_obj=logging,
                optional_params=optional_params,
                model_response=EmbeddingResponse(),
                print_verbose=print_verbose,
            )
        elif custom_llm_provider == "mistral":
            api_key = api_key or litellm.api_key or get_secret_str("MISTRAL_API_KEY")
            response = openai_chat_completions.embedding(
                model=model,
                input=input,
                api_base=api_base,
                api_key=api_key,
                logging_obj=logging,
                timeout=timeout,
                model_response=EmbeddingResponse(),
                optional_params=optional_params,
                client=client,
                aembedding=aembedding,
            )
        elif custom_llm_provider == "fireworks_ai":
            api_key = (
                api_key or litellm.api_key or get_secret_str("FIREWORKS_AI_API_KEY")
            )
            response = openai_chat_completions.embedding(
                model=model,
                input=input,
                api_base=api_base,
                api_key=api_key,
                logging_obj=logging,
                timeout=timeout,
                model_response=EmbeddingResponse(),
                optional_params=optional_params,
                client=client,
                aembedding=aembedding,
            )
        elif custom_llm_provider == "nebius":
            api_key = api_key or litellm.api_key or get_secret_str("NEBIUS_API_KEY")
            api_base = (
                api_base
                or litellm.api_base
                or get_secret_str("NEBIUS_API_BASE")
                or "api.studio.nebius.ai/v1"
            )

            response = openai_chat_completions.embedding(
                model=model,
                input=input,
                api_base=api_base,
                api_key=api_key,
                logging_obj=logging,
                timeout=timeout,
                model_response=EmbeddingResponse(),
                optional_params=optional_params,
                client=client,
                aembedding=aembedding,
            )
        elif custom_llm_provider == "wandb":
            api_key = api_key or litellm.api_key or get_secret_str("WANDB_API_KEY")
            api_base = (
                api_base
                or litellm.api_base
                or get_secret_str("WANDB_API_BASE")
                or "https://api.inference.wandb.ai/v1"
            )

            response = openai_chat_completions.embedding(
                model=model,
                input=input,
                api_base=api_base,
                api_key=api_key,
                logging_obj=logging,
                timeout=timeout,
                model_response=EmbeddingResponse(),
                optional_params=optional_params,
                client=client,
                aembedding=aembedding,
            )
        elif custom_llm_provider == "sambanova":
            api_key = api_key or litellm.api_key or get_secret_str("SAMBANOVA_API_KEY")
            api_base = (
                api_base
                or litellm.api_base
                or get_secret_str("SAMBANOVA_API_BASE")
                or "https://api.sambanova.ai/v1"
            )
            response = base_llm_http_handler.embedding(
                model=model,
                input=input,
                custom_llm_provider=custom_llm_provider,
                api_base=api_base,
                api_key=api_key,
                logging_obj=logging,
                timeout=timeout,
                model_response=EmbeddingResponse(),
                optional_params=optional_params,
                client=client,
                aembedding=aembedding,
                litellm_params={},
            )
        elif custom_llm_provider == "voyage":
            response = base_llm_http_handler.embedding(
                model=model,
                input=input,
                custom_llm_provider=custom_llm_provider,
                api_base=api_base,
                api_key=api_key,
                logging_obj=logging,
                timeout=timeout,
                model_response=EmbeddingResponse(),
                optional_params=optional_params,
                client=client,
                aembedding=aembedding,
                litellm_params={},
            )
        elif custom_llm_provider == "infinity":
            response = base_llm_http_handler.embedding(
                model=model,
                input=input,
                custom_llm_provider=custom_llm_provider,
                api_base=api_base,
                api_key=api_key,
                logging_obj=logging,
                timeout=timeout,
                model_response=EmbeddingResponse(),
                optional_params=optional_params,
                client=client,
                aembedding=aembedding,
                litellm_params={},
            )
        elif custom_llm_provider == "watsonx":
            credentials = IBMWatsonXMixin.get_watsonx_credentials(
                optional_params=optional_params, api_key=api_key, api_base=api_base
            )

            api_key = credentials["api_key"]
            api_base = credentials["api_base"]

            if "token" in credentials:
                optional_params["token"] = credentials["token"]

            response = base_llm_http_handler.embedding(
                model=model,
                input=input,
                custom_llm_provider=custom_llm_provider,
                api_base=api_base,
                api_key=api_key,
                logging_obj=logging,
                timeout=timeout,
                model_response=EmbeddingResponse(),
                optional_params=optional_params,
                litellm_params={},
                client=client,
                aembedding=aembedding,
            )
        elif custom_llm_provider == "xinference":
            api_key = (
                api_key
                or litellm.api_key
                or get_secret_str("XINFERENCE_API_KEY")
                or "stub-xinference-key"
            )  # xinference does not need an api key, pass a stub key if user did not set one
            api_base = (
                api_base
                or litellm.api_base
                or get_secret_str("XINFERENCE_API_BASE")
                or "http://127.0.0.1:9997/v1"
            )
            response = openai_chat_completions.embedding(
                model=model,
                input=input,
                api_base=api_base,
                api_key=api_key,
                logging_obj=logging,
                timeout=timeout,
                model_response=EmbeddingResponse(),
                optional_params=optional_params,
                client=client,
                aembedding=aembedding,
            )
        elif custom_llm_provider == "sap":
            response = base_llm_http_handler.embedding(
                model=model,
                input=input,
                custom_llm_provider=custom_llm_provider,
                api_base=api_base,
                api_key=api_key,
                logging_obj=logging,
                timeout=timeout,
                model_response=EmbeddingResponse(),
                optional_params=optional_params,
                litellm_params={},
                client=client,
                aembedding=aembedding,
            )
        elif custom_llm_provider == "azure_ai":
            api_base = (
                api_base  # for deepinfra/perplexity/anyscale/groq/friendliai we check in get_llm_provider and pass in the api base from there
                or litellm.api_base
                or get_secret_str("AZURE_AI_API_BASE")
            )
            # set API KEY
            api_key = (
                api_key
                or litellm.api_key  # for deepinfra/perplexity/anyscale/friendliai we check in get_llm_provider and pass in the api key from there
                or litellm.openai_key
                or get_secret_str("AZURE_AI_API_KEY")
            )

            ## EMBEDDING CALL
            response = azure_ai_embedding.embedding(
                model=model,
                input=input,
                api_base=api_base,
                api_key=api_key,
                logging_obj=logging,
                timeout=timeout,
                model_response=EmbeddingResponse(),
                optional_params=optional_params,
                client=client,
                aembedding=aembedding,
            )
        elif custom_llm_provider == "jina_ai":
            if isinstance(input, str):
                transformed_input = [input]
            else:
                transformed_input = input
            response = base_llm_http_handler.embedding(
                model=model,
                input=transformed_input,
                custom_llm_provider=custom_llm_provider,
                api_base=api_base,
                api_key=api_key,
                logging_obj=logging,
                timeout=timeout,
                model_response=EmbeddingResponse(),
                optional_params=optional_params,
                litellm_params={},
                client=client,
                aembedding=aembedding,
            )
        elif custom_llm_provider == "volcengine":
            volcengine_key = (
                api_key
                or litellm.api_key
                or get_secret_str("ARK_API_KEY")
                or get_secret_str("VOLCENGINE_API_KEY")
            )
            if volcengine_key is None:
                raise ValueError(
                    "Missing API key for Volcengine. Set ARK_API_KEY or VOLCENGINE_API_KEY environment variable or pass api_key parameter."
                )
            if extra_headers is not None and isinstance(extra_headers, dict):
                headers = extra_headers
            else:
                headers = {}
            response = base_llm_http_handler.embedding(
                model=model,
                input=input,
                timeout=timeout,
                custom_llm_provider=custom_llm_provider,
                logging_obj=logging,
                api_base=api_base,
                optional_params=optional_params,
                litellm_params={},
                model_response=EmbeddingResponse(),
                api_key=volcengine_key,
                client=client,
                aembedding=aembedding,
                headers=headers,
            )
        elif custom_llm_provider == "ovhcloud":
            api_key = api_key or litellm.api_key or get_secret_str("OVHCLOUD_API_KEY")
            api_base = (
                api_base
                or litellm.api_base
                or get_secret_str("OVHCLOUD_API_BASE")
                or "https://oai.endpoints.kepler.ai.cloud.ovh.net/v1"
            )
            response = base_llm_http_handler.embedding(
                model=model,
                input=input,
                custom_llm_provider=custom_llm_provider,
                api_base=api_base,
                api_key=api_key,
                logging_obj=logging,
                timeout=timeout,
                model_response=EmbeddingResponse(),
                optional_params=optional_params,
                client=client,
                aembedding=aembedding,
                litellm_params={},
            )
        elif custom_llm_provider == "cometapi":
            api_key = (
                api_key
                or litellm.cometapi_key
                or get_secret_str("COMETAPI_KEY")
                or litellm.api_key
            )
            api_base = (
                api_base
                or litellm.api_base
                or get_secret_str("COMETAPI_API_BASE")
                or "https://api.cometapi.com/v1"
            )
            response = base_llm_http_handler.embedding(
                model=model,
                input=input,
                custom_llm_provider=custom_llm_provider,
                api_base=api_base,
                api_key=api_key,
                logging_obj=logging,
                timeout=timeout,
                model_response=EmbeddingResponse(),
                optional_params=optional_params,
                client=client,
                aembedding=aembedding,
                litellm_params={},
            )
        elif custom_llm_provider in litellm._custom_providers:
            custom_handler: Optional[CustomLLM] = None
            for item in litellm.custom_provider_map:
                if item["provider"] == custom_llm_provider:
                    custom_handler = item["custom_handler"]

            if custom_handler is None:
                raise LiteLLMUnknownProvider(
                    model=model, custom_llm_provider=custom_llm_provider
                )

            handler_fn = (
                custom_handler.embedding
                if not aembedding
                else custom_handler.aembedding
            )

            response = handler_fn(
                model=model,
                input=input,
                logging_obj=logging,
                api_base=api_base,
                api_key=api_key,
                timeout=timeout,
                optional_params=optional_params,
                model_response=EmbeddingResponse(),
                print_verbose=print_verbose,
                litellm_params=litellm_params_dict,
            )
        else:
            raise LiteLLMUnknownProvider(
                model=model, custom_llm_provider=custom_llm_provider
            )
        if (
            response is not None
            and hasattr(response, "_hidden_params")
            and isinstance(response, EmbeddingResponse)
        ):
            response._hidden_params["custom_llm_provider"] = custom_llm_provider

        if response is None:
            raise LiteLLMUnknownProvider(
                model=model, custom_llm_provider=custom_llm_provider
            )
        return response
    except Exception as e:
        ## LOGGING
        litellm_logging_obj.post_call(
            input=input,
            api_key=api_key,
            original_response=str(e),
        )
        ## Map to OpenAI Exception
        raise exception_type(
            model=model,
            original_exception=e,
            custom_llm_provider=custom_llm_provider,
            extra_kwargs=kwargs,
        )


###### Text Completion ################
@client
async def atext_completion(
    *args, **kwargs
) -> Union[TextCompletionResponse, TextCompletionStreamWrapper]:
    """
    Implemented to handle async streaming for the text completion endpoint
    """
    loop = asyncio.get_event_loop()
    model = args[0] if len(args) > 0 else kwargs["model"]
    ### PASS ARGS TO COMPLETION ###
    kwargs["acompletion"] = True
    custom_llm_provider = None
    try:
        # Use a partial function to pass your keyword arguments
        func = partial(text_completion, *args, **kwargs)

        # Add the context to the function
        ctx = contextvars.copy_context()
        func_with_context = partial(ctx.run, func)

        init_response = await loop.run_in_executor(None, func_with_context)
        if isinstance(init_response, dict) or isinstance(
            init_response, TextCompletionResponse
        ):  ## CACHING SCENARIO
            if isinstance(init_response, dict):
                response = TextCompletionResponse(**init_response)
            else:
                response = init_response
        elif asyncio.iscoroutine(init_response):
            response = await init_response
        else:
            response = init_response  # type: ignore

        if (
            kwargs.get("stream", False) is True
            or isinstance(response, TextCompletionStreamWrapper)
            or isinstance(response, CustomStreamWrapper)
        ):  # return an async generator
            return TextCompletionStreamWrapper(
                completion_stream=_async_streaming(
                    response=response,
                    model=model,
                    custom_llm_provider=custom_llm_provider,
                    args=args,
                ),
                model=model,
                custom_llm_provider=custom_llm_provider,
                stream_options=kwargs.get("stream_options"),
            )
        else:
            ## OpenAI / Azure Text Completion Returns here
            if isinstance(response, TextCompletionResponse):
                return response
            elif asyncio.iscoroutine(response):
                response = await response

            text_completion_response = TextCompletionResponse()
            text_completion_response = litellm.utils.LiteLLMResponseObjectHandler.convert_chat_to_text_completion(
                text_completion_response=text_completion_response,
                response=response,
                custom_llm_provider=custom_llm_provider,
            )
            return text_completion_response
    except Exception as e:
        custom_llm_provider = custom_llm_provider or "openai"
        raise exception_type(
            model=model,
            custom_llm_provider=custom_llm_provider,
            original_exception=e,
            completion_kwargs=args,
            extra_kwargs=kwargs,
        )


@client
def text_completion(  # noqa: PLR0915
    prompt: Union[
        str, List[Union[str, List[Union[str, List[int]]]]]
    ],  # Required: The prompt(s) to generate completions for.
    model: Optional[str] = None,  # Optional: either `model` or `engine` can be set
    best_of: Optional[
        int
    ] = None,  # Optional: Generates best_of completions server-side.
    echo: Optional[
        bool
    ] = None,  # Optional: Echo back the prompt in addition to the completion.
    frequency_penalty: Optional[
        float
    ] = None,  # Optional: Penalize new tokens based on their existing frequency.
    logit_bias: Optional[
        Dict[int, int]
    ] = None,  # Optional: Modify the likelihood of specified tokens.
    logprobs: Optional[
        int
    ] = None,  # Optional: Include the log probabilities on the most likely tokens.
    max_tokens: Optional[
        int
    ] = None,  # Optional: The maximum number of tokens to generate in the completion.
    n: Optional[
        int
    ] = None,  # Optional: How many completions to generate for each prompt.
    presence_penalty: Optional[
        float
    ] = None,  # Optional: Penalize new tokens based on whether they appear in the text so far.
    stop: Optional[
        Union[str, List[str]]
    ] = None,  # Optional: Sequences where the API will stop generating further tokens.
    stream: Optional[bool] = None,  # Optional: Whether to stream back partial progress.
    stream_options: Optional[dict] = None,
    suffix: Optional[
        str
    ] = None,  # Optional: The suffix that comes after a completion of inserted text.
    temperature: Optional[float] = None,  # Optional: Sampling temperature to use.
    top_p: Optional[float] = None,  # Optional: Nucleus sampling parameter.
    user: Optional[
        str
    ] = None,  # Optional: A unique identifier representing your end-user.
    # set api_base, api_version, api_key
    api_base: Optional[str] = None,
    api_version: Optional[str] = None,
    api_key: Optional[str] = None,
    model_list: Optional[list] = None,  # pass in a list of api_base,keys, etc.
    # Optional liteLLM function params
    custom_llm_provider: Optional[str] = None,
    *args,
    **kwargs,
):
    import copy

    """
    Generate text completions using the OpenAI API.

    Args:
        model (str): ID of the model to use.
        prompt (Union[str, List[Union[str, List[Union[str, List[int]]]]]): The prompt(s) to generate completions for.
        best_of (Optional[int], optional): Generates best_of completions server-side. Defaults to 1.
        echo (Optional[bool], optional): Echo back the prompt in addition to the completion. Defaults to False.
        frequency_penalty (Optional[float], optional): Penalize new tokens based on their existing frequency. Defaults to 0.
        logit_bias (Optional[Dict[int, int]], optional): Modify the likelihood of specified tokens. Defaults to None.
        logprobs (Optional[int], optional): Include the log probabilities on the most likely tokens. Defaults to None.
        max_tokens (Optional[int], optional): The maximum number of tokens to generate in the completion. Defaults to 16.
        n (Optional[int], optional): How many completions to generate for each prompt. Defaults to 1.
        presence_penalty (Optional[float], optional): Penalize new tokens based on whether they appear in the text so far. Defaults to 0.
        stop (Optional[Union[str, List[str]]], optional): Sequences where the API will stop generating further tokens. Defaults to None.
        stream (Optional[bool], optional): Whether to stream back partial progress. Defaults to False.
        suffix (Optional[str], optional): The suffix that comes after a completion of inserted text. Defaults to None.
        temperature (Optional[float], optional): Sampling temperature to use. Defaults to 1.
        top_p (Optional[float], optional): Nucleus sampling parameter. Defaults to 1.
        user (Optional[str], optional): A unique identifier representing your end-user.
    Returns:
        TextCompletionResponse: A response object containing the generated completion and associated metadata.

    Example:
        Your example of how to use this function goes here.
    """
    if "engine" in kwargs:
        _engine = kwargs["engine"]
        if model is None and isinstance(_engine, str):
            # only use engine when model not passed
            model = _engine
        kwargs.pop("engine")

    text_completion_response = TextCompletionResponse()

    optional_params: Dict[str, Any] = {}
    # default values for all optional params are none, litellm only passes them to the llm when they are set to non None values
    if best_of is not None:
        optional_params["best_of"] = best_of
    if echo is not None:
        optional_params["echo"] = echo
    if frequency_penalty is not None:
        optional_params["frequency_penalty"] = frequency_penalty
    if logit_bias is not None:
        optional_params["logit_bias"] = logit_bias
    if logprobs is not None:
        optional_params["logprobs"] = logprobs
    if max_tokens is not None:
        optional_params["max_tokens"] = max_tokens
    if n is not None:
        optional_params["n"] = n
    if presence_penalty is not None:
        optional_params["presence_penalty"] = presence_penalty
    if stop is not None:
        optional_params["stop"] = stop
    if stream is not None:
        optional_params["stream"] = stream
    if stream_options is not None:
        optional_params["stream_options"] = stream_options
    if suffix is not None:
        optional_params["suffix"] = suffix
    if temperature is not None:
        optional_params["temperature"] = temperature
    if top_p is not None:
        optional_params["top_p"] = top_p
    if user is not None:
        optional_params["user"] = user
    if api_base is not None:
        optional_params["api_base"] = api_base
    if api_version is not None:
        optional_params["api_version"] = api_version
    if api_key is not None:
        optional_params["api_key"] = api_key
    if custom_llm_provider is not None:
        optional_params["custom_llm_provider"] = custom_llm_provider

    # get custom_llm_provider
    _model, custom_llm_provider, dynamic_api_key, api_base = get_llm_provider(
        model=model,  # type: ignore
        custom_llm_provider=custom_llm_provider,
        api_base=api_base,
    )

    if custom_llm_provider == "huggingface":
        # if echo == True, for TGI llms we need to set top_n_tokens to 3
        if echo is True:
            # for tgi llms
            if "top_n_tokens" not in kwargs:
                kwargs["top_n_tokens"] = 3

        # processing prompt - users can pass raw tokens to OpenAI Completion()
        if isinstance(prompt, list):
            import concurrent.futures

            tokenizer = tiktoken.encoding_for_model("text-davinci-003")
            ## if it's a 2d list - each element in the list is a text_completion() request
            if len(prompt) > 0 and isinstance(prompt[0], list):
                responses = [None for x in prompt]  # init responses

                def process_prompt(i, individual_prompt):
                    decoded_prompt = tokenizer.decode(individual_prompt)
                    all_params = {**kwargs, **optional_params}
                    response: TextCompletionResponse = text_completion(  # type: ignore
                        model=model,
                        prompt=decoded_prompt,
                        num_retries=3,  # ensure this does not fail for the batch
                        *args,
                        **all_params,
                    )

                    text_completion_response["id"] = response.get("id", None)
                    text_completion_response["object"] = "text_completion"
                    text_completion_response["created"] = response.get("created", None)
                    text_completion_response["model"] = response.get("model", None)
                    return response["choices"][0]

                with concurrent.futures.ThreadPoolExecutor() as executor:
                    completed_futures = [
                        executor.submit(process_prompt, i, individual_prompt)
                        for i, individual_prompt in enumerate(prompt)
                    ]
                    for i, future in enumerate(
                        concurrent.futures.as_completed(completed_futures)
                    ):
                        responses[i] = future.result()
                    text_completion_response.choices = responses  # type: ignore

                return text_completion_response
    # else:
    # check if non default values passed in for best_of, echo, logprobs, suffix
    # these are the params supported by Completion() but not ChatCompletion

    # default case, non OpenAI requests go through here
    # handle prompt formatting if prompt is a string vs. list of strings
    messages = []
    if isinstance(prompt, list) and len(prompt) > 0 and isinstance(prompt[0], str):
        for p in prompt:
            message = {"role": "user", "content": p}
            messages.append(message)
    elif isinstance(prompt, str):
        messages = [{"role": "user", "content": prompt}]
    elif (
        (
            custom_llm_provider == "openai"
            or custom_llm_provider == "azure"
            or custom_llm_provider == "azure_text"
            or custom_llm_provider == "text-completion-codestral"
            or custom_llm_provider == "text-completion-openai"
        )
        and isinstance(prompt, list)
        and len(prompt) > 0
        and isinstance(prompt[0], list)
    ):
        verbose_logger.warning(
            msg="List of lists being passed. If this is for tokens, then it might not work across all models."
        )
        messages = [{"role": "user", "content": prompt}]  # type: ignore
    else:
        raise Exception(
            f"Unmapped prompt format. Your prompt is neither a list of strings nor a string. prompt={prompt}. File an issue - https://github.com/BerriAI/litellm/issues"
        )

    kwargs.pop("prompt", None)

    if _model is not None and (
        custom_llm_provider == "openai"
    ):  # for openai compatible endpoints - e.g. vllm, call the native /v1/completions endpoint for text completion calls
        if _model not in litellm.open_ai_chat_completion_models:
            model = "text-completion-openai/" + _model
            optional_params.pop("custom_llm_provider", None)

    if model is None:
        raise ValueError("model is not set. Set either via 'model' or 'engine' param.")
    kwargs["text_completion"] = True
    response = completion(
        model=model,
        messages=messages,
        *args,
        **kwargs,
        **optional_params,
    )
    if kwargs.get("acompletion", False) is True:
        return response
    if (
        stream is True
        or kwargs.get("stream", False) is True
        or isinstance(response, CustomStreamWrapper)
    ):
        response = TextCompletionStreamWrapper(
            completion_stream=response,
            model=model,
            stream_options=stream_options,
            custom_llm_provider=custom_llm_provider,
        )
        return response
    elif isinstance(response, TextCompletionStreamWrapper):
        return response

    # OpenAI Text / Azure Text will return here
    if isinstance(response, TextCompletionResponse):
        return response

    text_completion_response = (
        litellm.utils.LiteLLMResponseObjectHandler.convert_chat_to_text_completion(
            response=response,
            text_completion_response=text_completion_response,
        )
    )

    return text_completion_response


###### Adapter Completion ################


async def aadapter_completion(
    *, adapter_id: str, **kwargs
) -> Optional[Union[BaseModel, AdapterCompletionStreamWrapper]]:
    """
    Implemented to handle async calls for adapter_completion()
    """
    try:
        translation_obj: Optional[CustomLogger] = None
        for item in litellm.adapters:
            if item["id"] == adapter_id:
                translation_obj = item["adapter"]

        if translation_obj is None:
            raise ValueError(
                "No matching adapter given. Received 'adapter_id'={}, litellm.adapters={}".format(
                    adapter_id, litellm.adapters
                )
            )

        new_kwargs = translation_obj.translate_completion_input_params(kwargs=kwargs)

        response: Union[ModelResponse, CustomStreamWrapper] = await acompletion(**new_kwargs)  # type: ignore
        translated_response: Optional[
            Union[BaseModel, AdapterCompletionStreamWrapper]
        ] = None
        if isinstance(response, ModelResponse):
            translated_response = translation_obj.translate_completion_output_params(
                response=response
            )
        if isinstance(response, CustomStreamWrapper):
            translated_response = (
                translation_obj.translate_completion_output_params_streaming(
                    completion_stream=response
                )
            )

        return translated_response
    except Exception as e:
        raise e


async def aadapter_generate_content(
    **kwargs,
) -> Union[Dict[str, Any], AsyncIterator[bytes]]:
    from litellm.google_genai.adapters.handler import GenerateContentToCompletionHandler

    coro = cast(
        Coroutine[Any, Any, Union[Dict[str, Any], AsyncIterator[bytes]]],
        GenerateContentToCompletionHandler.generate_content_handler(
            **kwargs, _is_async=True
        ),
    )
    return await coro


def adapter_completion(
    *, adapter_id: str, **kwargs
) -> Optional[Union[BaseModel, AdapterCompletionStreamWrapper]]:
    translation_obj: Optional[CustomLogger] = None
    for item in litellm.adapters:
        if item["id"] == adapter_id:
            translation_obj = item["adapter"]

    if translation_obj is None:
        raise ValueError(
            "No matching adapter given. Received 'adapter_id'={}, litellm.adapters={}".format(
                adapter_id, litellm.adapters
            )
        )

    new_kwargs = translation_obj.translate_completion_input_params(kwargs=kwargs)

    response: Union[ModelResponse, CustomStreamWrapper] = completion(**new_kwargs)  # type: ignore
    translated_response: Optional[Union[BaseModel, AdapterCompletionStreamWrapper]] = (
        None
    )
    if isinstance(response, ModelResponse):
        translated_response = translation_obj.translate_completion_output_params(
            response=response
        )
    elif isinstance(response, CustomStreamWrapper) or inspect.isgenerator(response):
        translated_response = (
            translation_obj.translate_completion_output_params_streaming(
                completion_stream=response
            )
        )

    return translated_response


##### Moderation #######################


def moderation(
    input: str, model: Optional[str] = None, api_key: Optional[str] = None, **kwargs
) -> OpenAIModerationResponse:
    # only supports open ai for now
    api_key = (
        api_key
        or litellm.api_key
        or litellm.openai_key
        or get_secret_str("OPENAI_API_KEY")
    )

    openai_client = kwargs.get("client", None)
    if openai_client is None:
        openai_client = openai.OpenAI(
            api_key=api_key,
        )

    if model is not None:
        response = openai_client.moderations.create(input=input, model=model)
    else:
        response = openai_client.moderations.create(input=input)

    response_dict: Dict = response.model_dump()
    return litellm.utils.LiteLLMResponseObjectHandler.convert_to_moderation_response(
        response_object=response_dict,
    )


@client
async def amoderation(
    input: str,
    model: Optional[str] = None,
    api_key: Optional[str] = None,
    custom_llm_provider: Optional[str] = None,
    **kwargs,
) -> OpenAIModerationResponse:
    from openai import AsyncOpenAI

    # only supports open ai for now
    api_key = (
        api_key
        or litellm.api_key
        or litellm.openai_key
        or get_secret_str("OPENAI_API_KEY")
    )
    openai_client = kwargs.get("client", None)
    if openai_client is None or not isinstance(openai_client, AsyncOpenAI):
        # call helper to get OpenAI client
        # _get_openai_client maintains in-memory caching logic for OpenAI clients
        _openai_client: AsyncOpenAI = openai_chat_completions._get_openai_client(  # type: ignore
            is_async=True,
            api_key=api_key,
        )
    else:
        _openai_client = openai_client

    optional_params = GenericLiteLLMParams(**kwargs)
    litellm_logging_obj: Optional[LiteLLMLoggingObj] = kwargs.get(
        "litellm_logging_obj", None
    )
    try:
        (
            model,
            custom_llm_provider,
            _dynamic_api_key,
            _dynamic_api_base,
        ) = litellm.get_llm_provider(
            model=model or "",
            custom_llm_provider=custom_llm_provider,
            api_base=optional_params.api_base,
            api_key=optional_params.api_key,
        )
    except litellm.BadRequestError:
        # `model` is optional field for moderation - get_llm_provider will throw BadRequestError if model is not set / not recognized
        pass

    # update litellm_logging_obj with environment variables
    custom_llm_provider = custom_llm_provider or litellm.LlmProviders.OPENAI.value
    if litellm_logging_obj is not None:
        litellm_logging_obj.update_environment_variables(
            model=model,
            user=kwargs.get("user", None),
            optional_params={},
            litellm_params={
                **kwargs,
            },
            custom_llm_provider=custom_llm_provider,
        )

    if model is not None:
        response = await _openai_client.moderations.create(input=input, model=model)
    else:
        response = await _openai_client.moderations.create(input=input)
    response_dict: Dict = response.model_dump()
    return litellm.utils.LiteLLMResponseObjectHandler.convert_to_moderation_response(
        response_object=response_dict,
    )


##### Transcription #######################


@client
async def atranscription(*args, **kwargs) -> TranscriptionResponse:
    """
    Calls openai + azure whisper endpoints.

    Allows router to load balance between them
    """
    loop = asyncio.get_event_loop()
    model = args[0] if len(args) > 0 else kwargs["model"]
    ### PASS ARGS TO Image Generation ###
    kwargs["atranscription"] = True
    custom_llm_provider = None
    try:
        # Use a partial function to pass your keyword arguments
        func = partial(transcription, *args, **kwargs)

        # Add the context to the function
        ctx = contextvars.copy_context()
        func_with_context = partial(ctx.run, func)

        _, custom_llm_provider, _, _ = get_llm_provider(
            model=model, api_base=kwargs.get("api_base", None)
        )

        # Await normally
        init_response = await loop.run_in_executor(None, func_with_context)
        if isinstance(init_response, dict):
            response = TranscriptionResponse(**init_response)
        elif isinstance(init_response, TranscriptionResponse):  ## CACHING SCENARIO
            response = init_response
        elif asyncio.iscoroutine(init_response):
            response = await init_response  # type: ignore
        else:
            # Call the synchronous function using run_in_executor
            response = await loop.run_in_executor(None, func_with_context)
        if not isinstance(response, TranscriptionResponse):
            raise ValueError(
                f"Invalid response from transcription provider, expected TranscriptionResponse, but got {type(response)}"
            )
        return response
    except Exception as e:
        custom_llm_provider = custom_llm_provider or "openai"
        raise exception_type(
            model=model,
            custom_llm_provider=custom_llm_provider,
            original_exception=e,
            completion_kwargs=args,
            extra_kwargs=kwargs,
        )


@client
def transcription(
    model: str,
    file: FileTypes,
    ## OPTIONAL OPENAI PARAMS ##
    language: Optional[str] = None,
    prompt: Optional[str] = None,
    response_format: Optional[
        Literal["json", "text", "srt", "verbose_json", "vtt"]
    ] = None,
    timestamp_granularities: Optional[List[Literal["word", "segment"]]] = None,
    temperature: Optional[int] = None,  # openai defaults this to 0
    ## LITELLM PARAMS ##
    user: Optional[str] = None,
    timeout=600,  # default to 10 minutes
    api_key: Optional[str] = None,
    api_base: Optional[str] = None,
    api_version: Optional[str] = None,
    max_retries: Optional[int] = None,
    custom_llm_provider=None,
    **kwargs,
) -> Union[TranscriptionResponse, Coroutine[Any, Any, TranscriptionResponse]]:
    """
    Calls openai + azure whisper endpoints.

    Allows router to load balance between them
    """
    litellm_call_id = kwargs.get("litellm_call_id", None)
    proxy_server_request = kwargs.get("proxy_server_request", None)
    model_info = kwargs.get("model_info", None)
    metadata = kwargs.get("metadata", None)
    atranscription = kwargs.pop("atranscription", False)
    litellm_logging_obj: LiteLLMLoggingObj = kwargs.get("litellm_logging_obj")  # type: ignore
    extra_headers = kwargs.get("extra_headers", None)
    kwargs.pop("tags", [])
    non_default_params = get_non_default_transcription_params(kwargs)

    client: Optional[
        Union[
            openai.AsyncOpenAI,
            openai.OpenAI,
            openai.AzureOpenAI,
            openai.AsyncAzureOpenAI,
        ]
    ] = kwargs.pop("client", None)

    if litellm_logging_obj:
        litellm_logging_obj.model_call_details["client"] = str(client)

    if max_retries is None:
        max_retries = openai.DEFAULT_MAX_RETRIES

    model_response = litellm.utils.TranscriptionResponse()

    model, custom_llm_provider, dynamic_api_key, api_base = get_llm_provider(
        model=model,
        custom_llm_provider=custom_llm_provider,
        api_base=api_base,
        api_key=api_key,
    )  # type: ignore

    if dynamic_api_key is not None:
        api_key = dynamic_api_key

    optional_params = get_optional_params_transcription(
        model=model,
        language=language,
        prompt=prompt,
        response_format=response_format,
        timestamp_granularities=timestamp_granularities,
        temperature=temperature,
        custom_llm_provider=custom_llm_provider,
        **non_default_params,
    )

    litellm_params_dict = get_litellm_params(**kwargs)

    litellm_logging_obj.update_environment_variables(
        model=model,
        user=user,
        optional_params={},
        litellm_params={
            "litellm_call_id": litellm_call_id,
            "proxy_server_request": proxy_server_request,
            "model_info": model_info,
            "metadata": metadata,
            "preset_cache_key": None,
            "stream_response": {},
            **kwargs,
        },
        custom_llm_provider=custom_llm_provider,
    )

    response: Optional[
        Union[TranscriptionResponse, Coroutine[Any, Any, TranscriptionResponse]]
    ] = None

    provider_config = ProviderConfigManager.get_provider_audio_transcription_config(
        model=model,
        provider=LlmProviders(custom_llm_provider),
    )

    if custom_llm_provider == "azure":
        # azure configs
        api_base = api_base or litellm.api_base or get_secret_str("AZURE_API_BASE")

        api_version = (
            api_version or litellm.api_version or get_secret_str("AZURE_API_VERSION")
        )

        azure_ad_token = kwargs.pop("azure_ad_token", None) or get_secret_str(
            "AZURE_AD_TOKEN"
        )

        api_key = (
            api_key
            or litellm.api_key
            or litellm.azure_key
            or get_secret_str("AZURE_API_KEY")
        )

        optional_params["extra_headers"] = extra_headers

        response = azure_audio_transcriptions.audio_transcriptions(
            model=model,
            audio_file=file,
            optional_params=optional_params,
            model_response=model_response,
            atranscription=atranscription,
            client=client,
            timeout=timeout,
            logging_obj=litellm_logging_obj,
            api_base=api_base,
            api_key=api_key,
            api_version=api_version,
            azure_ad_token=azure_ad_token,
            max_retries=max_retries,
            litellm_params=litellm_params_dict,
        )
    elif custom_llm_provider == "openai" or (
        custom_llm_provider in litellm.openai_compatible_providers
    ):
        api_base = (
            api_base
            or litellm.api_base
            or get_secret("OPENAI_BASE_URL")
            or get_secret("OPENAI_API_BASE")
            or "https://api.openai.com/v1"
        )  # type: ignore
        openai.organization = (
            litellm.organization
            or get_secret("OPENAI_ORGANIZATION")
            or None  # default - https://github.com/openai/openai-python/blob/284c1799070c723c6a553337134148a7ab088dd8/openai/util.py#L105
        )
        # set API KEY

        api_key = api_key or litellm.api_key or litellm.openai_key or get_secret("OPENAI_API_KEY")  # type: ignore
        response = openai_audio_transcriptions.audio_transcriptions(
            model=model,
            audio_file=file,
            optional_params=optional_params,
            model_response=model_response,
            atranscription=atranscription,
            client=client,
            timeout=timeout,
            logging_obj=litellm_logging_obj,
            max_retries=max_retries,
            api_base=api_base,
            api_key=api_key,
            provider_config=provider_config,
            litellm_params=litellm_params_dict,
        )
    elif provider_config is not None:
        response = base_llm_http_handler.audio_transcriptions(
            model=model,
            audio_file=file,
            optional_params=optional_params,
            litellm_params=litellm_params_dict,
            model_response=model_response,
            atranscription=atranscription,
            client=(
                client
                if client is not None
                and (
                    isinstance(client, HTTPHandler)
                    or isinstance(client, AsyncHTTPHandler)
                )
                else None
            ),
            timeout=timeout,
            max_retries=max_retries,
            logging_obj=litellm_logging_obj,
            api_base=api_base,
            api_key=api_key,
            custom_llm_provider=custom_llm_provider,
            headers={},
            provider_config=provider_config,
        )
    if response is None:
        raise ValueError("Unmapped provider passed in. Unable to get the response.")
    return response


@client
async def aspeech(*args, **kwargs) -> HttpxBinaryResponseContent:
    """
    Calls openai tts endpoints.
    """
    loop = asyncio.get_event_loop()
    model = args[0] if len(args) > 0 else kwargs["model"]
    ### PASS ARGS TO Image Generation ###
    kwargs["aspeech"] = True
    custom_llm_provider = kwargs.get("custom_llm_provider", None)
    try:
        # Use a partial function to pass your keyword arguments
        func = partial(speech, *args, **kwargs)

        # Add the context to the function
        ctx = contextvars.copy_context()
        func_with_context = partial(ctx.run, func)

        _, custom_llm_provider, _, _ = get_llm_provider(
            model=model, api_base=kwargs.get("api_base", None)
        )

        # Await normally
        init_response = await loop.run_in_executor(None, func_with_context)
        if asyncio.iscoroutine(init_response):
            response = await init_response
        else:
            # Call the synchronous function using run_in_executor
            response = await loop.run_in_executor(None, func_with_context)
        return response  # type: ignore
    except Exception as e:
        custom_llm_provider = custom_llm_provider or "openai"
        raise exception_type(
            model=model,
            custom_llm_provider=custom_llm_provider,
            original_exception=e,
            completion_kwargs=args,
            extra_kwargs=kwargs,
        )


@client
def speech(  # noqa: PLR0915
    model: str,
    input: str,
    voice: Optional[Union[str, dict]] = None,
    api_key: Optional[str] = None,
    api_base: Optional[str] = None,
    api_version: Optional[str] = None,
    organization: Optional[str] = None,
    project: Optional[str] = None,
    max_retries: Optional[int] = None,
    metadata: Optional[dict] = None,
    timeout: Optional[Union[float, httpx.Timeout]] = None,
    response_format: Optional[str] = None,
    speed: Optional[int] = None,
    instructions: Optional[str] = None,
    client=None,
    headers: Optional[dict] = None,
    custom_llm_provider: Optional[str] = None,
    aspeech: Optional[bool] = None,
    **kwargs,
) -> HttpxBinaryResponseContent:
    user = kwargs.get("user", None)
    litellm_call_id: Optional[str] = kwargs.get("litellm_call_id", None)
    proxy_server_request = kwargs.get("proxy_server_request", None)
    extra_headers = kwargs.get("extra_headers", None)
    model_info = kwargs.get("model_info", None)
    model, custom_llm_provider, dynamic_api_key, api_base = get_llm_provider(
        model=model, custom_llm_provider=custom_llm_provider, api_base=api_base
    )  # type: ignore
    kwargs.pop("tags", [])

    optional_params = {}
    if response_format is not None:
        optional_params["response_format"] = response_format
    if speed is not None:
        optional_params["speed"] = speed  # type: ignore
    if instructions is not None:
        optional_params["instructions"] = instructions

    if timeout is None:
        timeout = litellm.request_timeout

    if max_retries is None:
        max_retries = litellm.num_retries or openai.DEFAULT_MAX_RETRIES
    litellm_params_dict = get_litellm_params(**kwargs)

    # Get provider-specific text-to-speech config and map parameters
    text_to_speech_provider_config = (
        ProviderConfigManager.get_provider_text_to_speech_config(
            model=model,
            provider=litellm.LlmProviders(custom_llm_provider),
        )
    )

    # Map OpenAI params to provider-specific params if config exists
    if text_to_speech_provider_config is not None:
        voice, optional_params = text_to_speech_provider_config.map_openai_params(
            model=model,
            optional_params=optional_params,
            voice=voice,
            drop_params=False,
            kwargs=kwargs,
        )

    logging_obj: Logging = cast(Logging, kwargs.get("litellm_logging_obj"))
    logging_obj.update_environment_variables(
        model=model,
        user=user,
        optional_params=optional_params,
        litellm_params={
            "litellm_call_id": litellm_call_id,
            "proxy_server_request": proxy_server_request,
            "model_info": model_info,
            "metadata": metadata,
            "preset_cache_key": None,
            "stream_response": {},
            **kwargs,
        },
        custom_llm_provider=custom_llm_provider,
    )
    response: Optional[HttpxBinaryResponseContent] = None
    if (
        custom_llm_provider == "openai"
        or custom_llm_provider in litellm.openai_compatible_providers
    ):
        if voice is None or not (isinstance(voice, str)):
            raise litellm.BadRequestError(
                message="'voice' is required to be passed as a string for OpenAI TTS",
                model=model,
                llm_provider=custom_llm_provider,
            )
        api_base = (
            api_base  # for deepinfra/perplexity/anyscale/groq/friendliai we check in get_llm_provider and pass in the api base from there
            or litellm.api_base
            or get_secret("OPENAI_BASE_URL")
            or get_secret("OPENAI_API_BASE")
            or "https://api.openai.com/v1"
        )  # type: ignore
        # set API KEY
        api_key = (
            api_key
            or litellm.api_key  # for deepinfra/perplexity/anyscale we check in get_llm_provider and pass in the api key from there
            or litellm.openai_key
            or get_secret("OPENAI_API_KEY")
        )  # type: ignore

        organization = (
            organization
            or litellm.organization
            or get_secret("OPENAI_ORGANIZATION")
            or None  # default - https://github.com/openai/openai-python/blob/284c1799070c723c6a553337134148a7ab088dd8/openai/util.py#L105
        )  # type: ignore

        project = (
            project
            or litellm.project
            or get_secret("OPENAI_PROJECT")
            or None  # default - https://github.com/openai/openai-python/blob/284c1799070c723c6a553337134148a7ab088dd8/openai/util.py#L105
        )  # type: ignore

        headers = headers or litellm.headers

        response = openai_chat_completions.audio_speech(
            model=model,
            input=input,
            voice=voice,
            optional_params=optional_params,
            api_key=api_key,
            api_base=api_base,
            organization=organization,
            project=project,
            max_retries=max_retries,
            timeout=timeout,
            client=client,  # pass AsyncOpenAI, OpenAI client
            aspeech=aspeech,
        )
    elif custom_llm_provider == "azure":
        # Check if this is Azure Speech Service (Cognitive Services TTS)
        if model.startswith("speech/"):
            from litellm.llms.azure.text_to_speech.transformation import (
                AzureAVATextToSpeechConfig,
            )

            # Azure AVA (Cognitive Services) Text-to-Speech
            if text_to_speech_provider_config is None:
                raise litellm.BadRequestError(
                    message="Azure Speech Service configuration not found",
                    model=model,
                    llm_provider=custom_llm_provider,
                )

            # Cast to specific Azure config type to access dispatch method
            azure_config = cast(
                AzureAVATextToSpeechConfig, text_to_speech_provider_config
            )

            response = azure_config.dispatch_text_to_speech(  # type: ignore
                model=model,
                input=input,
                voice=voice,
                optional_params=optional_params,
                litellm_params_dict=litellm_params_dict,
                logging_obj=logging_obj,
                timeout=timeout,
                extra_headers=extra_headers,
                base_llm_http_handler=base_llm_http_handler,
                aspeech=aspeech or False,
                api_base=api_base,
                api_key=api_key,
                **kwargs,
            )
        else:
            # Azure OpenAI TTS
            if voice is None or not (isinstance(voice, str)):
                raise litellm.BadRequestError(
                    message="'voice' is required to be passed as a string for Azure TTS",
                    model=model,
                    llm_provider=custom_llm_provider,
                )
            api_base = api_base or litellm.api_base or get_secret("AZURE_API_BASE")  # type: ignore

            api_version = api_version or litellm.api_version or get_secret("AZURE_API_VERSION")  # type: ignore

            api_key = (
                api_key
                or litellm.api_key
                or litellm.azure_key
                or get_secret("AZURE_OPENAI_API_KEY")
                or get_secret("AZURE_API_KEY")
            )  # type: ignore

            azure_ad_token: Optional[str] = optional_params.get("extra_body", {}).pop(  # type: ignore
                "azure_ad_token", None
            ) or get_secret(
                "AZURE_AD_TOKEN"
            )
            azure_ad_token_provider = kwargs.get("azure_ad_token_provider", None)

            if extra_headers:
                optional_params["extra_headers"] = extra_headers

            response = azure_chat_completions.audio_speech(
                model=model,
                input=input,
                voice=voice,
                optional_params=optional_params,
                api_key=api_key,
                api_base=api_base,
                api_version=api_version,
                azure_ad_token=azure_ad_token,
                azure_ad_token_provider=azure_ad_token_provider,
                organization=organization,
                max_retries=max_retries,
                timeout=timeout,
                client=client,  # pass AsyncOpenAI, OpenAI client
                aspeech=aspeech,
                litellm_params=litellm_params_dict,
            )
    elif custom_llm_provider == "vertex_ai" or custom_llm_provider == "vertex_ai_beta":
        generic_optional_params = GenericLiteLLMParams(**kwargs)

        api_base = generic_optional_params.api_base or ""
        vertex_ai_project = (
            generic_optional_params.vertex_project
            or litellm.vertex_project
            or get_secret_str("VERTEXAI_PROJECT")
        )
        vertex_ai_location = (
            generic_optional_params.vertex_location
            or litellm.vertex_location
            or get_secret_str("VERTEXAI_LOCATION")
        )
        vertex_credentials = (
            generic_optional_params.vertex_credentials
            or get_secret_str("VERTEXAI_CREDENTIALS")
        )

        if voice is not None and not isinstance(voice, dict):
            raise litellm.BadRequestError(
                message=f"'voice' is required to be passed as a dict for Vertex AI TTS, passed in voice={voice}",
                model=model,
                llm_provider=custom_llm_provider,
            )
        if "gemini" in model:
            from .endpoints.speech.speech_to_completion_bridge.handler import (
                speech_to_completion_bridge_handler,
            )

            return speech_to_completion_bridge_handler.speech(
                model=model,
                input=input,
                voice=voice,
                optional_params=optional_params,
                litellm_params=litellm_params_dict,
                headers=headers or {},
                logging_obj=logging_obj,
                custom_llm_provider=custom_llm_provider,
            )
        response = vertex_text_to_speech.audio_speech(
            _is_async=aspeech,
            vertex_credentials=vertex_credentials,
            vertex_project=vertex_ai_project,
            vertex_location=vertex_ai_location,
            timeout=timeout,
            api_base=api_base,
            model=model,
            input=input,
            voice=voice,
            optional_params=optional_params,
            kwargs=kwargs,
            logging_obj=logging_obj,
        )
    elif custom_llm_provider == "gemini":
        from .endpoints.speech.speech_to_completion_bridge.handler import (
            speech_to_completion_bridge_handler,
        )

        return speech_to_completion_bridge_handler.speech(
            model=model,
            input=input,
            voice=voice,
            optional_params=optional_params,
            litellm_params=litellm_params_dict,
            headers=headers or {},
            logging_obj=logging_obj,
            custom_llm_provider=custom_llm_provider,
        )

    if response is None:
        raise Exception(
            "Unable to map the custom llm provider={} to a known provider={}.".format(
                custom_llm_provider, litellm.provider_list
            )
        )
    return response


##### Health Endpoints #######################


async def ahealth_check(
    model_params: dict,
    mode: Optional[
        Literal[
            "chat",
            "completion",
            "embedding",
            "audio_speech",
            "audio_transcription",
            "image_generation",
            "batch",
            "rerank",
            "realtime",
            "responses",
            "ocr",
        ]
    ] = "chat",
    prompt: Optional[str] = None,
    input: Optional[List] = None,
):
    """
    Support health checks for different providers. Return remaining rate limit, etc.

    Returns:
        {
            "x-ratelimit-remaining-requests": int,
            "x-ratelimit-remaining-tokens": int,
            "x-ms-region": str,
        }
    """
    from litellm.litellm_core_utils.health_check_helpers import HealthCheckHelpers

    # Map modes to their corresponding health check calls
    #########################################################
    # Init request with tracking information
    #########################################################
    litellm_logging_obj = Logging(
        model="",
        messages=[],
        stream=False,
        call_type="acompletion",
        litellm_call_id=str(uuid.uuid4()),
        start_time=datetime.datetime.now(),
        function_id=str(uuid.uuid4()),
        log_raw_request_response=True,
    )
    model_params["litellm_logging_obj"] = litellm_logging_obj
    model_params = (
        HealthCheckHelpers._update_model_params_with_health_check_tracking_information(
            model_params=model_params
        )
    )
    #########################################################
    try:
        model: Optional[str] = model_params.get("model", None)
        if model is None:
            raise Exception("model not set")

        if model in litellm.model_cost and mode is None:
            mode = litellm.model_cost[model].get("mode")

        model, custom_llm_provider, _, _ = get_llm_provider(model=model)
        if model in litellm.model_cost and mode is None:
            mode = litellm.model_cost[model].get("mode")

        model_params["cache"] = {
            "no-cache": True
        }  # don't used cached responses for making health check calls
        mode = mode or "chat"
        if "*" in model:
            return await HealthCheckHelpers.ahealth_check_wildcard_models(
                model=model,
                custom_llm_provider=custom_llm_provider,
                model_params=model_params,
                litellm_logging_obj=litellm_logging_obj,
            )

        mode_handlers = HealthCheckHelpers.get_mode_handlers(
            model=model,
            custom_llm_provider=custom_llm_provider,
            model_params=model_params,
            prompt=prompt,
            input=input,
        )

        if mode in mode_handlers:
            _response = await mode_handlers[mode]()
            # Only process headers for chat mode
            _response_headers: dict = (
                getattr(_response, "_hidden_params", {}).get("headers", {}) or {}
            )
            return _create_health_check_response(_response_headers)
        else:
            raise Exception(
                f"Mode {mode} not supported. See modes here: https://docs.litellm.ai/docs/proxy/health"
            )
    except Exception as e:
        stack_trace = traceback.format_exc()
        if isinstance(stack_trace, str):
            stack_trace = stack_trace[:1000]

        if mode is None:
            return {
                "error": f"error:{str(e)}. Missing `mode`. Set the `mode` for the model - https://docs.litellm.ai/docs/proxy/health#embedding-models  \nstacktrace: {stack_trace}"
            }

        error_to_return = str(e) + "\nstack trace: " + stack_trace

        raw_request_typed_dict = litellm_logging_obj.model_call_details.get(
            "raw_request_typed_dict"
        )

        return {
            "error": error_to_return,
            "raw_request_typed_dict": raw_request_typed_dict,
        }


####### HELPER FUNCTIONS ################
## Set verbose to true -> ```litellm.set_verbose = True```
def print_verbose(print_statement):
    try:
        verbose_logger.debug(print_statement)
        if litellm.set_verbose:
            print(print_statement)  # noqa
    except Exception:
        pass


def config_completion(**kwargs):
    if litellm.config_path is not None:
        config_args = read_config_args(litellm.config_path)
        # overwrite any args passed in with config args
        return completion(**kwargs, **config_args)
    else:
        raise ValueError(
            "No config path set, please set a config path using `litellm.config_path = 'path/to/config.json'`"
        )


def stream_chunk_builder_text_completion(
    chunks: list, messages: Optional[List] = None
) -> TextCompletionResponse:
    id = chunks[0]["id"]
    object = chunks[0]["object"]
    created = chunks[0]["created"]
    model = chunks[0]["model"]
    system_fingerprint = chunks[0].get("system_fingerprint", None)
    finish_reason = chunks[-1]["choices"][0]["finish_reason"]
    logprobs = chunks[-1]["choices"][0]["logprobs"]

    response = {
        "id": id,
        "object": object,
        "created": created,
        "model": model,
        "system_fingerprint": system_fingerprint,
        "choices": [
            {
                "text": None,
                "index": 0,
                "logprobs": logprobs,
                "finish_reason": finish_reason,
            }
        ],
        "usage": {
            "prompt_tokens": None,
            "completion_tokens": None,
            "total_tokens": None,
        },
    }
    content_list = []
    for chunk in chunks:
        choices = chunk["choices"]
        for choice in choices:
            if (
                choice is not None
                and hasattr(choice, "text")
                and choice.get("text") is not None
            ):
                _choice = choice.get("text")
                content_list.append(_choice)

    # Combine the "content" strings into a single string || combine the 'function' strings into a single string
    combined_content = "".join(content_list)

    # Update the "content" field within the response dictionary
    response["choices"][0]["text"] = combined_content

    if len(combined_content) > 0:
        pass
    else:
        pass
    # # Update usage information if needed
    try:
        response["usage"]["prompt_tokens"] = token_counter(
            model=model, messages=messages
        )
    except (
        Exception
    ):  # don't allow this failing to block a complete streaming response from being returned
        print_verbose("token_counter failed, assuming prompt tokens is 0")
        response["usage"]["prompt_tokens"] = 0
    response["usage"]["completion_tokens"] = token_counter(
        model=model,
        text=combined_content,
        count_response_tokens=True,  # count_response_tokens is a Flag to tell token counter this is a response, No need to add extra tokens we do for input messages
    )
    response["usage"]["total_tokens"] = (
        response["usage"]["prompt_tokens"] + response["usage"]["completion_tokens"]
    )
    return TextCompletionResponse(**response)


def stream_chunk_builder(  # noqa: PLR0915
    chunks: list,
    messages: Optional[list] = None,
    start_time=None,
    end_time=None,
    logging_obj: Optional[Logging] = None,
) -> Optional[Union[ModelResponse, TextCompletionResponse]]:
    try:
        if chunks is None:
            raise litellm.APIError(
                status_code=500,
                message="Error building chunks for logging/streaming usage calculation",
                llm_provider="",
                model="",
            )
        if not chunks:
            return None

        processor = ChunkProcessor(chunks, messages)
        chunks = processor.chunks

        ### BASE-CASE ###
        if len(chunks) == 0:
            return None
        ## Route to the text completion logic
        if isinstance(
            chunks[0]["choices"][0], litellm.utils.TextChoices
        ):  # route to the text completion logic
            return stream_chunk_builder_text_completion(
                chunks=chunks, messages=messages
            )

        model = chunks[0]["model"]
        # Initialize the response dictionary
        response = processor.build_base_response(chunks)

        tool_call_chunks = [
            chunk
            for chunk in chunks
            if len(chunk["choices"]) > 0
            and "tool_calls" in chunk["choices"][0]["delta"]
            and chunk["choices"][0]["delta"]["tool_calls"] is not None
        ]

        if len(tool_call_chunks) > 0:
            tool_calls_list = processor.get_combined_tool_content(tool_call_chunks)
            _choice = cast(Choices, response.choices[0])
            _choice.message.content = None
            _choice.message.tool_calls = tool_calls_list

        function_call_chunks = [
            chunk
            for chunk in chunks
            if len(chunk["choices"]) > 0
            and "function_call" in chunk["choices"][0]["delta"]
            and chunk["choices"][0]["delta"]["function_call"] is not None
        ]

        if len(function_call_chunks) > 0:
            _choice = cast(Choices, response.choices[0])
            _choice.message.content = None
            _choice.message.function_call = (
                processor.get_combined_function_call_content(function_call_chunks)
            )

        content_chunks = [
            chunk
            for chunk in chunks
            if len(chunk["choices"]) > 0
            and "content" in chunk["choices"][0]["delta"]
            and chunk["choices"][0]["delta"]["content"] is not None
        ]

        if len(content_chunks) > 0:
            response["choices"][0]["message"]["content"] = (
                processor.get_combined_content(content_chunks)
            )

        thinking_blocks = [
            chunk
            for chunk in chunks
            if len(chunk["choices"]) > 0
            and "thinking_blocks" in chunk["choices"][0]["delta"]
            and chunk["choices"][0]["delta"]["thinking_blocks"] is not None
        ]

        if len(thinking_blocks) > 0:
            response["choices"][0]["message"]["thinking_blocks"] = (
                processor.get_combined_thinking_content(thinking_blocks)
            )

        reasoning_chunks = [
            chunk
            for chunk in chunks
            if len(chunk["choices"]) > 0
            and "reasoning_content" in chunk["choices"][0]["delta"]
            and chunk["choices"][0]["delta"]["reasoning_content"] is not None
        ]

        if len(reasoning_chunks) > 0:
            response["choices"][0]["message"]["reasoning_content"] = (
                processor.get_combined_reasoning_content(reasoning_chunks)
            )

        annotation_chunks = [
            chunk
            for chunk in chunks
            if len(chunk["choices"]) > 0
            and "annotations" in chunk["choices"][0]["delta"]
            and chunk["choices"][0]["delta"]["annotations"] is not None
        ]

        if len(annotation_chunks) > 0:
            annotations = annotation_chunks[0]["choices"][0]["delta"]["annotations"]
            response["choices"][0]["message"]["annotations"] = annotations

        audio_chunks = [
            chunk
            for chunk in chunks
            if len(chunk["choices"]) > 0
            and "audio" in chunk["choices"][0]["delta"]
            and chunk["choices"][0]["delta"]["audio"] is not None
        ]

        if len(audio_chunks) > 0:
            _choice = cast(Choices, response.choices[0])
            _choice.message.audio = processor.get_combined_audio_content(audio_chunks)

        completion_output = get_content_from_model_response(response)

        reasoning_tokens = processor.count_reasoning_tokens(response)

        usage = processor.calculate_usage(
            chunks=chunks,
            model=model,
            completion_output=completion_output,
            messages=messages,
            reasoning_tokens=reasoning_tokens,
        )

        setattr(response, "usage", usage)

        # Add cost to usage object if include_cost_in_streaming_usage is True
        if litellm.include_cost_in_streaming_usage and logging_obj is not None:
            setattr(
                usage, "cost", logging_obj._response_cost_calculator(result=response)
            )

        return response
    except Exception as e:
        verbose_logger.exception(
            "litellm.main.py::stream_chunk_builder() - Exception occurred - {}".format(
                str(e)
            )
        )
        raise litellm.APIError(
            status_code=500,
            message="Error building chunks for logging/streaming usage calculation",
            llm_provider="",
            model="",
        )<|MERGE_RESOLUTION|>--- conflicted
+++ resolved
@@ -2941,13 +2941,9 @@
             api_base = api_base or litellm.api_base or get_secret("VERTEXAI_API_BASE")
 
             new_params = safe_deep_copy(optional_params or {})
-<<<<<<< HEAD
-            model_route = get_vertex_ai_model_route(model=model, litellm_params=litellm_params)
-=======
             model_route = get_vertex_ai_model_route(
                 model=model, litellm_params=litellm_params
             )
->>>>>>> 647f2f5d
 
             if model_route == VertexAIModelRoute.PARTNER_MODELS:
                 model_response = vertex_partner_models_chat_completion.completion(
@@ -3960,7 +3956,7 @@
     *,
     aembedding: Literal[True],
     **kwargs,
-) -> Coroutine[Any, Any, EmbeddingResponse]:
+) -> Coroutine[Any, Any, EmbeddingResponse]: 
     ...
 
 
@@ -3986,7 +3982,7 @@
     *,
     aembedding: Literal[False] = False,
     **kwargs,
-) -> EmbeddingResponse:
+) -> EmbeddingResponse: 
     ...
 
 # fmt: on
