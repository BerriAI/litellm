--- conflicted
+++ resolved
@@ -441,13 +441,9 @@
             or custom_llm_provider == "deepinfra"
             or custom_llm_provider == "perplexity"
             or custom_llm_provider == "groq"
-<<<<<<< HEAD
             or custom_llm_provider == "nvidia"
-=======
-            or custom_llm_provider == "nvidia_nim"
             or custom_llm_provider == "cohere_chat"
             or custom_llm_provider == "cohere"
->>>>>>> 888b3a25
             or custom_llm_provider == "cerebras"
             or custom_llm_provider == "sambanova"
             or custom_llm_provider == "ai21_chat"
