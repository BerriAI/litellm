--- conflicted
+++ resolved
@@ -4761,7 +4761,6 @@
                 aembedding=aembedding,
                 litellm_params={},
             )
-<<<<<<< HEAD
         elif custom_llm_provider == "io_intelligence":
             api_key = api_key or litellm.api_key or get_secret_str("IO_INTELLIGENCE_API_KEY")
             api_base = (
@@ -4769,7 +4768,6 @@
                 or litellm.api_base
                 or get_secret_str("IO_INTELLIGENCE_API_BASE")
                 or "https://api.intelligence.io.solutions/api/v1"
-=======
         elif custom_llm_provider == "cometapi":
             api_key = (
                 api_key
@@ -4782,7 +4780,6 @@
                 or litellm.api_base
                 or get_secret_str("COMETAPI_API_BASE")
                 or "https://api.cometapi.com/v1"
->>>>>>> 647f2f5d
             )
             response = base_llm_http_handler.embedding(
                 model=model,
