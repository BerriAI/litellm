#### What this tests ####
#    This tests streaming for the completion endpoint

import asyncio
import os
import sys
import time
import traceback
import uuid
from typing import Tuple

import pytest
from pydantic import BaseModel

import litellm.litellm_core_utils
import litellm.litellm_core_utils.litellm_logging

sys.path.insert(
    0, os.path.abspath("../..")
)  # Adds the parent directory to the system path
from dotenv import load_dotenv

load_dotenv()
import litellm
from litellm import (
    AuthenticationError,
    BadRequestError,
    ModelResponse,
    RateLimitError,
    acompletion,
    completion,
)

litellm.logging = False
litellm.set_verbose = True
litellm.num_retries = 3
litellm.cache = None

score = 0


def logger_fn(model_call_object: dict):
    print(f"model call details: {model_call_object}")


user_message = "Hello, how are you?"
messages = [{"content": user_message, "role": "user"}]


first_openai_chunk_example = {
    "id": "chatcmpl-7zSKLBVXnX9dwgRuDYVqVVDsgh2yp",
    "object": "chat.completion.chunk",
    "created": 1694881253,
    "model": "gpt-4-0613",
    "choices": [
        {
            "index": 0,
            "delta": {"role": "assistant", "content": ""},
            "finish_reason": None,  # it's null
        }
    ],
}


def validate_first_format(chunk):
    # write a test to make sure chunk follows the same format as first_openai_chunk_example
    assert isinstance(chunk, ModelResponse), "Chunk should be a dictionary."
    assert isinstance(chunk["id"], str), "'id' should be a string."
    assert isinstance(chunk["object"], str), "'object' should be a string."
    assert isinstance(chunk["created"], int), "'created' should be an integer."
    assert isinstance(chunk["model"], str), "'model' should be a string."
    assert isinstance(chunk["choices"], list), "'choices' should be a list."
    assert not hasattr(chunk, "usage"), "Chunk cannot contain usage"

    for choice in chunk["choices"]:
        assert isinstance(choice["index"], int), "'index' should be an integer."
        assert isinstance(choice["delta"]["role"], str), "'role' should be a string."
        assert "messages" not in choice
        # openai v1.0.0 returns content as None
        assert (choice["finish_reason"] is None) or isinstance(
            choice["finish_reason"], str
        ), "'finish_reason' should be None or a string."


second_openai_chunk_example = {
    "id": "chatcmpl-7zSKLBVXnX9dwgRuDYVqVVDsgh2yp",
    "object": "chat.completion.chunk",
    "created": 1694881253,
    "model": "gpt-4-0613",
    "choices": [
        {"index": 0, "delta": {"content": "Hello"}, "finish_reason": None}  # it's null
    ],
}


def validate_second_format(chunk):
    assert isinstance(chunk, ModelResponse), "Chunk should be a dictionary."
    assert isinstance(chunk["id"], str), "'id' should be a string."
    assert isinstance(chunk["object"], str), "'object' should be a string."
    assert isinstance(chunk["created"], int), "'created' should be an integer."
    assert isinstance(chunk["model"], str), "'model' should be a string."
    assert isinstance(chunk["choices"], list), "'choices' should be a list."
    assert not hasattr(chunk, "usage"), "Chunk cannot contain usage"

    for choice in chunk["choices"]:
        assert isinstance(choice["index"], int), "'index' should be an integer."
        assert hasattr(choice["delta"], "role"), "'role' should be a string."
        # openai v1.0.0 returns content as None
        assert (choice["finish_reason"] is None) or isinstance(
            choice["finish_reason"], str
        ), "'finish_reason' should be None or a string."


last_openai_chunk_example = {
    "id": "chatcmpl-7zSKLBVXnX9dwgRuDYVqVVDsgh2yp",
    "object": "chat.completion.chunk",
    "created": 1694881253,
    "model": "gpt-4-0613",
    "choices": [{"index": 0, "delta": {}, "finish_reason": "stop"}],
}

"""
Final chunk (sdk):
chunk: ChatCompletionChunk(id='chatcmpl-96mM3oNBlxh2FDWVLKsgaFBBcULmI', 
choices=[Choice(delta=ChoiceDelta(content=None, function_call=None, role=None, 
tool_calls=None), finish_reason='stop', index=0, logprobs=None)], 
created=1711402871, model='gpt-3.5-turbo-0125', object='chat.completion.chunk', system_fingerprint='fp_3bc1b5746c')
"""


def validate_last_format(chunk):
    """
    Ensure last chunk has no remaining content or tools
    """
    assert isinstance(chunk, ModelResponse), "Chunk should be a dictionary."
    assert isinstance(chunk["id"], str), "'id' should be a string."
    assert isinstance(chunk["object"], str), "'object' should be a string."
    assert isinstance(chunk["created"], int), "'created' should be an integer."
    assert isinstance(chunk["model"], str), "'model' should be a string."
    assert isinstance(chunk["choices"], list), "'choices' should be a list."
    assert not hasattr(chunk, "usage"), "Chunk cannot contain usage"

    for choice in chunk["choices"]:
        assert isinstance(choice["index"], int), "'index' should be an integer."
        assert choice["delta"]["content"] is None
        assert choice["delta"]["function_call"] is None
        assert choice["delta"]["role"] is None
        assert choice["delta"]["tool_calls"] is None
        assert isinstance(
            choice["finish_reason"], str
        ), "'finish_reason' should be a string."


def streaming_format_tests(idx, chunk) -> Tuple[str, bool]:
    extracted_chunk = ""
    finished = False
    print(f"chunk: {chunk}")
    if idx == 0:  # ensure role assistant is set
        validate_first_format(chunk=chunk)
        role = chunk["choices"][0]["delta"]["role"]
        assert role == "assistant"
    elif idx == 1:  # second chunk
        validate_second_format(chunk=chunk)
    if idx != 0:  # ensure no role
        if "role" in chunk["choices"][0]["delta"]:
            pass  # openai v1.0.0+ passes role = None
    if chunk["choices"][0][
        "finish_reason"
    ]:  # ensure finish reason is only in last chunk
        validate_last_format(chunk=chunk)
        finished = True
    if (
        "content" in chunk["choices"][0]["delta"]
        and chunk["choices"][0]["delta"]["content"] is not None
    ):
        extracted_chunk = chunk["choices"][0]["delta"]["content"]
    print(f"extracted chunk: {extracted_chunk}")
    return extracted_chunk, finished


tools_schema = [
    {
        "type": "function",
        "function": {
            "name": "get_current_weather",
            "description": "Get the current weather in a given location",
            "parameters": {
                "type": "object",
                "properties": {
                    "location": {
                        "type": "string",
                        "description": "The city and state, e.g. San Francisco, CA",
                    },
                    "unit": {"type": "string", "enum": ["celsius", "fahrenheit"]},
                },
                "required": ["location"],
            },
        },
    }
]

# def test_completion_cohere_stream():
# # this is a flaky test due to the cohere API endpoint being unstable
#     try:
#         messages = [
#             {"role": "system", "content": "You are a helpful assistant."},
#             {
#                 "role": "user",
#                 "content": "how does a court case get to the Supreme Court?",
#             },
#         ]
#         response = completion(
#             model="command-nightly", messages=messages, stream=True, max_tokens=50,
#         )
#         complete_response = ""
#         # Add any assertions here to check the response
#         has_finish_reason = False
#         for idx, chunk in enumerate(response):
#             chunk, finished = streaming_format_tests(idx, chunk)
#             has_finish_reason = finished
#             if finished:
#                 break
#             complete_response += chunk
#         if has_finish_reason is False:
#             raise Exception("Finish reason not in final chunk")
#         if complete_response.strip() == "":
#             raise Exception("Empty response received")
#         print(f"completion_response: {complete_response}")
#     except Exception as e:
#         pytest.fail(f"Error occurred: {e}")

# test_completion_cohere_stream()


def test_completion_azure_stream_special_char():
    litellm.set_verbose = True
    messages = [{"role": "user", "content": "hi. respond with the <xml> tag only"}]
    response = completion(model="azure/chatgpt-v-2", messages=messages, stream=True)
    response_str = ""
    for part in response:
        response_str += part.choices[0].delta.content or ""
    print(f"response_str: {response_str}")
    assert len(response_str) > 0


def test_completion_azure_stream_content_filter_no_delta():
    """
    Tests streaming from Azure when the chunks have no delta because they represent the filtered content
    """
    try:
        chunks = [
            {
                "id": "chatcmpl-9SQxdH5hODqkWyJopWlaVOOUnFwlj",
                "choices": [
                    {
                        "delta": {"content": "", "role": "assistant"},
                        "finish_reason": None,
                        "index": 0,
                    }
                ],
                "created": 1716563849,
                "model": "gpt-4o-2024-05-13",
                "object": "chat.completion.chunk",
                "system_fingerprint": "fp_5f4bad809a",
            },
            {
                "id": "chatcmpl-9SQxdH5hODqkWyJopWlaVOOUnFwlj",
                "choices": [
                    {"delta": {"content": "This"}, "finish_reason": None, "index": 0}
                ],
                "created": 1716563849,
                "model": "gpt-4o-2024-05-13",
                "object": "chat.completion.chunk",
                "system_fingerprint": "fp_5f4bad809a",
            },
            {
                "id": "chatcmpl-9SQxdH5hODqkWyJopWlaVOOUnFwlj",
                "choices": [
                    {"delta": {"content": " is"}, "finish_reason": None, "index": 0}
                ],
                "created": 1716563849,
                "model": "gpt-4o-2024-05-13",
                "object": "chat.completion.chunk",
                "system_fingerprint": "fp_5f4bad809a",
            },
            {
                "id": "chatcmpl-9SQxdH5hODqkWyJopWlaVOOUnFwlj",
                "choices": [
                    {"delta": {"content": " a"}, "finish_reason": None, "index": 0}
                ],
                "created": 1716563849,
                "model": "gpt-4o-2024-05-13",
                "object": "chat.completion.chunk",
                "system_fingerprint": "fp_5f4bad809a",
            },
            {
                "id": "chatcmpl-9SQxdH5hODqkWyJopWlaVOOUnFwlj",
                "choices": [
                    {"delta": {"content": " dummy"}, "finish_reason": None, "index": 0}
                ],
                "created": 1716563849,
                "model": "gpt-4o-2024-05-13",
                "object": "chat.completion.chunk",
                "system_fingerprint": "fp_5f4bad809a",
            },
            {
                "id": "chatcmpl-9SQxdH5hODqkWyJopWlaVOOUnFwlj",
                "choices": [
                    {
                        "delta": {"content": " response"},
                        "finish_reason": None,
                        "index": 0,
                    }
                ],
                "created": 1716563849,
                "model": "gpt-4o-2024-05-13",
                "object": "chat.completion.chunk",
                "system_fingerprint": "fp_5f4bad809a",
            },
            {
                "id": "",
                "choices": [
                    {
                        "finish_reason": None,
                        "index": 0,
                        "content_filter_offsets": {
                            "check_offset": 35159,
                            "start_offset": 35159,
                            "end_offset": 36150,
                        },
                        "content_filter_results": {
                            "hate": {"filtered": False, "severity": "safe"},
                            "self_harm": {"filtered": False, "severity": "safe"},
                            "sexual": {"filtered": False, "severity": "safe"},
                            "violence": {"filtered": False, "severity": "safe"},
                        },
                    }
                ],
                "created": 0,
                "model": "",
                "object": "",
            },
            {
                "id": "chatcmpl-9SQxdH5hODqkWyJopWlaVOOUnFwlj",
                "choices": [
                    {"delta": {"content": "."}, "finish_reason": None, "index": 0}
                ],
                "created": 1716563849,
                "model": "gpt-4o-2024-05-13",
                "object": "chat.completion.chunk",
                "system_fingerprint": "fp_5f4bad809a",
            },
            {
                "id": "chatcmpl-9SQxdH5hODqkWyJopWlaVOOUnFwlj",
                "choices": [{"delta": {}, "finish_reason": "stop", "index": 0}],
                "created": 1716563849,
                "model": "gpt-4o-2024-05-13",
                "object": "chat.completion.chunk",
                "system_fingerprint": "fp_5f4bad809a",
            },
            {
                "id": "",
                "choices": [
                    {
                        "finish_reason": None,
                        "index": 0,
                        "content_filter_offsets": {
                            "check_offset": 36150,
                            "start_offset": 36060,
                            "end_offset": 37029,
                        },
                        "content_filter_results": {
                            "hate": {"filtered": False, "severity": "safe"},
                            "self_harm": {"filtered": False, "severity": "safe"},
                            "sexual": {"filtered": False, "severity": "safe"},
                            "violence": {"filtered": False, "severity": "safe"},
                        },
                    }
                ],
                "created": 0,
                "model": "",
                "object": "",
            },
        ]

        chunk_list = []
        for chunk in chunks:
            new_chunk = litellm.ModelResponse(stream=True, id=chunk["id"])
            if "choices" in chunk and isinstance(chunk["choices"], list):
                new_choices = []
                for choice in chunk["choices"]:
                    if isinstance(choice, litellm.utils.StreamingChoices):
                        _new_choice = choice
                    elif isinstance(choice, dict):
                        _new_choice = litellm.utils.StreamingChoices(**choice)
                    new_choices.append(_new_choice)
                new_chunk.choices = new_choices
            chunk_list.append(new_chunk)

        completion_stream = ModelResponseListIterator(model_responses=chunk_list)

        litellm.set_verbose = True

        response = litellm.CustomStreamWrapper(
            completion_stream=completion_stream,
            model="gpt-4-0613",
            custom_llm_provider="cached_response",
            logging_obj=litellm.Logging(
                model="gpt-4-0613",
                messages=[{"role": "user", "content": "Hey"}],
                stream=True,
                call_type="completion",
                start_time=time.time(),
                litellm_call_id="12345",
                function_id="1245",
            ),
        )

        for idx, chunk in enumerate(response):
            complete_response = ""
            for idx, chunk in enumerate(response):
                # print
                delta = chunk.choices[0].delta
                content = delta.content if delta else None
                complete_response += content or ""
                if chunk.choices[0].finish_reason is not None:
                    break
            assert len(complete_response) > 0

    except Exception as e:
        pytest.fail(f"An exception occurred - {str(e)}")


def test_completion_cohere_stream_bad_key():
    try:
        litellm.cache = None
        api_key = "bad-key"
        messages = [
            {"role": "system", "content": "You are a helpful assistant."},
            {
                "role": "user",
                "content": "how does a court case get to the Supreme Court?",
            },
        ]
        response = completion(
            model="command-nightly",
            messages=messages,
            stream=True,
            max_tokens=50,
            api_key=api_key,
        )
        complete_response = ""
        # Add any assertions here to check the response
        has_finish_reason = False
        for idx, chunk in enumerate(response):
            chunk, finished = streaming_format_tests(idx, chunk)
            has_finish_reason = finished
            if finished:
                break
            complete_response += chunk
        if has_finish_reason is False:
            raise Exception("Finish reason not in final chunk")
        if complete_response.strip() == "":
            raise Exception("Empty response received")
        print(f"completion_response: {complete_response}")
    except AuthenticationError as e:
        pass
    except Exception as e:
        pytest.fail(f"Error occurred: {e}")


# test_completion_cohere_stream_bad_key()


def test_completion_azure_stream():
    try:
        litellm.set_verbose = False
        messages = [
            {"role": "system", "content": "You are a helpful assistant."},
            {
                "role": "user",
                "content": "how does a court case get to the Supreme Court?",
            },
        ]
        response = completion(
            model="azure/chatgpt-v-2", messages=messages, stream=True, max_tokens=50
        )
        complete_response = ""
        # Add any assertions here to check the response
        for idx, init_chunk in enumerate(response):
            chunk, finished = streaming_format_tests(idx, init_chunk)
            complete_response += chunk
            custom_llm_provider = init_chunk._hidden_params["custom_llm_provider"]
            print(f"custom_llm_provider: {custom_llm_provider}")
            assert custom_llm_provider == "azure"
            if finished:
                assert isinstance(init_chunk.choices[0], litellm.utils.StreamingChoices)
                break
        if complete_response.strip() == "":
            raise Exception("Empty response received")
    except Exception as e:
        pytest.fail(f"Error occurred: {e}")


# test_completion_azure_stream()
@pytest.mark.parametrize("sync_mode", [True, False])
@pytest.mark.asyncio
async def test_completion_predibase_streaming(sync_mode):
    try:
        litellm.set_verbose = True

        if sync_mode:
            response = completion(
                model="predibase/llama-3-8b-instruct",
                tenant_id="c4768f95",
                api_base="https://serving.app.predibase.com",
                api_key=os.getenv("PREDIBASE_API_KEY"),
                messages=[{"role": "user", "content": "What is the meaning of life?"}],
                stream=True,
            )

            complete_response = ""
            for idx, init_chunk in enumerate(response):
                chunk, finished = streaming_format_tests(idx, init_chunk)
                complete_response += chunk
                custom_llm_provider = init_chunk._hidden_params["custom_llm_provider"]
                print(f"custom_llm_provider: {custom_llm_provider}")
                assert custom_llm_provider == "predibase"
                if finished:
                    assert isinstance(
                        init_chunk.choices[0], litellm.utils.StreamingChoices
                    )
                    break
            if complete_response.strip() == "":
                raise Exception("Empty response received")
        else:
            response = await litellm.acompletion(
                model="predibase/llama-3-8b-instruct",
                tenant_id="c4768f95",
                api_base="https://serving.app.predibase.com",
                api_key=os.getenv("PREDIBASE_API_KEY"),
                messages=[{"role": "user", "content": "What is the meaning of life?"}],
                stream=True,
            )

            # await response

            complete_response = ""
            idx = 0
            async for init_chunk in response:
                chunk, finished = streaming_format_tests(idx, init_chunk)
                complete_response += chunk
                custom_llm_provider = init_chunk._hidden_params["custom_llm_provider"]
                print(f"custom_llm_provider: {custom_llm_provider}")
                assert custom_llm_provider == "predibase"
                idx += 1
                if finished:
                    assert isinstance(
                        init_chunk.choices[0], litellm.utils.StreamingChoices
                    )
                    break
            if complete_response.strip() == "":
                raise Exception("Empty response received")

        print(f"complete_response: {complete_response}")
    except litellm.Timeout as e:
        pass
    except litellm.InternalServerError as e:
        pass
    except Exception as e:
        print("ERROR class", e.__class__)
        print("ERROR message", e)
        print("ERROR traceback", traceback.format_exc())

        pytest.fail(f"Error occurred: {e}")


def test_completion_azure_function_calling_stream():
    try:
        litellm.set_verbose = False
        user_message = "What is the current weather in Boston?"
        messages = [{"content": user_message, "role": "user"}]
        response = completion(
            model="azure/chatgpt-functioncalling",
            messages=messages,
            stream=True,
            tools=tools_schema,
        )
        # Add any assertions here to check the response
        for chunk in response:
            print(chunk)
            if chunk["choices"][0]["finish_reason"] == "stop":
                break
            print(chunk["choices"][0]["finish_reason"])
            print(chunk["choices"][0]["delta"]["content"])
    except Exception as e:
        pytest.fail(f"Error occurred: {e}")


# test_completion_azure_function_calling_stream()


@pytest.mark.skip("Flaky ollama test - needs to be fixed")
def test_completion_ollama_hosted_stream():
    try:
        litellm.set_verbose = True
        response = completion(
            model="ollama/phi",
            messages=messages,
            max_tokens=10,
            num_retries=3,
            timeout=20,
            api_base="https://test-ollama-endpoint.onrender.com",
            stream=True,
        )
        # Add any assertions here to check the response
        complete_response = ""
        # Add any assertions here to check the response
        for idx, init_chunk in enumerate(response):
            chunk, finished = streaming_format_tests(idx, init_chunk)
            complete_response += chunk
            if finished:
                assert isinstance(init_chunk.choices[0], litellm.utils.StreamingChoices)
                break
        if complete_response.strip() == "":
            raise Exception("Empty response received")
        print(f"complete_response: {complete_response}")
    except Exception as e:
        if "try pulling it first" in str(e):
            return
        pytest.fail(f"Error occurred: {e}")


# test_completion_ollama_hosted_stream()


def test_completion_claude_stream():
    try:
        messages = [
            {"role": "system", "content": "You are a helpful assistant."},
            {
                "role": "user",
                "content": "how does a court case get to the Supreme Court?",
            },
        ]
        response = completion(
            model="claude-instant-1.2", messages=messages, stream=True, max_tokens=50
        )
        complete_response = ""
        # Add any assertions here to check the response
        for idx, chunk in enumerate(response):
            chunk, finished = streaming_format_tests(idx, chunk)
            if finished:
                break
            complete_response += chunk
        if complete_response.strip() == "":
            raise Exception("Empty response received")
        print(f"completion_response: {complete_response}")
    except Exception as e:
        pytest.fail(f"Error occurred: {e}")


# test_completion_claude_stream()
def test_completion_claude_2_stream():
    litellm.set_verbose = True
    response = completion(
        model="claude-2",
        messages=[{"role": "user", "content": "hello from litellm"}],
        stream=True,
    )
    complete_response = ""
    # Add any assertions here to check the response
    idx = 0
    for chunk in response:
        print(chunk)
        # print(chunk.choices[0].delta)
        chunk, finished = streaming_format_tests(idx, chunk)
        if finished:
            break
        complete_response += chunk
        idx += 1
    if complete_response.strip() == "":
        raise Exception("Empty response received")
    print(f"completion_response: {complete_response}")


@pytest.mark.asyncio
async def test_acompletion_claude_2_stream():
    litellm.set_verbose = True
    response = await litellm.acompletion(
        model="claude-2",
        messages=[{"role": "user", "content": "hello from litellm"}],
        stream=True,
    )
    complete_response = ""
    # Add any assertions here to check the response
    idx = 0
    async for chunk in response:
        print(chunk)
        # print(chunk.choices[0].delta)
        chunk, finished = streaming_format_tests(idx, chunk)
        if finished:
            break
        complete_response += chunk
        idx += 1
    if complete_response.strip() == "":
        raise Exception("Empty response received")
    print(f"completion_response: {complete_response}")


def test_completion_palm_stream():
    try:
        litellm.set_verbose = False
        print("Streaming palm response")
        messages = [
            {"role": "system", "content": "You are a helpful assistant."},
            {
                "role": "user",
                "content": "how does a court case get to the Supreme Court?",
            },
        ]
        print("testing palm streaming")
        response = completion(model="palm/chat-bison", messages=messages, stream=True)

        complete_response = ""
        # Add any assertions here to check the response
        for idx, chunk in enumerate(response):
            print(chunk)
            # print(chunk.choices[0].delta)
            chunk, finished = streaming_format_tests(idx, chunk)
            if finished:
                break
            complete_response += chunk
        if complete_response.strip() == "":
            raise Exception("Empty response received")
        print(f"completion_response: {complete_response}")
    except litellm.Timeout as e:
        pass
    except litellm.APIError as e:
        pass
    except Exception as e:
        pytest.fail(f"Error occurred: {e}")


# test_completion_palm_stream()


@pytest.mark.parametrize(
    "sync_mode",
    [True, False],
)  # ,
@pytest.mark.asyncio
async def test_completion_gemini_stream(sync_mode):
    try:
        litellm.set_verbose = True
        print("Streaming gemini response")
        messages = [
            {"role": "system", "content": "You are a helpful assistant."},
            {
                "role": "user",
                "content": "Who was Alexander?",
            },
        ]
        print("testing gemini streaming")
        complete_response = ""
        # Add any assertions here to check the response
        non_empty_chunks = 0

        if sync_mode:
            response = completion(
                model="gemini/gemini-1.5-flash",
                messages=messages,
                stream=True,
            )

            for idx, chunk in enumerate(response):
                print(chunk)
                # print(chunk.choices[0].delta)
                chunk, finished = streaming_format_tests(idx, chunk)
                if finished:
                    break
                non_empty_chunks += 1
                complete_response += chunk
        else:
            response = await litellm.acompletion(
                model="gemini/gemini-1.5-flash",
                messages=messages,
                stream=True,
            )

            idx = 0
            async for chunk in response:
                print(chunk)
                # print(chunk.choices[0].delta)
                chunk, finished = streaming_format_tests(idx, chunk)
                if finished:
                    break
                non_empty_chunks += 1
                complete_response += chunk
                idx += 1

        if complete_response.strip() == "":
            raise Exception("Empty response received")
        print(f"completion_response: {complete_response}")
        assert non_empty_chunks > 1
    except litellm.InternalServerError as e:
        pass
    except litellm.RateLimitError as e:
        pass
    except Exception as e:
        # if "429 Resource has been exhausted":
        #     return
        pytest.fail(f"Error occurred: {e}")


# asyncio.run(test_acompletion_gemini_stream())


def test_completion_mistral_api_stream():
    try:
        litellm.set_verbose = True
        print("Testing streaming mistral api response")
        response = completion(
            model="mistral/mistral-medium",
            messages=[
                {
                    "role": "user",
                    "content": "Hey, how's it going?",
                }
            ],
            max_tokens=10,
            stream=True,
        )
        complete_response = ""
        has_finish_reason = False
        for idx, chunk in enumerate(response):
            chunk, finished = streaming_format_tests(idx, chunk)
            if finished:
                has_finish_reason = True
                break
            complete_response += chunk
        if has_finish_reason == False:
            raise Exception("finish reason not set")
        if complete_response.strip() == "":
            raise Exception("Empty response received")
        print(f"completion_response: {complete_response}")
    except litellm.APIError as e:
        pass
    except Exception as e:
        pytest.fail(f"Error occurred: {e}")


def test_completion_mistral_api_mistral_large_function_call_with_streaming():
    litellm.set_verbose = True
    tools = [
        {
            "type": "function",
            "function": {
                "name": "get_current_weather",
                "description": "Get the current weather in a given location",
                "parameters": {
                    "type": "object",
                    "properties": {
                        "location": {
                            "type": "string",
                            "description": "The city and state, e.g. San Francisco, CA",
                        },
                        "unit": {"type": "string", "enum": ["celsius", "fahrenheit"]},
                    },
                    "required": ["location"],
                },
            },
        }
    ]
    messages = [
        {
            "role": "user",
            "content": "What's the weather like in Boston today in fahrenheit?",
        }
    ]
    try:
        # test without max tokens
        response = completion(
            model="mistral/mistral-large-latest",
            messages=messages,
            tools=tools,
            tool_choice="auto",
            stream=True,
        )
        idx = 0
        for chunk in response:
            print(f"chunk in response: {chunk}")
            assert chunk._hidden_params["custom_llm_provider"] == "mistral"
            if idx == 0:
                assert (
                    chunk.choices[0].delta.tool_calls[0].function.arguments is not None
                )
                assert isinstance(
                    chunk.choices[0].delta.tool_calls[0].function.arguments, str
                )
                validate_first_streaming_function_calling_chunk(chunk=chunk)
            elif idx == 1 and chunk.choices[0].finish_reason is None:
                validate_second_streaming_function_calling_chunk(chunk=chunk)
            elif chunk.choices[0].finish_reason is not None:  # last chunk
                validate_final_streaming_function_calling_chunk(chunk=chunk)
            idx += 1
    except Exception as e:
        pytest.fail(f"Error occurred: {e}")


# test_completion_mistral_api_stream()


def test_completion_deep_infra_stream():
    # deep infra,currently includes role in the 2nd chunk
    # waiting for them to make a fix on this
    litellm.set_verbose = True
    try:
        messages = [
            {"role": "system", "content": "You are a helpful assistant."},
            {
                "role": "user",
                "content": "how does a court case get to the Supreme Court?",
            },
        ]
        print("testing deep infra streaming")
        response = completion(
            model="deepinfra/meta-llama/Llama-2-70b-chat-hf",
            messages=messages,
            stream=True,
            max_tokens=80,
        )

        complete_response = ""
        # Add any assertions here to check the response
        has_finish_reason = False
        for idx, chunk in enumerate(response):
            chunk, finished = streaming_format_tests(idx, chunk)
            if finished:
                has_finish_reason = True
                break
            complete_response += chunk
        if has_finish_reason == False:
            raise Exception("finish reason not set")
        if complete_response.strip() == "":
            raise Exception("Empty response received")
        print(f"completion_response: {complete_response}")
    except Exception as e:
        if "Model busy, retry later" in str(e):
            pass
        pytest.fail(f"Error occurred: {e}")


# test_completion_deep_infra_stream()


@pytest.mark.skip()
def test_completion_nlp_cloud_stream():
    try:
        messages = [
            {"role": "system", "content": "You are a helpful assistant."},
            {
                "role": "user",
                "content": "how does a court case get to the Supreme Court?",
            },
        ]
        print("testing nlp cloud streaming")
        response = completion(
            model="nlp_cloud/finetuned-llama-2-70b",
            messages=messages,
            stream=True,
            max_tokens=20,
        )

        complete_response = ""
        # Add any assertions here to check the response
        for idx, chunk in enumerate(response):
            chunk, finished = streaming_format_tests(idx, chunk)
            complete_response += chunk
            if finished:
                break
        if complete_response.strip() == "":
            raise Exception("Empty response received")
        print(f"completion_response: {complete_response}")
    except Exception as e:
        print(f"Error occurred: {e}")
        pytest.fail(f"Error occurred: {e}")


# test_completion_nlp_cloud_stream()


def test_completion_claude_stream_bad_key():
    try:
        litellm.cache = None
        litellm.set_verbose = True
        api_key = "bad-key"
        messages = [
            {"role": "system", "content": "You are a helpful assistant."},
            {
                "role": "user",
                "content": "how does a court case get to the Supreme Court?",
            },
        ]
        response = completion(
            model="claude-instant-1",
            messages=messages,
            stream=True,
            max_tokens=50,
            api_key=api_key,
        )
        complete_response = ""
        # Add any assertions here to check the response
        has_finish_reason = False
        for idx, chunk in enumerate(response):
            chunk, finished = streaming_format_tests(idx, chunk)
            if finished:
                has_finish_reason = True
                break
            complete_response += chunk
        if has_finish_reason == False:
            raise Exception("finish reason not set")
        if complete_response.strip() == "":
            raise Exception("Empty response received")
        print(f"1234completion_response: {complete_response}")
        raise Exception("Auth error not raised")
    except AuthenticationError as e:
        print("Auth Error raised")
    except Exception as e:
        pytest.fail(f"Error occurred: {e}")


# test_completion_claude_stream_bad_key()
# test_completion_replicate_stream()


@pytest.mark.parametrize("provider", ["vertex_ai_beta"])  # ""
def test_vertex_ai_stream(provider):
    from litellm.tests.test_amazing_vertex_completion import load_vertex_ai_credentials

    load_vertex_ai_credentials()
    litellm.set_verbose = True
    litellm.vertex_project = "adroit-crow-413218"
    import random

    test_models = ["gemini-1.5-pro"]
    for model in test_models:
        try:
            print("making request", model)
            response = completion(
                model="{}/{}".format(provider, model),
                messages=[
                    {"role": "user", "content": "Hey, how's it going?"},
                    {
                        "role": "assistant",
                        "content": "I'm doing well. Would like to hear the rest of the story?",
                    },
                    {"role": "user", "content": "Na"},
                    {
                        "role": "assistant",
                        "content": "No problem, is there anything else i can help you with today?",
                    },
                    {
                        "role": "user",
                        "content": "I think you're getting cut off sometimes",
                    },
                ],
                stream=True,
            )
            complete_response = ""
            is_finished = False
            for idx, chunk in enumerate(response):
                print(f"chunk in response: {chunk}")
                chunk, finished = streaming_format_tests(idx, chunk)
                if finished:
                    is_finished = True
                    break
                complete_response += chunk
            if complete_response.strip() == "":
                raise Exception("Empty response received")
            print(f"completion_response: {complete_response}")
            assert is_finished == True

        except litellm.RateLimitError as e:
            pass
        except Exception as e:
            pytest.fail(f"Error occurred: {e}")


# def test_completion_vertexai_stream():
#     try:
#         import os
#         os.environ["VERTEXAI_PROJECT"] = "pathrise-convert-1606954137718"
#         os.environ["VERTEXAI_LOCATION"] = "us-central1"
#         messages = [
#             {"role": "system", "content": "You are a helpful assistant."},
#             {
#                 "role": "user",
#                 "content": "how does a court case get to the Supreme Court?",
#             },
#         ]
#         response = completion(
#             model="vertex_ai/chat-bison", messages=messages, stream=True, max_tokens=50
#         )
#         complete_response = ""
#         has_finish_reason = False
#         # Add any assertions here to check the response
#         for idx, chunk in enumerate(response):
#             chunk, finished = streaming_format_tests(idx, chunk)
#             has_finish_reason = finished
#             if finished:
#                 break
#             complete_response += chunk
#         if has_finish_reason is False:
#             raise Exception("finish reason not set for last chunk")
#         if complete_response.strip() == "":
#             raise Exception("Empty response received")
#         print(f"completion_response: {complete_response}")
#     except InvalidRequestError as e:
#         pass
#     except Exception as e:
#         pytest.fail(f"Error occurred: {e}")

# test_completion_vertexai_stream()


# def test_completion_vertexai_stream_bad_key():
#     try:
#         import os
#         messages = [
#             {"role": "system", "content": "You are a helpful assistant."},
#             {
#                 "role": "user",
#                 "content": "how does a court case get to the Supreme Court?",
#             },
#         ]
#         response = completion(
#             model="vertex_ai/chat-bison", messages=messages, stream=True, max_tokens=50
#         )
#         complete_response = ""
#         has_finish_reason = False
#         # Add any assertions here to check the response
#         for idx, chunk in enumerate(response):
#             chunk, finished = streaming_format_tests(idx, chunk)
#             has_finish_reason = finished
#             if finished:
#                 break
#             complete_response += chunk
#         if has_finish_reason is False:
#             raise Exception("finish reason not set for last chunk")
#         if complete_response.strip() == "":
#             raise Exception("Empty response received")
#         print(f"completion_response: {complete_response}")
#     except InvalidRequestError as e:
#         pass
#     except Exception as e:
#         pytest.fail(f"Error occurred: {e}")

# test_completion_vertexai_stream_bad_key()


@pytest.mark.parametrize("sync_mode", [True, False])
@pytest.mark.asyncio
async def test_completion_databricks_streaming(sync_mode):
    litellm.set_verbose = True
    model_name = "databricks/databricks-dbrx-instruct"
    try:
        if sync_mode:
            final_chunk: Optional[litellm.ModelResponse] = None
            response: litellm.CustomStreamWrapper = completion(  # type: ignore
                model=model_name,
                messages=messages,
                max_tokens=10,  # type: ignore
                stream=True,
            )
            complete_response = ""
            # Add any assertions here to check the response
            has_finish_reason = False
            for idx, chunk in enumerate(response):
                final_chunk = chunk
                chunk, finished = streaming_format_tests(idx, chunk)
                if finished:
                    has_finish_reason = True
                    break
                complete_response += chunk
            if has_finish_reason == False:
                raise Exception("finish reason not set")
            if complete_response.strip() == "":
                raise Exception("Empty response received")
        else:
            response: litellm.CustomStreamWrapper = await litellm.acompletion(  # type: ignore
                model=model_name,
                messages=messages,
                max_tokens=100,  # type: ignore
                stream=True,
            )
            complete_response = ""
            # Add any assertions here to check the response
            has_finish_reason = False
            idx = 0
            final_chunk: Optional[litellm.ModelResponse] = None
            async for chunk in response:
                final_chunk = chunk
                chunk, finished = streaming_format_tests(idx, chunk)
                if finished:
                    has_finish_reason = True
                    break
                complete_response += chunk
                idx += 1
            if has_finish_reason == False:
                raise Exception("finish reason not set")
            if complete_response.strip() == "":
                raise Exception("Empty response received")
    except Exception as e:
        pytest.fail(f"Error occurred: {e}")


@pytest.mark.parametrize("sync_mode", [False, True])
@pytest.mark.asyncio
async def test_completion_replicate_llama3_streaming(sync_mode):
    litellm.set_verbose = True
    model_name = "replicate/meta/meta-llama-3-8b-instruct"
    try:
        if sync_mode:
            final_chunk: Optional[litellm.ModelResponse] = None
            response: litellm.CustomStreamWrapper = completion(  # type: ignore
                model=model_name,
                messages=messages,
                max_tokens=10,  # type: ignore
                stream=True,
                num_retries=3,
            )
            complete_response = ""
            # Add any assertions here to check the response
            has_finish_reason = False
            for idx, chunk in enumerate(response):
                final_chunk = chunk
                chunk, finished = streaming_format_tests(idx, chunk)
                if finished:
                    has_finish_reason = True
                    break
                complete_response += chunk
            if has_finish_reason == False:
                raise Exception("finish reason not set")
            if complete_response.strip() == "":
                raise Exception("Empty response received")
        else:
            response: litellm.CustomStreamWrapper = await litellm.acompletion(  # type: ignore
                model=model_name,
                messages=messages,
                max_tokens=100,  # type: ignore
                stream=True,
                num_retries=3,
            )
            complete_response = ""
            # Add any assertions here to check the response
            has_finish_reason = False
            idx = 0
            final_chunk: Optional[litellm.ModelResponse] = None
            async for chunk in response:
                final_chunk = chunk
                chunk, finished = streaming_format_tests(idx, chunk)
                if finished:
                    has_finish_reason = True
                    break
                complete_response += chunk
                idx += 1
            if has_finish_reason == False:
                raise Exception("finish reason not set")
            if complete_response.strip() == "":
                raise Exception("Empty response received")
    except litellm.UnprocessableEntityError as e:
        pass
    except Exception as e:
        pytest.fail(f"Error occurred: {e}")


# TEMP Commented out - replicate throwing an auth error
#     try:
#         litellm.set_verbose = True
#         messages = [
#             {"role": "system", "content": "You are a helpful assistant."},
#             {
#                 "role": "user",
#                 "content": "how does a court case get to the Supreme Court?",
#             },
#         ]
#         response = completion(
#             model="replicate/meta/llama-2-70b-chat:02e509c789964a7ea8736978a43525956ef40397be9033abf9fd2badfe68c9e3", messages=messages, stream=True, max_tokens=50
#         )
#         complete_response = ""
#         has_finish_reason = False
#         # Add any assertions here to check the response
#         for idx, chunk in enumerate(response):
#             chunk, finished = streaming_format_tests(idx, chunk)
#             has_finish_reason = finished
#             if finished:
#                 break
#             complete_response += chunk
#         if has_finish_reason is False:
#             raise Exception("finish reason not set for last chunk")
#         if complete_response.strip() == "":
#             raise Exception("Empty response received")
#         print(f"completion_response: {complete_response}")
#     except InvalidRequestError as e:
#         pass
#     except Exception as e:
#         pytest.fail(f"Error occurred: {e}")


@pytest.mark.parametrize("sync_mode", [True])  # False
@pytest.mark.parametrize(
    "model",
    [
        "bedrock/cohere.command-r-plus-v1:0",
        "anthropic.claude-3-sonnet-20240229-v1:0",
        "anthropic.claude-instant-v1",
        "bedrock/ai21.j2-mid",
        "mistral.mistral-7b-instruct-v0:2",
        "bedrock/amazon.titan-tg1-large",
        "meta.llama3-8b-instruct-v1:0",
        "cohere.command-text-v14",
    ],
)
@pytest.mark.asyncio
async def test_bedrock_httpx_streaming(sync_mode, model):
    try:
        litellm.set_verbose = True
        if sync_mode:
            final_chunk: Optional[litellm.ModelResponse] = None
            response: litellm.CustomStreamWrapper = completion(  # type: ignore
                model=model,
                messages=messages,
                max_tokens=10,  # type: ignore
                stream=True,
            )
            complete_response = ""
            # Add any assertions here to check the response
            has_finish_reason = False
            for idx, chunk in enumerate(response):
                final_chunk = chunk
                chunk, finished = streaming_format_tests(idx, chunk)
                if finished:
                    has_finish_reason = True
                    break
                complete_response += chunk
            if has_finish_reason == False:
                raise Exception("finish reason not set")
            if complete_response.strip() == "":
                raise Exception("Empty response received")
        else:
            response: litellm.CustomStreamWrapper = await litellm.acompletion(  # type: ignore
                model=model,
                messages=messages,
                max_tokens=100,  # type: ignore
                stream=True,
            )
            complete_response = ""
            # Add any assertions here to check the response
            has_finish_reason = False
            idx = 0
            final_chunk: Optional[litellm.ModelResponse] = None
            async for chunk in response:
                final_chunk = chunk
                chunk, finished = streaming_format_tests(idx, chunk)
                if finished:
                    has_finish_reason = True
                    break
                complete_response += chunk
                idx += 1
            if has_finish_reason == False:
                raise Exception("finish reason not set")
            if complete_response.strip() == "":
                raise Exception("Empty response received")
        print(f"completion_response: {complete_response}\n\nFinalChunk: {final_chunk}")
    except RateLimitError:
        pass
    except Exception as e:
        pytest.fail(f"Error occurred: {e}")


def test_bedrock_claude_3_streaming():
    try:
        litellm.set_verbose = True
        response: ModelResponse = completion(  # type: ignore
            model="bedrock/anthropic.claude-3-sonnet-20240229-v1:0",
            messages=messages,
            max_tokens=10,  # type: ignore
            stream=True,
        )
        complete_response = ""
        # Add any assertions here to check the response
        has_finish_reason = False
        for idx, chunk in enumerate(response):
            chunk, finished = streaming_format_tests(idx, chunk)
            if finished:
                has_finish_reason = True
                break
            complete_response += chunk
        if has_finish_reason == False:
            raise Exception("finish reason not set")
        if complete_response.strip() == "":
            raise Exception("Empty response received")
        print(f"completion_response: {complete_response}")
    except RateLimitError:
        pass
    except Exception as e:
        pytest.fail(f"Error occurred: {e}")


@pytest.mark.parametrize("sync_mode", [True, False])
@pytest.mark.parametrize(
    "model",
    [
        "claude-3-opus-20240229",
        "cohere.command-r-plus-v1:0",  # bedrock
        "gpt-3.5-turbo",
        "databricks/databricks-dbrx-instruct",  # databricks
        "predibase/llama-3-8b-instruct",  # predibase
    ],
)
@pytest.mark.asyncio
async def test_parallel_streaming_requests(sync_mode, model):
    """
    Important prod test.
    """
    try:
        import threading

        litellm.set_verbose = True
        messages = [
            {"role": "system", "content": "Be helpful"},
            {"role": "user", "content": "What do you know?"},
        ]

        def sync_test_streaming():
            response: litellm.CustomStreamWrapper = litellm.completion(  # type: ignore
                model=model,
                messages=messages,
                stream=True,
                max_tokens=10,
            )
            complete_response = ""
            # Add any assertions here to-check the response
            num_finish_reason = 0
            for chunk in response:
                print(f"chunk: {chunk}")
                if isinstance(chunk, ModelResponse):
                    if chunk.choices[0].finish_reason is not None:
                        num_finish_reason += 1
            assert num_finish_reason == 1

        async def test_streaming():
            response: litellm.CustomStreamWrapper = await litellm.acompletion(  # type: ignore
                model=model,
                messages=messages,
                stream=True,
                max_tokens=10,
            )
            complete_response = ""
            # Add any assertions here to-check the response
            num_finish_reason = 0
            async for chunk in response:
                print(f"type of chunk: {type(chunk)}")
                if isinstance(chunk, ModelResponse):
                    print(f"OUTSIDE CHUNK: {chunk.choices[0]}")
                    if chunk.choices[0].finish_reason is not None:
                        num_finish_reason += 1
            assert num_finish_reason == 1

        tasks = []
        for _ in range(2):
            if sync_mode == False:
                tasks.append(test_streaming())
            else:
                thread = threading.Thread(target=sync_test_streaming)
                thread.start()
                tasks.append(thread)

        if sync_mode == False:
            await asyncio.gather(*tasks)
        else:
            # Wait for all threads to complete
            for thread in tasks:
                thread.join()

    except RateLimitError:
        pass
    except litellm.InternalServerError as e:
        if "predibase" in str(e).lower():
            # only skip internal server error from predibase - their endpoint seems quite unstable
            pass
    except Exception as e:
        pytest.fail(f"Error occurred: {e}")


@pytest.mark.skip(reason="Replicate changed exceptions")
def test_completion_replicate_stream_bad_key():
    try:
        api_key = "bad-key"
        messages = [
            {"role": "system", "content": "You are a helpful assistant."},
            {
                "role": "user",
                "content": "how does a court case get to the Supreme Court?",
            },
        ]
        response = completion(
            model="replicate/meta/llama-2-70b-chat:02e509c789964a7ea8736978a43525956ef40397be9033abf9fd2badfe68c9e3",
            messages=messages,
            stream=True,
            max_tokens=50,
            api_key=api_key,
        )
        complete_response = ""
        # Add any assertions here to check the response
        for idx, chunk in enumerate(response):
            chunk, finished = streaming_format_tests(idx, chunk)
            if finished:
                break
            complete_response += chunk
        if complete_response.strip() == "":
            raise Exception("Empty response received")
        print(f"completion_response: {complete_response}")
    except AuthenticationError as e:
        # this is an auth error with a bad key
        pass
    except Exception as e:
        pytest.fail(f"Error occurred: {e}")


# test_completion_replicate_stream_bad_key()


def test_completion_bedrock_claude_stream():
    try:
        litellm.set_verbose = False
        response = completion(
            model="bedrock/anthropic.claude-instant-v1",
            messages=[
                {
                    "role": "user",
                    "content": "Be as verbose as possible and give as many details as possible, how does a court case get to the Supreme Court?",
                }
            ],
            temperature=1,
            max_tokens=20,
            stream=True,
        )
        print(response)
        complete_response = ""
        has_finish_reason = False
        # Add any assertions here to check the response
        first_chunk_id = None
        for idx, chunk in enumerate(response):
            # print
            if idx == 0:
                first_chunk_id = chunk.id
            else:
                assert (
                    chunk.id == first_chunk_id
                ), f"chunk ids do not match: {chunk.id} != first chunk id{first_chunk_id}"
            chunk, finished = streaming_format_tests(idx, chunk)
            has_finish_reason = finished
            complete_response += chunk
            if finished:
                break
        if has_finish_reason is False:
            raise Exception("finish reason not set for last chunk")
        if complete_response.strip() == "":
            raise Exception("Empty response received")
    except RateLimitError:
        pass
    except Exception as e:
        pytest.fail(f"Error occurred: {e}")


# test_completion_bedrock_claude_stream()


def test_completion_bedrock_ai21_stream():
    try:
        litellm.set_verbose = False
        response = completion(
            model="bedrock/ai21.j2-mid-v1",
            messages=[
                {
                    "role": "user",
                    "content": "Be as verbose as possible and give as many details as possible, how does a court case get to the Supreme Court?",
                }
            ],
            temperature=1,
            max_tokens=20,
            stream=True,
        )
        print(response)
        complete_response = ""
        has_finish_reason = False
        # Add any assertions here to check the response
        for idx, chunk in enumerate(response):
            # print
            chunk, finished = streaming_format_tests(idx, chunk)
            has_finish_reason = finished
            complete_response += chunk
            if finished:
                break
        if has_finish_reason is False:
            raise Exception("finish reason not set for last chunk")
        if complete_response.strip() == "":
            raise Exception("Empty response received")
        print(f"completion_response: {complete_response}")
    except RateLimitError:
        pass
    except Exception as e:
        pytest.fail(f"Error occurred: {e}")


# test_completion_bedrock_ai21_stream()


def test_completion_bedrock_mistral_stream():
    try:
        litellm.set_verbose = False
        response = completion(
            model="bedrock/mistral.mixtral-8x7b-instruct-v0:1",
            messages=[
                {
                    "role": "user",
                    "content": "Be as verbose as possible and give as many details as possible, how does a court case get to the Supreme Court?",
                }
            ],
            temperature=1,
            max_tokens=20,
            stream=True,
        )
        print(response)
        complete_response = ""
        has_finish_reason = False
        # Add any assertions here to check the response
        for idx, chunk in enumerate(response):
            # print
            chunk, finished = streaming_format_tests(idx, chunk)
            has_finish_reason = finished
            complete_response += chunk
            if finished:
                break
        if has_finish_reason is False:
            raise Exception("finish reason not set for last chunk")
        if complete_response.strip() == "":
            raise Exception("Empty response received")
        print(f"completion_response: {complete_response}")
    except RateLimitError:
        pass
    except Exception as e:
        pytest.fail(f"Error occurred: {e}")


def test_sagemaker_weird_response():
    """
    When the stream ends, flush any remaining holding chunks.
    """
    try:
        import json

        from litellm.llms.sagemaker import TokenIterator

        chunk = """<s>[INST] Hey, how's it going? [/INST],
        I'm doing well, thanks for asking! How about you? Is there anything you'd like to chat about or ask? I'm here to help with any questions you might have."""

        data = "\n".join(
            map(
                lambda x: f"data: {json.dumps({'token': {'text': x.strip()}})}",
                chunk.strip().split(","),
            )
        )
        stream = bytes(data, encoding="utf8")

        # Modify the array to be a dictionary with "PayloadPart" and "Bytes" keys.
        stream_iterator = iter([{"PayloadPart": {"Bytes": stream}}])

        token_iter = TokenIterator(stream_iterator)

        # for token in token_iter:
        #     print(token)
        litellm.set_verbose = True

        logging_obj = litellm.Logging(
            model="berri-benchmarking-Llama-2-70b-chat-hf-4",
            messages=messages,
            stream=True,
            litellm_call_id="1234",
            function_id="function_id",
            call_type="acompletion",
            start_time=time.time(),
        )
        response = litellm.CustomStreamWrapper(
            completion_stream=token_iter,
            model="berri-benchmarking-Llama-2-70b-chat-hf-4",
            custom_llm_provider="sagemaker",
            logging_obj=logging_obj,
        )
        complete_response = ""
        for idx, chunk in enumerate(response):
            # print
            chunk, finished = streaming_format_tests(idx, chunk)
            has_finish_reason = finished
            complete_response += chunk
            if finished:
                break
        assert len(complete_response) > 0
    except Exception as e:
        pytest.fail(f"An exception occurred - {str(e)}")


# test_sagemaker_weird_response()


@pytest.mark.asyncio
async def test_sagemaker_streaming_async():
    try:
        messages = [{"role": "user", "content": "Hey, how's it going?"}]
        litellm.set_verbose = True
        response = await litellm.acompletion(
            model="sagemaker/jumpstart-dft-hf-llm-mistral-7b-ins-20240329-150233",
            model_id="huggingface-llm-mistral-7b-instruct-20240329-150233",
            messages=messages,
            temperature=0.2,
            max_tokens=80,
            aws_region_name=os.getenv("AWS_REGION_NAME_2"),
            aws_access_key_id=os.getenv("AWS_ACCESS_KEY_ID_2"),
            aws_secret_access_key=os.getenv("AWS_SECRET_ACCESS_KEY_2"),
            stream=True,
        )
        # Add any assertions here to check the response
        print(response)
        complete_response = ""
        has_finish_reason = False
        # Add any assertions here to check the response
        idx = 0
        async for chunk in response:
            # print
            chunk, finished = streaming_format_tests(idx, chunk)
            has_finish_reason = finished
            complete_response += chunk
            if finished:
                break
            idx += 1
        if has_finish_reason is False:
            raise Exception("finish reason not set for last chunk")
        if complete_response.strip() == "":
            raise Exception("Empty response received")
        print(f"completion_response: {complete_response}")
    except Exception as e:
        pytest.fail(f"An exception occurred - {str(e)}")


# asyncio.run(test_sagemaker_streaming_async())


def test_completion_sagemaker_stream():
    try:
        response = completion(
            model="sagemaker/jumpstart-dft-hf-llm-mistral-7b-ins-20240329-150233",
            model_id="huggingface-llm-mistral-7b-instruct-20240329-150233",
            messages=messages,
            temperature=0.2,
            max_tokens=80,
            aws_region_name=os.getenv("AWS_REGION_NAME_2"),
            aws_access_key_id=os.getenv("AWS_ACCESS_KEY_ID_2"),
            aws_secret_access_key=os.getenv("AWS_SECRET_ACCESS_KEY_2"),
            stream=True,
        )
        complete_response = ""
        has_finish_reason = False
        # Add any assertions here to check the response
        for idx, chunk in enumerate(response):
            chunk, finished = streaming_format_tests(idx, chunk)
            has_finish_reason = finished
            if finished:
                break
            complete_response += chunk
        if has_finish_reason is False:
            raise Exception("finish reason not set for last chunk")
        if complete_response.strip() == "":
            raise Exception("Empty response received")
    except Exception as e:
        pytest.fail(f"Error occurred: {e}")


@pytest.mark.skip(reason="Account deleted by IBM.")
def test_completion_watsonx_stream():
    litellm.set_verbose = True
    try:
        response = completion(
            model="watsonx/ibm/granite-13b-chat-v2",
            messages=messages,
            temperature=0.5,
            max_tokens=20,
            stream=True,
        )
        complete_response = ""
        has_finish_reason = False
        # Add any assertions here to check the response
        for idx, chunk in enumerate(response):
            chunk, finished = streaming_format_tests(idx, chunk)
            has_finish_reason = finished
            if finished:
                break
            complete_response += chunk
        if has_finish_reason is False:
            raise Exception("finish reason not set for last chunk")
        if complete_response.strip() == "":
            raise Exception("Empty response received")
    except litellm.RateLimitError as e:
        pass
    except Exception as e:
        pytest.fail(f"Error occurred: {e}")


# test_completion_sagemaker_stream()


# def test_maritalk_streaming():
#     messages = [{"role": "user", "content": "Hey"}]
#     try:
#         response = completion("maritalk", messages=messages, stream=True)
#         complete_response = ""
#         start_time = time.time()
#         for idx, chunk in enumerate(response):
#             chunk, finished = streaming_format_tests(idx, chunk)
#             complete_response += chunk
#             if finished:
#                 break
#         if complete_response.strip() == "":
#             raise Exception("Empty response received")
#     except:
#         pytest.fail(f"error occurred: {traceback.format_exc()}")
# test_maritalk_streaming()
# test on openai completion call


# # test on ai21 completion call
def ai21_completion_call():
    try:
        messages = [
            {
                "role": "system",
                "content": "You are an all-knowing oracle",
            },
            {"role": "user", "content": "What is the meaning of the Universe?"},
        ]
        response = completion(
            model="j2-ultra", messages=messages, stream=True, max_tokens=500
        )
        print(f"response: {response}")
        has_finished = False
        complete_response = ""
        start_time = time.time()
        for idx, chunk in enumerate(response):
            chunk, finished = streaming_format_tests(idx, chunk)
            has_finished = finished
            complete_response += chunk
            if finished:
                break
        if has_finished is False:
            raise Exception("finished reason missing from final chunk")
        if complete_response.strip() == "":
            raise Exception("Empty response received")
        print(f"completion_response: {complete_response}")
    except:
        pytest.fail(f"error occurred: {traceback.format_exc()}")


# ai21_completion_call()


def ai21_completion_call_bad_key():
    try:
        api_key = "bad-key"
        response = completion(
            model="j2-ultra", messages=messages, stream=True, api_key=api_key
        )
        print(f"response: {response}")
        complete_response = ""
        start_time = time.time()
        for idx, chunk in enumerate(response):
            chunk, finished = streaming_format_tests(idx, chunk)
            if finished:
                break
            complete_response += chunk
        if complete_response.strip() == "":
            raise Exception("Empty response received")
        print(f"completion_response: {complete_response}")
    except:
        pytest.fail(f"error occurred: {traceback.format_exc()}")


# ai21_completion_call_bad_key()


@pytest.mark.skip(reason="flaky test")
@pytest.mark.asyncio
async def test_hf_completion_tgi_stream():
    try:
        response = await acompletion(
            model="huggingface/HuggingFaceH4/zephyr-7b-beta",
            messages=[{"content": "Hello, how are you?", "role": "user"}],
            stream=True,
        )
        # Add any assertions here to check the response
        print(f"response: {response}")
        complete_response = ""
        start_time = time.time()
        idx = 0
        async for chunk in response:
            chunk, finished = streaming_format_tests(idx, chunk)
            complete_response += chunk
            if finished:
                break
            idx += 1
        print(f"completion_response: {complete_response}")
    except litellm.ServiceUnavailableError as e:
        pass
    except Exception as e:
        pytest.fail(f"Error occurred: {e}")


# hf_test_completion_tgi_stream()

# def test_completion_aleph_alpha():
#     try:
#         response = completion(
#             model="luminous-base", messages=messages, stream=True
#         )
#         # Add any assertions here to check the response
#         has_finished = False
#         complete_response = ""
#         start_time = time.time()
#         for idx, chunk in enumerate(response):
#             chunk, finished = streaming_format_tests(idx, chunk)
#             has_finished = finished
#             complete_response += chunk
#             if finished:
#                 break
#         if has_finished is False:
#             raise Exception("finished reason missing from final chunk")
#         if complete_response.strip() == "":
#             raise Exception("Empty response received")
#     except Exception as e:
#         pytest.fail(f"Error occurred: {e}")

# # test_completion_aleph_alpha()

# def test_completion_aleph_alpha_bad_key():
#     try:
#         api_key = "bad-key"
#         response = completion(
#             model="luminous-base", messages=messages, stream=True, api_key=api_key
#         )
#         # Add any assertions here to check the response
#         has_finished = False
#         complete_response = ""
#         start_time = time.time()
#         for idx, chunk in enumerate(response):
#             chunk, finished = streaming_format_tests(idx, chunk)
#             has_finished = finished
#             complete_response += chunk
#             if finished:
#                 break
#         if has_finished is False:
#             raise Exception("finished reason missing from final chunk")
#         if complete_response.strip() == "":
#             raise Exception("Empty response received")
#     except InvalidRequestError as e:
#         pass
#     except Exception as e:
#         pytest.fail(f"Error occurred: {e}")

# test_completion_aleph_alpha_bad_key()


# test on openai completion call
def test_openai_chat_completion_call():
    try:
        litellm.set_verbose = False
        print(f"making openai chat completion call")
        response = completion(model="gpt-3.5-turbo", messages=messages, stream=True)
        complete_response = ""
        start_time = time.time()
        for idx, chunk in enumerate(response):
            chunk, finished = streaming_format_tests(idx, chunk)
            print(f"outside chunk: {chunk}")
            if finished:
                break
            complete_response += chunk
            # print(f'complete_chunk: {complete_response}')
        if complete_response.strip() == "":
            raise Exception("Empty response received")
        print(f"complete response: {complete_response}")
    except:
        print(f"error occurred: {traceback.format_exc()}")
        pass


# test_openai_chat_completion_call()


def test_openai_chat_completion_complete_response_call():
    try:
        complete_response = completion(
            model="gpt-3.5-turbo",
            messages=messages,
            stream=True,
            complete_response=True,
        )
        print(f"complete response: {complete_response}")
    except:
        print(f"error occurred: {traceback.format_exc()}")
        pass


# test_openai_chat_completion_complete_response_call()
@pytest.mark.parametrize(
    "model",
    ["gpt-3.5-turbo", "azure/chatgpt-v-2", "claude-3-haiku-20240307"],  #
)
@pytest.mark.parametrize(
    "sync",
    [True, False],
)
@pytest.mark.asyncio
async def test_openai_stream_options_call(model, sync):
    litellm.set_verbose = True
    usage = None
    chunks = []
    if sync:
        response = litellm.completion(
            model=model,
            messages=[
                {"role": "user", "content": "say GM - we're going to make it "},
            ],
            stream=True,
            stream_options={"include_usage": True},
            max_tokens=10,
        )
        for chunk in response:
            print("chunk: ", chunk)
            chunks.append(chunk)
    else:
        response = await litellm.acompletion(
            model=model,
            messages=[{"role": "user", "content": "say GM - we're going to make it "}],
            stream=True,
            stream_options={"include_usage": True},
            max_tokens=10,
        )

        async for chunk in response:
            print("chunk: ", chunk)
            chunks.append(chunk)

    last_chunk = chunks[-1]
    print("last chunk: ", last_chunk)

    """
    Assert that:
    - Last Chunk includes Usage
    - All chunks prior to last chunk have usage=None
    """

    assert last_chunk.usage is not None
    assert isinstance(last_chunk.usage, litellm.Usage)
    assert last_chunk.usage.total_tokens > 0
    assert last_chunk.usage.prompt_tokens > 0
    assert last_chunk.usage.completion_tokens > 0

    # assert all non last chunks have usage=None
    # Improved assertion with detailed error message
    non_last_chunks_with_usage = [
        chunk
        for chunk in chunks[:-1]
        if hasattr(chunk, "usage") and chunk.usage is not None
    ]
    assert (
        not non_last_chunks_with_usage
    ), f"Non-last chunks with usage not None:\n" + "\n".join(
        f"Chunk ID: {chunk.id}, Usage: {chunk.usage}, Content: {chunk.choices[0].delta.content}"
        for chunk in non_last_chunks_with_usage
    )


def test_openai_stream_options_call_text_completion():
    litellm.set_verbose = False
    for idx in range(3):
        try:
            response = litellm.text_completion(
                model="gpt-3.5-turbo-instruct",
                prompt="say GM - we're going to make it ",
                stream=True,
                stream_options={"include_usage": True},
                max_tokens=10,
            )
            usage = None
            chunks = []
            for chunk in response:
                print("chunk: ", chunk)
                chunks.append(chunk)

            last_chunk = chunks[-1]
            print("last chunk: ", last_chunk)

            """
            Assert that:
            - Last Chunk includes Usage
            - All chunks prior to last chunk have usage=None
            """

            assert last_chunk.usage is not None
            assert last_chunk.usage.total_tokens > 0
            assert last_chunk.usage.prompt_tokens > 0
            assert last_chunk.usage.completion_tokens > 0

            # assert all non last chunks have usage=None
            assert all(chunk.usage is None for chunk in chunks[:-1])
            break
        except Exception as e:
            if idx < 2:
                pass
            else:
                raise e


def test_openai_text_completion_call():
    try:
        litellm.set_verbose = True
        response = completion(
            model="gpt-3.5-turbo-instruct", messages=messages, stream=True
        )
        complete_response = ""
        start_time = time.time()
        for idx, chunk in enumerate(response):
            chunk, finished = streaming_format_tests(idx, chunk)
            print(f"chunk: {chunk}")
            complete_response += chunk
            if finished:
                break
            # print(f'complete_chunk: {complete_response}')
        if complete_response.strip() == "":
            raise Exception("Empty response received")
        print(f"complete response: {complete_response}")
    except:
        print(f"error occurred: {traceback.format_exc()}")
        pass


# test_openai_text_completion_call()


# # test on together ai completion call - starcoder
def test_together_ai_completion_call_mistral():
    try:
        litellm.set_verbose = False
        start_time = time.time()
        response = completion(
            model="together_ai/mistralai/Mistral-7B-Instruct-v0.2",
            messages=messages,
            logger_fn=logger_fn,
            stream=True,
        )
        complete_response = ""
        print(f"returned response object: {response}")
        has_finish_reason = False
        for idx, chunk in enumerate(response):
            chunk, finished = streaming_format_tests(idx, chunk)
            has_finish_reason = finished
            if finished:
                break
            complete_response += chunk
        if has_finish_reason is False:
            raise Exception("Finish reason not set for last chunk")
        if complete_response == "":
            raise Exception("Empty response received")
        print(f"complete response: {complete_response}")
    except:
        print(f"error occurred: {traceback.format_exc()}")
        pass


def test_together_ai_completion_call_starcoder_bad_key():
    try:
        api_key = "bad-key"
        start_time = time.time()
        response = completion(
            model="together_ai/bigcode/starcoder",
            messages=messages,
            stream=True,
            api_key=api_key,
        )
        complete_response = ""
        has_finish_reason = False
        for idx, chunk in enumerate(response):
            chunk, finished = streaming_format_tests(idx, chunk)
            has_finish_reason = finished
            if finished:
                break
            complete_response += chunk
        if has_finish_reason is False:
            raise Exception("Finish reason not set for last chunk")
        if complete_response == "":
            raise Exception("Empty response received")
        print(f"complete response: {complete_response}")
    except BadRequestError as e:
        pass
    except:
        print(f"error occurred: {traceback.format_exc()}")
        pass


# test_together_ai_completion_call_starcoder_bad_key()
#### Test Function calling + streaming ####


def test_completion_openai_with_functions():
    function1 = [
        {
            "name": "get_current_weather",
            "description": "Get the current weather in a given location",
            "parameters": {
                "type": "object",
                "properties": {
                    "location": {
                        "type": "string",
                        "description": "The city and state, e.g. San Francisco, CA",
                    },
                    "unit": {"type": "string", "enum": ["celsius", "fahrenheit"]},
                },
                "required": ["location"],
            },
        }
    ]
    try:
        litellm.set_verbose = False
        response = completion(
            model="gpt-3.5-turbo-1106",
            messages=[{"role": "user", "content": "what's the weather in SF"}],
            functions=function1,
            stream=True,
        )
        # Add any assertions here to check the response
        print(response)
        for chunk in response:
            print(chunk)
            if chunk["choices"][0]["finish_reason"] == "stop":
                break
            print(chunk["choices"][0]["finish_reason"])
            print(chunk["choices"][0]["delta"]["content"])
    except Exception as e:
        pytest.fail(f"Error occurred: {e}")


# test_completion_openai_with_functions()
#### Test Async streaming ####


# # test on ai21 completion call
async def ai21_async_completion_call():
    try:
        response = completion(
            model="j2-ultra", messages=messages, stream=True, logger_fn=logger_fn
        )
        print(f"response: {response}")
        complete_response = ""
        start_time = time.time()
        # Change for loop to async for loop
        idx = 0
        async for chunk in response:
            chunk, finished = streaming_format_tests(idx, chunk)
            if finished:
                break
            complete_response += chunk
            idx += 1
        if complete_response.strip() == "":
            raise Exception("Empty response received")
        print(f"complete response: {complete_response}")
    except:
        print(f"error occurred: {traceback.format_exc()}")
        pass


# asyncio.run(ai21_async_completion_call())


async def completion_call():
    try:
        response = completion(
            model="gpt-3.5-turbo",
            messages=messages,
            stream=True,
            logger_fn=logger_fn,
            max_tokens=10,
        )
        print(f"response: {response}")
        complete_response = ""
        start_time = time.time()
        # Change for loop to async for loop
        idx = 0
        async for chunk in response:
            chunk, finished = streaming_format_tests(idx, chunk)
            if finished:
                break
            complete_response += chunk
            idx += 1
        if complete_response.strip() == "":
            raise Exception("Empty response received")
        print(f"complete response: {complete_response}")
    except:
        print(f"error occurred: {traceback.format_exc()}")
        pass


# asyncio.run(completion_call())

#### Test Function Calling + Streaming ####

final_openai_function_call_example = {
    "id": "chatcmpl-7zVNA4sXUftpIg6W8WlntCyeBj2JY",
    "object": "chat.completion",
    "created": 1694892960,
    "model": "gpt-3.5-turbo-0613",
    "choices": [
        {
            "index": 0,
            "message": {
                "role": "assistant",
                "content": None,
                "function_call": {
                    "name": "get_current_weather",
                    "arguments": '{\n  "location": "Boston, MA"\n}',
                },
            },
            "finish_reason": "function_call",
        }
    ],
    "usage": {"prompt_tokens": 82, "completion_tokens": 18, "total_tokens": 100},
}

function_calling_output_structure = {
    "id": str,
    "object": str,
    "created": int,
    "model": str,
    "choices": [
        {
            "index": int,
            "message": {
                "role": str,
                "content": (type(None), str),
                "function_call": {"name": str, "arguments": str},
            },
            "finish_reason": str,
        }
    ],
    "usage": {"prompt_tokens": int, "completion_tokens": int, "total_tokens": int},
}


def validate_final_structure(item, structure=function_calling_output_structure):
    if isinstance(item, list):
        if not all(validate_final_structure(i, structure[0]) for i in item):
            return Exception(
                "Function calling final output doesn't match expected output format"
            )
    elif isinstance(item, dict):
        if not all(
            k in item and validate_final_structure(item[k], v)
            for k, v in structure.items()
        ):
            return Exception(
                "Function calling final output doesn't match expected output format"
            )
    else:
        if not isinstance(item, structure):
            return Exception(
                "Function calling final output doesn't match expected output format"
            )
    return True


first_openai_function_call_example = {
    "id": "chatcmpl-7zVRoE5HjHYsCMaVSNgOjzdhbS3P0",
    "object": "chat.completion.chunk",
    "created": 1694893248,
    "model": "gpt-3.5-turbo-0613",
    "choices": [
        {
            "index": 0,
            "delta": {
                "role": "assistant",
                "content": None,
                "function_call": {"name": "get_current_weather", "arguments": ""},
            },
            "finish_reason": None,
        }
    ],
}


def validate_first_function_call_chunk_structure(item):
    if not (isinstance(item, dict) or isinstance(item, litellm.ModelResponse)):
        raise Exception(f"Incorrect format, type of item: {type(item)}")

    required_keys = {"id", "object", "created", "model", "choices"}
    for key in required_keys:
        if key not in item:
            raise Exception("Incorrect format")

    if not isinstance(item["choices"], list) or not item["choices"]:
        raise Exception("Incorrect format")

    required_keys_in_choices_array = {"index", "delta", "finish_reason"}
    for choice in item["choices"]:
        if not (
            isinstance(choice, dict)
            or isinstance(choice, litellm.utils.StreamingChoices)
        ):
            raise Exception(f"Incorrect format, type of choice: {type(choice)}")
        for key in required_keys_in_choices_array:
            if key not in choice:
                raise Exception("Incorrect format")

        if not (
            isinstance(choice["delta"], dict)
            or isinstance(choice["delta"], litellm.utils.Delta)
        ):
            raise Exception(
                f"Incorrect format, type of choice: {type(choice['delta'])}"
            )

        required_keys_in_delta = {"role", "content", "function_call"}
        for key in required_keys_in_delta:
            if key not in choice["delta"]:
                raise Exception("Incorrect format")

        if not (
            isinstance(choice["delta"]["function_call"], dict)
            or isinstance(choice["delta"]["function_call"], BaseModel)
        ):
            raise Exception(
                f"Incorrect format, type of function call: {type(choice['delta']['function_call'])}"
            )

        required_keys_in_function_call = {"name", "arguments"}
        for key in required_keys_in_function_call:
            if not hasattr(choice["delta"]["function_call"], key):
                raise Exception(
                    f"Incorrect format, expected key={key};  actual keys: {choice['delta']['function_call']}, eval: {hasattr(choice['delta']['function_call'], key)}"
                )

    return True


second_function_call_chunk_format = {
    "id": "chatcmpl-7zVRoE5HjHYsCMaVSNgOjzdhbS3P0",
    "object": "chat.completion.chunk",
    "created": 1694893248,
    "model": "gpt-3.5-turbo-0613",
    "choices": [
        {
            "index": 0,
            "delta": {"function_call": {"arguments": "{\n"}},
            "finish_reason": None,
        }
    ],
}


def validate_second_function_call_chunk_structure(data):
    if not isinstance(data, dict):
        raise Exception("Incorrect format")

    required_keys = {"id", "object", "created", "model", "choices"}
    for key in required_keys:
        if key not in data:
            raise Exception("Incorrect format")

    if not isinstance(data["choices"], list) or not data["choices"]:
        raise Exception("Incorrect format")

    required_keys_in_choices_array = {"index", "delta", "finish_reason"}
    for choice in data["choices"]:
        if not isinstance(choice, dict):
            raise Exception("Incorrect format")
        for key in required_keys_in_choices_array:
            if key not in choice:
                raise Exception("Incorrect format")

        if (
            "function_call" not in choice["delta"]
            or "arguments" not in choice["delta"]["function_call"]
        ):
            raise Exception("Incorrect format")

    return True


final_function_call_chunk_example = {
    "id": "chatcmpl-7zVRoE5HjHYsCMaVSNgOjzdhbS3P0",
    "object": "chat.completion.chunk",
    "created": 1694893248,
    "model": "gpt-3.5-turbo-0613",
    "choices": [{"index": 0, "delta": {}, "finish_reason": "function_call"}],
}


def validate_final_function_call_chunk_structure(data):
    if not (isinstance(data, dict) or isinstance(data, litellm.ModelResponse)):
        raise Exception("Incorrect format")

    required_keys = {"id", "object", "created", "model", "choices"}
    for key in required_keys:
        if key not in data:
            raise Exception("Incorrect format")

    if not isinstance(data["choices"], list) or not data["choices"]:
        raise Exception("Incorrect format")

    required_keys_in_choices_array = {"index", "delta", "finish_reason"}
    for choice in data["choices"]:
        if not (
            isinstance(choice, dict) or isinstance(choice["delta"], litellm.utils.Delta)
        ):
            raise Exception("Incorrect format")
        for key in required_keys_in_choices_array:
            if key not in choice:
                raise Exception("Incorrect format")

    return True


def streaming_and_function_calling_format_tests(idx, chunk):
    extracted_chunk = ""
    finished = False
    print(f"idx: {idx}")
    print(f"chunk: {chunk}")
    decision = False
    if idx == 0:  # ensure role assistant is set
        decision = validate_first_function_call_chunk_structure(chunk)
        role = chunk["choices"][0]["delta"]["role"]
        assert role == "assistant"
    elif idx != 0:  # second chunk
        try:
            decision = validate_second_function_call_chunk_structure(data=chunk)
        except:  # check if it's the last chunk (returns an empty delta {} )
            decision = validate_final_function_call_chunk_structure(data=chunk)
            finished = True
    if "content" in chunk["choices"][0]["delta"]:
        extracted_chunk = chunk["choices"][0]["delta"]["content"]
    if decision == False:
        raise Exception("incorrect format")
    return extracted_chunk, finished


@pytest.mark.parametrize(
    "model",
    [
        "gpt-3.5-turbo",
        "anthropic.claude-3-sonnet-20240229-v1:0",
        "claude-3-haiku-20240307",
    ],
)
def test_streaming_and_function_calling(model):
    import json

    tools = [
        {
            "type": "function",
            "function": {
                "name": "get_current_weather",
                "description": "Get the current weather in a given location",
                "parameters": {
                    "type": "object",
                    "properties": {
                        "location": {
                            "type": "string",
                            "description": "The city and state, e.g. San Francisco, CA",
                        },
                        "unit": {"type": "string", "enum": ["celsius", "fahrenheit"]},
                    },
                    "required": ["location"],
                },
            },
        }
    ]

    messages = [{"role": "user", "content": "What is the weather like in Boston?"}]
    try:
        litellm.set_verbose = True
        response: litellm.CustomStreamWrapper = completion(
            model=model,
            tools=tools,
            messages=messages,
            stream=True,
            tool_choice="required",
        )  # type: ignore
        # Add any assertions here to check the response
        json_str = ""
        for idx, chunk in enumerate(response):
            # continue
            print("\n{}\n".format(chunk))
            if idx == 0:
                assert (
                    chunk.choices[0].delta.tool_calls[0].function.arguments is not None
                )
                assert isinstance(
                    chunk.choices[0].delta.tool_calls[0].function.arguments, str
                )
            if chunk.choices[0].delta.tool_calls is not None:
                json_str += chunk.choices[0].delta.tool_calls[0].function.arguments

        print(json.loads(json_str))
    except Exception as e:
        pytest.fail(f"Error occurred: {e}")
        raise e


# test_azure_streaming_and_function_calling()


def test_success_callback_streaming():
    def success_callback(kwargs, completion_response, start_time, end_time):
        print(
            {
                "success": True,
                "input": kwargs,
                "output": completion_response,
                "start_time": start_time,
                "end_time": end_time,
            }
        )

    litellm.success_callback = [success_callback]

    messages = [{"role": "user", "content": "hello"}]
    print("TESTING LITELLM COMPLETION CALL")
    response = litellm.completion(
        model="gpt-3.5-turbo",
        messages=messages,
        stream=True,
        max_tokens=5,
    )
    print(response)

    for chunk in response:
        print(chunk["choices"][0])


# test_success_callback_streaming()

from typing import List, Optional

#### STREAMING + FUNCTION CALLING ###
from pydantic import BaseModel


class Function(BaseModel):
    name: str
    arguments: str


class ToolCalls(BaseModel):
    index: int
    id: str
    type: str
    function: Function


class Delta(BaseModel):
    role: str
    content: Optional[str]
    tool_calls: List[ToolCalls]


class Choices(BaseModel):
    index: int
    delta: Delta
    logprobs: Optional[str]
    finish_reason: Optional[str]


class Chunk(BaseModel):
    id: str
    object: str
    created: int
    model: str
    # system_fingerprint: str
    choices: List[Choices]


def validate_first_streaming_function_calling_chunk(chunk: ModelResponse):
    chunk_instance = Chunk(**chunk.model_dump())


### Chunk 1


# {
#     "id": "chatcmpl-8vdVjtzxc0JqGjq93NxC79dMp6Qcs",
#     "object": "chat.completion.chunk",
#     "created": 1708747267,
#     "model": "gpt-3.5-turbo-0125",
#     "system_fingerprint": "fp_86156a94a0",
#     "choices": [
#         {
#             "index": 0,
#             "delta": {
#                 "role": "assistant",
#                 "content": null,
#                 "tool_calls": [
#                     {
#                         "index": 0,
#                         "id": "call_oN10vaaC9iA8GLFRIFwjCsN7",
#                         "type": "function",
#                         "function": {
#                             "name": "get_current_weather",
#                             "arguments": ""
#                         }
#                     }
#                 ]
#             },
#             "logprobs": null,
#             "finish_reason": null
#         }
#     ]
# }
class Function2(BaseModel):
    arguments: str


class ToolCalls2(BaseModel):
    index: int
    function: Optional[Function2]


class Delta2(BaseModel):
    tool_calls: List[ToolCalls2]


class Choices2(BaseModel):
    index: int
    delta: Delta2
    logprobs: Optional[str]
    finish_reason: Optional[str]


class Chunk2(BaseModel):
    id: str
    object: str
    created: int
    model: str
    system_fingerprint: Optional[str]
    choices: List[Choices2]


## Chunk 2

# {
#     "id": "chatcmpl-8vdVjtzxc0JqGjq93NxC79dMp6Qcs",
#     "object": "chat.completion.chunk",
#     "created": 1708747267,
#     "model": "gpt-3.5-turbo-0125",
#     "system_fingerprint": "fp_86156a94a0",
#     "choices": [
#         {
#             "index": 0,
#             "delta": {
#                 "tool_calls": [
#                     {
#                         "index": 0,
#                         "function": {
#                             "arguments": "{\""
#                         }
#                     }
#                 ]
#             },
#             "logprobs": null,
#             "finish_reason": null
#         }
#     ]
# }


def validate_second_streaming_function_calling_chunk(chunk: ModelResponse):
    chunk_instance = Chunk2(**chunk.model_dump())


class Delta3(BaseModel):
    content: Optional[str] = None
    role: Optional[str] = None
    function_call: Optional[dict] = None
    tool_calls: Optional[List] = None


class Choices3(BaseModel):
    index: int
    delta: Delta3
    logprobs: Optional[str]
    finish_reason: str


class Chunk3(BaseModel):
    id: str
    object: str
    created: int
    model: str
    # system_fingerprint: str
    choices: List[Choices3]


def validate_final_streaming_function_calling_chunk(chunk: ModelResponse):
    chunk_instance = Chunk3(**chunk.model_dump())


def test_azure_streaming_and_function_calling():
    tools = [
        {
            "type": "function",
            "function": {
                "name": "get_current_weather",
                "description": "Get the current weather in a given location",
                "parameters": {
                    "type": "object",
                    "properties": {
                        "location": {
                            "type": "string",
                            "description": "The city and state, e.g. San Francisco, CA",
                        },
                        "unit": {"type": "string", "enum": ["celsius", "fahrenheit"]},
                    },
                    "required": ["location"],
                },
            },
        }
    ]
    messages = [{"role": "user", "content": "What is the weather like in Boston?"}]
    try:
        response = completion(
            model="azure/gpt-4-nov-release",
            tools=tools,
            tool_choice="auto",
            messages=messages,
            stream=True,
            api_base=os.getenv("AZURE_FRANCE_API_BASE"),
            api_key=os.getenv("AZURE_FRANCE_API_KEY"),
            api_version="2024-02-15-preview",
        )
        # Add any assertions here to check the response
        for idx, chunk in enumerate(response):
            print(f"chunk: {chunk}")
            if idx == 0:
                assert (
                    chunk.choices[0].delta.tool_calls[0].function.arguments is not None
                )
                assert isinstance(
                    chunk.choices[0].delta.tool_calls[0].function.arguments, str
                )
                validate_first_streaming_function_calling_chunk(chunk=chunk)
            elif idx == 1:
                validate_second_streaming_function_calling_chunk(chunk=chunk)
            elif chunk.choices[0].finish_reason is not None:  # last chunk
                validate_final_streaming_function_calling_chunk(chunk=chunk)

    except Exception as e:
        pytest.fail(f"Error occurred: {e}")
        raise e


@pytest.mark.asyncio
async def test_azure_astreaming_and_function_calling():
    import uuid

    tools = [
        {
            "type": "function",
            "function": {
                "name": "get_current_weather",
                "description": "Get the current weather in a given location",
                "parameters": {
                    "type": "object",
                    "properties": {
                        "location": {
                            "type": "string",
                            "description": "The city and state, e.g. San Francisco, CA",
                        },
                        "unit": {"type": "string", "enum": ["celsius", "fahrenheit"]},
                    },
                    "required": ["location"],
                },
            },
        }
    ]
    messages = [
        {
            "role": "user",
            "content": f"What is the weather like in Boston? {uuid.uuid4()}",
        }
    ]
    from litellm.caching import Cache

    litellm.cache = Cache(
        type="redis",
        host=os.environ["REDIS_HOST"],
        port=os.environ["REDIS_PORT"],
        password=os.environ["REDIS_PASSWORD"],
    )
    try:
        litellm.set_verbose = True
        response = await litellm.acompletion(
            model="azure/gpt-4-nov-release",
            tools=tools,
            tool_choice="auto",
            messages=messages,
            stream=True,
            api_base=os.getenv("AZURE_FRANCE_API_BASE"),
            api_key=os.getenv("AZURE_FRANCE_API_KEY"),
            api_version="2024-02-15-preview",
            caching=True,
        )
        # Add any assertions here to check the response
        idx = 0
        async for chunk in response:
            print(f"chunk: {chunk}")
            if idx == 0:
                assert (
                    chunk.choices[0].delta.tool_calls[0].function.arguments is not None
                )
                assert isinstance(
                    chunk.choices[0].delta.tool_calls[0].function.arguments, str
                )
                validate_first_streaming_function_calling_chunk(chunk=chunk)
            elif idx == 1:
                validate_second_streaming_function_calling_chunk(chunk=chunk)
            elif chunk.choices[0].finish_reason is not None:  # last chunk
                validate_final_streaming_function_calling_chunk(chunk=chunk)
            idx += 1

        ## CACHING TEST
        print("\n\nCACHING TESTS\n\n")
        response = await litellm.acompletion(
            model="azure/gpt-4-nov-release",
            tools=tools,
            tool_choice="auto",
            messages=messages,
            stream=True,
            api_base=os.getenv("AZURE_FRANCE_API_BASE"),
            api_key=os.getenv("AZURE_FRANCE_API_KEY"),
            api_version="2024-02-15-preview",
            caching=True,
        )
        # Add any assertions here to check the response
        idx = 0
        async for chunk in response:
            print(f"chunk: {chunk}")
            if idx == 0:
                assert (
                    chunk.choices[0].delta.tool_calls[0].function.arguments is not None
                )
                assert isinstance(
                    chunk.choices[0].delta.tool_calls[0].function.arguments, str
                )
                validate_first_streaming_function_calling_chunk(chunk=chunk)
            elif idx == 1 and chunk.choices[0].finish_reason is None:
                validate_second_streaming_function_calling_chunk(chunk=chunk)
            elif chunk.choices[0].finish_reason is not None:  # last chunk
                validate_final_streaming_function_calling_chunk(chunk=chunk)
            idx += 1
    except Exception as e:
        pytest.fail(f"Error occurred: {e}")
        raise e


def test_completion_claude_3_function_call_with_streaming():
    litellm.set_verbose = True
    tools = [
        {
            "type": "function",
            "function": {
                "name": "get_current_weather",
                "description": "Get the current weather in a given location",
                "parameters": {
                    "type": "object",
                    "properties": {
                        "location": {
                            "type": "string",
                            "description": "The city and state, e.g. San Francisco, CA",
                        },
                        "unit": {"type": "string", "enum": ["celsius", "fahrenheit"]},
                    },
                    "required": ["location"],
                },
            },
        }
    ]
    messages = [
        {
            "role": "user",
            "content": "What's the weather like in Boston today in fahrenheit?",
        }
    ]
    try:
        # test without max tokens
        response = completion(
            model="claude-3-opus-20240229",
            messages=messages,
            tools=tools,
            tool_choice="required",
            stream=True,
        )
        idx = 0
        for chunk in response:
            print(f"chunk in response: {chunk}")
            if idx == 0:
                assert (
                    chunk.choices[0].delta.tool_calls[0].function.arguments is not None
                )
                assert isinstance(
                    chunk.choices[0].delta.tool_calls[0].function.arguments, str
                )
                validate_first_streaming_function_calling_chunk(chunk=chunk)
            elif idx == 1 and chunk.choices[0].finish_reason is None:
                validate_second_streaming_function_calling_chunk(chunk=chunk)
            elif chunk.choices[0].finish_reason is not None:  # last chunk
                validate_final_streaming_function_calling_chunk(chunk=chunk)
            idx += 1
        # raise Exception("it worked!")
    except Exception as e:
        pytest.fail(f"Error occurred: {e}")


@pytest.mark.parametrize(
    "model", ["gemini/gemini-1.5-flash"]
)  # "claude-3-opus-20240229",
@pytest.mark.asyncio
async def test_acompletion_claude_3_function_call_with_streaming(model):
    litellm.set_verbose = True
    tools = [
        {
            "type": "function",
            "function": {
                "name": "get_current_weather",
                "description": "Get the current weather in a given location",
                "parameters": {
                    "type": "object",
                    "properties": {
                        "location": {
                            "type": "string",
                            "description": "The city and state, e.g. San Francisco, CA",
                        },
                        "unit": {"type": "string", "enum": ["celsius", "fahrenheit"]},
                    },
                    "required": ["location"],
                },
            },
        }
    ]
    messages = [
        {
            "role": "user",
            "content": "What's the weather like in Boston today in fahrenheit?",
        }
    ]
    try:
        # test without max tokens
        response = await acompletion(
            model=model,
            messages=messages,
            tools=tools,
            tool_choice="required",
            stream=True,
        )
        idx = 0
        print(f"response: {response}")
        async for chunk in response:
            # print(f"chunk: {chunk}")
            if idx == 0:
                assert (
                    chunk.choices[0].delta.tool_calls[0].function.arguments is not None
                )
                assert isinstance(
                    chunk.choices[0].delta.tool_calls[0].function.arguments, str
                )
                validate_first_streaming_function_calling_chunk(chunk=chunk)
            elif idx == 1 and chunk.choices[0].finish_reason is None:
                validate_second_streaming_function_calling_chunk(chunk=chunk)
            elif chunk.choices[0].finish_reason is not None:  # last chunk
                validate_final_streaming_function_calling_chunk(chunk=chunk)
            idx += 1
        # raise Exception("it worked! ")
    except Exception as e:
        pytest.fail(f"Error occurred: {e}")


class ModelResponseIterator:
    def __init__(self, model_response):
        self.model_response = model_response
        self.is_done = False

    # Sync iterator
    def __iter__(self):
        return self

    def __next__(self):
        if self.is_done:
            raise StopIteration
        self.is_done = True
        return self.model_response

    # Async iterator
    def __aiter__(self):
        return self

    async def __anext__(self):
        if self.is_done:
            raise StopAsyncIteration
        self.is_done = True
        return self.model_response


class ModelResponseListIterator:
    def __init__(self, model_responses):
        self.model_responses = model_responses
        self.index = 0

    # Sync iterator
    def __iter__(self):
        return self

    def __next__(self):
        if self.index >= len(self.model_responses):
            raise StopIteration
        model_response = self.model_responses[self.index]
        self.index += 1
        return model_response

    # Async iterator
    def __aiter__(self):
        return self

    async def __anext__(self):
        if self.index >= len(self.model_responses):
            raise StopAsyncIteration
        model_response = self.model_responses[self.index]
        self.index += 1
        return model_response


def test_unit_test_custom_stream_wrapper():
    """
    Test if last streaming chunk ends with '?', if the message repeats itself.
    """
    litellm.set_verbose = False
    chunk = {
        "id": "chatcmpl-123",
        "object": "chat.completion.chunk",
        "created": 1694268190,
        "model": "gpt-3.5-turbo-0125",
        "system_fingerprint": "fp_44709d6fcb",
        "choices": [
            {"index": 0, "delta": {"content": "How are you?"}, "finish_reason": "stop"}
        ],
    }
    chunk = litellm.ModelResponse(**chunk, stream=True)

    completion_stream = ModelResponseIterator(model_response=chunk)

    response = litellm.CustomStreamWrapper(
        completion_stream=completion_stream,
        model="gpt-3.5-turbo",
        custom_llm_provider="cached_response",
        logging_obj=litellm.Logging(
            model="gpt-3.5-turbo",
            messages=[{"role": "user", "content": "Hey"}],
            stream=True,
            call_type="completion",
            start_time=time.time(),
            litellm_call_id="12345",
            function_id="1245",
        ),
    )

    freq = 0
    for chunk in response:
        if chunk.choices[0].delta.content is not None:
            if "How are you?" in chunk.choices[0].delta.content:
                freq += 1
    assert freq == 1


def test_aamazing_unit_test_custom_stream_wrapper_n():
    """
    Test if the translated output maps exactly to the received openai input

    Relevant issue: https://github.com/BerriAI/litellm/issues/3276
    """
    chunks = [
        {
            "id": "chatcmpl-9HzZIMCtVq7CbTmdwEZrktiTeoiYe",
            "object": "chat.completion.chunk",
            "created": 1714075272,
            "model": "gpt-4-0613",
            "system_fingerprint": None,
            "choices": [
                {
                    "index": 0,
                    "delta": {"content": "It"},
                    "logprobs": {
                        "content": [
                            {
                                "token": "It",
                                "logprob": -1.5952516,
                                "bytes": [73, 116],
                                "top_logprobs": [
                                    {
                                        "token": "Brown",
                                        "logprob": -0.7358765,
                                        "bytes": [66, 114, 111, 119, 110],
                                    }
                                ],
                            }
                        ]
                    },
                    "finish_reason": None,
                }
            ],
        },
        {
            "id": "chatcmpl-9HzZIMCtVq7CbTmdwEZrktiTeoiYe",
            "object": "chat.completion.chunk",
            "created": 1714075272,
            "model": "gpt-4-0613",
            "system_fingerprint": None,
            "choices": [
                {
                    "index": 1,
                    "delta": {"content": "Brown"},
                    "logprobs": {
                        "content": [
                            {
                                "token": "Brown",
                                "logprob": -0.7358765,
                                "bytes": [66, 114, 111, 119, 110],
                                "top_logprobs": [
                                    {
                                        "token": "Brown",
                                        "logprob": -0.7358765,
                                        "bytes": [66, 114, 111, 119, 110],
                                    }
                                ],
                            }
                        ]
                    },
                    "finish_reason": None,
                }
            ],
        },
        {
            "id": "chatcmpl-9HzZIMCtVq7CbTmdwEZrktiTeoiYe",
            "object": "chat.completion.chunk",
            "created": 1714075272,
            "model": "gpt-4-0613",
            "system_fingerprint": None,
            "choices": [
                {
                    "index": 0,
                    "delta": {"content": "'s"},
                    "logprobs": {
                        "content": [
                            {
                                "token": "'s",
                                "logprob": -0.006786893,
                                "bytes": [39, 115],
                                "top_logprobs": [
                                    {
                                        "token": "'s",
                                        "logprob": -0.006786893,
                                        "bytes": [39, 115],
                                    }
                                ],
                            }
                        ]
                    },
                    "finish_reason": None,
                }
            ],
        },
        {
            "id": "chatcmpl-9HzZIMCtVq7CbTmdwEZrktiTeoiYe",
            "object": "chat.completion.chunk",
            "created": 1714075272,
            "model": "gpt-4-0613",
            "system_fingerprint": None,
            "choices": [
                {
                    "index": 0,
                    "delta": {"content": " impossible"},
                    "logprobs": {
                        "content": [
                            {
                                "token": " impossible",
                                "logprob": -0.06528423,
                                "bytes": [
                                    32,
                                    105,
                                    109,
                                    112,
                                    111,
                                    115,
                                    115,
                                    105,
                                    98,
                                    108,
                                    101,
                                ],
                                "top_logprobs": [
                                    {
                                        "token": " impossible",
                                        "logprob": -0.06528423,
                                        "bytes": [
                                            32,
                                            105,
                                            109,
                                            112,
                                            111,
                                            115,
                                            115,
                                            105,
                                            98,
                                            108,
                                            101,
                                        ],
                                    }
                                ],
                            }
                        ]
                    },
                    "finish_reason": None,
                }
            ],
        },
        {
            "id": "chatcmpl-9HzZIMCtVq7CbTmdwEZrktiTeoiYe",
            "object": "chat.completion.chunk",
            "created": 1714075272,
            "model": "gpt-4-0613",
            "system_fingerprint": None,
            "choices": [
                {
                    "index": 0,
                    "delta": {"content": "—even"},
                    "logprobs": {
                        "content": [
                            {
                                "token": "—even",
                                "logprob": -9999.0,
                                "bytes": [226, 128, 148, 101, 118, 101, 110],
                                "top_logprobs": [
                                    {
                                        "token": " to",
                                        "logprob": -0.12302828,
                                        "bytes": [32, 116, 111],
                                    }
                                ],
                            }
                        ]
                    },
                    "finish_reason": None,
                }
            ],
        },
        {
            "id": "chatcmpl-9HzZIMCtVq7CbTmdwEZrktiTeoiYe",
            "object": "chat.completion.chunk",
            "created": 1714075272,
            "model": "gpt-4-0613",
            "system_fingerprint": None,
            "choices": [
                {"index": 0, "delta": {}, "logprobs": None, "finish_reason": "length"}
            ],
        },
        {
            "id": "chatcmpl-9HzZIMCtVq7CbTmdwEZrktiTeoiYe",
            "object": "chat.completion.chunk",
            "created": 1714075272,
            "model": "gpt-4-0613",
            "system_fingerprint": None,
            "choices": [
                {"index": 1, "delta": {}, "logprobs": None, "finish_reason": "stop"}
            ],
        },
    ]

    litellm.set_verbose = True

    chunk_list = []
    for chunk in chunks:
        new_chunk = litellm.ModelResponse(stream=True, id=chunk["id"])
        if "choices" in chunk and isinstance(chunk["choices"], list):
            print("INSIDE CHUNK CHOICES!")
            new_choices = []
            for choice in chunk["choices"]:
                if isinstance(choice, litellm.utils.StreamingChoices):
                    _new_choice = choice
                elif isinstance(choice, dict):
                    _new_choice = litellm.utils.StreamingChoices(**choice)
                new_choices.append(_new_choice)
            new_chunk.choices = new_choices
        chunk_list.append(new_chunk)

    completion_stream = ModelResponseListIterator(model_responses=chunk_list)

    response = litellm.CustomStreamWrapper(
        completion_stream=completion_stream,
        model="gpt-4-0613",
        custom_llm_provider="cached_response",
        logging_obj=litellm.Logging(
            model="gpt-4-0613",
            messages=[{"role": "user", "content": "Hey"}],
            stream=True,
            call_type="completion",
            start_time=time.time(),
            litellm_call_id="12345",
            function_id="1245",
        ),
    )

    for idx, chunk in enumerate(response):
        chunk_dict = {}
        try:
            chunk_dict = chunk.model_dump(exclude_none=True)
        except:
            chunk_dict = chunk.dict(exclude_none=True)

        chunk_dict.pop("created")
        chunks[idx].pop("created")
        if chunks[idx]["system_fingerprint"] is None:
            chunks[idx].pop("system_fingerprint", None)
        if idx == 0:
            for choice in chunk_dict["choices"]:
                if "role" in choice["delta"]:
                    choice["delta"].pop("role")

        for choice in chunks[idx]["choices"]:
            # ignore finish reason None - since our pydantic object is set to exclude_none = true
            if "finish_reason" in choice and choice["finish_reason"] is None:
                choice.pop("finish_reason")
            if "logprobs" in choice and choice["logprobs"] is None:
                choice.pop("logprobs")

        assert (
            chunk_dict == chunks[idx]
        ), f"idx={idx} translated chunk = {chunk_dict} != openai chunk = {chunks[idx]}"

<<<<<<< HEAD
async def test_async_streaming_completion_clarifai():
    litellm.set_verbose = True

    user_message = "Hello, how are you?"
    messages = [{"content": user_message, "role": "user"}]
    try:
        response = await acompletion(
        model="clarifai/openai.chat-completion.GPT-4", 
        messages=[{"content": "Hello, how are you?", "role": "user"}], 
        stream=True
        )
        # Add any assertions here to check the response
        print(response)
        complete_response = ""
        has_finish_reason = False
        # Add any assertions here to check the response
        idx = 0
        async for chunk in response:
            # print
            chunk, finished = streaming_format_tests(idx, chunk)
            has_finish_reason = finished
            complete_response += chunk
            if finished:
                break
            idx += 1
        if has_finish_reason is False:
            raise Exception("finish reason not set for last chunk")
        if complete_response.strip() == "":
            raise Exception("Empty response received")
        print(f"completion_response: {complete_response}")
    except Exception as e:
        pytest.fail(f"An exception occurred - {str(e)}")
=======

def test_unit_test_custom_stream_wrapper_function_call():
    """
    Test if model returns a tool call, the finish reason is correctly set to 'tool_calls'
    """
    from litellm.types.llms.openai import ChatCompletionDeltaChunk

    litellm.set_verbose = False
    delta: ChatCompletionDeltaChunk = {
        "content": None,
        "role": "assistant",
        "tool_calls": [
            {
                "function": {"arguments": '"}'},
                "type": "function",
                "index": 0,
            }
        ],
    }
    chunk = {
        "id": "chatcmpl-123",
        "object": "chat.completion.chunk",
        "created": 1694268190,
        "model": "gpt-3.5-turbo-0125",
        "system_fingerprint": "fp_44709d6fcb",
        "choices": [{"index": 0, "delta": delta, "finish_reason": "stop"}],
    }
    chunk = litellm.ModelResponse(**chunk, stream=True)

    completion_stream = ModelResponseIterator(model_response=chunk)

    response = litellm.CustomStreamWrapper(
        completion_stream=completion_stream,
        model="gpt-3.5-turbo",
        custom_llm_provider="cached_response",
        logging_obj=litellm.litellm_core_utils.litellm_logging.Logging(
            model="gpt-3.5-turbo",
            messages=[{"role": "user", "content": "Hey"}],
            stream=True,
            call_type="completion",
            start_time=time.time(),
            litellm_call_id="12345",
            function_id="1245",
        ),
    )

    finish_reason: Optional[str] = None
    for chunk in response:
        if chunk.choices[0].finish_reason is not None:
            finish_reason = chunk.choices[0].finish_reason
    assert finish_reason == "tool_calls"
>>>>>>> d0771481
<|MERGE_RESOLUTION|>--- conflicted
+++ resolved
@@ -3459,41 +3459,6 @@
             chunk_dict == chunks[idx]
         ), f"idx={idx} translated chunk = {chunk_dict} != openai chunk = {chunks[idx]}"
 
-<<<<<<< HEAD
-async def test_async_streaming_completion_clarifai():
-    litellm.set_verbose = True
-
-    user_message = "Hello, how are you?"
-    messages = [{"content": user_message, "role": "user"}]
-    try:
-        response = await acompletion(
-        model="clarifai/openai.chat-completion.GPT-4", 
-        messages=[{"content": "Hello, how are you?", "role": "user"}], 
-        stream=True
-        )
-        # Add any assertions here to check the response
-        print(response)
-        complete_response = ""
-        has_finish_reason = False
-        # Add any assertions here to check the response
-        idx = 0
-        async for chunk in response:
-            # print
-            chunk, finished = streaming_format_tests(idx, chunk)
-            has_finish_reason = finished
-            complete_response += chunk
-            if finished:
-                break
-            idx += 1
-        if has_finish_reason is False:
-            raise Exception("finish reason not set for last chunk")
-        if complete_response.strip() == "":
-            raise Exception("Empty response received")
-        print(f"completion_response: {complete_response}")
-    except Exception as e:
-        pytest.fail(f"An exception occurred - {str(e)}")
-=======
-
 def test_unit_test_custom_stream_wrapper_function_call():
     """
     Test if model returns a tool call, the finish reason is correctly set to 'tool_calls'
@@ -3544,4 +3509,36 @@
         if chunk.choices[0].finish_reason is not None:
             finish_reason = chunk.choices[0].finish_reason
     assert finish_reason == "tool_calls"
->>>>>>> d0771481
+    
+async def test_async_streaming_completion_clarifai():
+    litellm.set_verbose = True
+
+    user_message = "Hello, how are you?"
+    messages = [{"content": user_message, "role": "user"}]
+    try:
+        response = await acompletion(
+        model="clarifai/openai.chat-completion.GPT-4", 
+        messages=[{"content": "Hello, how are you?", "role": "user"}], 
+        stream=True
+        )
+        # Add any assertions here to check the response
+        print(response)
+        complete_response = ""
+        has_finish_reason = False
+        # Add any assertions here to check the response
+        idx = 0
+        async for chunk in response:
+            # print
+            chunk, finished = streaming_format_tests(idx, chunk)
+            has_finish_reason = finished
+            complete_response += chunk
+            if finished:
+                break
+            idx += 1
+        if has_finish_reason is False:
+            raise Exception("finish reason not set for last chunk")
+        if complete_response.strip() == "":
+            raise Exception("Empty response received")
+        print(f"completion_response: {complete_response}")
+    except Exception as e:
+        pytest.fail(f"An exception occurred - {str(e)}")