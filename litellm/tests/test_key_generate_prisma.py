--- conflicted
+++ resolved
@@ -1764,11 +1764,6 @@
         assert token_usage_with_start_and_end_date_stats["prompt_tokens"] == 210
         assert token_usage_with_start_and_end_date_stats["completion_tokens"] == 200
 
-<<<<<<< HEAD
-=======
-        print("\nfirst_user=", first_user)
-        assert first_user["spend"] > 0
->>>>>>> 2fb9b88f
     except Exception as e:
         print("Got Exception", e)
         pytest.fail(f"Got exception {e}")
