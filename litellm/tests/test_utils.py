import copy
import sys
from datetime import datetime
from unittest import mock

from dotenv import load_dotenv

load_dotenv()
import os

sys.path.insert(
    0, os.path.abspath("../..")
)  # Adds the parent directory to the system path
import pytest

import litellm
from litellm.proxy.utils import (
    _duration_in_seconds,
    _extract_from_regex,
    get_last_day_of_month,
)
from litellm.utils import (
    check_valid_key,
    create_pretrained_tokenizer,
    create_tokenizer,
    function_to_dict,
    get_llm_provider,
    get_max_tokens,
    get_supported_openai_params,
<<<<<<< HEAD
    shorten_message_to_fit_limit,
=======
    get_token_count,
    get_valid_models,
    token_counter,
    trim_messages,
    validate_environment,
>>>>>>> e5e81ca3
)


# Assuming your trim_messages, shorten_message_to_fit_limit, and get_token_count functions are all in a module named 'message_utils'


# Test 1: Check trimming of normal message
def test_basic_trimming():
    messages = [
        {
            "role": "user",
            "content": "This is a long message that definitely exceeds the token limit.",
        }
    ]
    trimmed_messages = trim_messages(messages, model="claude-2", max_tokens=8)
    print("trimmed messages")
    print(trimmed_messages)
    # print(get_token_count(messages=trimmed_messages, model="claude-2"))
    assert (get_token_count(messages=trimmed_messages, model="claude-2")) <= 8


# test_basic_trimming()


def test_basic_trimming_no_max_tokens_specified():
    messages = [
        {
            "role": "user",
            "content": "This is a long message that is definitely under the token limit.",
        }
    ]
    trimmed_messages = trim_messages(messages, model="gpt-4")
    print("trimmed messages for gpt-4")
    print(trimmed_messages)
    # print(get_token_count(messages=trimmed_messages, model="claude-2"))
    assert (
        get_token_count(messages=trimmed_messages, model="gpt-4")
    ) <= litellm.model_cost["gpt-4"]["max_tokens"]


# test_basic_trimming_no_max_tokens_specified()


def test_multiple_messages_trimming():
    messages = [
        {
            "role": "user",
            "content": "This is a long message that will exceed the token limit.",
        },
        {
            "role": "user",
            "content": "This is another long message that will also exceed the limit.",
        },
    ]
    trimmed_messages = trim_messages(
        messages=messages, model="gpt-3.5-turbo", max_tokens=20
    )
    # print(get_token_count(messages=trimmed_messages, model="gpt-3.5-turbo"))
    assert (get_token_count(messages=trimmed_messages, model="gpt-3.5-turbo")) <= 20


# test_multiple_messages_trimming()


def test_multiple_messages_no_trimming():
    messages = [
        {
            "role": "user",
            "content": "This is a long message that will exceed the token limit.",
        },
        {
            "role": "user",
            "content": "This is another long message that will also exceed the limit.",
        },
    ]
    trimmed_messages = trim_messages(
        messages=messages, model="gpt-3.5-turbo", max_tokens=100
    )
    print("Trimmed messages")
    print(trimmed_messages)
    assert messages == trimmed_messages


# test_multiple_messages_no_trimming()


def test_large_trimming_multiple_messages():
    messages = [
        {"role": "user", "content": "This is a singlelongwordthatexceedsthelimit."},
        {"role": "user", "content": "This is a singlelongwordthatexceedsthelimit."},
        {"role": "user", "content": "This is a singlelongwordthatexceedsthelimit."},
        {"role": "user", "content": "This is a singlelongwordthatexceedsthelimit."},
        {"role": "user", "content": "This is a singlelongwordthatexceedsthelimit."},
    ]
    trimmed_messages = trim_messages(messages, max_tokens=20, model="gpt-4-0613")
    print("trimmed messages")
    print(trimmed_messages)
    assert (get_token_count(messages=trimmed_messages, model="gpt-4-0613")) <= 20


# test_large_trimming()


def test_large_trimming_single_message():
    messages = [
        {"role": "user", "content": "This is a singlelongwordthatexceedsthelimit."}
    ]
    trimmed_messages = trim_messages(messages, max_tokens=5, model="gpt-4-0613")
    assert (get_token_count(messages=trimmed_messages, model="gpt-4-0613")) <= 5
    assert (get_token_count(messages=trimmed_messages, model="gpt-4-0613")) > 0


def test_trimming_with_system_message_within_max_tokens():
    # This message is 33 tokens long
    messages = [
        {"role": "system", "content": "This is a short system message"},
        {
            "role": "user",
            "content": "This is a medium normal message, let's say litellm is awesome.",
        },
    ]
    trimmed_messages = trim_messages(
        messages, max_tokens=30, model="gpt-4-0613"
    )  # The system message should fit within the token limit
    assert len(trimmed_messages) == 2
    assert trimmed_messages[0]["content"] == "This is a short system message"


def test_trimming_with_system_message_exceeding_max_tokens():
    # This message is 33 tokens long. The system message is 13 tokens long.
    messages = [
        {"role": "system", "content": "This is a short system message"},
        {
            "role": "user",
            "content": "This is a medium normal message, let's say litellm is awesome.",
        },
    ]
    trimmed_messages = trim_messages(messages, max_tokens=12, model="gpt-4-0613")
    assert len(trimmed_messages) == 1


def test_trimming_should_not_change_original_messages():
    messages = [
        {"role": "system", "content": "This is a short system message"},
        {
            "role": "user",
            "content": "This is a medium normal message, let's say litellm is awesome.",
        },
    ]
    messages_copy = copy.deepcopy(messages)
    trimmed_messages = trim_messages(messages, max_tokens=12, model="gpt-4-0613")
    assert messages == messages_copy


@pytest.mark.parametrize(
    "message",
    [
        {"role": "system", "content": "       "},
        {"role": "system", "content": "This is a short message"},
        {"role": "system", "content": "This is a medium message " * 100},
    ],
)
@pytest.mark.parametrize("max_tokens", [5, 50])
@pytest.mark.parametrize("model_name", ["deepseek", "gpt-4-0125-preview"])
@pytest.mark.timeout(10)
def test_exit_at_shorten_message_to_fit_limit(
    message: dict, max_tokens: int, model_name: str
) -> None:
    # ensures the trim function does not fall into infinite loop
    shorten_message_to_fit_limit(message, tokens_needed=max_tokens, model=model_name)


@pytest.mark.parametrize("model", ["gpt-4-0125-preview", "claude-3-opus-20240229"])
def test_trimming_with_model_cost_max_input_tokens(model):
    messages = [
        {"role": "system", "content": "This is a normal system message"},
        {
            "role": "user",
            "content": "This is a sentence" * 100000,
        },
    ]
    trimmed_messages = trim_messages(messages, model=model)
    assert (
        get_token_count(trimmed_messages, model=model)
        < litellm.model_cost[model]["max_input_tokens"]
    )


def test_aget_valid_models():
    old_environ = os.environ
    os.environ = {"OPENAI_API_KEY": "temp"}  # mock set only openai key in environ

    valid_models = get_valid_models()
    print(valid_models)

    # list of openai supported llms on litellm
    expected_models = (
        litellm.open_ai_chat_completion_models + litellm.open_ai_text_completion_models
    )

    assert valid_models == expected_models

    # reset replicate env key
    os.environ = old_environ

    # GEMINI
    expected_models = litellm.gemini_models
    old_environ = os.environ
    os.environ = {"GEMINI_API_KEY": "temp"}  # mock set only openai key in environ

    valid_models = get_valid_models()

    print(valid_models)
    assert valid_models == expected_models

    # reset replicate env key
    os.environ = old_environ


# test_get_valid_models()


def test_bad_key():
    key = "bad-key"
    response = check_valid_key(model="gpt-3.5-turbo", api_key=key)
    print(response, key)
    assert response == False


def test_good_key():
    key = os.environ["OPENAI_API_KEY"]
    response = check_valid_key(model="gpt-3.5-turbo", api_key=key)
    assert response == True


# test validate environment


def test_validate_environment_empty_model():
    api_key = validate_environment()
    if api_key is None:
        raise Exception()


@mock.patch.dict(os.environ, {"OLLAMA_API_BASE": "foo"}, clear=True)
def test_validate_environment_ollama():
    for provider in ["ollama", "ollama_chat"]:
        kv = validate_environment(provider + "/mistral")
        assert kv["keys_in_environment"]
        assert kv["missing_keys"] == []


@mock.patch.dict(os.environ, {}, clear=True)
def test_validate_environment_ollama_failed():
    for provider in ["ollama", "ollama_chat"]:
        kv = validate_environment(provider + "/mistral")
        assert not kv["keys_in_environment"]
        assert kv["missing_keys"] == ["OLLAMA_API_BASE"]


def test_function_to_dict():
    print("testing function to dict for get current weather")

    def get_current_weather(location: str, unit: str):
        """Get the current weather in a given location

        Parameters
        ----------
        location : str
            The city and state, e.g. San Francisco, CA
        unit : {'celsius', 'fahrenheit'}
            Temperature unit

        Returns
        -------
        str
            a sentence indicating the weather
        """
        if location == "Boston, MA":
            return "The weather is 12F"

    function_json = litellm.utils.function_to_dict(get_current_weather)
    print(function_json)

    expected_output = {
        "name": "get_current_weather",
        "description": "Get the current weather in a given location",
        "parameters": {
            "type": "object",
            "properties": {
                "location": {
                    "type": "string",
                    "description": "The city and state, e.g. San Francisco, CA",
                },
                "unit": {
                    "type": "string",
                    "description": "Temperature unit",
                    "enum": "['fahrenheit', 'celsius']",
                },
            },
            "required": ["location", "unit"],
        },
    }
    print(expected_output)

    assert function_json["name"] == expected_output["name"]
    assert function_json["description"] == expected_output["description"]
    assert function_json["parameters"]["type"] == expected_output["parameters"]["type"]
    assert (
        function_json["parameters"]["properties"]["location"]
        == expected_output["parameters"]["properties"]["location"]
    )

    # the enum can change it can be - which is why we don't assert on unit
    # {'type': 'string', 'description': 'Temperature unit', 'enum': "['fahrenheit', 'celsius']"}
    # {'type': 'string', 'description': 'Temperature unit', 'enum': "['celsius', 'fahrenheit']"}

    assert (
        function_json["parameters"]["required"]
        == expected_output["parameters"]["required"]
    )

    print("passed")


# test_function_to_dict()


def test_token_counter():
    try:
        messages = [{"role": "user", "content": "hi how are you what time is it"}]
        tokens = token_counter(model="gpt-3.5-turbo", messages=messages)
        print("gpt-35-turbo")
        print(tokens)
        assert tokens > 0

        tokens = token_counter(model="claude-2", messages=messages)
        print("claude-2")
        print(tokens)
        assert tokens > 0

        tokens = token_counter(model="palm/chat-bison", messages=messages)
        print("palm/chat-bison")
        print(tokens)
        assert tokens > 0

        tokens = token_counter(model="ollama/llama2", messages=messages)
        print("ollama/llama2")
        print(tokens)
        assert tokens > 0

        tokens = token_counter(model="anthropic.claude-instant-v1", messages=messages)
        print("anthropic.claude-instant-v1")
        print(tokens)
        assert tokens > 0
    except Exception as e:
        pytest.fail(f"Error occurred: {e}")


# test_token_counter()


def test_supports_function_calling():
    try:
        assert litellm.supports_function_calling(model="gpt-3.5-turbo") == True
        assert (
            litellm.supports_function_calling(model="azure/gpt-4-1106-preview") == True
        )
        assert litellm.supports_function_calling(model="groq/gemma-7b-it") == True
        assert (
            litellm.supports_function_calling(model="anthropic.claude-instant-v1")
            == False
        )
        assert litellm.supports_function_calling(model="palm/chat-bison") == False
        assert litellm.supports_function_calling(model="ollama/llama2") == False
        assert (
            litellm.supports_function_calling(model="anthropic.claude-instant-v1")
            == False
        )
        assert litellm.supports_function_calling(model="claude-2") == False
    except Exception as e:
        pytest.fail(f"Error occurred: {e}")


def test_get_max_token_unit_test():
    """
    More complete testing in `test_completion_cost.py`
    """
    model = "bedrock/anthropic.claude-3-haiku-20240307-v1:0"

    max_tokens = get_max_tokens(
        model
    )  # Returns a number instead of throwing an Exception

    assert isinstance(max_tokens, int)


def test_get_supported_openai_params() -> None:
    # Mapped provider
    assert isinstance(get_supported_openai_params("gpt-4"), list)

    # Unmapped provider
    assert get_supported_openai_params("nonexistent") is None


def test_redact_msgs_from_logs():
    """
    Tests that turn_off_message_logging does not modify the response_obj

    On the proxy some users were seeing the redaction impact client side responses
    """
    from litellm.litellm_core_utils.litellm_logging import Logging
    from litellm.litellm_core_utils.redact_messages import (
        redact_message_input_output_from_logging,
    )

    litellm.turn_off_message_logging = True

    response_obj = litellm.ModelResponse(
        choices=[
            {
                "finish_reason": "stop",
                "index": 0,
                "message": {
                    "content": "I'm LLaMA, an AI assistant developed by Meta AI that can understand and respond to human input in a conversational manner.",
                    "role": "assistant",
                },
            }
        ]
    )

    _redacted_response_obj = redact_message_input_output_from_logging(
        result=response_obj,
        litellm_logging_obj=Logging(
            model="gpt-3.5-turbo",
            messages=[{"role": "user", "content": "hi"}],
            stream=False,
            call_type="acompletion",
            litellm_call_id="1234",
            start_time=datetime.now(),
            function_id="1234",
        ),
    )

    # Assert the response_obj content is NOT modified
    assert (
        response_obj.choices[0].message.content
        == "I'm LLaMA, an AI assistant developed by Meta AI that can understand and respond to human input in a conversational manner."
    )

    litellm.turn_off_message_logging = False
    print("Test passed")


@pytest.mark.parametrize(
    "duration, unit",
    [("7s", "s"), ("7m", "m"), ("7h", "h"), ("7d", "d"), ("7mo", "mo")],
)
def test_extract_from_regex(duration, unit):
    value, _unit = _extract_from_regex(duration=duration)

    assert value == 7
    assert _unit == unit


def test_duration_in_seconds():
    """
    Test if duration int is correctly calculated for different str
    """
    import time

    now = time.time()
    current_time = datetime.fromtimestamp(now)

    if current_time.month == 12:
        target_year = current_time.year + 1
        target_month = 1
    else:
        target_year = current_time.year
        target_month = current_time.month + 1

    # Determine the day to set for next month
    target_day = current_time.day
    last_day_of_target_month = get_last_day_of_month(target_year, target_month)

    if target_day > last_day_of_target_month:
        target_day = last_day_of_target_month

    next_month = datetime(
        year=target_year,
        month=target_month,
        day=target_day,
        hour=current_time.hour,
        minute=current_time.minute,
        second=current_time.second,
        microsecond=current_time.microsecond,
    )

    # Calculate the duration until the first day of the next month
    duration_until_next_month = next_month - current_time
    expected_duration = int(duration_until_next_month.total_seconds())

    value = _duration_in_seconds(duration="1mo")

    assert value - expected_duration < 2


def test_get_llm_provider_ft_models():
    """
    All ft prefixed models should map to OpenAI
    gpt-3.5-turbo-0125 (recommended),
    gpt-3.5-turbo-1106,
    gpt-3.5-turbo-0613,
    gpt-4-0613 (experimental)
    gpt-4o-2024-05-13.
    babbage-002, davinci-002,

    """
    model, custom_llm_provider, _, _ = get_llm_provider(model="ft:gpt-3.5-turbo-0125")
    assert custom_llm_provider == "openai"

    model, custom_llm_provider, _, _ = get_llm_provider(model="ft:gpt-3.5-turbo-1106")
    assert custom_llm_provider == "openai"

    model, custom_llm_provider, _, _ = get_llm_provider(model="ft:gpt-3.5-turbo-0613")
    assert custom_llm_provider == "openai"

    model, custom_llm_provider, _, _ = get_llm_provider(model="ft:gpt-4-0613")
    assert custom_llm_provider == "openai"

    model, custom_llm_provider, _, _ = get_llm_provider(model="ft:gpt-3.5-turbo-0613")
    assert custom_llm_provider == "openai"

    model, custom_llm_provider, _, _ = get_llm_provider(model="ft:gpt-4o-2024-05-13")
    assert custom_llm_provider == "openai"<|MERGE_RESOLUTION|>--- conflicted
+++ resolved
@@ -27,15 +27,12 @@
     get_llm_provider,
     get_max_tokens,
     get_supported_openai_params,
-<<<<<<< HEAD
     shorten_message_to_fit_limit,
-=======
     get_token_count,
     get_valid_models,
     token_counter,
     trim_messages,
     validate_environment,
->>>>>>> e5e81ca3
 )
 
 
