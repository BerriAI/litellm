--- conflicted
+++ resolved
@@ -37,11 +37,7 @@
         return Trade(order)
 
 
-<<<<<<< HEAD
-def trade(model_name: str):
-=======
 def trade(model_name: str) -> List[Trade]:  # type: ignore
->>>>>>> 4626c5a3
     def parse_order(order: dict) -> Trade:
         action = order["action"]
 
