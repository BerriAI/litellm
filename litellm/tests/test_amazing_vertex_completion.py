import os
import sys
import traceback

from dotenv import load_dotenv

load_dotenv()
import io
import os

sys.path.insert(
    0, os.path.abspath("../..")
)  # Adds the parent directory to the system path
import asyncio
import json
import os
import tempfile
from unittest.mock import AsyncMock, MagicMock, patch

import pytest

import litellm
from litellm import (
    RateLimitError,
    Timeout,
    acompletion,
    completion,
    completion_cost,
    embedding,
)
from litellm.llms.vertex_ai_and_google_ai_studio.gemini.vertex_and_google_ai_studio_gemini import (
    _gemini_convert_messages_with_history,
)
from litellm.tests.test_streaming import streaming_format_tests

litellm.num_retries = 3
litellm.cache = None
user_message = "Write a short poem about the sky"
messages = [{"content": user_message, "role": "user"}]

VERTEX_MODELS_TO_NOT_TEST = [
    "medlm-medium",
    "medlm-large",
    "code-gecko",
    "code-gecko@001",
    "code-gecko@002",
    "code-gecko@latest",
    "codechat-bison@latest",
    "code-bison@001",
    "text-bison@001",
    "gemini-1.5-pro",
    "gemini-1.5-pro-preview-0215",
    "gemini-pro-experimental",
    "gemini-flash-experimental",
    "gemini-pro-flash",
]


def get_vertex_ai_creds_json() -> dict:
    # Define the path to the vertex_key.json file
    print("loading vertex ai credentials")
    filepath = os.path.dirname(os.path.abspath(__file__))
    vertex_key_path = filepath + "/vertex_key.json"
    # Read the existing content of the file or create an empty dictionary
    try:
        with open(vertex_key_path, "r") as file:
            # Read the file content
            print("Read vertexai file path")
            content = file.read()

            # If the file is empty or not valid JSON, create an empty dictionary
            if not content or not content.strip():
                service_account_key_data = {}
            else:
                # Attempt to load the existing JSON content
                file.seek(0)
                service_account_key_data = json.load(file)
    except FileNotFoundError:
        # If the file doesn't exist, create an empty dictionary
        service_account_key_data = {}

    # Update the service_account_key_data with environment variables
    private_key_id = os.environ.get("VERTEX_AI_PRIVATE_KEY_ID", "")
    private_key = os.environ.get("VERTEX_AI_PRIVATE_KEY", "")
    private_key = private_key.replace("\\n", "\n")
    service_account_key_data["private_key_id"] = private_key_id
    service_account_key_data["private_key"] = private_key

    return service_account_key_data


def load_vertex_ai_credentials():
    # Define the path to the vertex_key.json file
    print("loading vertex ai credentials")
    filepath = os.path.dirname(os.path.abspath(__file__))
    vertex_key_path = filepath + "/vertex_key.json"

    # Read the existing content of the file or create an empty dictionary
    try:
        with open(vertex_key_path, "r") as file:
            # Read the file content
            print("Read vertexai file path")
            content = file.read()

            # If the file is empty or not valid JSON, create an empty dictionary
            if not content or not content.strip():
                service_account_key_data = {}
            else:
                # Attempt to load the existing JSON content
                file.seek(0)
                service_account_key_data = json.load(file)
    except FileNotFoundError:
        # If the file doesn't exist, create an empty dictionary
        service_account_key_data = {}

    # Update the service_account_key_data with environment variables
    private_key_id = os.environ.get("VERTEX_AI_PRIVATE_KEY_ID", "")
    private_key = os.environ.get("VERTEX_AI_PRIVATE_KEY", "")
    private_key = private_key.replace("\\n", "\n")
    service_account_key_data["private_key_id"] = private_key_id
    service_account_key_data["private_key"] = private_key

    # Create a temporary file
    with tempfile.NamedTemporaryFile(mode="w+", delete=False) as temp_file:
        # Write the updated content to the temporary files
        json.dump(service_account_key_data, temp_file, indent=2)

    # Export the temporary file as GOOGLE_APPLICATION_CREDENTIALS
    os.environ["GOOGLE_APPLICATION_CREDENTIALS"] = os.path.abspath(temp_file.name)


@pytest.mark.asyncio
async def test_get_response():
    load_vertex_ai_credentials()
    prompt = '\ndef count_nums(arr):\n    """\n    Write a function count_nums which takes an array of integers and returns\n    the number of elements which has a sum of digits > 0.\n    If a number is negative, then its first signed digit will be negative:\n    e.g. -123 has signed digits -1, 2, and 3.\n    >>> count_nums([]) == 0\n    >>> count_nums([-1, 11, -11]) == 1\n    >>> count_nums([1, 1, 2]) == 3\n    """\n'
    try:
        response = await acompletion(
            model="gemini-pro",
            messages=[
                {
                    "role": "system",
                    "content": "Complete the given code with no more explanation. Remember that there is a 4-space indent before the first line of your generated code.",
                },
                {"role": "user", "content": prompt},
            ],
        )
        return response
    except litellm.RateLimitError:
        pass
    except litellm.UnprocessableEntityError as e:
        pass
    except Exception as e:
        pytest.fail(f"An error occurred - {str(e)}")


@pytest.mark.asyncio
@pytest.mark.flaky(retries=3, delay=1)
async def test_get_router_response():
    model = "claude-3-sonnet@20240229"
    vertex_ai_project = "adroit-crow-413218"
    vertex_ai_location = "asia-southeast1"
    json_obj = get_vertex_ai_creds_json()
    vertex_credentials = json.dumps(json_obj)

    prompt = '\ndef count_nums(arr):\n    """\n    Write a function count_nums which takes an array of integers and returns\n    the number of elements which has a sum of digits > 0.\n    If a number is negative, then its first signed digit will be negative:\n    e.g. -123 has signed digits -1, 2, and 3.\n    >>> count_nums([]) == 0\n    >>> count_nums([-1, 11, -11]) == 1\n    >>> count_nums([1, 1, 2]) == 3\n    """\n'
    try:
        router = litellm.Router(
            model_list=[
                {
                    "model_name": "sonnet",
                    "litellm_params": {
                        "model": "vertex_ai/claude-3-sonnet@20240229",
                        "vertex_ai_project": vertex_ai_project,
                        "vertex_ai_location": vertex_ai_location,
                        "vertex_credentials": vertex_credentials,
                    },
                }
            ]
        )
        response = await router.acompletion(
            model="sonnet",
            messages=[
                {
                    "role": "system",
                    "content": "Complete the given code with no more explanation. Remember that there is a 4-space indent before the first line of your generated code.",
                },
                {"role": "user", "content": prompt},
            ],
        )

        print(f"\n\nResponse: {response}\n\n")

    except litellm.UnprocessableEntityError as e:
        pass
    except Exception as e:
        pytest.fail(f"An error occurred - {str(e)}")


# @pytest.mark.skip(
#     reason="Local test. Vertex AI Quota is low. Leads to rate limit errors on ci/cd."
# )
@pytest.mark.flaky(retries=3, delay=1)
def test_vertex_ai_anthropic():
    model = "claude-3-sonnet@20240229"

    vertex_ai_project = "adroit-crow-413218"
    vertex_ai_location = "asia-southeast1"
    json_obj = get_vertex_ai_creds_json()
    vertex_credentials = json.dumps(json_obj)

    response = completion(
        model="vertex_ai/" + model,
        messages=[{"role": "user", "content": "hi"}],
        temperature=0.7,
        vertex_ai_project=vertex_ai_project,
        vertex_ai_location=vertex_ai_location,
        vertex_credentials=vertex_credentials,
    )
    print("\nModel Response", response)


# @pytest.mark.skip(
#     reason="Local test. Vertex AI Quota is low. Leads to rate limit errors on ci/cd."
# )
@pytest.mark.flaky(retries=3, delay=1)
def test_vertex_ai_anthropic_streaming():
    try:
        load_vertex_ai_credentials()

        # litellm.set_verbose = True

        model = "claude-3-sonnet@20240229"

        vertex_ai_project = "adroit-crow-413218"
        vertex_ai_location = "asia-southeast1"
        json_obj = get_vertex_ai_creds_json()
        vertex_credentials = json.dumps(json_obj)

        response = completion(
            model="vertex_ai/" + model,
            messages=[{"role": "user", "content": "hi"}],
            temperature=0.7,
            vertex_ai_project=vertex_ai_project,
            vertex_ai_location=vertex_ai_location,
            stream=True,
        )
        # print("\nModel Response", response)
        for idx, chunk in enumerate(response):
            print(f"chunk: {chunk}")
            streaming_format_tests(idx=idx, chunk=chunk)

    # raise Exception("it worked!")
    except litellm.RateLimitError as e:
        pass
    except Exception as e:
        pytest.fail(f"Error occurred: {e}")


# test_vertex_ai_anthropic_streaming()


# @pytest.mark.skip(
#     reason="Local test. Vertex AI Quota is low. Leads to rate limit errors on ci/cd."
# )
@pytest.mark.asyncio
@pytest.mark.flaky(retries=3, delay=1)
async def test_vertex_ai_anthropic_async():
    # load_vertex_ai_credentials()
    try:

        model = "claude-3-sonnet@20240229"

        vertex_ai_project = "adroit-crow-413218"
        vertex_ai_location = "asia-southeast1"
        json_obj = get_vertex_ai_creds_json()
        vertex_credentials = json.dumps(json_obj)

        response = await acompletion(
            model="vertex_ai/" + model,
            messages=[{"role": "user", "content": "hi"}],
            temperature=0.7,
            vertex_ai_project=vertex_ai_project,
            vertex_ai_location=vertex_ai_location,
            vertex_credentials=vertex_credentials,
        )
        print(f"Model Response: {response}")
    except litellm.RateLimitError as e:
        pass
    except Exception as e:
        pytest.fail(f"Error occurred: {e}")


# asyncio.run(test_vertex_ai_anthropic_async())


# @pytest.mark.skip(
#     reason="Local test. Vertex AI Quota is low. Leads to rate limit errors on ci/cd."
# )
@pytest.mark.asyncio
@pytest.mark.flaky(retries=3, delay=1)
async def test_vertex_ai_anthropic_async_streaming():
    # load_vertex_ai_credentials()
    try:
        litellm.set_verbose = True
        model = "claude-3-sonnet@20240229"

        vertex_ai_project = "adroit-crow-413218"
        vertex_ai_location = "asia-southeast1"
        json_obj = get_vertex_ai_creds_json()
        vertex_credentials = json.dumps(json_obj)

        response = await acompletion(
            model="vertex_ai/" + model,
            messages=[{"role": "user", "content": "hi"}],
            temperature=0.7,
            vertex_ai_project=vertex_ai_project,
            vertex_ai_location=vertex_ai_location,
            vertex_credentials=vertex_credentials,
            stream=True,
        )

        idx = 0
        async for chunk in response:
            streaming_format_tests(idx=idx, chunk=chunk)
            idx += 1
    except litellm.RateLimitError as e:
        pass
    except Exception as e:
        pytest.fail(f"Error occurred: {e}")


# asyncio.run(test_vertex_ai_anthropic_async_streaming())


@pytest.mark.flaky(retries=3, delay=1)
def test_vertex_ai():
    import random

    litellm.num_retries = 3
    load_vertex_ai_credentials()
    test_models = (
        litellm.vertex_chat_models
        + litellm.vertex_code_chat_models
        + litellm.vertex_text_models
        + litellm.vertex_code_text_models
    )
    litellm.set_verbose = False
    vertex_ai_project = "adroit-crow-413218"
    # litellm.vertex_project = "adroit-crow-413218"

    test_models = random.sample(test_models, 1)
    test_models += litellm.vertex_language_models  # always test gemini-pro
    for model in test_models:
        try:
            if model in VERTEX_MODELS_TO_NOT_TEST or (
                "gecko" in model or "32k" in model or "ultra" in model or "002" in model
            ):
                # our account does not have access to this model
                continue
            print("making request", model)
            response = completion(
                model=model,
                messages=[{"role": "user", "content": "hi"}],
                temperature=0.7,
                vertex_ai_project=vertex_ai_project,
            )
            print("\nModel Response", response)
            print(response)
            assert type(response.choices[0].message.content) == str
            assert len(response.choices[0].message.content) > 1
            print(
                f"response.choices[0].finish_reason: {response.choices[0].finish_reason}"
            )
            assert response.choices[0].finish_reason in litellm._openai_finish_reasons
        except litellm.RateLimitError as e:
            pass
        except litellm.InternalServerError as e:
            pass
        except Exception as e:
            pytest.fail(f"Error occurred: {e}")


# test_vertex_ai()


@pytest.mark.flaky(retries=3, delay=1)
def test_vertex_ai_stream():
    load_vertex_ai_credentials()
    litellm.set_verbose = True
    litellm.vertex_project = "adroit-crow-413218"
    import random

    test_models = (
        litellm.vertex_chat_models
        + litellm.vertex_code_chat_models
        + litellm.vertex_text_models
        + litellm.vertex_code_text_models
    )
    test_models = random.sample(test_models, 1)
    test_models += litellm.vertex_language_models  # always test gemini-pro
    for model in test_models:
        try:
            if model in VERTEX_MODELS_TO_NOT_TEST or (
                "gecko" in model or "32k" in model or "ultra" in model or "002" in model
            ):
                # our account does not have access to this model
                continue
            print("making request", model)
            response = completion(
                model=model,
                messages=[{"role": "user", "content": "hello tell me a short story"}],
                max_tokens=15,
                stream=True,
            )
            completed_str = ""
            for chunk in response:
                print(chunk)
                content = chunk.choices[0].delta.content or ""
                print("\n content", content)
                completed_str += content
                assert type(content) == str
                # pass
            assert len(completed_str) > 1
        except litellm.RateLimitError as e:
            pass
        except litellm.InternalServerError as e:
            pass
        except Exception as e:
            pytest.fail(f"Error occurred: {e}")


# test_vertex_ai_stream()


@pytest.mark.flaky(retries=3, delay=1)
@pytest.mark.asyncio
async def test_async_vertexai_response():
    import random

    load_vertex_ai_credentials()
    test_models = (
        litellm.vertex_chat_models
        + litellm.vertex_code_chat_models
        + litellm.vertex_text_models
        + litellm.vertex_code_text_models
    )
    test_models = random.sample(test_models, 1)
    test_models += litellm.vertex_language_models  # always test gemini-pro
    for model in test_models:
        print(
            f"model being tested in async call: {model}, litellm.vertex_language_models: {litellm.vertex_language_models}"
        )
        if model in VERTEX_MODELS_TO_NOT_TEST or (
            "gecko" in model or "32k" in model or "ultra" in model or "002" in model
        ):
            # our account does not have access to this model
            continue
        try:
            user_message = "Hello, how are you?"
            messages = [{"content": user_message, "role": "user"}]
            response = await acompletion(
                model=model, messages=messages, temperature=0.7, timeout=5
            )
            print(f"response: {response}")
        except litellm.RateLimitError as e:
            pass
        except litellm.Timeout as e:
            pass
        except litellm.APIError as e:
            pass
        except litellm.InternalServerError as e:
            pass
        except Exception as e:
            pytest.fail(f"An exception occurred: {e}")


# asyncio.run(test_async_vertexai_response())


@pytest.mark.flaky(retries=3, delay=1)
@pytest.mark.asyncio
async def test_async_vertexai_streaming_response():
    import random

    load_vertex_ai_credentials()
    test_models = (
        litellm.vertex_chat_models
        + litellm.vertex_code_chat_models
        + litellm.vertex_text_models
        + litellm.vertex_code_text_models
    )
    test_models = random.sample(test_models, 1)
    test_models += litellm.vertex_language_models  # always test gemini-pro
    for model in test_models:
        if model in VERTEX_MODELS_TO_NOT_TEST or (
            "gecko" in model or "32k" in model or "ultra" in model or "002" in model
        ):
            # our account does not have access to this model
            continue
        try:
            user_message = "Hello, how are you?"
            messages = [{"content": user_message, "role": "user"}]
            response = await acompletion(
                model=model,
                messages=messages,
                temperature=0.7,
                timeout=5,
                stream=True,
            )
            print(f"response: {response}")
            complete_response = ""
            async for chunk in response:
                print(f"chunk: {chunk}")
                if chunk.choices[0].delta.content is not None:
                    complete_response += chunk.choices[0].delta.content
            print(f"complete_response: {complete_response}")
            assert len(complete_response) > 0
        except litellm.RateLimitError as e:
            pass
        except litellm.APIConnectionError:
            pass
        except litellm.Timeout as e:
            pass
        except litellm.InternalServerError as e:
            pass
        except Exception as e:
            print(e)
            pytest.fail(f"An exception occurred: {e}")


# asyncio.run(test_async_vertexai_streaming_response())


@pytest.mark.parametrize("provider", ["vertex_ai"])  # "vertex_ai_beta"
@pytest.mark.parametrize("sync_mode", [True, False])
@pytest.mark.flaky(retries=3, delay=1)
@pytest.mark.asyncio
async def test_gemini_pro_vision(provider, sync_mode):
    try:
        load_vertex_ai_credentials()
        litellm.set_verbose = True
        litellm.num_retries = 3
        if sync_mode:
            resp = litellm.completion(
                model="{}/gemini-1.5-flash-preview-0514".format(provider),
                messages=[
                    {"role": "system", "content": "Be a good bot"},
                    {
                        "role": "user",
                        "content": [
                            {"type": "text", "text": "Whats in this image?"},
                            {
                                "type": "image_url",
                                "image_url": {
                                    "url": "gs://cloud-samples-data/generative-ai/image/boats.jpeg"
                                },
                            },
                        ],
                    },
                ],
            )
        else:
            resp = await litellm.acompletion(
                model="{}/gemini-1.5-flash-preview-0514".format(provider),
                messages=[
                    {"role": "system", "content": "Be a good bot"},
                    {
                        "role": "user",
                        "content": [
                            {"type": "text", "text": "Whats in this image?"},
                            {
                                "type": "image_url",
                                "image_url": {
                                    "url": "gs://cloud-samples-data/generative-ai/image/boats.jpeg"
                                },
                            },
                        ],
                    },
                ],
            )
        print(resp)

        prompt_tokens = resp.usage.prompt_tokens

        # DO Not DELETE this ASSERT
        # Google counts the prompt tokens for us, we should ensure we use the tokens from the orignal response
        assert prompt_tokens == 267  # the gemini api returns 267 to us

    except litellm.RateLimitError as e:
        pass
    except Exception as e:
        if "500 Internal error encountered.'" in str(e):
            pass
        else:
            pytest.fail(f"An exception occurred - {str(e)}")


# test_gemini_pro_vision()


@pytest.mark.parametrize("load_pdf", [False])  # True,
@pytest.mark.flaky(retries=3, delay=1)
def test_completion_function_plus_pdf(load_pdf):
    litellm.set_verbose = True
    load_vertex_ai_credentials()
    try:
        import base64

        import requests

        # URL of the file
        url = "https://storage.googleapis.com/cloud-samples-data/generative-ai/pdf/2403.05530.pdf"

        # Download the file
        if load_pdf:
            response = requests.get(url)
            file_data = response.content

            encoded_file = base64.b64encode(file_data).decode("utf-8")
            url = f"data:application/pdf;base64,{encoded_file}"

        image_content = [
            {"type": "text", "text": "What's this file about?"},
            {
                "type": "image_url",
                "image_url": {"url": url},
            },
        ]
        image_message = {"role": "user", "content": image_content}

        response = completion(
            model="vertex_ai_beta/gemini-1.5-flash-preview-0514",
            messages=[image_message],
            stream=False,
        )

        print(response)
    except litellm.InternalServerError as e:
        pass
    except Exception as e:
        pytest.fail("Got={}".format(str(e)))


def encode_image(image_path):
    import base64

    with open(image_path, "rb") as image_file:
        return base64.b64encode(image_file.read()).decode("utf-8")


@pytest.mark.skip(
    reason="we already test gemini-pro-vision, this is just another way to pass images"
)
def test_gemini_pro_vision_base64():
    try:
        load_vertex_ai_credentials()
        litellm.set_verbose = True
        litellm.num_retries = 3
        image_path = "../proxy/cached_logo.jpg"
        # Getting the base64 string
        base64_image = encode_image(image_path)
        resp = litellm.completion(
            model="vertex_ai/gemini-pro-vision",
            messages=[
                {
                    "role": "user",
                    "content": [
                        {"type": "text", "text": "Whats in this image?"},
                        {
                            "type": "image_url",
                            "image_url": {
                                "url": "data:image/jpeg;base64," + base64_image
                            },
                        },
                    ],
                }
            ],
        )
        print(resp)

        prompt_tokens = resp.usage.prompt_tokens
    except litellm.RateLimitError as e:
        pass
    except Exception as e:
        if "500 Internal error encountered.'" in str(e):
            pass
        else:
            pytest.fail(f"An exception occurred - {str(e)}")


def vertex_httpx_grounding_post(*args, **kwargs):
    mock_response = MagicMock()
    mock_response.status_code = 200
    mock_response.headers = {"Content-Type": "application/json"}
    mock_response.json.return_value = {
        "candidates": [
            {
                "content": {
                    "role": "model",
                    "parts": [
                        {
                            "text": "Argentina won the FIFA World Cup 2022. Argentina defeated France 4-2 on penalties in the FIFA World Cup 2022 final tournament for the first time after 36 years and the third time overall."
                        }
                    ],
                },
                "finishReason": "STOP",
                "safetyRatings": [
                    {
                        "category": "HARM_CATEGORY_HATE_SPEECH",
                        "probability": "NEGLIGIBLE",
                        "probabilityScore": 0.14940722,
                        "severity": "HARM_SEVERITY_NEGLIGIBLE",
                        "severityScore": 0.07477004,
                    },
                    {
                        "category": "HARM_CATEGORY_DANGEROUS_CONTENT",
                        "probability": "NEGLIGIBLE",
                        "probabilityScore": 0.15636235,
                        "severity": "HARM_SEVERITY_NEGLIGIBLE",
                        "severityScore": 0.015967654,
                    },
                    {
                        "category": "HARM_CATEGORY_HARASSMENT",
                        "probability": "NEGLIGIBLE",
                        "probabilityScore": 0.1943678,
                        "severity": "HARM_SEVERITY_NEGLIGIBLE",
                        "severityScore": 0.1284158,
                    },
                    {
                        "category": "HARM_CATEGORY_SEXUALLY_EXPLICIT",
                        "probability": "NEGLIGIBLE",
                        "probabilityScore": 0.09384396,
                        "severity": "HARM_SEVERITY_NEGLIGIBLE",
                        "severityScore": 0.0726367,
                    },
                ],
                "groundingMetadata": {
                    "webSearchQueries": ["who won the world cup 2022"],
                    "groundingAttributions": [
                        {
                            "segment": {"endIndex": 38},
                            "confidenceScore": 0.9919262,
                            "web": {
                                "uri": "https://www.careerpower.in/fifa-world-cup-winners-list.html",
                                "title": "FIFA World Cup Winners List from 1930 to 2022, Complete List - Career Power",
                            },
                        },
                        {
                            "segment": {"endIndex": 38},
                            "confidenceScore": 0.9919262,
                            "web": {
                                "uri": "https://www.careerpower.in/fifa-world-cup-winners-list.html",
                                "title": "FIFA World Cup Winners List from 1930 to 2022, Complete List - Career Power",
                            },
                        },
                        {
                            "segment": {"endIndex": 38},
                            "confidenceScore": 0.9919262,
                            "web": {
                                "uri": "https://www.britannica.com/sports/2022-FIFA-World-Cup",
                                "title": "2022 FIFA World Cup | Qatar, Controversy, Stadiums, Winner, & Final - Britannica",
                            },
                        },
                        {
                            "segment": {"endIndex": 38},
                            "confidenceScore": 0.9919262,
                            "web": {
                                "uri": "https://en.wikipedia.org/wiki/2022_FIFA_World_Cup_final",
                                "title": "2022 FIFA World Cup final - Wikipedia",
                            },
                        },
                        {
                            "segment": {"endIndex": 38},
                            "confidenceScore": 0.9919262,
                            "web": {
                                "uri": "https://www.transfermarkt.com/2022-world-cup/erfolge/pokalwettbewerb/WM22",
                                "title": "2022 World Cup - All winners - Transfermarkt",
                            },
                        },
                        {
                            "segment": {"startIndex": 39, "endIndex": 187},
                            "confidenceScore": 0.9919262,
                            "web": {
                                "uri": "https://www.careerpower.in/fifa-world-cup-winners-list.html",
                                "title": "FIFA World Cup Winners List from 1930 to 2022, Complete List - Career Power",
                            },
                        },
                        {
                            "segment": {"startIndex": 39, "endIndex": 187},
                            "confidenceScore": 0.9919262,
                            "web": {
                                "uri": "https://en.wikipedia.org/wiki/2022_FIFA_World_Cup_final",
                                "title": "2022 FIFA World Cup final - Wikipedia",
                            },
                        },
                    ],
                    "searchEntryPoint": {
                        "renderedContent": '\u003cstyle\u003e\n.container {\n  align-items: center;\n  border-radius: 8px;\n  display: flex;\n  font-family: Google Sans, Roboto, sans-serif;\n  font-size: 14px;\n  line-height: 20px;\n  padding: 8px 12px;\n}\n.chip {\n  display: inline-block;\n  border: solid 1px;\n  border-radius: 16px;\n  min-width: 14px;\n  padding: 5px 16px;\n  text-align: center;\n  user-select: none;\n  margin: 0 8px;\n  -webkit-tap-highlight-color: transparent;\n}\n.carousel {\n  overflow: auto;\n  scrollbar-width: none;\n  white-space: nowrap;\n  margin-right: -12px;\n}\n.headline {\n  display: flex;\n  margin-right: 4px;\n}\n.gradient-container {\n  position: relative;\n}\n.gradient {\n  position: absolute;\n  transform: translate(3px, -9px);\n  height: 36px;\n  width: 9px;\n}\n@media (prefers-color-scheme: light) {\n  .container {\n    background-color: #fafafa;\n    box-shadow: 0 0 0 1px #0000000f;\n  }\n  .headline-label {\n    color: #1f1f1f;\n  }\n  .chip {\n    background-color: #ffffff;\n    border-color: #d2d2d2;\n    color: #5e5e5e;\n    text-decoration: none;\n  }\n  .chip:hover {\n    background-color: #f2f2f2;\n  }\n  .chip:focus {\n    background-color: #f2f2f2;\n  }\n  .chip:active {\n    background-color: #d8d8d8;\n    border-color: #b6b6b6;\n  }\n  .logo-dark {\n    display: none;\n  }\n  .gradient {\n    background: linear-gradient(90deg, #fafafa 15%, #fafafa00 100%);\n  }\n}\n@media (prefers-color-scheme: dark) {\n  .container {\n    background-color: #1f1f1f;\n    box-shadow: 0 0 0 1px #ffffff26;\n  }\n  .headline-label {\n    color: #fff;\n  }\n  .chip {\n    background-color: #2c2c2c;\n    border-color: #3c4043;\n    color: #fff;\n    text-decoration: none;\n  }\n  .chip:hover {\n    background-color: #353536;\n  }\n  .chip:focus {\n    background-color: #353536;\n  }\n  .chip:active {\n    background-color: #464849;\n    border-color: #53575b;\n  }\n  .logo-light {\n    display: none;\n  }\n  .gradient {\n    background: linear-gradient(90deg, #1f1f1f 15%, #1f1f1f00 100%);\n  }\n}\n\u003c/style\u003e\n\u003cdiv class="container"\u003e\n  \u003cdiv class="headline"\u003e\n    \u003csvg class="logo-light" width="18" height="18" viewBox="9 9 35 35" fill="none" xmlns="http://www.w3.org/2000/svg"\u003e\n      \u003cpath fill-rule="evenodd" clip-rule="evenodd" d="M42.8622 27.0064C42.8622 25.7839 42.7525 24.6084 42.5487 23.4799H26.3109V30.1568H35.5897C35.1821 32.3041 33.9596 34.1222 32.1258 35.3448V39.6864H37.7213C40.9814 36.677 42.8622 32.2571 42.8622 27.0064V27.0064Z" fill="#4285F4"/\u003e\n      \u003cpath fill-rule="evenodd" clip-rule="evenodd" d="M26.3109 43.8555C30.9659 43.8555 34.8687 42.3195 37.7213 39.6863L32.1258 35.3447C30.5898 36.3792 28.6306 37.0061 26.3109 37.0061C21.8282 37.0061 18.0195 33.9811 16.6559 29.906H10.9194V34.3573C13.7563 39.9841 19.5712 43.8555 26.3109 43.8555V43.8555Z" fill="#34A853"/\u003e\n      \u003cpath fill-rule="evenodd" clip-rule="evenodd" d="M16.6559 29.8904C16.3111 28.8559 16.1074 27.7588 16.1074 26.6146C16.1074 25.4704 16.3111 24.3733 16.6559 23.3388V18.8875H10.9194C9.74388 21.2072 9.06992 23.8247 9.06992 26.6146C9.06992 29.4045 9.74388 32.022 10.9194 34.3417L15.3864 30.8621L16.6559 29.8904V29.8904Z" fill="#FBBC05"/\u003e\n      \u003cpath fill-rule="evenodd" clip-rule="evenodd" d="M26.3109 16.2386C28.85 16.2386 31.107 17.1164 32.9095 18.8091L37.8466 13.8719C34.853 11.082 30.9659 9.3736 26.3109 9.3736C19.5712 9.3736 13.7563 13.245 10.9194 18.8875L16.6559 23.3388C18.0195 19.2636 21.8282 16.2386 26.3109 16.2386V16.2386Z" fill="#EA4335"/\u003e\n    \u003c/svg\u003e\n    \u003csvg class="logo-dark" width="18" height="18" viewBox="0 0 48 48" xmlns="http://www.w3.org/2000/svg"\u003e\n      \u003ccircle cx="24" cy="23" fill="#FFF" r="22"/\u003e\n      \u003cpath d="M33.76 34.26c2.75-2.56 4.49-6.37 4.49-11.26 0-.89-.08-1.84-.29-3H24.01v5.99h8.03c-.4 2.02-1.5 3.56-3.07 4.56v.75l3.91 2.97h.88z" fill="#4285F4"/\u003e\n      \u003cpath d="M15.58 25.77A8.845 8.845 0 0 0 24 31.86c1.92 0 3.62-.46 4.97-1.31l4.79 3.71C31.14 36.7 27.65 38 24 38c-5.93 0-11.01-3.4-13.45-8.36l.17-1.01 4.06-2.85h.8z" fill="#34A853"/\u003e\n      \u003cpath d="M15.59 20.21a8.864 8.864 0 0 0 0 5.58l-5.03 3.86c-.98-2-1.53-4.25-1.53-6.64 0-2.39.55-4.64 1.53-6.64l1-.22 3.81 2.98.22 1.08z" fill="#FBBC05"/\u003e\n      \u003cpath d="M24 14.14c2.11 0 4.02.75 5.52 1.98l4.36-4.36C31.22 9.43 27.81 8 24 8c-5.93 0-11.01 3.4-13.45 8.36l5.03 3.85A8.86 8.86 0 0 1 24 14.14z" fill="#EA4335"/\u003e\n    \u003c/svg\u003e\n    \u003cdiv class="gradient-container"\u003e\u003cdiv class="gradient"\u003e\u003c/div\u003e\u003c/div\u003e\n  \u003c/div\u003e\n  \u003cdiv class="carousel"\u003e\n    \u003ca class="chip" href="https://www.google.com/search?q=who+won+the+world+cup+2022&client=app-vertex-grounding&safesearch=active"\u003ewho won the world cup 2022\u003c/a\u003e\n  \u003c/div\u003e\n\u003c/div\u003e\n'
                    },
                },
            }
        ],
        "usageMetadata": {
            "promptTokenCount": 6,
            "candidatesTokenCount": 48,
            "totalTokenCount": 54,
        },
    }

    return mock_response


@pytest.mark.parametrize("value_in_dict", [{}, {"disable_attribution": False}])  #
def test_gemini_pro_grounding(value_in_dict):
    try:
        load_vertex_ai_credentials()
        litellm.set_verbose = True

        tools = [{"googleSearchRetrieval": value_in_dict}]

        litellm.set_verbose = True

        from litellm.llms.custom_httpx.http_handler import HTTPHandler

        client = HTTPHandler()

        with patch.object(
            client, "post", side_effect=vertex_httpx_grounding_post
        ) as mock_call:
            resp = litellm.completion(
                model="vertex_ai_beta/gemini-1.0-pro-001",
                messages=[{"role": "user", "content": "Who won the world cup?"}],
                tools=tools,
                client=client,
            )

            mock_call.assert_called_once()

            print(mock_call.call_args.kwargs["json"]["tools"][0])

            assert (
                "googleSearchRetrieval"
                in mock_call.call_args.kwargs["json"]["tools"][0]
            )
            assert (
                mock_call.call_args.kwargs["json"]["tools"][0]["googleSearchRetrieval"]
                == value_in_dict
            )

            assert "vertex_ai_grounding_metadata" in resp._hidden_params
            assert isinstance(resp._hidden_params["vertex_ai_grounding_metadata"], list)

    except litellm.InternalServerError:
        pass
    except litellm.RateLimitError:
        pass


# @pytest.mark.skip(reason="exhausted vertex quota. need to refactor to mock the call")
@pytest.mark.parametrize(
    "model", ["vertex_ai_beta/gemini-1.5-pro", "vertex_ai/claude-3-sonnet@20240229"]
)  # "vertex_ai",
@pytest.mark.parametrize("sync_mode", [True])  # "vertex_ai",
@pytest.mark.asyncio
@pytest.mark.flaky(retries=3, delay=1)
async def test_gemini_pro_function_calling_httpx(model, sync_mode):
    try:
        load_vertex_ai_credentials()
        litellm.set_verbose = True

        messages = [
            {
                "role": "system",
                "content": "Your name is Litellm Bot, you are a helpful assistant",
            },
            # User asks for their name and weather in San Francisco
            {
                "role": "user",
                "content": "Hello, what is your name and can you tell me the weather?",
            },
        ]

        tools = [
            {
                "type": "function",
                "function": {
                    "name": "get_weather",
                    "description": "Get the current weather in a given location",
                    "parameters": {
                        "type": "object",
                        "properties": {
                            "location": {
                                "type": "string",
                                "description": "The city and state, e.g. San Francisco, CA",
                            }
                        },
                        "required": ["location"],
                    },
                },
            }
        ]

        data = {
            "model": model,
            "messages": messages,
            "tools": tools,
            "tool_choice": "required",
        }
        if sync_mode:
            response = litellm.completion(**data)
        else:
            response = await litellm.acompletion(**data)

        print(f"response: {response}")

        assert response.choices[0].message.tool_calls[0].function.arguments is not None
        assert isinstance(
            response.choices[0].message.tool_calls[0].function.arguments, str
        )
    except litellm.RateLimitError as e:
        pass
    except Exception as e:
        if "429 Quota exceeded" in str(e):
            pass
        else:
            pytest.fail("An unexpected exception occurred - {}".format(str(e)))


from litellm.tests.test_completion import response_format_tests


@pytest.mark.parametrize(
    "model",
    [
        "vertex_ai/mistral-large@2407",
        "vertex_ai/mistral-nemo@2407",
        "vertex_ai/codestral@2405",
        "vertex_ai/meta/llama3-405b-instruct-maas",
    ],  #
)  # "vertex_ai",
@pytest.mark.parametrize(
    "sync_mode",
    [True, False],
)  #
@pytest.mark.flaky(retries=3, delay=1)
@pytest.mark.asyncio
async def test_partner_models_httpx(model, sync_mode):
    try:
        load_vertex_ai_credentials()
        litellm.set_verbose = True

        messages = [
            {
                "role": "system",
                "content": "Your name is Litellm Bot, you are a helpful assistant",
            },
            # User asks for their name and weather in San Francisco
            {
                "role": "user",
                "content": "Hello, what is your name and can you tell me the weather?",
            },
        ]

        data = {
            "model": model,
            "messages": messages,
        }
        if sync_mode:
            response = litellm.completion(**data)
        else:
            response = await litellm.acompletion(**data)

        response_format_tests(response=response)

        print(f"response: {response}")

        assert isinstance(response._hidden_params["response_cost"], float)
    except litellm.RateLimitError as e:
        pass
    except litellm.InternalServerError as e:
        pass
    except Exception as e:
        if "429 Quota exceeded" in str(e):
            pass
        else:
            pytest.fail("An unexpected exception occurred - {}".format(str(e)))


@pytest.mark.parametrize(
    "model",
    [
        "vertex_ai/mistral-large@2407",
        "vertex_ai/meta/llama3-405b-instruct-maas",
    ],  #
)  # "vertex_ai",
@pytest.mark.parametrize(
    "sync_mode",
    [True, False],  #
)  #
@pytest.mark.asyncio
@pytest.mark.flaky(retries=3, delay=1)
async def test_partner_models_httpx_streaming(model, sync_mode):
    try:
        load_vertex_ai_credentials()
        litellm.set_verbose = True

        messages = [
            {
                "role": "system",
                "content": "Your name is Litellm Bot, you are a helpful assistant",
            },
            # User asks for their name and weather in San Francisco
            {
                "role": "user",
                "content": "Hello, what is your name and can you tell me the weather?",
            },
        ]

        data = {"model": model, "messages": messages, "stream": True}
        if sync_mode:
            response = litellm.completion(**data)
            for idx, chunk in enumerate(response):
                streaming_format_tests(idx=idx, chunk=chunk)
        else:
            response = await litellm.acompletion(**data)
            idx = 0
            async for chunk in response:
                streaming_format_tests(idx=idx, chunk=chunk)
                idx += 1

        print(f"response: {response}")
    except litellm.RateLimitError as e:
        pass
    except litellm.InternalServerError as e:
        pass
    except Exception as e:
        if "429 Quota exceeded" in str(e):
            pass
        else:
            pytest.fail("An unexpected exception occurred - {}".format(str(e)))


def vertex_httpx_mock_reject_prompt_post(*args, **kwargs):
    mock_response = MagicMock()
    mock_response.status_code = 200
    mock_response.headers = {"Content-Type": "application/json"}
    mock_response.json.return_value = {
        "promptFeedback": {"blockReason": "OTHER"},
        "usageMetadata": {"promptTokenCount": 6285, "totalTokenCount": 6285},
    }

    return mock_response


# @pytest.mark.skip(reason="exhausted vertex quota. need to refactor to mock the call")
def vertex_httpx_mock_post(url, data=None, json=None, headers=None):
    mock_response = MagicMock()
    mock_response.status_code = 200
    mock_response.headers = {"Content-Type": "application/json"}
    mock_response.json.return_value = {
        "candidates": [
            {
                "finishReason": "RECITATION",
                "safetyRatings": [
                    {
                        "category": "HARM_CATEGORY_HATE_SPEECH",
                        "probability": "NEGLIGIBLE",
                        "probabilityScore": 0.14965563,
                        "severity": "HARM_SEVERITY_NEGLIGIBLE",
                        "severityScore": 0.13660839,
                    },
                    {
                        "category": "HARM_CATEGORY_DANGEROUS_CONTENT",
                        "probability": "NEGLIGIBLE",
                        "probabilityScore": 0.16344544,
                        "severity": "HARM_SEVERITY_NEGLIGIBLE",
                        "severityScore": 0.10230471,
                    },
                    {
                        "category": "HARM_CATEGORY_HARASSMENT",
                        "probability": "NEGLIGIBLE",
                        "probabilityScore": 0.1979091,
                        "severity": "HARM_SEVERITY_NEGLIGIBLE",
                        "severityScore": 0.06052939,
                    },
                    {
                        "category": "HARM_CATEGORY_SEXUALLY_EXPLICIT",
                        "probability": "NEGLIGIBLE",
                        "probabilityScore": 0.1765296,
                        "severity": "HARM_SEVERITY_NEGLIGIBLE",
                        "severityScore": 0.18417984,
                    },
                ],
                "citationMetadata": {
                    "citations": [
                        {
                            "startIndex": 251,
                            "endIndex": 380,
                            "uri": "https://chocolatecake2023.blogspot.com/2023/02/taste-deliciousness-of-perfectly-baked.html?m=1",
                        },
                        {
                            "startIndex": 393,
                            "endIndex": 535,
                            "uri": "https://skinnymixes.co.uk/blogs/food-recipes/peanut-butter-cup-cookies",
                        },
                        {
                            "startIndex": 439,
                            "endIndex": 581,
                            "uri": "https://mast-producing-trees.org/aldis-chocolate-chips-are-peanut-and-tree-nut-free/",
                        },
                        {
                            "startIndex": 1117,
                            "endIndex": 1265,
                            "uri": "https://github.com/frdrck100/To_Do_Assignments",
                        },
                        {
                            "startIndex": 1146,
                            "endIndex": 1288,
                            "uri": "https://skinnymixes.co.uk/blogs/food-recipes/peanut-butter-cup-cookies",
                        },
                        {
                            "startIndex": 1166,
                            "endIndex": 1299,
                            "uri": "https://www.girlversusdough.com/brookies/",
                        },
                        {
                            "startIndex": 1780,
                            "endIndex": 1909,
                            "uri": "https://chocolatecake2023.blogspot.com/2023/02/taste-deliciousness-of-perfectly-baked.html?m=1",
                        },
                        {
                            "startIndex": 1834,
                            "endIndex": 1964,
                            "uri": "https://newsd.in/national-cream-cheese-brownie-day-2023-date-history-how-to-make-a-cream-cheese-brownie/",
                        },
                        {
                            "startIndex": 1846,
                            "endIndex": 1989,
                            "uri": "https://github.com/frdrck100/To_Do_Assignments",
                        },
                        {
                            "startIndex": 2121,
                            "endIndex": 2261,
                            "uri": "https://recipes.net/copycat/hardee/hardees-chocolate-chip-cookie-recipe/",
                        },
                        {
                            "startIndex": 2505,
                            "endIndex": 2671,
                            "uri": "https://www.tfrecipes.com/Oranges%20with%20dried%20cherries/",
                        },
                        {
                            "startIndex": 3390,
                            "endIndex": 3529,
                            "uri": "https://github.com/quantumcognition/Crud-palm",
                        },
                        {
                            "startIndex": 3568,
                            "endIndex": 3724,
                            "uri": "https://recipes.net/dessert/cakes/ultimate-easy-gingerbread/",
                        },
                        {
                            "startIndex": 3640,
                            "endIndex": 3770,
                            "uri": "https://recipes.net/dessert/cookies/soft-and-chewy-peanut-butter-cookies/",
                        },
                    ]
                },
            }
        ],
        "usageMetadata": {"promptTokenCount": 336, "totalTokenCount": 336},
    }
    return mock_response


@pytest.mark.parametrize("provider", ["vertex_ai_beta"])  # "vertex_ai",
@pytest.mark.parametrize("content_filter_type", ["prompt", "response"])  # "vertex_ai",
@pytest.mark.asyncio
@pytest.mark.flaky(retries=3, delay=1)
async def test_gemini_pro_json_schema_httpx_content_policy_error(
    provider, content_filter_type
):
    load_vertex_ai_credentials()
    litellm.set_verbose = True
    messages = [
        {
            "role": "user",
            "content": """
    
List 5 popular cookie recipes.

Using this JSON schema:
```json
{'$defs': {'Recipe': {'properties': {'recipe_name': {'examples': ['Chocolate Chip Cookies', 'Peanut Butter Cookies'], 'maxLength': 100, 'title': 'The recipe name', 'type': 'string'}, 'estimated_time': {'anyOf': [{'minimum': 0, 'type': 'integer'}, {'type': 'null'}], 'default': None, 'description': 'The estimated time to make the recipe in minutes', 'examples': [30, 45], 'title': 'The estimated time'}, 'ingredients': {'examples': [['flour', 'sugar', 'chocolate chips'], ['peanut butter', 'sugar', 'eggs']], 'items': {'type': 'string'}, 'maxItems': 10, 'title': 'The ingredients', 'type': 'array'}, 'instructions': {'examples': [['mix', 'bake'], ['mix', 'chill', 'bake']], 'items': {'type': 'string'}, 'maxItems': 10, 'title': 'The instructions', 'type': 'array'}}, 'required': ['recipe_name', 'ingredients', 'instructions'], 'title': 'Recipe', 'type': 'object'}}, 'properties': {'recipes': {'items': {'$ref': '#/$defs/Recipe'}, 'maxItems': 11, 'title': 'The recipes', 'type': 'array'}}, 'required': ['recipes'], 'title': 'MyRecipes', 'type': 'object'}
```
            """,
        }
    ]
    from litellm.llms.custom_httpx.http_handler import HTTPHandler

    client = HTTPHandler()

    if content_filter_type == "prompt":
        _side_effect = vertex_httpx_mock_reject_prompt_post
    else:
        _side_effect = vertex_httpx_mock_post

    with patch.object(client, "post", side_effect=_side_effect) as mock_call:
        response = completion(
            model="vertex_ai_beta/gemini-1.5-flash",
            messages=messages,
            response_format={"type": "json_object"},
            client=client,
        )

        assert response.choices[0].finish_reason == "content_filter"

        mock_call.assert_called_once()


def vertex_httpx_mock_post_valid_response(*args, **kwargs):
    mock_response = MagicMock()
    mock_response.status_code = 200
    mock_response.headers = {"Content-Type": "application/json"}
    mock_response.json.return_value = {
        "candidates": [
            {
                "content": {
                    "role": "model",
                    "parts": [
                        {
                            "text": """{
                            "recipes": [
                                {"recipe_name": "Chocolate Chip Cookies"},
                                {"recipe_name": "Oatmeal Raisin Cookies"},
                                {"recipe_name": "Peanut Butter Cookies"},
                                {"recipe_name": "Sugar Cookies"},
                                {"recipe_name": "Snickerdoodles"}
                            ]
                            }"""
                        }
                    ],
                },
                "finishReason": "STOP",
                "safetyRatings": [
                    {
                        "category": "HARM_CATEGORY_HATE_SPEECH",
                        "probability": "NEGLIGIBLE",
                        "probabilityScore": 0.09790669,
                        "severity": "HARM_SEVERITY_NEGLIGIBLE",
                        "severityScore": 0.11736965,
                    },
                    {
                        "category": "HARM_CATEGORY_DANGEROUS_CONTENT",
                        "probability": "NEGLIGIBLE",
                        "probabilityScore": 0.1261379,
                        "severity": "HARM_SEVERITY_NEGLIGIBLE",
                        "severityScore": 0.08601588,
                    },
                    {
                        "category": "HARM_CATEGORY_HARASSMENT",
                        "probability": "NEGLIGIBLE",
                        "probabilityScore": 0.083441176,
                        "severity": "HARM_SEVERITY_NEGLIGIBLE",
                        "severityScore": 0.0355444,
                    },
                    {
                        "category": "HARM_CATEGORY_SEXUALLY_EXPLICIT",
                        "probability": "NEGLIGIBLE",
                        "probabilityScore": 0.071981624,
                        "severity": "HARM_SEVERITY_NEGLIGIBLE",
                        "severityScore": 0.08108212,
                    },
                ],
            }
        ],
        "usageMetadata": {
            "promptTokenCount": 60,
            "candidatesTokenCount": 55,
            "totalTokenCount": 115,
        },
    }
    return mock_response


def vertex_httpx_mock_post_valid_response_anthropic(*args, **kwargs):
    mock_response = MagicMock()
    mock_response.status_code = 200
    mock_response.headers = {"Content-Type": "application/json"}
    mock_response.json.return_value = {
        "id": "msg_vrtx_013Wki5RFQXAspL7rmxRFjZg",
        "type": "message",
        "role": "assistant",
        "model": "claude-3-5-sonnet-20240620",
        "content": [
            {
                "type": "tool_use",
                "id": "toolu_vrtx_01YMnYZrToPPfcmY2myP2gEB",
                "name": "json_tool_call",
                "input": {
                    "values": {
                        "recipes": [
                            {"recipe_name": "Chocolate Chip Cookies"},
                            {"recipe_name": "Oatmeal Raisin Cookies"},
                            {"recipe_name": "Peanut Butter Cookies"},
                            {"recipe_name": "Snickerdoodle Cookies"},
                            {"recipe_name": "Sugar Cookies"},
                        ]
                    }
                },
            }
        ],
        "stop_reason": "tool_use",
        "stop_sequence": None,
        "usage": {"input_tokens": 368, "output_tokens": 118},
    }

    return mock_response


def vertex_httpx_mock_post_invalid_schema_response(*args, **kwargs):
    mock_response = MagicMock()
    mock_response.status_code = 200
    mock_response.headers = {"Content-Type": "application/json"}
    mock_response.json.return_value = {
        "candidates": [
            {
                "content": {
                    "role": "model",
                    "parts": [
                        {"text": '[{"recipe_world": "Chocolate Chip Cookies"}]\n'}
                    ],
                },
                "finishReason": "STOP",
                "safetyRatings": [
                    {
                        "category": "HARM_CATEGORY_HATE_SPEECH",
                        "probability": "NEGLIGIBLE",
                        "probabilityScore": 0.09790669,
                        "severity": "HARM_SEVERITY_NEGLIGIBLE",
                        "severityScore": 0.11736965,
                    },
                    {
                        "category": "HARM_CATEGORY_DANGEROUS_CONTENT",
                        "probability": "NEGLIGIBLE",
                        "probabilityScore": 0.1261379,
                        "severity": "HARM_SEVERITY_NEGLIGIBLE",
                        "severityScore": 0.08601588,
                    },
                    {
                        "category": "HARM_CATEGORY_HARASSMENT",
                        "probability": "NEGLIGIBLE",
                        "probabilityScore": 0.083441176,
                        "severity": "HARM_SEVERITY_NEGLIGIBLE",
                        "severityScore": 0.0355444,
                    },
                    {
                        "category": "HARM_CATEGORY_SEXUALLY_EXPLICIT",
                        "probability": "NEGLIGIBLE",
                        "probabilityScore": 0.071981624,
                        "severity": "HARM_SEVERITY_NEGLIGIBLE",
                        "severityScore": 0.08108212,
                    },
                ],
            }
        ],
        "usageMetadata": {
            "promptTokenCount": 60,
            "candidatesTokenCount": 55,
            "totalTokenCount": 115,
        },
    }
    return mock_response


def vertex_httpx_mock_post_invalid_schema_response_anthropic(*args, **kwargs):
    mock_response = MagicMock()
    mock_response.status_code = 200
    mock_response.headers = {"Content-Type": "application/json"}
    mock_response.json.return_value = {
        "id": "msg_vrtx_013Wki5RFQXAspL7rmxRFjZg",
        "type": "message",
        "role": "assistant",
        "model": "claude-3-5-sonnet-20240620",
        "content": [{"text": "Hi! My name is Claude.", "type": "text"}],
        "stop_reason": "end_turn",
        "stop_sequence": None,
        "usage": {"input_tokens": 368, "output_tokens": 118},
    }
    return mock_response


@pytest.mark.parametrize(
    "model, vertex_location, supports_response_schema",
    [
        ("vertex_ai_beta/gemini-1.5-pro-001", "us-central1", True),
        ("gemini/gemini-1.5-pro", None, True),
        ("vertex_ai_beta/gemini-1.5-flash", "us-central1", False),
        ("vertex_ai/claude-3-5-sonnet@20240620", "us-east5", False),
    ],
)
@pytest.mark.parametrize(
    "invalid_response",
    [True, False],
)
@pytest.mark.parametrize(
    "enforce_validation",
    [True, False],
)
@pytest.mark.asyncio
async def test_gemini_pro_json_schema_args_sent_httpx(
    model,
    supports_response_schema,
    vertex_location,
    invalid_response,
    enforce_validation,
):
    load_vertex_ai_credentials()
    os.environ["LITELLM_LOCAL_MODEL_COST_MAP"] = "True"
    litellm.model_cost = litellm.get_model_cost_map(url="")

    litellm.set_verbose = True
    messages = [{"role": "user", "content": "List 5 cookie recipes"}]
    from litellm.llms.custom_httpx.http_handler import HTTPHandler

    response_schema = {
        "type": "object",
        "properties": {
            "recipes": {
                "type": "array",
                "items": {
                    "type": "object",
                    "properties": {"recipe_name": {"type": "string"}},
                    "required": ["recipe_name"],
                },
            }
        },
        "required": ["recipes"],
        "additionalProperties": False,
    }

    client = HTTPHandler()

    httpx_response = MagicMock()
    if invalid_response is True:
        if "claude" in model:
            httpx_response.side_effect = (
                vertex_httpx_mock_post_invalid_schema_response_anthropic
            )
        else:
            httpx_response.side_effect = vertex_httpx_mock_post_invalid_schema_response
    else:
        if "claude" in model:
            httpx_response.side_effect = vertex_httpx_mock_post_valid_response_anthropic
        else:
            httpx_response.side_effect = vertex_httpx_mock_post_valid_response
    with patch.object(client, "post", new=httpx_response) as mock_call:
        print("SENDING CLIENT POST={}".format(client.post))
        try:
            resp = completion(
                model=model,
                messages=messages,
                response_format={
                    "type": "json_object",
                    "response_schema": response_schema,
                    "enforce_validation": enforce_validation,
                },
                vertex_location=vertex_location,
                client=client,
            )
            print("Received={}".format(resp))
            if invalid_response is True and enforce_validation is True:
                pytest.fail("Expected this to fail")
        except litellm.JSONSchemaValidationError as e:
            if invalid_response is False:
                pytest.fail("Expected this to pass. Got={}".format(e))

        mock_call.assert_called_once()
        if "claude" not in model:
            print(mock_call.call_args.kwargs)
            print(mock_call.call_args.kwargs["json"]["generationConfig"])

            if supports_response_schema:
                assert (
                    "response_schema"
                    in mock_call.call_args.kwargs["json"]["generationConfig"]
                )
            else:
                assert (
                    "response_schema"
                    not in mock_call.call_args.kwargs["json"]["generationConfig"]
                )
                assert (
                    "Use this JSON schema:"
                    in mock_call.call_args.kwargs["json"]["contents"][0]["parts"][1][
                        "text"
                    ]
                )


@pytest.mark.parametrize(
    "model, vertex_location, supports_response_schema",
    [
        ("vertex_ai_beta/gemini-1.5-pro-001", "us-central1", True),
        ("gemini/gemini-1.5-pro", None, True),
        ("vertex_ai_beta/gemini-1.5-flash", "us-central1", False),
        ("vertex_ai/claude-3-5-sonnet@20240620", "us-east5", False),
    ],
)
@pytest.mark.parametrize(
    "invalid_response",
    [True, False],
)
@pytest.mark.parametrize(
    "enforce_validation",
    [True, False],
)
@pytest.mark.asyncio
async def test_gemini_pro_json_schema_args_sent_httpx_openai_schema(
    model,
    supports_response_schema,
    vertex_location,
    invalid_response,
    enforce_validation,
):
    from typing import List

    if enforce_validation:
        litellm.enable_json_schema_validation = True

    from pydantic import BaseModel

    load_vertex_ai_credentials()
    os.environ["LITELLM_LOCAL_MODEL_COST_MAP"] = "True"
    litellm.model_cost = litellm.get_model_cost_map(url="")

    litellm.set_verbose = True

    messages = [{"role": "user", "content": "List 5 cookie recipes"}]
    from litellm.llms.custom_httpx.http_handler import HTTPHandler

    class Recipe(BaseModel):
        recipe_name: str

    class ResponseSchema(BaseModel):
        recipes: List[Recipe]

    client = HTTPHandler()

    httpx_response = MagicMock()
    if invalid_response is True:
        if "claude" in model:
            httpx_response.side_effect = (
                vertex_httpx_mock_post_invalid_schema_response_anthropic
            )
        else:
            httpx_response.side_effect = vertex_httpx_mock_post_invalid_schema_response
    else:
        if "claude" in model:
            httpx_response.side_effect = vertex_httpx_mock_post_valid_response_anthropic
        else:
            httpx_response.side_effect = vertex_httpx_mock_post_valid_response
    with patch.object(client, "post", new=httpx_response) as mock_call:
        print("SENDING CLIENT POST={}".format(client.post))
        try:
            resp = completion(
                model=model,
                messages=messages,
                response_format=ResponseSchema,
                vertex_location=vertex_location,
                client=client,
            )
            print("Received={}".format(resp))
            if invalid_response is True and enforce_validation is True:
                pytest.fail("Expected this to fail")
        except litellm.JSONSchemaValidationError as e:
            if invalid_response is False:
                pytest.fail("Expected this to pass. Got={}".format(e))

        mock_call.assert_called_once()
        if "claude" not in model:
            print(mock_call.call_args.kwargs)
            print(mock_call.call_args.kwargs["json"]["generationConfig"])

            if supports_response_schema:
                assert (
                    "response_schema"
                    in mock_call.call_args.kwargs["json"]["generationConfig"]
                )
                assert (
                    "response_mime_type"
                    in mock_call.call_args.kwargs["json"]["generationConfig"]
                )
                assert (
                    mock_call.call_args.kwargs["json"]["generationConfig"][
                        "response_mime_type"
                    ]
                    == "application/json"
                )
            else:
                assert (
                    "response_schema"
                    not in mock_call.call_args.kwargs["json"]["generationConfig"]
                )
                assert (
                    "Use this JSON schema:"
                    in mock_call.call_args.kwargs["json"]["contents"][0]["parts"][1][
                        "text"
                    ]
                )


@pytest.mark.parametrize("provider", ["vertex_ai_beta"])  # "vertex_ai",
@pytest.mark.asyncio
async def test_gemini_pro_httpx_custom_api_base(provider):
    load_vertex_ai_credentials()
    litellm.set_verbose = True
    messages = [
        {
            "role": "user",
            "content": "Hello world",
        }
    ]
    from litellm.llms.custom_httpx.http_handler import HTTPHandler

    client = HTTPHandler()

    with patch.object(client, "post", new=MagicMock()) as mock_call:
        try:
            response = completion(
                model="vertex_ai_beta/gemini-1.5-flash",
                messages=messages,
                response_format={"type": "json_object"},
                client=client,
                api_base="my-custom-api-base",
                extra_headers={"hello": "world"},
            )
        except Exception as e:
            traceback.print_exc()
            print("Receives error - {}".format(str(e)))

        mock_call.assert_called_once()

        assert "my-custom-api-base:generateContent" == mock_call.call_args.kwargs["url"]
        assert "hello" in mock_call.call_args.kwargs["headers"]


# @pytest.mark.skip(reason="exhausted vertex quota. need to refactor to mock the call")
@pytest.mark.parametrize("sync_mode", [True])
@pytest.mark.parametrize("provider", ["vertex_ai"])
@pytest.mark.asyncio
@pytest.mark.flaky(retries=3, delay=1)
async def test_gemini_pro_function_calling(provider, sync_mode):
    try:
        load_vertex_ai_credentials()
        litellm.set_verbose = True

        messages = [
            {
                "role": "system",
                "content": "Your name is Litellm Bot, you are a helpful assistant",
            },
            # User asks for their name and weather in San Francisco
            {
                "role": "user",
                "content": "Hello, what is your name and can you tell me the weather?",
            },
            # Assistant replies with a tool call
            {
                "role": "assistant",
                "content": "",
                "tool_calls": [
                    {
                        "id": "call_123",
                        "type": "function",
                        "index": 0,
                        "function": {
                            "name": "get_weather",
                            "arguments": '{"location":"San Francisco, CA"}',
                        },
                    }
                ],
            },
            # The result of the tool call is added to the history
            {
                "role": "tool",
                "tool_call_id": "call_123",
                "content": "27 degrees celsius and clear in San Francisco, CA",
            },
            # Now the assistant can reply with the result of the tool call.
        ]

        tools = [
            {
                "type": "function",
                "function": {
                    "name": "get_weather",
                    "description": "Get the current weather in a given location",
                    "parameters": {
                        "type": "object",
                        "properties": {
                            "location": {
                                "type": "string",
                                "description": "The city and state, e.g. San Francisco, CA",
                            }
                        },
                        "required": ["location"],
                    },
                },
            }
        ]

        data = {
            "model": "{}/gemini-1.5-pro-preview-0514".format(provider),
            "messages": messages,
            "tools": tools,
        }
        if sync_mode:
            response = litellm.completion(**data)
        else:
            response = await litellm.acompletion(**data)

        print(f"response: {response}")
    except litellm.RateLimitError as e:
        pass
    except Exception as e:
        if "429 Quota exceeded" in str(e):
            pass
        else:
            pytest.fail("An unexpected exception occurred - {}".format(str(e)))


# gemini_pro_function_calling()


@pytest.mark.parametrize("sync_mode", [True])
@pytest.mark.asyncio
@pytest.mark.flaky(retries=3, delay=1)
async def test_gemini_pro_function_calling_streaming(sync_mode):
    load_vertex_ai_credentials()
    litellm.set_verbose = True
    data = {
        "model": "vertex_ai/gemini-pro",
        "messages": [
            {
                "role": "user",
                "content": "Call the submit_cities function with San Francisco and New York",
            }
        ],
        "tools": [
            {
                "type": "function",
                "function": {
                    "name": "submit_cities",
                    "description": "Submits a list of cities",
                    "parameters": {
                        "type": "object",
                        "properties": {
                            "cities": {"type": "array", "items": {"type": "string"}}
                        },
                        "required": ["cities"],
                    },
                },
            }
        ],
        "tool_choice": "auto",
        "n": 1,
        "stream": True,
        "temperature": 0.1,
    }
    chunks = []
    try:
        if sync_mode == True:
            response = litellm.completion(**data)
            print(f"completion: {response}")

            for chunk in response:
                chunks.append(chunk)
                assert isinstance(chunk, litellm.ModelResponse)
        else:
            response = await litellm.acompletion(**data)
            print(f"completion: {response}")

            assert isinstance(response, litellm.CustomStreamWrapper)

            async for chunk in response:
                print(f"chunk: {chunk}")
                chunks.append(chunk)
                assert isinstance(chunk, litellm.ModelResponse)

        complete_response = litellm.stream_chunk_builder(chunks=chunks)
        assert (
            complete_response.choices[0].message.content is not None
            or len(complete_response.choices[0].message.tool_calls) > 0
        )
        print(f"complete_response: {complete_response}")
    except litellm.APIError as e:
        pass
    except litellm.RateLimitError as e:
        pass


@pytest.mark.asyncio
@pytest.mark.flaky(retries=3, delay=1)
async def test_gemini_pro_async_function_calling():
    load_vertex_ai_credentials()
    try:
        tools = [
            {
                "type": "function",
                "function": {
                    "name": "get_current_weather",
                    "description": "Get the current weather in a given location.",
                    "parameters": {
                        "type": "object",
                        "properties": {
                            "location": {
                                "type": "string",
                                "description": "The city and state, e.g. San Francisco, CA",
                            },
                            "unit": {
                                "type": "string",
                                "enum": ["celsius", "fahrenheit"],
                            },
                        },
                        "required": ["location"],
                    },
                },
            }
        ]
        messages = [
            {
                "role": "user",
                "content": "What's the weather like in Boston today in fahrenheit?",
            }
        ]
        completion = await litellm.acompletion(
            model="gemini-pro", messages=messages, tools=tools, tool_choice="auto"
        )
        print(f"completion: {completion}")
        print(f"message content: {completion.choices[0].message.content}")
        assert completion.choices[0].message.content is None
        assert len(completion.choices[0].message.tool_calls) == 1

    # except litellm.APIError as e:
    #     pass
    except litellm.RateLimitError as e:
        pass
    except Exception as e:
        pytest.fail(f"An exception occurred - {str(e)}")
    # raise Exception("it worked!")


# asyncio.run(gemini_pro_async_function_calling())


@pytest.mark.flaky(retries=3, delay=1)
def test_vertexai_embedding():
    try:
        load_vertex_ai_credentials()
        # litellm.set_verbose = True
        response = embedding(
            model="textembedding-gecko@001",
            input=["good morning from litellm", "this is another item"],
        )
        print(f"response:", response)
    except litellm.RateLimitError as e:
        pass
    except Exception as e:
        pytest.fail(f"Error occurred: {e}")


@pytest.mark.asyncio
async def test_vertexai_multimodal_embedding():
    load_vertex_ai_credentials()
    mock_response = AsyncMock()

    def return_val():
        return {
            "predictions": [
                {
                    "imageEmbedding": [0.1, 0.2, 0.3],  # Simplified example
                    "textEmbedding": [0.4, 0.5, 0.6],  # Simplified example
                }
            ]
        }

    mock_response.json = return_val
    mock_response.status_code = 200

    expected_payload = {
        "instances": [
            {
                "image": {
                    "gcsUri": "gs://cloud-samples-data/vertex-ai/llm/prompts/landmark1.png"
                },
                "text": "this is a unicorn",
            }
        ]
    }

    with patch(
        "litellm.llms.custom_httpx.http_handler.AsyncHTTPHandler.post",
        return_value=mock_response,
    ) as mock_post:
        # Act: Call the litellm.aembedding function
        response = await litellm.aembedding(
            model="vertex_ai/multimodalembedding@001",
            input=[
                {
                    "image": {
                        "gcsUri": "gs://cloud-samples-data/vertex-ai/llm/prompts/landmark1.png"
                    },
                    "text": "this is a unicorn",
                },
            ],
        )

        # Assert
        mock_post.assert_called_once()
        _, kwargs = mock_post.call_args
        args_to_vertexai = kwargs["json"]

        print("args to vertex ai call:", args_to_vertexai)

        assert args_to_vertexai == expected_payload
        assert response.model == "multimodalembedding@001"
        assert len(response.data) == 1
        response_data = response.data[0]
        assert "imageEmbedding" in response_data
        assert "textEmbedding" in response_data

        # Optional: Print for debugging
        print("Arguments passed to Vertex AI:", args_to_vertexai)
        print("Response:", response)


@pytest.mark.asyncio
async def test_vertexai_multimodal_embedding_text_input():
    load_vertex_ai_credentials()
    mock_response = AsyncMock()

    def return_val():
        return {
            "predictions": [
                {
                    "textEmbedding": [0.4, 0.5, 0.6],  # Simplified example
                }
            ]
        }

    mock_response.json = return_val
    mock_response.status_code = 200

    expected_payload = {
        "instances": [
            {
                "text": "this is a unicorn",
            }
        ]
    }

    with patch(
        "litellm.llms.custom_httpx.http_handler.AsyncHTTPHandler.post",
        return_value=mock_response,
    ) as mock_post:
        # Act: Call the litellm.aembedding function
        response = await litellm.aembedding(
            model="vertex_ai/multimodalembedding@001",
            input=[
                "this is a unicorn",
            ],
        )

        # Assert
        mock_post.assert_called_once()
        _, kwargs = mock_post.call_args
        args_to_vertexai = kwargs["json"]

        print("args to vertex ai call:", args_to_vertexai)

        assert args_to_vertexai == expected_payload
        assert response.model == "multimodalembedding@001"
        assert len(response.data) == 1
        response_data = response.data[0]
        assert "textEmbedding" in response_data

        # Optional: Print for debugging
        print("Arguments passed to Vertex AI:", args_to_vertexai)
        print("Response:", response)


@pytest.mark.skip(
    reason="new test - works locally running into vertex version issues on ci/cd"
)
def test_vertexai_embedding_embedding_latest():
    try:
        load_vertex_ai_credentials()
        litellm.set_verbose = True

        response = embedding(
            model="vertex_ai/text-embedding-004",
            input=["hi"],
            dimensions=1,
            auto_truncate=True,
            task_type="RETRIEVAL_QUERY",
        )

        assert len(response.data[0]["embedding"]) == 1
        assert response.usage.prompt_tokens > 0
        print(f"response:", response)
    except litellm.RateLimitError as e:
        pass
    except Exception as e:
        pytest.fail(f"Error occurred: {e}")


@pytest.mark.flaky(retries=3, delay=1)
def test_vertexai_embedding_embedding_latest_input_type():
    try:
        load_vertex_ai_credentials()
        litellm.set_verbose = True

        response = embedding(
            model="vertex_ai/text-embedding-004",
            input=["hi"],
            input_type="RETRIEVAL_QUERY",
        )
        assert response.usage.prompt_tokens > 0
        print(f"response:", response)
    except litellm.RateLimitError as e:
        pass
    except Exception as e:
        pytest.fail(f"Error occurred: {e}")


@pytest.mark.asyncio
@pytest.mark.flaky(retries=3, delay=1)
async def test_vertexai_aembedding():
    try:
        load_vertex_ai_credentials()
        # litellm.set_verbose=True
        response = await litellm.aembedding(
            model="textembedding-gecko@001",
            input=["good morning from litellm", "this is another item"],
        )
        print(f"response: {response}")
    except litellm.RateLimitError as e:
        pass
    except Exception as e:
        pytest.fail(f"Error occurred: {e}")


@pytest.mark.asyncio
def test_tool_name_conversion():
    messages = [
        {
            "role": "system",
            "content": "Your name is Litellm Bot, you are a helpful assistant",
        },
        # User asks for their name and weather in San Francisco
        {
            "role": "user",
            "content": "Hello, what is your name and can you tell me the weather?",
        },
        # Assistant replies with a tool call
        {
            "role": "assistant",
            "content": "",
            "tool_calls": [
                {
                    "id": "call_123",
                    "type": "function",
                    "index": 0,
                    "function": {
                        "name": "get_weather",
                        "arguments": '{"location":"San Francisco, CA"}',
                    },
                }
            ],
        },
        # The result of the tool call is added to the history
        {
            "role": "tool",
            "tool_call_id": "call_123",
            "content": "27 degrees celsius and clear in San Francisco, CA",
        },
        # Now the assistant can reply with the result of the tool call.
    ]

    translated_messages = _gemini_convert_messages_with_history(messages=messages)

    print(f"\n\ntranslated_messages: {translated_messages}\ntranslated_messages")

    # assert that the last tool response has the corresponding tool name
    assert (
        translated_messages[-1]["parts"][0]["function_response"]["name"]
        == "get_weather"
    )


def test_prompt_factory():
    messages = [
        {
            "role": "system",
            "content": "Your name is Litellm Bot, you are a helpful assistant",
        },
        # User asks for their name and weather in San Francisco
        {
            "role": "user",
            "content": "Hello, what is your name and can you tell me the weather?",
        },
        # Assistant replies with a tool call
        {
            "role": "assistant",
            "content": "",
            "tool_calls": [
                {
                    "id": "call_123",
                    "type": "function",
                    "index": 0,
                    "function": {
                        "name": "get_weather",
                        "arguments": '{"location":"San Francisco, CA"}',
                    },
                }
            ],
        },
        # The result of the tool call is added to the history
        {
            "role": "tool",
            "tool_call_id": "call_123",
            "content": "27 degrees celsius and clear in San Francisco, CA",
        },
        # Now the assistant can reply with the result of the tool call.
    ]

    translated_messages = _gemini_convert_messages_with_history(messages=messages)

    print(f"\n\ntranslated_messages: {translated_messages}\ntranslated_messages")


def test_prompt_factory_nested():
    messages = [
        {"role": "user", "content": [{"type": "text", "text": "hi"}]},
        {
            "role": "assistant",
            "content": [
                {"type": "text", "text": "Hi! 👋 \n\nHow can I help you today? 😊 \n"}
            ],
        },
        {"role": "user", "content": [{"type": "text", "text": "hi 2nd time"}]},
    ]

    translated_messages = _gemini_convert_messages_with_history(messages=messages)

    print(f"\n\ntranslated_messages: {translated_messages}\ntranslated_messages")

    for message in translated_messages:
        assert len(message["parts"]) == 1
        assert "text" in message["parts"][0], "Missing 'text' from 'parts'"
        assert isinstance(
            message["parts"][0]["text"], str
        ), "'text' value not a string."


def test_get_token_url():
    from litellm.llms.vertex_ai_and_google_ai_studio.gemini.vertex_and_google_ai_studio_gemini import (
        VertexLLM,
    )

    vertex_llm = VertexLLM()
    vertex_ai_project = "adroit-crow-413218"
    vertex_ai_location = "us-central1"
    json_obj = get_vertex_ai_creds_json()
    vertex_credentials = json.dumps(json_obj)

    should_use_v1beta1_features = vertex_llm.is_using_v1beta1_features(
        optional_params={"cached_content": "hi"}
    )

    assert should_use_v1beta1_features is True

    _, url = vertex_llm._get_token_and_url(
        vertex_project=vertex_ai_project,
        vertex_location=vertex_ai_location,
        vertex_credentials=vertex_credentials,
        gemini_api_key="",
        custom_llm_provider="vertex_ai_beta",
        should_use_v1beta1_features=should_use_v1beta1_features,
        api_base=None,
        model="",
        stream=False,
    )

    print("url=", url)

    assert "/v1beta1/" in url

    should_use_v1beta1_features = vertex_llm.is_using_v1beta1_features(
        optional_params={"temperature": 0.1}
    )

    _, url = vertex_llm._get_token_and_url(
        vertex_project=vertex_ai_project,
        vertex_location=vertex_ai_location,
        vertex_credentials=vertex_credentials,
        gemini_api_key="",
        custom_llm_provider="vertex_ai_beta",
        should_use_v1beta1_features=should_use_v1beta1_features,
        api_base=None,
        model="",
        stream=False,
    )

    print("url for normal request", url)

    assert "v1beta1" not in url
    assert "/v1/" in url

    pass


@pytest.mark.asyncio
async def test_completion_fine_tuned_model():
    # load_vertex_ai_credentials()
    mock_response = AsyncMock()

    def return_val():
        return {
            "candidates": [
                {
                    "content": {
                        "role": "model",
                        "parts": [
                            {
                                "text": "A canvas vast, a boundless blue,\nWhere clouds paint tales and winds imbue.\nThe sun descends in fiery hue,\nStars shimmer bright, a gentle few.\n\nThe moon ascends, a pearl of light,\nGuiding travelers through the night.\nThe sky embraces, holds all tight,\nA tapestry of wonder, bright."
                            }
                        ],
                    },
                    "finishReason": "STOP",
                    "safetyRatings": [
                        {
                            "category": "HARM_CATEGORY_HATE_SPEECH",
                            "probability": "NEGLIGIBLE",
                            "probabilityScore": 0.028930664,
                            "severity": "HARM_SEVERITY_NEGLIGIBLE",
                            "severityScore": 0.041992188,
                        },
                        # ... other safety ratings ...
                    ],
                    "avgLogprobs": -0.95772853367765187,
                }
            ],
            "usageMetadata": {
                "promptTokenCount": 7,
                "candidatesTokenCount": 71,
                "totalTokenCount": 78,
            },
        }

    mock_response.json = return_val
    mock_response.status_code = 200

    expected_payload = {
        "contents": [
            {"role": "user", "parts": [{"text": "Write a short poem about the sky"}]}
        ],
        "generationConfig": {},
    }

    with patch(
        "litellm.llms.custom_httpx.http_handler.AsyncHTTPHandler.post",
        return_value=mock_response,
    ) as mock_post:
        # Act: Call the litellm.completion function
        response = await litellm.acompletion(
            model="vertex_ai_beta/4965075652664360960",
            messages=[{"role": "user", "content": "Write a short poem about the sky"}],
        )

        # Assert
        mock_post.assert_called_once()
        url, kwargs = mock_post.call_args
        print("url = ", url)

        # this is the fine-tuned model endpoint
        assert (
            url[0]
            == "https://us-central1-aiplatform.googleapis.com/v1/projects/adroit-crow-413218/locations/us-central1/endpoints/4965075652664360960:generateContent"
        )

        print("call args = ", kwargs)
        args_to_vertexai = kwargs["json"]

        print("args to vertex ai call:", args_to_vertexai)

        assert args_to_vertexai == expected_payload
        assert response.choices[0].message.content.startswith("A canvas vast")
        assert response.choices[0].finish_reason == "stop"
        assert response.usage.total_tokens == 78

        # Optional: Print for debugging
        print("Arguments passed to Vertex AI:", args_to_vertexai)
        print("Response:", response)


def mock_gemini_request(*args, **kwargs):
    print(f"kwargs: {kwargs}")
    mock_response = MagicMock()
    mock_response.status_code = 200
    mock_response.headers = {"Content-Type": "application/json"}
    if "cachedContents" in kwargs["url"]:
        mock_response.json.return_value = {
            "name": "cachedContents/4d2kd477o3pg",
            "model": "models/gemini-1.5-flash-001",
            "createTime": "2024-08-26T22:31:16.147190Z",
            "updateTime": "2024-08-26T22:31:16.147190Z",
            "expireTime": "2024-08-26T22:36:15.548934784Z",
            "displayName": "",
            "usageMetadata": {"totalTokenCount": 323383},
        }
    else:
        mock_response.json.return_value = {
            "candidates": [
                {
                    "content": {
                        "parts": [
                            {
                                "text": "Please provide me with the text of the legal agreement"
                            }
                        ],
                        "role": "model",
                    },
                    "finishReason": "MAX_TOKENS",
                    "index": 0,
                    "safetyRatings": [
                        {
                            "category": "HARM_CATEGORY_SEXUALLY_EXPLICIT",
                            "probability": "NEGLIGIBLE",
                        },
                        {
                            "category": "HARM_CATEGORY_HATE_SPEECH",
                            "probability": "NEGLIGIBLE",
                        },
                        {
                            "category": "HARM_CATEGORY_HARASSMENT",
                            "probability": "NEGLIGIBLE",
                        },
                        {
                            "category": "HARM_CATEGORY_DANGEROUS_CONTENT",
                            "probability": "NEGLIGIBLE",
                        },
                    ],
                }
            ],
            "usageMetadata": {
                "promptTokenCount": 40049,
                "candidatesTokenCount": 10,
                "totalTokenCount": 40059,
                "cachedContentTokenCount": 40012,
            },
        }

    return mock_response


def mock_gemini_list_request(*args, **kwargs):
    from litellm.types.llms.vertex_ai import (
        CachedContent,
        CachedContentListAllResponseBody,
    )

    print(f"kwargs: {kwargs}")
    mock_response = MagicMock()
    mock_response.status_code = 200
    mock_response.headers = {"Content-Type": "application/json"}
    mock_response.json.return_value = CachedContentListAllResponseBody(
        cachedContents=[CachedContent(name="test", displayName="test")]
    )

    return mock_response


import uuid


@pytest.mark.parametrize(
    "sync_mode",
    [True, False],
)
@pytest.mark.asyncio
async def test_gemini_context_caching_anthropic_format(sync_mode):
    from litellm.llms.custom_httpx.http_handler import AsyncHTTPHandler, HTTPHandler

    litellm.set_verbose = True
    gemini_context_caching_messages = [
        # System Message
        {
            "role": "system",
            "content": [
                {
                    "type": "text",
                    "text": "Here is the full text of a complex legal agreement {}".format(
                        uuid.uuid4()
                    )
                    * 4000,
                    "cache_control": {"type": "ephemeral"},
                }
            ],
        },
        # marked for caching with the cache_control parameter, so that this checkpoint can read from the previous cache.
        {
            "role": "user",
            "content": [
                {
                    "type": "text",
                    "text": "What are the key terms and conditions in this agreement?",
                    "cache_control": {"type": "ephemeral"},
                }
            ],
        },
        {
            "role": "assistant",
            "content": "Certainly! the key terms and conditions are the following: the contract is 1 year long for $10/mo",
        },
        # The final turn is marked with cache-control, for continuing in followups.
        {
            "role": "user",
            "content": [
                {
                    "type": "text",
                    "text": "What are the key terms and conditions in this agreement?",
                }
            ],
        },
    ]
    if sync_mode:
        client = HTTPHandler(concurrent_limit=1)
    else:
        client = AsyncHTTPHandler(concurrent_limit=1)
    with patch.object(client, "post", side_effect=mock_gemini_request) as mock_client:
        try:
            if sync_mode:
                response = litellm.completion(
                    model="gemini/gemini-1.5-flash-001",
                    messages=gemini_context_caching_messages,
                    temperature=0.2,
                    max_tokens=10,
                    client=client,
                )
            else:
                response = await litellm.acompletion(
                    model="gemini/gemini-1.5-flash-001",
                    messages=gemini_context_caching_messages,
                    temperature=0.2,
                    max_tokens=10,
                    client=client,
                )

        except Exception as e:
            print(e)

        assert mock_client.call_count == 2

        first_call_args = mock_client.call_args_list[0].kwargs

        print(f"first_call_args: {first_call_args}")

        assert "cachedContents" in first_call_args["url"]

        # assert "cache_read_input_tokens" in response.usage
        # assert "cache_creation_input_tokens" in response.usage

        # # Assert either a cache entry was created or cache was read - changes depending on the anthropic api ttl
        # assert (response.usage.cache_read_input_tokens > 0) or (
        #     response.usage.cache_creation_input_tokens > 0
        # )


@pytest.mark.asyncio
async def test_partner_models_httpx_ai21():
    litellm.set_verbose = True
    model = "vertex_ai/jamba-1.5-mini@001"

    messages = [
        {
            "role": "system",
            "content": "Your name is Litellm Bot, you are a helpful assistant",
        },
        {
            "role": "user",
            "content": "Hello, can you tell me the weather in San Francisco?",
        },
    ]

    tools = [
        {
            "type": "function",
            "function": {
                "name": "get_weather",
                "description": "Get the current weather in a given location",
                "parameters": {
                    "type": "object",
                    "properties": {
                        "location": {
                            "type": "string",
                            "description": "The city and state, e.g. San Francisco, CA",
                        }
                    },
                    "required": ["location"],
                },
            },
        }
    ]

    data = {
        "model": model,
        "messages": messages,
        "tools": tools,
        "top_p": 0.5,
    }

    mock_response = AsyncMock()

    def return_val():
        return {
            "id": "chat-3d11cf95eb224966937b216d9494fe73",
            "choices": [
                {
                    "index": 0,
                    "message": {
                        "role": "assistant",
                        "content": " Sure, let me check that for you.",
                        "tool_calls": [
                            {
                                "id": "b5cef16b-5946-4937-b9d5-beeaea871e77",
                                "type": "function",
                                "function": {
                                    "name": "get_weather",
                                    "arguments": '{"location": "San Francisco"}',
                                },
                            }
                        ],
                    },
                    "finish_reason": "stop",
                }
            ],
            "usage": {
                "prompt_tokens": 158,
                "completion_tokens": 36,
                "total_tokens": 194,
            },
            "meta": {"requestDurationMillis": 501},
            "model": "jamba-1.5",
        }

    mock_response.json = return_val
    mock_response.status_code = 200

    with patch(
        "litellm.llms.custom_httpx.http_handler.AsyncHTTPHandler.post",
        return_value=mock_response,
    ) as mock_post:
        response = await litellm.acompletion(**data)

        # Assert
        mock_post.assert_called_once()
        url, kwargs = mock_post.call_args
        print("url = ", url)
        print("call args = ", kwargs)

        print(kwargs["data"])

        assert (
            url[0]
            == "https://us-central1-aiplatform.googleapis.com/v1beta1/projects/adroit-crow-413218/locations/us-central1/publishers/ai21/models/jamba-1.5-mini@001:rawPredict"
        )

        # json loads kwargs
        kwargs["data"] = json.loads(kwargs["data"])

        assert kwargs["data"] == {
            "model": "jamba-1.5-mini",
            "messages": [
                {
                    "role": "system",
                    "content": "Your name is Litellm Bot, you are a helpful assistant",
                },
                {
                    "role": "user",
                    "content": "Hello, can you tell me the weather in San Francisco?",
                },
            ],
            "top_p": 0.5,
            "tools": [
                {
                    "type": "function",
                    "function": {
                        "name": "get_weather",
                        "description": "Get the current weather in a given location",
                        "parameters": {
                            "type": "object",
                            "properties": {
                                "location": {
                                    "type": "string",
                                    "description": "The city and state, e.g. San Francisco, CA",
                                }
                            },
                            "required": ["location"],
                        },
                    },
                }
            ],
            "stream": False,
        }

        assert response.id == "chat-3d11cf95eb224966937b216d9494fe73"
        assert len(response.choices) == 1
        assert (
            response.choices[0].message.content == " Sure, let me check that for you."
        )
        assert response.choices[0].message.tool_calls[0].function.name == "get_weather"
        assert (
            response.choices[0].message.tool_calls[0].function.arguments
            == '{"location": "San Francisco"}'
        )
        assert response.usage.prompt_tokens == 158
        assert response.usage.completion_tokens == 36
        assert response.usage.total_tokens == 194

        print(f"response: {response}")

<<<<<<< HEAD

def test_gemini_function_call_parameter_in_messages():
    litellm.set_verbose = True
    load_vertex_ai_credentials()
    from litellm.llms.custom_httpx.http_handler import HTTPHandler

    tools = [
        {
            "type": "function",
            "function": {
                "name": "search",
                "description": "Executes searches.",
                "parameters": {
                    "type": "object",
                    "properties": {
                        "queries": {
                            "type": "array",
                            "description": "A list of queries to search for.",
                            "items": {"type": "string"},
                        },
                    },
                    "required": ["queries"],
                },
            },
        },
    ]

    # Set up the messages
    messages = [
        {"role": "system", "content": """Use search for most queries."""},
        {"role": "user", "content": """search for weather in boston (use `search`)"""},
        {
            "role": "assistant",
            "content": None,
            "function_call": {
                "name": "search",
                "arguments": '{"queries": ["weather in boston"]}',
            },
        },
        {
            "role": "function",
            "name": "search",
            "content": "The current weather in Boston is 22°F.",
        },
    ]

    client = HTTPHandler(concurrent_limit=1)

    with patch.object(client, "post", new=MagicMock()) as mock_client:
        try:
            response_stream = completion(
                model="vertex_ai/gemini-1.5-pro",
                messages=messages,
                tools=tools,
                tool_choice="auto",
                client=client,
            )
        except Exception as e:
            print(e)

        # mock_client.assert_any_call()
        assert {
            "contents": [
                {
                    "role": "user",
                    "parts": [{"text": "search for weather in boston (use `search`)"}],
                },
                {
                    "role": "model",
                    "parts": [
                        {
                            "function_call": {
                                "name": "search",
                                "args": {
                                    "fields": {
                                        "key": "queries",
                                        "value": {"list_value": ["weather in boston"]},
                                    }
                                },
                            }
                        }
                    ],
                },
                {
                    "parts": [
                        {
                            "function_response": {
                                "name": "search",
                                "response": {
                                    "fields": {
                                        "key": "content",
                                        "value": {
                                            "string_value": "The current weather in Boston is 22°F."
                                        },
                                    }
                                },
                            }
                        }
                    ]
                },
            ],
            "system_instruction": {"parts": [{"text": "Use search for most queries."}]},
            "tools": [
                {
                    "function_declarations": [
                        {
                            "name": "search",
                            "description": "Executes searches.",
                            "parameters": {
                                "type": "object",
                                "properties": {
                                    "queries": {
                                        "type": "array",
                                        "description": "A list of queries to search for.",
                                        "items": {"type": "string"},
                                    }
                                },
                                "required": ["queries"],
                            },
                        }
                    ]
                }
            ],
            "toolConfig": {"functionCallingConfig": {"mode": "AUTO"}},
            "generationConfig": {},
        } == mock_client.call_args.kwargs["json"]
=======
        print("hidden params from response=", response._hidden_params)

        assert response._hidden_params["response_cost"] > 0
>>>>>>> 9c8f1d78
<|MERGE_RESOLUTION|>--- conflicted
+++ resolved
@@ -2630,8 +2630,6 @@
 
         print(f"response: {response}")
 
-<<<<<<< HEAD
-
 def test_gemini_function_call_parameter_in_messages():
     litellm.set_verbose = True
     load_vertex_ai_credentials()
@@ -2756,9 +2754,4 @@
             ],
             "toolConfig": {"functionCallingConfig": {"mode": "AUTO"}},
             "generationConfig": {},
-        } == mock_client.call_args.kwargs["json"]
-=======
-        print("hidden params from response=", response._hidden_params)
-
-        assert response._hidden_params["response_cost"] > 0
->>>>>>> 9c8f1d78
+        } == mock_client.call_args.kwargs["json"]