#### What this tests ####
# This tests litellm router

import sys, os, time
import traceback, asyncio
import pytest

sys.path.insert(
    0, os.path.abspath("../..")
)  # Adds the parent directory to the system path
import litellm
from litellm import Router
from litellm.router import Deployment, LiteLLM_Params, ModelInfo
from concurrent.futures import ThreadPoolExecutor
from collections import defaultdict
from dotenv import load_dotenv

load_dotenv()


<<<<<<< HEAD
=======
@pytest.mark.parametrize("num_retries", [None, 2])
@pytest.mark.parametrize("max_retries", [None, 4])
def test_router_num_retries_init(num_retries, max_retries):
    """
    - test when num_retries set v/s not
    - test client value when max retries set v/s not
    """
    router = Router(
        model_list=[
            {
                "model_name": "gpt-3.5-turbo",  # openai model name
                "litellm_params": {  # params for litellm completion/embedding call
                    "model": "azure/chatgpt-v-2",
                    "api_key": "bad-key",
                    "api_version": os.getenv("AZURE_API_VERSION"),
                    "api_base": os.getenv("AZURE_API_BASE"),
                    "max_retries": max_retries,
                },
                "model_info": {"id": 12345},
            },
        ],
        num_retries=num_retries,
    )

    if num_retries is not None:
        assert router.num_retries == num_retries
    else:
        assert router.num_retries == openai.DEFAULT_MAX_RETRIES

    model_client = router._get_client(
        {"model_info": {"id": 12345}}, client_type="async", kwargs={}
    )

    if max_retries is not None:
        assert getattr(model_client, "max_retries") == max_retries
    else:
        assert getattr(model_client, "max_retries") == 0


@pytest.mark.parametrize(
    "timeout", [10, 1.0, httpx.Timeout(timeout=300.0, connect=20.0)]
)
@pytest.mark.parametrize("ssl_verify", [True, False])
def test_router_timeout_init(timeout, ssl_verify):
    """
    Allow user to pass httpx.Timeout

    related issue - https://github.com/BerriAI/litellm/issues/3162
    """
    litellm.ssl_verify = ssl_verify

    router = Router(
        model_list=[
            {
                "model_name": "test-model",
                "litellm_params": {
                    "model": "azure/chatgpt-v-2",
                    "api_key": os.getenv("AZURE_API_KEY"),
                    "api_base": os.getenv("AZURE_API_BASE"),
                    "api_version": os.getenv("AZURE_API_VERSION"),
                    "timeout": timeout,
                },
                "model_info": {"id": 1234},
            }
        ]
    )

    model_client = router._get_client(
        deployment={"model_info": {"id": 1234}}, client_type="sync_client", kwargs={}
    )

    assert getattr(model_client, "timeout") == timeout

    print(f"vars model_client: {vars(model_client)}")
    http_client = getattr(model_client, "_client")
    print(f"http client: {vars(http_client)}, ssl_Verify={ssl_verify}")
    if ssl_verify == False:
        assert http_client._transport._pool._ssl_context.verify_mode.name == "CERT_NONE"
    else:
        assert (
            http_client._transport._pool._ssl_context.verify_mode.name
            == "CERT_REQUIRED"
        )


@pytest.mark.parametrize("sync_mode", [False, True])
@pytest.mark.asyncio
async def test_router_retries(sync_mode):
    """
    - make sure retries work as expected
    """
    model_list = [
        {
            "model_name": "gpt-3.5-turbo",
            "litellm_params": {"model": "gpt-3.5-turbo", "api_key": "bad-key"},
        },
        {
            "model_name": "gpt-3.5-turbo",
            "litellm_params": {
                "model": "azure/chatgpt-v-2",
                "api_key": os.getenv("AZURE_API_KEY"),
                "api_base": os.getenv("AZURE_API_BASE"),
                "api_version": os.getenv("AZURE_API_VERSION"),
            },
        },
    ]

    router = Router(model_list=model_list, num_retries=2)

    if sync_mode:
        router.completion(
            model="gpt-3.5-turbo",
            messages=[{"role": "user", "content": "Hey, how's it going?"}],
        )
    else:
        await router.acompletion(
            model="gpt-3.5-turbo",
            messages=[{"role": "user", "content": "Hey, how's it going?"}],
        )


@pytest.mark.parametrize(
    "mistral_api_base",
    [
        "os.environ/AZURE_MISTRAL_API_BASE",
        "https://Mistral-large-nmefg-serverless.eastus2.inference.ai.azure.com/v1/",
        "https://Mistral-large-nmefg-serverless.eastus2.inference.ai.azure.com/v1",
        "https://Mistral-large-nmefg-serverless.eastus2.inference.ai.azure.com/",
        "https://Mistral-large-nmefg-serverless.eastus2.inference.ai.azure.com",
    ],
)
def test_router_azure_ai_studio_init(mistral_api_base):
    router = Router(
        model_list=[
            {
                "model_name": "test-model",
                "litellm_params": {
                    "model": "azure/mistral-large-latest",
                    "api_key": "os.environ/AZURE_MISTRAL_API_KEY",
                    "api_base": mistral_api_base,
                },
                "model_info": {"id": 1234},
            }
        ]
    )

    model_client = router._get_client(
        deployment={"model_info": {"id": 1234}}, client_type="sync_client", kwargs={}
    )
    url = getattr(model_client, "_base_url")
    uri_reference = str(getattr(url, "_uri_reference"))

    print(f"uri_reference: {uri_reference}")

    assert "/v1/" in uri_reference
    assert uri_reference.count("v1") == 1


>>>>>>> 5baeeec8
def test_exception_raising():
    # this tests if the router raises an exception when invalid params are set
    # in this test both deployments have bad keys - Keep this test. It validates if the router raises the most recent exception
    litellm.set_verbose = True
    import openai

    try:
        print("testing if router raises an exception")
        old_api_key = os.environ["AZURE_API_KEY"]
        os.environ["AZURE_API_KEY"] = ""
        model_list = [
            {
                "model_name": "gpt-3.5-turbo",  # openai model name
                "litellm_params": {  # params for litellm completion/embedding call
                    "model": "azure/chatgpt-v-2",
                    "api_key": "bad-key",
                    "api_version": os.getenv("AZURE_API_VERSION"),
                    "api_base": os.getenv("AZURE_API_BASE"),
                },
                "tpm": 240000,
                "rpm": 1800,
            },
            {
                "model_name": "gpt-3.5-turbo",  # openai model name
                "litellm_params": {  #
                    "model": "gpt-3.5-turbo",
                    "api_key": "bad-key",
                },
                "tpm": 240000,
                "rpm": 1800,
            },
        ]
        router = Router(
            model_list=model_list,
            redis_host=os.getenv("REDIS_HOST"),
            redis_password=os.getenv("REDIS_PASSWORD"),
            redis_port=int(os.getenv("REDIS_PORT")),
            routing_strategy="simple-shuffle",
            set_verbose=False,
            num_retries=1,
        )  # type: ignore
        response = router.completion(
            model="gpt-3.5-turbo",
            messages=[{"role": "user", "content": "hello this request will fail"}],
        )
        os.environ["AZURE_API_KEY"] = old_api_key
        pytest.fail(f"Should have raised an Auth Error")
    except openai.AuthenticationError:
        print(
            "Test Passed: Caught an OPENAI AUTH Error, Good job. This is what we needed!"
        )
        os.environ["AZURE_API_KEY"] = old_api_key
        router.reset()
    except Exception as e:
        os.environ["AZURE_API_KEY"] = old_api_key
        print("Got unexpected exception on router!", e)


# test_exception_raising()


def test_reading_key_from_model_list():
    # [PROD TEST CASE]
    # this tests if the router can read key from model list and make completion call, and completion + stream call. This is 90% of the router use case
    # DO NOT REMOVE THIS TEST. It's an IMP ONE. Speak to Ishaan, if you are tring to remove this
    litellm.set_verbose = False
    import openai

    try:
        print("testing if router raises an exception")
        old_api_key = os.environ["AZURE_API_KEY"]
        os.environ.pop("AZURE_API_KEY", None)
        model_list = [
            {
                "model_name": "gpt-3.5-turbo",  # openai model name
                "litellm_params": {  # params for litellm completion/embedding call
                    "model": "azure/chatgpt-v-2",
                    "api_key": old_api_key,
                    "api_version": os.getenv("AZURE_API_VERSION"),
                    "api_base": os.getenv("AZURE_API_BASE"),
                },
                "tpm": 240000,
                "rpm": 1800,
            }
        ]

        router = Router(
            model_list=model_list,
            redis_host=os.getenv("REDIS_HOST"),
            redis_password=os.getenv("REDIS_PASSWORD"),
            redis_port=int(os.getenv("REDIS_PORT")),
            routing_strategy="simple-shuffle",
            set_verbose=True,
            num_retries=1,
        )  # type: ignore
        response = router.completion(
            model="gpt-3.5-turbo",
            messages=[{"role": "user", "content": "hello this request will fail"}],
        )
        print("\n response", response)
        str_response = response.choices[0].message.content
        print("\n str_response", str_response)
        assert len(str_response) > 0

        print("\n Testing streaming response")
        response = router.completion(
            model="gpt-3.5-turbo",
            messages=[{"role": "user", "content": "hello this request will fail"}],
            stream=True,
        )
        completed_response = ""
        for chunk in response:
            if chunk is not None:
                print(chunk)
                completed_response += chunk.choices[0].delta.content or ""
        print("\n completed_response", completed_response)
        assert len(completed_response) > 0
        print("\n Passed Streaming")
        os.environ["AZURE_API_KEY"] = old_api_key
        router.reset()
    except Exception as e:
        os.environ["AZURE_API_KEY"] = old_api_key
        print(f"FAILED TEST")
        pytest.fail(f"Got unexpected exception on router! - {e}")


# test_reading_key_from_model_list()


def test_call_one_endpoint():
    # [PROD TEST CASE]
    # user passes one deployment they want to call on the router, we call the specified one
    # this test makes a completion calls azure/chatgpt-v-2, it should work
    try:
        print("Testing calling a specific deployment")
        old_api_key = os.environ["AZURE_API_KEY"]

        model_list = [
            {
                "model_name": "gpt-3.5-turbo",  # openai model name
                "litellm_params": {  # params for litellm completion/embedding call
                    "model": "azure/chatgpt-v-2",
                    "api_key": old_api_key,
                    "api_version": os.getenv("AZURE_API_VERSION"),
                    "api_base": os.getenv("AZURE_API_BASE"),
                },
                "tpm": 240000,
                "rpm": 1800,
            },
            {
                "model_name": "text-embedding-ada-002",
                "litellm_params": {
                    "model": "azure/azure-embedding-model",
                    "api_key": os.environ["AZURE_API_KEY"],
                    "api_base": os.environ["AZURE_API_BASE"],
                },
                "tpm": 100000,
                "rpm": 10000,
            },
        ]
        litellm.set_verbose = True
        router = Router(
            model_list=model_list,
            routing_strategy="simple-shuffle",
            set_verbose=True,
            num_retries=1,
        )  # type: ignore
        old_api_base = os.environ.pop("AZURE_API_BASE", None)

        async def call_azure_completion():
            response = await router.acompletion(
                model="azure/chatgpt-v-2",
                messages=[{"role": "user", "content": "hello this request will pass"}],
                specific_deployment=True,
            )
            print("\n response", response)

        async def call_azure_embedding():
            response = await router.aembedding(
                model="azure/azure-embedding-model",
                input=["good morning from litellm"],
                specific_deployment=True,
            )

            print("\n response", response)

        asyncio.run(call_azure_completion())
        asyncio.run(call_azure_embedding())

        os.environ["AZURE_API_BASE"] = old_api_base
        os.environ["AZURE_API_KEY"] = old_api_key
    except Exception as e:
        print(f"FAILED TEST")
        pytest.fail(f"Got unexpected exception on router! - {e}")


# test_call_one_endpoint()


def test_router_azure_acompletion():
    # [PROD TEST CASE]
    # This is 90% of the router use case, makes an acompletion call, acompletion + stream call and verifies it got a response
    # DO NOT REMOVE THIS TEST. It's an IMP ONE. Speak to Ishaan, if you are tring to remove this
    litellm.set_verbose = False
    import openai

    try:
        print("Router Test Azure - Acompletion, Acompletion with stream")

        # remove api key from env to repro how proxy passes key to router
        old_api_key = os.environ["AZURE_API_KEY"]
        os.environ.pop("AZURE_API_KEY", None)

        model_list = [
            {
                "model_name": "gpt-3.5-turbo",  # openai model name
                "litellm_params": {  # params for litellm completion/embedding call
                    "model": "azure/chatgpt-v-2",
                    "api_key": old_api_key,
                    "api_version": os.getenv("AZURE_API_VERSION"),
                    "api_base": os.getenv("AZURE_API_BASE"),
                },
                "rpm": 1800,
            },
            {
                "model_name": "gpt-3.5-turbo",  # openai model name
                "litellm_params": {  # params for litellm completion/embedding call
                    "model": "azure/gpt-turbo",
                    "api_key": os.getenv("AZURE_FRANCE_API_KEY"),
                    "api_version": os.getenv("AZURE_API_VERSION"),
                    "api_base": "https://openai-france-1234.openai.azure.com",
                },
                "rpm": 1800,
            },
        ]

        router = Router(
            model_list=model_list, routing_strategy="simple-shuffle", set_verbose=True
        )  # type: ignore

        async def test1():
            response = await router.acompletion(
                model="gpt-3.5-turbo",
                messages=[{"role": "user", "content": "hello this request will pass"}],
            )
            str_response = response.choices[0].message.content
            print("\n str_response", str_response)
            assert len(str_response) > 0
            print("\n response", response)

        asyncio.run(test1())

        print("\n Testing streaming response")

        async def test2():
            response = await router.acompletion(
                model="gpt-3.5-turbo",
                messages=[{"role": "user", "content": "hello this request will fail"}],
                stream=True,
            )
            completed_response = ""
            async for chunk in response:
                if chunk is not None:
                    print(chunk)
                    completed_response += chunk.choices[0].delta.content or ""
            print("\n completed_response", completed_response)
            assert len(completed_response) > 0

        asyncio.run(test2())
        print("\n Passed Streaming")
        os.environ["AZURE_API_KEY"] = old_api_key
        router.reset()
    except Exception as e:
        os.environ["AZURE_API_KEY"] = old_api_key
        print(f"FAILED TEST")
        pytest.fail(f"Got unexpected exception on router! - {e}")


# test_router_azure_acompletion()


def test_router_context_window_fallback():
    """
    - Give a gpt-3.5-turbo model group with different context windows (4k vs. 16k)
    - Send a 5k prompt
    - Assert it works
    """
    from large_text import text
    import os

    litellm.set_verbose = False

    print(f"len(text): {len(text)}")
    try:
        model_list = [
            {
                "model_name": "gpt-3.5-turbo",  # openai model name
                "litellm_params": {  # params for litellm completion/embedding call
                    "model": "azure/chatgpt-v-2",
                    "api_key": os.getenv("AZURE_API_KEY"),
                    "api_version": os.getenv("AZURE_API_VERSION"),
                    "api_base": os.getenv("AZURE_API_BASE"),
                    "base_model": "azure/gpt-35-turbo",
                },
            },
            {
                "model_name": "gpt-3.5-turbo-large",  # openai model name
                "litellm_params": {  # params for litellm completion/embedding call
                    "model": "gpt-3.5-turbo-1106",
                    "api_key": os.getenv("OPENAI_API_KEY"),
                },
            },
        ]

        router = Router(model_list=model_list, set_verbose=True, context_window_fallbacks=[{"gpt-3.5-turbo": ["gpt-3.5-turbo-large"]}], num_retries=0)  # type: ignore

        response = router.completion(
            model="gpt-3.5-turbo",
            messages=[
                {"role": "system", "content": text},
                {"role": "user", "content": "Who was Alexander?"},
            ],
        )

        print(f"response: {response}")
        assert response.model == "gpt-3.5-turbo-1106"
    except Exception as e:
        pytest.fail(f"Got unexpected exception on router! - {str(e)}")


@pytest.mark.asyncio
async def test_async_router_context_window_fallback():
    """
    - Give a gpt-3.5-turbo model group with different context windows (4k vs. 16k)
    - Send a 5k prompt
    - Assert it works
    """
    from large_text import text
    import os

    litellm.set_verbose = False

    print(f"len(text): {len(text)}")
    try:
        model_list = [
            {
                "model_name": "gpt-3.5-turbo",  # openai model name
                "litellm_params": {  # params for litellm completion/embedding call
                    "model": "azure/chatgpt-v-2",
                    "api_key": os.getenv("AZURE_API_KEY"),
                    "api_version": os.getenv("AZURE_API_VERSION"),
                    "api_base": os.getenv("AZURE_API_BASE"),
                    "base_model": "azure/gpt-35-turbo",
                },
            },
            {
                "model_name": "gpt-3.5-turbo-large",  # openai model name
                "litellm_params": {  # params for litellm completion/embedding call
                    "model": "gpt-3.5-turbo-1106",
                    "api_key": os.getenv("OPENAI_API_KEY"),
                },
            },
        ]

        router = Router(model_list=model_list, set_verbose=True, context_window_fallbacks=[{"gpt-3.5-turbo": ["gpt-3.5-turbo-large"]}], num_retries=0)  # type: ignore

        response = await router.acompletion(
            model="gpt-3.5-turbo",
            messages=[
                {"role": "system", "content": text},
                {"role": "user", "content": "Who was Alexander?"},
            ],
        )

        print(f"response: {response}")
        assert response.model == "gpt-3.5-turbo-1106"
    except Exception as e:
        pytest.fail(f"Got unexpected exception on router! - {str(e)}")


def test_router_rpm_pre_call_check():
    """
    - for a given model not in model cost map
    - with rpm set
    - check if rpm check is run
    """
    try:
        model_list = [
            {
                "model_name": "fake-openai-endpoint",  # openai model name
                "litellm_params": {  # params for litellm completion/embedding call
                    "model": "openai/my-fake-model",
                    "api_key": "my-fake-key",
                    "api_base": "https://openai-function-calling-workers.tasslexyz.workers.dev/",
                    "rpm": 0,
                },
            },
        ]

        router = Router(model_list=model_list, set_verbose=True, enable_pre_call_checks=True, num_retries=0)  # type: ignore

        try:
            router._pre_call_checks(
                model="fake-openai-endpoint",
                healthy_deployments=model_list,
                messages=[{"role": "user", "content": "Hey, how's it going?"}],
            )
            pytest.fail("Expected this to fail")
        except:
            pass
    except Exception as e:
        pytest.fail(f"Got unexpected exception on router! - {str(e)}")


def test_router_context_window_check_pre_call_check_in_group():
    """
    - Give a gpt-3.5-turbo model group with different context windows (4k vs. 16k)
    - Send a 5k prompt
    - Assert it works
    """
    from large_text import text
    import os

    litellm.set_verbose = False

    print(f"len(text): {len(text)}")
    try:
        model_list = [
            {
                "model_name": "gpt-3.5-turbo",  # openai model name
                "litellm_params": {  # params for litellm completion/embedding call
                    "model": "azure/chatgpt-v-2",
                    "api_key": os.getenv("AZURE_API_KEY"),
                    "api_version": os.getenv("AZURE_API_VERSION"),
                    "api_base": os.getenv("AZURE_API_BASE"),
                    "base_model": "azure/gpt-35-turbo",
                },
            },
            {
                "model_name": "gpt-3.5-turbo",  # openai model name
                "litellm_params": {  # params for litellm completion/embedding call
                    "model": "gpt-3.5-turbo-1106",
                    "api_key": os.getenv("OPENAI_API_KEY"),
                },
            },
        ]

        router = Router(model_list=model_list, set_verbose=True, enable_pre_call_checks=True, num_retries=0)  # type: ignore

        response = router.completion(
            model="gpt-3.5-turbo",
            messages=[
                {"role": "system", "content": text},
                {"role": "user", "content": "Who was Alexander?"},
            ],
        )

        print(f"response: {response}")
    except Exception as e:
        pytest.fail(f"Got unexpected exception on router! - {str(e)}")


def test_router_context_window_check_pre_call_check_out_group():
    """
    - Give 2 gpt-3.5-turbo model groups with different context windows (4k vs. 16k)
    - Send a 5k prompt
    - Assert it works
    """
    from large_text import text
    import os

    litellm.set_verbose = False

    print(f"len(text): {len(text)}")
    try:
        model_list = [
            {
                "model_name": "gpt-3.5-turbo-small",  # openai model name
                "litellm_params": {  # params for litellm completion/embedding call
                    "model": "azure/chatgpt-v-2",
                    "api_key": os.getenv("AZURE_API_KEY"),
                    "api_version": os.getenv("AZURE_API_VERSION"),
                    "api_base": os.getenv("AZURE_API_BASE"),
                    "base_model": "azure/gpt-35-turbo",
                },
            },
            {
                "model_name": "gpt-3.5-turbo-large",  # openai model name
                "litellm_params": {  # params for litellm completion/embedding call
                    "model": "gpt-3.5-turbo-1106",
                    "api_key": os.getenv("OPENAI_API_KEY"),
                },
            },
        ]

        router = Router(model_list=model_list, set_verbose=True, enable_pre_call_checks=True, num_retries=0, context_window_fallbacks=[{"gpt-3.5-turbo-small": ["gpt-3.5-turbo-large"]}])  # type: ignore

        response = router.completion(
            model="gpt-3.5-turbo-small",
            messages=[
                {"role": "system", "content": text},
                {"role": "user", "content": "Who was Alexander?"},
            ],
        )

        print(f"response: {response}")
    except Exception as e:
        pytest.fail(f"Got unexpected exception on router! - {str(e)}")


### FUNCTION CALLING


def test_function_calling():
    model_list = [
        {
            "model_name": "gpt-3.5-turbo-0613",
            "litellm_params": {
                "model": "gpt-3.5-turbo-0613",
                "api_key": os.getenv("OPENAI_API_KEY"),
            },
            "tpm": 100000,
            "rpm": 10000,
        },
    ]

    messages = [{"role": "user", "content": "What is the weather like in Boston?"}]
    functions = [
        {
            "name": "get_current_weather",
            "description": "Get the current weather in a given location",
            "parameters": {
                "type": "object",
                "properties": {
                    "location": {
                        "type": "string",
                        "description": "The city and state, e.g. San Francisco, CA",
                    },
                    "unit": {"type": "string", "enum": ["celsius", "fahrenheit"]},
                },
                "required": ["location"],
            },
        }
    ]

    router = Router(model_list=model_list)
    response = router.completion(
        model="gpt-3.5-turbo-0613", messages=messages, functions=functions
    )
    router.reset()
    print(response)


# test_acompletion_on_router()


def test_function_calling_on_router():
    try:
        litellm.set_verbose = True
        model_list = [
            {
                "model_name": "gpt-3.5-turbo",
                "litellm_params": {
                    "model": "gpt-3.5-turbo-0613",
                    "api_key": os.getenv("OPENAI_API_KEY"),
                },
            },
        ]
        function1 = [
            {
                "name": "get_current_weather",
                "description": "Get the current weather in a given location",
                "parameters": {
                    "type": "object",
                    "properties": {
                        "location": {
                            "type": "string",
                            "description": "The city and state, e.g. San Francisco, CA",
                        },
                        "unit": {"type": "string", "enum": ["celsius", "fahrenheit"]},
                    },
                    "required": ["location"],
                },
            }
        ]
        router = Router(
            model_list=model_list,
            redis_host=os.getenv("REDIS_HOST"),
            redis_password=os.getenv("REDIS_PASSWORD"),
            redis_port=os.getenv("REDIS_PORT"),
        )
        messages = [{"role": "user", "content": "what's the weather in boston"}]
        response = router.completion(
            model="gpt-3.5-turbo", messages=messages, functions=function1
        )
        print(f"final returned response: {response}")
        router.reset()
        assert isinstance(response["choices"][0]["message"]["function_call"], dict)
    except Exception as e:
        print(f"An exception occurred: {e}")


# test_function_calling_on_router()


### IMAGE GENERATION
@pytest.mark.asyncio
async def test_aimg_gen_on_router():
    litellm.set_verbose = True
    try:
        model_list = [
            {
                "model_name": "dall-e-3",
                "litellm_params": {
                    "model": "dall-e-3",
                },
            },
            {
                "model_name": "dall-e-3",
                "litellm_params": {
                    "model": "azure/dall-e-3-test",
                    "api_version": "2023-12-01-preview",
                    "api_base": os.getenv("AZURE_SWEDEN_API_BASE"),
                    "api_key": os.getenv("AZURE_SWEDEN_API_KEY"),
                },
            },
            {
                "model_name": "dall-e-2",
                "litellm_params": {
                    "model": "azure/",
                    "api_version": "2023-06-01-preview",
                    "api_base": os.getenv("AZURE_API_BASE"),
                    "api_key": os.getenv("AZURE_API_KEY"),
                },
            },
        ]
        router = Router(model_list=model_list, num_retries=3)
        response = await router.aimage_generation(
            model="dall-e-3", prompt="A cute baby sea otter"
        )
        print(response)
        assert len(response.data) > 0

        response = await router.aimage_generation(
            model="dall-e-2", prompt="A cute baby sea otter"
        )
        print(response)
        assert len(response.data) > 0

        router.reset()
    except Exception as e:
        if "Your task failed as a result of our safety system." in str(e):
            pass
        elif "Operation polling timed out" in str(e):
            pass
        elif "Connection error" in str(e):
            pass
        else:
            traceback.print_exc()
            pytest.fail(f"Error occurred: {e}")


# asyncio.run(test_aimg_gen_on_router())


def test_img_gen_on_router():
    litellm.set_verbose = True
    try:
        model_list = [
            {
                "model_name": "dall-e-3",
                "litellm_params": {
                    "model": "dall-e-3",
                },
            },
            {
                "model_name": "dall-e-3",
                "litellm_params": {
                    "model": "azure/dall-e-3-test",
                    "api_version": "2023-12-01-preview",
                    "api_base": os.getenv("AZURE_SWEDEN_API_BASE"),
                    "api_key": os.getenv("AZURE_SWEDEN_API_KEY"),
                },
            },
        ]
        router = Router(model_list=model_list)
        response = router.image_generation(
            model="dall-e-3", prompt="A cute baby sea otter"
        )
        print(response)
        assert len(response.data) > 0
        router.reset()
    except litellm.RateLimitError as e:
        pass
    except Exception as e:
        traceback.print_exc()
        pytest.fail(f"Error occurred: {e}")


# test_img_gen_on_router()
###


def test_aembedding_on_router():
    litellm.set_verbose = True
    try:
        model_list = [
            {
                "model_name": "text-embedding-ada-002",
                "litellm_params": {
                    "model": "text-embedding-ada-002",
                },
                "tpm": 100000,
                "rpm": 10000,
            },
        ]
        router = Router(model_list=model_list)

        async def embedding_call():
            response = await router.aembedding(
                model="text-embedding-ada-002",
                input=["good morning from litellm", "this is another item"],
            )
            print(response)

        asyncio.run(embedding_call())

        print("\n Making sync Embedding call\n")
        response = router.embedding(
            model="text-embedding-ada-002",
            input=["good morning from litellm 2"],
        )
        router.reset()
    except Exception as e:
        if "Your task failed as a result of our safety system." in str(e):
            pass
        elif "Operation polling timed out" in str(e):
            pass
        elif "Connection error" in str(e):
            pass
        else:
            traceback.print_exc()
            pytest.fail(f"Error occurred: {e}")


# test_aembedding_on_router()


def test_azure_embedding_on_router():
    """
    [PROD Use Case] - Makes an aembedding call + embedding call
    """
    litellm.set_verbose = True
    try:
        model_list = [
            {
                "model_name": "text-embedding-ada-002",
                "litellm_params": {
                    "model": "azure/azure-embedding-model",
                    "api_key": os.environ["AZURE_API_KEY"],
                    "api_base": os.environ["AZURE_API_BASE"],
                },
                "tpm": 100000,
                "rpm": 10000,
            },
        ]
        router = Router(model_list=model_list)

        async def embedding_call():
            response = await router.aembedding(
                model="text-embedding-ada-002", input=["good morning from litellm"]
            )
            print(response)

        asyncio.run(embedding_call())

        print("\n Making sync Azure Embedding call\n")

        response = router.embedding(
            model="text-embedding-ada-002",
            input=["test 2 from litellm. async embedding"],
        )
        print(response)
        router.reset()
    except Exception as e:
        traceback.print_exc()
        pytest.fail(f"Error occurred: {e}")


# test_azure_embedding_on_router()


def test_bedrock_on_router():
    litellm.set_verbose = True
    print("\n Testing bedrock on router\n")
    try:
        model_list = [
            {
                "model_name": "claude-v1",
                "litellm_params": {
                    "model": "bedrock/anthropic.claude-instant-v1",
                },
                "tpm": 100000,
                "rpm": 10000,
            },
        ]

        async def test():
            router = Router(model_list=model_list)
            response = await router.acompletion(
                model="claude-v1",
                messages=[
                    {
                        "role": "user",
                        "content": "hello from litellm test",
                    }
                ],
            )
            print(response)
            router.reset()

        asyncio.run(test())
    except Exception as e:
        traceback.print_exc()
        pytest.fail(f"Error occurred: {e}")


# test_bedrock_on_router()


# test openai-compatible endpoint
@pytest.mark.asyncio
async def test_mistral_on_router():
    litellm.set_verbose = True
    model_list = [
        {
            "model_name": "gpt-3.5-turbo",
            "litellm_params": {
                "model": "mistral/mistral-medium",
            },
        },
    ]
    router = Router(model_list=model_list)
    response = await router.acompletion(
        model="gpt-3.5-turbo",
        messages=[
            {
                "role": "user",
                "content": "hello from litellm test",
            }
        ],
    )
    print(response)


# asyncio.run(test_mistral_on_router())


def test_openai_completion_on_router():
    # [PROD Use Case] - Makes an acompletion call + async acompletion call, and sync acompletion call, sync completion + stream
    # 4 LLM API calls made here. If it fails, add retries. Do not remove this test.
    litellm.set_verbose = True
    print("\n Testing OpenAI on router\n")
    try:
        model_list = [
            {
                "model_name": "gpt-3.5-turbo",
                "litellm_params": {
                    "model": "gpt-3.5-turbo",
                },
            },
        ]
        router = Router(model_list=model_list)

        async def test():
            response = await router.acompletion(
                model="gpt-3.5-turbo",
                messages=[
                    {
                        "role": "user",
                        "content": "hello from litellm test",
                    }
                ],
            )
            print(response)
            assert len(response.choices[0].message.content) > 0

            print("\n streaming + acompletion test")
            response = await router.acompletion(
                model="gpt-3.5-turbo",
                messages=[
                    {
                        "role": "user",
                        "content": f"hello from litellm test {time.time()}",
                    }
                ],
                stream=True,
            )
            complete_response = ""
            print(response)
            # if you want to see all the attributes and methods
            async for chunk in response:
                print(chunk)
                complete_response += chunk.choices[0].delta.content or ""
            print("\n complete response: ", complete_response)
            assert len(complete_response) > 0

        asyncio.run(test())
        print("\n Testing Sync completion calls \n")
        response = router.completion(
            model="gpt-3.5-turbo",
            messages=[
                {
                    "role": "user",
                    "content": "hello from litellm test2",
                }
            ],
        )
        print(response)
        assert len(response.choices[0].message.content) > 0

        print("\n streaming + completion test")
        response = router.completion(
            model="gpt-3.5-turbo",
            messages=[
                {
                    "role": "user",
                    "content": "hello from litellm test3",
                }
            ],
            stream=True,
        )
        complete_response = ""
        print(response)
        for chunk in response:
            print(chunk)
            complete_response += chunk.choices[0].delta.content or ""
        print("\n complete response: ", complete_response)
        assert len(complete_response) > 0
        router.reset()
    except Exception as e:
        traceback.print_exc()
        pytest.fail(f"Error occurred: {e}")


# test_openai_completion_on_router()


def test_consistent_model_id():
    """
    - For a given model group + litellm params, assert the model id is always the same

    Test on `_generate_model_id`

    Test on `set_model_list`

    Test on `_add_deployment`
    """
    model_group = "gpt-3.5-turbo"
    litellm_params = {
        "model": "openai/my-fake-model",
        "api_key": "my-fake-key",
        "api_base": "https://openai-function-calling-workers.tasslexyz.workers.dev/",
        "stream_timeout": 0.001,
    }

    id1 = Router()._generate_model_id(
        model_group=model_group, litellm_params=litellm_params
    )

    id2 = Router()._generate_model_id(
        model_group=model_group, litellm_params=litellm_params
    )

    assert id1 == id2


@pytest.mark.skip(reason="local test")
def test_reading_keys_os_environ():
    import openai

    try:
        model_list = [
            {
                "model_name": "gpt-3.5-turbo",
                "litellm_params": {
                    "model": "gpt-3.5-turbo",
                    "api_key": "os.environ/AZURE_API_KEY",
                    "api_base": "os.environ/AZURE_API_BASE",
                    "api_version": "os.environ/AZURE_API_VERSION",
                    "timeout": "os.environ/AZURE_TIMEOUT",
                    "stream_timeout": "os.environ/AZURE_STREAM_TIMEOUT",
                    "max_retries": "os.environ/AZURE_MAX_RETRIES",
                },
            },
        ]

        router = Router(model_list=model_list)
        for model in router.model_list:
            assert (
                model["litellm_params"]["api_key"] == os.environ["AZURE_API_KEY"]
            ), f"{model['litellm_params']['api_key']} vs {os.environ['AZURE_API_KEY']}"
            assert (
                model["litellm_params"]["api_base"] == os.environ["AZURE_API_BASE"]
            ), f"{model['litellm_params']['api_base']} vs {os.environ['AZURE_API_BASE']}"
            assert (
                model["litellm_params"]["api_version"]
                == os.environ["AZURE_API_VERSION"]
            ), f"{model['litellm_params']['api_version']} vs {os.environ['AZURE_API_VERSION']}"
            assert float(model["litellm_params"]["timeout"]) == float(
                os.environ["AZURE_TIMEOUT"]
            ), f"{model['litellm_params']['timeout']} vs {os.environ['AZURE_TIMEOUT']}"
            assert float(model["litellm_params"]["stream_timeout"]) == float(
                os.environ["AZURE_STREAM_TIMEOUT"]
            ), f"{model['litellm_params']['stream_timeout']} vs {os.environ['AZURE_STREAM_TIMEOUT']}"
            assert int(model["litellm_params"]["max_retries"]) == int(
                os.environ["AZURE_MAX_RETRIES"]
            ), f"{model['litellm_params']['max_retries']} vs {os.environ['AZURE_MAX_RETRIES']}"
            print("passed testing of reading keys from os.environ")
            model_id = model["model_info"]["id"]
            async_client: openai.AsyncAzureOpenAI = router.cache.get_cache(f"{model_id}_async_client")  # type: ignore
            assert async_client.api_key == os.environ["AZURE_API_KEY"]
            assert async_client.base_url == os.environ["AZURE_API_BASE"]
            assert async_client.max_retries == int(
                os.environ["AZURE_MAX_RETRIES"]
            ), f"{async_client.max_retries} vs {os.environ['AZURE_MAX_RETRIES']}"
            assert async_client.timeout == int(
                os.environ["AZURE_TIMEOUT"]
            ), f"{async_client.timeout} vs {os.environ['AZURE_TIMEOUT']}"
            print("async client set correctly!")

            print("\n Testing async streaming client")

            stream_async_client: openai.AsyncAzureOpenAI = router.cache.get_cache(f"{model_id}_stream_async_client")  # type: ignore
            assert stream_async_client.api_key == os.environ["AZURE_API_KEY"]
            assert stream_async_client.base_url == os.environ["AZURE_API_BASE"]
            assert stream_async_client.max_retries == int(
                os.environ["AZURE_MAX_RETRIES"]
            ), f"{stream_async_client.max_retries} vs {os.environ['AZURE_MAX_RETRIES']}"
            assert stream_async_client.timeout == int(
                os.environ["AZURE_STREAM_TIMEOUT"]
            ), f"{stream_async_client.timeout} vs {os.environ['AZURE_TIMEOUT']}"
            print("async stream client set correctly!")

            print("\n Testing sync client")
            client: openai.AzureOpenAI = router.cache.get_cache(f"{model_id}_client")  # type: ignore
            assert client.api_key == os.environ["AZURE_API_KEY"]
            assert client.base_url == os.environ["AZURE_API_BASE"]
            assert client.max_retries == int(
                os.environ["AZURE_MAX_RETRIES"]
            ), f"{client.max_retries} vs {os.environ['AZURE_MAX_RETRIES']}"
            assert client.timeout == int(
                os.environ["AZURE_TIMEOUT"]
            ), f"{client.timeout} vs {os.environ['AZURE_TIMEOUT']}"
            print("sync client set correctly!")

            print("\n Testing sync stream client")
            stream_client: openai.AzureOpenAI = router.cache.get_cache(f"{model_id}_stream_client")  # type: ignore
            assert stream_client.api_key == os.environ["AZURE_API_KEY"]
            assert stream_client.base_url == os.environ["AZURE_API_BASE"]
            assert stream_client.max_retries == int(
                os.environ["AZURE_MAX_RETRIES"]
            ), f"{stream_client.max_retries} vs {os.environ['AZURE_MAX_RETRIES']}"
            assert stream_client.timeout == int(
                os.environ["AZURE_STREAM_TIMEOUT"]
            ), f"{stream_client.timeout} vs {os.environ['AZURE_TIMEOUT']}"
            print("sync stream client set correctly!")

        router.reset()
    except Exception as e:
        traceback.print_exc()
        pytest.fail(f"Error occurred: {e}")


# test_reading_keys_os_environ()


@pytest.mark.skip(reason="local test")
def test_reading_openai_keys_os_environ():
    import openai

    try:
        model_list = [
            {
                "model_name": "gpt-3.5-turbo",
                "litellm_params": {
                    "model": "gpt-3.5-turbo",
                    "api_key": "os.environ/OPENAI_API_KEY",
                    "timeout": "os.environ/AZURE_TIMEOUT",
                    "stream_timeout": "os.environ/AZURE_STREAM_TIMEOUT",
                    "max_retries": "os.environ/AZURE_MAX_RETRIES",
                },
            },
            {
                "model_name": "text-embedding-ada-002",
                "litellm_params": {
                    "model": "text-embedding-ada-002",
                    "api_key": "os.environ/OPENAI_API_KEY",
                    "timeout": "os.environ/AZURE_TIMEOUT",
                    "stream_timeout": "os.environ/AZURE_STREAM_TIMEOUT",
                    "max_retries": "os.environ/AZURE_MAX_RETRIES",
                },
            },
        ]

        router = Router(model_list=model_list)
        for model in router.model_list:
            assert (
                model["litellm_params"]["api_key"] == os.environ["OPENAI_API_KEY"]
            ), f"{model['litellm_params']['api_key']} vs {os.environ['AZURE_API_KEY']}"
            assert float(model["litellm_params"]["timeout"]) == float(
                os.environ["AZURE_TIMEOUT"]
            ), f"{model['litellm_params']['timeout']} vs {os.environ['AZURE_TIMEOUT']}"
            assert float(model["litellm_params"]["stream_timeout"]) == float(
                os.environ["AZURE_STREAM_TIMEOUT"]
            ), f"{model['litellm_params']['stream_timeout']} vs {os.environ['AZURE_STREAM_TIMEOUT']}"
            assert int(model["litellm_params"]["max_retries"]) == int(
                os.environ["AZURE_MAX_RETRIES"]
            ), f"{model['litellm_params']['max_retries']} vs {os.environ['AZURE_MAX_RETRIES']}"
            print("passed testing of reading keys from os.environ")
            model_id = model["model_info"]["id"]
            async_client: openai.AsyncOpenAI = router.cache.get_cache(key=f"{model_id}_async_client")  # type: ignore
            assert async_client.api_key == os.environ["OPENAI_API_KEY"]
            assert async_client.max_retries == int(
                os.environ["AZURE_MAX_RETRIES"]
            ), f"{async_client.max_retries} vs {os.environ['AZURE_MAX_RETRIES']}"
            assert async_client.timeout == int(
                os.environ["AZURE_TIMEOUT"]
            ), f"{async_client.timeout} vs {os.environ['AZURE_TIMEOUT']}"
            print("async client set correctly!")

            print("\n Testing async streaming client")

            stream_async_client: openai.AsyncOpenAI = router.cache.get_cache(key=f"{model_id}_stream_async_client")  # type: ignore
            assert stream_async_client.api_key == os.environ["OPENAI_API_KEY"]
            assert stream_async_client.max_retries == int(
                os.environ["AZURE_MAX_RETRIES"]
            ), f"{stream_async_client.max_retries} vs {os.environ['AZURE_MAX_RETRIES']}"
            assert stream_async_client.timeout == int(
                os.environ["AZURE_STREAM_TIMEOUT"]
            ), f"{stream_async_client.timeout} vs {os.environ['AZURE_TIMEOUT']}"
            print("async stream client set correctly!")

            print("\n Testing sync client")
            client: openai.AzureOpenAI = router.cache.get_cache(key=f"{model_id}_client")  # type: ignore
            assert client.api_key == os.environ["OPENAI_API_KEY"]
            assert client.max_retries == int(
                os.environ["AZURE_MAX_RETRIES"]
            ), f"{client.max_retries} vs {os.environ['AZURE_MAX_RETRIES']}"
            assert client.timeout == int(
                os.environ["AZURE_TIMEOUT"]
            ), f"{client.timeout} vs {os.environ['AZURE_TIMEOUT']}"
            print("sync client set correctly!")

            print("\n Testing sync stream client")
            stream_client: openai.AzureOpenAI = router.cache.get_cache(key=f"{model_id}_stream_client")  # type: ignore
            assert stream_client.api_key == os.environ["OPENAI_API_KEY"]
            assert stream_client.max_retries == int(
                os.environ["AZURE_MAX_RETRIES"]
            ), f"{stream_client.max_retries} vs {os.environ['AZURE_MAX_RETRIES']}"
            assert stream_client.timeout == int(
                os.environ["AZURE_STREAM_TIMEOUT"]
            ), f"{stream_client.timeout} vs {os.environ['AZURE_TIMEOUT']}"
            print("sync stream client set correctly!")

        router.reset()
    except Exception as e:
        traceback.print_exc()
        pytest.fail(f"Error occurred: {e}")


# test_reading_openai_keys_os_environ()


def test_router_anthropic_key_dynamic():
    anthropic_api_key = os.environ.pop("ANTHROPIC_API_KEY")
    model_list = [
        {
            "model_name": "anthropic-claude",
            "litellm_params": {
                "model": "claude-instant-1.2",
                "api_key": anthropic_api_key,
            },
        }
    ]

    router = Router(model_list=model_list)
    messages = [{"role": "user", "content": "Hey, how's it going?"}]
    router.completion(model="anthropic-claude", messages=messages)
    os.environ["ANTHROPIC_API_KEY"] = anthropic_api_key


def test_router_timeout():
    litellm.set_verbose = True
    from litellm._logging import verbose_logger
    import logging

    verbose_logger.setLevel(logging.DEBUG)
    model_list = [
        {
            "model_name": "gpt-3.5-turbo",
            "litellm_params": {
                "model": "gpt-3.5-turbo",
                "api_key": "os.environ/OPENAI_API_KEY",
            },
        }
    ]
    router = Router(model_list=model_list)
    messages = [{"role": "user", "content": "Hey, how's it going?"}]
    start_time = time.time()
    try:
        res = router.completion(
            model="gpt-3.5-turbo", messages=messages, timeout=0.0001
        )
        print(res)
        pytest.fail("this should have timed out")
    except litellm.exceptions.Timeout as e:
        print("got timeout exception")
        print(e)
        print(vars(e))
        pass


@pytest.mark.asyncio
async def test_router_amoderation():
    model_list = [
        {
            "model_name": "openai-moderations",
            "litellm_params": {
                "model": "text-moderation-stable",
                "api_key": os.getenv("OPENAI_API_KEY", None),
            },
        }
    ]

    router = Router(model_list=model_list)
    result = await router.amoderation(
        model="openai-moderations", input="this is valid good text"
    )

    print("moderation result", result)


def test_router_add_deployment():
    initial_model_list = [
        {
            "model_name": "fake-openai-endpoint",
            "litellm_params": {
                "model": "openai/my-fake-model",
                "api_key": "my-fake-key",
                "api_base": "https://openai-function-calling-workers.tasslexyz.workers.dev/",
            },
        },
    ]
    router = Router(model_list=initial_model_list)

    init_model_id_list = router.get_model_ids()

    print(f"init_model_id_list: {init_model_id_list}")

    router.add_deployment(
        deployment=Deployment(
            model_name="gpt-instruct",
            litellm_params=LiteLLM_Params(model="gpt-3.5-turbo-instruct"),
            model_info=ModelInfo(),
        )
    )

    new_model_id_list = router.get_model_ids()

    print(f"new_model_id_list: {new_model_id_list}")

    assert len(new_model_id_list) > len(init_model_id_list)

    assert new_model_id_list[1] != new_model_id_list[0]


@pytest.mark.asyncio
async def test_router_text_completion_client():
    # This tests if we re-use the Async OpenAI client
    # This test fails when we create a new Async OpenAI client per request
    try:
        model_list = [
            {
                "model_name": "fake-openai-endpoint",
                "litellm_params": {
                    "model": "text-completion-openai/gpt-3.5-turbo-instruct",
                    "api_key": os.getenv("OPENAI_API_KEY", None),
                    "api_base": "https://exampleopenaiendpoint-production.up.railway.app/",
                },
            }
        ]
        router = Router(model_list=model_list, debug_level="DEBUG", set_verbose=True)
        tasks = []
        for _ in range(300):
            tasks.append(
                router.atext_completion(
                    model="fake-openai-endpoint",
                    prompt="hello from litellm test",
                )
            )

        # Execute all coroutines concurrently
        responses = await asyncio.gather(*tasks)
        print(responses)
    except Exception as e:
        pytest.fail(f"Error occurred: {e}")<|MERGE_RESOLUTION|>--- conflicted
+++ resolved
@@ -1,7 +1,7 @@
 #### What this tests ####
 # This tests litellm router
 
-import sys, os, time
+import sys, os, time, openai
 import traceback, asyncio
 import pytest
 
@@ -14,12 +14,11 @@
 from concurrent.futures import ThreadPoolExecutor
 from collections import defaultdict
 from dotenv import load_dotenv
+import os, httpx
 
 load_dotenv()
 
 
-<<<<<<< HEAD
-=======
 @pytest.mark.parametrize("num_retries", [None, 2])
 @pytest.mark.parametrize("max_retries", [None, 4])
 def test_router_num_retries_init(num_retries, max_retries):
@@ -178,7 +177,6 @@
     assert uri_reference.count("v1") == 1
 
 
->>>>>>> 5baeeec8
 def test_exception_raising():
     # this tests if the router raises an exception when invalid params are set
     # in this test both deployments have bad keys - Keep this test. It validates if the router raises the most recent exception
