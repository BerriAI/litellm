--- conflicted
+++ resolved
@@ -903,14 +903,10 @@
     + cerebras_models
     + galadriel_models
     + sambanova_models
-<<<<<<< HEAD
+    + azure_text_models
     + nvidia_models
-=======
-    + azure_text_models
->>>>>>> 022917b7
-)
-
-model_list_set = set(model_list)
+)
+
 
 class LlmProviders(str, Enum):
     OPENAI = "openai"
@@ -977,6 +973,7 @@
     HOSTED_VLLM = "hosted_vllm"
     LM_STUDIO = "lm_studio"
 
+model_list_set = set(model_list)
 
 provider_list: List[Union[LlmProviders, str]] = list(LlmProviders)
 
