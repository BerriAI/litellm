### Hide pydantic namespace conflict warnings globally ###
import warnings

warnings.filterwarnings("ignore", message=".*conflict with protected namespace.*")
### INIT VARIABLES ####################
import threading
import os
from typing import (
    Callable,
    List,
    Optional,
    Dict,
    Union,
    Any,
    Literal,
    get_args,
    TYPE_CHECKING,
)
from litellm.types.integrations.datadog_llm_obs import DatadogLLMObsInitParams
from litellm.types.integrations.datadog import DatadogInitParams
from litellm.llms.custom_httpx.http_handler import AsyncHTTPHandler, HTTPHandler
from litellm.caching.caching import Cache, DualCache, RedisCache, InMemoryCache
from litellm.caching.llm_caching_handler import LLMClientCache
from litellm.types.llms.bedrock import COHERE_EMBEDDING_INPUT_TYPES
from litellm.types.utils import (
    ImageObject,
    BudgetConfig,
    all_litellm_params,
    all_litellm_params as _litellm_completion_params,
    CredentialItem,
)  # maintain backwards compatibility for root param
from litellm._logging import (
    set_verbose,
    _turn_on_debug,
    verbose_logger,
    json_logs,
    _turn_on_json,
    log_level,
)
import re
from litellm.constants import (
    DEFAULT_BATCH_SIZE,
    DEFAULT_FLUSH_INTERVAL_SECONDS,
    ROUTER_MAX_FALLBACKS,
    DEFAULT_MAX_RETRIES,
    DEFAULT_REPLICATE_POLLING_RETRIES,
    DEFAULT_REPLICATE_POLLING_DELAY_SECONDS,
    LITELLM_CHAT_PROVIDERS,
    HUMANLOOP_PROMPT_CACHE_TTL_SECONDS,
    OPENAI_CHAT_COMPLETION_PARAMS,
    OPENAI_CHAT_COMPLETION_PARAMS as _openai_completion_params,  # backwards compatibility
    OPENAI_FINISH_REASONS,
    OPENAI_FINISH_REASONS as _openai_finish_reasons,  # backwards compatibility
    openai_compatible_endpoints,
    openai_compatible_providers,
    openai_text_completion_compatible_providers,
    _openai_like_providers,
    replicate_models,
    clarifai_models,
    huggingface_models,
    empower_models,
    together_ai_models,
    baseten_models,
    WANDB_MODELS,
    REPEATED_STREAMING_CHUNK_LIMIT,
    request_timeout,
    open_ai_embedding_models,
    cohere_embedding_models,
    bedrock_embedding_models,
    known_tokenizer_config,
    BEDROCK_INVOKE_PROVIDERS_LITERAL,
    BEDROCK_EMBEDDING_PROVIDERS_LITERAL,
    BEDROCK_CONVERSE_MODELS,
    DEFAULT_MAX_TOKENS,
    DEFAULT_SOFT_BUDGET,
    DEFAULT_ALLOWED_FAILS,
)
from litellm.integrations.dotprompt import (
    global_prompt_manager,
    global_prompt_directory,
    set_global_prompt_directory,
)
from litellm.types.guardrails import GuardrailItem
from litellm.types.secret_managers.main import (
    KeyManagementSystem,
    KeyManagementSettings,
)
from litellm.types.proxy.management_endpoints.ui_sso import (
    DefaultTeamSSOParams,
    LiteLLM_UpperboundKeyGenerateParams,
)
from litellm.types.utils import StandardKeyGenerationConfig, LlmProviders
from litellm.types.utils import PriorityReservationSettings
from litellm.integrations.custom_logger import CustomLogger
from litellm.litellm_core_utils.logging_callback_manager import LoggingCallbackManager
import httpx
import dotenv
from litellm.llms.custom_httpx.async_client_cleanup import register_async_client_cleanup

litellm_mode = os.getenv("LITELLM_MODE", "DEV")  # "PRODUCTION", "DEV"
if litellm_mode == "DEV":
    dotenv.load_dotenv()

# Register async client cleanup to prevent resource leaks
register_async_client_cleanup()
####################################################
if set_verbose == True:
    _turn_on_debug()
####################################################
### Callbacks /Logging / Success / Failure Handlers #####
CALLBACK_TYPES = Union[str, Callable, CustomLogger]
input_callback: List[CALLBACK_TYPES] = []
success_callback: List[CALLBACK_TYPES] = []
failure_callback: List[CALLBACK_TYPES] = []
service_callback: List[CALLBACK_TYPES] = []
logging_callback_manager = LoggingCallbackManager()
_custom_logger_compatible_callbacks_literal = Literal[
    "lago",
    "openmeter",
    "logfire",
    "literalai",
    "dynamic_rate_limiter",
    "dynamic_rate_limiter_v3",
    "langsmith",
    "prometheus",
    "otel",
    "datadog",
    "datadog_llm_observability",
    "galileo",
    "braintrust",
    "arize",
    "arize_phoenix",
    "langtrace",
    "gcs_bucket",
    "azure_storage",
    "opik",
    "argilla",
    "mlflow",
    "langfuse",
    "langfuse_otel",
    "pagerduty",
    "humanloop",
    "gcs_pubsub",
    "agentops",
    "anthropic_cache_control_hook",
    "generic_api",
    "resend_email",
    "smtp_email",
    "deepeval",
    "s3_v2",
    "aws_sqs",
    "vector_store_pre_call_hook",
    "dotprompt",
    "bitbucket",
    "cloudzero",
    "posthog",
]
configured_cold_storage_logger: Optional[
    _custom_logger_compatible_callbacks_literal
] = None
logged_real_time_event_types: Optional[Union[List[str], Literal["*"]]] = None
_known_custom_logger_compatible_callbacks: List = list(
    get_args(_custom_logger_compatible_callbacks_literal)
)
callbacks: List[
    Union[Callable, _custom_logger_compatible_callbacks_literal, CustomLogger]
] = []
initialized_langfuse_clients: int = 0
langfuse_default_tags: Optional[List[str]] = None
langsmith_batch_size: Optional[int] = None
prometheus_initialize_budget_metrics: Optional[bool] = False
require_auth_for_metrics_endpoint: Optional[bool] = False
argilla_batch_size: Optional[int] = None
datadog_use_v1: Optional[bool] = False  # if you want to use v1 datadog logged payload.
gcs_pub_sub_use_v1: Optional[
    bool
] = False  # if you want to use v1 gcs pubsub logged payload
generic_api_use_v1: Optional[
    bool
] = False  # if you want to use v1 generic api logged payload
argilla_transformation_object: Optional[Dict[str, Any]] = None
_async_input_callback: List[
    Union[str, Callable, CustomLogger]
] = []  # internal variable - async custom callbacks are routed here.
_async_success_callback: List[
    Union[str, Callable, CustomLogger]
] = []  # internal variable - async custom callbacks are routed here.
_async_failure_callback: List[
    Union[str, Callable, CustomLogger]
] = []  # internal variable - async custom callbacks are routed here.
pre_call_rules: List[Callable] = []
post_call_rules: List[Callable] = []
turn_off_message_logging: Optional[bool] = False
log_raw_request_response: bool = False
redact_messages_in_exceptions: Optional[bool] = False
redact_user_api_key_info: Optional[bool] = False
filter_invalid_headers: Optional[bool] = False
add_user_information_to_llm_headers: Optional[
    bool
] = None  # adds user_id, team_id, token hash (params from StandardLoggingMetadata) to request headers
store_audit_logs = False  # Enterprise feature, allow users to see audit logs
### end of callbacks #############

email: Optional[
    str
] = None  # Not used anymore, will be removed in next MAJOR release - https://github.com/BerriAI/litellm/discussions/648
token: Optional[
    str
] = None  # Not used anymore, will be removed in next MAJOR release - https://github.com/BerriAI/litellm/discussions/648
telemetry = True
max_tokens: int = DEFAULT_MAX_TOKENS  # OpenAI Defaults
drop_params = bool(os.getenv("LITELLM_DROP_PARAMS", False))
modify_params = bool(os.getenv("LITELLM_MODIFY_PARAMS", False))
retry = True
### AUTH ###
api_key: Optional[str] = None
openai_key: Optional[str] = None
groq_key: Optional[str] = None
databricks_key: Optional[str] = None
openai_like_key: Optional[str] = None
azure_key: Optional[str] = None
anthropic_key: Optional[str] = None
replicate_key: Optional[str] = None
bytez_key: Optional[str] = None
cohere_key: Optional[str] = None
infinity_key: Optional[str] = None
clarifai_key: Optional[str] = None
maritalk_key: Optional[str] = None
ai21_key: Optional[str] = None
ollama_key: Optional[str] = None
openrouter_key: Optional[str] = None
datarobot_key: Optional[str] = None
predibase_key: Optional[str] = None
huggingface_key: Optional[str] = None
vertex_project: Optional[str] = None
vertex_location: Optional[str] = None
predibase_tenant_id: Optional[str] = None
togetherai_api_key: Optional[str] = None
cloudflare_api_key: Optional[str] = None
vercel_ai_gateway_key: Optional[str] = None
baseten_key: Optional[str] = None
llama_api_key: Optional[str] = None
aleph_alpha_key: Optional[str] = None
nlp_cloud_key: Optional[str] = None
novita_api_key: Optional[str] = None
snowflake_key: Optional[str] = None
gradient_ai_api_key: Optional[str] = None
nebius_key: Optional[str] = None
wandb_key: Optional[str] = None
heroku_key: Optional[str] = None
cometapi_key: Optional[str] = None
ovhcloud_key: Optional[str] = None
lemonade_key: Optional[str] = None
common_cloud_provider_auth_params: dict = {
    "params": ["project", "region_name", "token"],
    "providers": ["vertex_ai", "bedrock", "watsonx", "azure", "vertex_ai_beta"],
}
use_litellm_proxy: bool = (
    False  # when True, requests will be sent to the specified litellm proxy endpoint
)
use_client: bool = False
ssl_verify: Union[str, bool] = True
ssl_security_level: Optional[str] = None
ssl_certificate: Optional[str] = None
disable_streaming_logging: bool = False
disable_token_counter: bool = False
disable_add_transform_inline_image_block: bool = False
disable_add_user_agent_to_request_tags: bool = False
extra_spend_tag_headers: Optional[List[str]] = None
in_memory_llm_clients_cache: LLMClientCache = LLMClientCache()
safe_memory_mode: bool = False
enable_azure_ad_token_refresh: Optional[bool] = False
### DEFAULT AZURE API VERSION ###
AZURE_DEFAULT_API_VERSION = "2025-02-01-preview"  # this is updated to the latest
### DEFAULT WATSONX API VERSION ###
WATSONX_DEFAULT_API_VERSION = "2024-03-13"
### COHERE EMBEDDINGS DEFAULT TYPE ###
COHERE_DEFAULT_EMBEDDING_INPUT_TYPE: COHERE_EMBEDDING_INPUT_TYPES = "search_document"
### CREDENTIALS ###
credential_list: List[CredentialItem] = []
### GUARDRAILS ###
llamaguard_model_name: Optional[str] = None
openai_moderations_model_name: Optional[str] = None
presidio_ad_hoc_recognizers: Optional[str] = None
google_moderation_confidence_threshold: Optional[float] = None
llamaguard_unsafe_content_categories: Optional[str] = None
blocked_user_list: Optional[Union[str, List]] = None
banned_keywords_list: Optional[Union[str, List]] = None
llm_guard_mode: Literal["all", "key-specific", "request-specific"] = "all"
guardrail_name_config_map: Dict[str, GuardrailItem] = {}
include_cost_in_streaming_usage: bool = False
### PROMPTS ###
from litellm.types.prompts.init_prompts import PromptSpec

prompt_name_config_map: Dict[str, PromptSpec] = {}

##################
### PREVIEW FEATURES ###
enable_preview_features: bool = False
return_response_headers: bool = (
    False  # get response headers from LLM Api providers - example x-remaining-requests,
)
enable_json_schema_validation: bool = False
####################
logging: bool = True
enable_loadbalancing_on_batch_endpoints: Optional[bool] = None
enable_caching_on_provider_specific_optional_params: bool = (
    False  # feature-flag for caching on optional params - e.g. 'top_k'
)
caching: bool = False  # Not used anymore, will be removed in next MAJOR release - https://github.com/BerriAI/litellm/discussions/648
caching_with_models: bool = False  # # Not used anymore, will be removed in next MAJOR release - https://github.com/BerriAI/litellm/discussions/648
cache: Optional[
    Cache
] = None  # cache object <- use this - https://docs.litellm.ai/docs/caching
default_in_memory_ttl: Optional[float] = None
default_redis_ttl: Optional[float] = None
default_redis_batch_cache_expiry: Optional[float] = None
model_alias_map: Dict[str, str] = {}
model_group_settings: Optional["ModelGroupSettings"] = None
max_budget: float = 0.0  # set the max budget across all providers
budget_duration: Optional[
    str
] = None  # proxy only - resets budget after fixed duration. You can set duration as seconds ("30s"), minutes ("30m"), hours ("30h"), days ("30d").
default_soft_budget: float = (
    DEFAULT_SOFT_BUDGET  # by default all litellm proxy keys have a soft budget of 50.0
)
forward_traceparent_to_llm_provider: bool = False


_current_cost = 0.0  # private variable, used if max budget is set
error_logs: Dict = {}
add_function_to_prompt: bool = False  # if function calling not supported by api, append function call details to system prompt
client_session: Optional[httpx.Client] = None
aclient_session: Optional[httpx.AsyncClient] = None
model_fallbacks: Optional[List] = None  # Deprecated for 'litellm.fallbacks'
model_cost_map_url: str = "https://raw.githubusercontent.com/BerriAI/litellm/main/model_prices_and_context_window.json"
suppress_debug_info = False
dynamodb_table_name: Optional[str] = None
s3_callback_params: Optional[Dict] = None
datadog_llm_observability_params: Optional[Union[DatadogLLMObsInitParams, Dict]] = None
datadog_params: Optional[Union[DatadogInitParams, Dict]] = None
aws_sqs_callback_params: Optional[Dict] = None
generic_logger_headers: Optional[Dict] = None
default_key_generate_params: Optional[Dict] = None
upperbound_key_generate_params: Optional[LiteLLM_UpperboundKeyGenerateParams] = None
key_generation_settings: Optional[StandardKeyGenerationConfig] = None
default_internal_user_params: Optional[Dict] = None
default_team_params: Optional[Union[DefaultTeamSSOParams, Dict]] = None
default_team_settings: Optional[List] = None
max_user_budget: Optional[float] = None
default_max_internal_user_budget: Optional[float] = None
max_internal_user_budget: Optional[float] = None
max_ui_session_budget: Optional[float] = 10  # $10 USD budgets for UI Chat sessions
internal_user_budget_duration: Optional[str] = None
tag_budget_config: Optional[Dict[str, BudgetConfig]] = None
max_end_user_budget: Optional[float] = None
disable_end_user_cost_tracking: Optional[bool] = None
disable_end_user_cost_tracking_prometheus_only: Optional[bool] = None
enable_end_user_cost_tracking_prometheus_only: Optional[bool] = None
custom_prometheus_metadata_labels: List[str] = []
custom_prometheus_tags: List[str] = []
prometheus_metrics_config: Optional[List] = None
disable_add_prefix_to_prompt: bool = (
    False  # used by anthropic, to disable adding prefix to prompt
)
disable_copilot_system_to_assistant: bool = False  # If false (default), converts all 'system' role messages to 'assistant' for GitHub Copilot compatibility. Set to true to disable this behavior.
public_model_groups: Optional[List[str]] = None
public_model_groups_links: Dict[str, str] = {}
#### REQUEST PRIORITIZATION ######
priority_reservation: Optional[Dict[str, float]] = None
priority_reservation_settings: "PriorityReservationSettings" = (
    PriorityReservationSettings()
)


######## Networking Settings ########
use_aiohttp_transport: bool = True  # Older variable, aiohttp is now the default. use disable_aiohttp_transport instead.
aiohttp_trust_env: bool = False  # set to true to use HTTP_ Proxy settings
disable_aiohttp_transport: bool = False  # Set this to true to use httpx instead
disable_aiohttp_trust_env: bool = (
    False  # When False, aiohttp will respect HTTP(S)_PROXY env vars
)
force_ipv4: bool = False  # when True, litellm will force ipv4 for all LLM requests. Some users have seen httpx ConnectionError when using ipv6.
module_level_aclient = AsyncHTTPHandler(
    timeout=request_timeout, client_alias="module level aclient"
)
module_level_client = HTTPHandler(timeout=request_timeout)

#### RETRIES ####
num_retries: Optional[int] = None  # per model endpoint
max_fallbacks: Optional[int] = None
default_fallbacks: Optional[List] = None
fallbacks: Optional[List] = None
context_window_fallbacks: Optional[List] = None
content_policy_fallbacks: Optional[List] = None
allowed_fails: int = 3
num_retries_per_request: Optional[
    int
] = None  # for the request overall (incl. fallbacks + model retries)
####### SECRET MANAGERS #####################
secret_manager_client: Optional[
    Any
] = None  # list of instantiated key management clients - e.g. azure kv, infisical, etc.
_google_kms_resource_name: Optional[str] = None
_key_management_system: Optional[KeyManagementSystem] = None
_key_management_settings: KeyManagementSettings = KeyManagementSettings()
#### PII MASKING ####
output_parse_pii: bool = False
#############################################
from litellm.litellm_core_utils.get_model_cost_map import get_model_cost_map

model_cost = get_model_cost_map(url=model_cost_map_url)
custom_prompt_dict: Dict[str, dict] = {}
check_provider_endpoint = False


####### THREAD-SPECIFIC DATA ####################
class MyLocal(threading.local):
    def __init__(self):
        self.user = "Hello World"


_thread_context = MyLocal()


def identify(event_details):
    # Store user in thread local data
    if "user" in event_details:
        _thread_context.user = event_details["user"]


####### ADDITIONAL PARAMS ################### configurable params if you use proxy models like Helicone, map spend to org id, etc.
api_base: Optional[str] = None
headers = None
api_version: Optional[str] = None
organization = None
project = None
config_path = None
vertex_ai_safety_settings: Optional[dict] = None

####### COMPLETION MODELS ###################
from typing import Set

open_ai_chat_completion_models: Set = set()
open_ai_text_completion_models: Set = set()
cohere_models: Set = set()
cohere_chat_models: Set = set()
mistral_chat_models: Set = set()
text_completion_codestral_models: Set = set()
anthropic_models: Set = set()
openrouter_models: Set = set()
datarobot_models: Set = set()
vertex_language_models: Set = set()
vertex_vision_models: Set = set()
vertex_chat_models: Set = set()
vertex_code_chat_models: Set = set()
vertex_ai_image_models: Set = set()
vertex_ai_video_models: Set = set()
vertex_text_models: Set = set()
vertex_code_text_models: Set = set()
vertex_embedding_models: Set = set()
vertex_anthropic_models: Set = set()
vertex_llama3_models: Set = set()
vertex_deepseek_models: Set = set()
vertex_ai_ai21_models: Set = set()
vertex_mistral_models: Set = set()
vertex_openai_models: Set = set()
ai21_models: Set = set()
ai21_chat_models: Set = set()
nlp_cloud_models: Set = set()
aleph_alpha_models: Set = set()
bedrock_models: Set = set()
bedrock_converse_models: Set = set(BEDROCK_CONVERSE_MODELS)
fireworks_ai_models: Set = set()
fireworks_ai_embedding_models: Set = set()
deepinfra_models: Set = set()
perplexity_models: Set = set()
watsonx_models: Set = set()
gemini_models: Set = set()
xai_models: Set = set()
deepseek_models: Set = set()
azure_ai_models: Set = set()
jina_ai_models: Set = set()
voyage_models: Set = set()
infinity_models: Set = set()
heroku_models: Set = set()
databricks_models: Set = set()
cloudflare_models: Set = set()
codestral_models: Set = set()
friendliai_models: Set = set()
featherless_ai_models: Set = set()
palm_models: Set = set()
groq_models: Set = set()
azure_models: Set = set()
azure_text_models: Set = set()
anyscale_models: Set = set()
cerebras_models: Set = set()
galadriel_models: Set = set()
sambanova_models: Set = set()
sambanova_embedding_models: Set = set()
novita_models: Set = set()
assemblyai_models: Set = set()
snowflake_models: Set = set()
gradient_ai_models: Set = set()
llama_models: Set = set()
nscale_models: Set = set()
nebius_models: Set = set()
nebius_embedding_models: Set = set()
aiml_models: Set = set()
deepgram_models: Set = set()
elevenlabs_models: Set = set()
dashscope_models: Set = set()
moonshot_models: Set = set()
v0_models: Set = set()
morph_models: Set = set()
lambda_ai_models: Set = set()
hyperbolic_models: Set = set()
recraft_models: Set = set()
cometapi_models: Set = set()
oci_models: Set = set()
vercel_ai_gateway_models: Set = set()
volcengine_models: Set = set()
wandb_models: Set = set(WANDB_MODELS)
ovhcloud_models: Set = set()
ovhcloud_embedding_models: Set = set()
<<<<<<< HEAD
io_intelligence_models: Set = set()
=======
lemonade_models: Set = set()
>>>>>>> 7fd24a26


def is_bedrock_pricing_only_model(key: str) -> bool:
    """
    Excludes keys with the pattern 'bedrock/<region>/<model>'. These are in the model_prices_and_context_window.json file for pricing purposes only.

    Args:
        key (str): A key to filter.

    Returns:
        bool: True if the key matches the Bedrock pattern, False otherwise.
    """
    # Regex to match 'bedrock/<region>/<model>'
    bedrock_pattern = re.compile(r"^bedrock/[a-zA-Z0-9_-]+/.+$")

    if "month-commitment" in key:
        return True

    is_match = bedrock_pattern.match(key)
    return is_match is not None


def is_openai_finetune_model(key: str) -> bool:
    """
    Excludes model cost keys with the pattern 'ft:<model>'. These are in the model_prices_and_context_window.json file for pricing purposes only.

    Args:
        key (str): A key to filter.

    Returns:
        bool: True if the key matches the OpenAI finetune pattern, False otherwise.
    """
    return key.startswith("ft:") and not key.count(":") > 1


def add_known_models():
    for key, value in model_cost.items():
        if value.get("litellm_provider") == "openai" and not is_openai_finetune_model(
            key
        ):
            open_ai_chat_completion_models.add(key)
        elif value.get("litellm_provider") == "text-completion-openai":
            open_ai_text_completion_models.add(key)
        elif value.get("litellm_provider") == "azure_text":
            azure_text_models.add(key)
        elif value.get("litellm_provider") == "cohere":
            cohere_models.add(key)
        elif value.get("litellm_provider") == "cohere_chat":
            cohere_chat_models.add(key)
        elif value.get("litellm_provider") == "mistral":
            mistral_chat_models.add(key)
        elif value.get("litellm_provider") == "anthropic":
            anthropic_models.add(key)
        elif value.get("litellm_provider") == "empower":
            empower_models.add(key)
        elif value.get("litellm_provider") == "openrouter":
            openrouter_models.add(key)
        elif value.get("litellm_provider") == "vercel_ai_gateway":
            vercel_ai_gateway_models.add(key)
        elif value.get("litellm_provider") == "datarobot":
            datarobot_models.add(key)
        elif value.get("litellm_provider") == "vertex_ai-text-models":
            vertex_text_models.add(key)
        elif value.get("litellm_provider") == "vertex_ai-code-text-models":
            vertex_code_text_models.add(key)
        elif value.get("litellm_provider") == "vertex_ai-language-models":
            vertex_language_models.add(key)
        elif value.get("litellm_provider") == "vertex_ai-vision-models":
            vertex_vision_models.add(key)
        elif value.get("litellm_provider") == "vertex_ai-chat-models":
            vertex_chat_models.add(key)
        elif value.get("litellm_provider") == "vertex_ai-code-chat-models":
            vertex_code_chat_models.add(key)
        elif value.get("litellm_provider") == "vertex_ai-embedding-models":
            vertex_embedding_models.add(key)
        elif value.get("litellm_provider") == "vertex_ai-anthropic_models":
            key = key.replace("vertex_ai/", "")
            vertex_anthropic_models.add(key)
        elif value.get("litellm_provider") == "vertex_ai-llama_models":
            key = key.replace("vertex_ai/", "")
            vertex_llama3_models.add(key)
        elif value.get("litellm_provider") == "vertex_ai-deepseek_models":
            key = key.replace("vertex_ai/", "")
            vertex_deepseek_models.add(key)
        elif value.get("litellm_provider") == "vertex_ai-mistral_models":
            key = key.replace("vertex_ai/", "")
            vertex_mistral_models.add(key)
        elif value.get("litellm_provider") == "vertex_ai-ai21_models":
            key = key.replace("vertex_ai/", "")
            vertex_ai_ai21_models.add(key)
        elif value.get("litellm_provider") == "vertex_ai-image-models":
            key = key.replace("vertex_ai/", "")
            vertex_ai_image_models.add(key)
        elif value.get("litellm_provider") == "vertex_ai-video-models":
            key = key.replace("vertex_ai/", "")
            vertex_ai_video_models.add(key)
        elif value.get("litellm_provider") == "vertex_ai-openai_models":
            key = key.replace("vertex_ai/", "")
            vertex_openai_models.add(key)
        elif value.get("litellm_provider") == "ai21":
            if value.get("mode") == "chat":
                ai21_chat_models.add(key)
            else:
                ai21_models.add(key)
        elif value.get("litellm_provider") == "nlp_cloud":
            nlp_cloud_models.add(key)
        elif value.get("litellm_provider") == "aleph_alpha":
            aleph_alpha_models.add(key)
        elif value.get(
            "litellm_provider"
        ) == "bedrock" and not is_bedrock_pricing_only_model(key):
            bedrock_models.add(key)
        elif value.get("litellm_provider") == "bedrock_converse":
            bedrock_converse_models.add(key)
        elif value.get("litellm_provider") == "deepinfra":
            deepinfra_models.add(key)
        elif value.get("litellm_provider") == "perplexity":
            perplexity_models.add(key)
        elif value.get("litellm_provider") == "watsonx":
            watsonx_models.add(key)
        elif value.get("litellm_provider") == "gemini":
            gemini_models.add(key)
        elif value.get("litellm_provider") == "fireworks_ai":
            # ignore the 'up-to', '-to-' model names -> not real models. just for cost tracking based on model params.
            if "-to-" not in key and "fireworks-ai-default" not in key:
                fireworks_ai_models.add(key)
        elif value.get("litellm_provider") == "fireworks_ai-embedding-models":
            # ignore the 'up-to', '-to-' model names -> not real models. just for cost tracking based on model params.
            if "-to-" not in key:
                fireworks_ai_embedding_models.add(key)
        elif value.get("litellm_provider") == "text-completion-codestral":
            text_completion_codestral_models.add(key)
        elif value.get("litellm_provider") == "xai":
            xai_models.add(key)
        elif value.get("litellm_provider") == "deepseek":
            deepseek_models.add(key)
        elif value.get("litellm_provider") == "meta_llama":
            llama_models.add(key)
        elif value.get("litellm_provider") == "nscale":
            nscale_models.add(key)
        elif value.get("litellm_provider") == "azure_ai":
            azure_ai_models.add(key)
        elif value.get("litellm_provider") == "voyage":
            voyage_models.add(key)
        elif value.get("litellm_provider") == "infinity":
            infinity_models.add(key)
        elif value.get("litellm_provider") == "databricks":
            databricks_models.add(key)
        elif value.get("litellm_provider") == "cloudflare":
            cloudflare_models.add(key)
        elif value.get("litellm_provider") == "codestral":
            codestral_models.add(key)
        elif value.get("litellm_provider") == "friendliai":
            friendliai_models.add(key)
        elif value.get("litellm_provider") == "palm":
            palm_models.add(key)
        elif value.get("litellm_provider") == "groq":
            groq_models.add(key)
        elif value.get("litellm_provider") == "azure":
            azure_models.add(key)
        elif value.get("litellm_provider") == "anyscale":
            anyscale_models.add(key)
        elif value.get("litellm_provider") == "cerebras":
            cerebras_models.add(key)
        elif value.get("litellm_provider") == "galadriel":
            galadriel_models.add(key)
        elif value.get("litellm_provider") == "sambanova":
            sambanova_models.add(key)
        elif value.get("litellm_provider") == "sambanova-embedding-models":
            sambanova_embedding_models.add(key)
        elif value.get("litellm_provider") == "novita":
            novita_models.add(key)
        elif value.get("litellm_provider") == "nebius-chat-models":
            nebius_models.add(key)
        elif value.get("litellm_provider") == "nebius-embedding-models":
            nebius_embedding_models.add(key)
        elif value.get("litellm_provider") == "aiml":
            aiml_models.add(key)
        elif value.get("litellm_provider") == "assemblyai":
            assemblyai_models.add(key)
        elif value.get("litellm_provider") == "jina_ai":
            jina_ai_models.add(key)
        elif value.get("litellm_provider") == "snowflake":
            snowflake_models.add(key)
        elif value.get("litellm_provider") == "gradient_ai":
            gradient_ai_models.add(key)
        elif value.get("litellm_provider") == "featherless_ai":
            featherless_ai_models.add(key)
        elif value.get("litellm_provider") == "deepgram":
            deepgram_models.add(key)
        elif value.get("litellm_provider") == "elevenlabs":
            elevenlabs_models.add(key)
        elif value.get("litellm_provider") == "heroku":
            heroku_models.add(key)
        elif value.get("litellm_provider") == "dashscope":
            dashscope_models.add(key)
        elif value.get("litellm_provider") == "moonshot":
            moonshot_models.add(key)
        elif value.get("litellm_provider") == "v0":
            v0_models.add(key)
        elif value.get("litellm_provider") == "morph":
            morph_models.add(key)
        elif value.get("litellm_provider") == "lambda_ai":
            lambda_ai_models.add(key)
        elif value.get("litellm_provider") == "hyperbolic":
            hyperbolic_models.add(key)
        elif value.get("litellm_provider") == "recraft":
            recraft_models.add(key)
        elif value.get("litellm_provider") == "cometapi":
            cometapi_models.add(key)
        elif value.get("litellm_provider") == "oci":
            oci_models.add(key)
        elif value.get("litellm_provider") == "volcengine":
            volcengine_models.add(key)
        elif value.get("litellm_provider") == "wandb":
            wandb_models.add(key)
        elif value.get("litellm_provider") == "ovhcloud":
            ovhcloud_models.add(key)
        elif value.get("litellm_provider") == "ovhcloud-embedding-models":
            ovhcloud_embedding_models.add(key)
<<<<<<< HEAD
        elif value.get("litellm_provider") == "io_intelligence":
            io_intelligence_models.add(key)
=======
        elif value.get("litellm_provider") == "lemonade":
            lemonade_models.add(key)
>>>>>>> 7fd24a26


add_known_models()
# known openai compatible endpoints - we'll eventually move this list to the model_prices_and_context_window.json dictionary

# this is maintained for Exception Mapping


# used for Cost Tracking & Token counting
# https://azure.microsoft.com/en-in/pricing/details/cognitive-services/openai-service/
# Azure returns gpt-35-turbo in their responses, we need to map this to azure/gpt-3.5-turbo for token counting
azure_llms = {
    "gpt-35-turbo": "azure/gpt-35-turbo",
    "gpt-35-turbo-16k": "azure/gpt-35-turbo-16k",
    "gpt-35-turbo-instruct": "azure/gpt-35-turbo-instruct",
}

azure_embedding_models = {
    "ada": "azure/ada",
}

petals_models = [
    "petals-team/StableBeluga2",
]

ollama_models = ["llama2"]

maritalk_models = ["maritalk"]

model_list = list(
    open_ai_chat_completion_models
    | open_ai_text_completion_models
    | cohere_models
    | cohere_chat_models
    | anthropic_models
    | set(replicate_models)
    | openrouter_models
    | datarobot_models
    | set(huggingface_models)
    | vertex_chat_models
    | vertex_text_models
    | ai21_models
    | ai21_chat_models
    | set(together_ai_models)
    | set(baseten_models)
    | aleph_alpha_models
    | nlp_cloud_models
    | set(ollama_models)
    | bedrock_models
    | deepinfra_models
    | perplexity_models
    | set(maritalk_models)
    | vertex_language_models
    | watsonx_models
    | gemini_models
    | text_completion_codestral_models
    | xai_models
    | deepseek_models
    | azure_ai_models
    | voyage_models
    | infinity_models
    | databricks_models
    | cloudflare_models
    | codestral_models
    | friendliai_models
    | palm_models
    | groq_models
    | azure_models
    | anyscale_models
    | cerebras_models
    | galadriel_models
    | sambanova_models
    | azure_text_models
    | novita_models
    | assemblyai_models
    | jina_ai_models
    | snowflake_models
    | gradient_ai_models
    | llama_models
    | featherless_ai_models
    | nscale_models
    | deepgram_models
    | elevenlabs_models
    | dashscope_models
    | moonshot_models
    | v0_models
    | morph_models
    | lambda_ai_models
    | recraft_models
    | cometapi_models
    | oci_models
    | heroku_models
    | vercel_ai_gateway_models
    | volcengine_models
    | wandb_models
    | ovhcloud_models
<<<<<<< HEAD
    | io_intelligence_models
=======
    | lemonade_models
>>>>>>> 7fd24a26
)

model_list_set = set(model_list)

provider_list: List[Union[LlmProviders, str]] = list(LlmProviders)


models_by_provider: dict = {
    "openai": open_ai_chat_completion_models | open_ai_text_completion_models,
    "text-completion-openai": open_ai_text_completion_models,
    "cohere": cohere_models | cohere_chat_models,
    "cohere_chat": cohere_chat_models,
    "anthropic": anthropic_models,
    "replicate": replicate_models,
    "huggingface": huggingface_models,
    "together_ai": together_ai_models,
    "baseten": baseten_models,
    "openrouter": openrouter_models,
    "vercel_ai_gateway": vercel_ai_gateway_models,
    "datarobot": datarobot_models,
    "vertex_ai": vertex_chat_models
    | vertex_text_models
    | vertex_anthropic_models
    | vertex_vision_models
    | vertex_language_models
    | vertex_deepseek_models,
    "ai21": ai21_models,
    "bedrock": bedrock_models | bedrock_converse_models,
    "petals": petals_models,
    "ollama": ollama_models,
    "ollama_chat": ollama_models,
    "deepinfra": deepinfra_models,
    "perplexity": perplexity_models,
    "maritalk": maritalk_models,
    "watsonx": watsonx_models,
    "gemini": gemini_models,
    "fireworks_ai": fireworks_ai_models | fireworks_ai_embedding_models,
    "aleph_alpha": aleph_alpha_models,
    "text-completion-codestral": text_completion_codestral_models,
    "xai": xai_models,
    "deepseek": deepseek_models,
    "mistral": mistral_chat_models,
    "azure_ai": azure_ai_models,
    "voyage": voyage_models,
    "infinity": infinity_models,
    "databricks": databricks_models,
    "cloudflare": cloudflare_models,
    "codestral": codestral_models,
    "nlp_cloud": nlp_cloud_models,
    "friendliai": friendliai_models,
    "palm": palm_models,
    "groq": groq_models,
    "azure": azure_models | azure_text_models,
    "azure_text": azure_text_models,
    "anyscale": anyscale_models,
    "cerebras": cerebras_models,
    "galadriel": galadriel_models,
    "sambanova": sambanova_models | sambanova_embedding_models,
    "novita": novita_models,
    "nebius": nebius_models | nebius_embedding_models,
    "aiml": aiml_models,
    "assemblyai": assemblyai_models,
    "jina_ai": jina_ai_models,
    "snowflake": snowflake_models,
    "gradient_ai": gradient_ai_models,
    "meta_llama": llama_models,
    "nscale": nscale_models,
    "featherless_ai": featherless_ai_models,
    "deepgram": deepgram_models,
    "elevenlabs": elevenlabs_models,
    "heroku": heroku_models,
    "dashscope": dashscope_models,
    "moonshot": moonshot_models,
    "v0": v0_models,
    "morph": morph_models,
    "lambda_ai": lambda_ai_models,
    "hyperbolic": hyperbolic_models,
    "recraft": recraft_models,
    "cometapi": cometapi_models,
    "oci": oci_models,
    "volcengine": volcengine_models,
    "wandb": wandb_models,
    "ovhcloud": ovhcloud_models | ovhcloud_embedding_models,
    "lemonade": lemonade_models,
}

# mapping for those models which have larger equivalents
longer_context_model_fallback_dict: dict = {
    # openai chat completion models
    "gpt-3.5-turbo": "gpt-3.5-turbo-16k",
    "gpt-3.5-turbo-0301": "gpt-3.5-turbo-16k-0301",
    "gpt-3.5-turbo-0613": "gpt-3.5-turbo-16k-0613",
    "gpt-4": "gpt-4-32k",
    "gpt-4-0314": "gpt-4-32k-0314",
    "gpt-4-0613": "gpt-4-32k-0613",
    # anthropic
    "claude-instant-1": "claude-2",
    "claude-instant-1.2": "claude-2",
    # vertexai
    "chat-bison": "chat-bison-32k",
    "chat-bison@001": "chat-bison-32k",
    "codechat-bison": "codechat-bison-32k",
    "codechat-bison@001": "codechat-bison-32k",
    # openrouter
    "openrouter/openai/gpt-3.5-turbo": "openrouter/openai/gpt-3.5-turbo-16k",
    "openrouter/anthropic/claude-instant-v1": "openrouter/anthropic/claude-2",
}

####### EMBEDDING MODELS ###################

all_embedding_models = (
    open_ai_embedding_models
    | set(cohere_embedding_models)
    | set(bedrock_embedding_models)
    | vertex_embedding_models
    | fireworks_ai_embedding_models
    | nebius_embedding_models
    | sambanova_embedding_models
    | ovhcloud_embedding_models
)

####### IMAGE GENERATION MODELS ###################
openai_image_generation_models = ["dall-e-2", "dall-e-3"]

from .timeout import timeout
from .cost_calculator import completion_cost
from litellm.litellm_core_utils.litellm_logging import Logging, modify_integration
from litellm.litellm_core_utils.get_llm_provider_logic import get_llm_provider
from litellm.litellm_core_utils.core_helpers import remove_index_from_tool_calls
from litellm.litellm_core_utils.token_counter import get_modified_max_tokens
from .utils import (
    client,
    exception_type,
    get_optional_params,
    get_response_string,
    token_counter,
    create_pretrained_tokenizer,
    create_tokenizer,
    supports_function_calling,
    supports_web_search,
    supports_url_context,
    supports_response_schema,
    supports_parallel_function_calling,
    supports_vision,
    supports_audio_input,
    supports_audio_output,
    supports_system_messages,
    supports_reasoning,
    get_litellm_params,
    acreate,
    get_max_tokens,
    get_model_info,
    register_prompt_template,
    validate_environment,
    check_valid_key,
    register_model,
    encode,
    decode,
    _calculate_retry_after,
    _should_retry,
    get_supported_openai_params,
    get_api_base,
    get_first_chars_messages,
    ModelResponse,
    ModelResponseStream,
    EmbeddingResponse,
    ImageResponse,
    TranscriptionResponse,
    TextCompletionResponse,
    get_provider_fields,
    ModelResponseListIterator,
    get_valid_models,
)

ALL_LITELLM_RESPONSE_TYPES = [
    ModelResponse,
    EmbeddingResponse,
    ImageResponse,
    TranscriptionResponse,
    TextCompletionResponse,
]

from .llms.bytez.chat.transformation import BytezChatConfig
from .llms.custom_llm import CustomLLM
from .llms.bedrock.chat.converse_transformation import AmazonConverseConfig
from .llms.openai_like.chat.handler import OpenAILikeChatConfig
from .llms.aiohttp_openai.chat.transformation import AiohttpOpenAIChatConfig
from .llms.galadriel.chat.transformation import GaladrielChatConfig
from .llms.github.chat.transformation import GithubChatConfig
from .llms.compactifai.chat.transformation import CompactifAIChatConfig
from .llms.empower.chat.transformation import EmpowerChatConfig
from .llms.huggingface.chat.transformation import HuggingFaceChatConfig
from .llms.huggingface.embedding.transformation import HuggingFaceEmbeddingConfig
from .llms.oobabooga.chat.transformation import OobaboogaConfig
from .llms.maritalk import MaritalkConfig
from .llms.openrouter.chat.transformation import OpenrouterConfig
from .llms.datarobot.chat.transformation import DataRobotConfig
from .llms.anthropic.chat.transformation import AnthropicConfig
from .llms.anthropic.common_utils import AnthropicModelInfo
from .llms.groq.stt.transformation import GroqSTTConfig
from .llms.anthropic.completion.transformation import AnthropicTextConfig
from .llms.triton.completion.transformation import TritonConfig
from .llms.triton.completion.transformation import TritonGenerateConfig
from .llms.triton.completion.transformation import TritonInferConfig
from .llms.triton.embedding.transformation import TritonEmbeddingConfig
from .llms.huggingface.rerank.transformation import HuggingFaceRerankConfig
from .llms.databricks.chat.transformation import DatabricksConfig
from .llms.databricks.embed.transformation import DatabricksEmbeddingConfig
from .llms.predibase.chat.transformation import PredibaseConfig
from .llms.replicate.chat.transformation import ReplicateConfig
from .llms.snowflake.chat.transformation import SnowflakeConfig
from .llms.cohere.rerank.transformation import CohereRerankConfig
from .llms.cohere.rerank_v2.transformation import CohereRerankV2Config
from .llms.azure_ai.rerank.transformation import AzureAIRerankConfig
from .llms.infinity.rerank.transformation import InfinityRerankConfig
from .llms.jina_ai.rerank.transformation import JinaAIRerankConfig
from .llms.deepinfra.rerank.transformation import DeepinfraRerankConfig
from .llms.clarifai.chat.transformation import ClarifaiConfig
from .llms.ai21.chat.transformation import AI21ChatConfig, AI21ChatConfig as AI21Config
from .llms.meta_llama.chat.transformation import LlamaAPIConfig
from .llms.anthropic.experimental_pass_through.messages.transformation import (
    AnthropicMessagesConfig,
)
from .llms.bedrock.messages.invoke_transformations.anthropic_claude3_transformation import (
    AmazonAnthropicClaudeMessagesConfig,
)
from .llms.together_ai.chat import TogetherAIConfig
from .llms.together_ai.completion.transformation import TogetherAITextCompletionConfig
from .llms.cloudflare.chat.transformation import CloudflareChatConfig
from .llms.novita.chat.transformation import NovitaConfig
from .llms.deprecated_providers.palm import (
    PalmConfig,
)  # here to prevent breaking changes
from .llms.nlp_cloud.chat.handler import NLPCloudConfig
from .llms.petals.completion.transformation import PetalsConfig
from .llms.deprecated_providers.aleph_alpha import AlephAlphaConfig
from .llms.vertex_ai.gemini.vertex_and_google_ai_studio_gemini import (
    VertexGeminiConfig,
    VertexGeminiConfig as VertexAIConfig,
)
from .llms.gemini.common_utils import GeminiModelInfo
from .llms.gemini.chat.transformation import (
    GoogleAIStudioGeminiConfig,
    GoogleAIStudioGeminiConfig as GeminiConfig,  # aliased to maintain backwards compatibility
)


from .llms.vertex_ai.vertex_embeddings.transformation import (
    VertexAITextEmbeddingConfig,
)

vertexAITextEmbeddingConfig = VertexAITextEmbeddingConfig()

from .llms.vertex_ai.vertex_ai_partner_models.anthropic.transformation import (
    VertexAIAnthropicConfig,
)
from .llms.vertex_ai.vertex_ai_partner_models.llama3.transformation import (
    VertexAILlama3Config,
)
from .llms.vertex_ai.vertex_ai_partner_models.ai21.transformation import (
    VertexAIAi21Config,
)
from .llms.ollama.chat.transformation import OllamaChatConfig
from .llms.ollama.completion.transformation import OllamaConfig
from .llms.sagemaker.completion.transformation import SagemakerConfig
from .llms.sagemaker.chat.transformation import SagemakerChatConfig
from .llms.bedrock.chat.invoke_handler import (
    AmazonCohereChatConfig,
    bedrock_tool_name_mappings,
)

from .llms.bedrock.common_utils import (
    AmazonBedrockGlobalConfig,
)
from .llms.bedrock.chat.invoke_transformations.amazon_ai21_transformation import (
    AmazonAI21Config,
)
from .llms.bedrock.chat.invoke_transformations.amazon_nova_transformation import (
    AmazonInvokeNovaConfig,
)
from .llms.bedrock.chat.invoke_transformations.anthropic_claude2_transformation import (
    AmazonAnthropicConfig,
)
from .llms.bedrock.chat.invoke_transformations.anthropic_claude3_transformation import (
    AmazonAnthropicClaudeConfig,
)
from .llms.bedrock.chat.invoke_transformations.amazon_cohere_transformation import (
    AmazonCohereConfig,
)
from .llms.bedrock.chat.invoke_transformations.amazon_llama_transformation import (
    AmazonLlamaConfig,
)
from .llms.bedrock.chat.invoke_transformations.amazon_deepseek_transformation import (
    AmazonDeepSeekR1Config,
)
from .llms.bedrock.chat.invoke_transformations.amazon_mistral_transformation import (
    AmazonMistralConfig,
)
from .llms.bedrock.chat.invoke_transformations.amazon_titan_transformation import (
    AmazonTitanConfig,
)
from .llms.bedrock.chat.invoke_transformations.base_invoke_transformation import (
    AmazonInvokeConfig,
)

from .llms.bedrock.image.amazon_stability1_transformation import AmazonStabilityConfig
from .llms.bedrock.image.amazon_stability3_transformation import AmazonStability3Config
from .llms.bedrock.image.amazon_nova_canvas_transformation import AmazonNovaCanvasConfig
from .llms.bedrock.embed.amazon_titan_g1_transformation import AmazonTitanG1Config
from .llms.bedrock.embed.amazon_titan_multimodal_transformation import (
    AmazonTitanMultimodalEmbeddingG1Config,
)
from .llms.bedrock.embed.amazon_titan_v2_transformation import (
    AmazonTitanV2Config,
)
from .llms.cohere.chat.transformation import CohereChatConfig
from .llms.bedrock.embed.cohere_transformation import BedrockCohereEmbeddingConfig
from .llms.openai.openai import OpenAIConfig, MistralEmbeddingConfig
from .llms.openai.image_variations.transformation import OpenAIImageVariationConfig
from .llms.deepinfra.chat.transformation import DeepInfraConfig
from .llms.deepgram.audio_transcription.transformation import (
    DeepgramAudioTranscriptionConfig,
)
from .llms.topaz.common_utils import TopazModelInfo
from .llms.topaz.image_variations.transformation import TopazImageVariationConfig
from litellm.llms.openai.completion.transformation import OpenAITextCompletionConfig
from .llms.groq.chat.transformation import GroqChatConfig
from .llms.voyage.embedding.transformation import VoyageEmbeddingConfig
from .llms.voyage.embedding.transformation_contextual import (
    VoyageContextualEmbeddingConfig,
)
from .llms.infinity.embedding.transformation import InfinityEmbeddingConfig
from .llms.azure_ai.chat.transformation import AzureAIStudioConfig
from .llms.mistral.chat.transformation import MistralConfig
from .llms.openai.responses.transformation import OpenAIResponsesAPIConfig
from .llms.azure.responses.transformation import AzureOpenAIResponsesAPIConfig
from .llms.azure.responses.o_series_transformation import (
    AzureOpenAIOSeriesResponsesAPIConfig,
)
from .llms.openai.chat.o_series_transformation import (
    OpenAIOSeriesConfig as OpenAIO1Config,  # maintain backwards compatibility
    OpenAIOSeriesConfig,
)

from .llms.snowflake.chat.transformation import SnowflakeConfig
from .llms.gradient_ai.chat.transformation import GradientAIConfig

openaiOSeriesConfig = OpenAIOSeriesConfig()
from .llms.openai.chat.gpt_transformation import (
    OpenAIGPTConfig,
)
from .llms.openai.chat.gpt_5_transformation import (
    OpenAIGPT5Config,
)
from .llms.openai.transcriptions.whisper_transformation import (
    OpenAIWhisperAudioTranscriptionConfig,
)
from .llms.openai.transcriptions.gpt_transformation import (
    OpenAIGPTAudioTranscriptionConfig,
)

openAIGPTConfig = OpenAIGPTConfig()
from .llms.openai.chat.gpt_audio_transformation import (
    OpenAIGPTAudioConfig,
)

openAIGPTAudioConfig = OpenAIGPTAudioConfig()
openAIGPT5Config = OpenAIGPT5Config()

from .llms.nvidia_nim.chat.transformation import NvidiaNimConfig
from .llms.nvidia_nim.embed import NvidiaNimEmbeddingConfig

nvidiaNimConfig = NvidiaNimConfig()
nvidiaNimEmbeddingConfig = NvidiaNimEmbeddingConfig()

from .llms.featherless_ai.chat.transformation import FeatherlessAIConfig
from .llms.cerebras.chat import CerebrasConfig
from .llms.baseten.chat import BasetenConfig
from .llms.sambanova.chat import SambanovaConfig
from .llms.sambanova.embedding.transformation import SambaNovaEmbeddingConfig
from .llms.ai21.chat.transformation import AI21ChatConfig
from .llms.fireworks_ai.chat.transformation import FireworksAIConfig
from .llms.fireworks_ai.completion.transformation import FireworksAITextCompletionConfig
from .llms.fireworks_ai.audio_transcription.transformation import (
    FireworksAIAudioTranscriptionConfig,
)
from .llms.fireworks_ai.embed.fireworks_ai_transformation import (
    FireworksAIEmbeddingConfig,
)
from .llms.friendliai.chat.transformation import FriendliaiChatConfig
from .llms.jina_ai.embedding.transformation import JinaAIEmbeddingConfig
from .llms.xai.chat.transformation import XAIChatConfig
from .llms.xai.common_utils import XAIModelInfo
from .llms.aiml.chat.transformation import AIMLChatConfig
from .llms.volcengine.chat.transformation import (
    VolcEngineChatConfig as VolcEngineConfig,
)
from .llms.codestral.completion.transformation import CodestralTextCompletionConfig
from .llms.azure.azure import (
    AzureOpenAIError,
    AzureOpenAIAssistantsAPIConfig,
)
from .llms.heroku.chat.transformation import HerokuChatConfig
from .llms.cometapi.chat.transformation import CometAPIConfig
from .llms.azure.chat.gpt_transformation import AzureOpenAIConfig
from .llms.azure.chat.gpt_5_transformation import AzureOpenAIGPT5Config
from .llms.azure.completion.transformation import AzureOpenAITextConfig
from .llms.hosted_vllm.chat.transformation import HostedVLLMChatConfig
from .llms.llamafile.chat.transformation import LlamafileChatConfig
from .llms.litellm_proxy.chat.transformation import LiteLLMProxyChatConfig
from .llms.vllm.completion.transformation import VLLMConfig
from .llms.deepseek.chat.transformation import DeepSeekChatConfig
from .llms.lm_studio.chat.transformation import LMStudioChatConfig
from .llms.lm_studio.embed.transformation import LmStudioEmbeddingConfig
from .llms.nscale.chat.transformation import NscaleConfig
from .llms.perplexity.chat.transformation import PerplexityChatConfig
from .llms.azure.chat.o_series_transformation import AzureOpenAIO1Config
from .llms.watsonx.completion.transformation import IBMWatsonXAIConfig
from .llms.watsonx.chat.transformation import IBMWatsonXChatConfig
from .llms.watsonx.embed.transformation import IBMWatsonXEmbeddingConfig
from .llms.github_copilot.chat.transformation import GithubCopilotConfig
from .llms.nebius.chat.transformation import NebiusConfig
from .llms.wandb.chat.transformation import WandbConfig
from .llms.dashscope.chat.transformation import DashScopeChatConfig
from .llms.moonshot.chat.transformation import MoonshotChatConfig
from .llms.v0.chat.transformation import V0ChatConfig
from .llms.oci.chat.transformation import OCIChatConfig
from .llms.morph.chat.transformation import MorphChatConfig
from .llms.lambda_ai.chat.transformation import LambdaAIChatConfig
from .llms.hyperbolic.chat.transformation import HyperbolicChatConfig
from .llms.vercel_ai_gateway.chat.transformation import VercelAIGatewayConfig
from .llms.ovhcloud.chat.transformation import OVHCloudChatConfig
from .llms.ovhcloud.embedding.transformation import OVHCloudEmbeddingConfig
<<<<<<< HEAD
from .llms.io_intelligence.chat.transformation import IOIntelligenceChatConfig
from .llms.io_intelligence.embedding.handler import IOIntelligenceEmbeddingHandler
from .llms.io_intelligence.embedding.transformation import IOIntelligenceEmbeddingConfig
=======
from .llms.lemonade.chat.transformation import LemonadeChatConfig
>>>>>>> 7fd24a26
from .main import *  # type: ignore
from .integrations import *
from .llms.custom_httpx.async_client_cleanup import close_litellm_async_clients
from .exceptions import (
    AuthenticationError,
    InvalidRequestError,
    BadRequestError,
    ImageFetchError,
    NotFoundError,
    RateLimitError,
    ServiceUnavailableError,
    OpenAIError,
    ContextWindowExceededError,
    ContentPolicyViolationError,
    BudgetExceededError,
    APIError,
    Timeout,
    APIConnectionError,
    UnsupportedParamsError,
    APIResponseValidationError,
    UnprocessableEntityError,
    InternalServerError,
    JSONSchemaValidationError,
    LITELLM_EXCEPTION_TYPES,
    MockException,
)
from .budget_manager import BudgetManager
from .proxy.proxy_cli import run_server
from .router import Router
from .assistants.main import *
from .batches.main import *
from .images.main import *
from .batch_completion.main import *  # type: ignore
from .rerank_api.main import *
from .llms.anthropic.experimental_pass_through.messages.handler import *
from .responses.main import *
from .realtime_api.main import _arealtime
from .fine_tuning.main import *
from .files.main import *
from .scheduler import *
from .cost_calculator import response_cost_calculator, cost_per_token

### ADAPTERS ###
from .types.adapter import AdapterItem
import litellm.anthropic_interface as anthropic

adapters: List[AdapterItem] = []

### Vector Store Registry ###
from .vector_stores.vector_store_registry import VectorStoreRegistry

vector_store_registry: Optional[VectorStoreRegistry] = None

### CUSTOM LLMs ###
from .types.llms.custom_llm import CustomLLMItem
from .types.utils import GenericStreamingChunk

custom_provider_map: List[CustomLLMItem] = []
_custom_providers: List[
    str
] = []  # internal helper util, used to track names of custom providers
disable_hf_tokenizer_download: Optional[
    bool
] = None  # disable huggingface tokenizer download. Defaults to openai clk100
global_disable_no_log_param: bool = False

### CLI UTILITIES ###
from litellm.litellm_core_utils.cli_token_utils import get_litellm_gateway_api_key

### PASSTHROUGH ###
from .passthrough import allm_passthrough_route, llm_passthrough_route
from .google_genai import agenerate_content

### GLOBAL CONFIG ###
global_bitbucket_config: Optional[Dict[str, Any]] = None


def set_global_bitbucket_config(config: Dict[str, Any]) -> None:
    """Set global BitBucket configuration for prompt management."""
    global global_bitbucket_config
    global_bitbucket_config = config<|MERGE_RESOLUTION|>--- conflicted
+++ resolved
@@ -523,11 +523,8 @@
 wandb_models: Set = set(WANDB_MODELS)
 ovhcloud_models: Set = set()
 ovhcloud_embedding_models: Set = set()
-<<<<<<< HEAD
 io_intelligence_models: Set = set()
-=======
 lemonade_models: Set = set()
->>>>>>> 7fd24a26
 
 
 def is_bedrock_pricing_only_model(key: str) -> bool:
@@ -748,13 +745,10 @@
             ovhcloud_models.add(key)
         elif value.get("litellm_provider") == "ovhcloud-embedding-models":
             ovhcloud_embedding_models.add(key)
-<<<<<<< HEAD
         elif value.get("litellm_provider") == "io_intelligence":
             io_intelligence_models.add(key)
-=======
         elif value.get("litellm_provider") == "lemonade":
             lemonade_models.add(key)
->>>>>>> 7fd24a26
 
 
 add_known_models()
@@ -851,11 +845,8 @@
     | volcengine_models
     | wandb_models
     | ovhcloud_models
-<<<<<<< HEAD
     | io_intelligence_models
-=======
     | lemonade_models
->>>>>>> 7fd24a26
 )
 
 model_list_set = set(model_list)
@@ -1289,13 +1280,10 @@
 from .llms.vercel_ai_gateway.chat.transformation import VercelAIGatewayConfig
 from .llms.ovhcloud.chat.transformation import OVHCloudChatConfig
 from .llms.ovhcloud.embedding.transformation import OVHCloudEmbeddingConfig
-<<<<<<< HEAD
 from .llms.io_intelligence.chat.transformation import IOIntelligenceChatConfig
 from .llms.io_intelligence.embedding.handler import IOIntelligenceEmbeddingHandler
 from .llms.io_intelligence.embedding.transformation import IOIntelligenceEmbeddingConfig
-=======
 from .llms.lemonade.chat.transformation import LemonadeChatConfig
->>>>>>> 7fd24a26
 from .main import *  # type: ignore
 from .integrations import *
 from .llms.custom_httpx.async_client_cleanup import close_litellm_async_clients
