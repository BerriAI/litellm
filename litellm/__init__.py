--- conflicted
+++ resolved
@@ -503,11 +503,8 @@
 dashscope_models: List = []
 moonshot_models: List = []
 v0_models: List = []
-<<<<<<< HEAD
 morph_models: List = []
-=======
 lambda_ai_models: List = []
->>>>>>> 41436fef
 
 def is_bedrock_pricing_only_model(key: str) -> bool:
     """
@@ -688,13 +685,10 @@
             moonshot_models.append(key)
         elif value.get("litellm_provider") == "v0":
             v0_models.append(key)
-<<<<<<< HEAD
         elif value.get("litellm_provider") == "morph":
             morph_models.append(key)
-=======
         elif value.get("litellm_provider") == "lambda_ai":
             lambda_ai_models.append(key)
->>>>>>> 41436fef
 
 
 add_known_models()
@@ -780,11 +774,8 @@
     + dashscope_models
     + moonshot_models
     + v0_models
-<<<<<<< HEAD
     + morph_models
-=======
     + lambda_ai_models
->>>>>>> 41436fef
 )
 
 model_list_set = set(model_list)
@@ -853,11 +844,8 @@
     "dashscope": dashscope_models,
     "moonshot": moonshot_models,
     "v0": v0_models,
-<<<<<<< HEAD
     "morph": morph_models,
-=======
     "lambda_ai": lambda_ai_models,
->>>>>>> 41436fef
 }
 
 # mapping for those models which have larger equivalents
@@ -1178,11 +1166,8 @@
 from .llms.dashscope.chat.transformation import DashScopeChatConfig
 from .llms.moonshot.chat.transformation import MoonshotChatConfig
 from .llms.v0.chat.transformation import V0ChatConfig
-<<<<<<< HEAD
 from .llms.morph.chat.transformation import MorphChatConfig
-=======
 from .llms.lambda_ai.chat.transformation import LambdaAIChatConfig
->>>>>>> 41436fef
 from .main import *  # type: ignore
 from .integrations import *
 from .llms.custom_httpx.async_client_cleanup import close_litellm_async_clients
