### Hide pydantic namespace conflict warnings globally ###
import warnings

warnings.filterwarnings("ignore", message=".*conflict with protected namespace.*")
### INIT VARIABLES ###
import threading
import os
from typing import Callable, List, Optional, Dict, Union, Any, Literal, get_args
from litellm.llms.custom_httpx.http_handler import AsyncHTTPHandler, HTTPHandler
from litellm.caching.caching import Cache, DualCache, RedisCache, InMemoryCache
from litellm.types.llms.bedrock import COHERE_EMBEDDING_INPUT_TYPES
from litellm.types.utils import ImageObject, BudgetConfig
from litellm._logging import (
    set_verbose,
    _turn_on_debug,
    verbose_logger,
    json_logs,
    _turn_on_json,
    log_level,
)
from litellm.constants import (
    DEFAULT_BATCH_SIZE,
    DEFAULT_FLUSH_INTERVAL_SECONDS,
    ROUTER_MAX_FALLBACKS,
    DEFAULT_MAX_RETRIES,
    DEFAULT_REPLICATE_POLLING_RETRIES,
    DEFAULT_REPLICATE_POLLING_DELAY_SECONDS,
    LITELLM_CHAT_PROVIDERS,
)
from litellm.types.guardrails import GuardrailItem
from litellm.proxy._types import (
    KeyManagementSystem,
    KeyManagementSettings,
    LiteLLM_UpperboundKeyGenerateParams,
)
from litellm.types.utils import StandardKeyGenerationConfig, LlmProviders
from litellm.integrations.custom_logger import CustomLogger
import httpx
import dotenv
from enum import Enum

litellm_mode = os.getenv("LITELLM_MODE", "DEV")  # "PRODUCTION", "DEV"
if litellm_mode == "DEV":
    dotenv.load_dotenv()
#############################################
if set_verbose == True:
    _turn_on_debug()
#############################################
### Callbacks /Logging / Success / Failure Handlers ####
input_callback: List[Union[str, Callable]] = []
success_callback: List[Union[str, Callable]] = []
failure_callback: List[Union[str, Callable]] = []
service_callback: List[Union[str, Callable]] = []
_custom_logger_compatible_callbacks_literal = Literal[
    "lago",
    "openmeter",
    "logfire",
    "literalai",
    "dynamic_rate_limiter",
    "langsmith",
    "prometheus",
    "datadog",
    "datadog_llm_observability",
    "galileo",
    "braintrust",
    "arize",
    "langtrace",
    "gcs_bucket",
    "azure_storage",
    "opik",
    "argilla",
    "mlflow",
    "langfuse",
]
logged_real_time_event_types: Optional[Union[List[str], Literal["*"]]] = None
_known_custom_logger_compatible_callbacks: List = list(
    get_args(_custom_logger_compatible_callbacks_literal)
)
callbacks: List[
    Union[Callable, _custom_logger_compatible_callbacks_literal, CustomLogger]
] = []
langfuse_default_tags: Optional[List[str]] = None
langsmith_batch_size: Optional[int] = None
argilla_batch_size: Optional[int] = None
datadog_use_v1: Optional[bool] = False  # if you want to use v1 datadog logged payload
argilla_transformation_object: Optional[Dict[str, Any]] = None
_async_input_callback: List[Callable] = (
    []
)  # internal variable - async custom callbacks are routed here.
_async_success_callback: List[Union[str, Callable]] = (
    []
)  # internal variable - async custom callbacks are routed here.
_async_failure_callback: List[Callable] = (
    []
)  # internal variable - async custom callbacks are routed here.
pre_call_rules: List[Callable] = []
post_call_rules: List[Callable] = []
turn_off_message_logging: Optional[bool] = False
log_raw_request_response: bool = False
redact_messages_in_exceptions: Optional[bool] = False
redact_user_api_key_info: Optional[bool] = False
add_user_information_to_llm_headers: Optional[bool] = (
    None  # adds user_id, team_id, token hash (params from StandardLoggingMetadata) to request headers
)
store_audit_logs = False  # Enterprise feature, allow users to see audit logs
### end of callbacks #############

email: Optional[str] = (
    None  # Not used anymore, will be removed in next MAJOR release - https://github.com/BerriAI/litellm/discussions/648
)
token: Optional[str] = (
    None  # Not used anymore, will be removed in next MAJOR release - https://github.com/BerriAI/litellm/discussions/648
)
telemetry = True
max_tokens = 256  # OpenAI Defaults
drop_params = bool(os.getenv("LITELLM_DROP_PARAMS", False))
modify_params = False
retry = True
### AUTH ###
api_key: Optional[str] = None
openai_key: Optional[str] = None
groq_key: Optional[str] = None
databricks_key: Optional[str] = None
openai_like_key: Optional[str] = None
azure_key: Optional[str] = None
anthropic_key: Optional[str] = None
replicate_key: Optional[str] = None
cohere_key: Optional[str] = None
infinity_key: Optional[str] = None
clarifai_key: Optional[str] = None
maritalk_key: Optional[str] = None
ai21_key: Optional[str] = None
ollama_key: Optional[str] = None
openrouter_key: Optional[str] = None
predibase_key: Optional[str] = None
huggingface_key: Optional[str] = None
vertex_project: Optional[str] = None
vertex_location: Optional[str] = None
predibase_tenant_id: Optional[str] = None
togetherai_api_key: Optional[str] = None
cloudflare_api_key: Optional[str] = None
baseten_key: Optional[str] = None
aleph_alpha_key: Optional[str] = None
nlp_cloud_key: Optional[str] = None
common_cloud_provider_auth_params: dict = {
    "params": ["project", "region_name", "token"],
    "providers": ["vertex_ai", "bedrock", "watsonx", "azure", "vertex_ai_beta"],
}
use_client: bool = False
ssl_verify: Union[str, bool] = True
ssl_certificate: Optional[str] = None
disable_streaming_logging: bool = False
in_memory_llm_clients_cache: InMemoryCache = InMemoryCache()
safe_memory_mode: bool = False
enable_azure_ad_token_refresh: Optional[bool] = False
### DEFAULT AZURE API VERSION ###
AZURE_DEFAULT_API_VERSION = "2024-08-01-preview"  # this is updated to the latest
### DEFAULT WATSONX API VERSION ###
WATSONX_DEFAULT_API_VERSION = "2024-03-13"
### COHERE EMBEDDINGS DEFAULT TYPE ###
COHERE_DEFAULT_EMBEDDING_INPUT_TYPE: COHERE_EMBEDDING_INPUT_TYPES = "search_document"
### GUARDRAILS ###
llamaguard_model_name: Optional[str] = None
openai_moderations_model_name: Optional[str] = None
presidio_ad_hoc_recognizers: Optional[str] = None
google_moderation_confidence_threshold: Optional[float] = None
llamaguard_unsafe_content_categories: Optional[str] = None
blocked_user_list: Optional[Union[str, List]] = None
banned_keywords_list: Optional[Union[str, List]] = None
llm_guard_mode: Literal["all", "key-specific", "request-specific"] = "all"
guardrail_name_config_map: Dict[str, GuardrailItem] = {}
##################
### PREVIEW FEATURES ###
enable_preview_features: bool = False
return_response_headers: bool = (
    False  # get response headers from LLM Api providers - example x-remaining-requests,
)
enable_json_schema_validation: bool = False
##################
logging: bool = True
enable_loadbalancing_on_batch_endpoints: Optional[bool] = None
enable_caching_on_provider_specific_optional_params: bool = (
    False  # feature-flag for caching on optional params - e.g. 'top_k'
)
caching: bool = (
    False  # Not used anymore, will be removed in next MAJOR release - https://github.com/BerriAI/litellm/discussions/648
)
caching_with_models: bool = (
    False  # # Not used anymore, will be removed in next MAJOR release - https://github.com/BerriAI/litellm/discussions/648
)
cache: Optional[Cache] = (
    None  # cache object <- use this - https://docs.litellm.ai/docs/caching
)
default_in_memory_ttl: Optional[float] = None
default_redis_ttl: Optional[float] = None
default_redis_batch_cache_expiry: Optional[float] = None
model_alias_map: Dict[str, str] = {}
model_group_alias_map: Dict[str, str] = {}
max_budget: float = 0.0  # set the max budget across all providers
budget_duration: Optional[str] = (
    None  # proxy only - resets budget after fixed duration. You can set duration as seconds ("30s"), minutes ("30m"), hours ("30h"), days ("30d").
)
default_soft_budget: float = (
    50.0  # by default all litellm proxy keys have a soft budget of 50.0
)
forward_traceparent_to_llm_provider: bool = False
_openai_finish_reasons = ["stop", "length", "function_call", "content_filter", "null"]
_openai_completion_params = [
    "functions",
    "function_call",
    "temperature",
    "temperature",
    "top_p",
    "n",
    "stream",
    "stop",
    "max_tokens",
    "presence_penalty",
    "frequency_penalty",
    "logit_bias",
    "user",
    "request_timeout",
    "api_base",
    "api_version",
    "api_key",
    "deployment_id",
    "organization",
    "base_url",
    "default_headers",
    "timeout",
    "response_format",
    "seed",
    "tools",
    "tool_choice",
    "max_retries",
]
_litellm_completion_params = [
    "metadata",
    "acompletion",
    "caching",
    "mock_response",
    "api_key",
    "api_version",
    "api_base",
    "force_timeout",
    "logger_fn",
    "verbose",
    "custom_llm_provider",
    "litellm_logging_obj",
    "litellm_call_id",
    "use_client",
    "id",
    "fallbacks",
    "azure",
    "headers",
    "model_list",
    "num_retries",
    "context_window_fallback_dict",
    "roles",
    "final_prompt_value",
    "bos_token",
    "eos_token",
    "request_timeout",
    "complete_response",
    "self",
    "client",
    "rpm",
    "tpm",
    "input_cost_per_token",
    "output_cost_per_token",
    "hf_model_name",
    "model_info",
    "proxy_server_request",
    "preset_cache_key",
]
_current_cost = 0.0  # private variable, used if max budget is set
error_logs: Dict = {}
add_function_to_prompt: bool = (
    False  # if function calling not supported by api, append function call details to system prompt
)
client_session: Optional[httpx.Client] = None
aclient_session: Optional[httpx.AsyncClient] = None
model_fallbacks: Optional[List] = None  # Deprecated for 'litellm.fallbacks'
model_cost_map_url: str = (
    "https://raw.githubusercontent.com/BerriAI/litellm/main/model_prices_and_context_window.json"
)
suppress_debug_info = False
dynamodb_table_name: Optional[str] = None
s3_callback_params: Optional[Dict] = None
generic_logger_headers: Optional[Dict] = None
default_key_generate_params: Optional[Dict] = None
upperbound_key_generate_params: Optional[LiteLLM_UpperboundKeyGenerateParams] = None
key_generation_settings: Optional[StandardKeyGenerationConfig] = None
default_internal_user_params: Optional[Dict] = None
default_team_settings: Optional[List] = None
max_user_budget: Optional[float] = None
default_max_internal_user_budget: Optional[float] = None
max_internal_user_budget: Optional[float] = None
internal_user_budget_duration: Optional[str] = None
tag_budget_config: Optional[Dict[str, BudgetConfig]] = None
max_end_user_budget: Optional[float] = None
disable_end_user_cost_tracking: Optional[bool] = None
disable_end_user_cost_tracking_prometheus_only: Optional[bool] = None
#### REQUEST PRIORITIZATION ####
priority_reservation: Optional[Dict[str, float]] = None
#### RELIABILITY ####
REPEATED_STREAMING_CHUNK_LIMIT = 100  # catch if model starts looping the same chunk while streaming. Uses high default to prevent false positives.

#### Networking settings ####
request_timeout: float = 6000  # time in seconds
force_ipv4: bool = (
    False  # when True, litellm will force ipv4 for all LLM requests. Some users have seen httpx ConnectionError when using ipv6.
)
module_level_aclient = AsyncHTTPHandler(
    timeout=request_timeout, client_alias="module level aclient"
)
module_level_client = HTTPHandler(timeout=request_timeout)

#### RETRIES ####
num_retries: Optional[int] = None  # per model endpoint
max_fallbacks: Optional[int] = None
default_fallbacks: Optional[List] = None
fallbacks: Optional[List] = None
context_window_fallbacks: Optional[List] = None
content_policy_fallbacks: Optional[List] = None
allowed_fails: int = 3
num_retries_per_request: Optional[int] = (
    None  # for the request overall (incl. fallbacks + model retries)
)
####### SECRET MANAGERS #####################
secret_manager_client: Optional[Any] = (
    None  # list of instantiated key management clients - e.g. azure kv, infisical, etc.
)
_google_kms_resource_name: Optional[str] = None
_key_management_system: Optional[KeyManagementSystem] = None
_key_management_settings: KeyManagementSettings = KeyManagementSettings()
#### PII MASKING ####
output_parse_pii: bool = False
#############################################


def get_model_cost_map(url: str):
    if (
        os.getenv("LITELLM_LOCAL_MODEL_COST_MAP", False) == True
        or os.getenv("LITELLM_LOCAL_MODEL_COST_MAP", False) == "True"
    ):
        import importlib.resources
        import json

        with importlib.resources.open_text(
            "litellm", "model_prices_and_context_window_backup.json"
        ) as f:
            content = json.load(f)
            return content

    try:
        response = httpx.get(
            url, timeout=5
        )  # set a 5 second timeout for the get request
        response.raise_for_status()  # Raise an exception if the request is unsuccessful
        content = response.json()
        return content
    except Exception:
        import importlib.resources
        import json

        with importlib.resources.open_text(
            "litellm", "model_prices_and_context_window_backup.json"
        ) as f:
            content = json.load(f)
            return content


model_cost = get_model_cost_map(url=model_cost_map_url)
custom_prompt_dict: Dict[str, dict] = {}


####### THREAD-SPECIFIC DATA ####################
class MyLocal(threading.local):
    def __init__(self):
        self.user = "Hello World"


_thread_context = MyLocal()


def identify(event_details):
    # Store user in thread local data
    if "user" in event_details:
        _thread_context.user = event_details["user"]


####### ADDITIONAL PARAMS ################### configurable params if you use proxy models like Helicone, map spend to org id, etc.
api_base = None
headers = None
api_version = None
organization = None
project = None
config_path = None
vertex_ai_safety_settings: Optional[dict] = None
BEDROCK_CONVERSE_MODELS = [
    "anthropic.claude-3-5-haiku-20241022-v1:0",
    "anthropic.claude-3-5-sonnet-20241022-v2:0",
    "anthropic.claude-3-5-sonnet-20240620-v1:0",
    "anthropic.claude-3-opus-20240229-v1:0",
    "anthropic.claude-3-sonnet-20240229-v1:0",
    "anthropic.claude-3-haiku-20240307-v1:0",
    "anthropic.claude-v2",
    "anthropic.claude-v2:1",
    "anthropic.claude-v1",
    "anthropic.claude-instant-v1",
    "ai21.jamba-instruct-v1:0",
    "meta.llama3-70b-instruct-v1:0",
    "meta.llama3-8b-instruct-v1:0",
    "meta.llama3-1-8b-instruct-v1:0",
    "meta.llama3-1-70b-instruct-v1:0",
    "meta.llama3-1-405b-instruct-v1:0",
    "meta.llama3-70b-instruct-v1:0",
    "mistral.mistral-large-2407-v1:0",
    "meta.llama3-2-1b-instruct-v1:0",
    "meta.llama3-2-3b-instruct-v1:0",
    "meta.llama3-2-11b-instruct-v1:0",
    "meta.llama3-2-90b-instruct-v1:0",
    "meta.llama3-2-405b-instruct-v1:0",
]
####### COMPLETION MODELS ###################
open_ai_chat_completion_models: List = []
open_ai_text_completion_models: List = []
cohere_models: List = []
cohere_chat_models: List = []
mistral_chat_models: List = []
text_completion_codestral_models: List = []
anthropic_models: List = []
empower_models: List = []
openrouter_models: List = []
vertex_language_models: List = []
vertex_vision_models: List = []
vertex_chat_models: List = []
vertex_code_chat_models: List = []
vertex_ai_image_models: List = []
vertex_text_models: List = []
vertex_code_text_models: List = []
vertex_embedding_models: List = []
vertex_anthropic_models: List = []
vertex_llama3_models: List = []
vertex_ai_ai21_models: List = []
vertex_mistral_models: List = []
ai21_models: List = []
ai21_chat_models: List = []
nlp_cloud_models: List = []
aleph_alpha_models: List = []
bedrock_models: List = []
bedrock_converse_models: List = BEDROCK_CONVERSE_MODELS
fireworks_ai_models: List = []
fireworks_ai_embedding_models: List = []
deepinfra_models: List = []
perplexity_models: List = []
watsonx_models: List = []
gemini_models: List = []
xai_models: List = []
deepseek_models: List = []
azure_ai_models: List = []
voyage_models: List = []
databricks_models: List = []
cloudflare_models: List = []
codestral_models: List = []
friendliai_models: List = []
palm_models: List = []
groq_models: List = []
azure_models: List = []
anyscale_models: List = []
cerebras_models: List = []
<<<<<<< HEAD
nvidia_models: List = []
=======
galadriel_models: List = []
sambanova_models: List = []
>>>>>>> 888b3a25


def add_known_models():
    for key, value in model_cost.items():
        if value.get("litellm_provider") == "openai":
            open_ai_chat_completion_models.append(key)
        elif value.get("litellm_provider") == "text-completion-openai":
            open_ai_text_completion_models.append(key)
        elif value.get("litellm_provider") == "cohere":
            cohere_models.append(key)
        elif value.get("litellm_provider") == "cohere_chat":
            cohere_chat_models.append(key)
        elif value.get("litellm_provider") == "mistral":
            mistral_chat_models.append(key)
        elif value.get("litellm_provider") == "anthropic":
            anthropic_models.append(key)
        elif value.get("litellm_provider") == "empower":
            empower_models.append(key)
        elif value.get("litellm_provider") == "openrouter":
            openrouter_models.append(key)
        elif value.get("litellm_provider") == "vertex_ai-text-models":
            vertex_text_models.append(key)
        elif value.get("litellm_provider") == "vertex_ai-code-text-models":
            vertex_code_text_models.append(key)
        elif value.get("litellm_provider") == "vertex_ai-language-models":
            vertex_language_models.append(key)
        elif value.get("litellm_provider") == "vertex_ai-vision-models":
            vertex_vision_models.append(key)
        elif value.get("litellm_provider") == "vertex_ai-chat-models":
            vertex_chat_models.append(key)
        elif value.get("litellm_provider") == "vertex_ai-code-chat-models":
            vertex_code_chat_models.append(key)
        elif value.get("litellm_provider") == "vertex_ai-embedding-models":
            vertex_embedding_models.append(key)
        elif value.get("litellm_provider") == "vertex_ai-anthropic_models":
            key = key.replace("vertex_ai/", "")
            vertex_anthropic_models.append(key)
        elif value.get("litellm_provider") == "vertex_ai-llama_models":
            key = key.replace("vertex_ai/", "")
            vertex_llama3_models.append(key)
        elif value.get("litellm_provider") == "vertex_ai-mistral_models":
            key = key.replace("vertex_ai/", "")
            vertex_mistral_models.append(key)
        elif value.get("litellm_provider") == "vertex_ai-ai21_models":
            key = key.replace("vertex_ai/", "")
            vertex_ai_ai21_models.append(key)
        elif value.get("litellm_provider") == "vertex_ai-image-models":
            key = key.replace("vertex_ai/", "")
            vertex_ai_image_models.append(key)
        elif value.get("litellm_provider") == "ai21":
            if value.get("mode") == "chat":
                ai21_chat_models.append(key)
            else:
                ai21_models.append(key)
        elif value.get("litellm_provider") == "nlp_cloud":
            nlp_cloud_models.append(key)
        elif value.get("litellm_provider") == "aleph_alpha":
            aleph_alpha_models.append(key)
        elif value.get("litellm_provider") == "bedrock":
            bedrock_models.append(key)
        elif value.get("litellm_provider") == "bedrock_converse":
            bedrock_converse_models.append(key)
        elif value.get("litellm_provider") == "deepinfra":
            deepinfra_models.append(key)
        elif value.get("litellm_provider") == "perplexity":
            perplexity_models.append(key)
        elif value.get("litellm_provider") == "watsonx":
            watsonx_models.append(key)
        elif value.get("litellm_provider") == "gemini":
            gemini_models.append(key)
        elif value.get("litellm_provider") == "fireworks_ai":
            # ignore the 'up-to', '-to-' model names -> not real models. just for cost tracking based on model params.
            if "-to-" not in key and "fireworks-ai-default" not in key:
                fireworks_ai_models.append(key)
        elif value.get("litellm_provider") == "fireworks_ai-embedding-models":
            # ignore the 'up-to', '-to-' model names -> not real models. just for cost tracking based on model params.
            if "-to-" not in key:
                fireworks_ai_embedding_models.append(key)
        elif value.get("litellm_provider") == "text-completion-codestral":
            text_completion_codestral_models.append(key)
        elif value.get("litellm_provider") == "xai":
            xai_models.append(key)
        elif value.get("litellm_provider") == "deepseek":
            deepseek_models.append(key)
        elif value.get("litellm_provider") == "azure_ai":
            azure_ai_models.append(key)
        elif value.get("litellm_provider") == "voyage":
            voyage_models.append(key)
        elif value.get("litellm_provider") == "databricks":
            databricks_models.append(key)
        elif value.get("litellm_provider") == "cloudflare":
            cloudflare_models.append(key)
        elif value.get("litellm_provider") == "codestral":
            codestral_models.append(key)
        elif value.get("litellm_provider") == "friendliai":
            friendliai_models.append(key)
        elif value.get("litellm_provider") == "palm":
            palm_models.append(key)
        elif value.get("litellm_provider") == "groq":
            groq_models.append(key)
        elif value.get("litellm_provider") == "azure":
            azure_models.append(key)
        elif value.get("litellm_provider") == "anyscale":
            anyscale_models.append(key)
        elif value.get("litellm_provider") == "cerebras":
            cerebras_models.append(key)
<<<<<<< HEAD
        elif value.get("litellm_provider") == "nvidia":
            nvidia_models.append(key)
=======
        elif value.get("litellm_provider") == "galadriel":
            galadriel_models.append(key)
        elif value.get("litellm_provider") == "sambanova_models":
            sambanova_models.append(key)
>>>>>>> 888b3a25


add_known_models()
# known openai compatible endpoints - we'll eventually move this list to the model_prices_and_context_window.json dictionary
openai_compatible_endpoints: List = [
    "api.perplexity.ai",
    "api.endpoints.anyscale.com/v1",
    "api.deepinfra.com/v1/openai",
    "api.mistral.ai/v1",
    "codestral.mistral.ai/v1/chat/completions",
    "codestral.mistral.ai/v1/fim/completions",
    "api.groq.com/openai/v1",
    "https://integrate.api.nvidia.com/v1",
    "api.deepseek.com/v1",
    "api.together.xyz/v1",
    "app.empower.dev/api/v1",
    "inference.friendli.ai/v1",
    "api.sambanova.ai/v1",
    "api.x.ai/v1",
    "api.galadriel.ai/v1",
]

# this is maintained for Exception Mapping
openai_compatible_providers: List = [
    "anyscale",
    "mistral",
    "groq",
    "nvidia",
    "nvidia_nim",
    "cerebras",
    "sambanova",
    "ai21_chat",
    "ai21",
    "volcengine",
    "codestral",
    "deepseek",
    "deepinfra",
    "perplexity",
    "xinference",
    "xai",
    "together_ai",
    "fireworks_ai",
    "empower",
    "friendliai",
    "azure_ai",
    "github",
    "litellm_proxy",
    "hosted_vllm",
    "lm_studio",
    "galadriel",
]
openai_text_completion_compatible_providers: List = (
    [  # providers that support `/v1/completions`
        "together_ai",
        "fireworks_ai",
        "hosted_vllm",
    ]
)
_openai_like_providers: List = [
    "predibase",
    "databricks",
    "watsonx",
]  # private helper. similar to openai but require some custom auth / endpoint handling, so can't use the openai sdk
# well supported replicate llms
replicate_models: List = [
    # llama replicate supported LLMs
    "replicate/llama-2-70b-chat:2796ee9483c3fd7aa2e171d38f4ca12251a30609463dcfd4cd76703f22e96cdf",
    "a16z-infra/llama-2-13b-chat:2a7f981751ec7fdf87b5b91ad4db53683a98082e9ff7bfd12c8cd5ea85980a52",
    "meta/codellama-13b:1c914d844307b0588599b8393480a3ba917b660c7e9dfae681542b5325f228db",
    # Vicuna
    "replicate/vicuna-13b:6282abe6a492de4145d7bb601023762212f9ddbbe78278bd6771c8b3b2f2a13b",
    "joehoover/instructblip-vicuna13b:c4c54e3c8c97cd50c2d2fec9be3b6065563ccf7d43787fb99f84151b867178fe",
    # Flan T-5
    "daanelson/flan-t5-large:ce962b3f6792a57074a601d3979db5839697add2e4e02696b3ced4c022d4767f",
    # Others
    "replicate/dolly-v2-12b:ef0e1aefc61f8e096ebe4db6b2bacc297daf2ef6899f0f7e001ec445893500e5",
    "replit/replit-code-v1-3b:b84f4c074b807211cd75e3e8b1589b6399052125b4c27106e43d47189e8415ad",
]

clarifai_models: List = [
    "clarifai/meta.Llama-3.Llama-3-8B-Instruct",
    "clarifai/gcp.generate.gemma-1_1-7b-it",
    "clarifai/mistralai.completion.mixtral-8x22B",
    "clarifai/cohere.generate.command-r-plus",
    "clarifai/databricks.drbx.dbrx-instruct",
    "clarifai/mistralai.completion.mistral-large",
    "clarifai/mistralai.completion.mistral-medium",
    "clarifai/mistralai.completion.mistral-small",
    "clarifai/mistralai.completion.mixtral-8x7B-Instruct-v0_1",
    "clarifai/gcp.generate.gemma-2b-it",
    "clarifai/gcp.generate.gemma-7b-it",
    "clarifai/deci.decilm.deciLM-7B-instruct",
    "clarifai/mistralai.completion.mistral-7B-Instruct",
    "clarifai/gcp.generate.gemini-pro",
    "clarifai/anthropic.completion.claude-v1",
    "clarifai/anthropic.completion.claude-instant-1_2",
    "clarifai/anthropic.completion.claude-instant",
    "clarifai/anthropic.completion.claude-v2",
    "clarifai/anthropic.completion.claude-2_1",
    "clarifai/meta.Llama-2.codeLlama-70b-Python",
    "clarifai/meta.Llama-2.codeLlama-70b-Instruct",
    "clarifai/openai.completion.gpt-3_5-turbo-instruct",
    "clarifai/meta.Llama-2.llama2-7b-chat",
    "clarifai/meta.Llama-2.llama2-13b-chat",
    "clarifai/meta.Llama-2.llama2-70b-chat",
    "clarifai/openai.chat-completion.gpt-4-turbo",
    "clarifai/microsoft.text-generation.phi-2",
    "clarifai/meta.Llama-2.llama2-7b-chat-vllm",
    "clarifai/upstage.solar.solar-10_7b-instruct",
    "clarifai/openchat.openchat.openchat-3_5-1210",
    "clarifai/togethercomputer.stripedHyena.stripedHyena-Nous-7B",
    "clarifai/gcp.generate.text-bison",
    "clarifai/meta.Llama-2.llamaGuard-7b",
    "clarifai/fblgit.una-cybertron.una-cybertron-7b-v2",
    "clarifai/openai.chat-completion.GPT-4",
    "clarifai/openai.chat-completion.GPT-3_5-turbo",
    "clarifai/ai21.complete.Jurassic2-Grande",
    "clarifai/ai21.complete.Jurassic2-Grande-Instruct",
    "clarifai/ai21.complete.Jurassic2-Jumbo-Instruct",
    "clarifai/ai21.complete.Jurassic2-Jumbo",
    "clarifai/ai21.complete.Jurassic2-Large",
    "clarifai/cohere.generate.cohere-generate-command",
    "clarifai/wizardlm.generate.wizardCoder-Python-34B",
    "clarifai/wizardlm.generate.wizardLM-70B",
    "clarifai/tiiuae.falcon.falcon-40b-instruct",
    "clarifai/togethercomputer.RedPajama.RedPajama-INCITE-7B-Chat",
    "clarifai/gcp.generate.code-gecko",
    "clarifai/gcp.generate.code-bison",
    "clarifai/mistralai.completion.mistral-7B-OpenOrca",
    "clarifai/mistralai.completion.openHermes-2-mistral-7B",
    "clarifai/wizardlm.generate.wizardLM-13B",
    "clarifai/huggingface-research.zephyr.zephyr-7B-alpha",
    "clarifai/wizardlm.generate.wizardCoder-15B",
    "clarifai/microsoft.text-generation.phi-1_5",
    "clarifai/databricks.Dolly-v2.dolly-v2-12b",
    "clarifai/bigcode.code.StarCoder",
    "clarifai/salesforce.xgen.xgen-7b-8k-instruct",
    "clarifai/mosaicml.mpt.mpt-7b-instruct",
    "clarifai/anthropic.completion.claude-3-opus",
    "clarifai/anthropic.completion.claude-3-sonnet",
    "clarifai/gcp.generate.gemini-1_5-pro",
    "clarifai/gcp.generate.imagen-2",
    "clarifai/salesforce.blip.general-english-image-caption-blip-2",
]


huggingface_models: List = [
    "meta-llama/Llama-2-7b-hf",
    "meta-llama/Llama-2-7b-chat-hf",
    "meta-llama/Llama-2-13b-hf",
    "meta-llama/Llama-2-13b-chat-hf",
    "meta-llama/Llama-2-70b-hf",
    "meta-llama/Llama-2-70b-chat-hf",
    "meta-llama/Llama-2-7b",
    "meta-llama/Llama-2-7b-chat",
    "meta-llama/Llama-2-13b",
    "meta-llama/Llama-2-13b-chat",
    "meta-llama/Llama-2-70b",
    "meta-llama/Llama-2-70b-chat",
]  # these have been tested on extensively. But by default all text2text-generation and text-generation models are supported by liteLLM. - https://docs.litellm.ai/docs/providers
empower_models = [
    "empower/empower-functions",
    "empower/empower-functions-small",
]

together_ai_models: List = [
    # llama llms - chat
    "togethercomputer/llama-2-70b-chat",
    # llama llms - language / instruct
    "togethercomputer/llama-2-70b",
    "togethercomputer/LLaMA-2-7B-32K",
    "togethercomputer/Llama-2-7B-32K-Instruct",
    "togethercomputer/llama-2-7b",
    # falcon llms
    "togethercomputer/falcon-40b-instruct",
    "togethercomputer/falcon-7b-instruct",
    # alpaca
    "togethercomputer/alpaca-7b",
    # chat llms
    "HuggingFaceH4/starchat-alpha",
    # code llms
    "togethercomputer/CodeLlama-34b",
    "togethercomputer/CodeLlama-34b-Instruct",
    "togethercomputer/CodeLlama-34b-Python",
    "defog/sqlcoder",
    "NumbersStation/nsql-llama-2-7B",
    "WizardLM/WizardCoder-15B-V1.0",
    "WizardLM/WizardCoder-Python-34B-V1.0",
    # language llms
    "NousResearch/Nous-Hermes-Llama2-13b",
    "Austism/chronos-hermes-13b",
    "upstage/SOLAR-0-70b-16bit",
    "WizardLM/WizardLM-70B-V1.0",
]  # supports all together ai models, just pass in the model id e.g. completion(model="together_computer/replit_code_3b",...)


baseten_models: List = [
    "qvv0xeq",
    "q841o8w",
    "31dxrj3",
]  # FALCON 7B  # WizardLM  # Mosaic ML


# used for Cost Tracking & Token counting
# https://azure.microsoft.com/en-in/pricing/details/cognitive-services/openai-service/
# Azure returns gpt-35-turbo in their responses, we need to map this to azure/gpt-3.5-turbo for token counting
azure_llms = {
    "gpt-35-turbo": "azure/gpt-35-turbo",
    "gpt-35-turbo-16k": "azure/gpt-35-turbo-16k",
    "gpt-35-turbo-instruct": "azure/gpt-35-turbo-instruct",
}

azure_embedding_models = {
    "ada": "azure/ada",
}

petals_models = [
    "petals-team/StableBeluga2",
]

ollama_models = ["llama2"]

maritalk_models = ["maritalk"]

model_list = (
    open_ai_chat_completion_models
    + open_ai_text_completion_models
    + cohere_models
    + cohere_chat_models
    + anthropic_models
    + replicate_models
    + openrouter_models
    + huggingface_models
    + vertex_chat_models
    + vertex_text_models
    + ai21_models
    + ai21_chat_models
    + together_ai_models
    + baseten_models
    + aleph_alpha_models
    + nlp_cloud_models
    + ollama_models
    + bedrock_models
    + deepinfra_models
    + perplexity_models
    + maritalk_models
    + vertex_language_models
    + watsonx_models
    + gemini_models
    + text_completion_codestral_models
    + xai_models
    + deepseek_models
    + azure_ai_models
    + voyage_models
    + databricks_models
    + cloudflare_models
    + codestral_models
    + friendliai_models
    + palm_models
    + groq_models
    + azure_models
    + anyscale_models
    + cerebras_models
<<<<<<< HEAD
    + nvidia_models
)


class LlmProviders(str, Enum):
    OPENAI = "openai"
    OPENAI_LIKE = "openai_like"  # embedding only
    JINA_AI = "jina_ai"
    XAI = "xai"
    CUSTOM_OPENAI = "custom_openai"
    TEXT_COMPLETION_OPENAI = "text-completion-openai"
    COHERE = "cohere"
    COHERE_CHAT = "cohere_chat"
    CLARIFAI = "clarifai"
    ANTHROPIC = "anthropic"
    REPLICATE = "replicate"
    HUGGINGFACE = "huggingface"
    TOGETHER_AI = "together_ai"
    OPENROUTER = "openrouter"
    VERTEX_AI = "vertex_ai"
    VERTEX_AI_BETA = "vertex_ai_beta"
    PALM = "palm"
    GEMINI = "gemini"
    AI21 = "ai21"
    BASETEN = "baseten"
    AZURE = "azure"
    AZURE_TEXT = "azure_text"
    AZURE_AI = "azure_ai"
    SAGEMAKER = "sagemaker"
    SAGEMAKER_CHAT = "sagemaker_chat"
    BEDROCK = "bedrock"
    VLLM = "vllm"
    NLP_CLOUD = "nlp_cloud"
    PETALS = "petals"
    OOBABOOGA = "oobabooga"
    OLLAMA = "ollama"
    OLLAMA_CHAT = "ollama_chat"
    DEEPINFRA = "deepinfra"
    PERPLEXITY = "perplexity"
    ANYSCALE = "anyscale"
    MISTRAL = "mistral"
    GROQ = "groq"
    NVIDIA = "nvidia"
    NVIDIA_NIM = "nvidia_nim"
    CEREBRAS = "cerebras"
    AI21_CHAT = "ai21_chat"
    VOLCENGINE = "volcengine"
    CODESTRAL = "codestral"
    TEXT_COMPLETION_CODESTRAL = "text-completion-codestral"
    DEEPSEEK = "deepseek"
    SAMBANOVA = "sambanova"
    MARITALK = "maritalk"
    VOYAGE = "voyage"
    CLOUDFLARE = "cloudflare"
    XINFERENCE = "xinference"
    FIREWORKS_AI = "fireworks_ai"
    FRIENDLIAI = "friendliai"
    WATSONX = "watsonx"
    WATSONX_TEXT = "watsonx_text"
    TRITON = "triton"
    PREDIBASE = "predibase"
    DATABRICKS = "databricks"
    EMPOWER = "empower"
    GITHUB = "github"
    CUSTOM = "custom"
    LITELLM_PROXY = "litellm_proxy"
    HOSTED_VLLM = "hosted_vllm"
    LM_STUDIO = "lm_studio"


=======
    + galadriel_models
    + sambanova_models
)


>>>>>>> 888b3a25
provider_list: List[Union[LlmProviders, str]] = list(LlmProviders)


models_by_provider: dict = {
    "openai": open_ai_chat_completion_models + open_ai_text_completion_models,
    "text-completion-openai": open_ai_text_completion_models,
    "cohere": cohere_models + cohere_chat_models,
    "cohere_chat": cohere_chat_models,
    "anthropic": anthropic_models,
    "replicate": replicate_models,
    "huggingface": huggingface_models,
    "together_ai": together_ai_models,
    "baseten": baseten_models,
    "openrouter": openrouter_models,
    "vertex_ai": vertex_chat_models
    + vertex_text_models
    + vertex_anthropic_models
    + vertex_vision_models
    + vertex_language_models,
    "ai21": ai21_models,
    "bedrock": bedrock_models + bedrock_converse_models,
    "petals": petals_models,
    "ollama": ollama_models,
    "deepinfra": deepinfra_models,
    "perplexity": perplexity_models,
    "maritalk": maritalk_models,
    "watsonx": watsonx_models,
    "gemini": gemini_models,
    "fireworks_ai": fireworks_ai_models + fireworks_ai_embedding_models,
    "aleph_alpha": aleph_alpha_models,
    "text-completion-codestral": text_completion_codestral_models,
    "xai": xai_models,
    "deepseek": deepseek_models,
    "mistral": mistral_chat_models,
    "azure_ai": azure_ai_models,
    "voyage": voyage_models,
    "databricks": databricks_models,
    "cloudflare": cloudflare_models,
    "codestral": codestral_models,
    "nlp_cloud": nlp_cloud_models,
    "friendliai": friendliai_models,
    "palm": palm_models,
    "groq": groq_models,
    "azure": azure_models,
    "anyscale": anyscale_models,
    "cerebras": cerebras_models,
<<<<<<< HEAD
    "nvidia": nvidia_models
=======
    "galadriel": galadriel_models,
    "sambanova": sambanova_models,
>>>>>>> 888b3a25
}

# mapping for those models which have larger equivalents
longer_context_model_fallback_dict: dict = {
    # openai chat completion models
    "gpt-3.5-turbo": "gpt-3.5-turbo-16k",
    "gpt-3.5-turbo-0301": "gpt-3.5-turbo-16k-0301",
    "gpt-3.5-turbo-0613": "gpt-3.5-turbo-16k-0613",
    "gpt-4": "gpt-4-32k",
    "gpt-4-0314": "gpt-4-32k-0314",
    "gpt-4-0613": "gpt-4-32k-0613",
    # anthropic
    "claude-instant-1": "claude-2",
    "claude-instant-1.2": "claude-2",
    # vertexai
    "chat-bison": "chat-bison-32k",
    "chat-bison@001": "chat-bison-32k",
    "codechat-bison": "codechat-bison-32k",
    "codechat-bison@001": "codechat-bison-32k",
    # openrouter
    "openrouter/openai/gpt-3.5-turbo": "openrouter/openai/gpt-3.5-turbo-16k",
    "openrouter/anthropic/claude-instant-v1": "openrouter/anthropic/claude-2",
}

####### EMBEDDING MODELS ###################
open_ai_embedding_models: List = ["text-embedding-ada-002"]
cohere_embedding_models: List = [
    "embed-english-v3.0",
    "embed-english-light-v3.0",
    "embed-multilingual-v3.0",
    "embed-english-v2.0",
    "embed-english-light-v2.0",
    "embed-multilingual-v2.0",
]
bedrock_embedding_models: List = [
    "amazon.titan-embed-text-v1",
    "cohere.embed-english-v3",
    "cohere.embed-multilingual-v3",
]

all_embedding_models = (
    open_ai_embedding_models
    + cohere_embedding_models
    + bedrock_embedding_models
    + vertex_embedding_models
    + fireworks_ai_embedding_models
)

####### IMAGE GENERATION MODELS ###################
openai_image_generation_models = ["dall-e-2", "dall-e-3"]

from .timeout import timeout
from .cost_calculator import completion_cost
from litellm.litellm_core_utils.litellm_logging import Logging, modify_integration
from litellm.litellm_core_utils.get_llm_provider_logic import get_llm_provider
from litellm.litellm_core_utils.core_helpers import remove_index_from_tool_calls
from litellm.litellm_core_utils.token_counter import get_modified_max_tokens
from .utils import (
    client,
    exception_type,
    get_optional_params,
    get_response_string,
    token_counter,
    create_pretrained_tokenizer,
    create_tokenizer,
    supports_function_calling,
    supports_response_schema,
    supports_parallel_function_calling,
    supports_vision,
    supports_audio_input,
    supports_audio_output,
    supports_system_messages,
    get_litellm_params,
    acreate,
    get_max_tokens,
    get_model_info,
    register_prompt_template,
    validate_environment,
    check_valid_key,
    register_model,
    encode,
    decode,
    _calculate_retry_after,
    _should_retry,
    get_supported_openai_params,
    get_api_base,
    get_first_chars_messages,
    ModelResponse,
    EmbeddingResponse,
    ImageResponse,
    TranscriptionResponse,
    TextCompletionResponse,
    get_provider_fields,
    ModelResponseListIterator,
)

ALL_LITELLM_RESPONSE_TYPES = [
    ModelResponse,
    EmbeddingResponse,
    ImageResponse,
    TranscriptionResponse,
    TextCompletionResponse,
]

from .llms.custom_llm import CustomLLM
from .llms.openai_like.chat.handler import OpenAILikeChatConfig
from .llms.galadriel.chat.transformation import GaladrielChatConfig
from .llms.github.chat.transformation import GithubChatConfig
from .llms.empower.chat.transformation import EmpowerChatConfig
from .llms.huggingface.chat.transformation import (
    HuggingfaceChatConfig as HuggingfaceConfig,
)
from .llms.oobabooga.chat.transformation import OobaboogaConfig
from .llms.maritalk import MaritalkConfig
from .llms.openrouter.chat.transformation import OpenrouterConfig
from .llms.anthropic.chat.transformation import AnthropicConfig
from .llms.anthropic.experimental_pass_through.transformation import (
    AnthropicExperimentalPassThroughConfig,
)
from .llms.groq.stt.transformation import GroqSTTConfig
from .llms.anthropic.completion.transformation import AnthropicTextConfig
from .llms.triton.completion.transformation import TritonConfig
from .llms.databricks.chat.transformation import DatabricksConfig
from .llms.databricks.embed.transformation import DatabricksEmbeddingConfig
from .llms.predibase.chat.transformation import PredibaseConfig
from .llms.replicate.chat.transformation import ReplicateConfig
from .llms.cohere.completion.transformation import CohereTextConfig as CohereConfig
from .llms.cohere.rerank.transformation import CohereRerankConfig
from .llms.azure_ai.rerank.transformation import AzureAIRerankConfig
from .llms.infinity.rerank.transformation import InfinityRerankConfig
from .llms.clarifai.chat.transformation import ClarifaiConfig
from .llms.ai21.chat.transformation import AI21ChatConfig, AI21ChatConfig as AI21Config
from .llms.together_ai.chat import TogetherAIConfig
from .llms.cloudflare.chat.transformation import CloudflareChatConfig
from .llms.deprecated_providers.palm import (
    PalmConfig,
)  # here to prevent breaking changes
from .llms.nlp_cloud.chat.handler import NLPCloudConfig
from .llms.petals.completion.transformation import PetalsConfig
from .llms.deprecated_providers.aleph_alpha import AlephAlphaConfig
from .llms.vertex_ai.gemini.vertex_and_google_ai_studio_gemini import (
    VertexGeminiConfig,
    GoogleAIStudioGeminiConfig,
    VertexAIConfig,
    GoogleAIStudioGeminiConfig as GeminiConfig,
)


from .llms.vertex_ai.vertex_embeddings.transformation import (
    VertexAITextEmbeddingConfig,
)

vertexAITextEmbeddingConfig = VertexAITextEmbeddingConfig()

from .llms.vertex_ai.vertex_ai_partner_models.anthropic.transformation import (
    VertexAIAnthropicConfig,
)
from .llms.vertex_ai.vertex_ai_partner_models.llama3.transformation import (
    VertexAILlama3Config,
)
from .llms.vertex_ai.vertex_ai_partner_models.ai21.transformation import (
    VertexAIAi21Config,
)

from .llms.ollama.completion.transformation import OllamaConfig
from .llms.sagemaker.completion.transformation import SagemakerConfig
from .llms.sagemaker.chat.transformation import SagemakerChatConfig
from .llms.ollama_chat import OllamaChatConfig
from .llms.bedrock.chat.invoke_handler import (
    AmazonCohereChatConfig,
    bedrock_tool_name_mappings,
)
from .llms.bedrock.chat.converse_transformation import AmazonConverseConfig
from .llms.bedrock.common_utils import (
    AmazonTitanConfig,
    AmazonAI21Config,
    AmazonAnthropicConfig,
    AmazonAnthropicClaude3Config,
    AmazonCohereConfig,
    AmazonLlamaConfig,
    AmazonMistralConfig,
    AmazonBedrockGlobalConfig,
)
from .llms.bedrock.image.amazon_stability1_transformation import AmazonStabilityConfig
from .llms.bedrock.image.amazon_stability3_transformation import AmazonStability3Config
from .llms.bedrock.embed.amazon_titan_g1_transformation import AmazonTitanG1Config
from .llms.bedrock.embed.amazon_titan_multimodal_transformation import (
    AmazonTitanMultimodalEmbeddingG1Config,
)
from .llms.bedrock.embed.amazon_titan_v2_transformation import (
    AmazonTitanV2Config,
)
from .llms.cohere.chat.transformation import CohereChatConfig
from .llms.bedrock.embed.cohere_transformation import BedrockCohereEmbeddingConfig
from .llms.openai.openai import OpenAIConfig, MistralEmbeddingConfig
from .llms.deepinfra.chat.transformation import DeepInfraConfig
from litellm.llms.openai.completion.transformation import OpenAITextCompletionConfig
from .llms.groq.chat.transformation import GroqChatConfig
from .llms.voyage.embedding.transformation import VoyageEmbeddingConfig
from .llms.azure_ai.chat.transformation import AzureAIStudioConfig
from .llms.mistral.mistral_chat_transformation import MistralConfig
from .llms.openai.chat.o1_transformation import (
    OpenAIO1Config,
)

openAIO1Config = OpenAIO1Config()
from .llms.openai.chat.gpt_transformation import (
    OpenAIGPTConfig,
)

openAIGPTConfig = OpenAIGPTConfig()
from .llms.openai.chat.gpt_audio_transformation import (
    OpenAIGPTAudioConfig,
)

openAIGPTAudioConfig = OpenAIGPTAudioConfig()

from .llms.nvidia.chat import NvidiaConfig
from .llms.nvidia.embed import NvidiaEmbeddingConfig

nvidiaConfig = NvidiaConfig()
nvidiaEmbeddingConfig = NvidiaEmbeddingConfig()

from .llms.cerebras.chat import CerebrasConfig
from .llms.sambanova.chat import SambanovaConfig
from .llms.ai21.chat.transformation import AI21ChatConfig
from .llms.fireworks_ai.chat.transformation import FireworksAIConfig
from .llms.fireworks_ai.embed.fireworks_ai_transformation import (
    FireworksAIEmbeddingConfig,
)
from .llms.friendliai.chat.transformation import FriendliaiChatConfig
from .llms.jina_ai.embedding.transformation import JinaAIEmbeddingConfig
from .llms.xai.chat.transformation import XAIChatConfig
from .llms.volcengine import VolcEngineConfig
from .llms.codestral.completion.transformation import CodestralTextCompletionConfig
from .llms.azure.azure import (
    AzureOpenAIError,
    AzureOpenAIAssistantsAPIConfig,
)

from .llms.azure.chat.gpt_transformation import AzureOpenAIConfig
from .llms.azure.completion.transformation import AzureOpenAITextConfig
from .llms.hosted_vllm.chat.transformation import HostedVLLMChatConfig
from .llms.vllm.completion.transformation import VLLMConfig
from .llms.deepseek.chat.transformation import DeepSeekChatConfig
from .llms.lm_studio.chat.transformation import LMStudioChatConfig
from .llms.lm_studio.embed.transformation import LmStudioEmbeddingConfig
from .llms.perplexity.chat.transformation import PerplexityChatConfig
from .llms.azure.chat.o1_transformation import AzureOpenAIO1Config
from .llms.watsonx.completion.transformation import IBMWatsonXAIConfig
from .llms.watsonx.chat.transformation import IBMWatsonXChatConfig
from .main import *  # type: ignore
from .integrations import *
from .exceptions import (
    AuthenticationError,
    InvalidRequestError,
    BadRequestError,
    NotFoundError,
    RateLimitError,
    ServiceUnavailableError,
    OpenAIError,
    ContextWindowExceededError,
    ContentPolicyViolationError,
    BudgetExceededError,
    APIError,
    Timeout,
    APIConnectionError,
    UnsupportedParamsError,
    APIResponseValidationError,
    UnprocessableEntityError,
    InternalServerError,
    JSONSchemaValidationError,
    LITELLM_EXCEPTION_TYPES,
    MockException,
)
from .budget_manager import BudgetManager
from .proxy.proxy_cli import run_server
from .router import Router
from .assistants.main import *
from .batches.main import *
from .batch_completion.main import *
from .rerank_api.main import *
from .realtime_api.main import _arealtime
from .fine_tuning.main import *
from .files.main import *
from .scheduler import *
from .cost_calculator import response_cost_calculator, cost_per_token

### ADAPTERS ###
from .types.adapter import AdapterItem

adapters: List[AdapterItem] = []

### CUSTOM LLMs ###
from .types.llms.custom_llm import CustomLLMItem
from .types.utils import GenericStreamingChunk

custom_provider_map: List[CustomLLMItem] = []
_custom_providers: List[str] = (
    []
)  # internal helper util, used to track names of custom providers<|MERGE_RESOLUTION|>--- conflicted
+++ resolved
@@ -470,12 +470,9 @@
 azure_models: List = []
 anyscale_models: List = []
 cerebras_models: List = []
-<<<<<<< HEAD
 nvidia_models: List = []
-=======
 galadriel_models: List = []
 sambanova_models: List = []
->>>>>>> 888b3a25
 
 
 def add_known_models():
@@ -582,15 +579,12 @@
             anyscale_models.append(key)
         elif value.get("litellm_provider") == "cerebras":
             cerebras_models.append(key)
-<<<<<<< HEAD
         elif value.get("litellm_provider") == "nvidia":
             nvidia_models.append(key)
-=======
         elif value.get("litellm_provider") == "galadriel":
             galadriel_models.append(key)
         elif value.get("litellm_provider") == "sambanova_models":
             sambanova_models.append(key)
->>>>>>> 888b3a25
 
 
 add_known_models()
@@ -854,7 +848,8 @@
     + azure_models
     + anyscale_models
     + cerebras_models
-<<<<<<< HEAD
+    + galadriel_models
+    + sambanova_models
     + nvidia_models
 )
 
@@ -925,13 +920,6 @@
     LM_STUDIO = "lm_studio"
 
 
-=======
-    + galadriel_models
-    + sambanova_models
-)
-
-
->>>>>>> 888b3a25
 provider_list: List[Union[LlmProviders, str]] = list(LlmProviders)
 
 
@@ -978,12 +966,9 @@
     "azure": azure_models,
     "anyscale": anyscale_models,
     "cerebras": cerebras_models,
-<<<<<<< HEAD
-    "nvidia": nvidia_models
-=======
+    "nvidia": nvidia_models,
     "galadriel": galadriel_models,
     "sambanova": sambanova_models,
->>>>>>> 888b3a25
 }
 
 # mapping for those models which have larger equivalents
