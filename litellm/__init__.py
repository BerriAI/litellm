--- conflicted
+++ resolved
@@ -683,65 +683,6 @@
     + gemini_models
 )
 
-<<<<<<< HEAD
-provider_list: List = [
-    "openai",
-    "custom_openai",
-    "text-completion-openai",
-    "cohere",
-    "cohere_chat",
-    "clarifai",
-    "anthropic",
-    "replicate",
-    "huggingface",
-    "together_ai",
-    "openrouter",
-    "vertex_ai",
-    "vertex_ai_beta",
-    "palm",
-    "gemini",
-    "ai21",
-    "baseten",
-    "azure",
-    "azure_text",
-    "azure_ai",
-    "sagemaker",
-    "sagemaker_chat",
-    "bedrock",
-    "vllm",
-    "nlp_cloud",
-    "petals",
-    "oobabooga",
-    "ollama",
-    "ollama_chat",
-    "deepinfra",
-    "perplexity",
-    "anyscale",
-    "mistral",
-    "groq",
-    "nvidia_nim",
-    "cerebras",
-    "sambanova",
-    "ai21_chat",
-    "volcengine",
-    "codestral",
-    "text-completion-codestral",
-    "deepseek",
-    "maritalk",
-    "voyage",
-    "cloudflare",
-    "xinference",
-    "fireworks_ai",
-    "friendliai",
-    "watsonx",
-    "triton",
-    "predibase",
-    "databricks",
-    "empower",
-    "github",
-    "custom",  # custom apis
-]
-=======
 
 class LlmProviders(str, Enum):
     OPENAI = "openai"
@@ -785,6 +726,7 @@
     CODESTRAL = "codestral"
     TEXT_COMPLETION_CODESTRAL = "text-completion-codestral"
     DEEPSEEK = "deepseek"
+    SAMBANOVA = "sambanova"
     MARITALK = "maritalk"
     VOYAGE = "voyage"
     CLOUDFLARE = "cloudflare"
@@ -802,7 +744,6 @@
 
 provider_list: List[Union[LlmProviders, str]] = list(LlmProviders)
 
->>>>>>> 415a3ede
 
 models_by_provider: dict = {
     "openai": open_ai_chat_completion_models + open_ai_text_completion_models,
