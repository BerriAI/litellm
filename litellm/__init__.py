### Hide pydantic namespace conflict warnings globally ###
import warnings

warnings.filterwarnings("ignore", message=".*conflict with protected namespace.*")
### INIT VARIABLES ###########
import threading
import os
from typing import Callable, List, Optional, Dict, Union, Any, Literal, get_args
from litellm.llms.custom_httpx.http_handler import AsyncHTTPHandler, HTTPHandler
from litellm.caching.caching import Cache, DualCache, RedisCache, InMemoryCache
from litellm.caching.llm_caching_handler import LLMClientCache
from litellm.types.llms.bedrock import COHERE_EMBEDDING_INPUT_TYPES
from litellm.types.utils import (
    ImageObject,
    BudgetConfig,
    all_litellm_params,
    all_litellm_params as _litellm_completion_params,
    CredentialItem,
)  # maintain backwards compatibility for root param
from litellm._logging import (
    set_verbose,
    _turn_on_debug,
    verbose_logger,
    json_logs,
    _turn_on_json,
    log_level,
)
import re
from litellm.constants import (
    DEFAULT_BATCH_SIZE,
    DEFAULT_FLUSH_INTERVAL_SECONDS,
    ROUTER_MAX_FALLBACKS,
    DEFAULT_MAX_RETRIES,
    DEFAULT_REPLICATE_POLLING_RETRIES,
    DEFAULT_REPLICATE_POLLING_DELAY_SECONDS,
    LITELLM_CHAT_PROVIDERS,
    HUMANLOOP_PROMPT_CACHE_TTL_SECONDS,
    OPENAI_CHAT_COMPLETION_PARAMS,
    OPENAI_CHAT_COMPLETION_PARAMS as _openai_completion_params,  # backwards compatibility
    OPENAI_FINISH_REASONS,
    OPENAI_FINISH_REASONS as _openai_finish_reasons,  # backwards compatibility
    openai_compatible_endpoints,
    openai_compatible_providers,
    openai_text_completion_compatible_providers,
    _openai_like_providers,
    replicate_models,
    clarifai_models,
    huggingface_models,
    empower_models,
    together_ai_models,
    baseten_models,
    REPEATED_STREAMING_CHUNK_LIMIT,
    request_timeout,
    open_ai_embedding_models,
    cohere_embedding_models,
    bedrock_embedding_models,
    known_tokenizer_config,
    BEDROCK_INVOKE_PROVIDERS_LITERAL,
    DEFAULT_MAX_TOKENS,
    DEFAULT_SOFT_BUDGET,
    DEFAULT_ALLOWED_FAILS,
)
from litellm.types.guardrails import GuardrailItem
from litellm.proxy._types import (
    KeyManagementSystem,
    KeyManagementSettings,
    LiteLLM_UpperboundKeyGenerateParams,
)
from litellm.types.proxy.management_endpoints.ui_sso import DefaultTeamSSOParams
from litellm.types.utils import StandardKeyGenerationConfig, LlmProviders
from litellm.integrations.custom_logger import CustomLogger
from litellm.litellm_core_utils.logging_callback_manager import LoggingCallbackManager
import httpx
import dotenv

litellm_mode = os.getenv("LITELLM_MODE", "DEV")  # "PRODUCTION", "DEV"
if litellm_mode == "DEV":
    dotenv.load_dotenv()
################################################
if set_verbose == True:
    _turn_on_debug()
################################################
### Callbacks /Logging / Success / Failure Handlers #####
CALLBACK_TYPES = Union[str, Callable, CustomLogger]
input_callback: List[CALLBACK_TYPES] = []
success_callback: List[CALLBACK_TYPES] = []
failure_callback: List[CALLBACK_TYPES] = []
service_callback: List[CALLBACK_TYPES] = []
logging_callback_manager = LoggingCallbackManager()
_custom_logger_compatible_callbacks_literal = Literal[
    "lago",
    "openmeter",
    "logfire",
    "literalai",
    "dynamic_rate_limiter",
    "langsmith",
    "prometheus",
    "otel",
    "datadog",
    "datadog_llm_observability",
    "galileo",
    "braintrust",
    "arize",
    "arize_phoenix",
    "langtrace",
    "gcs_bucket",
    "azure_storage",
    "opik",
    "argilla",
    "mlflow",
    "langfuse",
    "pagerduty",
    "humanloop",
    "gcs_pubsub",
<<<<<<< HEAD
    "tinybird",
=======
    "agentops",
    "anthropic_cache_control_hook",
    "bedrock_vector_store",
>>>>>>> 914ab008
]
logged_real_time_event_types: Optional[Union[List[str], Literal["*"]]] = None
_known_custom_logger_compatible_callbacks: List = list(
    get_args(_custom_logger_compatible_callbacks_literal)
)
callbacks: List[
    Union[Callable, _custom_logger_compatible_callbacks_literal, CustomLogger]
] = []
langfuse_default_tags: Optional[List[str]] = None
langsmith_batch_size: Optional[int] = None
prometheus_initialize_budget_metrics: Optional[bool] = False
require_auth_for_metrics_endpoint: Optional[bool] = False
argilla_batch_size: Optional[int] = None
datadog_use_v1: Optional[bool] = False  # if you want to use v1 datadog logged payload
gcs_pub_sub_use_v1: Optional[bool] = (
    False  # if you want to use v1 gcs pubsub logged payload
)
argilla_transformation_object: Optional[Dict[str, Any]] = None
_async_input_callback: List[Union[str, Callable, CustomLogger]] = (
    []
)  # internal variable - async custom callbacks are routed here.
_async_success_callback: List[Union[str, Callable, CustomLogger]] = (
    []
)  # internal variable - async custom callbacks are routed here.
_async_failure_callback: List[Union[str, Callable, CustomLogger]] = (
    []
)  # internal variable - async custom callbacks are routed here.
pre_call_rules: List[Callable] = []
post_call_rules: List[Callable] = []
turn_off_message_logging: Optional[bool] = False
log_raw_request_response: bool = False
redact_messages_in_exceptions: Optional[bool] = False
redact_user_api_key_info: Optional[bool] = False
filter_invalid_headers: Optional[bool] = False
add_user_information_to_llm_headers: Optional[bool] = (
    None  # adds user_id, team_id, token hash (params from StandardLoggingMetadata) to request headers
)
store_audit_logs = False  # Enterprise feature, allow users to see audit logs
### end of callbacks #############

email: Optional[str] = (
    None  # Not used anymore, will be removed in next MAJOR release - https://github.com/BerriAI/litellm/discussions/648
)
token: Optional[str] = (
    None  # Not used anymore, will be removed in next MAJOR release - https://github.com/BerriAI/litellm/discussions/648
)
telemetry = True
max_tokens: int = DEFAULT_MAX_TOKENS  # OpenAI Defaults
drop_params = bool(os.getenv("LITELLM_DROP_PARAMS", False))
modify_params = bool(os.getenv("LITELLM_MODIFY_PARAMS", False))
retry = True
### AUTH ###
api_key: Optional[str] = None
openai_key: Optional[str] = None
groq_key: Optional[str] = None
databricks_key: Optional[str] = None
openai_like_key: Optional[str] = None
azure_key: Optional[str] = None
anthropic_key: Optional[str] = None
replicate_key: Optional[str] = None
cohere_key: Optional[str] = None
infinity_key: Optional[str] = None
clarifai_key: Optional[str] = None
maritalk_key: Optional[str] = None
ai21_key: Optional[str] = None
ollama_key: Optional[str] = None
openrouter_key: Optional[str] = None
predibase_key: Optional[str] = None
huggingface_key: Optional[str] = None
vertex_project: Optional[str] = None
vertex_location: Optional[str] = None
predibase_tenant_id: Optional[str] = None
togetherai_api_key: Optional[str] = None
cloudflare_api_key: Optional[str] = None
baseten_key: Optional[str] = None
llama_api_key: Optional[str] = None
aleph_alpha_key: Optional[str] = None
nlp_cloud_key: Optional[str] = None
snowflake_key: Optional[str] = None
common_cloud_provider_auth_params: dict = {
    "params": ["project", "region_name", "token"],
    "providers": ["vertex_ai", "bedrock", "watsonx", "azure", "vertex_ai_beta"],
}
use_client: bool = False
ssl_verify: Union[str, bool] = True
ssl_certificate: Optional[str] = None
disable_streaming_logging: bool = False
disable_add_transform_inline_image_block: bool = False
in_memory_llm_clients_cache: LLMClientCache = LLMClientCache()
safe_memory_mode: bool = False
enable_azure_ad_token_refresh: Optional[bool] = False
### DEFAULT AZURE API VERSION ###
AZURE_DEFAULT_API_VERSION = "2025-02-01-preview"  # this is updated to the latest
### DEFAULT WATSONX API VERSION ###
WATSONX_DEFAULT_API_VERSION = "2024-03-13"
### COHERE EMBEDDINGS DEFAULT TYPE ###
COHERE_DEFAULT_EMBEDDING_INPUT_TYPE: COHERE_EMBEDDING_INPUT_TYPES = "search_document"
### CREDENTIALS ###
credential_list: List[CredentialItem] = []
### GUARDRAILS ###
llamaguard_model_name: Optional[str] = None
openai_moderations_model_name: Optional[str] = None
presidio_ad_hoc_recognizers: Optional[str] = None
google_moderation_confidence_threshold: Optional[float] = None
llamaguard_unsafe_content_categories: Optional[str] = None
blocked_user_list: Optional[Union[str, List]] = None
banned_keywords_list: Optional[Union[str, List]] = None
llm_guard_mode: Literal["all", "key-specific", "request-specific"] = "all"
guardrail_name_config_map: Dict[str, GuardrailItem] = {}
##################
### PREVIEW FEATURES ###
enable_preview_features: bool = False
return_response_headers: bool = (
    False  # get response headers from LLM Api providers - example x-remaining-requests,
)
enable_json_schema_validation: bool = False
##################
logging: bool = True
enable_loadbalancing_on_batch_endpoints: Optional[bool] = None
enable_caching_on_provider_specific_optional_params: bool = (
    False  # feature-flag for caching on optional params - e.g. 'top_k'
)
caching: bool = (
    False  # Not used anymore, will be removed in next MAJOR release - https://github.com/BerriAI/litellm/discussions/648
)
caching_with_models: bool = (
    False  # # Not used anymore, will be removed in next MAJOR release - https://github.com/BerriAI/litellm/discussions/648
)
cache: Optional[Cache] = (
    None  # cache object <- use this - https://docs.litellm.ai/docs/caching
)
default_in_memory_ttl: Optional[float] = None
default_redis_ttl: Optional[float] = None
default_redis_batch_cache_expiry: Optional[float] = None
model_alias_map: Dict[str, str] = {}
model_group_alias_map: Dict[str, str] = {}
max_budget: float = 0.0  # set the max budget across all providers
budget_duration: Optional[str] = (
    None  # proxy only - resets budget after fixed duration. You can set duration as seconds ("30s"), minutes ("30m"), hours ("30h"), days ("30d").
)
default_soft_budget: float = (
    DEFAULT_SOFT_BUDGET  # by default all litellm proxy keys have a soft budget of 50.0
)
forward_traceparent_to_llm_provider: bool = False


_current_cost = 0.0  # private variable, used if max budget is set
error_logs: Dict = {}
add_function_to_prompt: bool = (
    False  # if function calling not supported by api, append function call details to system prompt
)
client_session: Optional[httpx.Client] = None
aclient_session: Optional[httpx.AsyncClient] = None
model_fallbacks: Optional[List] = None  # Deprecated for 'litellm.fallbacks'
model_cost_map_url: str = (
    "https://raw.githubusercontent.com/BerriAI/litellm/main/model_prices_and_context_window.json"
)
suppress_debug_info = False
dynamodb_table_name: Optional[str] = None
s3_callback_params: Optional[Dict] = None
generic_logger_headers: Optional[Dict] = None
default_key_generate_params: Optional[Dict] = None
upperbound_key_generate_params: Optional[LiteLLM_UpperboundKeyGenerateParams] = None
key_generation_settings: Optional[StandardKeyGenerationConfig] = None
default_internal_user_params: Optional[Dict] = None
default_team_params: Optional[Union[DefaultTeamSSOParams, Dict]] = None
default_team_settings: Optional[List] = None
max_user_budget: Optional[float] = None
default_max_internal_user_budget: Optional[float] = None
max_internal_user_budget: Optional[float] = None
max_ui_session_budget: Optional[float] = 10  # $10 USD budgets for UI Chat sessions
internal_user_budget_duration: Optional[str] = None
tag_budget_config: Optional[Dict[str, BudgetConfig]] = None
max_end_user_budget: Optional[float] = None
disable_end_user_cost_tracking: Optional[bool] = None
disable_end_user_cost_tracking_prometheus_only: Optional[bool] = None
custom_prometheus_metadata_labels: List[str] = []
#### REQUEST PRIORITIZATION ####
priority_reservation: Optional[Dict[str, float]] = None
force_ipv4: bool = (
    False  # when True, litellm will force ipv4 for all LLM requests. Some users have seen httpx ConnectionError when using ipv6.
)
module_level_aclient = AsyncHTTPHandler(
    timeout=request_timeout, client_alias="module level aclient"
)
module_level_client = HTTPHandler(timeout=request_timeout)

#### RETRIES ####
num_retries: Optional[int] = None  # per model endpoint
max_fallbacks: Optional[int] = None
default_fallbacks: Optional[List] = None
fallbacks: Optional[List] = None
context_window_fallbacks: Optional[List] = None
content_policy_fallbacks: Optional[List] = None
allowed_fails: int = 3
num_retries_per_request: Optional[int] = (
    None  # for the request overall (incl. fallbacks + model retries)
)
####### SECRET MANAGERS #####################
secret_manager_client: Optional[Any] = (
    None  # list of instantiated key management clients - e.g. azure kv, infisical, etc.
)
_google_kms_resource_name: Optional[str] = None
_key_management_system: Optional[KeyManagementSystem] = None
_key_management_settings: KeyManagementSettings = KeyManagementSettings()
#### PII MASKING ####
output_parse_pii: bool = False
#############################################
from litellm.litellm_core_utils.get_model_cost_map import get_model_cost_map

model_cost = get_model_cost_map(url=model_cost_map_url)
custom_prompt_dict: Dict[str, dict] = {}
check_provider_endpoint = False


####### THREAD-SPECIFIC DATA ####################
class MyLocal(threading.local):
    def __init__(self):
        self.user = "Hello World"


_thread_context = MyLocal()


def identify(event_details):
    # Store user in thread local data
    if "user" in event_details:
        _thread_context.user = event_details["user"]


####### ADDITIONAL PARAMS ################### configurable params if you use proxy models like Helicone, map spend to org id, etc.
api_base: Optional[str] = None
headers = None
api_version = None
organization = None
project = None
config_path = None
vertex_ai_safety_settings: Optional[dict] = None
BEDROCK_CONVERSE_MODELS = [
    "anthropic.claude-3-7-sonnet-20250219-v1:0",
    "anthropic.claude-3-5-haiku-20241022-v1:0",
    "anthropic.claude-3-5-sonnet-20241022-v2:0",
    "anthropic.claude-3-5-sonnet-20240620-v1:0",
    "anthropic.claude-3-opus-20240229-v1:0",
    "anthropic.claude-3-sonnet-20240229-v1:0",
    "anthropic.claude-3-haiku-20240307-v1:0",
    "anthropic.claude-v2",
    "anthropic.claude-v2:1",
    "anthropic.claude-v1",
    "anthropic.claude-instant-v1",
    "ai21.jamba-instruct-v1:0",
    "meta.llama3-70b-instruct-v1:0",
    "meta.llama3-8b-instruct-v1:0",
    "meta.llama3-1-8b-instruct-v1:0",
    "meta.llama3-1-70b-instruct-v1:0",
    "meta.llama3-1-405b-instruct-v1:0",
    "meta.llama3-70b-instruct-v1:0",
    "mistral.mistral-large-2407-v1:0",
    "mistral.mistral-large-2402-v1:0",
    "meta.llama3-2-1b-instruct-v1:0",
    "meta.llama3-2-3b-instruct-v1:0",
    "meta.llama3-2-11b-instruct-v1:0",
    "meta.llama3-2-90b-instruct-v1:0",
]

####### COMPLETION MODELS ###################
open_ai_chat_completion_models: List = []
open_ai_text_completion_models: List = []
cohere_models: List = []
cohere_chat_models: List = []
mistral_chat_models: List = []
text_completion_codestral_models: List = []
anthropic_models: List = []
openrouter_models: List = []
vertex_language_models: List = []
vertex_vision_models: List = []
vertex_chat_models: List = []
vertex_code_chat_models: List = []
vertex_ai_image_models: List = []
vertex_text_models: List = []
vertex_code_text_models: List = []
vertex_embedding_models: List = []
vertex_anthropic_models: List = []
vertex_llama3_models: List = []
vertex_ai_ai21_models: List = []
vertex_mistral_models: List = []
ai21_models: List = []
ai21_chat_models: List = []
nlp_cloud_models: List = []
aleph_alpha_models: List = []
bedrock_models: List = []
bedrock_converse_models: List = BEDROCK_CONVERSE_MODELS
fireworks_ai_models: List = []
fireworks_ai_embedding_models: List = []
deepinfra_models: List = []
perplexity_models: List = []
watsonx_models: List = []
gemini_models: List = []
xai_models: List = []
deepseek_models: List = []
azure_ai_models: List = []
jina_ai_models: List = []
voyage_models: List = []
infinity_models: List = []
databricks_models: List = []
cloudflare_models: List = []
codestral_models: List = []
friendliai_models: List = []
palm_models: List = []
groq_models: List = []
azure_models: List = []
azure_text_models: List = []
anyscale_models: List = []
cerebras_models: List = []
galadriel_models: List = []
sambanova_models: List = []
assemblyai_models: List = []
snowflake_models: List = []
llama_models: List = []


def is_bedrock_pricing_only_model(key: str) -> bool:
    """
    Excludes keys with the pattern 'bedrock/<region>/<model>'. These are in the model_prices_and_context_window.json file for pricing purposes only.

    Args:
        key (str): A key to filter.

    Returns:
        bool: True if the key matches the Bedrock pattern, False otherwise.
    """
    # Regex to match 'bedrock/<region>/<model>'
    bedrock_pattern = re.compile(r"^bedrock/[a-zA-Z0-9_-]+/.+$")

    if "month-commitment" in key:
        return True

    is_match = bedrock_pattern.match(key)
    return is_match is not None


def is_openai_finetune_model(key: str) -> bool:
    """
    Excludes model cost keys with the pattern 'ft:<model>'. These are in the model_prices_and_context_window.json file for pricing purposes only.

    Args:
        key (str): A key to filter.

    Returns:
        bool: True if the key matches the OpenAI finetune pattern, False otherwise.
    """
    return key.startswith("ft:") and not key.count(":") > 1


def add_known_models():
    for key, value in model_cost.items():
        if value.get("litellm_provider") == "openai" and not is_openai_finetune_model(
            key
        ):
            open_ai_chat_completion_models.append(key)
        elif value.get("litellm_provider") == "text-completion-openai":
            open_ai_text_completion_models.append(key)
        elif value.get("litellm_provider") == "azure_text":
            azure_text_models.append(key)
        elif value.get("litellm_provider") == "cohere":
            cohere_models.append(key)
        elif value.get("litellm_provider") == "cohere_chat":
            cohere_chat_models.append(key)
        elif value.get("litellm_provider") == "mistral":
            mistral_chat_models.append(key)
        elif value.get("litellm_provider") == "anthropic":
            anthropic_models.append(key)
        elif value.get("litellm_provider") == "empower":
            empower_models.append(key)
        elif value.get("litellm_provider") == "openrouter":
            openrouter_models.append(key)
        elif value.get("litellm_provider") == "vertex_ai-text-models":
            vertex_text_models.append(key)
        elif value.get("litellm_provider") == "vertex_ai-code-text-models":
            vertex_code_text_models.append(key)
        elif value.get("litellm_provider") == "vertex_ai-language-models":
            vertex_language_models.append(key)
        elif value.get("litellm_provider") == "vertex_ai-vision-models":
            vertex_vision_models.append(key)
        elif value.get("litellm_provider") == "vertex_ai-chat-models":
            vertex_chat_models.append(key)
        elif value.get("litellm_provider") == "vertex_ai-code-chat-models":
            vertex_code_chat_models.append(key)
        elif value.get("litellm_provider") == "vertex_ai-embedding-models":
            vertex_embedding_models.append(key)
        elif value.get("litellm_provider") == "vertex_ai-anthropic_models":
            key = key.replace("vertex_ai/", "")
            vertex_anthropic_models.append(key)
        elif value.get("litellm_provider") == "vertex_ai-llama_models":
            key = key.replace("vertex_ai/", "")
            vertex_llama3_models.append(key)
        elif value.get("litellm_provider") == "vertex_ai-mistral_models":
            key = key.replace("vertex_ai/", "")
            vertex_mistral_models.append(key)
        elif value.get("litellm_provider") == "vertex_ai-ai21_models":
            key = key.replace("vertex_ai/", "")
            vertex_ai_ai21_models.append(key)
        elif value.get("litellm_provider") == "vertex_ai-image-models":
            key = key.replace("vertex_ai/", "")
            vertex_ai_image_models.append(key)
        elif value.get("litellm_provider") == "ai21":
            if value.get("mode") == "chat":
                ai21_chat_models.append(key)
            else:
                ai21_models.append(key)
        elif value.get("litellm_provider") == "nlp_cloud":
            nlp_cloud_models.append(key)
        elif value.get("litellm_provider") == "aleph_alpha":
            aleph_alpha_models.append(key)
        elif value.get(
            "litellm_provider"
        ) == "bedrock" and not is_bedrock_pricing_only_model(key):
            bedrock_models.append(key)
        elif value.get("litellm_provider") == "bedrock_converse":
            bedrock_converse_models.append(key)
        elif value.get("litellm_provider") == "deepinfra":
            deepinfra_models.append(key)
        elif value.get("litellm_provider") == "perplexity":
            perplexity_models.append(key)
        elif value.get("litellm_provider") == "watsonx":
            watsonx_models.append(key)
        elif value.get("litellm_provider") == "gemini":
            gemini_models.append(key)
        elif value.get("litellm_provider") == "fireworks_ai":
            # ignore the 'up-to', '-to-' model names -> not real models. just for cost tracking based on model params.
            if "-to-" not in key and "fireworks-ai-default" not in key:
                fireworks_ai_models.append(key)
        elif value.get("litellm_provider") == "fireworks_ai-embedding-models":
            # ignore the 'up-to', '-to-' model names -> not real models. just for cost tracking based on model params.
            if "-to-" not in key:
                fireworks_ai_embedding_models.append(key)
        elif value.get("litellm_provider") == "text-completion-codestral":
            text_completion_codestral_models.append(key)
        elif value.get("litellm_provider") == "xai":
            xai_models.append(key)
        elif value.get("litellm_provider") == "deepseek":
            deepseek_models.append(key)
        elif value.get("litellm_provider") == "meta_llama":
            llama_models.append(key)
        elif value.get("litellm_provider") == "azure_ai":
            azure_ai_models.append(key)
        elif value.get("litellm_provider") == "voyage":
            voyage_models.append(key)
        elif value.get("litellm_provider") == "infinity":
            infinity_models.append(key)
        elif value.get("litellm_provider") == "databricks":
            databricks_models.append(key)
        elif value.get("litellm_provider") == "cloudflare":
            cloudflare_models.append(key)
        elif value.get("litellm_provider") == "codestral":
            codestral_models.append(key)
        elif value.get("litellm_provider") == "friendliai":
            friendliai_models.append(key)
        elif value.get("litellm_provider") == "palm":
            palm_models.append(key)
        elif value.get("litellm_provider") == "groq":
            groq_models.append(key)
        elif value.get("litellm_provider") == "azure":
            azure_models.append(key)
        elif value.get("litellm_provider") == "anyscale":
            anyscale_models.append(key)
        elif value.get("litellm_provider") == "cerebras":
            cerebras_models.append(key)
        elif value.get("litellm_provider") == "galadriel":
            galadriel_models.append(key)
        elif value.get("litellm_provider") == "sambanova_models":
            sambanova_models.append(key)
        elif value.get("litellm_provider") == "assemblyai":
            assemblyai_models.append(key)
        elif value.get("litellm_provider") == "jina_ai":
            jina_ai_models.append(key)
        elif value.get("litellm_provider") == "snowflake":
            snowflake_models.append(key)


add_known_models()
# known openai compatible endpoints - we'll eventually move this list to the model_prices_and_context_window.json dictionary

# this is maintained for Exception Mapping


# used for Cost Tracking & Token counting
# https://azure.microsoft.com/en-in/pricing/details/cognitive-services/openai-service/
# Azure returns gpt-35-turbo in their responses, we need to map this to azure/gpt-3.5-turbo for token counting
azure_llms = {
    "gpt-35-turbo": "azure/gpt-35-turbo",
    "gpt-35-turbo-16k": "azure/gpt-35-turbo-16k",
    "gpt-35-turbo-instruct": "azure/gpt-35-turbo-instruct",
}

azure_embedding_models = {
    "ada": "azure/ada",
}

petals_models = [
    "petals-team/StableBeluga2",
]

ollama_models = ["llama2"]

maritalk_models = ["maritalk"]


model_list = (
    open_ai_chat_completion_models
    + open_ai_text_completion_models
    + cohere_models
    + cohere_chat_models
    + anthropic_models
    + replicate_models
    + openrouter_models
    + huggingface_models
    + vertex_chat_models
    + vertex_text_models
    + ai21_models
    + ai21_chat_models
    + together_ai_models
    + baseten_models
    + aleph_alpha_models
    + nlp_cloud_models
    + ollama_models
    + bedrock_models
    + deepinfra_models
    + perplexity_models
    + maritalk_models
    + vertex_language_models
    + watsonx_models
    + gemini_models
    + text_completion_codestral_models
    + xai_models
    + deepseek_models
    + azure_ai_models
    + voyage_models
    + infinity_models
    + databricks_models
    + cloudflare_models
    + codestral_models
    + friendliai_models
    + palm_models
    + groq_models
    + azure_models
    + anyscale_models
    + cerebras_models
    + galadriel_models
    + sambanova_models
    + azure_text_models
    + assemblyai_models
    + jina_ai_models
    + snowflake_models
    + llama_models
)

model_list_set = set(model_list)

provider_list: List[Union[LlmProviders, str]] = list(LlmProviders)


models_by_provider: dict = {
    "openai": open_ai_chat_completion_models + open_ai_text_completion_models,
    "text-completion-openai": open_ai_text_completion_models,
    "cohere": cohere_models + cohere_chat_models,
    "cohere_chat": cohere_chat_models,
    "anthropic": anthropic_models,
    "replicate": replicate_models,
    "huggingface": huggingface_models,
    "together_ai": together_ai_models,
    "baseten": baseten_models,
    "openrouter": openrouter_models,
    "vertex_ai": vertex_chat_models
    + vertex_text_models
    + vertex_anthropic_models
    + vertex_vision_models
    + vertex_language_models,
    "ai21": ai21_models,
    "bedrock": bedrock_models + bedrock_converse_models,
    "petals": petals_models,
    "ollama": ollama_models,
    "deepinfra": deepinfra_models,
    "perplexity": perplexity_models,
    "maritalk": maritalk_models,
    "watsonx": watsonx_models,
    "gemini": gemini_models,
    "fireworks_ai": fireworks_ai_models + fireworks_ai_embedding_models,
    "aleph_alpha": aleph_alpha_models,
    "text-completion-codestral": text_completion_codestral_models,
    "xai": xai_models,
    "deepseek": deepseek_models,
    "mistral": mistral_chat_models,
    "azure_ai": azure_ai_models,
    "voyage": voyage_models,
    "infinity": infinity_models,
    "databricks": databricks_models,
    "cloudflare": cloudflare_models,
    "codestral": codestral_models,
    "nlp_cloud": nlp_cloud_models,
    "friendliai": friendliai_models,
    "palm": palm_models,
    "groq": groq_models,
    "azure": azure_models + azure_text_models,
    "azure_text": azure_text_models,
    "anyscale": anyscale_models,
    "cerebras": cerebras_models,
    "galadriel": galadriel_models,
    "sambanova": sambanova_models,
    "assemblyai": assemblyai_models,
    "jina_ai": jina_ai_models,
    "snowflake": snowflake_models,
    "meta_llama": llama_models,
}

# mapping for those models which have larger equivalents
longer_context_model_fallback_dict: dict = {
    # openai chat completion models
    "gpt-3.5-turbo": "gpt-3.5-turbo-16k",
    "gpt-3.5-turbo-0301": "gpt-3.5-turbo-16k-0301",
    "gpt-3.5-turbo-0613": "gpt-3.5-turbo-16k-0613",
    "gpt-4": "gpt-4-32k",
    "gpt-4-0314": "gpt-4-32k-0314",
    "gpt-4-0613": "gpt-4-32k-0613",
    # anthropic
    "claude-instant-1": "claude-2",
    "claude-instant-1.2": "claude-2",
    # vertexai
    "chat-bison": "chat-bison-32k",
    "chat-bison@001": "chat-bison-32k",
    "codechat-bison": "codechat-bison-32k",
    "codechat-bison@001": "codechat-bison-32k",
    # openrouter
    "openrouter/openai/gpt-3.5-turbo": "openrouter/openai/gpt-3.5-turbo-16k",
    "openrouter/anthropic/claude-instant-v1": "openrouter/anthropic/claude-2",
}

####### EMBEDDING MODELS ###################

all_embedding_models = (
    open_ai_embedding_models
    + cohere_embedding_models
    + bedrock_embedding_models
    + vertex_embedding_models
    + fireworks_ai_embedding_models
)

####### IMAGE GENERATION MODELS ###################
openai_image_generation_models = ["dall-e-2", "dall-e-3"]

from .timeout import timeout
from .cost_calculator import completion_cost
from litellm.litellm_core_utils.litellm_logging import Logging, modify_integration
from litellm.litellm_core_utils.get_llm_provider_logic import get_llm_provider
from litellm.litellm_core_utils.core_helpers import remove_index_from_tool_calls
from litellm.litellm_core_utils.token_counter import get_modified_max_tokens
from .utils import (
    client,
    exception_type,
    get_optional_params,
    get_response_string,
    token_counter,
    create_pretrained_tokenizer,
    create_tokenizer,
    supports_function_calling,
    supports_web_search,
    supports_response_schema,
    supports_parallel_function_calling,
    supports_vision,
    supports_audio_input,
    supports_audio_output,
    supports_system_messages,
    supports_reasoning,
    get_litellm_params,
    acreate,
    get_max_tokens,
    get_model_info,
    register_prompt_template,
    validate_environment,
    check_valid_key,
    register_model,
    encode,
    decode,
    _calculate_retry_after,
    _should_retry,
    get_supported_openai_params,
    get_api_base,
    get_first_chars_messages,
    ModelResponse,
    ModelResponseStream,
    EmbeddingResponse,
    ImageResponse,
    TranscriptionResponse,
    TextCompletionResponse,
    get_provider_fields,
    ModelResponseListIterator,
)

ALL_LITELLM_RESPONSE_TYPES = [
    ModelResponse,
    EmbeddingResponse,
    ImageResponse,
    TranscriptionResponse,
    TextCompletionResponse,
]

from .llms.custom_llm import CustomLLM
from .llms.bedrock.chat.converse_transformation import AmazonConverseConfig
from .llms.openai_like.chat.handler import OpenAILikeChatConfig
from .llms.aiohttp_openai.chat.transformation import AiohttpOpenAIChatConfig
from .llms.galadriel.chat.transformation import GaladrielChatConfig
from .llms.github.chat.transformation import GithubChatConfig
from .llms.empower.chat.transformation import EmpowerChatConfig
from .llms.huggingface.chat.transformation import HuggingFaceChatConfig
from .llms.huggingface.embedding.transformation import HuggingFaceEmbeddingConfig
from .llms.oobabooga.chat.transformation import OobaboogaConfig
from .llms.maritalk import MaritalkConfig
from .llms.openrouter.chat.transformation import OpenrouterConfig
from .llms.anthropic.chat.transformation import AnthropicConfig
from .llms.anthropic.common_utils import AnthropicModelInfo
from .llms.groq.stt.transformation import GroqSTTConfig
from .llms.anthropic.completion.transformation import AnthropicTextConfig
from .llms.triton.completion.transformation import TritonConfig
from .llms.triton.completion.transformation import TritonGenerateConfig
from .llms.triton.completion.transformation import TritonInferConfig
from .llms.triton.embedding.transformation import TritonEmbeddingConfig
from .llms.databricks.chat.transformation import DatabricksConfig
from .llms.databricks.embed.transformation import DatabricksEmbeddingConfig
from .llms.predibase.chat.transformation import PredibaseConfig
from .llms.replicate.chat.transformation import ReplicateConfig
from .llms.cohere.completion.transformation import CohereTextConfig as CohereConfig
from .llms.snowflake.chat.transformation import SnowflakeConfig
from .llms.cohere.rerank.transformation import CohereRerankConfig
from .llms.cohere.rerank_v2.transformation import CohereRerankV2Config
from .llms.azure_ai.rerank.transformation import AzureAIRerankConfig
from .llms.infinity.rerank.transformation import InfinityRerankConfig
from .llms.jina_ai.rerank.transformation import JinaAIRerankConfig
from .llms.clarifai.chat.transformation import ClarifaiConfig
from .llms.ai21.chat.transformation import AI21ChatConfig, AI21ChatConfig as AI21Config
from .llms.meta_llama.chat.transformation import LlamaAPIConfig
from .llms.anthropic.experimental_pass_through.messages.transformation import (
    AnthropicMessagesConfig,
)
from .llms.together_ai.chat import TogetherAIConfig
from .llms.together_ai.completion.transformation import TogetherAITextCompletionConfig
from .llms.cloudflare.chat.transformation import CloudflareChatConfig
from .llms.deprecated_providers.palm import (
    PalmConfig,
)  # here to prevent breaking changes
from .llms.nlp_cloud.chat.handler import NLPCloudConfig
from .llms.petals.completion.transformation import PetalsConfig
from .llms.deprecated_providers.aleph_alpha import AlephAlphaConfig
from .llms.vertex_ai.gemini.vertex_and_google_ai_studio_gemini import (
    VertexGeminiConfig,
    VertexGeminiConfig as VertexAIConfig,
)
from .llms.gemini.common_utils import GeminiModelInfo
from .llms.gemini.chat.transformation import (
    GoogleAIStudioGeminiConfig,
    GoogleAIStudioGeminiConfig as GeminiConfig,  # aliased to maintain backwards compatibility
)


from .llms.vertex_ai.vertex_embeddings.transformation import (
    VertexAITextEmbeddingConfig,
)

vertexAITextEmbeddingConfig = VertexAITextEmbeddingConfig()

from .llms.vertex_ai.vertex_ai_partner_models.anthropic.transformation import (
    VertexAIAnthropicConfig,
)
from .llms.vertex_ai.vertex_ai_partner_models.llama3.transformation import (
    VertexAILlama3Config,
)
from .llms.vertex_ai.vertex_ai_partner_models.ai21.transformation import (
    VertexAIAi21Config,
)

from .llms.ollama.completion.transformation import OllamaConfig
from .llms.sagemaker.completion.transformation import SagemakerConfig
from .llms.sagemaker.chat.transformation import SagemakerChatConfig
from .llms.ollama_chat import OllamaChatConfig
from .llms.bedrock.chat.invoke_handler import (
    AmazonCohereChatConfig,
    bedrock_tool_name_mappings,
)

from .llms.bedrock.common_utils import (
    AmazonBedrockGlobalConfig,
)
from .llms.bedrock.chat.invoke_transformations.amazon_ai21_transformation import (
    AmazonAI21Config,
)
from .llms.bedrock.chat.invoke_transformations.amazon_nova_transformation import (
    AmazonInvokeNovaConfig,
)
from .llms.bedrock.chat.invoke_transformations.anthropic_claude2_transformation import (
    AmazonAnthropicConfig,
)
from .llms.bedrock.chat.invoke_transformations.anthropic_claude3_transformation import (
    AmazonAnthropicClaude3Config,
)
from .llms.bedrock.chat.invoke_transformations.amazon_cohere_transformation import (
    AmazonCohereConfig,
)
from .llms.bedrock.chat.invoke_transformations.amazon_llama_transformation import (
    AmazonLlamaConfig,
)
from .llms.bedrock.chat.invoke_transformations.amazon_deepseek_transformation import (
    AmazonDeepSeekR1Config,
)
from .llms.bedrock.chat.invoke_transformations.amazon_mistral_transformation import (
    AmazonMistralConfig,
)
from .llms.bedrock.chat.invoke_transformations.amazon_titan_transformation import (
    AmazonTitanConfig,
)
from .llms.bedrock.chat.invoke_transformations.base_invoke_transformation import (
    AmazonInvokeConfig,
)

from .llms.bedrock.image.amazon_stability1_transformation import AmazonStabilityConfig
from .llms.bedrock.image.amazon_stability3_transformation import AmazonStability3Config
from .llms.bedrock.image.amazon_nova_canvas_transformation import AmazonNovaCanvasConfig
from .llms.bedrock.embed.amazon_titan_g1_transformation import AmazonTitanG1Config
from .llms.bedrock.embed.amazon_titan_multimodal_transformation import (
    AmazonTitanMultimodalEmbeddingG1Config,
)
from .llms.bedrock.embed.amazon_titan_v2_transformation import (
    AmazonTitanV2Config,
)
from .llms.cohere.chat.transformation import CohereChatConfig
from .llms.bedrock.embed.cohere_transformation import BedrockCohereEmbeddingConfig
from .llms.openai.openai import OpenAIConfig, MistralEmbeddingConfig
from .llms.openai.image_variations.transformation import OpenAIImageVariationConfig
from .llms.deepinfra.chat.transformation import DeepInfraConfig
from .llms.deepgram.audio_transcription.transformation import (
    DeepgramAudioTranscriptionConfig,
)
from .llms.topaz.common_utils import TopazModelInfo
from .llms.topaz.image_variations.transformation import TopazImageVariationConfig
from litellm.llms.openai.completion.transformation import OpenAITextCompletionConfig
from .llms.groq.chat.transformation import GroqChatConfig
from .llms.voyage.embedding.transformation import VoyageEmbeddingConfig
from .llms.infinity.embedding.transformation import InfinityEmbeddingConfig
from .llms.azure_ai.chat.transformation import AzureAIStudioConfig
from .llms.mistral.mistral_chat_transformation import MistralConfig
from .llms.openai.responses.transformation import OpenAIResponsesAPIConfig
from .llms.azure.responses.transformation import AzureOpenAIResponsesAPIConfig
from .llms.openai.chat.o_series_transformation import (
    OpenAIOSeriesConfig as OpenAIO1Config,  # maintain backwards compatibility
    OpenAIOSeriesConfig,
)

from .llms.snowflake.chat.transformation import SnowflakeConfig

openaiOSeriesConfig = OpenAIOSeriesConfig()
from .llms.openai.chat.gpt_transformation import (
    OpenAIGPTConfig,
)
from .llms.openai.transcriptions.whisper_transformation import (
    OpenAIWhisperAudioTranscriptionConfig,
)
from .llms.openai.transcriptions.gpt_transformation import (
    OpenAIGPTAudioTranscriptionConfig,
)

openAIGPTConfig = OpenAIGPTConfig()
from .llms.openai.chat.gpt_audio_transformation import (
    OpenAIGPTAudioConfig,
)

openAIGPTAudioConfig = OpenAIGPTAudioConfig()

from .llms.nvidia_nim.chat import NvidiaNimConfig
from .llms.nvidia_nim.embed import NvidiaNimEmbeddingConfig

nvidiaNimConfig = NvidiaNimConfig()
nvidiaNimEmbeddingConfig = NvidiaNimEmbeddingConfig()

from .llms.cerebras.chat import CerebrasConfig
from .llms.sambanova.chat import SambanovaConfig
from .llms.ai21.chat.transformation import AI21ChatConfig
from .llms.fireworks_ai.chat.transformation import FireworksAIConfig
from .llms.fireworks_ai.completion.transformation import FireworksAITextCompletionConfig
from .llms.fireworks_ai.audio_transcription.transformation import (
    FireworksAIAudioTranscriptionConfig,
)
from .llms.fireworks_ai.embed.fireworks_ai_transformation import (
    FireworksAIEmbeddingConfig,
)
from .llms.friendliai.chat.transformation import FriendliaiChatConfig
from .llms.jina_ai.embedding.transformation import JinaAIEmbeddingConfig
from .llms.xai.chat.transformation import XAIChatConfig
from .llms.xai.common_utils import XAIModelInfo
from .llms.volcengine import VolcEngineConfig
from .llms.codestral.completion.transformation import CodestralTextCompletionConfig
from .llms.azure.azure import (
    AzureOpenAIError,
    AzureOpenAIAssistantsAPIConfig,
)

from .llms.azure.chat.gpt_transformation import AzureOpenAIConfig
from .llms.azure.completion.transformation import AzureOpenAITextConfig
from .llms.hosted_vllm.chat.transformation import HostedVLLMChatConfig
from .llms.llamafile.chat.transformation import LlamafileChatConfig
from .llms.litellm_proxy.chat.transformation import LiteLLMProxyChatConfig
from .llms.vllm.completion.transformation import VLLMConfig
from .llms.deepseek.chat.transformation import DeepSeekChatConfig
from .llms.lm_studio.chat.transformation import LMStudioChatConfig
from .llms.lm_studio.embed.transformation import LmStudioEmbeddingConfig
from .llms.perplexity.chat.transformation import PerplexityChatConfig
from .llms.azure.chat.o_series_transformation import AzureOpenAIO1Config
from .llms.watsonx.completion.transformation import IBMWatsonXAIConfig
from .llms.watsonx.chat.transformation import IBMWatsonXChatConfig
from .llms.watsonx.embed.transformation import IBMWatsonXEmbeddingConfig
from .main import *  # type: ignore
from .integrations import *
from .exceptions import (
    AuthenticationError,
    InvalidRequestError,
    BadRequestError,
    NotFoundError,
    RateLimitError,
    ServiceUnavailableError,
    OpenAIError,
    ContextWindowExceededError,
    ContentPolicyViolationError,
    BudgetExceededError,
    APIError,
    Timeout,
    APIConnectionError,
    UnsupportedParamsError,
    APIResponseValidationError,
    UnprocessableEntityError,
    InternalServerError,
    JSONSchemaValidationError,
    LITELLM_EXCEPTION_TYPES,
    MockException,
)
from .budget_manager import BudgetManager
from .proxy.proxy_cli import run_server
from .router import Router
from .assistants.main import *
from .batches.main import *
from .batch_completion.main import *  # type: ignore
from .rerank_api.main import *
from .llms.anthropic.experimental_pass_through.messages.handler import *
from .responses.main import *
from .realtime_api.main import _arealtime
from .fine_tuning.main import *
from .files.main import *
from .scheduler import *
from .cost_calculator import response_cost_calculator, cost_per_token

### ADAPTERS ###
from .types.adapter import AdapterItem
import litellm.anthropic_interface as anthropic

adapters: List[AdapterItem] = []

### Vector Store Registry ###
from .vector_stores.vector_store_registry import VectorStoreRegistry

vector_store_registry: Optional[VectorStoreRegistry] = None

### CUSTOM LLMs ###
from .types.llms.custom_llm import CustomLLMItem
from .types.utils import GenericStreamingChunk

custom_provider_map: List[CustomLLMItem] = []
_custom_providers: List[str] = (
    []
)  # internal helper util, used to track names of custom providers
disable_hf_tokenizer_download: Optional[bool] = (
    None  # disable huggingface tokenizer download. Defaults to openai clk100
)
global_disable_no_log_param: bool = False<|MERGE_RESOLUTION|>--- conflicted
+++ resolved
@@ -112,13 +112,10 @@
     "pagerduty",
     "humanloop",
     "gcs_pubsub",
-<<<<<<< HEAD
     "tinybird",
-=======
     "agentops",
     "anthropic_cache_control_hook",
     "bedrock_vector_store",
->>>>>>> 914ab008
 ]
 logged_real_time_event_types: Optional[Union[List[str], Literal["*"]]] = None
 _known_custom_logger_compatible_callbacks: List = list(
