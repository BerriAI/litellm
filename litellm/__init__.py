### Hide pydantic namespace conflict warnings globally ###
import warnings

warnings.filterwarnings("ignore", message=".*conflict with protected namespace.*")
### INIT VARIABLES #########
import threading
import os
from typing import Callable, List, Optional, Dict, Union, Any, Literal, get_args
from litellm.llms.custom_httpx.http_handler import AsyncHTTPHandler, HTTPHandler
from litellm.caching.caching import Cache, DualCache, RedisCache, InMemoryCache
from litellm.caching.llm_caching_handler import LLMClientCache
from litellm.types.llms.bedrock import COHERE_EMBEDDING_INPUT_TYPES
from litellm.types.utils import (
    ImageObject,
    BudgetConfig,
    all_litellm_params,
    all_litellm_params as _litellm_completion_params,
    CredentialItem,
)  # maintain backwards compatibility for root param
from litellm._logging import (
    set_verbose,
    _turn_on_debug,
    verbose_logger,
    json_logs,
    _turn_on_json,
    log_level,
)
import re
from litellm.constants import (
    DEFAULT_BATCH_SIZE,
    DEFAULT_FLUSH_INTERVAL_SECONDS,
    ROUTER_MAX_FALLBACKS,
    DEFAULT_MAX_RETRIES,
    DEFAULT_REPLICATE_POLLING_RETRIES,
    DEFAULT_REPLICATE_POLLING_DELAY_SECONDS,
    LITELLM_CHAT_PROVIDERS,
    HUMANLOOP_PROMPT_CACHE_TTL_SECONDS,
    OPENAI_CHAT_COMPLETION_PARAMS,
    OPENAI_CHAT_COMPLETION_PARAMS as _openai_completion_params,  # backwards compatibility
    OPENAI_FINISH_REASONS,
    OPENAI_FINISH_REASONS as _openai_finish_reasons,  # backwards compatibility
    openai_compatible_endpoints,
    openai_compatible_providers,
    openai_text_completion_compatible_providers,
    _openai_like_providers,
    replicate_models,
    clarifai_models,
    huggingface_models,
    empower_models,
    together_ai_models,
    bitdeerai_models,
    baseten_models,
    REPEATED_STREAMING_CHUNK_LIMIT,
    request_timeout,
    open_ai_embedding_models,
    cohere_embedding_models,
    bedrock_embedding_models,
    known_tokenizer_config,
    BEDROCK_INVOKE_PROVIDERS_LITERAL,
)
from litellm.types.guardrails import GuardrailItem
from litellm.proxy._types import (
    KeyManagementSystem,
    KeyManagementSettings,
    LiteLLM_UpperboundKeyGenerateParams,
)
from litellm.types.utils import StandardKeyGenerationConfig, LlmProviders
from litellm.integrations.custom_logger import CustomLogger
from litellm.litellm_core_utils.logging_callback_manager import LoggingCallbackManager
import httpx
import dotenv
from enum import Enum

litellm_mode = os.getenv("LITELLM_MODE", "DEV")  # "PRODUCTION", "DEV"
if litellm_mode == "DEV":
    dotenv.load_dotenv()
################################################
if set_verbose == True:
    _turn_on_debug()
################################################
### Callbacks /Logging / Success / Failure Handlers #####
CALLBACK_TYPES = Union[str, Callable, CustomLogger]
input_callback: List[CALLBACK_TYPES] = []
success_callback: List[CALLBACK_TYPES] = []
failure_callback: List[CALLBACK_TYPES] = []
service_callback: List[CALLBACK_TYPES] = []
logging_callback_manager = LoggingCallbackManager()
_custom_logger_compatible_callbacks_literal = Literal[
    "lago",
    "openmeter",
    "logfire",
    "literalai",
    "dynamic_rate_limiter",
    "langsmith",
    "prometheus",
    "otel",
    "datadog",
    "datadog_llm_observability",
    "galileo",
    "braintrust",
    "arize",
    "arize_phoenix",
    "langtrace",
    "gcs_bucket",
    "azure_storage",
    "opik",
    "argilla",
    "mlflow",
    "langfuse",
    "pagerduty",
    "humanloop",
    "gcs_pubsub",
]
logged_real_time_event_types: Optional[Union[List[str], Literal["*"]]] = None
_known_custom_logger_compatible_callbacks: List = list(
    get_args(_custom_logger_compatible_callbacks_literal)
)
callbacks: List[
    Union[Callable, _custom_logger_compatible_callbacks_literal, CustomLogger]
] = []
langfuse_default_tags: Optional[List[str]] = None
langsmith_batch_size: Optional[int] = None
prometheus_initialize_budget_metrics: Optional[bool] = False
argilla_batch_size: Optional[int] = None
datadog_use_v1: Optional[bool] = False  # if you want to use v1 datadog logged payload
argilla_transformation_object: Optional[Dict[str, Any]] = None
_async_input_callback: List[Union[str, Callable, CustomLogger]] = (
    []
)  # internal variable - async custom callbacks are routed here.
_async_success_callback: List[Union[str, Callable, CustomLogger]] = (
    []
)  # internal variable - async custom callbacks are routed here.
_async_failure_callback: List[Union[str, Callable, CustomLogger]] = (
    []
)  # internal variable - async custom callbacks are routed here.
pre_call_rules: List[Callable] = []
post_call_rules: List[Callable] = []
turn_off_message_logging: Optional[bool] = False
log_raw_request_response: bool = False
redact_messages_in_exceptions: Optional[bool] = False
redact_user_api_key_info: Optional[bool] = False
filter_invalid_headers: Optional[bool] = False
add_user_information_to_llm_headers: Optional[bool] = (
    None  # adds user_id, team_id, token hash (params from StandardLoggingMetadata) to request headers
)
store_audit_logs = False  # Enterprise feature, allow users to see audit logs
### end of callbacks #############

email: Optional[str] = (
    None  # Not used anymore, will be removed in next MAJOR release - https://github.com/BerriAI/litellm/discussions/648
)
token: Optional[str] = (
    None  # Not used anymore, will be removed in next MAJOR release - https://github.com/BerriAI/litellm/discussions/648
)
telemetry = True
max_tokens = 256  # OpenAI Defaults
drop_params = bool(os.getenv("LITELLM_DROP_PARAMS", False))
modify_params = False
retry = True
### AUTH ###
api_key: Optional[str] = None
openai_key: Optional[str] = None
groq_key: Optional[str] = None
databricks_key: Optional[str] = None
openai_like_key: Optional[str] = None
azure_key: Optional[str] = None
anthropic_key: Optional[str] = None
replicate_key: Optional[str] = None
cohere_key: Optional[str] = None
infinity_key: Optional[str] = None
clarifai_key: Optional[str] = None
maritalk_key: Optional[str] = None
ai21_key: Optional[str] = None
ollama_key: Optional[str] = None
openrouter_key: Optional[str] = None
predibase_key: Optional[str] = None
huggingface_key: Optional[str] = None
vertex_project: Optional[str] = None
vertex_location: Optional[str] = None
predibase_tenant_id: Optional[str] = None
togetherai_api_key: Optional[str] = None
cloudflare_api_key: Optional[str] = None
baseten_key: Optional[str] = None
aleph_alpha_key: Optional[str] = None
nlp_cloud_key: Optional[str] = None
<<<<<<< HEAD
bitdeerai_api_key: Optional[str] = None
=======
snowflake_key: Optional[str] = None
>>>>>>> 7b189e30
common_cloud_provider_auth_params: dict = {
    "params": ["project", "region_name", "token"],
    "providers": ["vertex_ai", "bedrock", "watsonx", "azure", "vertex_ai_beta"],
}
use_client: bool = False
ssl_verify: Union[str, bool] = True
ssl_certificate: Optional[str] = None
disable_streaming_logging: bool = False
disable_add_transform_inline_image_block: bool = False
in_memory_llm_clients_cache: LLMClientCache = LLMClientCache()
safe_memory_mode: bool = False
enable_azure_ad_token_refresh: Optional[bool] = False
### DEFAULT AZURE API VERSION ###
AZURE_DEFAULT_API_VERSION = "2025-02-01-preview"  # this is updated to the latest
### DEFAULT WATSONX API VERSION ###
WATSONX_DEFAULT_API_VERSION = "2024-03-13"
### COHERE EMBEDDINGS DEFAULT TYPE ###
COHERE_DEFAULT_EMBEDDING_INPUT_TYPE: COHERE_EMBEDDING_INPUT_TYPES = "search_document"
### CREDENTIALS ###
credential_list: List[CredentialItem] = []
### GUARDRAILS ###
llamaguard_model_name: Optional[str] = None
openai_moderations_model_name: Optional[str] = None
presidio_ad_hoc_recognizers: Optional[str] = None
google_moderation_confidence_threshold: Optional[float] = None
llamaguard_unsafe_content_categories: Optional[str] = None
blocked_user_list: Optional[Union[str, List]] = None
banned_keywords_list: Optional[Union[str, List]] = None
llm_guard_mode: Literal["all", "key-specific", "request-specific"] = "all"
guardrail_name_config_map: Dict[str, GuardrailItem] = {}
##################
### PREVIEW FEATURES ###
enable_preview_features: bool = False
return_response_headers: bool = (
    False  # get response headers from LLM Api providers - example x-remaining-requests,
)
enable_json_schema_validation: bool = False
##################
logging: bool = True
enable_loadbalancing_on_batch_endpoints: Optional[bool] = None
enable_caching_on_provider_specific_optional_params: bool = (
    False  # feature-flag for caching on optional params - e.g. 'top_k'
)
caching: bool = (
    False  # Not used anymore, will be removed in next MAJOR release - https://github.com/BerriAI/litellm/discussions/648
)
caching_with_models: bool = (
    False  # # Not used anymore, will be removed in next MAJOR release - https://github.com/BerriAI/litellm/discussions/648
)
cache: Optional[Cache] = (
    None  # cache object <- use this - https://docs.litellm.ai/docs/caching
)
default_in_memory_ttl: Optional[float] = None
default_redis_ttl: Optional[float] = None
default_redis_batch_cache_expiry: Optional[float] = None
model_alias_map: Dict[str, str] = {}
model_group_alias_map: Dict[str, str] = {}
max_budget: float = 0.0  # set the max budget across all providers
budget_duration: Optional[str] = (
    None  # proxy only - resets budget after fixed duration. You can set duration as seconds ("30s"), minutes ("30m"), hours ("30h"), days ("30d").
)
default_soft_budget: float = (
    50.0  # by default all litellm proxy keys have a soft budget of 50.0
)
forward_traceparent_to_llm_provider: bool = False


_current_cost = 0.0  # private variable, used if max budget is set
error_logs: Dict = {}
add_function_to_prompt: bool = (
    False  # if function calling not supported by api, append function call details to system prompt
)
client_session: Optional[httpx.Client] = None
aclient_session: Optional[httpx.AsyncClient] = None
model_fallbacks: Optional[List] = None  # Deprecated for 'litellm.fallbacks'
model_cost_map_url: str = (
    "https://raw.githubusercontent.com/BerriAI/litellm/main/model_prices_and_context_window.json"
)
suppress_debug_info = False
dynamodb_table_name: Optional[str] = None
s3_callback_params: Optional[Dict] = None
generic_logger_headers: Optional[Dict] = None
default_key_generate_params: Optional[Dict] = None
upperbound_key_generate_params: Optional[LiteLLM_UpperboundKeyGenerateParams] = None
key_generation_settings: Optional[StandardKeyGenerationConfig] = None
default_internal_user_params: Optional[Dict] = None
default_team_settings: Optional[List] = None
max_user_budget: Optional[float] = None
default_max_internal_user_budget: Optional[float] = None
max_internal_user_budget: Optional[float] = None
max_ui_session_budget: Optional[float] = 10  # $10 USD budgets for UI Chat sessions
internal_user_budget_duration: Optional[str] = None
tag_budget_config: Optional[Dict[str, BudgetConfig]] = None
max_end_user_budget: Optional[float] = None
disable_end_user_cost_tracking: Optional[bool] = None
disable_end_user_cost_tracking_prometheus_only: Optional[bool] = None
custom_prometheus_metadata_labels: List[str] = []
#### REQUEST PRIORITIZATION ####
priority_reservation: Optional[Dict[str, float]] = None
force_ipv4: bool = (
    False  # when True, litellm will force ipv4 for all LLM requests. Some users have seen httpx ConnectionError when using ipv6.
)
module_level_aclient = AsyncHTTPHandler(
    timeout=request_timeout, client_alias="module level aclient"
)
module_level_client = HTTPHandler(timeout=request_timeout)

#### RETRIES ####
num_retries: Optional[int] = None  # per model endpoint
max_fallbacks: Optional[int] = None
default_fallbacks: Optional[List] = None
fallbacks: Optional[List] = None
context_window_fallbacks: Optional[List] = None
content_policy_fallbacks: Optional[List] = None
allowed_fails: int = 3
num_retries_per_request: Optional[int] = (
    None  # for the request overall (incl. fallbacks + model retries)
)
####### SECRET MANAGERS #####################
secret_manager_client: Optional[Any] = (
    None  # list of instantiated key management clients - e.g. azure kv, infisical, etc.
)
_google_kms_resource_name: Optional[str] = None
_key_management_system: Optional[KeyManagementSystem] = None
_key_management_settings: KeyManagementSettings = KeyManagementSettings()
#### PII MASKING ####
output_parse_pii: bool = False
#############################################
from litellm.litellm_core_utils.get_model_cost_map import get_model_cost_map

model_cost = get_model_cost_map(url=model_cost_map_url)
custom_prompt_dict: Dict[str, dict] = {}


####### THREAD-SPECIFIC DATA ####################
class MyLocal(threading.local):
    def __init__(self):
        self.user = "Hello World"


_thread_context = MyLocal()


def identify(event_details):
    # Store user in thread local data
    if "user" in event_details:
        _thread_context.user = event_details["user"]


####### ADDITIONAL PARAMS ################### configurable params if you use proxy models like Helicone, map spend to org id, etc.
api_base: Optional[str] = None
headers = None
api_version = None
organization = None
project = None
config_path = None
vertex_ai_safety_settings: Optional[dict] = None
BEDROCK_CONVERSE_MODELS = [
    "anthropic.claude-3-5-haiku-20241022-v1:0",
    "anthropic.claude-3-5-sonnet-20241022-v2:0",
    "anthropic.claude-3-5-sonnet-20240620-v1:0",
    "anthropic.claude-3-opus-20240229-v1:0",
    "anthropic.claude-3-sonnet-20240229-v1:0",
    "anthropic.claude-3-haiku-20240307-v1:0",
    "anthropic.claude-v2",
    "anthropic.claude-v2:1",
    "anthropic.claude-v1",
    "anthropic.claude-instant-v1",
    "ai21.jamba-instruct-v1:0",
    "meta.llama3-70b-instruct-v1:0",
    "meta.llama3-8b-instruct-v1:0",
    "meta.llama3-1-8b-instruct-v1:0",
    "meta.llama3-1-70b-instruct-v1:0",
    "meta.llama3-1-405b-instruct-v1:0",
    "meta.llama3-70b-instruct-v1:0",
    "mistral.mistral-large-2407-v1:0",
    "mistral.mistral-large-2402-v1:0",
    "meta.llama3-2-1b-instruct-v1:0",
    "meta.llama3-2-3b-instruct-v1:0",
    "meta.llama3-2-11b-instruct-v1:0",
    "meta.llama3-2-90b-instruct-v1:0",
]

####### COMPLETION MODELS ###################
open_ai_chat_completion_models: List = []
open_ai_text_completion_models: List = []
cohere_models: List = []
cohere_chat_models: List = []
mistral_chat_models: List = []
text_completion_codestral_models: List = []
anthropic_models: List = []
openrouter_models: List = []
vertex_language_models: List = []
vertex_vision_models: List = []
vertex_chat_models: List = []
vertex_code_chat_models: List = []
vertex_ai_image_models: List = []
vertex_text_models: List = []
vertex_code_text_models: List = []
vertex_embedding_models: List = []
vertex_anthropic_models: List = []
vertex_llama3_models: List = []
vertex_ai_ai21_models: List = []
vertex_mistral_models: List = []
ai21_models: List = []
ai21_chat_models: List = []
nlp_cloud_models: List = []
aleph_alpha_models: List = []
bedrock_models: List = []
bedrock_converse_models: List = BEDROCK_CONVERSE_MODELS
fireworks_ai_models: List = []
fireworks_ai_embedding_models: List = []
deepinfra_models: List = []
perplexity_models: List = []
watsonx_models: List = []
gemini_models: List = []
xai_models: List = []
deepseek_models: List = []
azure_ai_models: List = []
jina_ai_models: List = []
voyage_models: List = []
databricks_models: List = []
cloudflare_models: List = []
codestral_models: List = []
friendliai_models: List = []
palm_models: List = []
groq_models: List = []
azure_models: List = []
azure_text_models: List = []
anyscale_models: List = []
cerebras_models: List = []
galadriel_models: List = []
sambanova_models: List = []
assemblyai_models: List = []
<<<<<<< HEAD
bitdeerai_models: List = []
=======
snowflake_models: List = []
>>>>>>> 7b189e30


def is_bedrock_pricing_only_model(key: str) -> bool:
    """
    Excludes keys with the pattern 'bedrock/<region>/<model>'. These are in the model_prices_and_context_window.json file for pricing purposes only.

    Args:
        key (str): A key to filter.

    Returns:
        bool: True if the key matches the Bedrock pattern, False otherwise.
    """
    # Regex to match 'bedrock/<region>/<model>'
    bedrock_pattern = re.compile(r"^bedrock/[a-zA-Z0-9_-]+/.+$")

    if "month-commitment" in key:
        return True

    is_match = bedrock_pattern.match(key)
    return is_match is not None


def is_openai_finetune_model(key: str) -> bool:
    """
    Excludes model cost keys with the pattern 'ft:<model>'. These are in the model_prices_and_context_window.json file for pricing purposes only.

    Args:
        key (str): A key to filter.

    Returns:
        bool: True if the key matches the OpenAI finetune pattern, False otherwise.
    """
    return key.startswith("ft:") and not key.count(":") > 1


def add_known_models():
    for key, value in model_cost.items():
        if value.get("litellm_provider") == "openai" and not is_openai_finetune_model(
            key
        ):
            open_ai_chat_completion_models.append(key)
        elif value.get("litellm_provider") == "text-completion-openai":
            open_ai_text_completion_models.append(key)
        elif value.get("litellm_provider") == "azure_text":
            azure_text_models.append(key)
        elif value.get("litellm_provider") == "cohere":
            cohere_models.append(key)
        elif value.get("litellm_provider") == "cohere_chat":
            cohere_chat_models.append(key)
        elif value.get("litellm_provider") == "mistral":
            mistral_chat_models.append(key)
        elif value.get("litellm_provider") == "anthropic":
            anthropic_models.append(key)
        elif value.get("litellm_provider") == "empower":
            empower_models.append(key)
        elif value.get("litellm_provider") == "openrouter":
            openrouter_models.append(key)
        elif value.get("litellm_provider") == "vertex_ai-text-models":
            vertex_text_models.append(key)
        elif value.get("litellm_provider") == "vertex_ai-code-text-models":
            vertex_code_text_models.append(key)
        elif value.get("litellm_provider") == "vertex_ai-language-models":
            vertex_language_models.append(key)
        elif value.get("litellm_provider") == "vertex_ai-vision-models":
            vertex_vision_models.append(key)
        elif value.get("litellm_provider") == "vertex_ai-chat-models":
            vertex_chat_models.append(key)
        elif value.get("litellm_provider") == "vertex_ai-code-chat-models":
            vertex_code_chat_models.append(key)
        elif value.get("litellm_provider") == "vertex_ai-embedding-models":
            vertex_embedding_models.append(key)
        elif value.get("litellm_provider") == "vertex_ai-anthropic_models":
            key = key.replace("vertex_ai/", "")
            vertex_anthropic_models.append(key)
        elif value.get("litellm_provider") == "vertex_ai-llama_models":
            key = key.replace("vertex_ai/", "")
            vertex_llama3_models.append(key)
        elif value.get("litellm_provider") == "vertex_ai-mistral_models":
            key = key.replace("vertex_ai/", "")
            vertex_mistral_models.append(key)
        elif value.get("litellm_provider") == "vertex_ai-ai21_models":
            key = key.replace("vertex_ai/", "")
            vertex_ai_ai21_models.append(key)
        elif value.get("litellm_provider") == "vertex_ai-image-models":
            key = key.replace("vertex_ai/", "")
            vertex_ai_image_models.append(key)
        elif value.get("litellm_provider") == "ai21":
            if value.get("mode") == "chat":
                ai21_chat_models.append(key)
            else:
                ai21_models.append(key)
        elif value.get("litellm_provider") == "nlp_cloud":
            nlp_cloud_models.append(key)
        elif value.get("litellm_provider") == "aleph_alpha":
            aleph_alpha_models.append(key)
        elif value.get(
            "litellm_provider"
        ) == "bedrock" and not is_bedrock_pricing_only_model(key):
            bedrock_models.append(key)
        elif value.get("litellm_provider") == "bedrock_converse":
            bedrock_converse_models.append(key)
        elif value.get("litellm_provider") == "deepinfra":
            deepinfra_models.append(key)
        elif value.get("litellm_provider") == "perplexity":
            perplexity_models.append(key)
        elif value.get("litellm_provider") == "watsonx":
            watsonx_models.append(key)
        elif value.get("litellm_provider") == "gemini":
            gemini_models.append(key)
        elif value.get("litellm_provider") == "fireworks_ai":
            # ignore the 'up-to', '-to-' model names -> not real models. just for cost tracking based on model params.
            if "-to-" not in key and "fireworks-ai-default" not in key:
                fireworks_ai_models.append(key)
        elif value.get("litellm_provider") == "fireworks_ai-embedding-models":
            # ignore the 'up-to', '-to-' model names -> not real models. just for cost tracking based on model params.
            if "-to-" not in key:
                fireworks_ai_embedding_models.append(key)
        elif value.get("litellm_provider") == "text-completion-codestral":
            text_completion_codestral_models.append(key)
        elif value.get("litellm_provider") == "xai":
            xai_models.append(key)
        elif value.get("litellm_provider") == "deepseek":
            deepseek_models.append(key)
        elif value.get("litellm_provider") == "azure_ai":
            azure_ai_models.append(key)
        elif value.get("litellm_provider") == "voyage":
            voyage_models.append(key)
        elif value.get("litellm_provider") == "databricks":
            databricks_models.append(key)
        elif value.get("litellm_provider") == "cloudflare":
            cloudflare_models.append(key)
        elif value.get("litellm_provider") == "codestral":
            codestral_models.append(key)
        elif value.get("litellm_provider") == "friendliai":
            friendliai_models.append(key)
        elif value.get("litellm_provider") == "palm":
            palm_models.append(key)
        elif value.get("litellm_provider") == "groq":
            groq_models.append(key)
        elif value.get("litellm_provider") == "azure":
            azure_models.append(key)
        elif value.get("litellm_provider") == "anyscale":
            anyscale_models.append(key)
        elif value.get("litellm_provider") == "cerebras":
            cerebras_models.append(key)
        elif value.get("litellm_provider") == "galadriel":
            galadriel_models.append(key)
        elif value.get("litellm_provider") == "sambanova_models":
            sambanova_models.append(key)
        elif value.get("litellm_provider") == "assemblyai":
            assemblyai_models.append(key)
        elif value.get("litellm_provider") == "jina_ai":
            jina_ai_models.append(key)
        elif value.get("litellm_provider") == "snowflake":
            snowflake_models.append(key)


add_known_models()
# known openai compatible endpoints - we'll eventually move this list to the model_prices_and_context_window.json dictionary

# this is maintained for Exception Mapping


# used for Cost Tracking & Token counting
# https://azure.microsoft.com/en-in/pricing/details/cognitive-services/openai-service/
# Azure returns gpt-35-turbo in their responses, we need to map this to azure/gpt-3.5-turbo for token counting
azure_llms = {
    "gpt-35-turbo": "azure/gpt-35-turbo",
    "gpt-35-turbo-16k": "azure/gpt-35-turbo-16k",
    "gpt-35-turbo-instruct": "azure/gpt-35-turbo-instruct",
}

azure_embedding_models = {
    "ada": "azure/ada",
}

petals_models = [
    "petals-team/StableBeluga2",
]

ollama_models = ["llama2"]

maritalk_models = ["maritalk"]


model_list = (
    open_ai_chat_completion_models
    + open_ai_text_completion_models
    + cohere_models
    + cohere_chat_models
    + anthropic_models
    + replicate_models
    + openrouter_models
    + huggingface_models
    + vertex_chat_models
    + vertex_text_models
    + ai21_models
    + ai21_chat_models
    + together_ai_models
    + baseten_models
    + aleph_alpha_models
    + nlp_cloud_models
    + ollama_models
    + bedrock_models
    + deepinfra_models
    + perplexity_models
    + maritalk_models
    + vertex_language_models
    + watsonx_models
    + gemini_models
    + text_completion_codestral_models
    + xai_models
    + deepseek_models
    + azure_ai_models
    + voyage_models
    + databricks_models
    + cloudflare_models
    + codestral_models
    + friendliai_models
    + palm_models
    + groq_models
    + azure_models
    + anyscale_models
    + cerebras_models
    + galadriel_models
    + sambanova_models
    + azure_text_models
    + assemblyai_models
    + jina_ai_models
<<<<<<< HEAD
    + bitdeerai_models
=======
    + snowflake_models
>>>>>>> 7b189e30
)

model_list_set = set(model_list)

provider_list: List[Union[LlmProviders, str]] = list(LlmProviders)


models_by_provider: dict = {
    "openai": open_ai_chat_completion_models + open_ai_text_completion_models,
    "text-completion-openai": open_ai_text_completion_models,
    "cohere": cohere_models + cohere_chat_models,
    "cohere_chat": cohere_chat_models,
    "anthropic": anthropic_models,
    "replicate": replicate_models,
    "huggingface": huggingface_models,
    "together_ai": together_ai_models,
    "baseten": baseten_models,
    "openrouter": openrouter_models,
    "vertex_ai": vertex_chat_models
    + vertex_text_models
    + vertex_anthropic_models
    + vertex_vision_models
    + vertex_language_models,
    "ai21": ai21_models,
    "bedrock": bedrock_models + bedrock_converse_models,
    "petals": petals_models,
    "ollama": ollama_models,
    "deepinfra": deepinfra_models,
    "perplexity": perplexity_models,
    "maritalk": maritalk_models,
    "watsonx": watsonx_models,
    "gemini": gemini_models,
    "fireworks_ai": fireworks_ai_models + fireworks_ai_embedding_models,
    "aleph_alpha": aleph_alpha_models,
    "text-completion-codestral": text_completion_codestral_models,
    "xai": xai_models,
    "deepseek": deepseek_models,
    "mistral": mistral_chat_models,
    "azure_ai": azure_ai_models,
    "voyage": voyage_models,
    "databricks": databricks_models,
    "cloudflare": cloudflare_models,
    "codestral": codestral_models,
    "nlp_cloud": nlp_cloud_models,
    "friendliai": friendliai_models,
    "palm": palm_models,
    "groq": groq_models,
    "azure": azure_models + azure_text_models,
    "azure_text": azure_text_models,
    "anyscale": anyscale_models,
    "cerebras": cerebras_models,
    "galadriel": galadriel_models,
    "sambanova": sambanova_models,
    "assemblyai": assemblyai_models,
    "jina_ai": jina_ai_models,
<<<<<<< HEAD
    "bitdeerai":bitdeerai_models,
=======
    "snowflake": snowflake_models,
>>>>>>> 7b189e30
}

# mapping for those models which have larger equivalents
longer_context_model_fallback_dict: dict = {
    # openai chat completion models
    "gpt-3.5-turbo": "gpt-3.5-turbo-16k",
    "gpt-3.5-turbo-0301": "gpt-3.5-turbo-16k-0301",
    "gpt-3.5-turbo-0613": "gpt-3.5-turbo-16k-0613",
    "gpt-4": "gpt-4-32k",
    "gpt-4-0314": "gpt-4-32k-0314",
    "gpt-4-0613": "gpt-4-32k-0613",
    # anthropic
    "claude-instant-1": "claude-2",
    "claude-instant-1.2": "claude-2",
    # vertexai
    "chat-bison": "chat-bison-32k",
    "chat-bison@001": "chat-bison-32k",
    "codechat-bison": "codechat-bison-32k",
    "codechat-bison@001": "codechat-bison-32k",
    # openrouter
    "openrouter/openai/gpt-3.5-turbo": "openrouter/openai/gpt-3.5-turbo-16k",
    "openrouter/anthropic/claude-instant-v1": "openrouter/anthropic/claude-2",
}

####### EMBEDDING MODELS ###################

all_embedding_models = (
    open_ai_embedding_models
    + cohere_embedding_models
    + bedrock_embedding_models
    + vertex_embedding_models
    + fireworks_ai_embedding_models
)

####### IMAGE GENERATION MODELS ###################
openai_image_generation_models = ["dall-e-2", "dall-e-3"]

from .timeout import timeout
from .cost_calculator import completion_cost
from litellm.litellm_core_utils.litellm_logging import Logging, modify_integration
from litellm.litellm_core_utils.get_llm_provider_logic import get_llm_provider
from litellm.litellm_core_utils.core_helpers import remove_index_from_tool_calls
from litellm.litellm_core_utils.token_counter import get_modified_max_tokens
from .utils import (
    client,
    exception_type,
    get_optional_params,
    get_response_string,
    token_counter,
    create_pretrained_tokenizer,
    create_tokenizer,
    supports_function_calling,
    supports_response_schema,
    supports_parallel_function_calling,
    supports_vision,
    supports_audio_input,
    supports_audio_output,
    supports_system_messages,
    get_litellm_params,
    acreate,
    get_max_tokens,
    get_model_info,
    register_prompt_template,
    validate_environment,
    check_valid_key,
    register_model,
    encode,
    decode,
    _calculate_retry_after,
    _should_retry,
    get_supported_openai_params,
    get_api_base,
    get_first_chars_messages,
    ModelResponse,
    ModelResponseStream,
    EmbeddingResponse,
    ImageResponse,
    TranscriptionResponse,
    TextCompletionResponse,
    get_provider_fields,
    ModelResponseListIterator,
)

ALL_LITELLM_RESPONSE_TYPES = [
    ModelResponse,
    EmbeddingResponse,
    ImageResponse,
    TranscriptionResponse,
    TextCompletionResponse,
]

from .llms.custom_llm import CustomLLM
from .llms.bedrock.chat.converse_transformation import AmazonConverseConfig
from .llms.openai_like.chat.handler import OpenAILikeChatConfig
from .llms.aiohttp_openai.chat.transformation import AiohttpOpenAIChatConfig
from .llms.galadriel.chat.transformation import GaladrielChatConfig
from .llms.github.chat.transformation import GithubChatConfig
from .llms.empower.chat.transformation import EmpowerChatConfig
from .llms.huggingface.chat.transformation import (
    HuggingfaceChatConfig as HuggingfaceConfig,
)
from .llms.oobabooga.chat.transformation import OobaboogaConfig
from .llms.maritalk import MaritalkConfig
from .llms.openrouter.chat.transformation import OpenrouterConfig
from .llms.anthropic.chat.transformation import AnthropicConfig
from .llms.groq.stt.transformation import GroqSTTConfig
from .llms.anthropic.completion.transformation import AnthropicTextConfig
from .llms.triton.completion.transformation import TritonConfig
from .llms.triton.completion.transformation import TritonGenerateConfig
from .llms.triton.completion.transformation import TritonInferConfig
from .llms.triton.embedding.transformation import TritonEmbeddingConfig
from .llms.databricks.chat.transformation import DatabricksConfig
from .llms.databricks.embed.transformation import DatabricksEmbeddingConfig
from .llms.predibase.chat.transformation import PredibaseConfig
from .llms.replicate.chat.transformation import ReplicateConfig
from .llms.cohere.completion.transformation import CohereTextConfig as CohereConfig
from .llms.snowflake.chat.transformation import SnowflakeConfig
from .llms.cohere.rerank.transformation import CohereRerankConfig
from .llms.cohere.rerank_v2.transformation import CohereRerankV2Config
from .llms.azure_ai.rerank.transformation import AzureAIRerankConfig
from .llms.infinity.rerank.transformation import InfinityRerankConfig
from .llms.jina_ai.rerank.transformation import JinaAIRerankConfig
from .llms.clarifai.chat.transformation import ClarifaiConfig
from .llms.ai21.chat.transformation import AI21ChatConfig, AI21ChatConfig as AI21Config
from .llms.anthropic.experimental_pass_through.messages.transformation import (
    AnthropicMessagesConfig,
)
from .llms.together_ai.chat import TogetherAIConfig
from .llms.together_ai.completion.transformation import TogetherAITextCompletionConfig
from .llms.cloudflare.chat.transformation import CloudflareChatConfig
from .llms.deprecated_providers.palm import (
    PalmConfig,
)  # here to prevent breaking changes
from .llms.nlp_cloud.chat.handler import NLPCloudConfig
from .llms.petals.completion.transformation import PetalsConfig
from .llms.deprecated_providers.aleph_alpha import AlephAlphaConfig
from .llms.vertex_ai.gemini.vertex_and_google_ai_studio_gemini import (
    VertexGeminiConfig,
    VertexGeminiConfig as VertexAIConfig,
)
from .llms.gemini.chat.transformation import (
    GoogleAIStudioGeminiConfig,
    GoogleAIStudioGeminiConfig as GeminiConfig,  # aliased to maintain backwards compatibility
)

from .llms.bitdeerai.chat.transformation import (
    BitdeerAIChatConfig
)
from .llms.bitdeerai.embed.transformation import (
    BitdeerAIEmbeddingConfig
)


from .llms.vertex_ai.vertex_embeddings.transformation import (
    VertexAITextEmbeddingConfig,
)

vertexAITextEmbeddingConfig = VertexAITextEmbeddingConfig()

from .llms.vertex_ai.vertex_ai_partner_models.anthropic.transformation import (
    VertexAIAnthropicConfig,
)
from .llms.vertex_ai.vertex_ai_partner_models.llama3.transformation import (
    VertexAILlama3Config,
)
from .llms.vertex_ai.vertex_ai_partner_models.ai21.transformation import (
    VertexAIAi21Config,
)

from .llms.ollama.completion.transformation import OllamaConfig
from .llms.sagemaker.completion.transformation import SagemakerConfig
from .llms.sagemaker.chat.transformation import SagemakerChatConfig
from .llms.ollama_chat import OllamaChatConfig
from .llms.bedrock.chat.invoke_handler import (
    AmazonCohereChatConfig,
    bedrock_tool_name_mappings,
)

from .llms.bedrock.common_utils import (
    AmazonBedrockGlobalConfig,
)
from .llms.bedrock.chat.invoke_transformations.amazon_ai21_transformation import (
    AmazonAI21Config,
)
from .llms.bedrock.chat.invoke_transformations.amazon_nova_transformation import (
    AmazonInvokeNovaConfig,
)
from .llms.bedrock.chat.invoke_transformations.anthropic_claude2_transformation import (
    AmazonAnthropicConfig,
)
from .llms.bedrock.chat.invoke_transformations.anthropic_claude3_transformation import (
    AmazonAnthropicClaude3Config,
)
from .llms.bedrock.chat.invoke_transformations.amazon_cohere_transformation import (
    AmazonCohereConfig,
)
from .llms.bedrock.chat.invoke_transformations.amazon_llama_transformation import (
    AmazonLlamaConfig,
)
from .llms.bedrock.chat.invoke_transformations.amazon_deepseek_transformation import (
    AmazonDeepSeekR1Config,
)
from .llms.bedrock.chat.invoke_transformations.amazon_mistral_transformation import (
    AmazonMistralConfig,
)
from .llms.bedrock.chat.invoke_transformations.amazon_titan_transformation import (
    AmazonTitanConfig,
)
from .llms.bedrock.chat.invoke_transformations.base_invoke_transformation import (
    AmazonInvokeConfig,
)

from .llms.bedrock.image.amazon_stability1_transformation import AmazonStabilityConfig
from .llms.bedrock.image.amazon_stability3_transformation import AmazonStability3Config
from .llms.bedrock.image.amazon_nova_canvas_transformation import AmazonNovaCanvasConfig
from .llms.bedrock.embed.amazon_titan_g1_transformation import AmazonTitanG1Config
from .llms.bedrock.embed.amazon_titan_multimodal_transformation import (
    AmazonTitanMultimodalEmbeddingG1Config,
)
from .llms.bedrock.embed.amazon_titan_v2_transformation import (
    AmazonTitanV2Config,
)
from .llms.cohere.chat.transformation import CohereChatConfig
from .llms.bedrock.embed.cohere_transformation import BedrockCohereEmbeddingConfig
from .llms.openai.openai import OpenAIConfig, MistralEmbeddingConfig
from .llms.openai.image_variations.transformation import OpenAIImageVariationConfig
from .llms.deepinfra.chat.transformation import DeepInfraConfig
from .llms.deepgram.audio_transcription.transformation import (
    DeepgramAudioTranscriptionConfig,
)
from .llms.topaz.common_utils import TopazModelInfo
from .llms.topaz.image_variations.transformation import TopazImageVariationConfig
from litellm.llms.openai.completion.transformation import OpenAITextCompletionConfig
from .llms.groq.chat.transformation import GroqChatConfig
from .llms.voyage.embedding.transformation import VoyageEmbeddingConfig
from .llms.azure_ai.chat.transformation import AzureAIStudioConfig
from .llms.mistral.mistral_chat_transformation import MistralConfig
from .llms.openai.responses.transformation import OpenAIResponsesAPIConfig
from .llms.openai.chat.o_series_transformation import (
    OpenAIOSeriesConfig as OpenAIO1Config,  # maintain backwards compatibility
    OpenAIOSeriesConfig,
)

from .llms.snowflake.chat.transformation import SnowflakeConfig

openaiOSeriesConfig = OpenAIOSeriesConfig()
from .llms.openai.chat.gpt_transformation import (
    OpenAIGPTConfig,
)

openAIGPTConfig = OpenAIGPTConfig()
from .llms.openai.chat.gpt_audio_transformation import (
    OpenAIGPTAudioConfig,
)

openAIGPTAudioConfig = OpenAIGPTAudioConfig()

from .llms.nvidia_nim.chat import NvidiaNimConfig
from .llms.nvidia_nim.embed import NvidiaNimEmbeddingConfig

nvidiaNimConfig = NvidiaNimConfig()
nvidiaNimEmbeddingConfig = NvidiaNimEmbeddingConfig()

from .llms.cerebras.chat import CerebrasConfig
from .llms.sambanova.chat import SambanovaConfig
from .llms.ai21.chat.transformation import AI21ChatConfig
from .llms.fireworks_ai.chat.transformation import FireworksAIConfig
from .llms.fireworks_ai.completion.transformation import FireworksAITextCompletionConfig
from .llms.fireworks_ai.audio_transcription.transformation import (
    FireworksAIAudioTranscriptionConfig,
)
from .llms.fireworks_ai.embed.fireworks_ai_transformation import (
    FireworksAIEmbeddingConfig,
)
from .llms.friendliai.chat.transformation import FriendliaiChatConfig
from .llms.jina_ai.embedding.transformation import JinaAIEmbeddingConfig
from .llms.xai.chat.transformation import XAIChatConfig
from .llms.volcengine import VolcEngineConfig
from .llms.codestral.completion.transformation import CodestralTextCompletionConfig
from .llms.azure.azure import (
    AzureOpenAIError,
    AzureOpenAIAssistantsAPIConfig,
)

from .llms.azure.chat.gpt_transformation import AzureOpenAIConfig
from .llms.azure.completion.transformation import AzureOpenAITextConfig
from .llms.hosted_vllm.chat.transformation import HostedVLLMChatConfig
from .llms.litellm_proxy.chat.transformation import LiteLLMProxyChatConfig
from .llms.vllm.completion.transformation import VLLMConfig
from .llms.deepseek.chat.transformation import DeepSeekChatConfig
from .llms.lm_studio.chat.transformation import LMStudioChatConfig
from .llms.lm_studio.embed.transformation import LmStudioEmbeddingConfig
from .llms.perplexity.chat.transformation import PerplexityChatConfig
from .llms.azure.chat.o_series_transformation import AzureOpenAIO1Config
from .llms.watsonx.completion.transformation import IBMWatsonXAIConfig
from .llms.watsonx.chat.transformation import IBMWatsonXChatConfig
from .llms.watsonx.embed.transformation import IBMWatsonXEmbeddingConfig
from .main import *  # type: ignore
from .integrations import *
from .exceptions import (
    AuthenticationError,
    InvalidRequestError,
    BadRequestError,
    NotFoundError,
    RateLimitError,
    ServiceUnavailableError,
    OpenAIError,
    ContextWindowExceededError,
    ContentPolicyViolationError,
    BudgetExceededError,
    APIError,
    Timeout,
    APIConnectionError,
    UnsupportedParamsError,
    APIResponseValidationError,
    UnprocessableEntityError,
    InternalServerError,
    JSONSchemaValidationError,
    LITELLM_EXCEPTION_TYPES,
    MockException,
)
from .budget_manager import BudgetManager
from .proxy.proxy_cli import run_server
from .router import Router
from .assistants.main import *
from .batches.main import *
from .batch_completion.main import *  # type: ignore
from .rerank_api.main import *
from .llms.anthropic.experimental_pass_through.messages.handler import *
from .responses.main import *
from .realtime_api.main import _arealtime
from .fine_tuning.main import *
from .files.main import *
from .scheduler import *
from .cost_calculator import response_cost_calculator, cost_per_token

### ADAPTERS ###
from .types.adapter import AdapterItem

adapters: List[AdapterItem] = []

### CUSTOM LLMs ###
from .types.llms.custom_llm import CustomLLMItem
from .types.utils import GenericStreamingChunk

custom_provider_map: List[CustomLLMItem] = []
_custom_providers: List[str] = (
    []
)  # internal helper util, used to track names of custom providers
disable_hf_tokenizer_download: Optional[bool] = (
    None  # disable huggingface tokenizer download. Defaults to openai clk100
)
global_disable_no_log_param: bool = False<|MERGE_RESOLUTION|>--- conflicted
+++ resolved
@@ -183,11 +183,8 @@
 baseten_key: Optional[str] = None
 aleph_alpha_key: Optional[str] = None
 nlp_cloud_key: Optional[str] = None
-<<<<<<< HEAD
+snowflake_key: Optional[str] = None
 bitdeerai_api_key: Optional[str] = None
-=======
-snowflake_key: Optional[str] = None
->>>>>>> 7b189e30
 common_cloud_provider_auth_params: dict = {
     "params": ["project", "region_name", "token"],
     "providers": ["vertex_ai", "bedrock", "watsonx", "azure", "vertex_ai_beta"],
@@ -422,11 +419,8 @@
 galadriel_models: List = []
 sambanova_models: List = []
 assemblyai_models: List = []
-<<<<<<< HEAD
+snowflake_models: List = []
 bitdeerai_models: List = []
-=======
-snowflake_models: List = []
->>>>>>> 7b189e30
 
 
 def is_bedrock_pricing_only_model(key: str) -> bool:
@@ -656,11 +650,8 @@
     + azure_text_models
     + assemblyai_models
     + jina_ai_models
-<<<<<<< HEAD
+    + snowflake_models
     + bitdeerai_models
-=======
-    + snowflake_models
->>>>>>> 7b189e30
 )
 
 model_list_set = set(model_list)
@@ -716,11 +707,8 @@
     "sambanova": sambanova_models,
     "assemblyai": assemblyai_models,
     "jina_ai": jina_ai_models,
-<<<<<<< HEAD
+    "snowflake": snowflake_models,
     "bitdeerai":bitdeerai_models,
-=======
-    "snowflake": snowflake_models,
->>>>>>> 7b189e30
 }
 
 # mapping for those models which have larger equivalents
