--- conflicted
+++ resolved
@@ -563,11 +563,8 @@
 ovhcloud_models: Set = set()
 ovhcloud_embedding_models: Set = set()
 lemonade_models: Set = set()
-<<<<<<< HEAD
+docker_model_runner_models: Set = set()
 burncloud_models: Set = set()
-=======
-docker_model_runner_models: Set = set()
->>>>>>> 90850bf6
 
 
 def is_bedrock_pricing_only_model(key: str) -> bool:
@@ -802,13 +799,10 @@
             ovhcloud_embedding_models.add(key)
         elif value.get("litellm_provider") == "lemonade":
             lemonade_models.add(key)
-<<<<<<< HEAD
+        elif value.get("litellm_provider") == "docker_model_runner":
+            docker_model_runner_models.add(key)
         elif value.get("litellm_provider") == "burncloud":
             burncloud_models.add(key)
-=======
-        elif value.get("litellm_provider") == "docker_model_runner":
-            docker_model_runner_models.add(key)
->>>>>>> 90850bf6
 
 
 add_known_models()
