--- conflicted
+++ resolved
@@ -78,10 +78,6 @@
         For example if you want to append your trace to an existing `trace_id` via header, send
         `headers: { ..., langfuse_existing_trace_id: your-existing-trace-id }` via proxy request.
         """
-<<<<<<< HEAD
-        proxy_headers = litellm_params.get("proxy_server_request", {}).get(
-            "headers", {}
-=======
         if litellm_params is None:
             return metadata
 
@@ -93,7 +89,6 @@
 
         proxy_headers = (
             litellm_params.get("proxy_server_request", {}).get("headers", {}) or {}
->>>>>>> c9181204
         )
 
         for metadata_param_key in proxy_headers:
