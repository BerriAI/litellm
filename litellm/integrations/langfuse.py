--- conflicted
+++ resolved
@@ -162,13 +162,7 @@
             )
             verbose_logger.info(f"Langfuse Layer Logging - logging success")
         except:
-<<<<<<< HEAD
             print_verbose(f"Langfuse Layer Error - {traceback.format_exc()}")
-=======
-            traceback.print_exc()
-            verbose_logger.debug(f"Langfuse Layer Error - {traceback.format_exc()}")
-            pass
->>>>>>> 774fb33f
 
     async def _async_log_event(
         self, kwargs, response_obj, start_time, end_time, user_id, print_verbose
@@ -254,10 +248,7 @@
 
             print_verbose(f"Langfuse Layer Logging - logging to langfuse v2 ")
 
-<<<<<<< HEAD
             print_verbose(f"response_obj: {response_obj}")
-=======
->>>>>>> 774fb33f
             if supports_tags:
                 metadata_tags = metadata.get("tags", [])
                 tags = metadata_tags
@@ -364,19 +355,15 @@
             usage = None
             if response_obj is not None and response_obj.get("id", None) is not None:
                 generation_id = litellm.utils.get_logging_id(start_time, response_obj)
-<<<<<<< HEAD
                 print_verbose(f"getting usage, cost={cost}")
-=======
->>>>>>> 774fb33f
+
                 usage = {
                     "prompt_tokens": response_obj["usage"]["prompt_tokens"],
                     "completion_tokens": response_obj["usage"]["completion_tokens"],
                     "total_cost": cost if supports_costs else None,
                 }
-<<<<<<< HEAD
                 print_verbose(f"constructed usage - {usage}")
-=======
->>>>>>> 774fb33f
+
             generation_name = metadata.get("generation_name", None)
             if generation_name is None:
                 # just log `litellm-{call_type}` as the generation name
@@ -415,8 +402,4 @@
 
             trace.generation(**generation_params)
         except Exception as e:
-<<<<<<< HEAD
-            print_verbose(f"Langfuse Layer Error - {traceback.format_exc()}")
-=======
-            verbose_logger.debug(f"Langfuse Layer Error - {traceback.format_exc()}")
->>>>>>> 774fb33f
+            print_verbose(f"Langfuse Layer Error - {traceback.format_exc()}")