#### What this does ####
#    On success, logs events to Langfuse
import datetime
from typing import Optional, Any, Callable

import dotenv, os

dotenv.load_dotenv()  # Loading env variables using dotenv
import copy
import traceback
from packaging.version import Version
from litellm._logging import verbose_logger
import litellm


class LangFuseLogger:
    # Class variables or attributes
    def __init__(
<<<<<<< HEAD
        self,
        langfuse_public_key: Optional[str] = None,
        langfuse_secret: Optional[str] = None,
    ) -> None:
=======
        self, langfuse_public_key=None, langfuse_secret=None, flush_interval=1
    ):
>>>>>>> f74a43aa
        try:
            from langfuse import Langfuse
        except Exception as e:
            raise Exception(
                f"\033[91mLangfuse not installed, try running 'pip install langfuse' to fix this error: {e}\n{traceback.format_exc()}\033[0m"
            )
        # Instance variables
        self.secret_key = langfuse_secret or os.getenv("LANGFUSE_SECRET_KEY")
        self.public_key = langfuse_public_key or os.getenv("LANGFUSE_PUBLIC_KEY")
        self.langfuse_host = os.getenv("LANGFUSE_HOST", "https://cloud.langfuse.com")
        self.langfuse_release = os.getenv("LANGFUSE_RELEASE")
        self.langfuse_debug = os.getenv("LANGFUSE_DEBUG")
        self.Langfuse = Langfuse(
            public_key=self.public_key,
            secret_key=self.secret_key,
            host=self.langfuse_host,
            release=self.langfuse_release,
            debug=self.langfuse_debug,
            flush_interval=flush_interval,  # flush interval in seconds
        )

        # set the current langfuse project id in the environ
        # this is used by Alerting to link to the correct project
        try:
            project_id = self.Langfuse.client.projects.get().data[0].id
            os.environ["LANGFUSE_PROJECT_ID"] = project_id
        except:
            project_id = None

        if os.getenv("UPSTREAM_LANGFUSE_SECRET_KEY") is not None:
            self.upstream_langfuse_secret_key = os.getenv(
                "UPSTREAM_LANGFUSE_SECRET_KEY"
            )
            self.upstream_langfuse_public_key = os.getenv(
                "UPSTREAM_LANGFUSE_PUBLIC_KEY"
            )
            self.upstream_langfuse_host = os.getenv("UPSTREAM_LANGFUSE_HOST")
            self.upstream_langfuse_release = os.getenv("UPSTREAM_LANGFUSE_RELEASE")
            self.upstream_langfuse_debug = os.getenv("UPSTREAM_LANGFUSE_DEBUG")
            self.upstream_langfuse = Langfuse(
                public_key=self.upstream_langfuse_public_key,
                secret_key=self.upstream_langfuse_secret_key,
                host=self.upstream_langfuse_host,
                release=self.upstream_langfuse_release,
                debug=self.upstream_langfuse_debug,
            )
        else:
            self.upstream_langfuse = None

    # def log_error(kwargs, response_obj, start_time, end_time):
    #     generation = trace.generation(
    #         level ="ERROR" # can be any of DEBUG, DEFAULT, WARNING or ERROR
    #         status_message='error' # can be any string (e.g. stringified stack trace or error body)
    #     )
    def log_event(
        self,
        kwargs: dict[str, Any],
        response_obj: dict[str, Any],
        start_time: datetime.datetime,
        end_time: datetime.datetime,
        user_id: Optional[str],
        print_verbose: Callable[[str, *Any], None],
        level: str = "DEFAULT",
        status_message=None,
    ) -> None:
        # Method definition

        try:
            print_verbose(
                f"Langfuse Logging - Enters logging function for model {kwargs}"
            )

            litellm_params = kwargs.get("litellm_params", {})
            metadata = (
                litellm_params.get("metadata", {}) or {}
            )  # if litellm_params['metadata'] == None
            optional_params = copy.deepcopy(kwargs.get("optional_params", {}))

            prompt = {"messages": kwargs.get("messages")}
            functions = optional_params.pop("functions", None)
            tools = optional_params.pop("tools", None)
            if functions is not None:
                prompt["functions"] = functions
            if tools is not None:
                prompt["tools"] = tools

            # langfuse only accepts str, int, bool, float for logging
            for param, value in optional_params.items():
                if not isinstance(value, (str, int, bool, float)):
                    try:
                        optional_params[param] = str(value)
                    except:
                        # if casting value to str fails don't block logging
                        pass

            # end of processing langfuse ########################
            if (
                level == "ERROR"
                and status_message is not None
                and isinstance(status_message, str)
            ):
                input = prompt
                output = status_message
            elif response_obj is not None and (
                kwargs.get("call_type", None) == "embedding"
                or isinstance(response_obj, litellm.EmbeddingResponse)
            ):
                input = prompt
                output = response_obj["data"]
            elif response_obj is not None and isinstance(
                response_obj, litellm.ModelResponse
            ):
                input = prompt
                output = response_obj["choices"][0]["message"].json()
            elif response_obj is not None and isinstance(
                response_obj, litellm.TextCompletionResponse
            ):
                input = prompt
                output = response_obj.choices[0].text
            elif response_obj is not None and isinstance(
                response_obj, litellm.ImageResponse
            ):
                input = prompt
                output = response_obj["data"]
            print_verbose(f"OUTPUT IN LANGFUSE: {output}; original: {response_obj}")
            if self._is_langfuse_v2():
                self._log_langfuse_v2(
                    user_id,
                    metadata,
                    litellm_params,
                    output,
                    start_time,
                    end_time,
                    kwargs,
                    optional_params,
                    input,
                    response_obj,
                    level,
                    print_verbose,
                )
            elif response_obj is not None:
                self._log_langfuse_v1(
                    user_id,
                    metadata,
                    output,
                    start_time,
                    end_time,
                    kwargs,
                    optional_params,
                    input,
                    response_obj,
                )
            print_verbose(
                f"Langfuse Layer Logging - final response object: {response_obj}"
            )
            verbose_logger.info(f"Langfuse Layer Logging - logging success")
        except:
            traceback.print_exc()
            verbose_logger.debug(f"Langfuse Layer Error - {traceback.format_exc()}")
            pass

    async def _async_log_event(
        self,
        kwargs: dict[str, Any],
        response_obj: dict[str, Any],
        start_time: datetime.datetime,
        end_time: datetime.datetime,
        user_id: str,
        print_verbose: Callable[[str, *Any], None],
    ) -> None:
        """
        TODO: support async calls when langfuse is truly async
        """

    def _is_langfuse_v2(self) -> bool:
        import langfuse

        return Version(langfuse.version.__version__) >= Version("2.0.0")

    def _log_langfuse_v1(
        self,
        user_id: Optional[str],
        metadata: dict[str, Any],
        output,
        start_time: datetime.datetime,
        end_time: datetime.datetime,
        kwargs: dict[str, Any],
        optional_params: dict[str, Any],
        input,
        response_obj: dict[str, Any],
    ):
        from langfuse.model import CreateTrace, CreateGeneration

        verbose_logger.warning(
            "Please upgrade langfuse to v2.0.0 or higher: https://github.com/langfuse/langfuse-python/releases/tag/v2.0.1"
        )

        trace = self.Langfuse.trace(
            CreateTrace(
                name=metadata.get("generation_name", "litellm-completion"),
                input=input,
                output=output,
                userId=user_id,
            )
        )

        trace.generation(
            CreateGeneration(
                name=metadata.get("generation_name", "litellm-completion"),
                startTime=start_time,
                endTime=end_time,
                model=kwargs["model"],
                modelParameters=optional_params,
                prompt=input,
                completion=output,
                usage={
                    "prompt_tokens": response_obj["usage"]["prompt_tokens"],
                    "completion_tokens": response_obj["usage"]["completion_tokens"],
                },
                metadata=metadata,
            )
        )

    def _log_langfuse_v2(
        self,
        user_id: Optional[str],
        metadata: dict[str, Any],
        litellm_params: dict[str, Any],
        output,
        start_time: datetime.datetime,
        end_time: datetime.datetime,
        kwargs: dict[str, Any],
        optional_params: dict[str, Any],
        input,
        response_obj: dict[str, Any],
        level: str,
        print_verbose: Callable[[str, *Any], None],
    ) -> None:
        import langfuse

        try:
            tags = []
            supports_tags = Version(langfuse.version.__version__) >= Version("2.6.3")
            supports_prompt = Version(langfuse.version.__version__) >= Version("2.7.3")
            supports_costs = Version(langfuse.version.__version__) >= Version("2.7.3")
            supports_completion_start_time = Version(
                langfuse.version.__version__
            ) >= Version("2.7.3")

            print_verbose(f"Langfuse Layer Logging - logging to langfuse v2 ")

            if supports_tags:
                metadata_tags = metadata.get("tags", [])
                tags = metadata_tags

            trace_name = metadata.get("trace_name", None)
            if trace_name is None:
                # just log `litellm-{call_type}` as the trace name
                trace_name = f"litellm-{kwargs.get('call_type', 'completion')}"

            trace_params = {
                "name": trace_name,
                "input": input,
                "user_id": metadata.get("trace_user_id", user_id),
                "id": metadata.get("trace_id", None),
                "session_id": metadata.get("session_id", None),
            }

            if level == "ERROR":
                trace_params["status_message"] = output
            else:
                trace_params["output"] = output

            cost = kwargs.get("response_cost", None)
            print_verbose(f"trace: {cost}")

            # Clean Metadata before logging - never log raw metadata
            # the raw metadata can contain circular references which leads to infinite recursion
            # we clean out all extra litellm metadata params before logging
            clean_metadata = {}
            if isinstance(metadata, dict):
                for key, value in metadata.items():

                    # generate langfuse tags - Default Tags sent to Langfuse from LiteLLM Proxy
                    if (
                        litellm._langfuse_default_tags is not None
                        and isinstance(litellm._langfuse_default_tags, list)
                        and key in litellm._langfuse_default_tags
                    ):
                        tags.append(f"{key}:{value}")

                    # clean litellm metadata before logging
                    if key in [
                        "headers",
                        "endpoint",
                        "caching_groups",
                        "previous_models",
                    ]:
                        continue
                    else:
                        clean_metadata[key] = value

            if (
                litellm._langfuse_default_tags is not None
                and isinstance(litellm._langfuse_default_tags, list)
                and "proxy_base_url" in litellm._langfuse_default_tags
            ):
                proxy_base_url = os.environ.get("PROXY_BASE_URL", None)
                if proxy_base_url is not None:
                    tags.append(f"proxy_base_url:{proxy_base_url}")

            api_base = litellm_params.get("api_base", None)
            if api_base:
                clean_metadata["api_base"] = api_base

            vertex_location = kwargs.get("vertex_location", None)
            if vertex_location:
                clean_metadata["vertex_location"] = vertex_location

            aws_region_name = kwargs.get("aws_region_name", None)
            if aws_region_name:
                clean_metadata["aws_region_name"] = aws_region_name

            if supports_tags:
                if "cache_hit" in kwargs:
                    if kwargs["cache_hit"] is None:
                        kwargs["cache_hit"] = False
                    tags.append(f"cache_hit:{kwargs['cache_hit']}")
                    clean_metadata["cache_hit"] = kwargs["cache_hit"]
                trace_params.update({"tags": tags})

            proxy_server_request = litellm_params.get("proxy_server_request", None)
            if proxy_server_request:
                method = proxy_server_request.get("method", None)
                url = proxy_server_request.get("url", None)
                headers = proxy_server_request.get("headers", None)
                clean_headers = {}
                if headers:
                    for key, value in headers.items():
                        # these headers can leak our API keys and/or JWT tokens
                        if key.lower() not in ["authorization", "cookie", "referer"]:
                            clean_headers[key] = value

                clean_metadata["request"] = {
                    "method": method,
                    "url": url,
                    "headers": clean_headers,
                }

            print_verbose(f"trace_params: {trace_params}")

            trace = self.Langfuse.trace(**trace_params)

            generation_id = None
            usage = None
            if response_obj is not None and response_obj.get("id", None) is not None:
                generation_id = litellm.utils.get_logging_id(start_time, response_obj)
                usage = {
                    "prompt_tokens": response_obj["usage"]["prompt_tokens"],
                    "completion_tokens": response_obj["usage"]["completion_tokens"],
                    "total_cost": cost if supports_costs else None,
                }
            generation_name = metadata.get("generation_name", None)
            if generation_name is None:
                # just log `litellm-{call_type}` as the generation name
                generation_name = f"litellm-{kwargs.get('call_type', 'completion')}"

            if response_obj is not None and "system_fingerprint" in response_obj:
                system_fingerprint = response_obj.get("system_fingerprint", None)
            else:
                system_fingerprint = None

            if system_fingerprint is not None:
                optional_params["system_fingerprint"] = system_fingerprint

            generation_params = {
                "name": generation_name,
                "id": metadata.get("generation_id", generation_id),
                "start_time": start_time,
                "end_time": end_time,
                "model": kwargs["model"],
                "model_parameters": optional_params,
                "input": input,
                "output": output,
                "usage": usage,
                "metadata": clean_metadata,
                "level": level,
            }

            if supports_prompt:
                generation_params["prompt"] = metadata.get("prompt", None)

            if output is not None and isinstance(output, str) and level == "ERROR":
                generation_params["status_message"] = output

            if supports_completion_start_time:
                generation_params["completion_start_time"] = kwargs.get(
                    "completion_start_time", None
                )

            print_verbose(f"generation_params: {generation_params}")

            trace.generation(**generation_params)
        except Exception as e:
            verbose_logger.debug(f"Langfuse Layer Error - {traceback.format_exc()}")<|MERGE_RESOLUTION|>--- conflicted
+++ resolved
@@ -16,15 +16,11 @@
 class LangFuseLogger:
     # Class variables or attributes
     def __init__(
-<<<<<<< HEAD
         self,
         langfuse_public_key: Optional[str] = None,
         langfuse_secret: Optional[str] = None,
+        flush_interval: int = 1,
     ) -> None:
-=======
-        self, langfuse_public_key=None, langfuse_secret=None, flush_interval=1
-    ):
->>>>>>> f74a43aa
         try:
             from langfuse import Langfuse
         except Exception as e:
