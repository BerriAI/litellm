#### What this does ####
#    On success, logs events to Langfuse
import dotenv, os

dotenv.load_dotenv()  # Loading env variables using dotenv
import copy
import traceback
from packaging.version import Version
from litellm._logging import verbose_logger
import litellm


class LangFuseLogger:
    # Class variables or attributes
    def __init__(self, langfuse_public_key=None, langfuse_secret=None):
        try:
            from langfuse import Langfuse
        except Exception as e:
            raise Exception(
                f"\033[91mLangfuse not installed, try running 'pip install langfuse' to fix this error: {e}\n{traceback.format_exc()}\033[0m"
            )
        # Instance variables
        self.secret_key = langfuse_secret or os.getenv("LANGFUSE_SECRET_KEY")
        self.public_key = langfuse_public_key or os.getenv("LANGFUSE_PUBLIC_KEY")
        self.langfuse_host = os.getenv("LANGFUSE_HOST", "https://cloud.langfuse.com")
        self.langfuse_release = os.getenv("LANGFUSE_RELEASE")
        self.langfuse_debug = os.getenv("LANGFUSE_DEBUG")
        self.Langfuse = Langfuse(
            public_key=self.public_key,
            secret_key=self.secret_key,
            host=self.langfuse_host,
            release=self.langfuse_release,
            debug=self.langfuse_debug,
            flush_interval=1,  # flush interval in seconds
        )

        # set the current langfuse project id in the environ
        # this is used by Alerting to link to the correct project
        try:
            project_id = self.Langfuse.client.projects.get().data[0].id
            os.environ["LANGFUSE_PROJECT_ID"] = project_id
        except:
            project_id = None

        if os.getenv("UPSTREAM_LANGFUSE_SECRET_KEY") is not None:
            self.upstream_langfuse_secret_key = os.getenv(
                "UPSTREAM_LANGFUSE_SECRET_KEY"
            )
            self.upstream_langfuse_public_key = os.getenv(
                "UPSTREAM_LANGFUSE_PUBLIC_KEY"
            )
            self.upstream_langfuse_host = os.getenv("UPSTREAM_LANGFUSE_HOST")
            self.upstream_langfuse_release = os.getenv("UPSTREAM_LANGFUSE_RELEASE")
            self.upstream_langfuse_debug = os.getenv("UPSTREAM_LANGFUSE_DEBUG")
            self.upstream_langfuse = Langfuse(
                public_key=self.upstream_langfuse_public_key,
                secret_key=self.upstream_langfuse_secret_key,
                host=self.upstream_langfuse_host,
                release=self.upstream_langfuse_release,
                debug=self.upstream_langfuse_debug,
            )
        else:
            self.upstream_langfuse = None

    # def log_error(kwargs, response_obj, start_time, end_time):
    #     generation = trace.generation(
    #         level ="ERROR" # can be any of DEBUG, DEFAULT, WARNING or ERROR
    #         status_message='error' # can be any string (e.g. stringified stack trace or error body)
    #     )
    def log_event(
        self,
        kwargs,
        response_obj,
        start_time,
        end_time,
        user_id,
        print_verbose,
        level="DEFAULT",
        status_message=None,
    ):
        # Method definition

        try:
            print_verbose(
                f"Langfuse Logging - Enters logging function for model {kwargs}"
            )

            litellm_params = kwargs.get("litellm_params", {})
            metadata = (
                litellm_params.get("metadata", {}) or {}
            )  # if litellm_params['metadata'] == None
            optional_params = copy.deepcopy(kwargs.get("optional_params", {}))

            prompt = {"messages": kwargs.get("messages")}
            functions = optional_params.pop("functions", None)
            tools = optional_params.pop("tools", None)
            if functions is not None:
                prompt["functions"] = functions
            if tools is not None:
                prompt["tools"] = tools

            # langfuse only accepts str, int, bool, float for logging
            for param, value in optional_params.items():
                if not isinstance(value, (str, int, bool, float)):
                    try:
                        optional_params[param] = str(value)
                    except:
                        # if casting value to str fails don't block logging
                        pass

            # end of processing langfuse ########################
            if (
                level == "ERROR"
                and status_message is not None
                and isinstance(status_message, str)
            ):
                input = prompt
                output = status_message
            elif response_obj is not None and (
                kwargs.get("call_type", None) == "embedding"
                or isinstance(response_obj, litellm.EmbeddingResponse)
            ):
                input = prompt
                output = response_obj["data"]
            elif response_obj is not None and isinstance(
                response_obj, litellm.ModelResponse
            ):
                input = prompt
                output = response_obj["choices"][0]["message"].json()
            elif response_obj is not None and isinstance(
                response_obj, litellm.TextCompletionResponse
            ):
                input = prompt
                output = response_obj.choices[0].text
            elif response_obj is not None and isinstance(
                response_obj, litellm.ImageResponse
            ):
                input = prompt
                output = response_obj["data"]
            print_verbose(f"OUTPUT IN LANGFUSE: {output}; original: {response_obj}")
            if self._is_langfuse_v2():
                self._log_langfuse_v2(
                    user_id,
                    metadata,
                    litellm_params,
                    output,
                    start_time,
                    end_time,
                    kwargs,
                    optional_params,
                    input,
                    response_obj,
                    level,
                    print_verbose,
                )
            elif response_obj is not None:
                self._log_langfuse_v1(
                    user_id,
                    metadata,
                    output,
                    start_time,
                    end_time,
                    kwargs,
                    optional_params,
                    input,
                    response_obj,
                )
            print_verbose(
                f"Langfuse Layer Logging - final response object: {response_obj}"
            )
            verbose_logger.info(f"Langfuse Layer Logging - logging success")
        except:
            traceback.print_exc()
            verbose_logger.debug(f"Langfuse Layer Error - {traceback.format_exc()}")
            pass

    async def _async_log_event(
        self, kwargs, response_obj, start_time, end_time, user_id, print_verbose
    ):
        """
        TODO: support async calls when langfuse is truly async
        """

    def _is_langfuse_v2(self):
        import langfuse

        return Version(langfuse.version.__version__) >= Version("2.0.0")

    def _log_langfuse_v1(
        self,
        user_id,
        metadata,
        output,
        start_time,
        end_time,
        kwargs,
        optional_params,
        input,
        response_obj,
    ):
        from langfuse.model import CreateTrace, CreateGeneration

        verbose_logger.warning(
            "Please upgrade langfuse to v2.0.0 or higher: https://github.com/langfuse/langfuse-python/releases/tag/v2.0.1"
        )

        trace = self.Langfuse.trace(
            CreateTrace(
                name=metadata.get("generation_name", "litellm-completion"),
                input=input,
                output=output,
                userId=user_id,
            )
        )

        trace.generation(
            CreateGeneration(
                name=metadata.get("generation_name", "litellm-completion"),
                startTime=start_time,
                endTime=end_time,
                model=kwargs["model"],
                modelParameters=optional_params,
                prompt=input,
                completion=output,
                usage={
                    "prompt_tokens": response_obj["usage"]["prompt_tokens"],
                    "completion_tokens": response_obj["usage"]["completion_tokens"],
                },
                metadata=metadata,
            )
        )

    def _log_langfuse_v2(
        self,
        user_id,
        metadata,
        litellm_params,
        output,
        start_time,
        end_time,
        kwargs,
        optional_params,
        input,
        response_obj,
        level,
        print_verbose,
    ):
        import langfuse

        try:
            tags = []
            supports_tags = Version(langfuse.version.__version__) >= Version("2.6.3")
            supports_prompt = Version(langfuse.version.__version__) >= Version("2.7.3")
            supports_costs = Version(langfuse.version.__version__) >= Version("2.7.3")
            supports_completion_start_time = Version(
                langfuse.version.__version__
            ) >= Version("2.7.3")

            print_verbose(f"Langfuse Layer Logging - logging to langfuse v2 ")

            if supports_tags:
                metadata_tags = metadata.get("tags", [])
                tags = metadata_tags

            trace_name = metadata.get("trace_name", None)
            if trace_name is None:
                # just log `litellm-{call_type}` as the trace name
                trace_name = f"litellm-{kwargs.get('call_type', 'completion')}"

            trace_params = {
                "name": trace_name,
                "input": input,
                "user_id": metadata.get("trace_user_id", user_id),
                "id": metadata.get("trace_id", None),
                "session_id": metadata.get("session_id", None),
            }

            trace_version = metadata.get("trace_version", None)
            if trace_version is not None:
                trace_params["version"] = trace_version

            trace_release = metadata.get("trace_release", None)
            if trace_release is not None:
                trace_params["release"] = trace_release

            trace_input = metadata.get("trace_input", None)
            trace_output = metadata.get("trace_output", None)

            if trace_input is not None:
                trace_params["input"] = trace_input

            if level == "ERROR":
                trace_params["status_message"] = output
            elif trace_output is not None:
                trace_params["output"] = trace_output
            else:
                trace_params["output"] = output

            cost = kwargs.get("response_cost", None)
            print_verbose(f"trace: {cost}")

            generation_id = metadata.get("generation_id", None)
            usage = None
            if response_obj is not None and response_obj.get("id", None) is not None:
                if generation_id is None:
                    generation_id = litellm.utils.get_logging_id(start_time, response_obj)

                usage = {
                    "prompt_tokens": response_obj["usage"]["prompt_tokens"],
                    "completion_tokens": response_obj["usage"]["completion_tokens"],
                    "total_cost": cost if supports_costs else None,
                }
            generation_name = metadata.get("generation_name", None)
            if generation_name is None:
                # just log `litellm-{call_type}` as the generation name
                generation_name = f"litellm-{kwargs.get('call_type', 'completion')}"

            # We don't allow generation_output, because it doesn't really make sense to allow the override of the output
            generation_input = metadata.get("generation_input", None)

            generation_version = metadata.get("generation_version", None)

            # Clean Metadata before logging - never log raw metadata
            # the raw metadata can contain circular references which leads to infinite recursion
            # we clean out all extra litellm metadata params before logging
            clean_metadata = {}
            if isinstance(metadata, dict):
                for key, value in metadata.items():

                    # generate langfuse tags - Default Tags sent to Langfuse from LiteLLM Proxy
                    if (
                        litellm._langfuse_default_tags is not None
                        and isinstance(litellm._langfuse_default_tags, list)
                        and key in litellm._langfuse_default_tags
                    ):
                        tags.append(f"{key}:{value}")

                    # clean litellm metadata before logging
                    if key in [
                        "headers",
                        "endpoint",
                        "caching_groups",
                        "previous_models",
                    ]:
                        continue
                    else:
                        clean_metadata[key] = value

            if (
                litellm._langfuse_default_tags is not None
                and isinstance(litellm._langfuse_default_tags, list)
                and "proxy_base_url" in litellm._langfuse_default_tags
            ):
                proxy_base_url = os.environ.get("PROXY_BASE_URL", None)
                if proxy_base_url is not None:
                    tags.append(f"proxy_base_url:{proxy_base_url}")

            api_base = litellm_params.get("api_base", None)
            if api_base:
                clean_metadata["api_base"] = api_base

            vertex_location = kwargs.get("vertex_location", None)
            if vertex_location:
                clean_metadata["vertex_location"] = vertex_location

            aws_region_name = kwargs.get("aws_region_name", None)
            if aws_region_name:
                clean_metadata["aws_region_name"] = aws_region_name

            if supports_tags:
                if "cache_hit" in kwargs:
                    if kwargs["cache_hit"] is None:
                        kwargs["cache_hit"] = False
                    tags.append(f"cache_hit:{kwargs['cache_hit']}")
                    clean_metadata["cache_hit"] = kwargs["cache_hit"]
                trace_params.update({"tags": tags})

            proxy_server_request = litellm_params.get("proxy_server_request", None)
            if proxy_server_request:
                method = proxy_server_request.get("method", None)
                url = proxy_server_request.get("url", None)
                headers = proxy_server_request.get("headers", None)
                clean_headers = {}
                if headers:
                    for key, value in headers.items():
                        # these headers can leak our API keys and/or JWT tokens
                        if key.lower() not in ["authorization", "cookie", "referer"]:
                            clean_headers[key] = value

                clean_metadata["request"] = {
                    "method": method,
                    "url": url,
                    "headers": clean_headers,
                }

            print_verbose(f"trace_params: {trace_params}")

            trace = self.Langfuse.trace(**trace_params)

<<<<<<< HEAD
            system_fingerprint = response_obj.get("system_fingerprint", None)
=======
            generation_id = None
            usage = None
            if response_obj is not None and response_obj.get("id", None) is not None:
                generation_id = litellm.utils.get_logging_id(start_time, response_obj)
                usage = {
                    "prompt_tokens": response_obj["usage"]["prompt_tokens"],
                    "completion_tokens": response_obj["usage"]["completion_tokens"],
                    "total_cost": cost if supports_costs else None,
                }
            generation_name = metadata.get("generation_name", None)
            if generation_name is None:
                # just log `litellm-{call_type}` as the generation name
                generation_name = f"litellm-{kwargs.get('call_type', 'completion')}"

            if response_obj is not None and "system_fingerprint" in response_obj:
                system_fingerprint = response_obj.get("system_fingerprint", None)
            else:
                system_fingerprint = None

>>>>>>> 5583197d
            if system_fingerprint is not None:
                optional_params["system_fingerprint"] = system_fingerprint

            generation_params = {
                "name": generation_name,
                "id": generation_id,
                "start_time": start_time,
                "end_time": end_time,
                "model": kwargs["model"],
                "model_parameters": optional_params,
                "input": input,
                "output": output,
                "usage": usage,
                "metadata": clean_metadata,
                "level": level,
            }

            if generation_version is not None:
                generation_params["version"] = generation_version

            if generation_input is not None:
                generation_params["input"] = generation_input

            if output is not None and isinstance(output, str) and level == "ERROR":
                generation_params["status_message"] = output

            if supports_completion_start_time:
                generation_params["completion_start_time"] = kwargs.get(
                    "completion_start_time", None
                )

            print_verbose(f"generation_params: {generation_params}")

            trace.generation(**generation_params)
        except Exception as e:
            verbose_logger.debug(f"Langfuse Layer Error - {traceback.format_exc()}")<|MERGE_RESOLUTION|>--- conflicted
+++ resolved
@@ -397,9 +397,6 @@
 
             trace = self.Langfuse.trace(**trace_params)
 
-<<<<<<< HEAD
-            system_fingerprint = response_obj.get("system_fingerprint", None)
-=======
             generation_id = None
             usage = None
             if response_obj is not None and response_obj.get("id", None) is not None:
@@ -419,7 +416,6 @@
             else:
                 system_fingerprint = None
 
->>>>>>> 5583197d
             if system_fingerprint is not None:
                 optional_params["system_fingerprint"] = system_fingerprint
 
