--- conflicted
+++ resolved
@@ -657,12 +657,8 @@
         if not self.config.enable_events:
             return
 
-<<<<<<< HEAD
         from opentelemetry._logs import SeverityNumber, get_logger, get_logger_provider
         from opentelemetry.sdk._logs import LogRecord as SdkLogRecord
-=======
-        from opentelemetry._logs import LogRecord, get_logger
->>>>>>> 3ef9b201
 
         otel_logger = get_logger(LITELLM_LOGGER_NAME)
 
