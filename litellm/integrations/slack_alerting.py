--- conflicted
+++ resolved
@@ -7,11 +7,12 @@
 import traceback
 from litellm._logging import verbose_logger, verbose_proxy_logger
 import litellm
-from typing import List, Literal, Any, Union, Optional
+from typing import List, Literal, Any, Union, Optional, Dict
 from litellm.caching import DualCache
 import asyncio
 import aiohttp
 from litellm.llms.custom_httpx.http_handler import AsyncHTTPHandler
+import datetime
 
 
 class SlackAlerting:
@@ -37,17 +38,16 @@
             "budget_alerts",
             "db_exceptions",
         ],
+        alert_to_webhook_url: Optional[
+            Dict
+        ] = None,  # if user wants to separate alerts to diff channels
     ):
         self.alerting_threshold = alerting_threshold
         self.alerting = alerting
         self.alert_types = alert_types
         self.internal_usage_cache = DualCache()
         self.async_http_handler = AsyncHTTPHandler()
-<<<<<<< HEAD
-
-=======
         self.alert_to_webhook_url = alert_to_webhook_url
->>>>>>> 5baeeec8
         pass
 
     def update_values(
@@ -55,6 +55,7 @@
         alerting: Optional[List] = None,
         alerting_threshold: Optional[float] = None,
         alert_types: Optional[List] = None,
+        alert_to_webhook_url: Optional[Dict] = None,
     ):
         if alerting is not None:
             self.alerting = alerting
@@ -62,6 +63,13 @@
             self.alerting_threshold = alerting_threshold
         if alert_types is not None:
             self.alert_types = alert_types
+
+        if alert_to_webhook_url is not None:
+            # update the dict
+            if self.alert_to_webhook_url is None:
+                self.alert_to_webhook_url = alert_to_webhook_url
+            else:
+                self.alert_to_webhook_url.update(alert_to_webhook_url)
 
     async def deployment_in_cooldown(self):
         pass
@@ -85,43 +93,13 @@
         request_info: str,
         request_data: Optional[dict] = None,
         kwargs: Optional[dict] = None,
-    ):
-<<<<<<< HEAD
-        import uuid
-
-        # For now: do nothing as we're debugging why this is not working as expected
-=======
+        type: Literal["hanging_request", "slow_response"] = "hanging_request",
+        start_time: Optional[datetime.datetime] = None,
+        end_time: Optional[datetime.datetime] = None,
+    ):
         # do nothing for now
         pass
->>>>>>> 5baeeec8
         return request_info
-
-        # if request_data is not None:
-        #     trace_id = request_data.get("metadata", {}).get(
-        #         "trace_id", None
-        #     )  # get langfuse trace id
-        #     if trace_id is None:
-        #         trace_id = "litellm-alert-trace-" + str(uuid.uuid4())
-        #         request_data["metadata"]["trace_id"] = trace_id
-        # elif kwargs is not None:
-        #     _litellm_params = kwargs.get("litellm_params", {})
-        #     trace_id = _litellm_params.get("metadata", {}).get(
-        #         "trace_id", None
-        #     )  # get langfuse trace id
-        #     if trace_id is None:
-        #         trace_id = "litellm-alert-trace-" + str(uuid.uuid4())
-        #         _litellm_params["metadata"]["trace_id"] = trace_id
-
-        # _langfuse_host = os.environ.get("LANGFUSE_HOST", "https://cloud.langfuse.com")
-        # _langfuse_project_id = os.environ.get("LANGFUSE_PROJECT_ID")
-
-        # # langfuse urls look like: https://us.cloud.langfuse.com/project/************/traces/litellm-alert-trace-ididi9dk-09292-************
-
-        # _langfuse_url = (
-        #     f"{_langfuse_host}/project/{_langfuse_project_id}/traces/{trace_id}"
-        # )
-        # request_info += f"\n🪢 Langfuse Trace: {_langfuse_url}"
-        # return request_info
 
     def _response_taking_too_long_callback(
         self,
@@ -149,7 +127,6 @@
             raise e
 
     def _get_deployment_latencies_to_alert(self, metadata=None):
-
         if metadata is None:
             return None
 
@@ -165,6 +142,14 @@
             _deployment_latencies = metadata["_latency_per_deployment"]
             if len(_deployment_latencies) == 0:
                 return None
+            try:
+                # try sorting deployments by latency
+                _deployment_latencies = sorted(
+                    _deployment_latencies.items(), key=lambda x: x[1]
+                )
+                _deployment_latencies = dict(_deployment_latencies)
+            except:
+                pass
             for api_base, latency in _deployment_latencies.items():
                 _message_to_send += f"\n{api_base}: {round(latency,2)}s"
             _message_to_send = "```" + _message_to_send + "```"
@@ -180,8 +165,6 @@
         if self.alerting is None or self.alert_types is None:
             return
 
-        if "llm_too_slow" not in self.alert_types:
-            return
         time_difference_float, model, api_base, messages = (
             self._response_taking_too_long_callback(
                 kwargs=kwargs,
@@ -192,13 +175,6 @@
         request_info = f"\nRequest Model: `{model}`\nAPI Base: `{api_base}`\nMessages: `{messages}`"
         slow_message = f"`Responses are slow - {round(time_difference_float,2)}s response time > Alerting threshold: {self.alerting_threshold}s`"
         if time_difference_float > self.alerting_threshold:
-<<<<<<< HEAD
-            if "langfuse" in litellm.success_callback:
-                request_info = self._add_langfuse_trace_id_to_alert(
-                    request_info=request_info, kwargs=kwargs
-                )
-=======
->>>>>>> 5baeeec8
             # add deployment latencies to alert
             if (
                 kwargs is not None
@@ -217,6 +193,7 @@
             await self.send_alert(
                 message=slow_message + request_info,
                 level="Low",
+                alert_type="llm_too_slow",
             )
 
     async def log_failure_event(self, original_exception: Exception):
@@ -224,8 +201,8 @@
 
     async def response_taking_too_long(
         self,
-        start_time: Optional[float] = None,
-        end_time: Optional[float] = None,
+        start_time: Optional[datetime.datetime] = None,
+        end_time: Optional[datetime.datetime] = None,
         type: Literal["hanging_request", "slow_response"] = "hanging_request",
         request_data: Optional[dict] = None,
     ):
@@ -245,17 +222,10 @@
             except:
                 messages = ""
             request_info = f"\nRequest Model: `{model}`\nMessages: `{messages}`"
-            if "langfuse" in litellm.success_callback:
-                request_info = self._add_langfuse_trace_id_to_alert(
-                    request_info=request_info, request_data=request_data
-                )
         else:
             request_info = ""
 
         if type == "hanging_request":
-            # Simulate a long-running operation that could take more than 5 minutes
-            if "llm_requests_hanging" not in self.alert_types:
-                return
             await asyncio.sleep(
                 self.alerting_threshold
             )  # Set it to 5 minutes - i'd imagine this might be different for streaming, non-streaming, non-completion (embedding + img) requests
@@ -293,6 +263,15 @@
                     f"`Requests are hanging - {self.alerting_threshold}s+ request time`"
                 )
 
+                if "langfuse" in litellm.success_callback:
+                    request_info = self._add_langfuse_trace_id_to_alert(
+                        request_info=request_info,
+                        request_data=request_data,
+                        type="hanging_request",
+                        start_time=start_time,
+                        end_time=end_time,
+                    )
+
                 # add deployment latencies to alert
                 _deployment_latency_map = self._get_deployment_latencies_to_alert(
                     metadata=request_data.get("metadata", {})
@@ -303,6 +282,7 @@
                 await self.send_alert(
                     message=alerting_message + request_info,
                     level="Medium",
+                    alert_type="llm_requests_hanging",
                 )
 
     async def budget_alerts(
@@ -348,8 +328,7 @@
             user_info = f"\nUser ID: {user_id}\n Error {error_message}"
             message = "Failed Tracking Cost for" + user_info
             await self.send_alert(
-                message=message,
-                level="High",
+                message=message, level="High", alert_type="budget_alerts"
             )
             return
         elif type == "projected_limit_exceeded" and user_info is not None:
@@ -365,8 +344,7 @@
             """
             message = f"""\n🚨 `ProjectedLimitExceededError` 💸\n\n`Key Alias:` {user_info["key_alias"]} \n`Expected Day of Error`: {user_info["projected_exceeded_date"]} \n`Current Spend`: {user_current_spend} \n`Projected Spend at end of month`: {user_info["projected_spend"]} \n`Soft Limit`: {user_max_budget}"""
             await self.send_alert(
-                message=message,
-                level="High",
+                message=message, level="High", alert_type="budget_alerts"
             )
             return
         else:
@@ -394,8 +372,7 @@
             result = await _cache.async_get_cache(key=message)
             if result is None:
                 await self.send_alert(
-                    message=message,
-                    level="High",
+                    message=message, level="High", alert_type="budget_alerts"
                 )
                 await _cache.async_set_cache(key=message, value="SENT", ttl=2419200)
             return
@@ -407,8 +384,7 @@
             result = await _cache.async_get_cache(key=cache_key)
             if result is None:
                 await self.send_alert(
-                    message=message,
-                    level="Medium",
+                    message=message, level="Medium", alert_type="budget_alerts"
                 )
 
                 await _cache.async_set_cache(key=cache_key, value="SENT", ttl=2419200)
@@ -421,15 +397,25 @@
             result = await _cache.async_get_cache(key=message)
             if result is None:
                 await self.send_alert(
-                    message=message,
-                    level="Low",
+                    message=message, level="Low", alert_type="budget_alerts"
                 )
                 await _cache.async_set_cache(key=message, value="SENT", ttl=2419200)
             return
 
         return
 
-    async def send_alert(self, message: str, level: Literal["Low", "Medium", "High"]):
+    async def send_alert(
+        self,
+        message: str,
+        level: Literal["Low", "Medium", "High"],
+        alert_type: Literal[
+            "llm_exceptions",
+            "llm_too_slow",
+            "llm_requests_hanging",
+            "budget_alerts",
+            "db_exceptions",
+        ],
+    ):
         """
         Alerting based on thresholds: - https://github.com/BerriAI/litellm/issues/1298
 
@@ -444,12 +430,6 @@
             level: str - Low|Medium|High - if calls might fail (Medium) or are failing (High); Currently, no alerts would be 'Low'.
             message: str - what is the alert about
         """
-        print(
-            "inside send alert for slack, message: ",
-            message,
-            "self.alerting: ",
-            self.alerting,
-        )
         if self.alerting is None:
             return
 
@@ -465,7 +445,15 @@
         if _proxy_base_url is not None:
             formatted_message += f"\n\nProxy URL: `{_proxy_base_url}`"
 
-        slack_webhook_url = os.getenv("SLACK_WEBHOOK_URL", None)
+        # check if we find the slack webhook url in self.alert_to_webhook_url
+        if (
+            self.alert_to_webhook_url is not None
+            and alert_type in self.alert_to_webhook_url
+        ):
+            slack_webhook_url = self.alert_to_webhook_url[alert_type]
+        else:
+            slack_webhook_url = os.getenv("SLACK_WEBHOOK_URL", None)
+
         if slack_webhook_url is None:
             raise Exception("Missing SLACK_WEBHOOK_URL from environment")
         payload = {"text": formatted_message}
