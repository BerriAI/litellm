import json
from abc import ABC
from typing import TYPE_CHECKING, Any, Dict, List, Optional, Type, Union

from typing_extensions import override

from litellm._logging import verbose_logger
from litellm.integrations.opentelemetry_utils.base_otel_llm_obs_attributes import (
    BaseLLMObsOTELAttributes,
    safe_set_attribute,
)
from litellm.litellm_core_utils.safe_json_dumps import safe_dumps
from litellm.types.utils import StandardLoggingPayload

if TYPE_CHECKING:
    from opentelemetry.trace import Span


class ArizeOTELAttributes(BaseLLMObsOTELAttributes):

    @staticmethod
    @override
    def set_messages(span: "Span", kwargs: Dict[str, Any]):
        from litellm.integrations._types.open_inference import (
            MessageAttributes,
            SpanAttributes,
        )

        messages = kwargs.get("messages")

        # for /chat/completions
        # https://docs.arize.com/arize/large-language-models/tracing/semantic-conventions
        if messages:
            last_message = messages[-1]
            safe_set_attribute(
                span,
                SpanAttributes.INPUT_VALUE,
                last_message.get("content", ""),
            )

            # LLM_INPUT_MESSAGES shows up under `input_messages` tab on the span page.
            for idx, msg in enumerate(messages):
                prefix = f"{SpanAttributes.LLM_INPUT_MESSAGES}.{idx}"
                # Set the role per message.
                safe_set_attribute(
                    span, f"{prefix}.{MessageAttributes.MESSAGE_ROLE}", msg.get("role")
                )
                # Set the content per message.
                safe_set_attribute(
                    span,
                    f"{prefix}.{MessageAttributes.MESSAGE_CONTENT}",
                    msg.get("content", ""),
                )

    @staticmethod
    @override
    def set_response_output_messages(span: "Span", response_obj):
        """
        Sets output message attributes on the span from the LLM response.

        Args:
            span: The OpenTelemetry span to set attributes on
            response_obj: The response object containing choices with messages
        """
        from litellm.integrations._types.open_inference import (
            MessageAttributes,
            SpanAttributes,
        )

        for idx, choice in enumerate(response_obj.get("choices", [])):
            response_message = choice.get("message", {})
            safe_set_attribute(
                span,
                SpanAttributes.OUTPUT_VALUE,
                response_message.get("content", ""),
            )

            # This shows up under `output_messages` tab on the span page.
            prefix = f"{SpanAttributes.LLM_OUTPUT_MESSAGES}.{idx}"
            safe_set_attribute(
                span,
                f"{prefix}.{MessageAttributes.MESSAGE_ROLE}",
                response_message.get("role"),
            )
            safe_set_attribute(
                span,
                f"{prefix}.{MessageAttributes.MESSAGE_CONTENT}",
                response_message.get("content", ""),
            )


def set_attributes(
    span: "Span", kwargs, response_obj, attributes: Type[BaseLLMObsOTELAttributes]
):  # noqa: PLR0915
    """
    Populates span with OpenInference-compliant LLM attributes for Arize and Phoenix tracing.
    """
    from litellm.integrations._types.open_inference import (
        MessageAttributes,
        OpenInferenceSpanKindValues,
        SpanAttributes,
        ToolCallAttributes,
    )
    from litellm.litellm_core_utils.safe_json_dumps import safe_dumps

    try:
        optional_params = kwargs.get("optional_params", {})
        litellm_params = kwargs.get("litellm_params", {})
        standard_logging_payload: Optional[StandardLoggingPayload] = kwargs.get(
            "standard_logging_object"
        )
        if standard_logging_payload is None:
            raise ValueError("standard_logging_object not found in kwargs")

        #############################################
        ############ LLM CALL METADATA ##############
        #############################################

        # Set custom metadata for observability and trace enrichment.
        metadata = (
            standard_logging_payload.get("metadata")
            if standard_logging_payload
            else None
        )
        if metadata is not None:
            safe_set_attribute(span, SpanAttributes.METADATA, safe_dumps(metadata))

        #############################################
        ########## LLM Request Attributes ###########
        #############################################

        # The name of the LLM a request is being made to.
        if kwargs.get("model"):
            safe_set_attribute(
                span,
                SpanAttributes.LLM_MODEL_NAME,
                kwargs.get("model"),
            )

        # The LLM request type.
        safe_set_attribute(
            span,
            "llm.request.type",
            standard_logging_payload["call_type"],
        )

        # The Generative AI Provider: Azure, OpenAI, etc.
        safe_set_attribute(
            span,
            SpanAttributes.LLM_PROVIDER,
            litellm_params.get("custom_llm_provider", "Unknown"),
        )

        # The maximum number of tokens the LLM generates for a request.
        if optional_params.get("max_tokens"):
            safe_set_attribute(
                span,
                "llm.request.max_tokens",
                optional_params.get("max_tokens"),
            )

        # The temperature setting for the LLM request.
        if optional_params.get("temperature"):
            safe_set_attribute(
                span,
                "llm.request.temperature",
                optional_params.get("temperature"),
            )

        # The top_p sampling setting for the LLM request.
        if optional_params.get("top_p"):
            safe_set_attribute(
                span,
                "llm.request.top_p",
                optional_params.get("top_p"),
            )

        # Indicates whether response is streamed.
        safe_set_attribute(
            span,
            "llm.is_streaming",
            str(optional_params.get("stream", False)),
        )

        # Logs the user ID if present.
        if optional_params.get("user"):
            safe_set_attribute(
                span,
                "llm.user",
                optional_params.get("user"),
            )

        # The unique identifier for the completion.
        if response_obj and response_obj.get("id"):
            safe_set_attribute(span, "llm.response.id", response_obj.get("id"))

        # The model used to generate the response.
        if response_obj and response_obj.get("model"):
            safe_set_attribute(
                span,
                "llm.response.model",
                response_obj.get("model"),
            )

        # Required by OpenInference to mark span as LLM kind.
        safe_set_attribute(
            span,
            SpanAttributes.OPENINFERENCE_SPAN_KIND,
            OpenInferenceSpanKindValues.LLM.value,
        )
        attributes.set_messages(span, kwargs)

        # Capture tools (function definitions) used in the LLM call.
        tools = optional_params.get("tools")
        if tools:
            for idx, tool in enumerate(tools):
                function = tool.get("function")
                if not function:
                    continue
                prefix = f"{SpanAttributes.LLM_TOOLS}.{idx}"
                safe_set_attribute(
                    span, f"{prefix}.{SpanAttributes.TOOL_NAME}", function.get("name")
                )
                safe_set_attribute(
                    span,
                    f"{prefix}.{SpanAttributes.TOOL_DESCRIPTION}",
                    function.get("description"),
                )
                safe_set_attribute(
                    span,
                    f"{prefix}.{SpanAttributes.TOOL_PARAMETERS}",
                    json.dumps(function.get("parameters")),
                )

        # Capture tool calls made during function-calling LLM flows.
        functions = optional_params.get("functions")
        if functions:
            for idx, function in enumerate(functions):
                prefix = f"{MessageAttributes.MESSAGE_TOOL_CALLS}.{idx}"
                safe_set_attribute(
                    span,
                    f"{prefix}.{ToolCallAttributes.TOOL_CALL_FUNCTION_NAME}",
                    function.get("name"),
                )

        # Capture invocation parameters and user ID if available.
        model_params = (
            standard_logging_payload.get("model_parameters")
            if standard_logging_payload
            else None
        )
        if model_params:
            # The Generative AI Provider: Azure, OpenAI, etc.
            safe_set_attribute(
                span,
                SpanAttributes.LLM_INVOCATION_PARAMETERS,
                safe_dumps(model_params),
            )

            if model_params.get("user"):
                user_id = model_params.get("user")
                if user_id is not None:
                    safe_set_attribute(span, SpanAttributes.USER_ID, user_id)

        #############################################
        ########## LLM Response Attributes ##########
        #############################################

        # Captures response tokens, message, and content.
        if hasattr(response_obj, "get"):
<<<<<<< HEAD
            attributes.set_response_output_messages(span, response_obj)
=======
            # Handle chat completions API (choices field)
            for idx, choice in enumerate(response_obj.get("choices", [])):
                response_message = choice.get("message", {})
                safe_set_attribute(
                    span,
                    SpanAttributes.OUTPUT_VALUE,
                    response_message.get("content", ""),
                )

                # This shows up under `output_messages` tab on the span page.
                prefix = f"{SpanAttributes.LLM_OUTPUT_MESSAGES}.{idx}"
                safe_set_attribute(
                    span,
                    f"{prefix}.{MessageAttributes.MESSAGE_ROLE}",
                    response_message.get("role"),
                )
                safe_set_attribute(
                    span,
                    f"{prefix}.{MessageAttributes.MESSAGE_CONTENT}",
                    response_message.get("content", ""),
                )
>>>>>>> 3922bb6e

            # Handle responses API (output field)
            output_items = response_obj.get("output", [])
            if output_items:
                for i, item in enumerate(output_items):
                    prefix = f"{SpanAttributes.LLM_OUTPUT_MESSAGES}.{i}"

                    if hasattr(item, "type"):
                        item_type = item.type

                        # Extract reasoning summary
                        if item_type == "reasoning" and hasattr(item, "summary"):
                            for summary in item.summary:
                                if hasattr(summary, "text"):
                                    safe_set_attribute(
                                        span,
                                        f"{prefix}.{MessageAttributes.MESSAGE_REASONING_SUMMARY}",
                                        summary.text,
                                    )

                        # Extract message content
                        elif item_type == "message" and hasattr(item, "content"):
                            message_content = ""

                            content_list = item.content
                            if content_list and len(content_list) > 0:
                                first_content = content_list[0]
                                message_content = getattr(first_content, "text", "")
                            message_role = getattr(item, "role", "assistant")

                            safe_set_attribute(
                                span,
                                SpanAttributes.OUTPUT_VALUE,
                                message_content,
                            )
                            safe_set_attribute(
                                span,
                                f"{prefix}.{MessageAttributes.MESSAGE_CONTENT}",
                                message_content,
                            )
                            safe_set_attribute(
                                span,
                                f"{prefix}.{MessageAttributes.MESSAGE_ROLE}",
                                message_role,
                            )

            # Token usage info.
            usage = response_obj and response_obj.get("usage")
            if usage:
                safe_set_attribute(
                    span,
                    SpanAttributes.LLM_TOKEN_COUNT_TOTAL,
                    usage.get("total_tokens"),
                )

                # The number of tokens used in the LLM response (completion).
                # Responses API uses "output_tokens", chat completions uses "completion_tokens"
                completion_tokens = usage.get("completion_tokens") or usage.get("output_tokens")
                if completion_tokens:
                    safe_set_attribute(
                        span,
                        SpanAttributes.LLM_TOKEN_COUNT_COMPLETION,
                        completion_tokens,
                    )

                # The number of tokens used in the LLM prompt.
                # Responses API uses "input_tokens", chat completions uses "prompt_tokens"
                prompt_tokens = usage.get("prompt_tokens") or usage.get("input_tokens")
                if prompt_tokens:
                    safe_set_attribute(
                        span,
                        SpanAttributes.LLM_TOKEN_COUNT_PROMPT,
                        prompt_tokens,
                    )

                # The number of reasoning tokens in the output, if available.
                reasoning_tokens = usage.get("output_tokens_details", {}).get("reasoning_tokens")
                if reasoning_tokens:
                    safe_set_attribute(
                        span,
                        SpanAttributes.LLM_TOKEN_COUNT_COMPLETION_DETAILS_REASONING,
                        reasoning_tokens,
                    )

    except Exception as e:
        verbose_logger.error(
            f"[Arize/Phoenix] Failed to set OpenInference span attributes: {e}"
        )
        if hasattr(span, "record_exception"):
            span.record_exception(e)<|MERGE_RESOLUTION|>--- conflicted
+++ resolved
@@ -268,9 +268,6 @@
 
         # Captures response tokens, message, and content.
         if hasattr(response_obj, "get"):
-<<<<<<< HEAD
-            attributes.set_response_output_messages(span, response_obj)
-=======
             # Handle chat completions API (choices field)
             for idx, choice in enumerate(response_obj.get("choices", [])):
                 response_message = choice.get("message", {})
@@ -292,7 +289,6 @@
                     f"{prefix}.{MessageAttributes.MESSAGE_CONTENT}",
                     response_message.get("content", ""),
                 )
->>>>>>> 3922bb6e
 
             # Handle responses API (output field)
             output_items = response_obj.get("output", [])
