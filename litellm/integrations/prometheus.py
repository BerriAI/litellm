# used for /metrics endpoint on LiteLLM Proxy
#### What this does ####
#    On success, log events to Prometheus
import sys
from datetime import datetime, timedelta
from typing import (
    TYPE_CHECKING,
    Any,
    Awaitable,
    Callable,
    Dict,
    List,
    Literal,
    Optional,
    Tuple,
    cast,
)

import litellm
from litellm._logging import print_verbose, verbose_logger
from litellm.integrations.custom_logger import CustomLogger
from litellm.proxy._types import LiteLLM_TeamTable, UserAPIKeyAuth
from litellm.types.integrations.prometheus import *
from litellm.types.utils import StandardLoggingPayload
from litellm.utils import get_end_user_id_for_cost_tracking

if TYPE_CHECKING:
    from apscheduler.schedulers.asyncio import AsyncIOScheduler
else:
    AsyncIOScheduler = Any


class PrometheusLogger(CustomLogger):
    # Class variables or attributes
    def __init__(
        self,
        **kwargs,
    ):
        try:
            from prometheus_client import Counter, Gauge, Histogram

            from litellm.proxy.proxy_server import CommonProxyErrors, premium_user
<<<<<<< HEAD
            self.label_filters = self._parse_prometheus_config()
            
=======

            # Always initialize label_filters, even for non-premium users
            self.label_filters = self._parse_prometheus_config()

>>>>>>> 6d373876
            if premium_user is not True:
                verbose_logger.warning(
                    f"🚨🚨🚨 Prometheus Metrics is on LiteLLM Enterprise\n🚨 {CommonProxyErrors.not_premium_user.value}"
                )
                self.litellm_not_a_premium_user_metric = Counter(
                    name="litellm_not_a_premium_user_metric",
                    documentation=f"🚨🚨🚨 Prometheus Metrics is on LiteLLM Enterprise. 🚨 {CommonProxyErrors.not_premium_user.value}",
                )
                return

            # Create metric factory functions
            self._counter_factory = self._create_metric_factory(Counter)
            self._gauge_factory = self._create_metric_factory(Gauge)
            self._histogram_factory = self._create_metric_factory(Histogram)

            self.litellm_proxy_failed_requests_metric = self._counter_factory(
                name="litellm_proxy_failed_requests_metric",
                documentation="Total number of failed responses from proxy - the client did not get a success response from litellm proxy",
                labelnames=self.get_labels_for_metric(
                    "litellm_proxy_failed_requests_metric"
                ),
            )

            self.litellm_proxy_total_requests_metric = self._counter_factory(
                name="litellm_proxy_total_requests_metric",
                documentation="Total number of requests made to the proxy server - track number of client side requests",
                labelnames=self.get_labels_for_metric(
                    "litellm_proxy_total_requests_metric"
                ),
            )

            # request latency metrics
            self.litellm_request_total_latency_metric = self._histogram_factory(
                "litellm_request_total_latency_metric",
                "Total latency (seconds) for a request to LiteLLM",
                labelnames=self.get_labels_for_metric(
                    "litellm_request_total_latency_metric"
                ),
                buckets=LATENCY_BUCKETS,
            )

            self.litellm_llm_api_latency_metric = self._histogram_factory(
                "litellm_llm_api_latency_metric",
                "Total latency (seconds) for a models LLM API call",
                labelnames=self.get_labels_for_metric("litellm_llm_api_latency_metric"),
                buckets=LATENCY_BUCKETS,
            )

            self.litellm_llm_api_time_to_first_token_metric = self._histogram_factory(
                "litellm_llm_api_time_to_first_token_metric",
                "Time to first token for a models LLM API call",
                labelnames=[
                    "model",
                    "hashed_api_key",
                    "api_key_alias",
                    "team",
                    "team_alias",
                ],
                buckets=LATENCY_BUCKETS,
            )

            # Counter for spend
            self.litellm_spend_metric = self._counter_factory(
                "litellm_spend_metric",
                "Total spend on LLM requests",
                labelnames=[
                    "end_user",
                    "hashed_api_key",
                    "api_key_alias",
                    "model",
                    "team",
                    "team_alias",
                    "user",
                ],
            )

            # Counter for total_output_tokens
            self.litellm_tokens_metric = self._counter_factory(
                "litellm_total_tokens",
                "Total number of input + output tokens from LLM requests",
                labelnames=self.get_labels_for_metric("litellm_total_tokens_metric"),
            )

            self.litellm_input_tokens_metric = self._counter_factory(
                "litellm_input_tokens",
                "Total number of input tokens from LLM requests",
                labelnames=self.get_labels_for_metric("litellm_input_tokens_metric"),
            )

            self.litellm_output_tokens_metric = self._counter_factory(
                "litellm_output_tokens",
                "Total number of output tokens from LLM requests",
                labelnames=self.get_labels_for_metric("litellm_output_tokens_metric"),
            )

            # Remaining Budget for Team
            self.litellm_remaining_team_budget_metric = self._gauge_factory(
                "litellm_remaining_team_budget_metric",
                "Remaining budget for team",
                labelnames=self.get_labels_for_metric(
                    "litellm_remaining_team_budget_metric"
                ),
            )

            # Max Budget for Team
            self.litellm_team_max_budget_metric = self._gauge_factory(
                "litellm_team_max_budget_metric",
                "Maximum budget set for team",
                labelnames=self.get_labels_for_metric("litellm_team_max_budget_metric"),
            )

            # Team Budget Reset At
            self.litellm_team_budget_remaining_hours_metric = self._gauge_factory(
                "litellm_team_budget_remaining_hours_metric",
                "Remaining days for team budget to be reset",
                labelnames=self.get_labels_for_metric(
                    "litellm_team_budget_remaining_hours_metric"
                ),
            )

            # Remaining Budget for API Key
            self.litellm_remaining_api_key_budget_metric = self._gauge_factory(
                "litellm_remaining_api_key_budget_metric",
                "Remaining budget for api key",
                labelnames=self.get_labels_for_metric(
                    "litellm_remaining_api_key_budget_metric"
                ),
            )

            # Max Budget for API Key
            self.litellm_api_key_max_budget_metric = self._gauge_factory(
                "litellm_api_key_max_budget_metric",
                "Maximum budget set for api key",
                labelnames=self.get_labels_for_metric(
                    "litellm_api_key_max_budget_metric"
                ),
            )

            self.litellm_api_key_budget_remaining_hours_metric = self._gauge_factory(
                "litellm_api_key_budget_remaining_hours_metric",
                "Remaining hours for api key budget to be reset",
                labelnames=self.get_labels_for_metric(
                    "litellm_api_key_budget_remaining_hours_metric"
                ),
            )

            ########################################
            # LiteLLM Virtual API KEY metrics
            ########################################
            # Remaining MODEL RPM limit for API Key
            self.litellm_remaining_api_key_requests_for_model = self._gauge_factory(
                "litellm_remaining_api_key_requests_for_model",
                "Remaining Requests API Key can make for model (model based rpm limit on key)",
                labelnames=["hashed_api_key", "api_key_alias", "model"],
            )

            # Remaining MODEL TPM limit for API Key
            self.litellm_remaining_api_key_tokens_for_model = self._gauge_factory(
                "litellm_remaining_api_key_tokens_for_model",
                "Remaining Tokens API Key can make for model (model based tpm limit on key)",
                labelnames=["hashed_api_key", "api_key_alias", "model"],
            )

            ########################################
            # LLM API Deployment Metrics / analytics
            ########################################

            # Remaining Rate Limit for model
            self.litellm_remaining_requests_metric = self._gauge_factory(
                "litellm_remaining_requests",
                "LLM Deployment Analytics - remaining requests for model, returned from LLM API Provider",
                labelnames=[
                    "model_group",
                    "api_provider",
                    "api_base",
                    "litellm_model_name",
                    "hashed_api_key",
                    "api_key_alias",
                ],
            )

            self.litellm_remaining_tokens_metric = self._gauge_factory(
                "litellm_remaining_tokens",
                "remaining tokens for model, returned from LLM API Provider",
                labelnames=[
                    "model_group",
                    "api_provider",
                    "api_base",
                    "litellm_model_name",
                    "hashed_api_key",
                    "api_key_alias",
                ],
            )

            self.litellm_overhead_latency_metric = self._histogram_factory(
                "litellm_overhead_latency_metric",
                "Latency overhead (milliseconds) added by LiteLLM processing",
                labelnames=[
                    "model_group",
                    "api_provider",
                    "api_base",
                    "litellm_model_name",
                    "hashed_api_key",
                    "api_key_alias",
                ],
                buckets=LATENCY_BUCKETS,
            )
            # llm api provider budget metrics
            self.litellm_provider_remaining_budget_metric = self._gauge_factory(
                "litellm_provider_remaining_budget_metric",
                "Remaining budget for provider - used when you set provider budget limits",
                labelnames=["api_provider"],
            )

            # Get all keys
            _logged_llm_labels = [
                UserAPIKeyLabelNames.v2_LITELLM_MODEL_NAME.value,
                UserAPIKeyLabelNames.MODEL_ID.value,
                UserAPIKeyLabelNames.API_BASE.value,
                UserAPIKeyLabelNames.API_PROVIDER.value,
            ]

            # Metric for deployment state
            self.litellm_deployment_state = self._gauge_factory(
                "litellm_deployment_state",
                "LLM Deployment Analytics - The state of the deployment: 0 = healthy, 1 = partial outage, 2 = complete outage",
                labelnames=_logged_llm_labels,
            )

            self.litellm_deployment_cooled_down = self._counter_factory(
                "litellm_deployment_cooled_down",
                "LLM Deployment Analytics - Number of times a deployment has been cooled down by LiteLLM load balancing logic. exception_status is the status of the exception that caused the deployment to be cooled down",
                labelnames=_logged_llm_labels + [EXCEPTION_STATUS],
            )

            self.litellm_deployment_success_responses = self._counter_factory(
                name="litellm_deployment_success_responses",
                documentation="LLM Deployment Analytics - Total number of successful LLM API calls via litellm",
                labelnames=self.get_labels_for_metric(
                    "litellm_deployment_success_responses"
                ),
            )
            self.litellm_deployment_failure_responses = self._counter_factory(
                name="litellm_deployment_failure_responses",
                documentation="LLM Deployment Analytics - Total number of failed LLM API calls for a specific LLM deploymeny. exception_status is the status of the exception from the llm api",
                labelnames=self.get_labels_for_metric(
                    "litellm_deployment_failure_responses"
                ),
            )
            self.litellm_deployment_failure_by_tag_responses = self._counter_factory(
                "litellm_deployment_failure_by_tag_responses",
                "Total number of failed LLM API calls for a specific LLM deploymeny by custom metadata tags",
                labelnames=[
                    UserAPIKeyLabelNames.REQUESTED_MODEL.value,
                    UserAPIKeyLabelNames.TAG.value,
                ]
                + _logged_llm_labels
                + EXCEPTION_LABELS,
            )
            self.litellm_deployment_total_requests = self._counter_factory(
                name="litellm_deployment_total_requests",
                documentation="LLM Deployment Analytics - Total number of LLM API calls via litellm - success + failure",
                labelnames=self.get_labels_for_metric(
                    "litellm_deployment_total_requests"
                ),
            )

            # Deployment Latency tracking
            self.litellm_deployment_latency_per_output_token = self._histogram_factory(
                name="litellm_deployment_latency_per_output_token",
                documentation="LLM Deployment Analytics - Latency per output token",
                labelnames=self.get_labels_for_metric(
                    "litellm_deployment_latency_per_output_token"
                ),
            )

            self.litellm_deployment_successful_fallbacks = self._counter_factory(
                "litellm_deployment_successful_fallbacks",
                "LLM Deployment Analytics - Number of successful fallback requests from primary model -> fallback model",
                self.get_labels_for_metric("litellm_deployment_successful_fallbacks"),
            )

            self.litellm_deployment_failed_fallbacks = self._counter_factory(
                "litellm_deployment_failed_fallbacks",
                "LLM Deployment Analytics - Number of failed fallback requests from primary model -> fallback model",
                self.get_labels_for_metric("litellm_deployment_failed_fallbacks"),
            )

            self.litellm_llm_api_failed_requests_metric = self._counter_factory(
                name="litellm_llm_api_failed_requests_metric",
                documentation="deprecated - use litellm_proxy_failed_requests_metric",
                labelnames=[
                    "end_user",
                    "hashed_api_key",
                    "api_key_alias",
                    "model",
                    "team",
                    "team_alias",
                    "user",
                ],
            )

            self.litellm_requests_metric = self._counter_factory(
                name="litellm_requests_metric",
                documentation="deprecated - use litellm_proxy_total_requests_metric. Total number of LLM calls to litellm - track total per API Key, team, user",
                labelnames=self.get_labels_for_metric("litellm_requests_metric"),
            )
        except Exception as e:
            print_verbose(f"Got exception on init prometheus client {str(e)}")
            raise e

    def _parse_prometheus_config(self) -> Dict[str, List[str]]:
        """Parse prometheus metrics configuration for label filtering and enabled metrics"""
        import litellm
        from litellm.types.integrations.prometheus import PrometheusMetricsConfig

        config = litellm.prometheus_metrics_config

        # If no config is provided, return empty dict (no filtering)
        if not config:
            return {}

        verbose_logger.debug(f"prometheus config: {config}")

        label_filters = {}
        self.enabled_metrics = set()

        # Parse each configuration group
        for group_config in config:
            # Validate configuration using Pydantic
            if isinstance(group_config, dict):
                parsed_config = PrometheusMetricsConfig(**group_config)
            else:
                parsed_config = group_config

            # Add enabled metrics to the set
            self.enabled_metrics.update(parsed_config.metrics)

            # Set label filters for each metric in this group
            for metric_name in parsed_config.metrics:
                if parsed_config.include_labels:
                    label_filters[metric_name] = parsed_config.include_labels

        # Pretty print the processed configuration
        self._pretty_print_prometheus_config(label_filters)

        return label_filters

    def _pretty_print_prometheus_config(
        self, label_filters: Dict[str, List[str]]
    ) -> None:
        """Pretty print the processed prometheus configuration using rich"""
        try:
            from rich.console import Console
            from rich.panel import Panel
            from rich.table import Table
            from rich.text import Text

            console = Console()

            # Create main panel title
            title = Text("Prometheus Configuration Processed", style="bold blue")

            # Create enabled metrics table
            metrics_table = Table(
                title="📊 Enabled Metrics",
                show_header=True,
                header_style="bold magenta",
                title_justify="left",
            )
            metrics_table.add_column("Metric Name", style="cyan", no_wrap=True)

            if hasattr(self, "enabled_metrics") and self.enabled_metrics:
                for metric in sorted(self.enabled_metrics):
                    metrics_table.add_row(metric)
            else:
                metrics_table.add_row(
                    "[yellow]All metrics enabled (no filter applied)[/yellow]"
                )

            # Create label filters table
            labels_table = Table(
                title="🏷️  Label Filters",
                show_header=True,
                header_style="bold green",
                title_justify="left",
            )
            labels_table.add_column("Metric Name", style="cyan", no_wrap=True)
            labels_table.add_column("Allowed Labels", style="yellow")

            if label_filters:
                for metric_name, labels in sorted(label_filters.items()):
                    labels_str = (
                        ", ".join(labels)
                        if labels
                        else "[dim]No labels specified[/dim]"
                    )
                    labels_table.add_row(metric_name, labels_str)
            else:
                labels_table.add_row(
                    "[yellow]No label filtering applied[/yellow]",
                    "[dim]All default labels will be used[/dim]",
                )

            # Print everything in a nice panel
            console.print("\n")
            console.print(Panel(title, border_style="blue"))
            console.print(metrics_table)
            console.print(labels_table)
            console.print("\n")

        except ImportError:
            # Fallback to simple logging if rich is not available
            verbose_logger.info(
                f"Enabled metrics: {sorted(self.enabled_metrics) if hasattr(self, 'enabled_metrics') else 'All metrics'}"
            )
            verbose_logger.info(f"Label filters: {label_filters}")

    def _is_metric_enabled(self, metric_name: str) -> bool:
        """Check if a metric is enabled based on configuration"""
        # If no specific configuration is provided, enable all metrics (default behavior)
        if not hasattr(self, "enabled_metrics"):
            return True

        # If enabled_metrics is empty, enable all metrics
        if not self.enabled_metrics:
            return True

        return metric_name in self.enabled_metrics

    def _create_metric_factory(self, metric_class):
        """Create a factory function that returns either a real metric or a no-op metric"""

        def factory(*args, **kwargs):
            # Extract metric name from the first argument or 'name' keyword argument
            metric_name = args[0] if args else kwargs.get("name", "")

            if self._is_metric_enabled(metric_name):
                return metric_class(*args, **kwargs)
            else:
                return NoOpMetric()

        return factory

    def get_labels_for_metric(
        self, metric_name: DEFINED_PROMETHEUS_METRICS
    ) -> List[str]:
        """
        Get the labels for a metric, filtered if configured
        """
        # Get default labels for this metric from PrometheusMetricLabels
        default_labels = PrometheusMetricLabels.get_labels(metric_name)

        # If no label filtering is configured for this metric, use default labels
        if metric_name not in self.label_filters:
            return default_labels

        # Get configured labels for this metric
        configured_labels = self.label_filters[metric_name]

        # Return intersection of configured and default labels to ensure we only use valid labels
        filtered_labels = [
            label for label in default_labels if label in configured_labels
        ]

        return filtered_labels

    async def async_log_success_event(self, kwargs, response_obj, start_time, end_time):
        # Define prometheus client
        from litellm.types.utils import StandardLoggingPayload

        verbose_logger.debug(
            f"prometheus Logging - Enters success logging function for kwargs {kwargs}"
        )

        # unpack kwargs
        standard_logging_payload: Optional[StandardLoggingPayload] = kwargs.get(
            "standard_logging_object"
        )

        if standard_logging_payload is None or not isinstance(
            standard_logging_payload, dict
        ):
            raise ValueError(
                f"standard_logging_object is required, got={standard_logging_payload}"
            )

        model = kwargs.get("model", "")
        litellm_params = kwargs.get("litellm_params", {}) or {}
        _metadata = litellm_params.get("metadata", {})
        end_user_id = get_end_user_id_for_cost_tracking(
            litellm_params, service_type="prometheus"
        )
        user_id = standard_logging_payload["metadata"]["user_api_key_user_id"]
        user_api_key = standard_logging_payload["metadata"]["user_api_key_hash"]
        user_api_key_alias = standard_logging_payload["metadata"]["user_api_key_alias"]
        user_api_team = standard_logging_payload["metadata"]["user_api_key_team_id"]
        user_api_team_alias = standard_logging_payload["metadata"][
            "user_api_key_team_alias"
        ]
        output_tokens = standard_logging_payload["completion_tokens"]
        tokens_used = standard_logging_payload["total_tokens"]
        response_cost = standard_logging_payload["response_cost"]
        _requester_metadata = standard_logging_payload["metadata"].get(
            "requester_metadata"
        )
        if standard_logging_payload is not None and isinstance(
            standard_logging_payload, dict
        ):
            _tags = standard_logging_payload["request_tags"]
        else:
            _tags = []

        print_verbose(
            f"inside track_prometheus_metrics, model {model}, response_cost {response_cost}, tokens_used {tokens_used}, end_user_id {end_user_id}, user_api_key {user_api_key}"
        )

        enum_values = UserAPIKeyLabelValues(
            end_user=end_user_id,
            hashed_api_key=user_api_key,
            api_key_alias=user_api_key_alias,
            requested_model=standard_logging_payload["model_group"],
            team=user_api_team,
            team_alias=user_api_team_alias,
            user=user_id,
            user_email=standard_logging_payload["metadata"]["user_api_key_user_email"],
            status_code="200",
            model=model,
            litellm_model_name=model,
            tags=_tags,
            model_id=standard_logging_payload["model_id"],
            api_base=standard_logging_payload["api_base"],
            api_provider=standard_logging_payload["custom_llm_provider"],
            exception_status=None,
            exception_class=None,
            custom_metadata_labels=get_custom_labels_from_metadata(
                metadata=standard_logging_payload["metadata"].get("requester_metadata")
                or {}
            ),
            route=standard_logging_payload["metadata"].get(
                "user_api_key_request_route"
            ),
        )

        if (
            user_api_key is not None
            and isinstance(user_api_key, str)
            and user_api_key.startswith("sk-")
        ):
            from litellm.proxy.utils import hash_token

            user_api_key = hash_token(user_api_key)

        # increment total LLM requests and spend metric
        self._increment_top_level_request_and_spend_metrics(
            end_user_id=end_user_id,
            user_api_key=user_api_key,
            user_api_key_alias=user_api_key_alias,
            model=model,
            user_api_team=user_api_team,
            user_api_team_alias=user_api_team_alias,
            user_id=user_id,
            response_cost=response_cost,
            enum_values=enum_values,
        )

        # input, output, total token metrics
        self._increment_token_metrics(
            # why type ignore below?
            # 1. We just checked if isinstance(standard_logging_payload, dict). Pyright complains.
            # 2. Pyright does not allow us to run isinstance(standard_logging_payload, StandardLoggingPayload) <- this would be ideal
            standard_logging_payload=standard_logging_payload,  # type: ignore
            end_user_id=end_user_id,
            user_api_key=user_api_key,
            user_api_key_alias=user_api_key_alias,
            model=model,
            user_api_team=user_api_team,
            user_api_team_alias=user_api_team_alias,
            user_id=user_id,
            enum_values=enum_values,
        )

        # remaining budget metrics
        await self._increment_remaining_budget_metrics(
            user_api_team=user_api_team,
            user_api_team_alias=user_api_team_alias,
            user_api_key=user_api_key,
            user_api_key_alias=user_api_key_alias,
            litellm_params=litellm_params,
            response_cost=response_cost,
        )

        # set proxy virtual key rpm/tpm metrics
        self._set_virtual_key_rate_limit_metrics(
            user_api_key=user_api_key,
            user_api_key_alias=user_api_key_alias,
            kwargs=kwargs,
            metadata=_metadata,
        )

        # set latency metrics
        self._set_latency_metrics(
            kwargs=kwargs,
            model=model,
            user_api_key=user_api_key,
            user_api_key_alias=user_api_key_alias,
            user_api_team=user_api_team,
            user_api_team_alias=user_api_team_alias,
            # why type ignore below?
            # 1. We just checked if isinstance(standard_logging_payload, dict). Pyright complains.
            # 2. Pyright does not allow us to run isinstance(standard_logging_payload, StandardLoggingPayload) <- this would be ideal
            enum_values=enum_values,
        )

        # set x-ratelimit headers
        self.set_llm_deployment_success_metrics(
            kwargs, start_time, end_time, enum_values, output_tokens
        )

        if (
            standard_logging_payload["stream"] is True
        ):  # log successful streaming requests from logging event hook.
            _labels = prometheus_label_factory(
                supported_enum_labels=self.get_labels_for_metric(
                    metric_name="litellm_proxy_total_requests_metric"
                ),
                enum_values=enum_values,
            )
            self.litellm_proxy_total_requests_metric.labels(**_labels).inc()

    def _increment_token_metrics(
        self,
        standard_logging_payload: StandardLoggingPayload,
        end_user_id: Optional[str],
        user_api_key: Optional[str],
        user_api_key_alias: Optional[str],
        model: Optional[str],
        user_api_team: Optional[str],
        user_api_team_alias: Optional[str],
        user_id: Optional[str],
        enum_values: UserAPIKeyLabelValues,
    ):
        verbose_logger.debug("prometheus Logging - Enters token metrics function")
        # token metrics

        if standard_logging_payload is not None and isinstance(
            standard_logging_payload, dict
        ):
            _tags = standard_logging_payload["request_tags"]

        _labels = prometheus_label_factory(
            supported_enum_labels=self.get_labels_for_metric(
                metric_name="litellm_proxy_total_requests_metric"
            ),
            enum_values=enum_values,
        )

        _labels = prometheus_label_factory(
            supported_enum_labels=self.get_labels_for_metric(
                metric_name="litellm_total_tokens_metric"
            ),
            enum_values=enum_values,
        )
        self.litellm_tokens_metric.labels(**_labels).inc(
            standard_logging_payload["total_tokens"]
        )

        _labels = prometheus_label_factory(
            supported_enum_labels=self.get_labels_for_metric(
                metric_name="litellm_input_tokens_metric"
            ),
            enum_values=enum_values,
        )
        self.litellm_input_tokens_metric.labels(**_labels).inc(
            standard_logging_payload["prompt_tokens"]
        )

        _labels = prometheus_label_factory(
            supported_enum_labels=self.get_labels_for_metric(
                metric_name="litellm_output_tokens_metric"
            ),
            enum_values=enum_values,
        )

        self.litellm_output_tokens_metric.labels(**_labels).inc(
            standard_logging_payload["completion_tokens"]
        )

    async def _increment_remaining_budget_metrics(
        self,
        user_api_team: Optional[str],
        user_api_team_alias: Optional[str],
        user_api_key: Optional[str],
        user_api_key_alias: Optional[str],
        litellm_params: dict,
        response_cost: float,
    ):
        _team_spend = litellm_params.get("metadata", {}).get(
            "user_api_key_team_spend", None
        )
        _team_max_budget = litellm_params.get("metadata", {}).get(
            "user_api_key_team_max_budget", None
        )

        _api_key_spend = litellm_params.get("metadata", {}).get(
            "user_api_key_spend", None
        )
        _api_key_max_budget = litellm_params.get("metadata", {}).get(
            "user_api_key_max_budget", None
        )
        await self._set_api_key_budget_metrics_after_api_request(
            user_api_key=user_api_key,
            user_api_key_alias=user_api_key_alias,
            response_cost=response_cost,
            key_max_budget=_api_key_max_budget,
            key_spend=_api_key_spend,
        )

        await self._set_team_budget_metrics_after_api_request(
            user_api_team=user_api_team,
            user_api_team_alias=user_api_team_alias,
            team_spend=_team_spend,
            team_max_budget=_team_max_budget,
            response_cost=response_cost,
        )

    def _increment_top_level_request_and_spend_metrics(
        self,
        end_user_id: Optional[str],
        user_api_key: Optional[str],
        user_api_key_alias: Optional[str],
        model: Optional[str],
        user_api_team: Optional[str],
        user_api_team_alias: Optional[str],
        user_id: Optional[str],
        response_cost: float,
        enum_values: UserAPIKeyLabelValues,
    ):
        _labels = prometheus_label_factory(
            supported_enum_labels=self.get_labels_for_metric(
                metric_name="litellm_requests_metric"
            ),
            enum_values=enum_values,
        )

        self.litellm_requests_metric.labels(**_labels).inc()

        _labels = prometheus_label_factory(
            supported_enum_labels=self.get_labels_for_metric(
                metric_name="litellm_proxy_total_requests_metric"
            ),
            enum_values=enum_values,
        )

        self.litellm_spend_metric.labels(
            end_user_id,
            user_api_key,
            user_api_key_alias,
            model,
            user_api_team,
            user_api_team_alias,
            user_id,
        ).inc(response_cost)

    def _set_virtual_key_rate_limit_metrics(
        self,
        user_api_key: Optional[str],
        user_api_key_alias: Optional[str],
        kwargs: dict,
        metadata: dict,
    ):
        from litellm.proxy.common_utils.callback_utils import (
            get_model_group_from_litellm_kwargs,
        )

        # Set remaining rpm/tpm for API Key + model
        # see parallel_request_limiter.py - variables are set there
        model_group = get_model_group_from_litellm_kwargs(kwargs)
        remaining_requests_variable_name = (
            f"litellm-key-remaining-requests-{model_group}"
        )
        remaining_tokens_variable_name = f"litellm-key-remaining-tokens-{model_group}"

        remaining_requests = (
            metadata.get(remaining_requests_variable_name, sys.maxsize) or sys.maxsize
        )
        remaining_tokens = (
            metadata.get(remaining_tokens_variable_name, sys.maxsize) or sys.maxsize
        )

        self.litellm_remaining_api_key_requests_for_model.labels(
            user_api_key, user_api_key_alias, model_group
        ).set(remaining_requests)

        self.litellm_remaining_api_key_tokens_for_model.labels(
            user_api_key, user_api_key_alias, model_group
        ).set(remaining_tokens)

    def _set_latency_metrics(
        self,
        kwargs: dict,
        model: Optional[str],
        user_api_key: Optional[str],
        user_api_key_alias: Optional[str],
        user_api_team: Optional[str],
        user_api_team_alias: Optional[str],
        enum_values: UserAPIKeyLabelValues,
    ):
        # latency metrics
        end_time: datetime = kwargs.get("end_time") or datetime.now()
        start_time: Optional[datetime] = kwargs.get("start_time")
        api_call_start_time = kwargs.get("api_call_start_time", None)
        completion_start_time = kwargs.get("completion_start_time", None)
        time_to_first_token_seconds = self._safe_duration_seconds(
            start_time=api_call_start_time,
            end_time=completion_start_time,
        )
        if (
            time_to_first_token_seconds is not None
            and kwargs.get("stream", False) is True  # only emit for streaming requests
        ):
            self.litellm_llm_api_time_to_first_token_metric.labels(
                model,
                user_api_key,
                user_api_key_alias,
                user_api_team,
                user_api_team_alias,
            ).observe(time_to_first_token_seconds)
        else:
            verbose_logger.debug(
                "Time to first token metric not emitted, stream option in model_parameters is not True"
            )

        api_call_total_time_seconds = self._safe_duration_seconds(
            start_time=api_call_start_time,
            end_time=end_time,
        )
        if api_call_total_time_seconds is not None:
            _labels = prometheus_label_factory(
                supported_enum_labels=self.get_labels_for_metric(
                    metric_name="litellm_llm_api_latency_metric"
                ),
                enum_values=enum_values,
            )
            self.litellm_llm_api_latency_metric.labels(**_labels).observe(
                api_call_total_time_seconds
            )

        # total request latency
        total_time_seconds = self._safe_duration_seconds(
            start_time=start_time,
            end_time=end_time,
        )
        if total_time_seconds is not None:
            _labels = prometheus_label_factory(
                supported_enum_labels=self.get_labels_for_metric(
                    metric_name="litellm_request_total_latency_metric"
                ),
                enum_values=enum_values,
            )
            self.litellm_request_total_latency_metric.labels(**_labels).observe(
                total_time_seconds
            )

    async def async_log_failure_event(self, kwargs, response_obj, start_time, end_time):
        from litellm.types.utils import StandardLoggingPayload

        verbose_logger.debug(
            f"prometheus Logging - Enters failure logging function for kwargs {kwargs}"
        )

        # unpack kwargs
        model = kwargs.get("model", "")
        standard_logging_payload: StandardLoggingPayload = kwargs.get(
            "standard_logging_object", {}
        )
        litellm_params = kwargs.get("litellm_params", {}) or {}
        end_user_id = get_end_user_id_for_cost_tracking(
            litellm_params, service_type="prometheus"
        )
        user_id = standard_logging_payload["metadata"]["user_api_key_user_id"]
        user_api_key = standard_logging_payload["metadata"]["user_api_key_hash"]
        user_api_key_alias = standard_logging_payload["metadata"]["user_api_key_alias"]
        user_api_team = standard_logging_payload["metadata"]["user_api_key_team_id"]
        user_api_team_alias = standard_logging_payload["metadata"][
            "user_api_key_team_alias"
        ]
        kwargs.get("exception", None)

        try:
            self.litellm_llm_api_failed_requests_metric.labels(
                end_user_id,
                user_api_key,
                user_api_key_alias,
                model,
                user_api_team,
                user_api_team_alias,
                user_id,
            ).inc()
            self.set_llm_deployment_failure_metrics(kwargs)
        except Exception as e:
            verbose_logger.exception(
                "prometheus Layer Error(): Exception occured - {}".format(str(e))
            )
            pass
        pass

    async def async_post_call_failure_hook(
        self,
        request_data: dict,
        original_exception: Exception,
        user_api_key_dict: UserAPIKeyAuth,
        traceback_str: Optional[str] = None,
    ):
        """
        Track client side failures

        Proxy level tracking - failed client side requests

        labelnames=[
                    "end_user",
                    "hashed_api_key",
                    "api_key_alias",
                    REQUESTED_MODEL,
                    "team",
                    "team_alias",
                ] + EXCEPTION_LABELS,
        """
        try:
            _tags = cast(List[str], request_data.get("tags") or [])
            enum_values = UserAPIKeyLabelValues(
                end_user=user_api_key_dict.end_user_id,
                user=user_api_key_dict.user_id,
                user_email=user_api_key_dict.user_email,
                hashed_api_key=user_api_key_dict.api_key,
                api_key_alias=user_api_key_dict.key_alias,
                team=user_api_key_dict.team_id,
                team_alias=user_api_key_dict.team_alias,
                requested_model=request_data.get("model", ""),
                status_code=str(getattr(original_exception, "status_code", None)),
                exception_status=str(getattr(original_exception, "status_code", None)),
                exception_class=self._get_exception_class_name(original_exception),
                tags=_tags,
                route=user_api_key_dict.request_route,
            )
            _labels = prometheus_label_factory(
                supported_enum_labels=self.get_labels_for_metric(
                    metric_name="litellm_proxy_failed_requests_metric"
                ),
                enum_values=enum_values,
            )
            self.litellm_proxy_failed_requests_metric.labels(**_labels).inc()

            _labels = prometheus_label_factory(
                supported_enum_labels=self.get_labels_for_metric(
                    metric_name="litellm_proxy_total_requests_metric"
                ),
                enum_values=enum_values,
            )
            self.litellm_proxy_total_requests_metric.labels(**_labels).inc()

        except Exception as e:
            verbose_logger.exception(
                "prometheus Layer Error(): Exception occured - {}".format(str(e))
            )
            pass

    async def async_post_call_success_hook(
        self, data: dict, user_api_key_dict: UserAPIKeyAuth, response
    ):
        """
        Proxy level tracking - triggered when the proxy responds with a success response to the client
        """
        try:
            enum_values = UserAPIKeyLabelValues(
                end_user=user_api_key_dict.end_user_id,
                hashed_api_key=user_api_key_dict.api_key,
                api_key_alias=user_api_key_dict.key_alias,
                requested_model=data.get("model", ""),
                team=user_api_key_dict.team_id,
                team_alias=user_api_key_dict.team_alias,
                user=user_api_key_dict.user_id,
                user_email=user_api_key_dict.user_email,
                status_code="200",
                route=user_api_key_dict.request_route,
            )
            _labels = prometheus_label_factory(
                supported_enum_labels=self.get_labels_for_metric(
                    metric_name="litellm_proxy_total_requests_metric"
                ),
                enum_values=enum_values,
            )
            self.litellm_proxy_total_requests_metric.labels(**_labels).inc()

        except Exception as e:
            verbose_logger.exception(
                "prometheus Layer Error(): Exception occured - {}".format(str(e))
            )
            pass

    def set_llm_deployment_failure_metrics(self, request_kwargs: dict):
        """
        Sets Failure metrics when an LLM API call fails

        - mark the deployment as partial outage
        - increment deployment failure responses metric
        - increment deployment total requests metric

        Args:
            request_kwargs: dict

        """
        try:
            verbose_logger.debug("setting remaining tokens requests metric")
            standard_logging_payload: StandardLoggingPayload = request_kwargs.get(
                "standard_logging_object", {}
            )
            _litellm_params = request_kwargs.get("litellm_params", {}) or {}
            litellm_model_name = request_kwargs.get("model", None)
            model_group = standard_logging_payload.get("model_group", None)
            api_base = standard_logging_payload.get("api_base", None)
            model_id = standard_logging_payload.get("model_id", None)
            exception = request_kwargs.get("exception", None)

            llm_provider = _litellm_params.get("custom_llm_provider", None)

            """
            log these labels
            ["litellm_model_name", "model_id", "api_base", "api_provider"]
            """
            self.set_deployment_partial_outage(
                litellm_model_name=litellm_model_name or "",
                model_id=model_id,
                api_base=api_base,
                api_provider=llm_provider or "",
            )
            if exception is not None:
                self.litellm_deployment_failure_responses.labels(
                    litellm_model_name=litellm_model_name,
                    model_id=model_id,
                    api_base=api_base,
                    api_provider=llm_provider,
                    exception_status=str(getattr(exception, "status_code", None)),
                    exception_class=self._get_exception_class_name(exception),
                    requested_model=model_group,
                    hashed_api_key=standard_logging_payload["metadata"][
                        "user_api_key_hash"
                    ],
                    api_key_alias=standard_logging_payload["metadata"][
                        "user_api_key_alias"
                    ],
                    team=standard_logging_payload["metadata"]["user_api_key_team_id"],
                    team_alias=standard_logging_payload["metadata"][
                        "user_api_key_team_alias"
                    ],
                ).inc()

                # tag based tracking
                if standard_logging_payload is not None and isinstance(
                    standard_logging_payload, dict
                ):
                    _tags = standard_logging_payload["request_tags"]
                    for tag in _tags:
                        self.litellm_deployment_failure_by_tag_responses.labels(
                            **{
                                UserAPIKeyLabelNames.REQUESTED_MODEL.value: model_group,
                                UserAPIKeyLabelNames.TAG.value: tag,
                                UserAPIKeyLabelNames.v2_LITELLM_MODEL_NAME.value: litellm_model_name,
                                UserAPIKeyLabelNames.MODEL_ID.value: model_id,
                                UserAPIKeyLabelNames.API_BASE.value: api_base,
                                UserAPIKeyLabelNames.API_PROVIDER.value: llm_provider,
                                UserAPIKeyLabelNames.EXCEPTION_CLASS.value: exception.__class__.__name__,
                                UserAPIKeyLabelNames.EXCEPTION_STATUS.value: str(
                                    getattr(exception, "status_code", None)
                                ),
                            }
                        ).inc()

            self.litellm_deployment_total_requests.labels(
                litellm_model_name=litellm_model_name,
                model_id=model_id,
                api_base=api_base,
                api_provider=llm_provider,
                requested_model=model_group,
                hashed_api_key=standard_logging_payload["metadata"][
                    "user_api_key_hash"
                ],
                api_key_alias=standard_logging_payload["metadata"][
                    "user_api_key_alias"
                ],
                team=standard_logging_payload["metadata"]["user_api_key_team_id"],
                team_alias=standard_logging_payload["metadata"][
                    "user_api_key_team_alias"
                ],
            ).inc()

            pass
        except Exception as e:
            verbose_logger.debug(
                "Prometheus Error: set_llm_deployment_failure_metrics. Exception occured - {}".format(
                    str(e)
                )
            )

    def set_llm_deployment_success_metrics(
        self,
        request_kwargs: dict,
        start_time,
        end_time,
        enum_values: UserAPIKeyLabelValues,
        output_tokens: float = 1.0,
    ):
        try:
            verbose_logger.debug("setting remaining tokens requests metric")
            standard_logging_payload: Optional[StandardLoggingPayload] = (
                request_kwargs.get("standard_logging_object")
            )

            if standard_logging_payload is None:
                return

            model_group = standard_logging_payload["model_group"]
            api_base = standard_logging_payload["api_base"]
            _response_headers = request_kwargs.get("response_headers")
            _litellm_params = request_kwargs.get("litellm_params", {}) or {}
            _metadata = _litellm_params.get("metadata", {})
            litellm_model_name = request_kwargs.get("model", None)
            llm_provider = _litellm_params.get("custom_llm_provider", None)
            _model_info = _metadata.get("model_info") or {}
            model_id = _model_info.get("id", None)

            remaining_requests: Optional[int] = None
            remaining_tokens: Optional[int] = None
            if additional_headers := standard_logging_payload["hidden_params"][
                "additional_headers"
            ]:
                # OpenAI / OpenAI Compatible headers
                remaining_requests = additional_headers.get(
                    "x_ratelimit_remaining_requests", None
                )
                remaining_tokens = additional_headers.get(
                    "x_ratelimit_remaining_tokens", None
                )

            if litellm_overhead_time_ms := standard_logging_payload[
                "hidden_params"
            ].get("litellm_overhead_time_ms"):
                self.litellm_overhead_latency_metric.labels(
                    model_group,
                    llm_provider,
                    api_base,
                    litellm_model_name,
                    standard_logging_payload["metadata"]["user_api_key_hash"],
                    standard_logging_payload["metadata"]["user_api_key_alias"],
                ).observe(
                    litellm_overhead_time_ms / 1000
                )  # set as seconds

            if remaining_requests:
                """
                "model_group",
                "api_provider",
                "api_base",
                "litellm_model_name"
                """
                self.litellm_remaining_requests_metric.labels(
                    model_group,
                    llm_provider,
                    api_base,
                    litellm_model_name,
                    standard_logging_payload["metadata"]["user_api_key_hash"],
                    standard_logging_payload["metadata"]["user_api_key_alias"],
                ).set(remaining_requests)

            if remaining_tokens:
                self.litellm_remaining_tokens_metric.labels(
                    model_group,
                    llm_provider,
                    api_base,
                    litellm_model_name,
                    standard_logging_payload["metadata"]["user_api_key_hash"],
                    standard_logging_payload["metadata"]["user_api_key_alias"],
                ).set(remaining_tokens)

            """
            log these labels
            ["litellm_model_name", "requested_model", model_id", "api_base", "api_provider"]
            """
            self.set_deployment_healthy(
                litellm_model_name=litellm_model_name or "",
                model_id=model_id or "",
                api_base=api_base or "",
                api_provider=llm_provider or "",
            )

            self.litellm_deployment_success_responses.labels(
                litellm_model_name=litellm_model_name,
                model_id=model_id,
                api_base=api_base,
                api_provider=llm_provider,
                requested_model=model_group,
                hashed_api_key=standard_logging_payload["metadata"][
                    "user_api_key_hash"
                ],
                api_key_alias=standard_logging_payload["metadata"][
                    "user_api_key_alias"
                ],
                team=standard_logging_payload["metadata"]["user_api_key_team_id"],
                team_alias=standard_logging_payload["metadata"][
                    "user_api_key_team_alias"
                ],
            ).inc()

            self.litellm_deployment_total_requests.labels(
                litellm_model_name=litellm_model_name,
                model_id=model_id,
                api_base=api_base,
                api_provider=llm_provider,
                requested_model=model_group,
                hashed_api_key=standard_logging_payload["metadata"][
                    "user_api_key_hash"
                ],
                api_key_alias=standard_logging_payload["metadata"][
                    "user_api_key_alias"
                ],
                team=standard_logging_payload["metadata"]["user_api_key_team_id"],
                team_alias=standard_logging_payload["metadata"][
                    "user_api_key_team_alias"
                ],
            ).inc()

            # Track deployment Latency
            response_ms: timedelta = end_time - start_time
            time_to_first_token_response_time: Optional[timedelta] = None

            if (
                request_kwargs.get("stream", None) is not None
                and request_kwargs["stream"] is True
            ):
                # only log ttft for streaming request
                time_to_first_token_response_time = (
                    request_kwargs.get("completion_start_time", end_time) - start_time
                )

            # use the metric that is not None
            # if streaming - use time_to_first_token_response
            # if not streaming - use response_ms
            _latency: timedelta = time_to_first_token_response_time or response_ms
            _latency_seconds = _latency.total_seconds()

            # latency per output token
            latency_per_token = None
            if output_tokens is not None and output_tokens > 0:
                latency_per_token = _latency_seconds / output_tokens
                _labels = prometheus_label_factory(
                    supported_enum_labels=self.get_labels_for_metric(
                        metric_name="litellm_deployment_latency_per_output_token"
                    ),
                    enum_values=enum_values,
                )
                self.litellm_deployment_latency_per_output_token.labels(
                    **_labels
                ).observe(latency_per_token)

        except Exception as e:
            verbose_logger.error(
                "Prometheus Error: set_llm_deployment_success_metrics. Exception occured - {}".format(
                    str(e)
                )
            )
            return

    @staticmethod
    def _get_exception_class_name(exception: Exception) -> str:
        exception_class_name = ""
        if hasattr(exception, "llm_provider"):
            exception_class_name = getattr(exception, "llm_provider") or ""

        # pretty print the provider name on prometheus
        # eg. `openai` -> `Openai.`
        if len(exception_class_name) >= 1:
            exception_class_name = (
                exception_class_name[0].upper() + exception_class_name[1:] + "."
            )

        exception_class_name += exception.__class__.__name__
        return exception_class_name

    async def log_success_fallback_event(
        self, original_model_group: str, kwargs: dict, original_exception: Exception
    ):
        """

        Logs a successful LLM fallback event on prometheus

        """
        from litellm.litellm_core_utils.litellm_logging import (
            StandardLoggingMetadata,
            StandardLoggingPayloadSetup,
        )

        verbose_logger.debug(
            "Prometheus: log_success_fallback_event, original_model_group: %s, kwargs: %s",
            original_model_group,
            kwargs,
        )
        _metadata = kwargs.get("metadata", {})
        standard_metadata: StandardLoggingMetadata = (
            StandardLoggingPayloadSetup.get_standard_logging_metadata(
                metadata=_metadata
            )
        )
        _new_model = kwargs.get("model")
        _tags = cast(List[str], kwargs.get("tags") or [])

        enum_values = UserAPIKeyLabelValues(
            requested_model=original_model_group,
            fallback_model=_new_model,
            hashed_api_key=standard_metadata["user_api_key_hash"],
            api_key_alias=standard_metadata["user_api_key_alias"],
            team=standard_metadata["user_api_key_team_id"],
            team_alias=standard_metadata["user_api_key_team_alias"],
            exception_status=str(getattr(original_exception, "status_code", None)),
            exception_class=self._get_exception_class_name(original_exception),
            tags=_tags,
        )
        _labels = prometheus_label_factory(
            supported_enum_labels=self.get_labels_for_metric(
                metric_name="litellm_deployment_successful_fallbacks"
            ),
            enum_values=enum_values,
        )
        self.litellm_deployment_successful_fallbacks.labels(**_labels).inc()

    async def log_failure_fallback_event(
        self, original_model_group: str, kwargs: dict, original_exception: Exception
    ):
        """
        Logs a failed LLM fallback event on prometheus
        """
        from litellm.litellm_core_utils.litellm_logging import (
            StandardLoggingMetadata,
            StandardLoggingPayloadSetup,
        )

        verbose_logger.debug(
            "Prometheus: log_failure_fallback_event, original_model_group: %s, kwargs: %s",
            original_model_group,
            kwargs,
        )
        _new_model = kwargs.get("model")
        _metadata = kwargs.get("metadata", {})
        _tags = cast(List[str], kwargs.get("tags") or [])
        standard_metadata: StandardLoggingMetadata = (
            StandardLoggingPayloadSetup.get_standard_logging_metadata(
                metadata=_metadata
            )
        )

        enum_values = UserAPIKeyLabelValues(
            requested_model=original_model_group,
            fallback_model=_new_model,
            hashed_api_key=standard_metadata["user_api_key_hash"],
            api_key_alias=standard_metadata["user_api_key_alias"],
            team=standard_metadata["user_api_key_team_id"],
            team_alias=standard_metadata["user_api_key_team_alias"],
            exception_status=str(getattr(original_exception, "status_code", None)),
            exception_class=self._get_exception_class_name(original_exception),
            tags=_tags,
        )

        _labels = prometheus_label_factory(
            supported_enum_labels=self.get_labels_for_metric(
                metric_name="litellm_deployment_failed_fallbacks"
            ),
            enum_values=enum_values,
        )
        self.litellm_deployment_failed_fallbacks.labels(**_labels).inc()

    def set_litellm_deployment_state(
        self,
        state: int,
        litellm_model_name: str,
        model_id: Optional[str],
        api_base: Optional[str],
        api_provider: str,
    ):
        self.litellm_deployment_state.labels(
            litellm_model_name, model_id, api_base, api_provider
        ).set(state)

    def set_deployment_healthy(
        self,
        litellm_model_name: str,
        model_id: str,
        api_base: str,
        api_provider: str,
    ):
        self.set_litellm_deployment_state(
            0, litellm_model_name, model_id, api_base, api_provider
        )

    def set_deployment_partial_outage(
        self,
        litellm_model_name: str,
        model_id: Optional[str],
        api_base: Optional[str],
        api_provider: str,
    ):
        self.set_litellm_deployment_state(
            1, litellm_model_name, model_id, api_base, api_provider
        )

    def set_deployment_complete_outage(
        self,
        litellm_model_name: str,
        model_id: Optional[str],
        api_base: Optional[str],
        api_provider: str,
    ):
        self.set_litellm_deployment_state(
            2, litellm_model_name, model_id, api_base, api_provider
        )

    def increment_deployment_cooled_down(
        self,
        litellm_model_name: str,
        model_id: str,
        api_base: str,
        api_provider: str,
        exception_status: str,
    ):
        """
        increment metric when litellm.Router / load balancing logic places a deployment in cool down
        """
        self.litellm_deployment_cooled_down.labels(
            litellm_model_name, model_id, api_base, api_provider, exception_status
        ).inc()

    def track_provider_remaining_budget(
        self, provider: str, spend: float, budget_limit: float
    ):
        """
        Track provider remaining budget in Prometheus
        """
        self.litellm_provider_remaining_budget_metric.labels(provider).set(
            self._safe_get_remaining_budget(
                max_budget=budget_limit,
                spend=spend,
            )
        )

    def _safe_get_remaining_budget(
        self, max_budget: Optional[float], spend: Optional[float]
    ) -> float:
        if max_budget is None:
            return float("inf")

        if spend is None:
            return max_budget

        return max_budget - spend

    async def _initialize_budget_metrics(
        self,
        data_fetch_function: Callable[..., Awaitable[Tuple[List[Any], Optional[int]]]],
        set_metrics_function: Callable[[List[Any]], Awaitable[None]],
        data_type: Literal["teams", "keys"],
    ):
        """
        Generic method to initialize budget metrics for teams or API keys.

        Args:
            data_fetch_function: Function to fetch data with pagination.
            set_metrics_function: Function to set metrics for the fetched data.
            data_type: String representing the type of data ("teams" or "keys") for logging purposes.
        """
        from litellm.proxy.proxy_server import prisma_client

        if prisma_client is None:
            return

        try:
            page = 1
            page_size = 50
            data, total_count = await data_fetch_function(
                page_size=page_size, page=page
            )

            if total_count is None:
                total_count = len(data)

            # Calculate total pages needed
            total_pages = (total_count + page_size - 1) // page_size

            # Set metrics for first page of data
            await set_metrics_function(data)

            # Get and set metrics for remaining pages
            for page in range(2, total_pages + 1):
                data, _ = await data_fetch_function(page_size=page_size, page=page)
                await set_metrics_function(data)

        except Exception as e:
            verbose_logger.exception(
                f"Error initializing {data_type} budget metrics: {str(e)}"
            )

    async def _initialize_team_budget_metrics(self):
        """
        Initialize team budget metrics by reusing the generic pagination logic.
        """
        from litellm.proxy.management_endpoints.team_endpoints import (
            get_paginated_teams,
        )
        from litellm.proxy.proxy_server import prisma_client

        if prisma_client is None:
            verbose_logger.debug(
                "Prometheus: skipping team metrics initialization, DB not initialized"
            )
            return

        async def fetch_teams(
            page_size: int, page: int
        ) -> Tuple[List[LiteLLM_TeamTable], Optional[int]]:
            teams, total_count = await get_paginated_teams(
                prisma_client=prisma_client, page_size=page_size, page=page
            )
            if total_count is None:
                total_count = len(teams)
            return teams, total_count

        await self._initialize_budget_metrics(
            data_fetch_function=fetch_teams,
            set_metrics_function=self._set_team_list_budget_metrics,
            data_type="teams",
        )

    async def _initialize_api_key_budget_metrics(self):
        """
        Initialize API key budget metrics by reusing the generic pagination logic.
        """
        from typing import Union

        from litellm.constants import UI_SESSION_TOKEN_TEAM_ID
        from litellm.proxy.management_endpoints.key_management_endpoints import (
            _list_key_helper,
        )
        from litellm.proxy.proxy_server import prisma_client

        if prisma_client is None:
            verbose_logger.debug(
                "Prometheus: skipping key metrics initialization, DB not initialized"
            )
            return

        async def fetch_keys(
            page_size: int, page: int
        ) -> Tuple[List[Union[str, UserAPIKeyAuth]], Optional[int]]:
            key_list_response = await _list_key_helper(
                prisma_client=prisma_client,
                page=page,
                size=page_size,
                user_id=None,
                team_id=None,
                key_alias=None,
                key_hash=None,
                exclude_team_id=UI_SESSION_TOKEN_TEAM_ID,
                return_full_object=True,
                organization_id=None,
            )
            keys = key_list_response.get("keys", [])
            total_count = key_list_response.get("total_count")
            if total_count is None:
                total_count = len(keys)
            return keys, total_count

        await self._initialize_budget_metrics(
            data_fetch_function=fetch_keys,
            set_metrics_function=self._set_key_list_budget_metrics,
            data_type="keys",
        )

    async def initialize_remaining_budget_metrics(self):
        """
        Handler for initializing remaining budget metrics for all teams to avoid metric discrepancies.

        Runs when prometheus logger starts up.

        - If redis cache is available, we use the pod lock manager to acquire a lock and initialize the metrics.
            - Ensures only one pod emits the metrics at a time.
        - If redis cache is not available, we initialize the metrics directly.
        """
        from litellm.constants import PROMETHEUS_EMIT_BUDGET_METRICS_JOB_NAME
        from litellm.proxy.proxy_server import proxy_logging_obj

        pod_lock_manager = proxy_logging_obj.db_spend_update_writer.pod_lock_manager

        # if using redis, ensure only one pod emits the metrics at a time
        if pod_lock_manager and pod_lock_manager.redis_cache:
            if await pod_lock_manager.acquire_lock(
                cronjob_id=PROMETHEUS_EMIT_BUDGET_METRICS_JOB_NAME
            ):
                try:
                    await self._initialize_remaining_budget_metrics()
                finally:
                    await pod_lock_manager.release_lock(
                        cronjob_id=PROMETHEUS_EMIT_BUDGET_METRICS_JOB_NAME
                    )
        else:
            # if not using redis, initialize the metrics directly
            await self._initialize_remaining_budget_metrics()

    async def _initialize_remaining_budget_metrics(self):
        """
        Helper to initialize remaining budget metrics for all teams and API keys.
        """
        verbose_logger.debug("Emitting key, team budget metrics....")
        await self._initialize_team_budget_metrics()
        await self._initialize_api_key_budget_metrics()

    async def _set_key_list_budget_metrics(
        self, keys: List[Union[str, UserAPIKeyAuth]]
    ):
        """Helper function to set budget metrics for a list of keys"""
        for key in keys:
            if isinstance(key, UserAPIKeyAuth):
                self._set_key_budget_metrics(key)

    async def _set_team_list_budget_metrics(self, teams: List[LiteLLM_TeamTable]):
        """Helper function to set budget metrics for a list of teams"""
        for team in teams:
            self._set_team_budget_metrics(team)

    async def _set_team_budget_metrics_after_api_request(
        self,
        user_api_team: Optional[str],
        user_api_team_alias: Optional[str],
        team_spend: float,
        team_max_budget: float,
        response_cost: float,
    ):
        """
        Set team budget metrics after an LLM API request

        - Assemble a LiteLLM_TeamTable object
            - looks up team info from db if not available in metadata
        - Set team budget metrics
        """
        if user_api_team:
            team_object = await self._assemble_team_object(
                team_id=user_api_team,
                team_alias=user_api_team_alias or "",
                spend=team_spend,
                max_budget=team_max_budget,
                response_cost=response_cost,
            )

            self._set_team_budget_metrics(team_object)

    async def _assemble_team_object(
        self,
        team_id: str,
        team_alias: str,
        spend: Optional[float],
        max_budget: Optional[float],
        response_cost: float,
    ) -> LiteLLM_TeamTable:
        """
        Assemble a LiteLLM_TeamTable object

        for fields not available in metadata, we fetch from db
        Fields not available in metadata:
        - `budget_reset_at`
        """
        from litellm.proxy.auth.auth_checks import get_team_object
        from litellm.proxy.proxy_server import prisma_client, user_api_key_cache

        _total_team_spend = (spend or 0) + response_cost
        team_object = LiteLLM_TeamTable(
            team_id=team_id,
            team_alias=team_alias,
            spend=_total_team_spend,
            max_budget=max_budget,
        )
        try:
            team_info = await get_team_object(
                team_id=team_id,
                prisma_client=prisma_client,
                user_api_key_cache=user_api_key_cache,
            )
        except Exception as e:
            verbose_logger.debug(
                f"[Non-Blocking] Prometheus: Error getting team info: {str(e)}"
            )
            return team_object

        if team_info:
            team_object.budget_reset_at = team_info.budget_reset_at

        return team_object

    def _set_team_budget_metrics(
        self,
        team: LiteLLM_TeamTable,
    ):
        """
        Set team budget metrics for a single team

        - Remaining Budget
        - Max Budget
        - Budget Reset At
        """
        enum_values = UserAPIKeyLabelValues(
            team=team.team_id,
            team_alias=team.team_alias or "",
        )

        _labels = prometheus_label_factory(
            supported_enum_labels=self.get_labels_for_metric(
                metric_name="litellm_remaining_team_budget_metric"
            ),
            enum_values=enum_values,
        )
        self.litellm_remaining_team_budget_metric.labels(**_labels).set(
            self._safe_get_remaining_budget(
                max_budget=team.max_budget,
                spend=team.spend,
            )
        )

        if team.max_budget is not None:
            _labels = prometheus_label_factory(
                supported_enum_labels=self.get_labels_for_metric(
                    metric_name="litellm_team_max_budget_metric"
                ),
                enum_values=enum_values,
            )
            self.litellm_team_max_budget_metric.labels(**_labels).set(team.max_budget)

        if team.budget_reset_at is not None:
            _labels = prometheus_label_factory(
                supported_enum_labels=self.get_labels_for_metric(
                    metric_name="litellm_team_budget_remaining_hours_metric"
                ),
                enum_values=enum_values,
            )
            self.litellm_team_budget_remaining_hours_metric.labels(**_labels).set(
                self._get_remaining_hours_for_budget_reset(
                    budget_reset_at=team.budget_reset_at
                )
            )

    def _set_key_budget_metrics(self, user_api_key_dict: UserAPIKeyAuth):
        """
        Set virtual key budget metrics

        - Remaining Budget
        - Max Budget
        - Budget Reset At
        """
        enum_values = UserAPIKeyLabelValues(
            hashed_api_key=user_api_key_dict.token,
            api_key_alias=user_api_key_dict.key_alias or "",
        )
        _labels = prometheus_label_factory(
            supported_enum_labels=self.get_labels_for_metric(
                metric_name="litellm_remaining_api_key_budget_metric"
            ),
            enum_values=enum_values,
        )
        self.litellm_remaining_api_key_budget_metric.labels(**_labels).set(
            self._safe_get_remaining_budget(
                max_budget=user_api_key_dict.max_budget,
                spend=user_api_key_dict.spend,
            )
        )

        if user_api_key_dict.max_budget is not None:
            _labels = prometheus_label_factory(
                supported_enum_labels=self.get_labels_for_metric(
                    metric_name="litellm_api_key_max_budget_metric"
                ),
                enum_values=enum_values,
            )
            self.litellm_api_key_max_budget_metric.labels(**_labels).set(
                user_api_key_dict.max_budget
            )

        if user_api_key_dict.budget_reset_at is not None:
            self.litellm_api_key_budget_remaining_hours_metric.labels(**_labels).set(
                self._get_remaining_hours_for_budget_reset(
                    budget_reset_at=user_api_key_dict.budget_reset_at
                )
            )

    async def _set_api_key_budget_metrics_after_api_request(
        self,
        user_api_key: Optional[str],
        user_api_key_alias: Optional[str],
        response_cost: float,
        key_max_budget: float,
        key_spend: Optional[float],
    ):
        if user_api_key:
            user_api_key_dict = await self._assemble_key_object(
                user_api_key=user_api_key,
                user_api_key_alias=user_api_key_alias or "",
                key_max_budget=key_max_budget,
                key_spend=key_spend,
                response_cost=response_cost,
            )
            self._set_key_budget_metrics(user_api_key_dict)

    async def _assemble_key_object(
        self,
        user_api_key: str,
        user_api_key_alias: str,
        key_max_budget: float,
        key_spend: Optional[float],
        response_cost: float,
    ) -> UserAPIKeyAuth:
        """
        Assemble a UserAPIKeyAuth object
        """
        from litellm.proxy.auth.auth_checks import get_key_object
        from litellm.proxy.proxy_server import prisma_client, user_api_key_cache

        _total_key_spend = (key_spend or 0) + response_cost
        user_api_key_dict = UserAPIKeyAuth(
            token=user_api_key,
            key_alias=user_api_key_alias,
            max_budget=key_max_budget,
            spend=_total_key_spend,
        )
        try:
            if user_api_key_dict.token:
                key_object = await get_key_object(
                    hashed_token=user_api_key_dict.token,
                    prisma_client=prisma_client,
                    user_api_key_cache=user_api_key_cache,
                )
                if key_object:
                    user_api_key_dict.budget_reset_at = key_object.budget_reset_at
        except Exception as e:
            verbose_logger.debug(
                f"[Non-Blocking] Prometheus: Error getting key info: {str(e)}"
            )

        return user_api_key_dict

    def _get_remaining_hours_for_budget_reset(self, budget_reset_at: datetime) -> float:
        """
        Get remaining hours for budget reset
        """
        return (
            budget_reset_at - datetime.now(budget_reset_at.tzinfo)
        ).total_seconds() / 3600

    def _safe_duration_seconds(
        self,
        start_time: Any,
        end_time: Any,
    ) -> Optional[float]:
        """
        Compute the duration in seconds between two objects.

        Returns the duration as a float if both start and end are instances of datetime,
        otherwise returns None.
        """
        if isinstance(start_time, datetime) and isinstance(end_time, datetime):
            return (end_time - start_time).total_seconds()
        return None

    @staticmethod
    def initialize_budget_metrics_cron_job(scheduler: AsyncIOScheduler):
        """
        Initialize budget metrics as a cron job. This job runs every `PROMETHEUS_BUDGET_METRICS_REFRESH_INTERVAL_MINUTES` minutes.

        It emits the current remaining budget metrics for all Keys and Teams.
        """
        from litellm.constants import PROMETHEUS_BUDGET_METRICS_REFRESH_INTERVAL_MINUTES
        from litellm.integrations.custom_logger import CustomLogger
        from litellm.integrations.prometheus import PrometheusLogger

        prometheus_loggers: List[CustomLogger] = (
            litellm.logging_callback_manager.get_custom_loggers_for_type(
                callback_type=PrometheusLogger
            )
        )
        # we need to get the initialized prometheus logger instance(s) and call logger.initialize_remaining_budget_metrics() on them
        verbose_logger.debug("found %s prometheus loggers", len(prometheus_loggers))
        if len(prometheus_loggers) > 0:
            prometheus_logger = cast(PrometheusLogger, prometheus_loggers[0])
            verbose_logger.debug(
                "Initializing remaining budget metrics as a cron job executing every %s minutes"
                % PROMETHEUS_BUDGET_METRICS_REFRESH_INTERVAL_MINUTES
            )
            scheduler.add_job(
                prometheus_logger.initialize_remaining_budget_metrics,
                "interval",
                minutes=PROMETHEUS_BUDGET_METRICS_REFRESH_INTERVAL_MINUTES,
            )

    @staticmethod
    def _mount_metrics_endpoint(premium_user: bool):
        """
        Mount the Prometheus metrics endpoint with optional authentication.

        Args:
            premium_user (bool): Whether the user is a premium user
            require_auth (bool, optional): Whether to require authentication for the metrics endpoint.
                                        Defaults to False.
        """
        from prometheus_client import make_asgi_app

        from litellm._logging import verbose_proxy_logger
        from litellm.proxy._types import CommonProxyErrors
        from litellm.proxy.proxy_server import app

        if premium_user is not True:
            verbose_proxy_logger.warning(
                f"Prometheus metrics are only available for premium users. {CommonProxyErrors.not_premium_user.value}"
            )

        # Create metrics ASGI app
        metrics_app = make_asgi_app()

        # Mount the metrics app to the app
        app.mount("/metrics", metrics_app)
        verbose_proxy_logger.debug(
            "Starting Prometheus Metrics on /metrics (no authentication)"
        )


def prometheus_label_factory(
    supported_enum_labels: List[str],
    enum_values: UserAPIKeyLabelValues,
    tag: Optional[str] = None,
) -> dict:
    """
    Returns a dictionary of label + values for prometheus.

    Ensures end_user param is not sent to prometheus if it is not supported.
    """
    # Extract dictionary from Pydantic object
    enum_dict = enum_values.model_dump()

    # Filter supported labels
    filtered_labels = {
        label: value
        for label, value in enum_dict.items()
        if label in supported_enum_labels
    }

    if UserAPIKeyLabelNames.END_USER.value in filtered_labels:
        filtered_labels["end_user"] = get_end_user_id_for_cost_tracking(
            litellm_params={"user_api_key_end_user_id": enum_values.end_user},
            service_type="prometheus",
        )

    if enum_values.custom_metadata_labels is not None:
        for key, value in enum_values.custom_metadata_labels.items():
            if key in supported_enum_labels:
                filtered_labels[key] = value

    for label in supported_enum_labels:
        if label not in filtered_labels:
            filtered_labels[label] = None

    return filtered_labels


def get_custom_labels_from_metadata(metadata: dict) -> Dict[str, str]:
    """
    Get custom labels from metadata
    """
    keys = litellm.custom_prometheus_metadata_labels
    if keys is None or len(keys) == 0:
        return {}

    result: Dict[str, str] = {}

    for key in keys:
        # Split the dot notation key into parts
        original_key = key
        key = key.replace("metadata.", "", 1) if key.startswith("metadata.") else key

        keys_parts = key.split(".")
        # Traverse through the dictionary using the parts
        value = metadata
        for part in keys_parts:
            value = value.get(part, None)  # Get the value, return None if not found
            if value is None:
                break

        if value is not None and isinstance(value, str):
            result[original_key.replace(".", "_")] = value

    return result<|MERGE_RESOLUTION|>--- conflicted
+++ resolved
@@ -40,15 +40,10 @@
             from prometheus_client import Counter, Gauge, Histogram
 
             from litellm.proxy.proxy_server import CommonProxyErrors, premium_user
-<<<<<<< HEAD
-            self.label_filters = self._parse_prometheus_config()
             
-=======
-
             # Always initialize label_filters, even for non-premium users
             self.label_filters = self._parse_prometheus_config()
 
->>>>>>> 6d373876
             if premium_user is not True:
                 verbose_logger.warning(
                     f"🚨🚨🚨 Prometheus Metrics is on LiteLLM Enterprise\n🚨 {CommonProxyErrors.not_premium_user.value}"
