--- conflicted
+++ resolved
@@ -12,11 +12,7 @@
             "athina-api-key": self.athina_api_key,
             "Content-Type": "application/json",
         }
-<<<<<<< HEAD
         self.athina_logging_url = os.getenv("ATHINA_LOGGING_URL", "https://log.athina.ai/api/v1/log/inference")
-        self.additional_keys = ["environment", "prompt_slug", "customer_id", "customer_user_id", "session_id", "external_reference_id", "context", "expected_response", "user_query"]
-=======
-        self.athina_logging_url = "https://log.athina.ai/api/v1/log/inference"
         self.additional_keys = [
             "environment",
             "prompt_slug",
@@ -28,7 +24,6 @@
             "expected_response",
             "user_query",
         ]
->>>>>>> 07c5f136
 
     def log_event(self, kwargs, response_obj, start_time, end_time, print_verbose):
         import json
