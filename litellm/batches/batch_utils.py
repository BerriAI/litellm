--- conflicted
+++ resolved
@@ -32,18 +32,6 @@
     return batch_cost, batch_usage, batch_models
 
 
-<<<<<<< HEAD
-    # Launch async and sync logging handlers
-    asyncio.create_task(
-        logging_obj.async_success_handler(
-            result=None,
-            start_time=start_time,
-            end_time=end_time,
-            cache_hit=None,
-        )
-    )
-    logging_obj.success_handler(None, start_time, end_time)
-=======
 def _get_batch_models_from_file_content(
     file_content_dictionary: List[dict],
 ) -> List[str]:
@@ -58,7 +46,6 @@
             if _model:
                 batch_models.append(_model)
     return batch_models
->>>>>>> edc38280
 
 
 async def _batch_cost_calculator(
