# +-----------------------------------------------+
# |                                               |
# |           Give Feedback / Get Help            |
# | https://github.com/BerriAI/litellm/issues/new |
# |                                               |
# +-----------------------------------------------+
#
#  Thank you users! We ❤️ you! - Krrish & Ishaan

import ast
import asyncio
import base64
import binascii
import copy
import datetime
import hashlib
import inspect
import io
import itertools
import json
import logging
import os
import random  # type: ignore
import re
import struct
import subprocess

# What is this?
## Generic utils.py file. Problem-specific utils (e.g. 'cost calculation), should all be in `litellm_core_utils/`.
import sys
import textwrap
import threading
import time
import traceback
import uuid
from dataclasses import dataclass, field
from functools import lru_cache, wraps
from importlib import resources
from inspect import iscoroutine
from os.path import abspath, dirname, join

import aiohttp
import dotenv
import httpx
import openai
import tiktoken
from httpx import Proxy
from httpx._utils import get_environment_proxies
from openai.lib import _parsing, _pydantic
from openai.types.chat.completion_create_params import ResponseFormat
from pydantic import BaseModel
from tiktoken import Encoding
from tokenizers import Tokenizer

import litellm
import litellm._service_logger  # for storing API inputs, outputs, and metadata
import litellm.litellm_core_utils
import litellm.litellm_core_utils.audio_utils.utils
import litellm.litellm_core_utils.json_validation_rule
import litellm.llms
import litellm.llms.gemini
from litellm.caching._internal_lru_cache import lru_cache_wrapper
from litellm.caching.caching import DualCache
from litellm.caching.caching_handler import CachingHandlerResponse, LLMCachingHandler
from litellm.constants import (
    DEFAULT_MAX_LRU_CACHE_SIZE,
    DEFAULT_TRIM_RATIO,
    FUNCTION_DEFINITION_TOKEN_COUNT,
    INITIAL_RETRY_DELAY,
    JITTER,
    MAX_RETRY_DELAY,
    MINIMUM_PROMPT_CACHE_TOKEN_COUNT,
    TOOL_CHOICE_OBJECT_TOKEN_COUNT,
)
from litellm.integrations.custom_guardrail import CustomGuardrail
from litellm.integrations.custom_logger import CustomLogger
from litellm.litellm_core_utils.core_helpers import (
    map_finish_reason,
    process_response_headers,
)
from litellm.litellm_core_utils.credential_accessor import CredentialAccessor
from litellm.litellm_core_utils.default_encoding import encoding
from litellm.litellm_core_utils.exception_mapping_utils import (
    _get_response_headers,
    exception_type,
    get_error_message,
)
from litellm.litellm_core_utils.get_litellm_params import (
    _get_base_model_from_litellm_call_metadata,
    get_litellm_params,
)
from litellm.litellm_core_utils.get_llm_provider_logic import (
    _is_non_openai_azure_model,
    get_llm_provider,
)
from litellm.litellm_core_utils.get_supported_openai_params import (
    get_supported_openai_params,
)
from litellm.litellm_core_utils.llm_request_utils import _ensure_extra_body_is_safe
from litellm.litellm_core_utils.llm_response_utils.convert_dict_to_response import (
    LiteLLMResponseObjectHandler,
    _handle_invalid_parallel_tool_calls,
    _parse_content_for_reasoning,
    convert_to_model_response_object,
    convert_to_streaming_response,
    convert_to_streaming_response_async,
)
from litellm.litellm_core_utils.llm_response_utils.get_api_base import get_api_base
from litellm.litellm_core_utils.llm_response_utils.get_formatted_prompt import (
    get_formatted_prompt,
)
from litellm.litellm_core_utils.llm_response_utils.get_headers import (
    get_response_headers,
)
from litellm.litellm_core_utils.llm_response_utils.response_metadata import (
    ResponseMetadata,
)
from litellm.litellm_core_utils.redact_messages import (
    LiteLLMLoggingObject,
    redact_message_input_output_from_logging,
)
from litellm.litellm_core_utils.rules import Rules
from litellm.litellm_core_utils.streaming_handler import CustomStreamWrapper
from litellm.litellm_core_utils.token_counter import (
    calculate_img_tokens,
    get_modified_max_tokens,
)
from litellm.llms.bedrock.common_utils import BedrockModelInfo
from litellm.llms.custom_httpx.http_handler import AsyncHTTPHandler, HTTPHandler
from litellm.router_utils.get_retry_from_policy import (
    get_num_retries_from_retry_policy,
    reset_retry_policy,
)
from litellm.secret_managers.main import get_secret
from litellm.types.llms.anthropic import (
    ANTHROPIC_API_ONLY_HEADERS,
    AnthropicThinkingParam,
)
from litellm.types.llms.openai import (
    AllMessageValues,
    AllPromptValues,
    ChatCompletionAssistantToolCall,
    ChatCompletionNamedToolChoiceParam,
    ChatCompletionToolParam,
    ChatCompletionToolParamFunctionChunk,
    OpenAITextCompletionUserMessage,
)
from litellm.types.rerank import RerankResponse
from litellm.types.utils import FileTypes  # type: ignore
from litellm.types.utils import (
    OPENAI_RESPONSE_HEADERS,
    CallTypes,
    ChatCompletionDeltaToolCall,
    ChatCompletionMessageToolCall,
    Choices,
    CostPerToken,
    CredentialItem,
    CustomHuggingfaceTokenizer,
    Delta,
    Embedding,
    EmbeddingResponse,
    Function,
    ImageResponse,
    LlmProviders,
    LlmProvidersSet,
    Message,
    ModelInfo,
    ModelInfoBase,
    ModelResponse,
    ModelResponseStream,
    ProviderField,
    ProviderSpecificModelInfo,
    RawRequestTypedDict,
    SelectTokenizerResponse,
    StreamingChoices,
    TextChoices,
    TextCompletionResponse,
    TranscriptionResponse,
    Usage,
    all_litellm_params,
)

try:
    # Python 3.9+
    with resources.files("litellm.litellm_core_utils.tokenizers").joinpath(
        "anthropic_tokenizer.json"
    ).open("r") as f:
        json_data = json.load(f)
except (ImportError, AttributeError, TypeError):
    with resources.open_text(
        "litellm.litellm_core_utils.tokenizers", "anthropic_tokenizer.json"
    ) as f:
        json_data = json.load(f)

# Convert to str (if necessary)
claude_json_str = json.dumps(json_data)
import importlib.metadata
from typing import (
    TYPE_CHECKING,
    Any,
    Callable,
    Dict,
    Iterable,
    List,
    Literal,
    Optional,
    Tuple,
    Type,
    Union,
    cast,
    get_args,
)

from openai import OpenAIError as OriginalError

from litellm.litellm_core_utils.thread_pool_executor import executor
from litellm.llms.base_llm.anthropic_messages.transformation import (
    BaseAnthropicMessagesConfig,
)
from litellm.llms.base_llm.audio_transcription.transformation import (
    BaseAudioTranscriptionConfig,
)
from litellm.llms.base_llm.base_utils import (
    BaseLLMModelInfo,
    type_to_response_format_param,
)
from litellm.llms.base_llm.chat.transformation import BaseConfig
from litellm.llms.base_llm.completion.transformation import BaseTextCompletionConfig
from litellm.llms.base_llm.embedding.transformation import BaseEmbeddingConfig
from litellm.llms.base_llm.files.transformation import BaseFilesConfig
from litellm.llms.base_llm.image_variations.transformation import (
    BaseImageVariationConfig,
)
from litellm.llms.base_llm.rerank.transformation import BaseRerankConfig
from litellm.llms.base_llm.responses.transformation import BaseResponsesAPIConfig

from ._logging import _is_debugging_on, verbose_logger
from .caching.caching import (
    Cache,
    QdrantSemanticCache,
    RedisCache,
    RedisSemanticCache,
    S3Cache,
)
from .exceptions import (
    APIConnectionError,
    APIError,
    AuthenticationError,
    BadRequestError,
    BudgetExceededError,
    ContentPolicyViolationError,
    ContextWindowExceededError,
    NotFoundError,
    OpenAIError,
    PermissionDeniedError,
    RateLimitError,
    ServiceUnavailableError,
    Timeout,
    UnprocessableEntityError,
    UnsupportedParamsError,
)
from .proxy._types import AllowedModelRegion, KeyManagementSystem
from .types.llms.openai import (
    ChatCompletionDeltaToolCallChunk,
    ChatCompletionToolCallChunk,
    ChatCompletionToolCallFunctionChunk,
)
from .types.router import LiteLLM_Params

####### ENVIRONMENT VARIABLES ####################
# Adjust to your specific application needs / system capabilities.
sentry_sdk_instance = None
capture_exception = None
add_breadcrumb = None
posthog = None
slack_app = None
alerts_channel = None
heliconeLogger = None
athinaLogger = None
promptLayerLogger = None
langsmithLogger = None
logfireLogger = None
weightsBiasesLogger = None
customLogger = None
langFuseLogger = None
openMeterLogger = None
lagoLogger = None
dataDogLogger = None
prometheusLogger = None
dynamoLogger = None
s3Logger = None
genericAPILogger = None
greenscaleLogger = None
lunaryLogger = None
aispendLogger = None
supabaseClient = None
callback_list: Optional[List[str]] = []
user_logger_fn = None
additional_details: Optional[Dict[str, str]] = {}
local_cache: Optional[Dict[str, str]] = {}
last_fetched_at = None
last_fetched_at_keys = None
######## Model Response #########################

# All liteLLM Model responses will be in this format, Follows the OpenAI Format
# https://docs.litellm.ai/docs/completion/output
# {
#   'choices': [
#      {
#         'finish_reason': 'stop',
#         'index': 0,
#         'message': {
#            'role': 'assistant',
#             'content': " I'm doing well, thank you for asking. I am Claude, an AI assistant created by Anthropic."
#         }
#       }
#     ],
#  'created': 1691429984.3852863,
#  'model': 'claude-instant-1',
#  'usage': {'prompt_tokens': 18, 'completion_tokens': 23, 'total_tokens': 41}
# }


############################################################
def print_verbose(
    print_statement,
    logger_only: bool = False,
    log_level: Literal["DEBUG", "INFO", "ERROR"] = "DEBUG",
):
    try:
        if log_level == "DEBUG":
            verbose_logger.debug(print_statement)
        elif log_level == "INFO":
            verbose_logger.info(print_statement)
        elif log_level == "ERROR":
            verbose_logger.error(print_statement)
        if litellm.set_verbose is True and logger_only is False:
            print(print_statement)  # noqa
    except Exception:
        pass


####### CLIENT ###################
# make it easy to log if completion/embedding runs succeeded or failed + see what happened | Non-Blocking
def custom_llm_setup():
    """
    Add custom_llm provider to provider list
    """
    for custom_llm in litellm.custom_provider_map:
        if custom_llm["provider"] not in litellm.provider_list:
            litellm.provider_list.append(custom_llm["provider"])

        if custom_llm["provider"] not in litellm._custom_providers:
            litellm._custom_providers.append(custom_llm["provider"])


def _add_custom_logger_callback_to_specific_event(
    callback: str, logging_event: Literal["success", "failure"]
) -> None:
    """
    Add a custom logger callback to the specific event
    """
    from litellm import _custom_logger_compatible_callbacks_literal
    from litellm.litellm_core_utils.litellm_logging import (
        _init_custom_logger_compatible_class,
    )

    if callback not in litellm._known_custom_logger_compatible_callbacks:
        verbose_logger.debug(
            f"Callback {callback} is not a valid custom logger compatible callback. Known list - {litellm._known_custom_logger_compatible_callbacks}"
        )
        return

    callback_class = _init_custom_logger_compatible_class(
        cast(_custom_logger_compatible_callbacks_literal, callback),
        internal_usage_cache=None,
        llm_router=None,
    )

    if callback_class:
        if (
            logging_event == "success"
            and _custom_logger_class_exists_in_success_callbacks(callback_class)
            is False
        ):
            litellm.logging_callback_manager.add_litellm_success_callback(
                callback_class
            )
            litellm.logging_callback_manager.add_litellm_async_success_callback(
                callback_class
            )
            if callback in litellm.success_callback:
                litellm.success_callback.remove(
                    callback
                )  # remove the string from the callback list
            if callback in litellm._async_success_callback:
                litellm._async_success_callback.remove(
                    callback
                )  # remove the string from the callback list
        elif (
            logging_event == "failure"
            and _custom_logger_class_exists_in_failure_callbacks(callback_class)
            is False
        ):
            litellm.logging_callback_manager.add_litellm_failure_callback(
                callback_class
            )
            litellm.logging_callback_manager.add_litellm_async_failure_callback(
                callback_class
            )
            if callback in litellm.failure_callback:
                litellm.failure_callback.remove(
                    callback
                )  # remove the string from the callback list
            if callback in litellm._async_failure_callback:
                litellm._async_failure_callback.remove(
                    callback
                )  # remove the string from the callback list


def _custom_logger_class_exists_in_success_callbacks(
    callback_class: CustomLogger,
) -> bool:
    """
    Returns True if an instance of the custom logger exists in litellm.success_callback or litellm._async_success_callback

    e.g if `LangfusePromptManagement` is passed in, it will return True if an instance of `LangfusePromptManagement` exists in litellm.success_callback or litellm._async_success_callback

    Prevents double adding a custom logger callback to the litellm callbacks
    """
    return any(
        isinstance(cb, type(callback_class))
        for cb in litellm.success_callback + litellm._async_success_callback
    )


def _custom_logger_class_exists_in_failure_callbacks(
    callback_class: CustomLogger,
) -> bool:
    """
    Returns True if an instance of the custom logger exists in litellm.failure_callback or litellm._async_failure_callback

    e.g if `LangfusePromptManagement` is passed in, it will return True if an instance of `LangfusePromptManagement` exists in litellm.failure_callback or litellm._async_failure_callback

    Prevents double adding a custom logger callback to the litellm callbacks
    """
    return any(
        isinstance(cb, type(callback_class))
        for cb in litellm.failure_callback + litellm._async_failure_callback
    )


def get_request_guardrails(kwargs: Dict[str, Any]) -> List[str]:
    """
    Get the request guardrails from the kwargs
    """
    metadata = kwargs.get("metadata") or {}
    requester_metadata = metadata.get("requester_metadata") or {}
    applied_guardrails = requester_metadata.get("guardrails") or []
    return applied_guardrails


def get_applied_guardrails(kwargs: Dict[str, Any]) -> List[str]:
    """
    - Add 'default_on' guardrails to the list
    - Add request guardrails to the list
    """

    request_guardrails = get_request_guardrails(kwargs)
    applied_guardrails = []
    for callback in litellm.callbacks:
        if callback is not None and isinstance(callback, CustomGuardrail):
            if callback.guardrail_name is not None:
                if callback.default_on is True:
                    applied_guardrails.append(callback.guardrail_name)
                elif callback.guardrail_name in request_guardrails:
                    applied_guardrails.append(callback.guardrail_name)

    return applied_guardrails


def load_credentials_from_list(kwargs: dict):
    """
    Updates kwargs with the credentials if credential_name in kwarg
    """
    credential_name = kwargs.get("litellm_credential_name")
    if credential_name and litellm.credential_list:
        credential_accessor = CredentialAccessor.get_credential_values(credential_name)
        for key, value in credential_accessor.items():
            if key not in kwargs:
                kwargs[key] = value


def get_dynamic_callbacks(
    dynamic_callbacks: Optional[List[Union[str, Callable, CustomLogger]]],
) -> List:
    returned_callbacks = litellm.callbacks.copy()
    if dynamic_callbacks:
        returned_callbacks.extend(dynamic_callbacks)  # type: ignore
    return returned_callbacks


def function_setup(  # noqa: PLR0915
    original_function: str, rules_obj, start_time, *args, **kwargs
):  # just run once to check if user wants to send their data anywhere - PostHog/Sentry/Slack/etc.
    ### NOTICES ###
    from litellm import Logging as LiteLLMLogging
    from litellm.litellm_core_utils.litellm_logging import set_callbacks

    if litellm.set_verbose is True:
        verbose_logger.warning(
            "`litellm.set_verbose` is deprecated. Please set `os.environ['LITELLM_LOG'] = 'DEBUG'` for debug logs."
        )
    try:
        global callback_list, add_breadcrumb, user_logger_fn, Logging

        ## CUSTOM LLM SETUP ##
        custom_llm_setup()

        ## GET APPLIED GUARDRAILS
        applied_guardrails = get_applied_guardrails(kwargs)

        ## LOGGING SETUP
        function_id: Optional[str] = kwargs["id"] if "id" in kwargs else None

        ## DYNAMIC CALLBACKS ##
        dynamic_callbacks: Optional[List[Union[str, Callable, CustomLogger]]] = (
            kwargs.pop("callbacks", None)
        )
        all_callbacks = get_dynamic_callbacks(dynamic_callbacks=dynamic_callbacks)

        if len(all_callbacks) > 0:
            for callback in all_callbacks:
                # check if callback is a string - e.g. "lago", "openmeter"
                if isinstance(callback, str):
                    callback = litellm.litellm_core_utils.litellm_logging._init_custom_logger_compatible_class(  # type: ignore
                        callback, internal_usage_cache=None, llm_router=None  # type: ignore
                    )
                    if callback is None or any(
                        isinstance(cb, type(callback))
                        for cb in litellm._async_success_callback
                    ):  # don't double add a callback
                        continue
                if callback not in litellm.input_callback:
                    litellm.input_callback.append(callback)  # type: ignore
                if callback not in litellm.success_callback:
                    litellm.logging_callback_manager.add_litellm_success_callback(callback)  # type: ignore
                if callback not in litellm.failure_callback:
                    litellm.logging_callback_manager.add_litellm_failure_callback(callback)  # type: ignore
                if callback not in litellm._async_success_callback:
                    litellm.logging_callback_manager.add_litellm_async_success_callback(callback)  # type: ignore
                if callback not in litellm._async_failure_callback:
                    litellm.logging_callback_manager.add_litellm_async_failure_callback(callback)  # type: ignore
            print_verbose(
                f"Initialized litellm callbacks, Async Success Callbacks: {litellm._async_success_callback}"
            )

        if (
            len(litellm.input_callback) > 0
            or len(litellm.success_callback) > 0
            or len(litellm.failure_callback) > 0
        ) and len(
            callback_list  # type: ignore
        ) == 0:  # type: ignore
            callback_list = list(
                set(
                    litellm.input_callback  # type: ignore
                    + litellm.success_callback
                    + litellm.failure_callback
                )
            )
            set_callbacks(callback_list=callback_list, function_id=function_id)
        ## ASYNC CALLBACKS
        if len(litellm.input_callback) > 0:
            removed_async_items = []
            for index, callback in enumerate(litellm.input_callback):  # type: ignore
                if inspect.iscoroutinefunction(callback):
                    litellm._async_input_callback.append(callback)
                    removed_async_items.append(index)

            # Pop the async items from input_callback in reverse order to avoid index issues
            for index in reversed(removed_async_items):
                litellm.input_callback.pop(index)
        if len(litellm.success_callback) > 0:
            removed_async_items = []
            for index, callback in enumerate(litellm.success_callback):  # type: ignore
                if inspect.iscoroutinefunction(callback):
                    litellm.logging_callback_manager.add_litellm_async_success_callback(
                        callback
                    )
                    removed_async_items.append(index)
                elif callback == "dynamodb" or callback == "openmeter":
                    # dynamo is an async callback, it's used for the proxy and needs to be async
                    # we only support async dynamo db logging for acompletion/aembedding since that's used on proxy
                    litellm.logging_callback_manager.add_litellm_async_success_callback(
                        callback
                    )
                    removed_async_items.append(index)
                elif (
                    callback in litellm._known_custom_logger_compatible_callbacks
                    and isinstance(callback, str)
                ):
                    _add_custom_logger_callback_to_specific_event(callback, "success")

            # Pop the async items from success_callback in reverse order to avoid index issues
            for index in reversed(removed_async_items):
                litellm.success_callback.pop(index)

        if len(litellm.failure_callback) > 0:
            removed_async_items = []
            for index, callback in enumerate(litellm.failure_callback):  # type: ignore
                if inspect.iscoroutinefunction(callback):
                    litellm.logging_callback_manager.add_litellm_async_failure_callback(
                        callback
                    )
                    removed_async_items.append(index)
                elif (
                    callback in litellm._known_custom_logger_compatible_callbacks
                    and isinstance(callback, str)
                ):
                    _add_custom_logger_callback_to_specific_event(callback, "failure")

            # Pop the async items from failure_callback in reverse order to avoid index issues
            for index in reversed(removed_async_items):
                litellm.failure_callback.pop(index)
        ### DYNAMIC CALLBACKS ###
        dynamic_success_callbacks: Optional[
            List[Union[str, Callable, CustomLogger]]
        ] = None
        dynamic_async_success_callbacks: Optional[
            List[Union[str, Callable, CustomLogger]]
        ] = None
        dynamic_failure_callbacks: Optional[
            List[Union[str, Callable, CustomLogger]]
        ] = None
        dynamic_async_failure_callbacks: Optional[
            List[Union[str, Callable, CustomLogger]]
        ] = None
        if kwargs.get("success_callback", None) is not None and isinstance(
            kwargs["success_callback"], list
        ):
            removed_async_items = []
            for index, callback in enumerate(kwargs["success_callback"]):
                if (
                    inspect.iscoroutinefunction(callback)
                    or callback == "dynamodb"
                    or callback == "s3"
                ):
                    if dynamic_async_success_callbacks is not None and isinstance(
                        dynamic_async_success_callbacks, list
                    ):
                        dynamic_async_success_callbacks.append(callback)
                    else:
                        dynamic_async_success_callbacks = [callback]
                    removed_async_items.append(index)
            # Pop the async items from success_callback in reverse order to avoid index issues
            for index in reversed(removed_async_items):
                kwargs["success_callback"].pop(index)
            dynamic_success_callbacks = kwargs.pop("success_callback")
        if kwargs.get("failure_callback", None) is not None and isinstance(
            kwargs["failure_callback"], list
        ):
            dynamic_failure_callbacks = kwargs.pop("failure_callback")

        if add_breadcrumb:
            try:
                details_to_log = copy.deepcopy(kwargs)
            except Exception:
                details_to_log = kwargs

            if litellm.turn_off_message_logging:
                # make a copy of the _model_Call_details and log it
                details_to_log.pop("messages", None)
                details_to_log.pop("input", None)
                details_to_log.pop("prompt", None)
            add_breadcrumb(
                category="litellm.llm_call",
                message=f"Keyword Args: {details_to_log}",
                level="info",
            )
        if "logger_fn" in kwargs:
            user_logger_fn = kwargs["logger_fn"]
        # INIT LOGGER - for user-specified integrations
        model = args[0] if len(args) > 0 else kwargs.get("model", None)
        call_type = original_function
        if (
            call_type == CallTypes.completion.value
            or call_type == CallTypes.acompletion.value
        ):
            messages = None
            if len(args) > 1:
                messages = args[1]
            elif kwargs.get("messages", None):
                messages = kwargs["messages"]
            ### PRE-CALL RULES ###
            if (
                isinstance(messages, list)
                and len(messages) > 0
                and isinstance(messages[0], dict)
                and "content" in messages[0]
            ):
                rules_obj.pre_call_rules(
                    input="".join(
                        m.get("content", "")
                        for m in messages
                        if "content" in m and isinstance(m["content"], str)
                    ),
                    model=model,
                )
        elif (
            call_type == CallTypes.embedding.value
            or call_type == CallTypes.aembedding.value
        ):
            messages = args[1] if len(args) > 1 else kwargs.get("input", None)
        elif (
            call_type == CallTypes.image_generation.value
            or call_type == CallTypes.aimage_generation.value
        ):
            messages = args[0] if len(args) > 0 else kwargs["prompt"]
        elif (
            call_type == CallTypes.moderation.value
            or call_type == CallTypes.amoderation.value
        ):
            messages = args[1] if len(args) > 1 else kwargs["input"]
        elif (
            call_type == CallTypes.atext_completion.value
            or call_type == CallTypes.text_completion.value
        ):
            messages = args[0] if len(args) > 0 else kwargs["prompt"]
        elif (
            call_type == CallTypes.rerank.value or call_type == CallTypes.arerank.value
        ):
            messages = kwargs.get("query")
        elif (
            call_type == CallTypes.atranscription.value
            or call_type == CallTypes.transcription.value
        ):
            _file_obj: FileTypes = args[1] if len(args) > 1 else kwargs["file"]
            file_checksum = (
                litellm.litellm_core_utils.audio_utils.utils.get_audio_file_name(
                    file_obj=_file_obj
                )
            )
            if "metadata" in kwargs:
                kwargs["metadata"]["file_checksum"] = file_checksum
            else:
                kwargs["metadata"] = {"file_checksum": file_checksum}
            messages = file_checksum
        elif (
            call_type == CallTypes.aspeech.value or call_type == CallTypes.speech.value
        ):
            messages = kwargs.get("input", "speech")
        elif (
            call_type == CallTypes.aresponses.value
            or call_type == CallTypes.responses.value
        ):
            messages = args[0] if len(args) > 0 else kwargs["input"]
        else:
            messages = "default-message-value"
        stream = True if "stream" in kwargs and kwargs["stream"] is True else False
        logging_obj = LiteLLMLogging(
            model=model,
            messages=messages,
            stream=stream,
            litellm_call_id=kwargs["litellm_call_id"],
            litellm_trace_id=kwargs.get("litellm_trace_id"),
            function_id=function_id or "",
            call_type=call_type,
            start_time=start_time,
            dynamic_success_callbacks=dynamic_success_callbacks,
            dynamic_failure_callbacks=dynamic_failure_callbacks,
            dynamic_async_success_callbacks=dynamic_async_success_callbacks,
            dynamic_async_failure_callbacks=dynamic_async_failure_callbacks,
            kwargs=kwargs,
            applied_guardrails=applied_guardrails,
        )

        ## check if metadata is passed in
        litellm_params: Dict[str, Any] = {"api_base": ""}
        if "metadata" in kwargs:
            litellm_params["metadata"] = kwargs["metadata"]
        logging_obj.update_environment_variables(
            model=model,
            user="",
            optional_params={},
            litellm_params=litellm_params,
            stream_options=kwargs.get("stream_options", None),
        )
        return logging_obj, kwargs
    except Exception as e:
        verbose_logger.exception(
            "litellm.utils.py::function_setup() - [Non-Blocking] Error in function_setup"
        )
        raise e


async def _client_async_logging_helper(
    logging_obj: LiteLLMLoggingObject,
    result,
    start_time,
    end_time,
    is_completion_with_fallbacks: bool,
):
    if (
        is_completion_with_fallbacks is False
    ):  # don't log the parent event litellm.completion_with_fallbacks as a 'log_success_event', this will lead to double logging the same call - https://github.com/BerriAI/litellm/issues/7477
        print_verbose(
            f"Async Wrapper: Completed Call, calling async_success_handler: {logging_obj.async_success_handler}"
        )
        # check if user does not want this to be logged
        asyncio.create_task(
            logging_obj.async_success_handler(result, start_time, end_time)
        )
        logging_obj.handle_sync_success_callbacks_for_async_calls(
            result=result,
            start_time=start_time,
            end_time=end_time,
        )


def _get_wrapper_num_retries(
    kwargs: Dict[str, Any], exception: Exception
) -> Tuple[Optional[int], Dict[str, Any]]:
    """
    Get the number of retries from the kwargs and the retry policy.
    Used for the wrapper functions.
    """

    num_retries = kwargs.get("num_retries", None)
    if num_retries is None:
        num_retries = litellm.num_retries
    if kwargs.get("retry_policy", None):
        retry_policy_num_retries = get_num_retries_from_retry_policy(
            exception=exception,
            retry_policy=kwargs.get("retry_policy"),
        )
        kwargs["retry_policy"] = reset_retry_policy()
        if retry_policy_num_retries is not None:
            num_retries = retry_policy_num_retries

    return num_retries, kwargs


def _get_wrapper_timeout(
    kwargs: Dict[str, Any], exception: Exception
) -> Optional[Union[float, int, httpx.Timeout]]:
    """
    Get the timeout from the kwargs
    Used for the wrapper functions.
    """

    timeout = cast(
        Optional[Union[float, int, httpx.Timeout]], kwargs.get("timeout", None)
    )

    return timeout


def client(original_function):  # noqa: PLR0915
    rules_obj = Rules()

    def check_coroutine(value) -> bool:
        if inspect.iscoroutine(value):
            return True
        elif inspect.iscoroutinefunction(value):
            return True
        else:
            return False

    def post_call_processing(original_response, model, optional_params: Optional[dict]):
        try:
            if original_response is None:
                pass
            else:
                call_type = original_function.__name__
                if (
                    call_type == CallTypes.completion.value
                    or call_type == CallTypes.acompletion.value
                ):
                    is_coroutine = check_coroutine(original_response)
                    if is_coroutine is True:
                        pass
                    else:
                        if (
                            isinstance(original_response, ModelResponse)
                            and len(original_response.choices) > 0
                        ):
                            model_response: Optional[str] = original_response.choices[
                                0
                            ].message.content  # type: ignore
                            if model_response is not None:
                                ### POST-CALL RULES ###
                                rules_obj.post_call_rules(
                                    input=model_response, model=model
                                )
                                ### JSON SCHEMA VALIDATION ###
                                if litellm.enable_json_schema_validation is True:
                                    try:
                                        if (
                                            optional_params is not None
                                            and "response_format" in optional_params
                                            and optional_params["response_format"]
                                            is not None
                                        ):
                                            json_response_format: Optional[dict] = None
                                            if (
                                                isinstance(
                                                    optional_params["response_format"],
                                                    dict,
                                                )
                                                and optional_params[
                                                    "response_format"
                                                ].get("json_schema")
                                                is not None
                                            ):
                                                json_response_format = optional_params[
                                                    "response_format"
                                                ]
                                            elif _parsing._completions.is_basemodel_type(
                                                optional_params["response_format"]  # type: ignore
                                            ):
                                                json_response_format = (
                                                    type_to_response_format_param(
                                                        response_format=optional_params[
                                                            "response_format"
                                                        ]
                                                    )
                                                )
                                            if json_response_format is not None:
                                                litellm.litellm_core_utils.json_validation_rule.validate_schema(
                                                    schema=json_response_format[
                                                        "json_schema"
                                                    ]["schema"],
                                                    response=model_response,
                                                )
                                    except TypeError:
                                        pass
                                if (
                                    optional_params is not None
                                    and "response_format" in optional_params
                                    and isinstance(
                                        optional_params["response_format"], dict
                                    )
                                    and "type" in optional_params["response_format"]
                                    and optional_params["response_format"]["type"]
                                    == "json_object"
                                    and "response_schema"
                                    in optional_params["response_format"]
                                    and isinstance(
                                        optional_params["response_format"][
                                            "response_schema"
                                        ],
                                        dict,
                                    )
                                    and "enforce_validation"
                                    in optional_params["response_format"]
                                    and optional_params["response_format"][
                                        "enforce_validation"
                                    ]
                                    is True
                                ):
                                    # schema given, json response expected, and validation enforced
                                    litellm.litellm_core_utils.json_validation_rule.validate_schema(
                                        schema=optional_params["response_format"][
                                            "response_schema"
                                        ],
                                        response=model_response,
                                    )

        except Exception as e:
            raise e

    @wraps(original_function)
    def wrapper(*args, **kwargs):  # noqa: PLR0915
        # DO NOT MOVE THIS. It always needs to run first
        # Check if this is an async function. If so only execute the async function
        call_type = original_function.__name__
        if _is_async_request(kwargs):
            # [OPTIONAL] CHECK MAX RETRIES / REQUEST
            if litellm.num_retries_per_request is not None:
                # check if previous_models passed in as ['litellm_params']['metadata]['previous_models']
                previous_models = kwargs.get("metadata", {}).get(
                    "previous_models", None
                )
                if previous_models is not None:
                    if litellm.num_retries_per_request <= len(previous_models):
                        raise Exception("Max retries per request hit!")

            # MODEL CALL
            result = original_function(*args, **kwargs)
            if "stream" in kwargs and kwargs["stream"] is True:
                if (
                    "complete_response" in kwargs
                    and kwargs["complete_response"] is True
                ):
                    chunks = []
                    for idx, chunk in enumerate(result):
                        chunks.append(chunk)
                    return litellm.stream_chunk_builder(
                        chunks, messages=kwargs.get("messages", None)
                    )
                else:
                    return result

            return result

        # Prints Exactly what was passed to litellm function - don't execute any logic here - it should just print
        print_args_passed_to_litellm(original_function, args, kwargs)
        start_time = datetime.datetime.now()
        result = None
        logging_obj: Optional[LiteLLMLoggingObject] = kwargs.get(
            "litellm_logging_obj", None
        )

        # only set litellm_call_id if its not in kwargs
        if "litellm_call_id" not in kwargs:
            kwargs["litellm_call_id"] = str(uuid.uuid4())

        model: Optional[str] = args[0] if len(args) > 0 else kwargs.get("model", None)

        try:
            if logging_obj is None:
                logging_obj, kwargs = function_setup(
                    original_function.__name__, rules_obj, start_time, *args, **kwargs
                )
            ## LOAD CREDENTIALS
            load_credentials_from_list(kwargs)
            kwargs["litellm_logging_obj"] = logging_obj
            _llm_caching_handler: LLMCachingHandler = LLMCachingHandler(
                original_function=original_function,
                request_kwargs=kwargs,
                start_time=start_time,
            )
            logging_obj._llm_caching_handler = _llm_caching_handler

            # CHECK FOR 'os.environ/' in kwargs
            for k, v in kwargs.items():
                if v is not None and isinstance(v, str) and v.startswith("os.environ/"):
                    kwargs[k] = litellm.get_secret(v)
            # [OPTIONAL] CHECK BUDGET
            if litellm.max_budget:
                if litellm._current_cost > litellm.max_budget:
                    raise BudgetExceededError(
                        current_cost=litellm._current_cost,
                        max_budget=litellm.max_budget,
                    )

            # [OPTIONAL] CHECK MAX RETRIES / REQUEST
            if litellm.num_retries_per_request is not None:
                # check if previous_models passed in as ['litellm_params']['metadata]['previous_models']
                previous_models = kwargs.get("metadata", {}).get(
                    "previous_models", None
                )
                if previous_models is not None:
                    if litellm.num_retries_per_request <= len(previous_models):
                        raise Exception("Max retries per request hit!")

            # [OPTIONAL] CHECK CACHE
            print_verbose(
                f"SYNC kwargs[caching]: {kwargs.get('caching', False)}; litellm.cache: {litellm.cache}; kwargs.get('cache')['no-cache']: {kwargs.get('cache', {}).get('no-cache', False)}"
            )
            # if caching is false or cache["no-cache"]==True, don't run this
            if (
                (
                    (
                        (
                            kwargs.get("caching", None) is None
                            and litellm.cache is not None
                        )
                        or kwargs.get("caching", False) is True
                    )
                    and kwargs.get("cache", {}).get("no-cache", False) is not True
                )
                and kwargs.get("aembedding", False) is not True
                and kwargs.get("atext_completion", False) is not True
                and kwargs.get("acompletion", False) is not True
                and kwargs.get("aimg_generation", False) is not True
                and kwargs.get("atranscription", False) is not True
                and kwargs.get("arerank", False) is not True
                and kwargs.get("_arealtime", False) is not True
            ):  # allow users to control returning cached responses from the completion function
                # checking cache
                verbose_logger.debug("INSIDE CHECKING SYNC CACHE")
                caching_handler_response: CachingHandlerResponse = (
                    _llm_caching_handler._sync_get_cache(
                        model=model or "",
                        original_function=original_function,
                        logging_obj=logging_obj,
                        start_time=start_time,
                        call_type=call_type,
                        kwargs=kwargs,
                        args=args,
                    )
                )

                if caching_handler_response.cached_result is not None:
                    verbose_logger.debug("Cache hit!")
                    return caching_handler_response.cached_result

            # CHECK MAX TOKENS
            if (
                kwargs.get("max_tokens", None) is not None
                and model is not None
                and litellm.modify_params
                is True  # user is okay with params being modified
                and (
                    call_type == CallTypes.acompletion.value
                    or call_type == CallTypes.completion.value
                )
            ):
                try:
                    base_model = model
                    if kwargs.get("hf_model_name", None) is not None:
                        base_model = f"huggingface/{kwargs.get('hf_model_name')}"
                    messages = None
                    if len(args) > 1:
                        messages = args[1]
                    elif kwargs.get("messages", None):
                        messages = kwargs["messages"]
                    user_max_tokens = kwargs.get("max_tokens")
                    modified_max_tokens = get_modified_max_tokens(
                        model=model,
                        base_model=base_model,
                        messages=messages,
                        user_max_tokens=user_max_tokens,
                        buffer_num=None,
                        buffer_perc=None,
                    )
                    kwargs["max_tokens"] = modified_max_tokens
                except Exception as e:
                    print_verbose(f"Error while checking max token limit: {str(e)}")
            # MODEL CALL
            result = original_function(*args, **kwargs)
            end_time = datetime.datetime.now()
            if "stream" in kwargs and kwargs["stream"] is True:
                if (
                    "complete_response" in kwargs
                    and kwargs["complete_response"] is True
                ):
                    chunks = []
                    for idx, chunk in enumerate(result):
                        chunks.append(chunk)
                    return litellm.stream_chunk_builder(
                        chunks, messages=kwargs.get("messages", None)
                    )
                else:
                    # RETURN RESULT
                    update_response_metadata(
                        result=result,
                        logging_obj=logging_obj,
                        model=model,
                        kwargs=kwargs,
                        start_time=start_time,
                        end_time=end_time,
                    )
                    return result
            elif "acompletion" in kwargs and kwargs["acompletion"] is True:
                return result
            elif "aembedding" in kwargs and kwargs["aembedding"] is True:
                return result
            elif "aimg_generation" in kwargs and kwargs["aimg_generation"] is True:
                return result
            elif "atranscription" in kwargs and kwargs["atranscription"] is True:
                return result
            elif "aspeech" in kwargs and kwargs["aspeech"] is True:
                return result
            elif asyncio.iscoroutine(result):  # bubble up to relevant async function
                return result

            ### POST-CALL RULES ###
            post_call_processing(
                original_response=result,
                model=model or None,
                optional_params=kwargs,
            )

            # [OPTIONAL] ADD TO CACHE
            _llm_caching_handler.sync_set_cache(
                result=result,
                args=args,
                kwargs=kwargs,
            )

            # LOG SUCCESS - handle streaming success logging in the _next_ object, remove `handle_success` once it's deprecated
            verbose_logger.info("Wrapper: Completed Call, calling success_handler")
            executor.submit(
                logging_obj.success_handler,
                result,
                start_time,
                end_time,
            )
            # RETURN RESULT
            update_response_metadata(
                result=result,
                logging_obj=logging_obj,
                model=model,
                kwargs=kwargs,
                start_time=start_time,
                end_time=end_time,
            )
            return result
        except Exception as e:
            call_type = original_function.__name__
            if call_type == CallTypes.completion.value:
                num_retries = (
                    kwargs.get("num_retries", None) or litellm.num_retries or None
                )
                if kwargs.get("retry_policy", None):
                    num_retries = get_num_retries_from_retry_policy(
                        exception=e,
                        retry_policy=kwargs.get("retry_policy"),
                    )
                    kwargs["retry_policy"] = (
                        reset_retry_policy()
                    )  # prevent infinite loops
                litellm.num_retries = (
                    None  # set retries to None to prevent infinite loops
                )
                context_window_fallback_dict = kwargs.get(
                    "context_window_fallback_dict", {}
                )

                _is_litellm_router_call = "model_group" in kwargs.get(
                    "metadata", {}
                )  # check if call from litellm.router/proxy
                if (
                    num_retries and not _is_litellm_router_call
                ):  # only enter this if call is not from litellm router/proxy. router has it's own logic for retrying
                    if (
                        isinstance(e, openai.APIError)
                        or isinstance(e, openai.Timeout)
                        or isinstance(e, openai.APIConnectionError)
                    ):
                        kwargs["num_retries"] = num_retries
                        return litellm.completion_with_retries(*args, **kwargs)
                elif (
                    isinstance(e, litellm.exceptions.ContextWindowExceededError)
                    and context_window_fallback_dict
                    and model in context_window_fallback_dict
                    and not _is_litellm_router_call
                ):
                    if len(args) > 0:
                        args[0] = context_window_fallback_dict[model]  # type: ignore
                    else:
                        kwargs["model"] = context_window_fallback_dict[model]
                    return original_function(*args, **kwargs)
            traceback_exception = traceback.format_exc()
            end_time = datetime.datetime.now()

            # LOG FAILURE - handle streaming failure logging in the _next_ object, remove `handle_failure` once it's deprecated
            if logging_obj:
                logging_obj.failure_handler(
                    e, traceback_exception, start_time, end_time
                )  # DO NOT MAKE THREADED - router retry fallback relies on this!
            raise e

    @wraps(original_function)
    async def wrapper_async(*args, **kwargs):  # noqa: PLR0915
        print_args_passed_to_litellm(original_function, args, kwargs)
        start_time = datetime.datetime.now()
        result = None
        logging_obj: Optional[LiteLLMLoggingObject] = kwargs.get(
            "litellm_logging_obj", None
        )
        _llm_caching_handler: LLMCachingHandler = LLMCachingHandler(
            original_function=original_function,
            request_kwargs=kwargs,
            start_time=start_time,
        )
        # only set litellm_call_id if its not in kwargs
        call_type = original_function.__name__
        if "litellm_call_id" not in kwargs:
            kwargs["litellm_call_id"] = str(uuid.uuid4())

        model: Optional[str] = args[0] if len(args) > 0 else kwargs.get("model", None)
        is_completion_with_fallbacks = kwargs.get("fallbacks") is not None

        try:
            if logging_obj is None:
                logging_obj, kwargs = function_setup(
                    original_function.__name__, rules_obj, start_time, *args, **kwargs
                )

            kwargs["litellm_logging_obj"] = logging_obj
            ## LOAD CREDENTIALS
            load_credentials_from_list(kwargs)
            logging_obj._llm_caching_handler = _llm_caching_handler
            # [OPTIONAL] CHECK BUDGET
            if litellm.max_budget:
                if litellm._current_cost > litellm.max_budget:
                    raise BudgetExceededError(
                        current_cost=litellm._current_cost,
                        max_budget=litellm.max_budget,
                    )

            # [OPTIONAL] CHECK CACHE
            print_verbose(
                f"ASYNC kwargs[caching]: {kwargs.get('caching', False)}; litellm.cache: {litellm.cache}; kwargs.get('cache'): {kwargs.get('cache', None)}"
            )
            _caching_handler_response: CachingHandlerResponse = (
                await _llm_caching_handler._async_get_cache(
                    model=model or "",
                    original_function=original_function,
                    logging_obj=logging_obj,
                    start_time=start_time,
                    call_type=call_type,
                    kwargs=kwargs,
                    args=args,
                )
            )
            if (
                _caching_handler_response.cached_result is not None
                and _caching_handler_response.final_embedding_cached_response is None
            ):
                return _caching_handler_response.cached_result

            elif _caching_handler_response.embedding_all_elements_cache_hit is True:
                return _caching_handler_response.final_embedding_cached_response

            # MODEL CALL
            result = await original_function(*args, **kwargs)
            end_time = datetime.datetime.now()
            if "stream" in kwargs and kwargs["stream"] is True:
                if (
                    "complete_response" in kwargs
                    and kwargs["complete_response"] is True
                ):
                    chunks = []
                    for idx, chunk in enumerate(result):
                        chunks.append(chunk)
                    return litellm.stream_chunk_builder(
                        chunks, messages=kwargs.get("messages", None)
                    )
                else:
                    update_response_metadata(
                        result=result,
                        logging_obj=logging_obj,
                        model=model,
                        kwargs=kwargs,
                        start_time=start_time,
                        end_time=end_time,
                    )
                    return result
            elif call_type == CallTypes.arealtime.value:
                return result
            ### POST-CALL RULES ###
            post_call_processing(
                original_response=result, model=model, optional_params=kwargs
            )

            ## Add response to cache
            await _llm_caching_handler.async_set_cache(
                result=result,
                original_function=original_function,
                kwargs=kwargs,
                args=args,
            )

            # LOG SUCCESS - handle streaming success logging in the _next_ object
            asyncio.create_task(
                _client_async_logging_helper(
                    logging_obj=logging_obj,
                    result=result,
                    start_time=start_time,
                    end_time=end_time,
                    is_completion_with_fallbacks=is_completion_with_fallbacks,
                )
            )
            logging_obj.handle_sync_success_callbacks_for_async_calls(
                result=result,
                start_time=start_time,
                end_time=end_time,
            )
            # REBUILD EMBEDDING CACHING
            if (
                isinstance(result, EmbeddingResponse)
                and _caching_handler_response.final_embedding_cached_response
                is not None
            ):
                return _llm_caching_handler._combine_cached_embedding_response_with_api_result(
                    _caching_handler_response=_caching_handler_response,
                    embedding_response=result,
                    start_time=start_time,
                    end_time=end_time,
                )

            update_response_metadata(
                result=result,
                logging_obj=logging_obj,
                model=model,
                kwargs=kwargs,
                start_time=start_time,
                end_time=end_time,
            )

            return result
        except Exception as e:
            traceback_exception = traceback.format_exc()
            end_time = datetime.datetime.now()
            if logging_obj:
                try:
                    logging_obj.failure_handler(
                        e, traceback_exception, start_time, end_time
                    )  # DO NOT MAKE THREADED - router retry fallback relies on this!
                except Exception as e:
                    raise e
                try:
                    await logging_obj.async_failure_handler(
                        e, traceback_exception, start_time, end_time
                    )
                except Exception as e:
                    raise e

            call_type = original_function.__name__
            num_retries, kwargs = _get_wrapper_num_retries(kwargs=kwargs, exception=e)
            if call_type == CallTypes.acompletion.value:
                context_window_fallback_dict = kwargs.get(
                    "context_window_fallback_dict", {}
                )

                _is_litellm_router_call = "model_group" in kwargs.get(
                    "metadata", {}
                )  # check if call from litellm.router/proxy

                if (
                    num_retries and not _is_litellm_router_call
                ):  # only enter this if call is not from litellm router/proxy. router has it's own logic for retrying
                    try:
                        litellm.num_retries = (
                            None  # set retries to None to prevent infinite loops
                        )
                        kwargs["num_retries"] = num_retries
                        kwargs["original_function"] = original_function
                        if isinstance(
                            e, openai.RateLimitError
                        ):  # rate limiting specific error
                            kwargs["retry_strategy"] = "exponential_backoff_retry"
                        elif isinstance(e, openai.APIError):  # generic api error
                            kwargs["retry_strategy"] = "constant_retry"
                        return await litellm.acompletion_with_retries(*args, **kwargs)
                    except Exception:
                        pass
                elif (
                    isinstance(e, litellm.exceptions.ContextWindowExceededError)
                    and context_window_fallback_dict
                    and model in context_window_fallback_dict
                ):
                    if len(args) > 0:
                        args[0] = context_window_fallback_dict[model]  # type: ignore
                    else:
                        kwargs["model"] = context_window_fallback_dict[model]
                    return await original_function(*args, **kwargs)

            setattr(
                e, "num_retries", num_retries
            )  ## IMPORTANT: returns the deployment's num_retries to the router

            timeout = _get_wrapper_timeout(kwargs=kwargs, exception=e)
            setattr(e, "timeout", timeout)
            raise e

    is_coroutine = inspect.iscoroutinefunction(original_function)

    # Return the appropriate wrapper based on the original function type
    if is_coroutine:
        return wrapper_async
    else:
        return wrapper


def _is_async_request(
    kwargs: Optional[dict],
    is_pass_through: bool = False,
) -> bool:
    """
    Returns True if the call type is an internal async request.

    eg. litellm.acompletion, litellm.aimage_generation, litellm.acreate_batch, litellm._arealtime

    Args:
        kwargs (dict): The kwargs passed to the litellm function
        is_pass_through (bool): Whether the call is a pass-through call. By default all pass through calls are async.
    """
    if kwargs is None:
        return False
    if (
        kwargs.get("acompletion", False) is True
        or kwargs.get("aembedding", False) is True
        or kwargs.get("aimg_generation", False) is True
        or kwargs.get("amoderation", False) is True
        or kwargs.get("atext_completion", False) is True
        or kwargs.get("atranscription", False) is True
        or kwargs.get("arerank", False) is True
        or kwargs.get("_arealtime", False) is True
        or kwargs.get("acreate_batch", False) is True
        or kwargs.get("acreate_fine_tuning_job", False) is True
        or is_pass_through is True
    ):
        return True
    return False


def update_response_metadata(
    result: Any,
    logging_obj: LiteLLMLoggingObject,
    model: Optional[str],
    kwargs: dict,
    start_time: datetime.datetime,
    end_time: datetime.datetime,
) -> None:
    """
    Updates response metadata, adds the following:
        - response._hidden_params
        - response._hidden_params["litellm_overhead_time_ms"]
        - response.response_time_ms
    """
    if result is None:
        return

    metadata = ResponseMetadata(result)
    metadata.set_hidden_params(logging_obj=logging_obj, model=model, kwargs=kwargs)
    metadata.set_timing_metrics(
        start_time=start_time, end_time=end_time, logging_obj=logging_obj
    )
    metadata.apply()


def _select_tokenizer(
    model: str, custom_tokenizer: Optional[CustomHuggingfaceTokenizer] = None
):
    if custom_tokenizer is not None:
        _tokenizer = create_pretrained_tokenizer(
            identifier=custom_tokenizer["identifier"],
            revision=custom_tokenizer["revision"],
            auth_token=custom_tokenizer["auth_token"],
        )
        return _tokenizer
    return _select_tokenizer_helper(model=model)


@lru_cache(maxsize=DEFAULT_MAX_LRU_CACHE_SIZE)
def _select_tokenizer_helper(model: str) -> SelectTokenizerResponse:
    if litellm.disable_hf_tokenizer_download is True:
        return _return_openai_tokenizer(model)

    try:
        result = _return_huggingface_tokenizer(model)
        if result is not None:
            return result
    except Exception as e:
        verbose_logger.debug(f"Error selecting tokenizer: {e}")

    # default - tiktoken
    return _return_openai_tokenizer(model)


def _return_openai_tokenizer(model: str) -> SelectTokenizerResponse:
    return {"type": "openai_tokenizer", "tokenizer": encoding}


def _return_huggingface_tokenizer(model: str) -> Optional[SelectTokenizerResponse]:
    if model in litellm.cohere_models and "command-r" in model:
        # cohere
        cohere_tokenizer = Tokenizer.from_pretrained(
            "Xenova/c4ai-command-r-v01-tokenizer"
        )
        return {"type": "huggingface_tokenizer", "tokenizer": cohere_tokenizer}
    # anthropic
    elif model in litellm.anthropic_models and "claude-3" not in model:
        claude_tokenizer = Tokenizer.from_str(claude_json_str)
        return {"type": "huggingface_tokenizer", "tokenizer": claude_tokenizer}
    # llama2
    elif "llama-2" in model.lower() or "replicate" in model.lower():
        tokenizer = Tokenizer.from_pretrained("hf-internal-testing/llama-tokenizer")
        return {"type": "huggingface_tokenizer", "tokenizer": tokenizer}
    # llama3
    elif "llama-3" in model.lower():
        tokenizer = Tokenizer.from_pretrained("Xenova/llama-3-tokenizer")
        return {"type": "huggingface_tokenizer", "tokenizer": tokenizer}
    else:
        return None


def encode(model="", text="", custom_tokenizer: Optional[dict] = None):
    """
    Encodes the given text using the specified model.

    Args:
        model (str): The name of the model to use for tokenization.
        custom_tokenizer (Optional[dict]): A custom tokenizer created with the `create_pretrained_tokenizer` or `create_tokenizer` method. Must be a dictionary with a string value for `type` and Tokenizer for `tokenizer`. Default is None.
        text (str): The text to be encoded.

    Returns:
        enc: The encoded text.
    """
    tokenizer_json = custom_tokenizer or _select_tokenizer(model=model)
    if isinstance(tokenizer_json["tokenizer"], Encoding):
        enc = tokenizer_json["tokenizer"].encode(text, disallowed_special=())
    else:
        enc = tokenizer_json["tokenizer"].encode(text)
    return enc


def decode(model="", tokens: List[int] = [], custom_tokenizer: Optional[dict] = None):
    tokenizer_json = custom_tokenizer or _select_tokenizer(model=model)
    dec = tokenizer_json["tokenizer"].decode(tokens)
    return dec


def openai_token_counter(  # noqa: PLR0915
    messages: Optional[list] = None,
    model="gpt-3.5-turbo-0613",
    text: Optional[str] = None,
    is_tool_call: Optional[bool] = False,
    tools: Optional[List[ChatCompletionToolParam]] = None,
    tool_choice: Optional[ChatCompletionNamedToolChoiceParam] = None,
    count_response_tokens: Optional[
        bool
    ] = False,  # Flag passed from litellm.stream_chunk_builder, to indicate counting tokens for LLM Response. We need this because for LLM input we add +3 tokens per message - based on OpenAI's token counter
    use_default_image_token_count: Optional[bool] = False,
    default_token_count: Optional[int] = None,
):
    """
    Return the number of tokens used by a list of messages.

    Borrowed from https://github.com/openai/openai-cookbook/blob/main/examples/How_to_count_tokens_with_tiktoken.ipynb.
    """
    print_verbose(f"LiteLLM: Utils - Counting tokens for OpenAI model={model}")
    try:
        if "gpt-4o" in model:
            encoding = tiktoken.get_encoding("o200k_base")
        else:
            encoding = tiktoken.encoding_for_model(model)
    except KeyError:
        print_verbose("Warning: model not found. Using cl100k_base encoding.")
        encoding = tiktoken.get_encoding("cl100k_base")
    if model == "gpt-3.5-turbo-0301":
        tokens_per_message = (
            4  # every message follows <|start|>{role/name}\n{content}<|end|>\n
        )
        tokens_per_name = -1  # if there's a name, the role is omitted
    elif model in litellm.open_ai_chat_completion_models:
        tokens_per_message = 3
        tokens_per_name = 1
    elif model in litellm.azure_llms:
        tokens_per_message = 3
        tokens_per_name = 1
    else:
        raise NotImplementedError(
            f"""num_tokens_from_messages() is not implemented for model {model}. See https://github.com/openai/openai-python/blob/main/chatml.md for information on how messages are converted to tokens."""
        )
    num_tokens = 0
    includes_system_message = False

    if is_tool_call and text is not None:
        # if it's a tool call we assembled 'text' in token_counter()
        num_tokens = len(encoding.encode(text, disallowed_special=()))
    elif messages is not None:
        for message in messages:
            num_tokens += tokens_per_message
            if message.get("role", None) == "system":
                includes_system_message = True
            for key, value in message.items():
                if isinstance(value, str):
                    num_tokens += len(encoding.encode(value, disallowed_special=()))
                    if key == "name":
                        num_tokens += tokens_per_name
                elif isinstance(value, List):
                    text, num_tokens_from_list = _get_num_tokens_from_content_list(
                        content_list=value,
                        use_default_image_token_count=use_default_image_token_count,
                        default_token_count=default_token_count,
                    )
                    num_tokens += num_tokens_from_list
    elif text is not None and count_response_tokens is True:
        # This is the case where we need to count tokens for a streamed response. We should NOT add +3 tokens per message in this branch
        num_tokens = len(encoding.encode(text, disallowed_special=()))
        return num_tokens
    elif text is not None:
        num_tokens = len(encoding.encode(text, disallowed_special=()))
    num_tokens += 3  # every reply is primed with <|start|>assistant<|message|>

    if tools:
        num_tokens += len(encoding.encode(_format_function_definitions(tools)))
        num_tokens += 9  # Additional tokens for function definition of tools
    # If there's a system message and tools are present, subtract four tokens
    if tools and includes_system_message:
        num_tokens -= 4
    # If tool_choice is 'none', add one token.
    # If it's an object, add 4 + the number of tokens in the function name.
    # If it's undefined or 'auto', don't add anything.
    if tool_choice == "none":
        num_tokens += 1
    elif isinstance(tool_choice, dict):
        num_tokens += 7
        num_tokens += len(encoding.encode(tool_choice["function"]["name"]))

    return num_tokens


def create_pretrained_tokenizer(
    identifier: str, revision="main", auth_token: Optional[str] = None
):
    """
    Creates a tokenizer from an existing file on a HuggingFace repository to be used with `token_counter`.

    Args:
    identifier (str): The identifier of a Model on the Hugging Face Hub, that contains a tokenizer.json file
    revision (str, defaults to main): A branch or commit id
    auth_token (str, optional, defaults to None): An optional auth token used to access private repositories on the Hugging Face Hub

    Returns:
    dict: A dictionary with the tokenizer and its type.
    """

    try:
        tokenizer = Tokenizer.from_pretrained(
            identifier, revision=revision, auth_token=auth_token  # type: ignore
        )
    except Exception as e:
        verbose_logger.error(
            f"Error creating pretrained tokenizer: {e}. Defaulting to version without 'auth_token'."
        )
        tokenizer = Tokenizer.from_pretrained(identifier, revision=revision)
    return {"type": "huggingface_tokenizer", "tokenizer": tokenizer}


def create_tokenizer(json: str):
    """
    Creates a tokenizer from a valid JSON string for use with `token_counter`.

    Args:
    json (str): A valid JSON string representing a previously serialized tokenizer

    Returns:
    dict: A dictionary with the tokenizer and its type.
    """

    tokenizer = Tokenizer.from_str(json)
    return {"type": "huggingface_tokenizer", "tokenizer": tokenizer}


def _format_function_definitions(tools):
    """Formats tool definitions in the format that OpenAI appears to use.
    Based on https://github.com/forestwanglin/openai-java/blob/main/jtokkit/src/main/java/xyz/felh/openai/jtokkit/utils/TikTokenUtils.java
    """
    lines = []
    lines.append("namespace functions {")
    lines.append("")
    for tool in tools:
        function = tool.get("function")
        if function_description := function.get("description"):
            lines.append(f"// {function_description}")
        function_name = function.get("name")
        parameters = function.get("parameters", {})
        properties = parameters.get("properties")
        if properties and properties.keys():
            lines.append(f"type {function_name} = (_: {{")
            lines.append(_format_object_parameters(parameters, 0))
            lines.append("}) => any;")
        else:
            lines.append(f"type {function_name} = () => any;")
        lines.append("")
    lines.append("} // namespace functions")
    return "\n".join(lines)


def _format_object_parameters(parameters, indent):
    properties = parameters.get("properties")
    if not properties:
        return ""
    required_params = parameters.get("required", [])
    lines = []
    for key, props in properties.items():
        description = props.get("description")
        if description:
            lines.append(f"// {description}")
        question = "?"
        if required_params and key in required_params:
            question = ""
        lines.append(f"{key}{question}: {_format_type(props, indent)},")
    return "\n".join([" " * max(0, indent) + line for line in lines])


def _format_type(props, indent):
    type = props.get("type")
    if type == "string":
        if "enum" in props:
            return " | ".join([f'"{item}"' for item in props["enum"]])
        return "string"
    elif type == "array":
        # items is required, OpenAI throws an error if it's missing
        return f"{_format_type(props['items'], indent)}[]"
    elif type == "object":
        return f"{{\n{_format_object_parameters(props, indent + 2)}\n}}"
    elif type in ["integer", "number"]:
        if "enum" in props:
            return " | ".join([f'"{item}"' for item in props["enum"]])
        return "number"
    elif type == "boolean":
        return "boolean"
    elif type == "null":
        return "null"
    else:
        # This is a guess, as an empty string doesn't yield the expected token count
        return "any"


def _get_num_tokens_from_content_list(
    content_list: List[Dict[str, Any]],
    use_default_image_token_count: Optional[bool] = False,
    default_token_count: Optional[int] = None,
) -> Tuple[str, int]:
    """
    Get the number of tokens from a list of content.

    Returns:
        Tuple[str, int]: A tuple containing the text and the number of tokens.
    """
    try:
        num_tokens = 0
        text = ""
        for c in content_list:
            if c["type"] == "text":
                text += c["text"]
                num_tokens += len(encoding.encode(c["text"], disallowed_special=()))
            elif c["type"] == "image_url":
                if isinstance(c["image_url"], dict):
                    image_url_dict = c["image_url"]
                    detail = image_url_dict.get("detail", "auto")
                    url = image_url_dict.get("url")
                    num_tokens += calculate_img_tokens(
                        data=url,
                        mode=detail,
                        use_default_image_token_count=use_default_image_token_count
                        or False,
                    )
                elif isinstance(c["image_url"], str):
                    image_url_str = c["image_url"]
                    num_tokens += calculate_img_tokens(
                        data=image_url_str,
                        mode="auto",
                        use_default_image_token_count=use_default_image_token_count
                        or False,
                    )
        return text, num_tokens
    except Exception as e:
        if default_token_count is not None:
            return "", default_token_count
        raise ValueError(
            f"Error getting number of tokens from content list: {e}, default_token_count={default_token_count}"
        )


def token_counter(
    model="",
    custom_tokenizer: Optional[Union[dict, SelectTokenizerResponse]] = None,
    text: Optional[Union[str, List[str]]] = None,
    messages: Optional[List] = None,
    count_response_tokens: Optional[bool] = False,
    tools: Optional[List[ChatCompletionToolParam]] = None,
    tool_choice: Optional[ChatCompletionNamedToolChoiceParam] = None,
    use_default_image_token_count: Optional[bool] = False,
    default_token_count: Optional[int] = None,
) -> int:
    """
    Count the number of tokens in a given text using a specified model.

    Args:
    model (str): The name of the model to use for tokenization. Default is an empty string.
    custom_tokenizer (Optional[dict]): A custom tokenizer created with the `create_pretrained_tokenizer` or `create_tokenizer` method. Must be a dictionary with a string value for `type` and Tokenizer for `tokenizer`. Default is None.
    text (str): The raw text string to be passed to the model. Default is None.
    messages (Optional[List[Dict[str, str]]]): Alternative to passing in text. A list of dictionaries representing messages with "role" and "content" keys. Default is None.
    default_token_count (Optional[int]): The default number of tokens to return for a message block, if an error occurs. Default is None.

    Returns:
    int: The number of tokens in the text.
    """
    # use tiktoken, anthropic, cohere, llama2, or llama3's tokenizer depending on the model
    is_tool_call = False
    num_tokens = 0
    if text is None:
        if messages is not None:
            print_verbose(f"token_counter messages received: {messages}")
            text = ""
            for message in messages:
                if message.get("content", None) is not None:
                    content = message.get("content")
                    if isinstance(content, str):
                        text += message["content"]
                    elif isinstance(content, List):
                        text, num_tokens = _get_num_tokens_from_content_list(
                            content_list=content,
                            use_default_image_token_count=use_default_image_token_count,
                            default_token_count=default_token_count,
                        )
                if message.get("tool_calls"):
                    is_tool_call = True
                    for tool_call in message["tool_calls"]:
                        if "function" in tool_call:
                            function_arguments = tool_call["function"]["arguments"]
                            text = (
                                text if isinstance(text, str) else "".join(text or [])
                            ) + (str(function_arguments) if function_arguments else "")

        else:
            raise ValueError("text and messages cannot both be None")
    elif isinstance(text, List):
        text = "".join(t for t in text if isinstance(t, str))
    elif isinstance(text, str):
        count_response_tokens = True  # user just trying to count tokens for a text. don't add the chat_ml +3 tokens to this

    if model is not None or custom_tokenizer is not None:
        tokenizer_json = custom_tokenizer or _select_tokenizer(model=model)
        if tokenizer_json["type"] == "huggingface_tokenizer":
            enc = tokenizer_json["tokenizer"].encode(text)
            num_tokens = len(enc.ids)
        elif tokenizer_json["type"] == "openai_tokenizer":
            if (
                model in litellm.open_ai_chat_completion_models
                or model in litellm.azure_llms
            ):
                if model in litellm.azure_llms:
                    # azure llms use gpt-35-turbo instead of gpt-3.5-turbo 🙃
                    model = model.replace("-35", "-3.5")

                print_verbose(
                    f"Token Counter - using OpenAI token counter, for model={model}"
                )
                num_tokens = openai_token_counter(
                    text=text,  # type: ignore
                    model=model,
                    messages=messages,
                    is_tool_call=is_tool_call,
                    count_response_tokens=count_response_tokens,
                    tools=tools,
                    tool_choice=tool_choice,
                    use_default_image_token_count=use_default_image_token_count
                    or False,
                    default_token_count=default_token_count,
                )
            else:
                print_verbose(
                    f"Token Counter - using generic token counter, for model={model}"
                )
                num_tokens = openai_token_counter(
                    text=text,  # type: ignore
                    model="gpt-3.5-turbo",
                    messages=messages,
                    is_tool_call=is_tool_call,
                    count_response_tokens=count_response_tokens,
                    tools=tools,
                    tool_choice=tool_choice,
                    use_default_image_token_count=use_default_image_token_count
                    or False,
                    default_token_count=default_token_count,
                )
    else:
        num_tokens = len(encoding.encode(text, disallowed_special=()))  # type: ignore
    return num_tokens


def supports_httpx_timeout(custom_llm_provider: str) -> bool:
    """
    Helper function to know if a provider implementation supports httpx timeout
    """
    supported_providers = ["openai", "azure", "bedrock"]

    if custom_llm_provider in supported_providers:
        return True

    return False


def supports_system_messages(model: str, custom_llm_provider: Optional[str]) -> bool:
    """
    Check if the given model supports system messages and return a boolean value.

    Parameters:
    model (str): The model name to be checked.
    custom_llm_provider (str): The provider to be checked.

    Returns:
    bool: True if the model supports system messages, False otherwise.

    Raises:
    Exception: If the given model is not found in model_prices_and_context_window.json.
    """
    return _supports_factory(
        model=model,
        custom_llm_provider=custom_llm_provider,
        key="supports_system_messages",
    )


def supports_web_search(model: str, custom_llm_provider: Optional[str] = None) -> bool:
    """
    Check if the given model supports web search and return a boolean value.

    Parameters:
    model (str): The model name to be checked.
    custom_llm_provider (str): The provider to be checked.

    Returns:
    bool: True if the model supports web search, False otherwise.

    Raises:
    Exception: If the given model is not found in model_prices_and_context_window.json.
    """
    return _supports_factory(
        model=model,
        custom_llm_provider=custom_llm_provider,
        key="supports_web_search",
    )


def supports_native_streaming(model: str, custom_llm_provider: Optional[str]) -> bool:
    """
    Check if the given model supports native streaming and return a boolean value.

    Parameters:
    model (str): The model name to be checked.
    custom_llm_provider (str): The provider to be checked.

    Returns:
    bool: True if the model supports native streaming, False otherwise.

    Raises:
    Exception: If the given model is not found in model_prices_and_context_window.json.
    """
    try:
        model, custom_llm_provider, _, _ = litellm.get_llm_provider(
            model=model, custom_llm_provider=custom_llm_provider
        )

        model_info = _get_model_info_helper(
            model=model, custom_llm_provider=custom_llm_provider
        )
        supports_native_streaming = model_info.get("supports_native_streaming", True)
        if supports_native_streaming is None:
            supports_native_streaming = True
        return supports_native_streaming
    except Exception as e:
        verbose_logger.debug(
            f"Model not found or error in checking supports_native_streaming support. You passed model={model}, custom_llm_provider={custom_llm_provider}. Error: {str(e)}"
        )
        return False


def supports_response_schema(
    model: str, custom_llm_provider: Optional[str] = None
) -> bool:
    """
    Check if the given model + provider supports 'response_schema' as a param.

    Parameters:
    model (str): The model name to be checked.
    custom_llm_provider (str): The provider to be checked.

    Returns:
    bool: True if the model supports response_schema, False otherwise.

    Does not raise error. Defaults to 'False'. Outputs logging.error.
    """
    ## GET LLM PROVIDER ##
    try:
        model, custom_llm_provider, _, _ = get_llm_provider(
            model=model, custom_llm_provider=custom_llm_provider
        )
    except Exception as e:
        verbose_logger.debug(
            f"Model not found or error in checking response schema support. You passed model={model}, custom_llm_provider={custom_llm_provider}. Error: {str(e)}"
        )
        return False

    # providers that globally support response schema
    PROVIDERS_GLOBALLY_SUPPORT_RESPONSE_SCHEMA = [
        litellm.LlmProviders.PREDIBASE,
        litellm.LlmProviders.FIREWORKS_AI,
    ]

    if custom_llm_provider in PROVIDERS_GLOBALLY_SUPPORT_RESPONSE_SCHEMA:
        return True
    return _supports_factory(
        model=model,
        custom_llm_provider=custom_llm_provider,
        key="supports_response_schema",
    )


def supports_parallel_function_calling(
    model: str, custom_llm_provider: Optional[str] = None
) -> bool:
    """
    Check if the given model supports parallel tool calls and return a boolean value.
    """
    return _supports_factory(
        model=model,
        custom_llm_provider=custom_llm_provider,
        key="supports_parallel_function_calling",
    )


def supports_function_calling(
    model: str, custom_llm_provider: Optional[str] = None
) -> bool:
    """
    Check if the given model supports function calling and return a boolean value.

    Parameters:
    model (str): The model name to be checked.
    custom_llm_provider (Optional[str]): The provider to be checked.

    Returns:
    bool: True if the model supports function calling, False otherwise.

    Raises:
    Exception: If the given model is not found or there's an error in retrieval.
    """
    return _supports_factory(
        model=model,
        custom_llm_provider=custom_llm_provider,
        key="supports_function_calling",
    )


def supports_tool_choice(model: str, custom_llm_provider: Optional[str] = None) -> bool:
    """
    Check if the given model supports `tool_choice` and return a boolean value.
    """
    return _supports_factory(
        model=model, custom_llm_provider=custom_llm_provider, key="supports_tool_choice"
    )


def _supports_factory(model: str, custom_llm_provider: Optional[str], key: str) -> bool:
    """
    Check if the given model supports function calling and return a boolean value.

    Parameters:
    model (str): The model name to be checked.
    custom_llm_provider (Optional[str]): The provider to be checked.

    Returns:
    bool: True if the model supports function calling, False otherwise.

    Raises:
    Exception: If the given model is not found or there's an error in retrieval.
    """
    try:
        model, custom_llm_provider, _, _ = litellm.get_llm_provider(
            model=model, custom_llm_provider=custom_llm_provider
        )

        model_info = _get_model_info_helper(
            model=model, custom_llm_provider=custom_llm_provider
        )

        if model_info.get(key, False) is True:
            return True
        return False
    except Exception as e:
        verbose_logger.debug(
            f"Model not found or error in checking {key} support. You passed model={model}, custom_llm_provider={custom_llm_provider}. Error: {str(e)}"
        )

        provider_info = get_provider_info(
            model=model, custom_llm_provider=custom_llm_provider
        )

        if provider_info is not None and provider_info.get(key, False) is True:
            return True
        return False


def supports_audio_input(model: str, custom_llm_provider: Optional[str] = None) -> bool:
    """Check if a given model supports audio input in a chat completion call"""
    return _supports_factory(
        model=model, custom_llm_provider=custom_llm_provider, key="supports_audio_input"
    )


def supports_pdf_input(model: str, custom_llm_provider: Optional[str] = None) -> bool:
    """Check if a given model supports pdf input in a chat completion call"""
    return _supports_factory(
        model=model, custom_llm_provider=custom_llm_provider, key="supports_pdf_input"
    )


def supports_audio_output(
    model: str, custom_llm_provider: Optional[str] = None
) -> bool:
    """Check if a given model supports audio output in a chat completion call"""
    return _supports_factory(
        model=model, custom_llm_provider=custom_llm_provider, key="supports_audio_input"
    )


def supports_prompt_caching(
    model: str, custom_llm_provider: Optional[str] = None
) -> bool:
    """
    Check if the given model supports prompt caching and return a boolean value.

    Parameters:
    model (str): The model name to be checked.
    custom_llm_provider (Optional[str]): The provider to be checked.

    Returns:
    bool: True if the model supports prompt caching, False otherwise.

    Raises:
    Exception: If the given model is not found or there's an error in retrieval.
    """
    return _supports_factory(
        model=model,
        custom_llm_provider=custom_llm_provider,
        key="supports_prompt_caching",
    )


def supports_vision(model: str, custom_llm_provider: Optional[str] = None) -> bool:
    """
    Check if the given model supports vision and return a boolean value.

    Parameters:
    model (str): The model name to be checked.
    custom_llm_provider (Optional[str]): The provider to be checked.

    Returns:
    bool: True if the model supports vision, False otherwise.
    """
    return _supports_factory(
        model=model,
        custom_llm_provider=custom_llm_provider,
        key="supports_vision",
    )


def supports_reasoning(model: str, custom_llm_provider: Optional[str] = None) -> bool:
    """
    Check if the given model supports reasoning and return a boolean value.
    """
    return _supports_factory(
        model=model, custom_llm_provider=custom_llm_provider, key="supports_reasoning"
    )


def supports_embedding_image_input(
    model: str, custom_llm_provider: Optional[str] = None
) -> bool:
    """
    Check if the given model supports embedding image input and return a boolean value.
    """
    return _supports_factory(
        model=model,
        custom_llm_provider=custom_llm_provider,
        key="supports_embedding_image_input",
    )


####### HELPER FUNCTIONS ################
def _update_dictionary(existing_dict: Dict, new_dict: dict) -> dict:
    for k, v in new_dict.items():
        if v is not None:
            existing_dict[k] = v

    return existing_dict


def register_model(model_cost: Union[str, dict]):  # noqa: PLR0915
    """
    Register new / Override existing models (and their pricing) to specific providers.
    Provide EITHER a model cost dictionary or a url to a hosted json blob
    Example usage:
    model_cost_dict = {
        "gpt-4": {
            "max_tokens": 8192,
            "input_cost_per_token": 0.00003,
            "output_cost_per_token": 0.00006,
            "litellm_provider": "openai",
            "mode": "chat"
        },
    }
    """

    loaded_model_cost = {}
    if isinstance(model_cost, dict):
        loaded_model_cost = model_cost
    elif isinstance(model_cost, str):
        loaded_model_cost = litellm.get_model_cost_map(url=model_cost)

    for key, value in loaded_model_cost.items():
        ## get model info ##
        try:
            existing_model: dict = cast(dict, get_model_info(model=key))
            model_cost_key = existing_model["key"]
        except Exception:
            existing_model = {}
            model_cost_key = key
        ## override / add new keys to the existing model cost dictionary
        updated_dictionary = _update_dictionary(existing_model, value)
        litellm.model_cost.setdefault(model_cost_key, {}).update(updated_dictionary)
        verbose_logger.debug(
            f"added/updated model={model_cost_key} in litellm.model_cost: {model_cost_key}"
        )
        # add new model names to provider lists
        if value.get("litellm_provider") == "openai":
            if key not in litellm.open_ai_chat_completion_models:
                litellm.open_ai_chat_completion_models.append(key)
        elif value.get("litellm_provider") == "text-completion-openai":
            if key not in litellm.open_ai_text_completion_models:
                litellm.open_ai_text_completion_models.append(key)
        elif value.get("litellm_provider") == "cohere":
            if key not in litellm.cohere_models:
                litellm.cohere_models.append(key)
        elif value.get("litellm_provider") == "anthropic":
            if key not in litellm.anthropic_models:
                litellm.anthropic_models.append(key)
        elif value.get("litellm_provider") == "openrouter":
            split_string = key.split("/", 1)
            if key not in litellm.openrouter_models:
                litellm.openrouter_models.append(split_string[1])
        elif value.get("litellm_provider") == "vertex_ai-text-models":
            if key not in litellm.vertex_text_models:
                litellm.vertex_text_models.append(key)
        elif value.get("litellm_provider") == "vertex_ai-code-text-models":
            if key not in litellm.vertex_code_text_models:
                litellm.vertex_code_text_models.append(key)
        elif value.get("litellm_provider") == "vertex_ai-chat-models":
            if key not in litellm.vertex_chat_models:
                litellm.vertex_chat_models.append(key)
        elif value.get("litellm_provider") == "vertex_ai-code-chat-models":
            if key not in litellm.vertex_code_chat_models:
                litellm.vertex_code_chat_models.append(key)
        elif value.get("litellm_provider") == "ai21":
            if key not in litellm.ai21_models:
                litellm.ai21_models.append(key)
        elif value.get("litellm_provider") == "nlp_cloud":
            if key not in litellm.nlp_cloud_models:
                litellm.nlp_cloud_models.append(key)
        elif value.get("litellm_provider") == "aleph_alpha":
            if key not in litellm.aleph_alpha_models:
                litellm.aleph_alpha_models.append(key)
        elif value.get("litellm_provider") == "bedrock":
            if key not in litellm.bedrock_models:
                litellm.bedrock_models.append(key)
    return model_cost


def _should_drop_param(k, additional_drop_params) -> bool:
    if (
        additional_drop_params is not None
        and isinstance(additional_drop_params, list)
        and k in additional_drop_params
    ):
        return True  # allow user to drop specific params for a model - e.g. vllm - logit bias

    return False


def _get_non_default_params(
    passed_params: dict, default_params: dict, additional_drop_params: Optional[bool]
) -> dict:
    non_default_params = {}
    for k, v in passed_params.items():
        if (
            k in default_params
            and v != default_params[k]
            and _should_drop_param(k=k, additional_drop_params=additional_drop_params)
            is False
        ):
            non_default_params[k] = v

    return non_default_params


def get_optional_params_transcription(
    model: str,
    language: Optional[str] = None,
    prompt: Optional[str] = None,
    response_format: Optional[str] = None,
    temperature: Optional[int] = None,
    timestamp_granularities: Optional[List[Literal["word", "segment"]]] = None,
    custom_llm_provider: Optional[str] = None,
    drop_params: Optional[bool] = None,
    **kwargs,
):
    # retrieve all parameters passed to the function
    passed_params = locals()
    custom_llm_provider = passed_params.pop("custom_llm_provider")
    drop_params = passed_params.pop("drop_params")
    special_params = passed_params.pop("kwargs")
    for k, v in special_params.items():
        passed_params[k] = v

    default_params = {
        "language": None,
        "prompt": None,
        "response_format": None,
        "temperature": None,  # openai defaults this to 0
    }

    non_default_params = {
        k: v
        for k, v in passed_params.items()
        if (k in default_params and v != default_params[k])
    }
    optional_params = {}

    ## raise exception if non-default value passed for non-openai/azure embedding calls
    def _check_valid_arg(supported_params):
        if len(non_default_params.keys()) > 0:
            keys = list(non_default_params.keys())
            for k in keys:
                if (
                    drop_params is True or litellm.drop_params is True
                ) and k not in supported_params:  # drop the unsupported non-default values
                    non_default_params.pop(k, None)
                elif k not in supported_params:
                    raise UnsupportedParamsError(
                        status_code=500,
                        message=f"Setting user/encoding format is not supported by {custom_llm_provider}. To drop it from the call, set `litellm.drop_params = True`.",
                    )
            return non_default_params

    provider_config: Optional[BaseAudioTranscriptionConfig] = None
    if custom_llm_provider is not None:
        provider_config = ProviderConfigManager.get_provider_audio_transcription_config(
            model=model,
            provider=LlmProviders(custom_llm_provider),
        )

    if custom_llm_provider == "openai" or custom_llm_provider == "azure":
        optional_params = non_default_params
    elif custom_llm_provider == "groq":
        supported_params = litellm.GroqSTTConfig().get_supported_openai_params_stt()
        _check_valid_arg(supported_params=supported_params)
        optional_params = litellm.GroqSTTConfig().map_openai_params_stt(
            non_default_params=non_default_params,
            optional_params=optional_params,
            model=model,
            drop_params=drop_params if drop_params is not None else False,
        )
    elif provider_config is not None:  # handles fireworks ai, and any future providers
        supported_params = provider_config.get_supported_openai_params(model=model)
        _check_valid_arg(supported_params=supported_params)
        optional_params = provider_config.map_openai_params(
            non_default_params=non_default_params,
            optional_params=optional_params,
            model=model,
            drop_params=drop_params if drop_params is not None else False,
        )
    for k in passed_params.keys():  # pass additional kwargs without modification
        if k not in default_params.keys():
            optional_params[k] = passed_params[k]
    return optional_params


def get_optional_params_image_gen(
    model: Optional[str] = None,
    n: Optional[int] = None,
    quality: Optional[str] = None,
    response_format: Optional[str] = None,
    size: Optional[str] = None,
    style: Optional[str] = None,
    user: Optional[str] = None,
    custom_llm_provider: Optional[str] = None,
    additional_drop_params: Optional[bool] = None,
    **kwargs,
):
    # retrieve all parameters passed to the function
    passed_params = locals()
    model = passed_params.pop("model", None)
    custom_llm_provider = passed_params.pop("custom_llm_provider")
    additional_drop_params = passed_params.pop("additional_drop_params", None)
    special_params = passed_params.pop("kwargs")
    for k, v in special_params.items():
        if k.startswith("aws_") and (
            custom_llm_provider != "bedrock" and custom_llm_provider != "sagemaker"
        ):  # allow dynamically setting boto3 init logic
            continue
        elif k == "hf_model_name" and custom_llm_provider != "sagemaker":
            continue
        elif (
            k.startswith("vertex_")
            and custom_llm_provider != "vertex_ai"
            and custom_llm_provider != "vertex_ai_beta"
        ):  # allow dynamically setting vertex ai init logic
            continue
        passed_params[k] = v

    default_params = {
        "n": None,
        "quality": None,
        "response_format": None,
        "size": None,
        "style": None,
        "user": None,
    }

    non_default_params = _get_non_default_params(
        passed_params=passed_params,
        default_params=default_params,
        additional_drop_params=additional_drop_params,
    )
    optional_params = {}

    ## raise exception if non-default value passed for non-openai/azure embedding calls
    def _check_valid_arg(supported_params):
        if len(non_default_params.keys()) > 0:
            keys = list(non_default_params.keys())
            for k in keys:
                if (
                    litellm.drop_params is True and k not in supported_params
                ):  # drop the unsupported non-default values
                    non_default_params.pop(k, None)
                elif k not in supported_params:
                    raise UnsupportedParamsError(
                        status_code=500,
                        message=f"Setting `{k}` is not supported by {custom_llm_provider}. To drop it from the call, set `litellm.drop_params = True`.",
                    )
            return non_default_params

    if (
        custom_llm_provider == "openai"
        or custom_llm_provider == "azure"
        or custom_llm_provider in litellm.openai_compatible_providers
    ):
        optional_params = non_default_params
    elif custom_llm_provider == "bedrock":
        # use stability3 config class if model is a stability3 model
        config_class = (
            litellm.AmazonStability3Config
            if litellm.AmazonStability3Config._is_stability_3_model(model=model)
            else (
                litellm.AmazonNovaCanvasConfig
                if litellm.AmazonNovaCanvasConfig._is_nova_model(model=model)
                else litellm.AmazonStabilityConfig
            )
        )
        supported_params = config_class.get_supported_openai_params(model=model)
        _check_valid_arg(supported_params=supported_params)
        optional_params = config_class.map_openai_params(
            non_default_params=non_default_params, optional_params={}
        )
    elif custom_llm_provider == "vertex_ai":
        supported_params = ["n"]
        """
        All params here: https://console.cloud.google.com/vertex-ai/publishers/google/model-garden/imagegeneration?project=adroit-crow-413218
        """
        _check_valid_arg(supported_params=supported_params)
        if n is not None:
            optional_params["sampleCount"] = int(n)

    for k in passed_params.keys():
        if k not in default_params.keys():
            optional_params[k] = passed_params[k]
    return optional_params


def get_optional_params_embeddings(  # noqa: PLR0915
    # 2 optional params
    model: str,
    user: Optional[str] = None,
    encoding_format: Optional[str] = None,
    dimensions: Optional[int] = None,
    custom_llm_provider="",
    drop_params: Optional[bool] = None,
    additional_drop_params: Optional[bool] = None,
    **kwargs,
):
    # retrieve all parameters passed to the function
    passed_params = locals()
    custom_llm_provider = passed_params.pop("custom_llm_provider", None)
    special_params = passed_params.pop("kwargs")
    for k, v in special_params.items():
        passed_params[k] = v

    drop_params = passed_params.pop("drop_params", None)
    additional_drop_params = passed_params.pop("additional_drop_params", None)

    default_params = {"user": None, "encoding_format": None, "dimensions": None}

    def _check_valid_arg(supported_params: Optional[list]):
        if supported_params is None:
            return
        unsupported_params = {}
        for k in non_default_params.keys():
            if k not in supported_params:
                unsupported_params[k] = non_default_params[k]
        if unsupported_params:
            if litellm.drop_params is True or (
                drop_params is not None and drop_params is True
            ):
                pass
            else:
                raise UnsupportedParamsError(
                    status_code=500,
                    message=f"{custom_llm_provider} does not support parameters: {unsupported_params}, for model={model}. To drop these, set `litellm.drop_params=True` or for proxy:\n\n`litellm_settings:\n drop_params: true`\n",
                )

    non_default_params = _get_non_default_params(
        passed_params=passed_params,
        default_params=default_params,
        additional_drop_params=additional_drop_params,
    )
    ## raise exception if non-default value passed for non-openai/azure embedding calls
    if custom_llm_provider == "openai":
        # 'dimensions` is only supported in `text-embedding-3` and later models

        if (
            model is not None
            and "text-embedding-3" not in model
            and "dimensions" in non_default_params.keys()
        ):
            raise UnsupportedParamsError(
                status_code=500,
                message="Setting dimensions is not supported for OpenAI `text-embedding-3` and later models. To drop it from the call, set `litellm.drop_params = True`.",
            )
    elif custom_llm_provider == "triton":
        supported_params = get_supported_openai_params(
            model=model,
            custom_llm_provider=custom_llm_provider,
            request_type="embeddings",
        )
        _check_valid_arg(supported_params=supported_params)
        optional_params = litellm.TritonEmbeddingConfig().map_openai_params(
            non_default_params=non_default_params,
            optional_params={},
            model=model,
            drop_params=drop_params if drop_params is not None else False,
        )
        final_params = {**optional_params, **kwargs}
        return final_params
    elif custom_llm_provider == "databricks":
        supported_params = get_supported_openai_params(
            model=model or "",
            custom_llm_provider="databricks",
            request_type="embeddings",
        )
        _check_valid_arg(supported_params=supported_params)
        optional_params = litellm.DatabricksEmbeddingConfig().map_openai_params(
            non_default_params=non_default_params, optional_params={}
        )
        final_params = {**optional_params, **kwargs}
        return final_params
    elif custom_llm_provider == "nvidia_nim":
        supported_params = get_supported_openai_params(
            model=model or "",
            custom_llm_provider="nvidia_nim",
            request_type="embeddings",
        )
        _check_valid_arg(supported_params=supported_params)
        optional_params = litellm.nvidiaNimEmbeddingConfig.map_openai_params(
            non_default_params=non_default_params, optional_params={}, kwargs=kwargs
        )
        return optional_params
    elif custom_llm_provider == "vertex_ai" or custom_llm_provider == "gemini":
        supported_params = get_supported_openai_params(
            model=model,
            custom_llm_provider="vertex_ai",
            request_type="embeddings",
        )
        _check_valid_arg(supported_params=supported_params)
        (
            optional_params,
            kwargs,
        ) = litellm.VertexAITextEmbeddingConfig().map_openai_params(
            non_default_params=non_default_params, optional_params={}, kwargs=kwargs
        )
        final_params = {**optional_params, **kwargs}
        return final_params
    elif custom_llm_provider == "lm_studio":
        supported_params = (
            litellm.LmStudioEmbeddingConfig().get_supported_openai_params()
        )
        _check_valid_arg(supported_params=supported_params)
        optional_params = litellm.LmStudioEmbeddingConfig().map_openai_params(
            non_default_params=non_default_params, optional_params={}
        )
        final_params = {**optional_params, **kwargs}
        return final_params
    elif custom_llm_provider == "bedrock":
        # if dimensions is in non_default_params -> pass it for model=bedrock/amazon.titan-embed-text-v2
        if "amazon.titan-embed-text-v1" in model:
            object: Any = litellm.AmazonTitanG1Config()
        elif "amazon.titan-embed-image-v1" in model:
            object = litellm.AmazonTitanMultimodalEmbeddingG1Config()
        elif "amazon.titan-embed-text-v2:0" in model:
            object = litellm.AmazonTitanV2Config()
        elif "cohere.embed-multilingual-v3" in model:
            object = litellm.BedrockCohereEmbeddingConfig()
        else:  # unmapped model
            supported_params = []
            _check_valid_arg(supported_params=supported_params)
            final_params = {**kwargs}
            return final_params

        supported_params = object.get_supported_openai_params()
        _check_valid_arg(supported_params=supported_params)
        optional_params = object.map_openai_params(
            non_default_params=non_default_params, optional_params={}
        )
        final_params = {**optional_params, **kwargs}
        return final_params
    elif custom_llm_provider == "mistral":
        supported_params = get_supported_openai_params(
            model=model,
            custom_llm_provider="mistral",
            request_type="embeddings",
        )
        _check_valid_arg(supported_params=supported_params)
        optional_params = litellm.MistralEmbeddingConfig().map_openai_params(
            non_default_params=non_default_params, optional_params={}
        )
        final_params = {**optional_params, **kwargs}
        return final_params
    elif custom_llm_provider == "jina_ai":
        supported_params = get_supported_openai_params(
            model=model,
            custom_llm_provider="jina_ai",
            request_type="embeddings",
        )
        _check_valid_arg(supported_params=supported_params)
        optional_params = litellm.JinaAIEmbeddingConfig().map_openai_params(
            non_default_params=non_default_params, optional_params={}
        )
        final_params = {**optional_params, **kwargs}
        return final_params
    elif custom_llm_provider == "voyage":
        supported_params = get_supported_openai_params(
            model=model,
            custom_llm_provider="voyage",
            request_type="embeddings",
        )
        _check_valid_arg(supported_params=supported_params)
        optional_params = litellm.VoyageEmbeddingConfig().map_openai_params(
            non_default_params=non_default_params,
            optional_params={},
            model=model,
            drop_params=drop_params if drop_params is not None else False,
        )
        final_params = {**optional_params, **kwargs}
        return final_params
    elif custom_llm_provider == "infinity":
        supported_params = get_supported_openai_params(
            model=model,
            custom_llm_provider="infinity",
            request_type="embeddings",
        )
        _check_valid_arg(supported_params=supported_params)
        optional_params = litellm.InfinityEmbeddingConfig().map_openai_params(
            non_default_params=non_default_params,
            optional_params={},
            model=model,
            drop_params=drop_params if drop_params is not None else False,
        )
        final_params = {**optional_params, **kwargs}
        return final_params
    elif custom_llm_provider == "fireworks_ai":
        supported_params = get_supported_openai_params(
            model=model,
            custom_llm_provider="fireworks_ai",
            request_type="embeddings",
        )
        _check_valid_arg(supported_params=supported_params)
        optional_params = litellm.FireworksAIEmbeddingConfig().map_openai_params(
            non_default_params=non_default_params, optional_params={}, model=model
        )
        final_params = {**optional_params, **kwargs}
        return final_params

    elif (
        custom_llm_provider != "openai"
        and custom_llm_provider != "azure"
        and custom_llm_provider not in litellm.openai_compatible_providers
    ):
        if len(non_default_params.keys()) > 0:
            if (
                litellm.drop_params is True or drop_params is True
            ):  # drop the unsupported non-default values
                keys = list(non_default_params.keys())
                for k in keys:
                    non_default_params.pop(k, None)
            else:
                raise UnsupportedParamsError(
                    status_code=500,
                    message=f"Setting {non_default_params} is not supported by {custom_llm_provider}. To drop it from the call, set `litellm.drop_params = True`.",
                )
    final_params = {**non_default_params, **kwargs}
    return final_params


def _remove_additional_properties(schema):
    """
    clean out 'additionalProperties = False'. Causes vertexai/gemini OpenAI API Schema errors - https://github.com/langchain-ai/langchainjs/issues/5240

    Relevant Issues: https://github.com/BerriAI/litellm/issues/6136, https://github.com/BerriAI/litellm/issues/6088
    """
    if isinstance(schema, dict):
        # Remove the 'additionalProperties' key if it exists and is set to False
        if "additionalProperties" in schema and schema["additionalProperties"] is False:
            del schema["additionalProperties"]

        # Recursively process all dictionary values
        for key, value in schema.items():
            _remove_additional_properties(value)

    elif isinstance(schema, list):
        # Recursively process all items in the list
        for item in schema:
            _remove_additional_properties(item)

    return schema


def _remove_strict_from_schema(schema):
    """
    Relevant Issues: https://github.com/BerriAI/litellm/issues/6136, https://github.com/BerriAI/litellm/issues/6088
    """
    if isinstance(schema, dict):
        # Remove the 'additionalProperties' key if it exists and is set to False
        if "strict" in schema:
            del schema["strict"]

        # Recursively process all dictionary values
        for key, value in schema.items():
            _remove_strict_from_schema(value)

    elif isinstance(schema, list):
        # Recursively process all items in the list
        for item in schema:
            _remove_strict_from_schema(item)

    return schema


def _remove_unsupported_params(
    non_default_params: dict, supported_openai_params: Optional[List[str]]
) -> dict:
    """
    Remove unsupported params from non_default_params
    """
    remove_keys = []
    if supported_openai_params is None:
        return {}  # no supported params, so no optional openai params to send
    for param in non_default_params.keys():
        if param not in supported_openai_params:
            remove_keys.append(param)
    for key in remove_keys:
        non_default_params.pop(key, None)
    return non_default_params


def get_optional_params(  # noqa: PLR0915
    # use the openai defaults
    # https://platform.openai.com/docs/api-reference/chat/create
    model: str,
    functions=None,
    function_call=None,
    temperature=None,
    top_p=None,
    n=None,
    stream=False,
    stream_options=None,
    stop=None,
    max_tokens=None,
    max_completion_tokens=None,
    modalities=None,
    prediction=None,
    audio=None,
    presence_penalty=None,
    frequency_penalty=None,
    logit_bias=None,
    user=None,
    custom_llm_provider="",
    response_format=None,
    seed=None,
    tools=None,
    tool_choice=None,
    max_retries=None,
    logprobs=None,
    top_logprobs=None,
    extra_headers=None,
    api_version=None,
    parallel_tool_calls=None,
    drop_params=None,
    allowed_openai_params: Optional[List[str]] = None,
    reasoning_effort=None,
    additional_drop_params=None,
    messages: Optional[List[AllMessageValues]] = None,
    thinking: Optional[AnthropicThinkingParam] = None,
    **kwargs,
):
    # retrieve all parameters passed to the function
    passed_params = locals().copy()
    special_params = passed_params.pop("kwargs")
    for k, v in special_params.items():
        if k.startswith("aws_") and (
            custom_llm_provider != "bedrock" and custom_llm_provider != "sagemaker"
        ):  # allow dynamically setting boto3 init logic
            continue
        elif k == "hf_model_name" and custom_llm_provider != "sagemaker":
            continue
        elif (
            k.startswith("vertex_")
            and custom_llm_provider != "vertex_ai"
            and custom_llm_provider != "vertex_ai_beta"
        ):  # allow dynamically setting vertex ai init logic
            continue
        passed_params[k] = v

    optional_params: Dict = {}

    common_auth_dict = litellm.common_cloud_provider_auth_params
    if custom_llm_provider in common_auth_dict["providers"]:
        """
        Check if params = ["project", "region_name", "token"]
        and correctly translate for = ["azure", "vertex_ai", "watsonx", "aws"]
        """
        if custom_llm_provider == "azure":
            optional_params = litellm.AzureOpenAIConfig().map_special_auth_params(
                non_default_params=passed_params, optional_params=optional_params
            )
        elif custom_llm_provider == "bedrock":
            optional_params = (
                litellm.AmazonBedrockGlobalConfig().map_special_auth_params(
                    non_default_params=passed_params, optional_params=optional_params
                )
            )
        elif (
            custom_llm_provider == "vertex_ai"
            or custom_llm_provider == "vertex_ai_beta"
        ):
            optional_params = litellm.VertexAIConfig().map_special_auth_params(
                non_default_params=passed_params, optional_params=optional_params
            )
        elif custom_llm_provider == "watsonx":
            optional_params = litellm.IBMWatsonXAIConfig().map_special_auth_params(
                non_default_params=passed_params, optional_params=optional_params
            )

    default_params = {
        "functions": None,
        "function_call": None,
        "temperature": None,
        "top_p": None,
        "n": None,
        "stream": None,
        "stream_options": None,
        "stop": None,
        "max_tokens": None,
        "max_completion_tokens": None,
        "modalities": None,
        "prediction": None,
        "audio": None,
        "presence_penalty": None,
        "frequency_penalty": None,
        "logit_bias": None,
        "user": None,
        "model": None,
        "custom_llm_provider": "",
        "response_format": None,
        "seed": None,
        "tools": None,
        "tool_choice": None,
        "max_retries": None,
        "logprobs": None,
        "top_logprobs": None,
        "extra_headers": None,
        "api_version": None,
        "parallel_tool_calls": None,
        "drop_params": None,
        "allowed_openai_params": None,
        "additional_drop_params": None,
        "messages": None,
        "reasoning_effort": None,
        "thinking": None,
    }

    # filter out those parameters that were passed with non-default values

    non_default_params = {
        k: v
        for k, v in passed_params.items()
        if (
            k != "model"
            and k != "custom_llm_provider"
            and k != "api_version"
            and k != "drop_params"
            and k != "allowed_openai_params"
            and k != "additional_drop_params"
            and k != "messages"
            and k in default_params
            and v != default_params[k]
            and _should_drop_param(k=k, additional_drop_params=additional_drop_params)
            is False
        )
    }

    ## raise exception if function calling passed in for a provider that doesn't support it
    if (
        "functions" in non_default_params
        or "function_call" in non_default_params
        or "tools" in non_default_params
    ):
        if (
            custom_llm_provider == "ollama"
            and custom_llm_provider != "text-completion-openai"
            and custom_llm_provider != "azure"
            and custom_llm_provider != "vertex_ai"
            and custom_llm_provider != "anyscale"
            and custom_llm_provider != "together_ai"
            and custom_llm_provider != "groq"
            and custom_llm_provider != "nvidia_nim"
            and custom_llm_provider != "cerebras"
            and custom_llm_provider != "xai"
            and custom_llm_provider != "ai21_chat"
            and custom_llm_provider != "volcengine"
            and custom_llm_provider != "deepseek"
            and custom_llm_provider != "codestral"
            and custom_llm_provider != "mistral"
            and custom_llm_provider != "anthropic"
            and custom_llm_provider != "cohere_chat"
            and custom_llm_provider != "cohere"
            and custom_llm_provider != "bedrock"
            and custom_llm_provider != "ollama_chat"
            and custom_llm_provider != "openrouter"
            and custom_llm_provider not in litellm.openai_compatible_providers
        ):
            if custom_llm_provider == "ollama":
                # ollama actually supports json output
                optional_params["format"] = "json"
                litellm.add_function_to_prompt = (
                    True  # so that main.py adds the function call to the prompt
                )
                if "tools" in non_default_params:
                    optional_params["functions_unsupported_model"] = (
                        non_default_params.pop("tools")
                    )
                    non_default_params.pop(
                        "tool_choice", None
                    )  # causes ollama requests to hang
                elif "functions" in non_default_params:
                    optional_params["functions_unsupported_model"] = (
                        non_default_params.pop("functions")
                    )
            elif (
                litellm.add_function_to_prompt
            ):  # if user opts to add it to prompt instead
                optional_params["functions_unsupported_model"] = non_default_params.pop(
                    "tools", non_default_params.pop("functions", None)
                )
            else:
                raise UnsupportedParamsError(
                    status_code=500,
                    message=f"Function calling is not supported by {custom_llm_provider}.",
                )

    provider_config: Optional[BaseConfig] = None
    if custom_llm_provider is not None and custom_llm_provider in [
        provider.value for provider in LlmProviders
    ]:
        provider_config = ProviderConfigManager.get_provider_chat_config(
            model=model, provider=LlmProviders(custom_llm_provider)
        )

    if "response_format" in non_default_params:
        if provider_config is not None:
            non_default_params["response_format"] = (
                provider_config.get_json_schema_from_pydantic_object(
                    response_format=non_default_params["response_format"]
                )
            )
        else:
            non_default_params["response_format"] = type_to_response_format_param(
                response_format=non_default_params["response_format"]
            )

    if "tools" in non_default_params and isinstance(
        non_default_params, list
    ):  # fixes https://github.com/BerriAI/litellm/issues/4933
        tools = non_default_params["tools"]
        for (
            tool
        ) in (
            tools
        ):  # clean out 'additionalProperties = False'. Causes vertexai/gemini OpenAI API Schema errors - https://github.com/langchain-ai/langchainjs/issues/5240
            tool_function = tool.get("function", {})
            parameters = tool_function.get("parameters", None)
            if parameters is not None:
                new_parameters = copy.deepcopy(parameters)
                if (
                    "additionalProperties" in new_parameters
                    and new_parameters["additionalProperties"] is False
                ):
                    new_parameters.pop("additionalProperties", None)
                tool_function["parameters"] = new_parameters

    def _check_valid_arg(supported_params: List[str]):
        """
        Check if the params passed to completion() are supported by the provider

        Args:
            supported_params: List[str] - supported params from the litellm config
        """
        verbose_logger.info(
            f"\nLiteLLM completion() model= {model}; provider = {custom_llm_provider}"
        )
        verbose_logger.debug(
            f"\nLiteLLM: Params passed to completion() {passed_params}"
        )
        verbose_logger.debug(
            f"\nLiteLLM: Non-Default params passed to completion() {non_default_params}"
        )
        unsupported_params = {}
        for k in non_default_params.keys():
            if k not in supported_params:
                if k == "user" or k == "stream_options" or k == "stream":
                    continue
                if k == "n" and n == 1:  # langchain sends n=1 as a default value
                    continue  # skip this param
                if (
                    k == "max_retries"
                ):  # TODO: This is a patch. We support max retries for OpenAI, Azure. For non OpenAI LLMs we need to add support for max retries
                    continue  # skip this param
                # Always keeps this in elif code blocks
                else:
                    unsupported_params[k] = non_default_params[k]

        if unsupported_params:
            if litellm.drop_params is True or (
                drop_params is not None and drop_params is True
            ):
                for k in unsupported_params.keys():
                    non_default_params.pop(k, None)
            else:
                raise UnsupportedParamsError(
                    status_code=500,
                    message=f"{custom_llm_provider} does not support parameters: {list(unsupported_params.keys())}, for model={model}. To drop these, set `litellm.drop_params=True` or for proxy:\n\n`litellm_settings:\n drop_params: true`\n. \n If you want to use these params dynamically send allowed_openai_params={list(unsupported_params.keys())} in your request.",
                )

    supported_params = get_supported_openai_params(
        model=model, custom_llm_provider=custom_llm_provider
    )
    if supported_params is None:
        supported_params = get_supported_openai_params(
            model=model, custom_llm_provider="openai"
        )

    supported_params = supported_params or []
    allowed_openai_params = allowed_openai_params or []
    supported_params.extend(allowed_openai_params)

    _check_valid_arg(
        supported_params=supported_params or [],
    )
    ## raise exception if provider doesn't support passed in param
    if custom_llm_provider == "anthropic":
        ## check if unsupported param passed in
        optional_params = litellm.AnthropicConfig().map_openai_params(
            model=model,
            non_default_params=non_default_params,
            optional_params=optional_params,
            drop_params=(
                drop_params
                if drop_params is not None and isinstance(drop_params, bool)
                else False
            ),
        )
    elif custom_llm_provider == "anthropic_text":
        optional_params = litellm.AnthropicTextConfig().map_openai_params(
            model=model,
            non_default_params=non_default_params,
            optional_params=optional_params,
            drop_params=(
                drop_params
                if drop_params is not None and isinstance(drop_params, bool)
                else False
            ),
        )
        optional_params = litellm.AnthropicTextConfig().map_openai_params(
            model=model,
            non_default_params=non_default_params,
            optional_params=optional_params,
            drop_params=(
                drop_params
                if drop_params is not None and isinstance(drop_params, bool)
                else False
            ),
        )

    elif custom_llm_provider == "cohere":
        ## check if unsupported param passed in
        # handle cohere params
        optional_params = litellm.CohereConfig().map_openai_params(
            non_default_params=non_default_params,
            optional_params=optional_params,
            model=model,
            drop_params=(
                drop_params
                if drop_params is not None and isinstance(drop_params, bool)
                else False
            ),
        )
    elif custom_llm_provider == "cohere_chat":
        # handle cohere params
        optional_params = litellm.CohereChatConfig().map_openai_params(
            non_default_params=non_default_params,
            optional_params=optional_params,
            model=model,
            drop_params=(
                drop_params
                if drop_params is not None and isinstance(drop_params, bool)
                else False
            ),
        )
    elif custom_llm_provider == "triton":
        optional_params = litellm.TritonConfig().map_openai_params(
            non_default_params=non_default_params,
            optional_params=optional_params,
            model=model,
            drop_params=drop_params if drop_params is not None else False,
        )

    elif custom_llm_provider == "maritalk":
        optional_params = litellm.MaritalkConfig().map_openai_params(
            non_default_params=non_default_params,
            optional_params=optional_params,
            model=model,
            drop_params=(
                drop_params
                if drop_params is not None and isinstance(drop_params, bool)
                else False
            ),
        )
    elif custom_llm_provider == "replicate":
        optional_params = litellm.ReplicateConfig().map_openai_params(
            non_default_params=non_default_params,
            optional_params=optional_params,
            model=model,
            drop_params=(
                drop_params
                if drop_params is not None and isinstance(drop_params, bool)
                else False
            ),
        )
    elif custom_llm_provider == "predibase":
        optional_params = litellm.PredibaseConfig().map_openai_params(
            non_default_params=non_default_params,
            optional_params=optional_params,
            model=model,
            drop_params=(
                drop_params
                if drop_params is not None and isinstance(drop_params, bool)
                else False
            ),
        )
    elif custom_llm_provider == "huggingface":
        optional_params = litellm.HuggingFaceChatConfig().map_openai_params(
            non_default_params=non_default_params,
            optional_params=optional_params,
            model=model,
            drop_params=(
                drop_params
                if drop_params is not None and isinstance(drop_params, bool)
                else False
            ),
        )
    elif custom_llm_provider == "together_ai":
        optional_params = litellm.TogetherAIConfig().map_openai_params(
            non_default_params=non_default_params,
            optional_params=optional_params,
            model=model,
            drop_params=(
                drop_params
                if drop_params is not None and isinstance(drop_params, bool)
                else False
            ),
        )
    elif custom_llm_provider == "vertex_ai" and (
        model in litellm.vertex_chat_models
        or model in litellm.vertex_code_chat_models
        or model in litellm.vertex_text_models
        or model in litellm.vertex_code_text_models
        or model in litellm.vertex_language_models
        or model in litellm.vertex_vision_models
    ):
        optional_params = litellm.VertexGeminiConfig().map_openai_params(
            non_default_params=non_default_params,
            optional_params=optional_params,
            model=model,
            drop_params=(
                drop_params
                if drop_params is not None and isinstance(drop_params, bool)
                else False
            ),
        )

    elif custom_llm_provider == "gemini":
        optional_params = litellm.GoogleAIStudioGeminiConfig().map_openai_params(
            non_default_params=non_default_params,
            optional_params=optional_params,
            model=model,
            drop_params=(
                drop_params
                if drop_params is not None and isinstance(drop_params, bool)
                else False
            ),
        )
    elif custom_llm_provider == "vertex_ai_beta" or (
        custom_llm_provider == "vertex_ai" and "gemini" in model
    ):
        optional_params = litellm.VertexGeminiConfig().map_openai_params(
            non_default_params=non_default_params,
            optional_params=optional_params,
            model=model,
            drop_params=(
                drop_params
                if drop_params is not None and isinstance(drop_params, bool)
                else False
            ),
        )
    elif litellm.VertexAIAnthropicConfig.is_supported_model(
        model=model, custom_llm_provider=custom_llm_provider
    ):
        optional_params = litellm.VertexAIAnthropicConfig().map_openai_params(
            model=model,
            non_default_params=non_default_params,
            optional_params=optional_params,
            drop_params=(
                drop_params
                if drop_params is not None and isinstance(drop_params, bool)
                else False
            ),
        )
    elif custom_llm_provider == "vertex_ai":
        if model in litellm.vertex_mistral_models:
            if "codestral" in model:
                optional_params = (
                    litellm.CodestralTextCompletionConfig().map_openai_params(
                        model=model,
                        non_default_params=non_default_params,
                        optional_params=optional_params,
                        drop_params=(
                            drop_params
                            if drop_params is not None and isinstance(drop_params, bool)
                            else False
                        ),
                    )
                )
            else:
                optional_params = litellm.MistralConfig().map_openai_params(
                    model=model,
                    non_default_params=non_default_params,
                    optional_params=optional_params,
                    drop_params=(
                        drop_params
                        if drop_params is not None and isinstance(drop_params, bool)
                        else False
                    ),
                )
        elif model in litellm.vertex_ai_ai21_models:
            optional_params = litellm.VertexAIAi21Config().map_openai_params(
                non_default_params=non_default_params,
                optional_params=optional_params,
                model=model,
                drop_params=(
                    drop_params
                    if drop_params is not None and isinstance(drop_params, bool)
                    else False
                ),
            )
        else:  # use generic openai-like param mapping
            optional_params = litellm.VertexAILlama3Config().map_openai_params(
                non_default_params=non_default_params,
                optional_params=optional_params,
                model=model,
                drop_params=(
                    drop_params
                    if drop_params is not None and isinstance(drop_params, bool)
                    else False
                ),
            )

    elif custom_llm_provider == "sagemaker":
        # temperature, top_p, n, stream, stop, max_tokens, n, presence_penalty default to None
        optional_params = litellm.SagemakerConfig().map_openai_params(
            non_default_params=non_default_params,
            optional_params=optional_params,
            model=model,
            drop_params=(
                drop_params
                if drop_params is not None and isinstance(drop_params, bool)
                else False
            ),
        )
    elif custom_llm_provider == "bedrock":
        bedrock_route = BedrockModelInfo.get_bedrock_route(model)
        bedrock_base_model = BedrockModelInfo.get_base_model(model)
        if bedrock_route == "converse" or bedrock_route == "converse_like":
            optional_params = litellm.AmazonConverseConfig().map_openai_params(
                model=model,
                non_default_params=non_default_params,
                optional_params=optional_params,
                drop_params=(
                    drop_params
                    if drop_params is not None and isinstance(drop_params, bool)
                    else False
                ),
            )

        elif "anthropic" in bedrock_base_model and bedrock_route == "invoke":
            if bedrock_base_model.startswith("anthropic.claude-3"):
                optional_params = (
                    litellm.AmazonAnthropicClaude3Config().map_openai_params(
                        non_default_params=non_default_params,
                        optional_params=optional_params,
                        model=model,
                        drop_params=(
                            drop_params
                            if drop_params is not None and isinstance(drop_params, bool)
                            else False
                        ),
                    )
                )

            else:
                optional_params = litellm.AmazonAnthropicConfig().map_openai_params(
                    non_default_params=non_default_params,
                    optional_params=optional_params,
                    model=model,
                    drop_params=(
                        drop_params
                        if drop_params is not None and isinstance(drop_params, bool)
                        else False
                    ),
                )
        elif provider_config is not None:
            optional_params = provider_config.map_openai_params(
                non_default_params=non_default_params,
                optional_params=optional_params,
                model=model,
                drop_params=(
                    drop_params
                    if drop_params is not None and isinstance(drop_params, bool)
                    else False
                ),
            )
    elif custom_llm_provider == "cloudflare":
        optional_params = litellm.CloudflareChatConfig().map_openai_params(
            model=model,
            non_default_params=non_default_params,
            optional_params=optional_params,
            drop_params=(
                drop_params
                if drop_params is not None and isinstance(drop_params, bool)
                else False
            ),
        )
    elif custom_llm_provider == "ollama":
        optional_params = litellm.OllamaConfig().map_openai_params(
            non_default_params=non_default_params,
            optional_params=optional_params,
            model=model,
            drop_params=(
                drop_params
                if drop_params is not None and isinstance(drop_params, bool)
                else False
            ),
        )
    elif custom_llm_provider == "ollama_chat":
        optional_params = litellm.OllamaChatConfig().map_openai_params(
            model=model,
            non_default_params=non_default_params,
            optional_params=optional_params,
            drop_params=(
                drop_params
                if drop_params is not None and isinstance(drop_params, bool)
                else False
            ),
        )
    elif custom_llm_provider == "nlp_cloud":
        optional_params = litellm.NLPCloudConfig().map_openai_params(
            non_default_params=non_default_params,
            optional_params=optional_params,
            model=model,
            drop_params=(
                drop_params
                if drop_params is not None and isinstance(drop_params, bool)
                else False
            ),
        )

    elif custom_llm_provider == "petals":
        optional_params = litellm.PetalsConfig().map_openai_params(
            non_default_params=non_default_params,
            optional_params=optional_params,
            model=model,
            drop_params=(
                drop_params
                if drop_params is not None and isinstance(drop_params, bool)
                else False
            ),
        )
    elif custom_llm_provider == "deepinfra":
        optional_params = litellm.DeepInfraConfig().map_openai_params(
            non_default_params=non_default_params,
            optional_params=optional_params,
            model=model,
            drop_params=(
                drop_params
                if drop_params is not None and isinstance(drop_params, bool)
                else False
            ),
        )
    elif custom_llm_provider == "perplexity" and provider_config is not None:
        optional_params = provider_config.map_openai_params(
            non_default_params=non_default_params,
            optional_params=optional_params,
            model=model,
            drop_params=(
                drop_params
                if drop_params is not None and isinstance(drop_params, bool)
                else False
            ),
        )
    elif custom_llm_provider == "mistral" or custom_llm_provider == "codestral":
        optional_params = litellm.MistralConfig().map_openai_params(
            non_default_params=non_default_params,
            optional_params=optional_params,
            model=model,
            drop_params=(
                drop_params
                if drop_params is not None and isinstance(drop_params, bool)
                else False
            ),
        )
    elif custom_llm_provider == "text-completion-codestral":
        optional_params = litellm.CodestralTextCompletionConfig().map_openai_params(
            non_default_params=non_default_params,
            optional_params=optional_params,
            model=model,
            drop_params=(
                drop_params
                if drop_params is not None and isinstance(drop_params, bool)
                else False
            ),
        )

    elif custom_llm_provider == "databricks":
        optional_params = litellm.DatabricksConfig().map_openai_params(
            non_default_params=non_default_params,
            optional_params=optional_params,
            model=model,
            drop_params=(
                drop_params
                if drop_params is not None and isinstance(drop_params, bool)
                else False
            ),
        )
    elif custom_llm_provider == "nvidia_nim":
        optional_params = litellm.NvidiaNimConfig().map_openai_params(
            model=model,
            non_default_params=non_default_params,
            optional_params=optional_params,
            drop_params=(
                drop_params
                if drop_params is not None and isinstance(drop_params, bool)
                else False
            ),
        )
    elif custom_llm_provider == "cerebras":
        optional_params = litellm.CerebrasConfig().map_openai_params(
            non_default_params=non_default_params,
            optional_params=optional_params,
            model=model,
            drop_params=(
                drop_params
                if drop_params is not None and isinstance(drop_params, bool)
                else False
            ),
        )
    elif custom_llm_provider == "xai":
        optional_params = litellm.XAIChatConfig().map_openai_params(
            model=model,
            non_default_params=non_default_params,
            optional_params=optional_params,
        )
    elif custom_llm_provider == "ai21_chat" or custom_llm_provider == "ai21":
        optional_params = litellm.AI21ChatConfig().map_openai_params(
            non_default_params=non_default_params,
            optional_params=optional_params,
            model=model,
            drop_params=(
                drop_params
                if drop_params is not None and isinstance(drop_params, bool)
                else False
            ),
        )
    elif custom_llm_provider == "fireworks_ai":
        optional_params = litellm.FireworksAIConfig().map_openai_params(
            non_default_params=non_default_params,
            optional_params=optional_params,
            model=model,
            drop_params=(
                drop_params
                if drop_params is not None and isinstance(drop_params, bool)
                else False
            ),
        )
    elif custom_llm_provider == "volcengine":
        optional_params = litellm.VolcEngineConfig().map_openai_params(
            non_default_params=non_default_params,
            optional_params=optional_params,
            model=model,
            drop_params=(
                drop_params
                if drop_params is not None and isinstance(drop_params, bool)
                else False
            ),
        )
    elif custom_llm_provider == "hosted_vllm":
        optional_params = litellm.HostedVLLMChatConfig().map_openai_params(
            non_default_params=non_default_params,
            optional_params=optional_params,
            model=model,
            drop_params=(
                drop_params
                if drop_params is not None and isinstance(drop_params, bool)
                else False
            ),
        )
    elif custom_llm_provider == "vllm":
        optional_params = litellm.VLLMConfig().map_openai_params(
            non_default_params=non_default_params,
            optional_params=optional_params,
            model=model,
            drop_params=(
                drop_params
                if drop_params is not None and isinstance(drop_params, bool)
                else False
            ),
        )
    elif custom_llm_provider == "groq":
        optional_params = litellm.GroqChatConfig().map_openai_params(
            non_default_params=non_default_params,
            optional_params=optional_params,
            model=model,
            drop_params=(
                drop_params
                if drop_params is not None and isinstance(drop_params, bool)
                else False
            ),
        )
    elif custom_llm_provider == "deepseek":
        optional_params = litellm.OpenAIConfig().map_openai_params(
            non_default_params=non_default_params,
            optional_params=optional_params,
            model=model,
            drop_params=(
                drop_params
                if drop_params is not None and isinstance(drop_params, bool)
                else False
            ),
        )
    elif custom_llm_provider == "openrouter":
        optional_params = litellm.OpenrouterConfig().map_openai_params(
            non_default_params=non_default_params,
            optional_params=optional_params,
            model=model,
            drop_params=(
                drop_params
                if drop_params is not None and isinstance(drop_params, bool)
                else False
            ),
        )

    elif custom_llm_provider == "watsonx":
        optional_params = litellm.IBMWatsonXChatConfig().map_openai_params(
            non_default_params=non_default_params,
            optional_params=optional_params,
            model=model,
            drop_params=(
                drop_params
                if drop_params is not None and isinstance(drop_params, bool)
                else False
            ),
        )
        # WatsonX-text param check
        for param in passed_params.keys():
            if litellm.IBMWatsonXAIConfig().is_watsonx_text_param(param):
                raise ValueError(
                    f"LiteLLM now defaults to Watsonx's `/text/chat` endpoint. Please use the `watsonx_text` provider instead, to call the `/text/generation` endpoint. Param: {param}"
                )
    elif custom_llm_provider == "watsonx_text":
        optional_params = litellm.IBMWatsonXAIConfig().map_openai_params(
            non_default_params=non_default_params,
            optional_params=optional_params,
            model=model,
            drop_params=(
                drop_params
                if drop_params is not None and isinstance(drop_params, bool)
                else False
            ),
        )
    elif custom_llm_provider == "openai":
        optional_params = litellm.OpenAIConfig().map_openai_params(
            non_default_params=non_default_params,
            optional_params=optional_params,
            model=model,
            drop_params=(
                drop_params
                if drop_params is not None and isinstance(drop_params, bool)
                else False
            ),
        )
    elif custom_llm_provider == "azure":
        if litellm.AzureOpenAIO1Config().is_o_series_model(model=model):
            optional_params = litellm.AzureOpenAIO1Config().map_openai_params(
                non_default_params=non_default_params,
                optional_params=optional_params,
                model=model,
                drop_params=(
                    drop_params
                    if drop_params is not None and isinstance(drop_params, bool)
                    else False
                ),
            )
        else:
            verbose_logger.debug(
                "Azure optional params - api_version: api_version={}, litellm.api_version={}, os.environ['AZURE_API_VERSION']={}".format(
                    api_version, litellm.api_version, get_secret("AZURE_API_VERSION")
                )
            )
            api_version = (
                api_version
                or litellm.api_version
                or get_secret("AZURE_API_VERSION")
                or litellm.AZURE_DEFAULT_API_VERSION
            )
            optional_params = litellm.AzureOpenAIConfig().map_openai_params(
                non_default_params=non_default_params,
                optional_params=optional_params,
                model=model,
                api_version=api_version,  # type: ignore
                drop_params=(
                    drop_params
                    if drop_params is not None and isinstance(drop_params, bool)
                    else False
                ),
            )
    elif provider_config is not None:
        optional_params = provider_config.map_openai_params(
            non_default_params=non_default_params,
            optional_params=optional_params,
            model=model,
            drop_params=(
                drop_params
                if drop_params is not None and isinstance(drop_params, bool)
                else False
            ),
        )
    else:  # assume passing in params for openai-like api
        optional_params = litellm.OpenAILikeChatConfig().map_openai_params(
            non_default_params=non_default_params,
            optional_params=optional_params,
            model=model,
            drop_params=(
                drop_params
                if drop_params is not None and isinstance(drop_params, bool)
                else False
            ),
        )
    if (
        custom_llm_provider
        in ["openai", "azure", "text-completion-openai"]
        + litellm.openai_compatible_providers
    ):
        # for openai, azure we should pass the extra/passed params within `extra_body` https://github.com/openai/openai-python/blob/ac33853ba10d13ac149b1fa3ca6dba7d613065c9/src/openai/resources/models.py#L46
        if (
            _should_drop_param(
                k="extra_body", additional_drop_params=additional_drop_params
            )
            is False
        ):
            extra_body = passed_params.pop("extra_body", {})
            for k in passed_params.keys():
                if k not in default_params.keys():
                    extra_body[k] = passed_params[k]
            optional_params.setdefault("extra_body", {})
            optional_params["extra_body"] = {
                **optional_params["extra_body"],
                **extra_body,
            }

            optional_params["extra_body"] = _ensure_extra_body_is_safe(
                extra_body=optional_params["extra_body"]
            )
    else:
        # if user passed in non-default kwargs for specific providers/models, pass them along
        for k in passed_params.keys():
            if k not in default_params.keys():
                optional_params[k] = passed_params[k]
    print_verbose(f"Final returned optional params: {optional_params}")
    optional_params = _apply_openai_param_overrides(
        optional_params=optional_params,
        non_default_params=non_default_params,
        allowed_openai_params=allowed_openai_params,
    )
    return optional_params


def _apply_openai_param_overrides(
    optional_params: dict, non_default_params: dict, allowed_openai_params: list
):
    """
    If user passes in allowed_openai_params, apply them to optional_params

    These params will get passed as is to the LLM API since the user opted in to passing them in the request
    """
    if allowed_openai_params:
        for param in allowed_openai_params:
            if param not in optional_params:
                optional_params[param] = non_default_params.pop(param, None)
    return optional_params


def get_non_default_params(passed_params: dict) -> dict:
    default_params = {
        "functions": None,
        "function_call": None,
        "temperature": None,
        "top_p": None,
        "n": None,
        "stream": None,
        "stream_options": None,
        "stop": None,
        "max_tokens": None,
        "presence_penalty": None,
        "frequency_penalty": None,
        "logit_bias": None,
        "user": None,
        "model": None,
        "custom_llm_provider": "",
        "response_format": None,
        "seed": None,
        "tools": None,
        "tool_choice": None,
        "max_retries": None,
        "logprobs": None,
        "top_logprobs": None,
        "extra_headers": None,
    }
    # filter out those parameters that were passed with non-default values
    non_default_params = {
        k: v
        for k, v in passed_params.items()
        if (
            k != "model"
            and k != "custom_llm_provider"
            and k in default_params
            and v != default_params[k]
        )
    }

    return non_default_params


def calculate_max_parallel_requests(
    max_parallel_requests: Optional[int],
    rpm: Optional[int],
    tpm: Optional[int],
    default_max_parallel_requests: Optional[int],
) -> Optional[int]:
    """
    Returns the max parallel requests to send to a deployment.

    Used in semaphore for async requests on router.

    Parameters:
    - max_parallel_requests - Optional[int] - max_parallel_requests allowed for that deployment
    - rpm - Optional[int] - requests per minute allowed for that deployment
    - tpm - Optional[int] - tokens per minute allowed for that deployment
    - default_max_parallel_requests - Optional[int] - default_max_parallel_requests allowed for any deployment

    Returns:
    - int or None (if all params are None)

    Order:
    max_parallel_requests > rpm > tpm / 6 (azure formula) > default max_parallel_requests

    Azure RPM formula:
    6 rpm per 1000 TPM
    https://learn.microsoft.com/en-us/azure/ai-services/openai/quotas-limits


    """
    if max_parallel_requests is not None:
        return max_parallel_requests
    elif rpm is not None:
        return rpm
    elif tpm is not None:
        calculated_rpm = int(tpm / 1000 / 6)
        if calculated_rpm == 0:
            calculated_rpm = 1
        return calculated_rpm
    elif default_max_parallel_requests is not None:
        return default_max_parallel_requests
    return None


def _get_order_filtered_deployments(healthy_deployments: List[Dict]) -> List:
    min_order = min(
        (
            deployment["litellm_params"]["order"]
            for deployment in healthy_deployments
            if "order" in deployment["litellm_params"]
        ),
        default=None,
    )

    if min_order is not None:
        filtered_deployments = [
            deployment
            for deployment in healthy_deployments
            if deployment["litellm_params"].get("order") == min_order
        ]

        return filtered_deployments
    return healthy_deployments


def _get_model_region(
    custom_llm_provider: str, litellm_params: LiteLLM_Params
) -> Optional[str]:
    """
    Return the region for a model, for a given provider
    """
    if custom_llm_provider == "vertex_ai":
        # check 'vertex_location'
        vertex_ai_location = (
            litellm_params.vertex_location
            or litellm.vertex_location
            or get_secret("VERTEXAI_LOCATION")
            or get_secret("VERTEX_LOCATION")
        )
        if vertex_ai_location is not None and isinstance(vertex_ai_location, str):
            return vertex_ai_location
    elif custom_llm_provider == "bedrock":
        aws_region_name = litellm_params.aws_region_name
        if aws_region_name is not None:
            return aws_region_name
    elif custom_llm_provider == "watsonx":
        watsonx_region_name = litellm_params.watsonx_region_name
        if watsonx_region_name is not None:
            return watsonx_region_name
    return litellm_params.region_name


def _infer_model_region(litellm_params: LiteLLM_Params) -> Optional[AllowedModelRegion]:
    """
    Infer if a model is in the EU or US region

    Returns:
    - str (region) - "eu" or "us"
    - None (if region not found)
    """
    model, custom_llm_provider, _, _ = litellm.get_llm_provider(
        model=litellm_params.model, litellm_params=litellm_params
    )

    model_region = _get_model_region(
        custom_llm_provider=custom_llm_provider, litellm_params=litellm_params
    )

    if model_region is None:
        verbose_logger.debug(
            "Cannot infer model region for model: {}".format(litellm_params.model)
        )
        return None

    if custom_llm_provider == "azure":
        eu_regions = litellm.AzureOpenAIConfig().get_eu_regions()
        us_regions = litellm.AzureOpenAIConfig().get_us_regions()
    elif custom_llm_provider == "vertex_ai":
        eu_regions = litellm.VertexAIConfig().get_eu_regions()
        us_regions = litellm.VertexAIConfig().get_us_regions()
    elif custom_llm_provider == "bedrock":
        eu_regions = litellm.AmazonBedrockGlobalConfig().get_eu_regions()
        us_regions = litellm.AmazonBedrockGlobalConfig().get_us_regions()
    elif custom_llm_provider == "watsonx":
        eu_regions = litellm.IBMWatsonXAIConfig().get_eu_regions()
        us_regions = litellm.IBMWatsonXAIConfig().get_us_regions()
    else:
        eu_regions = []
        us_regions = []

    for region in eu_regions:
        if region in model_region.lower():
            return "eu"
    for region in us_regions:
        if region in model_region.lower():
            return "us"
    return None


def _is_region_eu(litellm_params: LiteLLM_Params) -> bool:
    """
    Return true/false if a deployment is in the EU
    """
    if litellm_params.region_name == "eu":
        return True

    ## Else - try and infer from model region
    model_region = _infer_model_region(litellm_params=litellm_params)
    if model_region is not None and model_region == "eu":
        return True
    return False


def _is_region_us(litellm_params: LiteLLM_Params) -> bool:
    """
    Return true/false if a deployment is in the US
    """
    if litellm_params.region_name == "us":
        return True

    ## Else - try and infer from model region
    model_region = _infer_model_region(litellm_params=litellm_params)
    if model_region is not None and model_region == "us":
        return True
    return False


def is_region_allowed(
    litellm_params: LiteLLM_Params, allowed_model_region: str
) -> bool:
    """
    Return true/false if a deployment is in the EU
    """
    if litellm_params.region_name == allowed_model_region:
        return True
    return False


def get_model_region(
    litellm_params: LiteLLM_Params, mode: Optional[str]
) -> Optional[str]:
    """
    Pass the litellm params for an azure model, and get back the region
    """
    if (
        "azure" in litellm_params.model
        and isinstance(litellm_params.api_key, str)
        and isinstance(litellm_params.api_base, str)
    ):
        _model = litellm_params.model.replace("azure/", "")
        response: dict = litellm.AzureChatCompletion().get_headers(
            model=_model,
            api_key=litellm_params.api_key,
            api_base=litellm_params.api_base,
            api_version=litellm_params.api_version or litellm.AZURE_DEFAULT_API_VERSION,
            timeout=10,
            mode=mode or "chat",
        )

        region: Optional[str] = response.get("x-ms-region", None)
        return region
    return None


def get_first_chars_messages(kwargs: dict) -> str:
    try:
        _messages = kwargs.get("messages")
        _messages = str(_messages)[:100]
        return _messages
    except Exception:
        return ""


def _count_characters(text: str) -> int:
    # Remove white spaces and count characters
    filtered_text = "".join(char for char in text if not char.isspace())
    return len(filtered_text)


def get_response_string(response_obj: Union[ModelResponse, ModelResponseStream]) -> str:
    _choices: Union[List[Union[Choices, StreamingChoices]], List[StreamingChoices]] = (
        response_obj.choices
    )

    response_str = ""
    for choice in _choices:
        if isinstance(choice, Choices):
            if choice.message.content is not None:
                response_str += choice.message.content
        elif isinstance(choice, StreamingChoices):
            if choice.delta.content is not None:
                response_str += choice.delta.content

    return response_str


def get_api_key(llm_provider: str, dynamic_api_key: Optional[str]):
    api_key = dynamic_api_key or litellm.api_key
    # openai
    if llm_provider == "openai" or llm_provider == "text-completion-openai":
        api_key = api_key or litellm.openai_key or get_secret("OPENAI_API_KEY")
    # anthropic
    elif llm_provider == "anthropic" or llm_provider == "anthropic_text":
        api_key = api_key or litellm.anthropic_key or get_secret("ANTHROPIC_API_KEY")
    # ai21
    elif llm_provider == "ai21":
        api_key = api_key or litellm.ai21_key or get_secret("AI211_API_KEY")
    # aleph_alpha
    elif llm_provider == "aleph_alpha":
        api_key = (
            api_key or litellm.aleph_alpha_key or get_secret("ALEPH_ALPHA_API_KEY")
        )
    # baseten
    elif llm_provider == "baseten":
        api_key = api_key or litellm.baseten_key or get_secret("BASETEN_API_KEY")
    # cohere
    elif llm_provider == "cohere" or llm_provider == "cohere_chat":
        api_key = api_key or litellm.cohere_key or get_secret("COHERE_API_KEY")
    # huggingface
    elif llm_provider == "huggingface":
        api_key = (
            api_key or litellm.huggingface_key or get_secret("HUGGINGFACE_API_KEY")
        )
    # nlp_cloud
    elif llm_provider == "nlp_cloud":
        api_key = api_key or litellm.nlp_cloud_key or get_secret("NLP_CLOUD_API_KEY")
    # replicate
    elif llm_provider == "replicate":
        api_key = api_key or litellm.replicate_key or get_secret("REPLICATE_API_KEY")
    # together_ai
    elif llm_provider == "together_ai":
        api_key = (
            api_key
            or litellm.togetherai_api_key
            or get_secret("TOGETHERAI_API_KEY")
            or get_secret("TOGETHER_AI_TOKEN")
        )
    elif llm_provider == "netmind":
        api_key = (
            api_key
            or litellm.netmind_key
            or get_secret("NETMIND_API_KEY")
            or get_secret("NETMIND_TOKEN")
        )
    return api_key


def get_utc_datetime():
    import datetime as dt
    from datetime import datetime

    if hasattr(dt, "UTC"):
        return datetime.now(dt.UTC)  # type: ignore
    else:
        return datetime.utcnow()  # type: ignore


def get_max_tokens(model: str) -> Optional[int]:
    """
    Get the maximum number of output tokens allowed for a given model.

    Parameters:
    model (str): The name of the model.

    Returns:
        int: The maximum number of tokens allowed for the given model.

    Raises:
        Exception: If the model is not mapped yet.

    Example:
        >>> get_max_tokens("gpt-4")
        8192
    """

    def _get_max_position_embeddings(model_name):
        # Construct the URL for the config.json file
        config_url = f"https://huggingface.co/{model_name}/raw/main/config.json"
        try:
            # Make the HTTP request to get the raw JSON file
            response = litellm.module_level_client.get(config_url)
            response.raise_for_status()  # Raise an exception for bad responses (4xx or 5xx)

            # Parse the JSON response
            config_json = response.json()
            # Extract and return the max_position_embeddings
            max_position_embeddings = config_json.get("max_position_embeddings")
            if max_position_embeddings is not None:
                return max_position_embeddings
            else:
                return None
        except Exception:
            return None

    try:
        if model in litellm.model_cost:
            if "max_output_tokens" in litellm.model_cost[model]:
                return litellm.model_cost[model]["max_output_tokens"]
            elif "max_tokens" in litellm.model_cost[model]:
                return litellm.model_cost[model]["max_tokens"]
        model, custom_llm_provider, _, _ = get_llm_provider(model=model)
        if custom_llm_provider == "huggingface":
            max_tokens = _get_max_position_embeddings(model_name=model)
            return max_tokens
        if model in litellm.model_cost:  # check if extracted model is in model_list
            if "max_output_tokens" in litellm.model_cost[model]:
                return litellm.model_cost[model]["max_output_tokens"]
            elif "max_tokens" in litellm.model_cost[model]:
                return litellm.model_cost[model]["max_tokens"]
        else:
            raise Exception()
        return None
    except Exception:
        raise Exception(
            f"Model {model} isn't mapped yet. Add it here - https://github.com/BerriAI/litellm/blob/main/model_prices_and_context_window.json"
        )


def _strip_stable_vertex_version(model_name) -> str:
    return re.sub(r"-\d+$", "", model_name)


def _get_base_bedrock_model(model_name) -> str:
    """
    Get the base model from the given model name.

    Handle model names like - "us.meta.llama3-2-11b-instruct-v1:0" -> "meta.llama3-2-11b-instruct-v1"
    AND "meta.llama3-2-11b-instruct-v1:0" -> "meta.llama3-2-11b-instruct-v1"
    """
    from litellm.llms.bedrock.common_utils import BedrockModelInfo

    return BedrockModelInfo.get_base_model(model_name)


def _strip_openai_finetune_model_name(model_name: str) -> str:
    """
    Strips the organization, custom suffix, and ID from an OpenAI fine-tuned model name.

    input: ft:gpt-3.5-turbo:my-org:custom_suffix:id
    output: ft:gpt-3.5-turbo

    Args:
    model_name (str): The full model name

    Returns:
    str: The stripped model name
    """
    return re.sub(r"(:[^:]+){3}$", "", model_name)


def _strip_model_name(model: str, custom_llm_provider: Optional[str]) -> str:
    if custom_llm_provider and custom_llm_provider == "bedrock":
        stripped_bedrock_model = _get_base_bedrock_model(model_name=model)
        return stripped_bedrock_model
    elif custom_llm_provider and (
        custom_llm_provider == "vertex_ai" or custom_llm_provider == "gemini"
    ):
        strip_version = _strip_stable_vertex_version(model_name=model)
        return strip_version
    elif custom_llm_provider and (custom_llm_provider == "databricks"):
        strip_version = _strip_stable_vertex_version(model_name=model)
        return strip_version
    elif "ft:" in model:
        strip_finetune = _strip_openai_finetune_model_name(model_name=model)
        return strip_finetune
    else:
        return model


def _get_model_info_from_model_cost(key: str) -> dict:
    return litellm.model_cost[key]


def _check_provider_match(model_info: dict, custom_llm_provider: Optional[str]) -> bool:
    """
    Check if the model info provider matches the custom provider.
    """
    if custom_llm_provider and (
        "litellm_provider" in model_info
        and model_info["litellm_provider"] != custom_llm_provider
    ):
        if custom_llm_provider == "vertex_ai" and model_info[
            "litellm_provider"
        ].startswith("vertex_ai"):
            return True
        elif custom_llm_provider == "fireworks_ai" and model_info[
            "litellm_provider"
        ].startswith("fireworks_ai"):
            return True
        elif custom_llm_provider.startswith("bedrock") and model_info[
            "litellm_provider"
        ].startswith("bedrock"):
            return True
        else:
            return False

    return True


from typing import TypedDict


class PotentialModelNamesAndCustomLLMProvider(TypedDict):
    split_model: str
    combined_model_name: str
    stripped_model_name: str
    combined_stripped_model_name: str
    custom_llm_provider: str


def _get_potential_model_names(
    model: str, custom_llm_provider: Optional[str]
) -> PotentialModelNamesAndCustomLLMProvider:
    if custom_llm_provider is None:
        # Get custom_llm_provider
        try:
            split_model, custom_llm_provider, _, _ = get_llm_provider(model=model)
        except Exception:
            split_model = model
        combined_model_name = model
        stripped_model_name = _strip_model_name(
            model=model, custom_llm_provider=custom_llm_provider
        )
        combined_stripped_model_name = stripped_model_name
    elif custom_llm_provider and model.startswith(
        custom_llm_provider + "/"
    ):  # handle case where custom_llm_provider is provided and model starts with custom_llm_provider
        split_model = model.split("/", 1)[1]
        combined_model_name = model
        stripped_model_name = _strip_model_name(
            model=split_model, custom_llm_provider=custom_llm_provider
        )
        combined_stripped_model_name = "{}/{}".format(
            custom_llm_provider, stripped_model_name
        )
    else:
        split_model = model
        combined_model_name = "{}/{}".format(custom_llm_provider, model)
        stripped_model_name = _strip_model_name(
            model=model, custom_llm_provider=custom_llm_provider
        )
        combined_stripped_model_name = "{}/{}".format(
            custom_llm_provider,
            stripped_model_name,
        )

    return PotentialModelNamesAndCustomLLMProvider(
        split_model=split_model,
        combined_model_name=combined_model_name,
        stripped_model_name=stripped_model_name,
        combined_stripped_model_name=combined_stripped_model_name,
        custom_llm_provider=cast(str, custom_llm_provider),
    )


def _get_max_position_embeddings(model_name: str) -> Optional[int]:
    # Construct the URL for the config.json file
    config_url = f"https://huggingface.co/{model_name}/raw/main/config.json"

    try:
        # Make the HTTP request to get the raw JSON file
        response = litellm.module_level_client.get(config_url)
        response.raise_for_status()  # Raise an exception for bad responses (4xx or 5xx)

        # Parse the JSON response
        config_json = response.json()

        # Extract and return the max_position_embeddings
        max_position_embeddings = config_json.get("max_position_embeddings")

        if max_position_embeddings is not None:
            return max_position_embeddings
        else:
            return None
    except Exception:
        return None


def _cached_get_model_info_helper(
    model: str, custom_llm_provider: Optional[str]
) -> ModelInfoBase:
    """
    _get_model_info_helper wrapped with lru_cache

    Speed Optimization to hit high RPS
    """
    return _get_model_info_helper(model=model, custom_llm_provider=custom_llm_provider)


def get_provider_info(
    model: str, custom_llm_provider: Optional[str]
) -> Optional[ProviderSpecificModelInfo]:
    ## PROVIDER-SPECIFIC INFORMATION
    # if custom_llm_provider == "predibase":
    #     _model_info["supports_response_schema"] = True
    provider_config: Optional[BaseLLMModelInfo] = None
    if custom_llm_provider and custom_llm_provider in LlmProvidersSet:
        # Check if the provider string exists in LlmProviders enum
        provider_config = ProviderConfigManager.get_provider_model_info(
            model=model, provider=LlmProviders(custom_llm_provider)
        )

    model_info: Optional[ProviderSpecificModelInfo] = None
    if provider_config:
        model_info = provider_config.get_provider_info(model=model)

    return model_info


def _get_model_info_helper(  # noqa: PLR0915
    model: str, custom_llm_provider: Optional[str] = None
) -> ModelInfoBase:
    """
    Helper for 'get_model_info'. Separated out to avoid infinite loop caused by returning 'supported_openai_param's
    """
    try:
        azure_llms = {**litellm.azure_llms, **litellm.azure_embedding_models}
        if model in azure_llms:
            model = azure_llms[model]
        if custom_llm_provider is not None and custom_llm_provider == "vertex_ai_beta":
            custom_llm_provider = "vertex_ai"
        if custom_llm_provider is not None and custom_llm_provider == "vertex_ai":
            if "meta/" + model in litellm.vertex_llama3_models:
                model = "meta/" + model
            elif model + "@latest" in litellm.vertex_mistral_models:
                model = model + "@latest"
            elif model + "@latest" in litellm.vertex_ai_ai21_models:
                model = model + "@latest"
        ##########################
        potential_model_names = _get_potential_model_names(
            model=model, custom_llm_provider=custom_llm_provider
        )

        verbose_logger.debug(
            f"checking potential_model_names in litellm.model_cost: {potential_model_names}"
        )

        combined_model_name = potential_model_names["combined_model_name"]
        stripped_model_name = potential_model_names["stripped_model_name"]
        combined_stripped_model_name = potential_model_names[
            "combined_stripped_model_name"
        ]
        split_model = potential_model_names["split_model"]
        custom_llm_provider = potential_model_names["custom_llm_provider"]
        #########################
        if custom_llm_provider == "huggingface":
            max_tokens = _get_max_position_embeddings(model_name=model)
            return ModelInfoBase(
                key=model,
                max_tokens=max_tokens,  # type: ignore
                max_input_tokens=None,
                max_output_tokens=None,
                input_cost_per_token=0,
                output_cost_per_token=0,
                litellm_provider="huggingface",
                mode="chat",
                supports_system_messages=None,
                supports_response_schema=None,
                supports_function_calling=None,
                supports_tool_choice=None,
                supports_assistant_prefill=None,
                supports_prompt_caching=None,
                supports_pdf_input=None,
            )
        elif custom_llm_provider == "ollama" or custom_llm_provider == "ollama_chat":
            return litellm.OllamaConfig().get_model_info(model)
        else:
            """
            Check if: (in order of specificity)
            1. 'custom_llm_provider/model' in litellm.model_cost. Checks "groq/llama3-8b-8192" if model="llama3-8b-8192" and custom_llm_provider="groq"
            2. 'model' in litellm.model_cost. Checks "gemini-1.5-pro-002" in  litellm.model_cost if model="gemini-1.5-pro-002" and custom_llm_provider=None
            3. 'combined_stripped_model_name' in litellm.model_cost. Checks if 'gemini/gemini-1.5-flash' in model map, if 'gemini/gemini-1.5-flash-001' given.
            4. 'stripped_model_name' in litellm.model_cost. Checks if 'ft:gpt-3.5-turbo' in model map, if 'ft:gpt-3.5-turbo:my-org:custom_suffix:id' given.
            5. 'split_model' in litellm.model_cost. Checks "llama3-8b-8192" in litellm.model_cost if model="groq/llama3-8b-8192"
            """

            _model_info: Optional[Dict[str, Any]] = None
            key: Optional[str] = None

            if combined_model_name in litellm.model_cost:
                key = combined_model_name
                _model_info = _get_model_info_from_model_cost(key=cast(str, key))
                if not _check_provider_match(
                    model_info=_model_info, custom_llm_provider=custom_llm_provider
                ):
                    _model_info = None
            if _model_info is None and model in litellm.model_cost:
                key = model
                _model_info = _get_model_info_from_model_cost(key=cast(str, key))
                if not _check_provider_match(
                    model_info=_model_info, custom_llm_provider=custom_llm_provider
                ):
                    _model_info = None
            if (
                _model_info is None
                and combined_stripped_model_name in litellm.model_cost
            ):
                key = combined_stripped_model_name
                _model_info = _get_model_info_from_model_cost(key=cast(str, key))
                if not _check_provider_match(
                    model_info=_model_info, custom_llm_provider=custom_llm_provider
                ):
                    _model_info = None
            if _model_info is None and stripped_model_name in litellm.model_cost:
                key = stripped_model_name
                _model_info = _get_model_info_from_model_cost(key=cast(str, key))
                if not _check_provider_match(
                    model_info=_model_info, custom_llm_provider=custom_llm_provider
                ):
                    _model_info = None
            if _model_info is None and split_model in litellm.model_cost:
                key = split_model
                _model_info = _get_model_info_from_model_cost(key=cast(str, key))
                if not _check_provider_match(
                    model_info=_model_info, custom_llm_provider=custom_llm_provider
                ):
                    _model_info = None

            if _model_info is None or key is None:
                raise ValueError(
                    "This model isn't mapped yet. Add it here - https://github.com/BerriAI/litellm/blob/main/model_prices_and_context_window.json"
                )

            _input_cost_per_token: Optional[float] = _model_info.get(
                "input_cost_per_token"
            )
            if _input_cost_per_token is None:
                # default value to 0, be noisy about this
                verbose_logger.debug(
                    "model={}, custom_llm_provider={} has no input_cost_per_token in model_cost_map. Defaulting to 0.".format(
                        model, custom_llm_provider
                    )
                )
                _input_cost_per_token = 0

            _output_cost_per_token: Optional[float] = _model_info.get(
                "output_cost_per_token"
            )
            if _output_cost_per_token is None:
                # default value to 0, be noisy about this
                verbose_logger.debug(
                    "model={}, custom_llm_provider={} has no output_cost_per_token in model_cost_map. Defaulting to 0.".format(
                        model, custom_llm_provider
                    )
                )
                _output_cost_per_token = 0

            return ModelInfoBase(
                key=key,
                max_tokens=_model_info.get("max_tokens", None),
                max_input_tokens=_model_info.get("max_input_tokens", None),
                max_output_tokens=_model_info.get("max_output_tokens", None),
                input_cost_per_token=_input_cost_per_token,
                cache_creation_input_token_cost=_model_info.get(
                    "cache_creation_input_token_cost", None
                ),
                cache_read_input_token_cost=_model_info.get(
                    "cache_read_input_token_cost", None
                ),
                input_cost_per_character=_model_info.get(
                    "input_cost_per_character", None
                ),
                input_cost_per_token_above_128k_tokens=_model_info.get(
                    "input_cost_per_token_above_128k_tokens", None
                ),
                input_cost_per_token_above_200k_tokens=_model_info.get(
                    "input_cost_per_token_above_200k_tokens", None
                ),
                input_cost_per_query=_model_info.get("input_cost_per_query", None),
                input_cost_per_second=_model_info.get("input_cost_per_second", None),
                input_cost_per_audio_token=_model_info.get(
                    "input_cost_per_audio_token", None
                ),
                input_cost_per_token_batches=_model_info.get(
                    "input_cost_per_token_batches"
                ),
                output_cost_per_token_batches=_model_info.get(
                    "output_cost_per_token_batches"
                ),
                output_cost_per_token=_output_cost_per_token,
                output_cost_per_audio_token=_model_info.get(
                    "output_cost_per_audio_token", None
                ),
                output_cost_per_character=_model_info.get(
                    "output_cost_per_character", None
                ),
                output_cost_per_reasoning_token=_model_info.get(
                    "output_cost_per_reasoning_token", None
                ),
                output_cost_per_token_above_128k_tokens=_model_info.get(
                    "output_cost_per_token_above_128k_tokens", None
                ),
                output_cost_per_character_above_128k_tokens=_model_info.get(
                    "output_cost_per_character_above_128k_tokens", None
                ),
                output_cost_per_token_above_200k_tokens=_model_info.get(
                    "output_cost_per_token_above_200k_tokens", None
                ),
                output_cost_per_second=_model_info.get("output_cost_per_second", None),
                output_cost_per_image=_model_info.get("output_cost_per_image", None),
                output_vector_size=_model_info.get("output_vector_size", None),
                litellm_provider=_model_info.get(
                    "litellm_provider", custom_llm_provider
                ),
                mode=_model_info.get("mode"),  # type: ignore
                supports_system_messages=_model_info.get(
                    "supports_system_messages", None
                ),
                supports_response_schema=_model_info.get(
                    "supports_response_schema", None
                ),
                supports_vision=_model_info.get("supports_vision", False),
                supports_function_calling=_model_info.get(
                    "supports_function_calling", False
                ),
                supports_tool_choice=_model_info.get("supports_tool_choice", False),
                supports_assistant_prefill=_model_info.get(
                    "supports_assistant_prefill", False
                ),
                supports_prompt_caching=_model_info.get(
                    "supports_prompt_caching", False
                ),
                supports_audio_input=_model_info.get("supports_audio_input", False),
                supports_audio_output=_model_info.get("supports_audio_output", False),
                supports_pdf_input=_model_info.get("supports_pdf_input", False),
                supports_embedding_image_input=_model_info.get(
                    "supports_embedding_image_input", False
                ),
                supports_native_streaming=_model_info.get(
                    "supports_native_streaming", None
                ),
                supports_web_search=_model_info.get("supports_web_search", False),
                supports_reasoning=_model_info.get("supports_reasoning", False),
                search_context_cost_per_query=_model_info.get(
                    "search_context_cost_per_query", None
                ),
                tpm=_model_info.get("tpm", None),
                rpm=_model_info.get("rpm", None),
            )
    except Exception as e:
        verbose_logger.debug(f"Error getting model info: {e}")
        if "OllamaError" in str(e):
            raise e
        raise Exception(
            "This model isn't mapped yet. model={}, custom_llm_provider={}. Add it here - https://github.com/BerriAI/litellm/blob/main/model_prices_and_context_window.json.".format(
                model, custom_llm_provider
            )
        )


def get_model_info(model: str, custom_llm_provider: Optional[str] = None) -> ModelInfo:
    """
    Get a dict for the maximum tokens (context window), input_cost_per_token, output_cost_per_token  for a given model.

    Parameters:
    - model (str): The name of the model.
    - custom_llm_provider (str | null): the provider used for the model. If provided, used to check if the litellm model info is for that provider.

    Returns:
        dict: A dictionary containing the following information:
            key: Required[str] # the key in litellm.model_cost which is returned
            max_tokens: Required[Optional[int]]
            max_input_tokens: Required[Optional[int]]
            max_output_tokens: Required[Optional[int]]
            input_cost_per_token: Required[float]
            input_cost_per_character: Optional[float]  # only for vertex ai models
            input_cost_per_token_above_128k_tokens: Optional[float]  # only for vertex ai models
            input_cost_per_character_above_128k_tokens: Optional[
                float
            ]  # only for vertex ai models
            input_cost_per_query: Optional[float] # only for rerank models
            input_cost_per_image: Optional[float]  # only for vertex ai models
            input_cost_per_audio_token: Optional[float]
            input_cost_per_audio_per_second: Optional[float]  # only for vertex ai models
            input_cost_per_video_per_second: Optional[float]  # only for vertex ai models
            output_cost_per_token: Required[float]
            output_cost_per_audio_token: Optional[float]
            output_cost_per_character: Optional[float]  # only for vertex ai models
            output_cost_per_token_above_128k_tokens: Optional[
                float
            ]  # only for vertex ai models
            output_cost_per_character_above_128k_tokens: Optional[
                float
            ]  # only for vertex ai models
            output_cost_per_image: Optional[float]
            output_vector_size: Optional[int]
            output_cost_per_video_per_second: Optional[float]  # only for vertex ai models
            output_cost_per_audio_per_second: Optional[float]  # only for vertex ai models
            litellm_provider: Required[str]
            mode: Required[
                Literal[
                    "completion", "embedding", "image_generation", "chat", "audio_transcription"
                ]
            ]
            supported_openai_params: Required[Optional[List[str]]]
            supports_system_messages: Optional[bool]
            supports_response_schema: Optional[bool]
            supports_vision: Optional[bool]
            supports_function_calling: Optional[bool]
            supports_tool_choice: Optional[bool]
            supports_prompt_caching: Optional[bool]
            supports_audio_input: Optional[bool]
            supports_audio_output: Optional[bool]
            supports_pdf_input: Optional[bool]
            supports_web_search: Optional[bool]
            supports_reasoning: Optional[bool]
    Raises:
        Exception: If the model is not mapped yet.

    Example:
        >>> get_model_info("gpt-4")
        {
            "max_tokens": 8192,
            "input_cost_per_token": 0.00003,
            "output_cost_per_token": 0.00006,
            "litellm_provider": "openai",
            "mode": "chat",
            "supported_openai_params": ["temperature", "max_tokens", "top_p", "frequency_penalty", "presence_penalty"]
        }
    """
    supported_openai_params = litellm.get_supported_openai_params(
        model=model, custom_llm_provider=custom_llm_provider
    )

    _model_info = _get_model_info_helper(
        model=model,
        custom_llm_provider=custom_llm_provider,
    )

    verbose_logger.debug(f"model_info: {_model_info}")

    returned_model_info = ModelInfo(
        **_model_info, supported_openai_params=supported_openai_params
    )

    return returned_model_info


def json_schema_type(python_type_name: str):
    """Converts standard python types to json schema types

    Parameters
    ----------
    python_type_name : str
        __name__ of type

    Returns
    -------
    str
        a standard JSON schema type, "string" if not recognized.
    """
    python_to_json_schema_types = {
        str.__name__: "string",
        int.__name__: "integer",
        float.__name__: "number",
        bool.__name__: "boolean",
        list.__name__: "array",
        dict.__name__: "object",
        "NoneType": "null",
    }

    return python_to_json_schema_types.get(python_type_name, "string")


def function_to_dict(input_function):  # noqa: C901
    """Using type hints and numpy-styled docstring,
    produce a dictionnary usable for OpenAI function calling

    Parameters
    ----------
    input_function : function
        A function with a numpy-style docstring

    Returns
    -------
    dictionnary
        A dictionnary to add to the list passed to `functions` parameter of `litellm.completion`
    """
    # Get function name and docstring
    try:
        import inspect
        from ast import literal_eval

        from numpydoc.docscrape import NumpyDocString
    except Exception as e:
        raise e

    name = input_function.__name__
    docstring = inspect.getdoc(input_function)
    numpydoc = NumpyDocString(docstring)
    description = "\n".join([s.strip() for s in numpydoc["Summary"]])

    # Get function parameters and their types from annotations and docstring
    parameters = {}
    required_params = []
    param_info = inspect.signature(input_function).parameters

    for param_name, param in param_info.items():
        if hasattr(param, "annotation"):
            param_type = json_schema_type(param.annotation.__name__)
        else:
            param_type = None
        param_description = None
        param_enum = None

        # Try to extract param description from docstring using numpydoc
        for param_data in numpydoc["Parameters"]:
            if param_data.name == param_name:
                if hasattr(param_data, "type"):
                    # replace type from docstring rather than annotation
                    param_type = param_data.type
                    if "optional" in param_type:
                        param_type = param_type.split(",")[0]
                    elif "{" in param_type:
                        # may represent a set of acceptable values
                        # translating as enum for function calling
                        try:
                            param_enum = str(list(literal_eval(param_type)))
                            param_type = "string"
                        except Exception:
                            pass
                    param_type = json_schema_type(param_type)
                param_description = "\n".join([s.strip() for s in param_data.desc])

        param_dict = {
            "type": param_type,
            "description": param_description,
            "enum": param_enum,
        }

        parameters[param_name] = dict(
            [(k, v) for k, v in param_dict.items() if isinstance(v, str)]
        )

        # Check if the parameter has no default value (i.e., it's required)
        if param.default == param.empty:
            required_params.append(param_name)

    # Create the dictionary
    result = {
        "name": name,
        "description": description,
        "parameters": {
            "type": "object",
            "properties": parameters,
        },
    }

    # Add "required" key if there are required parameters
    if required_params:
        result["parameters"]["required"] = required_params

    return result


def modify_url(original_url, new_path):
    url = httpx.URL(original_url)
    modified_url = url.copy_with(path=new_path)
    return str(modified_url)


def load_test_model(
    model: str,
    custom_llm_provider: str = "",
    api_base: str = "",
    prompt: str = "",
    num_calls: int = 0,
    force_timeout: int = 0,
):
    test_prompt = "Hey, how's it going"
    test_calls = 100
    if prompt:
        test_prompt = prompt
    if num_calls:
        test_calls = num_calls
    messages = [[{"role": "user", "content": test_prompt}] for _ in range(test_calls)]
    start_time = time.time()
    try:
        litellm.batch_completion(
            model=model,
            messages=messages,
            custom_llm_provider=custom_llm_provider,
            api_base=api_base,
            force_timeout=force_timeout,
        )
        end_time = time.time()
        response_time = end_time - start_time
        return {
            "total_response_time": response_time,
            "calls_made": 100,
            "status": "success",
            "exception": None,
        }
    except Exception as e:
        end_time = time.time()
        response_time = end_time - start_time
        return {
            "total_response_time": response_time,
            "calls_made": 100,
            "status": "failed",
            "exception": e,
        }


def get_provider_fields(custom_llm_provider: str) -> List[ProviderField]:
    """Return the fields required for each provider"""

    if custom_llm_provider == "databricks":
        return litellm.DatabricksConfig().get_required_params()

    elif custom_llm_provider == "ollama":
        return litellm.OllamaConfig().get_required_params()

    elif custom_llm_provider == "azure_ai":
        return litellm.AzureAIStudioConfig().get_required_params()

    else:
        return []


def create_proxy_transport_and_mounts():
    proxies = {
        key: None if url is None else Proxy(url=url)
        for key, url in get_environment_proxies().items()
    }

    sync_proxy_mounts = {}
    async_proxy_mounts = {}

    # Retrieve NO_PROXY environment variable
    no_proxy = os.getenv("NO_PROXY", None)
    no_proxy_urls = no_proxy.split(",") if no_proxy else []

    for key, proxy in proxies.items():
        if proxy is None:
            sync_proxy_mounts[key] = httpx.HTTPTransport()
            async_proxy_mounts[key] = httpx.AsyncHTTPTransport()
        else:
            sync_proxy_mounts[key] = httpx.HTTPTransport(proxy=proxy)
            async_proxy_mounts[key] = httpx.AsyncHTTPTransport(proxy=proxy)

    for url in no_proxy_urls:
        sync_proxy_mounts[url] = httpx.HTTPTransport()
        async_proxy_mounts[url] = httpx.AsyncHTTPTransport()

    return sync_proxy_mounts, async_proxy_mounts


def validate_environment(  # noqa: PLR0915
    model: Optional[str] = None,
    api_key: Optional[str] = None,
    api_base: Optional[str] = None,
) -> dict:
    """
    Checks if the environment variables are valid for the given model.

    Args:
        model (Optional[str]): The name of the model. Defaults to None.
        api_key (Optional[str]): If the user passed in an api key, of their own.

    Returns:
        dict: A dictionary containing the following keys:
            - keys_in_environment (bool): True if all the required keys are present in the environment, False otherwise.
            - missing_keys (List[str]): A list of missing keys in the environment.
    """
    keys_in_environment = False
    missing_keys: List[str] = []

    if model is None:
        return {
            "keys_in_environment": keys_in_environment,
            "missing_keys": missing_keys,
        }
    ## EXTRACT LLM PROVIDER - if model name provided
    try:
        _, custom_llm_provider, _, _ = get_llm_provider(model=model)
    except Exception:
        custom_llm_provider = None

    if custom_llm_provider:
        if custom_llm_provider == "openai":
            if "OPENAI_API_KEY" in os.environ:
                keys_in_environment = True
            else:
                missing_keys.append("OPENAI_API_KEY")
        elif custom_llm_provider == "azure":
            if (
                "AZURE_API_BASE" in os.environ
                and "AZURE_API_VERSION" in os.environ
                and "AZURE_API_KEY" in os.environ
            ):
                keys_in_environment = True
            else:
                missing_keys.extend(
                    ["AZURE_API_BASE", "AZURE_API_VERSION", "AZURE_API_KEY"]
                )
        elif custom_llm_provider == "anthropic":
            if "ANTHROPIC_API_KEY" in os.environ:
                keys_in_environment = True
            else:
                missing_keys.append("ANTHROPIC_API_KEY")
        elif custom_llm_provider == "cohere":
            if "COHERE_API_KEY" in os.environ:
                keys_in_environment = True
            else:
                missing_keys.append("COHERE_API_KEY")
        elif custom_llm_provider == "replicate":
            if "REPLICATE_API_KEY" in os.environ:
                keys_in_environment = True
            else:
                missing_keys.append("REPLICATE_API_KEY")
        elif custom_llm_provider == "openrouter":
            if "OPENROUTER_API_KEY" in os.environ:
                keys_in_environment = True
            else:
                missing_keys.append("OPENROUTER_API_KEY")
        elif custom_llm_provider == "vertex_ai":
            if "VERTEXAI_PROJECT" in os.environ and "VERTEXAI_LOCATION" in os.environ:
                keys_in_environment = True
            else:
                missing_keys.extend(["VERTEXAI_PROJECT", "VERTEXAI_LOCATION"])
        elif custom_llm_provider == "huggingface":
            if "HUGGINGFACE_API_KEY" in os.environ:
                keys_in_environment = True
            else:
                missing_keys.append("HUGGINGFACE_API_KEY")
        elif custom_llm_provider == "ai21":
            if "AI21_API_KEY" in os.environ:
                keys_in_environment = True
            else:
                missing_keys.append("AI21_API_KEY")
        elif custom_llm_provider == "together_ai":
            if "TOGETHERAI_API_KEY" in os.environ:
                keys_in_environment = True
            else:
                missing_keys.append("TOGETHERAI_API_KEY")
        elif custom_llm_provider == "netmind":
            if "NETMIND_API_KEY" in os.environ:
                keys_in_environment = True
            else:
                missing_keys.append("NETMIND_API_KEY")
        elif custom_llm_provider == "aleph_alpha":
            if "ALEPH_ALPHA_API_KEY" in os.environ:
                keys_in_environment = True
            else:
                missing_keys.append("ALEPH_ALPHA_API_KEY")
        elif custom_llm_provider == "baseten":
            if "BASETEN_API_KEY" in os.environ:
                keys_in_environment = True
            else:
                missing_keys.append("BASETEN_API_KEY")
        elif custom_llm_provider == "nlp_cloud":
            if "NLP_CLOUD_API_KEY" in os.environ:
                keys_in_environment = True
            else:
                missing_keys.append("NLP_CLOUD_API_KEY")
        elif custom_llm_provider == "bedrock" or custom_llm_provider == "sagemaker":
            if (
                "AWS_ACCESS_KEY_ID" in os.environ
                and "AWS_SECRET_ACCESS_KEY" in os.environ
            ):
                keys_in_environment = True
            else:
                missing_keys.append("AWS_ACCESS_KEY_ID")
                missing_keys.append("AWS_SECRET_ACCESS_KEY")
        elif custom_llm_provider in ["ollama", "ollama_chat"]:
            if "OLLAMA_API_BASE" in os.environ:
                keys_in_environment = True
            else:
                missing_keys.append("OLLAMA_API_BASE")
        elif custom_llm_provider == "anyscale":
            if "ANYSCALE_API_KEY" in os.environ:
                keys_in_environment = True
            else:
                missing_keys.append("ANYSCALE_API_KEY")
        elif custom_llm_provider == "deepinfra":
            if "DEEPINFRA_API_KEY" in os.environ:
                keys_in_environment = True
            else:
                missing_keys.append("DEEPINFRA_API_KEY")
        elif custom_llm_provider == "gemini":
            if "GEMINI_API_KEY" in os.environ:
                keys_in_environment = True
            else:
                missing_keys.append("GEMINI_API_KEY")
        elif custom_llm_provider == "groq":
            if "GROQ_API_KEY" in os.environ:
                keys_in_environment = True
            else:
                missing_keys.append("GROQ_API_KEY")
        elif custom_llm_provider == "nvidia_nim":
            if "NVIDIA_NIM_API_KEY" in os.environ:
                keys_in_environment = True
            else:
                missing_keys.append("NVIDIA_NIM_API_KEY")
        elif custom_llm_provider == "cerebras":
            if "CEREBRAS_API_KEY" in os.environ:
                keys_in_environment = True
            else:
                missing_keys.append("CEREBRAS_API_KEY")
        elif custom_llm_provider == "xai":
            if "XAI_API_KEY" in os.environ:
                keys_in_environment = True
            else:
                missing_keys.append("XAI_API_KEY")
        elif custom_llm_provider == "ai21_chat":
            if "AI21_API_KEY" in os.environ:
                keys_in_environment = True
            else:
                missing_keys.append("AI21_API_KEY")
        elif custom_llm_provider == "volcengine":
            if "VOLCENGINE_API_KEY" in os.environ:
                keys_in_environment = True
            else:
                missing_keys.append("VOLCENGINE_API_KEY")
        elif (
            custom_llm_provider == "codestral"
            or custom_llm_provider == "text-completion-codestral"
        ):
            if "CODESTRAL_API_KEY" in os.environ:
                keys_in_environment = True
            else:
                missing_keys.append("CODESTRAL_API_KEY")
        elif custom_llm_provider == "deepseek":
            if "DEEPSEEK_API_KEY" in os.environ:
                keys_in_environment = True
            else:
                missing_keys.append("DEEPSEEK_API_KEY")
        elif custom_llm_provider == "mistral":
            if "MISTRAL_API_KEY" in os.environ:
                keys_in_environment = True
            else:
                missing_keys.append("MISTRAL_API_KEY")
        elif custom_llm_provider == "palm":
            if "PALM_API_KEY" in os.environ:
                keys_in_environment = True
            else:
                missing_keys.append("PALM_API_KEY")
        elif custom_llm_provider == "perplexity":
            if "PERPLEXITYAI_API_KEY" in os.environ:
                keys_in_environment = True
            else:
                missing_keys.append("PERPLEXITYAI_API_KEY")
        elif custom_llm_provider == "voyage":
            if "VOYAGE_API_KEY" in os.environ:
                keys_in_environment = True
            else:
                missing_keys.append("VOYAGE_API_KEY")
        elif custom_llm_provider == "infinity":
            if "INFINITY_API_KEY" in os.environ:
                keys_in_environment = True
            else:
                missing_keys.append("INFINITY_API_KEY")
        elif custom_llm_provider == "fireworks_ai":
            if (
                "FIREWORKS_AI_API_KEY" in os.environ
                or "FIREWORKS_API_KEY" in os.environ
                or "FIREWORKSAI_API_KEY" in os.environ
                or "FIREWORKS_AI_TOKEN" in os.environ
            ):
                keys_in_environment = True
            else:
                missing_keys.append("FIREWORKS_AI_API_KEY")
        elif custom_llm_provider == "cloudflare":
            if "CLOUDFLARE_API_KEY" in os.environ and (
                "CLOUDFLARE_ACCOUNT_ID" in os.environ
                or "CLOUDFLARE_API_BASE" in os.environ
            ):
                keys_in_environment = True
            else:
                missing_keys.append("CLOUDFLARE_API_KEY")
                missing_keys.append("CLOUDFLARE_API_BASE")
    else:
        ## openai - chatcompletion + text completion
        if (
            model in litellm.open_ai_chat_completion_models
            or model in litellm.open_ai_text_completion_models
            or model in litellm.open_ai_embedding_models
            or model in litellm.openai_image_generation_models
        ):
            if "OPENAI_API_KEY" in os.environ:
                keys_in_environment = True
            else:
                missing_keys.append("OPENAI_API_KEY")
        ## anthropic
        elif model in litellm.anthropic_models:
            if "ANTHROPIC_API_KEY" in os.environ:
                keys_in_environment = True
            else:
                missing_keys.append("ANTHROPIC_API_KEY")
        ## cohere
        elif model in litellm.cohere_models:
            if "COHERE_API_KEY" in os.environ:
                keys_in_environment = True
            else:
                missing_keys.append("COHERE_API_KEY")
        ## replicate
        elif model in litellm.replicate_models:
            if "REPLICATE_API_KEY" in os.environ:
                keys_in_environment = True
            else:
                missing_keys.append("REPLICATE_API_KEY")
        ## openrouter
        elif model in litellm.openrouter_models:
            if "OPENROUTER_API_KEY" in os.environ:
                keys_in_environment = True
            else:
                missing_keys.append("OPENROUTER_API_KEY")
        ## vertex - text + chat models
        elif (
            model in litellm.vertex_chat_models
            or model in litellm.vertex_text_models
            or model in litellm.models_by_provider["vertex_ai"]
        ):
            if "VERTEXAI_PROJECT" in os.environ and "VERTEXAI_LOCATION" in os.environ:
                keys_in_environment = True
            else:
                missing_keys.extend(["VERTEXAI_PROJECT", "VERTEXAI_LOCATION"])
        ## huggingface
        elif model in litellm.huggingface_models:
            if "HUGGINGFACE_API_KEY" in os.environ:
                keys_in_environment = True
            else:
                missing_keys.append("HUGGINGFACE_API_KEY")
        ## ai21
        elif model in litellm.ai21_models:
            if "AI21_API_KEY" in os.environ:
                keys_in_environment = True
            else:
                missing_keys.append("AI21_API_KEY")
        ## together_ai
        elif model in litellm.together_ai_models:
            if "TOGETHERAI_API_KEY" in os.environ:
                keys_in_environment = True
            else:
                missing_keys.append("TOGETHERAI_API_KEY")
        ## netmind
        elif model in litellm.netmind_models:
            if "NETMIND_API_KEY" in os.environ:
                keys_in_environment = True
            else:
                missing_keys.append("NETMIND_API_KEY")
        ## aleph_alpha
        elif model in litellm.aleph_alpha_models:
            if "ALEPH_ALPHA_API_KEY" in os.environ:
                keys_in_environment = True
            else:
                missing_keys.append("ALEPH_ALPHA_API_KEY")
        ## baseten
        elif model in litellm.baseten_models:
            if "BASETEN_API_KEY" in os.environ:
                keys_in_environment = True
            else:
                missing_keys.append("BASETEN_API_KEY")
        ## nlp_cloud
        elif model in litellm.nlp_cloud_models:
            if "NLP_CLOUD_API_KEY" in os.environ:
                keys_in_environment = True
            else:
                missing_keys.append("NLP_CLOUD_API_KEY")

    if api_key is not None:
        new_missing_keys = []
        for key in missing_keys:
            if "api_key" not in key.lower():
                new_missing_keys.append(key)
        missing_keys = new_missing_keys

    if api_base is not None:
        new_missing_keys = []
        for key in missing_keys:
            if "api_base" not in key.lower():
                new_missing_keys.append(key)
        missing_keys = new_missing_keys

    if len(missing_keys) == 0:  # no missing keys
        keys_in_environment = True

    return {"keys_in_environment": keys_in_environment, "missing_keys": missing_keys}


def acreate(*args, **kwargs):  ## Thin client to handle the acreate langchain call
    return litellm.acompletion(*args, **kwargs)


def prompt_token_calculator(model, messages):
    # use tiktoken or anthropic's tokenizer depending on the model
    text = " ".join(message["content"] for message in messages)
    num_tokens = 0
    if "claude" in model:
        try:
            import anthropic
        except Exception:
            Exception("Anthropic import failed please run `pip install anthropic`")
        from anthropic import AI_PROMPT, HUMAN_PROMPT, Anthropic

        anthropic_obj = Anthropic()
        num_tokens = anthropic_obj.count_tokens(text)  # type: ignore
    else:
        num_tokens = len(encoding.encode(text))
    return num_tokens


def valid_model(model):
    try:
        # for a given model name, check if the user has the right permissions to access the model
        if (
            model in litellm.open_ai_chat_completion_models
            or model in litellm.open_ai_text_completion_models
        ):
            openai.models.retrieve(model)
        else:
            messages = [{"role": "user", "content": "Hello World"}]
            litellm.completion(model=model, messages=messages)
    except Exception:
        raise BadRequestError(message="", model=model, llm_provider="")


def check_valid_key(model: str, api_key: str):
    """
    Checks if a given API key is valid for a specific model by making a litellm.completion call with max_tokens=10

    Args:
        model (str): The name of the model to check the API key against.
        api_key (str): The API key to be checked.

    Returns:
        bool: True if the API key is valid for the model, False otherwise.
    """
    messages = [{"role": "user", "content": "Hey, how's it going?"}]
    try:
        litellm.completion(
            model=model, messages=messages, api_key=api_key, max_tokens=10
        )
        return True
    except AuthenticationError:
        return False
    except Exception:
        return False


def _should_retry(status_code: int):
    """
    Retries on 408, 409, 429 and 500 errors.

    Any client error in the 400-499 range that isn't explicitly handled (such as 400 Bad Request, 401 Unauthorized, 403 Forbidden, 404 Not Found, etc.) would not trigger a retry.

    Reimplementation of openai's should retry logic, since that one can't be imported.
    https://github.com/openai/openai-python/blob/af67cfab4210d8e497c05390ce14f39105c77519/src/openai/_base_client.py#L639
    """
    # If the server explicitly says whether or not to retry, obey.
    # Retry on request timeouts.
    if status_code == 408:
        return True

    # Retry on lock timeouts.
    if status_code == 409:
        return True

    # Retry on rate limits.
    if status_code == 429:
        return True

    # Retry internal errors.
    if status_code >= 500:
        return True

    return False


def _get_retry_after_from_exception_header(
    response_headers: Optional[httpx.Headers] = None,
):
    """
    Reimplementation of openai's calculate retry after, since that one can't be imported.
    https://github.com/openai/openai-python/blob/af67cfab4210d8e497c05390ce14f39105c77519/src/openai/_base_client.py#L631
    """
    try:
        import email  # openai import

        # About the Retry-After header: https://developer.mozilla.org/en-US/docs/Web/HTTP/Headers/Retry-After
        #
        # <http-date>". See https://developer.mozilla.org/en-US/docs/Web/HTTP/Headers/Retry-After#syntax for
        # details.
        if response_headers is not None:
            retry_header = response_headers.get("retry-after")
            try:
                retry_after = int(retry_header)
            except Exception:
                retry_date_tuple = email.utils.parsedate_tz(retry_header)  # type: ignore
                if retry_date_tuple is None:
                    retry_after = -1
                else:
                    retry_date = email.utils.mktime_tz(retry_date_tuple)  # type: ignore
                    retry_after = int(retry_date - time.time())
        else:
            retry_after = -1

        return retry_after

    except Exception:
        retry_after = -1


def _calculate_retry_after(
    remaining_retries: int,
    max_retries: int,
    response_headers: Optional[httpx.Headers] = None,
    min_timeout: int = 0,
) -> Union[float, int]:
    retry_after = _get_retry_after_from_exception_header(response_headers)

    # If the API asks us to wait a certain amount of time (and it's a reasonable amount), just do what it says.
    if retry_after is not None and 0 < retry_after <= 60:
        return retry_after

    initial_retry_delay = INITIAL_RETRY_DELAY
    max_retry_delay = MAX_RETRY_DELAY
    nb_retries = max_retries - remaining_retries

    # Apply exponential backoff, but not more than the max.
    sleep_seconds = min(initial_retry_delay * pow(2.0, nb_retries), max_retry_delay)

    # Apply some jitter, plus-or-minus half a second.
    jitter = JITTER * random.random()
    timeout = sleep_seconds * jitter
    return timeout if timeout >= min_timeout else min_timeout


# custom prompt helper function
def register_prompt_template(
    model: str,
    roles: dict = {},
    initial_prompt_value: str = "",
    final_prompt_value: str = "",
    tokenizer_config: dict = {},
):
    """
    Register a prompt template to follow your custom format for a given model

    Args:
        model (str): The name of the model.
        roles (dict): A dictionary mapping roles to their respective prompt values.
        initial_prompt_value (str, optional): The initial prompt value. Defaults to "".
        final_prompt_value (str, optional): The final prompt value. Defaults to "".

    Returns:
        dict: The updated custom prompt dictionary.
    Example usage:
    ```
    import litellm
    litellm.register_prompt_template(
            model="llama-2",
        initial_prompt_value="You are a good assistant" # [OPTIONAL]
            roles={
            "system": {
                "pre_message": "[INST] <<SYS>>\n", # [OPTIONAL]
                "post_message": "\n<</SYS>>\n [/INST]\n" # [OPTIONAL]
            },
            "user": {
                "pre_message": "[INST] ", # [OPTIONAL]
                "post_message": " [/INST]" # [OPTIONAL]
            },
            "assistant": {
                "pre_message": "\n" # [OPTIONAL]
                "post_message": "\n" # [OPTIONAL]
            }
        }
        final_prompt_value="Now answer as best you can:" # [OPTIONAL]
    )
    ```
    """
    complete_model = model
    potential_models = [complete_model]
    try:
        model = get_llm_provider(model=model)[0]
        potential_models.append(model)
    except Exception:
        pass
    if tokenizer_config:
        for m in potential_models:
            litellm.known_tokenizer_config[m] = {
                "tokenizer": tokenizer_config,
                "status": "success",
            }
    else:
        for m in potential_models:
            litellm.custom_prompt_dict[m] = {
                "roles": roles,
                "initial_prompt_value": initial_prompt_value,
                "final_prompt_value": final_prompt_value,
            }

    return litellm.custom_prompt_dict


class TextCompletionStreamWrapper:
    def __init__(
        self,
        completion_stream,
        model,
        stream_options: Optional[dict] = None,
        custom_llm_provider: Optional[str] = None,
    ):
        self.completion_stream = completion_stream
        self.model = model
        self.stream_options = stream_options
        self.custom_llm_provider = custom_llm_provider

    def __iter__(self):
        return self

    def __aiter__(self):
        return self

    def convert_to_text_completion_object(self, chunk: ModelResponse):
        try:
            response = TextCompletionResponse()
            response["id"] = chunk.get("id", None)
            response["object"] = "text_completion"
            response["created"] = chunk.get("created", None)
            response["model"] = chunk.get("model", None)
            text_choices = TextChoices()
            if isinstance(
                chunk, Choices
            ):  # chunk should always be of type StreamingChoices
                raise Exception
            text_choices["text"] = chunk["choices"][0]["delta"]["content"]
            text_choices["index"] = chunk["choices"][0]["index"]
            text_choices["finish_reason"] = chunk["choices"][0]["finish_reason"]
            response["choices"] = [text_choices]

            # only pass usage when stream_options["include_usage"] is True
            if (
                self.stream_options
                and self.stream_options.get("include_usage", False) is True
            ):
                response["usage"] = chunk.get("usage", None)

            return response
        except Exception as e:
            raise Exception(
                f"Error occurred converting to text completion object - chunk: {chunk}; Error: {str(e)}"
            )

    def __next__(self):
        # model_response = ModelResponse(stream=True, model=self.model)
        TextCompletionResponse()
        try:
            for chunk in self.completion_stream:
                if chunk == "None" or chunk is None:
                    raise Exception
                processed_chunk = self.convert_to_text_completion_object(chunk=chunk)
                return processed_chunk
            raise StopIteration
        except StopIteration:
            raise StopIteration
        except Exception as e:
            raise exception_type(
                model=self.model,
                custom_llm_provider=self.custom_llm_provider or "",
                original_exception=e,
                completion_kwargs={},
                extra_kwargs={},
            )

    async def __anext__(self):
        try:
            async for chunk in self.completion_stream:
                if chunk == "None" or chunk is None:
                    raise Exception
                processed_chunk = self.convert_to_text_completion_object(chunk=chunk)
                return processed_chunk
            raise StopIteration
        except StopIteration:
            raise StopAsyncIteration


def mock_completion_streaming_obj(
    model_response, mock_response, model, n: Optional[int] = None
):
    if isinstance(mock_response, litellm.MockException):
        raise mock_response
    for i in range(0, len(mock_response), 3):
        completion_obj = Delta(role="assistant", content=mock_response[i : i + 3])
        if n is None:
            model_response.choices[0].delta = completion_obj
        else:
            _all_choices = []
            for j in range(n):
                _streaming_choice = litellm.utils.StreamingChoices(
                    index=j,
                    delta=litellm.utils.Delta(
                        role="assistant", content=mock_response[i : i + 3]
                    ),
                )
                _all_choices.append(_streaming_choice)
            model_response.choices = _all_choices
        yield model_response


async def async_mock_completion_streaming_obj(
    model_response, mock_response, model, n: Optional[int] = None
):
    if isinstance(mock_response, litellm.MockException):
        raise mock_response
    for i in range(0, len(mock_response), 3):
        completion_obj = Delta(role="assistant", content=mock_response[i : i + 3])
        if n is None:
            model_response.choices[0].delta = completion_obj
        else:
            _all_choices = []
            for j in range(n):
                _streaming_choice = litellm.utils.StreamingChoices(
                    index=j,
                    delta=litellm.utils.Delta(
                        role="assistant", content=mock_response[i : i + 3]
                    ),
                )
                _all_choices.append(_streaming_choice)
            model_response.choices = _all_choices
        yield model_response


########## Reading Config File ############################
def read_config_args(config_path) -> dict:
    try:
        import os

        os.getcwd()
        with open(config_path, "r") as config_file:
            config = json.load(config_file)

        # read keys/ values from config file and return them
        return config
    except Exception as e:
        raise e


########## experimental completion variants ############################


def process_system_message(system_message, max_tokens, model):
    system_message_event = {"role": "system", "content": system_message}
    system_message_tokens = get_token_count([system_message_event], model)

    if system_message_tokens > max_tokens:
        print_verbose(
            "`tokentrimmer`: Warning, system message exceeds token limit. Trimming..."
        )
        # shorten system message to fit within max_tokens
        new_system_message = shorten_message_to_fit_limit(
            system_message_event, max_tokens, model
        )
        system_message_tokens = get_token_count([new_system_message], model)

    return system_message_event, max_tokens - system_message_tokens


def process_messages(messages, max_tokens, model):
    # Process messages from older to more recent
    messages = messages[::-1]
    final_messages = []

    for message in messages:
        used_tokens = get_token_count(final_messages, model)
        available_tokens = max_tokens - used_tokens
        if available_tokens <= 3:
            break
        final_messages = attempt_message_addition(
            final_messages=final_messages,
            message=message,
            available_tokens=available_tokens,
            max_tokens=max_tokens,
            model=model,
        )

    return final_messages


def attempt_message_addition(
    final_messages, message, available_tokens, max_tokens, model
):
    temp_messages = [message] + final_messages
    temp_message_tokens = get_token_count(messages=temp_messages, model=model)

    if temp_message_tokens <= max_tokens:
        return temp_messages

    # if temp_message_tokens > max_tokens, try shortening temp_messages
    elif "function_call" not in message:
        # fit updated_message to be within temp_message_tokens - max_tokens (aka the amount temp_message_tokens is greate than max_tokens)
        updated_message = shorten_message_to_fit_limit(message, available_tokens, model)
        if can_add_message(updated_message, final_messages, max_tokens, model):
            return [updated_message] + final_messages

    return final_messages


def can_add_message(message, messages, max_tokens, model):
    if get_token_count(messages + [message], model) <= max_tokens:
        return True
    return False


def get_token_count(messages, model):
    return token_counter(model=model, messages=messages)


def shorten_message_to_fit_limit(message, tokens_needed, model: Optional[str]):
    """
    Shorten a message to fit within a token limit by removing characters from the middle.
    """

    # For OpenAI models, even blank messages cost 7 token,
    # and if the buffer is less than 3, the while loop will never end,
    # hence the value 10.
    if model is not None and "gpt" in model and tokens_needed <= 10:
        return message

    content = message["content"]

    while True:
        total_tokens = get_token_count([message], model)

        if total_tokens <= tokens_needed:
            break

        ratio = (tokens_needed) / total_tokens

        new_length = int(len(content) * ratio) - 1
        new_length = max(0, new_length)

        half_length = new_length // 2
        left_half = content[:half_length]
        right_half = content[-half_length:]

        trimmed_content = left_half + ".." + right_half
        message["content"] = trimmed_content
        content = trimmed_content

    return message


# LiteLLM token trimmer
# this code is borrowed from https://github.com/KillianLucas/tokentrim/blob/main/tokentrim/tokentrim.py
# Credits for this code go to Killian Lucas
def trim_messages(
    messages,
    model: Optional[str] = None,
    trim_ratio: float = DEFAULT_TRIM_RATIO,
    return_response_tokens: bool = False,
    max_tokens=None,
):
    """
    Trim a list of messages to fit within a model's token limit.

    Args:
        messages: Input messages to be trimmed. Each message is a dictionary with 'role' and 'content'.
        model: The LiteLLM model being used (determines the token limit).
        trim_ratio: Target ratio of tokens to use after trimming. Default is 0.75, meaning it will trim messages so they use about 75% of the model's token limit.
        return_response_tokens: If True, also return the number of tokens left available for the response after trimming.
        max_tokens: Instead of specifying a model or trim_ratio, you can specify this directly.

    Returns:
        Trimmed messages and optionally the number of tokens available for response.
    """
    # Initialize max_tokens
    # if users pass in max tokens, trim to this amount
    messages = copy.deepcopy(messages)
    try:
        if max_tokens is None:
            # Check if model is valid
            if model in litellm.model_cost:
                max_tokens_for_model = litellm.model_cost[model].get(
                    "max_input_tokens", litellm.model_cost[model]["max_tokens"]
                )
                max_tokens = int(max_tokens_for_model * trim_ratio)
            else:
                # if user did not specify max (input) tokens
                # or passed an llm litellm does not know
                # do nothing, just return messages
                return messages

        system_message = ""
        for message in messages:
            if message["role"] == "system":
                system_message += "\n" if system_message else ""
                system_message += message["content"]

        ## Handle Tool Call ## - check if last message is a tool response, return as is - https://github.com/BerriAI/litellm/issues/4931
        tool_messages = []

        for message in reversed(messages):
            if message["role"] != "tool":
                break
            tool_messages.append(message)
        # # Remove the collected tool messages from the original list
        if len(tool_messages):
            messages = messages[: -len(tool_messages)]

        current_tokens = token_counter(model=model or "", messages=messages)
        print_verbose(f"Current tokens: {current_tokens}, max tokens: {max_tokens}")

        # Do nothing if current tokens under messages
        if current_tokens < max_tokens:
            return messages

        #### Trimming messages if current_tokens > max_tokens
        print_verbose(
            f"Need to trim input messages: {messages}, current_tokens{current_tokens}, max_tokens: {max_tokens}"
        )
        system_message_event: Optional[dict] = None
        if system_message:
            system_message_event, max_tokens = process_system_message(
                system_message=system_message, max_tokens=max_tokens, model=model
            )

            if max_tokens == 0:  # the system messages are too long
                return [system_message_event]

            # Since all system messages are combined and trimmed to fit the max_tokens,
            # we remove all system messages from the messages list
            messages = [message for message in messages if message["role"] != "system"]

        final_messages = process_messages(
            messages=messages, max_tokens=max_tokens, model=model
        )

        # Add system message to the beginning of the final messages
        if system_message_event:
            final_messages = [system_message_event] + final_messages

        if len(tool_messages) > 0:
            final_messages.extend(tool_messages)

        if (
            return_response_tokens
        ):  # if user wants token count with new trimmed messages
            response_tokens = max_tokens - get_token_count(final_messages, model)
            return final_messages, response_tokens
        return final_messages
    except Exception as e:  # [NON-Blocking, if error occurs just return final_messages
        verbose_logger.exception(
            "Got exception while token trimming - {}".format(str(e))
        )
        return messages


from litellm.caching.in_memory_cache import InMemoryCache


class AvailableModelsCache(InMemoryCache):
    def __init__(self, ttl_seconds: int = 300, max_size: int = 1000):
        super().__init__(ttl_seconds, max_size)
        self._env_hash: Optional[str] = None

    def _get_env_hash(self) -> str:
        """Create a hash of relevant environment variables"""
        env_vars = {
            k: v
            for k, v in os.environ.items()
            if k.startswith(("OPENAI", "ANTHROPIC", "AZURE", "AWS"))
        }
        return str(hash(frozenset(env_vars.items())))

    def _check_env_changed(self) -> bool:
        """Check if environment variables have changed"""
        current_hash = self._get_env_hash()
        if self._env_hash is None:
            self._env_hash = current_hash
            return True
        return current_hash != self._env_hash

    def _get_cache_key(
        self,
        custom_llm_provider: Optional[str],
        litellm_params: Optional[LiteLLM_Params],
    ) -> str:
        valid_str = ""

        if litellm_params is not None:
            valid_str = litellm_params.model_dump_json()
        if custom_llm_provider is not None:
            valid_str = f"{custom_llm_provider}:{valid_str}"
        return hashlib.sha256(valid_str.encode()).hexdigest()

    def get_cached_model_info(
        self,
        custom_llm_provider: Optional[str] = None,
        litellm_params: Optional[LiteLLM_Params] = None,
    ) -> Optional[List[str]]:
        """Get cached model info"""
        # Check if environment has changed
        if litellm_params is None and self._check_env_changed():
            self.cache_dict.clear()
            return None

        cache_key = self._get_cache_key(custom_llm_provider, litellm_params)

        result = cast(Optional[List[str]], self.get_cache(cache_key))

        if result is not None:
            return copy.deepcopy(result)
        return result

    def set_cached_model_info(
        self,
        custom_llm_provider: str,
        litellm_params: Optional[LiteLLM_Params],
        available_models: List[str],
    ):
        """Set cached model info"""
        cache_key = self._get_cache_key(custom_llm_provider, litellm_params)
        self.set_cache(cache_key, copy.deepcopy(available_models))


# Global cache instance
_model_cache = AvailableModelsCache()


def _infer_valid_provider_from_env_vars(
    custom_llm_provider: Optional[str] = None,
) -> List[str]:
    valid_providers: List[str] = []
    environ_keys = os.environ.keys()
    for provider in litellm.provider_list:
        if custom_llm_provider and provider != custom_llm_provider:
            continue

        # edge case litellm has together_ai as a provider, it should be togetherai
        env_provider_1 = provider.replace("_", "")
        env_provider_2 = provider

        # litellm standardizes expected provider keys to
        # PROVIDER_API_KEY. Example: OPENAI_API_KEY, COHERE_API_KEY
        expected_provider_key_1 = f"{env_provider_1.upper()}_API_KEY"
        expected_provider_key_2 = f"{env_provider_2.upper()}_API_KEY"
        if (
            expected_provider_key_1 in environ_keys
            or expected_provider_key_2 in environ_keys
        ):
            # key is set
            valid_providers.append(provider)

    return valid_providers


def _get_valid_models_from_provider_api(
    provider_config: BaseLLMModelInfo,
    custom_llm_provider: str,
    litellm_params: Optional[LiteLLM_Params] = None,
) -> List[str]:
    try:
        cached_result = _model_cache.get_cached_model_info(
            custom_llm_provider, litellm_params
        )

        if cached_result is not None:
            return cached_result
        models = provider_config.get_models(
            api_key=litellm_params.api_key if litellm_params is not None else None,
            api_base=litellm_params.api_base if litellm_params is not None else None,
        )

        _model_cache.set_cached_model_info(custom_llm_provider, litellm_params, models)
        return models
    except Exception as e:
        verbose_logger.debug(f"Error getting valid models: {e}")
        return []


def get_valid_models(
    check_provider_endpoint: Optional[bool] = None,
    custom_llm_provider: Optional[str] = None,
    litellm_params: Optional[LiteLLM_Params] = None,
) -> List[str]:
    """
    Returns a list of valid LLMs based on the set environment variables

    Args:
        check_provider_endpoint: If True, will check the provider's endpoint for valid models.
        custom_llm_provider: If provided, will only check the provider's endpoint for valid models.
    Returns:
        A list of valid LLMs
    """

    try:
        check_provider_endpoint = (
            check_provider_endpoint or litellm.check_provider_endpoint
        )
        # get keys set in .env

        valid_providers: List[str] = []
        valid_models: List[str] = []
        # for all valid providers, make a list of supported llms

        if custom_llm_provider:
            valid_providers = [custom_llm_provider]
        else:
            valid_providers = _infer_valid_provider_from_env_vars(custom_llm_provider)

        for provider in valid_providers:
            provider_config = ProviderConfigManager.get_provider_model_info(
                model=None,
                provider=LlmProviders(provider),
            )

            if custom_llm_provider and provider != custom_llm_provider:
                continue

            if provider == "azure":
                valid_models.append("Azure-LLM")
            elif (
                provider_config is not None
                and check_provider_endpoint
                and provider is not None
            ):
                valid_models.extend(
                    _get_valid_models_from_provider_api(
                        provider_config,
                        provider,
                        litellm_params,
                    )
                )
            else:
                models_for_provider = copy.deepcopy(
                    litellm.models_by_provider.get(provider, [])
                )
                valid_models.extend(models_for_provider)

        return valid_models
    except Exception as e:
        verbose_logger.debug(f"Error getting valid models: {e}")
        return []  # NON-Blocking


def print_args_passed_to_litellm(original_function, args, kwargs):
    if not _is_debugging_on():
        return
    try:
        # we've already printed this for acompletion, don't print for completion
        if (
            "acompletion" in kwargs
            and kwargs["acompletion"] is True
            and original_function.__name__ == "completion"
        ):
            return
        elif (
            "aembedding" in kwargs
            and kwargs["aembedding"] is True
            and original_function.__name__ == "embedding"
        ):
            return
        elif (
            "aimg_generation" in kwargs
            and kwargs["aimg_generation"] is True
            and original_function.__name__ == "img_generation"
        ):
            return

        args_str = ", ".join(map(repr, args))
        kwargs_str = ", ".join(f"{key}={repr(value)}" for key, value in kwargs.items())
        print_verbose(
            "\n",
        )  # new line before
        print_verbose(
            "\033[92mRequest to litellm:\033[0m",
        )
        if args and kwargs:
            print_verbose(
                f"\033[92mlitellm.{original_function.__name__}({args_str}, {kwargs_str})\033[0m"
            )
        elif args:
            print_verbose(
                f"\033[92mlitellm.{original_function.__name__}({args_str})\033[0m"
            )
        elif kwargs:
            print_verbose(
                f"\033[92mlitellm.{original_function.__name__}({kwargs_str})\033[0m"
            )
        else:
            print_verbose(f"\033[92mlitellm.{original_function.__name__}()\033[0m")
        print_verbose("\n")  # new line after
    except Exception:
        # This should always be non blocking
        pass


def get_logging_id(start_time, response_obj):
    try:
        response_id = (
            "time-" + start_time.strftime("%H-%M-%S-%f") + "_" + response_obj.get("id")
        )
        return response_id
    except Exception:
        return None


def _get_base_model_from_metadata(model_call_details=None):
    if model_call_details is None:
        return None
    litellm_params = model_call_details.get("litellm_params", {})
    if litellm_params is not None:
        _base_model = litellm_params.get("base_model", None)
        if _base_model is not None:
            return _base_model
        metadata = litellm_params.get("metadata", {})

        return _get_base_model_from_litellm_call_metadata(metadata=metadata)
    return None


class ModelResponseIterator:
    def __init__(self, model_response: ModelResponse, convert_to_delta: bool = False):
        if convert_to_delta is True:
            self.model_response = ModelResponse(stream=True)
            _delta = self.model_response.choices[0].delta  # type: ignore
            _delta.content = model_response.choices[0].message.content  # type: ignore
        else:
            self.model_response = model_response
        self.is_done = False

    # Sync iterator
    def __iter__(self):
        return self

    def __next__(self):
        if self.is_done:
            raise StopIteration
        self.is_done = True
        return self.model_response

    # Async iterator
    def __aiter__(self):
        return self

    async def __anext__(self):
        if self.is_done:
            raise StopAsyncIteration
        self.is_done = True
        return self.model_response


class ModelResponseListIterator:
    def __init__(self, model_responses, delay: Optional[float] = None):
        self.model_responses = model_responses
        self.index = 0
        self.delay = delay

    # Sync iterator
    def __iter__(self):
        return self

    def __next__(self):
        if self.index >= len(self.model_responses):
            raise StopIteration
        model_response = self.model_responses[self.index]
        self.index += 1
        if self.delay:
            time.sleep(self.delay)
        return model_response

    # Async iterator
    def __aiter__(self):
        return self

    async def __anext__(self):
        if self.index >= len(self.model_responses):
            raise StopAsyncIteration
        model_response = self.model_responses[self.index]
        self.index += 1
        if self.delay:
            await asyncio.sleep(self.delay)
        return model_response


class CustomModelResponseIterator(Iterable):
    def __init__(self) -> None:
        super().__init__()


def is_cached_message(message: AllMessageValues) -> bool:
    """
    Returns true, if message is marked as needing to be cached.

    Used for anthropic/gemini context caching.

    Follows the anthropic format {"cache_control": {"type": "ephemeral"}}
    """
    if "content" not in message:
        return False
    if message["content"] is None or isinstance(message["content"], str):
        return False

    for content in message["content"]:
        if (
            content["type"] == "text"
            and content.get("cache_control") is not None
            and content["cache_control"]["type"] == "ephemeral"  # type: ignore
        ):
            return True

    return False


def is_base64_encoded(s: str) -> bool:
    try:
        # Strip out the prefix if it exists
        if not s.startswith(
            "data:"
        ):  # require `data:` for base64 str, like openai. Prevents false positives like s='Dog'
            return False

        s = s.split(",")[1]

        # Try to decode the string
        decoded_bytes = base64.b64decode(s, validate=True)

        # Check if the original string can be re-encoded to the same string
        return base64.b64encode(decoded_bytes).decode("utf-8") == s
    except Exception:
        return False


def get_base64_str(s: str) -> str:
    """
    s: b64str OR data:image/png;base64,b64str
    """
    if "," in s:
        return s.split(",")[1]
    return s


def has_tool_call_blocks(messages: List[AllMessageValues]) -> bool:
    """
    Returns true, if messages has tool call blocks.

    Used for anthropic/bedrock message validation.
    """
    for message in messages:
        if message.get("tool_calls") is not None:
            return True
    return False


def add_dummy_tool(custom_llm_provider: str) -> List[ChatCompletionToolParam]:
    """
    Prevent Anthropic from raising error when tool_use block exists but no tools are provided.

    Relevent Issues: https://github.com/BerriAI/litellm/issues/5388, https://github.com/BerriAI/litellm/issues/5747
    """
    return [
        ChatCompletionToolParam(
            type="function",
            function=ChatCompletionToolParamFunctionChunk(
                name="dummy_tool",
                description="This is a dummy tool call",  # provided to satisfy bedrock constraint.
                parameters={
                    "type": "object",
                    "properties": {},
                },
            ),
        )
    ]


from litellm.types.llms.openai import (
    ChatCompletionAudioObject,
    ChatCompletionImageObject,
    ChatCompletionTextObject,
    ChatCompletionUserMessage,
    OpenAIMessageContent,
    ValidUserMessageContentTypes,
)


def convert_to_dict(message: Union[BaseModel, dict]) -> dict:
    """
    Converts a message to a dictionary if it's a Pydantic model.

    Args:
        message: The message, which may be a Pydantic model or a dictionary.

    Returns:
        dict: The converted message.
    """
    if isinstance(message, BaseModel):
        return message.model_dump(exclude_none=True)
    elif isinstance(message, dict):
        return message
    else:
        raise TypeError(
            f"Invalid message type: {type(message)}. Expected dict or Pydantic model."
        )


def validate_and_fix_openai_messages(messages: List):
    """
    Ensures all messages are valid OpenAI chat completion messages.

    Handles missing role for assistant messages.
    """
    new_messages = []
    for message in messages:
        if not message.get("role"):
            message["role"] = "assistant"
        if message.get("tool_calls"):
            message["tool_calls"] = jsonify_tools(tools=message["tool_calls"])

        convert_msg_to_dict = cast(AllMessageValues, convert_to_dict(message))
        cleaned_message = cleanup_none_field_in_message(message=convert_msg_to_dict)
        new_messages.append(cleaned_message)
    return validate_chat_completion_user_messages(messages=new_messages)


def cleanup_none_field_in_message(message: AllMessageValues):
    """
    Cleans up the message by removing the none field.

    remove None fields in the message - e.g. {"function": None} - some providers raise validation errors
    """
    new_message = message.copy()
    return {k: v for k, v in new_message.items() if v is not None}


def validate_chat_completion_user_messages(messages: List[AllMessageValues]):
    """
    Ensures all user messages are valid OpenAI chat completion messages.

    Args:
        messages: List of message dictionaries
        message_content_type: Type to validate content against

    Returns:
        List[dict]: The validated messages

    Raises:
        ValueError: If any message is invalid
    """
    for idx, m in enumerate(messages):
        try:
            if m["role"] == "user":
                user_content = m.get("content")
                if user_content is not None:
                    if isinstance(user_content, str):
                        continue
                    elif isinstance(user_content, list):
                        for item in user_content:
                            if isinstance(item, dict):
                                if item.get("type") not in ValidUserMessageContentTypes:
                                    raise Exception("invalid content type")
        except Exception as e:
            if isinstance(e, KeyError):
                raise Exception(
                    f"Invalid message={m} at index {idx}. Please ensure all messages are valid OpenAI chat completion messages."
                )
            if "invalid content type" in str(e):
                raise Exception(
                    f"Invalid user message={m} at index {idx}. Please ensure all user messages are valid OpenAI chat completion messages."
                )
            else:
                raise e

    return messages


def validate_chat_completion_tool_choice(
    tool_choice: Optional[Union[dict, str]],
) -> Optional[Union[dict, str]]:
    """
    Confirm the tool choice is passed in the OpenAI format.

    Prevents user errors like: https://github.com/BerriAI/litellm/issues/7483
    """
    from litellm.types.llms.openai import (
        ChatCompletionToolChoiceObjectParam,
        ChatCompletionToolChoiceStringValues,
    )

    if tool_choice is None:
        return tool_choice
    elif isinstance(tool_choice, str):
        return tool_choice
    elif isinstance(tool_choice, dict):
        if tool_choice.get("type") is None or tool_choice.get("function") is None:
            raise Exception(
                f"Invalid tool choice, tool_choice={tool_choice}. Please ensure tool_choice follows the OpenAI spec"
            )
        return tool_choice
    raise Exception(
        f"Invalid tool choice, tool_choice={tool_choice}. Got={type(tool_choice)}. Expecting str, or dict. Please ensure tool_choice follows the OpenAI tool_choice spec"
    )


class ProviderConfigManager:
    @staticmethod
    def get_provider_chat_config(  # noqa: PLR0915
        model: str, provider: LlmProviders
    ) -> Optional[BaseConfig]:
        """
        Returns the provider config for a given provider.
        """
        if (
            provider == LlmProviders.OPENAI
            and litellm.openaiOSeriesConfig.is_model_o_series_model(model=model)
        ):
            return litellm.openaiOSeriesConfig
        elif litellm.LlmProviders.DEEPSEEK == provider:
            return litellm.DeepSeekChatConfig()
        elif litellm.LlmProviders.GROQ == provider:
            return litellm.GroqChatConfig()
        elif litellm.LlmProviders.DATABRICKS == provider:
            return litellm.DatabricksConfig()
        elif litellm.LlmProviders.XAI == provider:
            return litellm.XAIChatConfig()
        elif litellm.LlmProviders.TEXT_COMPLETION_OPENAI == provider:
            return litellm.OpenAITextCompletionConfig()
        elif litellm.LlmProviders.COHERE_CHAT == provider:
            return litellm.CohereChatConfig()
        elif litellm.LlmProviders.COHERE == provider:
            return litellm.CohereConfig()
        elif litellm.LlmProviders.SNOWFLAKE == provider:
            return litellm.SnowflakeConfig()
        elif litellm.LlmProviders.CLARIFAI == provider:
            return litellm.ClarifaiConfig()
        elif litellm.LlmProviders.ANTHROPIC == provider:
            return litellm.AnthropicConfig()
        elif litellm.LlmProviders.ANTHROPIC_TEXT == provider:
            return litellm.AnthropicTextConfig()
        elif litellm.LlmProviders.VERTEX_AI_BETA == provider:
            return litellm.VertexGeminiConfig()
        elif litellm.LlmProviders.VERTEX_AI == provider:
            if "gemini" in model:
                return litellm.VertexGeminiConfig()
            elif "claude" in model:
                return litellm.VertexAIAnthropicConfig()
            elif model in litellm.vertex_mistral_models:
                if "codestral" in model:
                    return litellm.CodestralTextCompletionConfig()
                else:
                    return litellm.MistralConfig()
            elif model in litellm.vertex_ai_ai21_models:
                return litellm.VertexAIAi21Config()
            else:  # use generic openai-like param mapping
                return litellm.VertexAILlama3Config()
        elif litellm.LlmProviders.CLOUDFLARE == provider:
            return litellm.CloudflareChatConfig()
        elif litellm.LlmProviders.SAGEMAKER_CHAT == provider:
            return litellm.SagemakerChatConfig()
        elif litellm.LlmProviders.SAGEMAKER == provider:
            return litellm.SagemakerConfig()
        elif litellm.LlmProviders.FIREWORKS_AI == provider:
            return litellm.FireworksAIConfig()
        elif litellm.LlmProviders.FRIENDLIAI == provider:
            return litellm.FriendliaiChatConfig()
        elif litellm.LlmProviders.WATSONX == provider:
            return litellm.IBMWatsonXChatConfig()
        elif litellm.LlmProviders.WATSONX_TEXT == provider:
            return litellm.IBMWatsonXAIConfig()
        elif litellm.LlmProviders.EMPOWER == provider:
            return litellm.EmpowerChatConfig()
        elif litellm.LlmProviders.GITHUB == provider:
            return litellm.GithubChatConfig()
        elif (
            litellm.LlmProviders.CUSTOM == provider
            or litellm.LlmProviders.CUSTOM_OPENAI == provider
            or litellm.LlmProviders.OPENAI_LIKE == provider
        ):
            return litellm.OpenAILikeChatConfig()
        elif litellm.LlmProviders.AIOHTTP_OPENAI == provider:
            return litellm.AiohttpOpenAIChatConfig()
        elif litellm.LlmProviders.HOSTED_VLLM == provider:
            return litellm.HostedVLLMChatConfig()
        elif litellm.LlmProviders.LM_STUDIO == provider:
            return litellm.LMStudioChatConfig()
        elif litellm.LlmProviders.GALADRIEL == provider:
            return litellm.GaladrielChatConfig()
        elif litellm.LlmProviders.REPLICATE == provider:
            return litellm.ReplicateConfig()
        elif litellm.LlmProviders.HUGGINGFACE == provider:
            return litellm.HuggingFaceChatConfig()
        elif litellm.LlmProviders.TOGETHER_AI == provider:
            return litellm.TogetherAIConfig()
        elif litellm.LlmProviders.OPENROUTER == provider:
            return litellm.OpenrouterConfig()
        elif litellm.LlmProviders.GEMINI == provider:
            return litellm.GoogleAIStudioGeminiConfig()
        elif (
            litellm.LlmProviders.AI21 == provider
            or litellm.LlmProviders.AI21_CHAT == provider
        ):
            return litellm.AI21ChatConfig()
        elif litellm.LlmProviders.AZURE == provider:
            if litellm.AzureOpenAIO1Config().is_o_series_model(model=model):
                return litellm.AzureOpenAIO1Config()
            return litellm.AzureOpenAIConfig()
        elif litellm.LlmProviders.AZURE_AI == provider:
            return litellm.AzureAIStudioConfig()
        elif litellm.LlmProviders.AZURE_TEXT == provider:
            return litellm.AzureOpenAITextConfig()
        elif litellm.LlmProviders.HOSTED_VLLM == provider:
            return litellm.HostedVLLMChatConfig()
        elif litellm.LlmProviders.NLP_CLOUD == provider:
            return litellm.NLPCloudConfig()
        elif litellm.LlmProviders.OOBABOOGA == provider:
            return litellm.OobaboogaConfig()
        elif litellm.LlmProviders.OLLAMA_CHAT == provider:
            return litellm.OllamaChatConfig()
        elif litellm.LlmProviders.DEEPINFRA == provider:
            return litellm.DeepInfraConfig()
        elif litellm.LlmProviders.PERPLEXITY == provider:
            return litellm.PerplexityChatConfig()
        elif (
            litellm.LlmProviders.MISTRAL == provider
            or litellm.LlmProviders.CODESTRAL == provider
        ):
            return litellm.MistralConfig()
        elif litellm.LlmProviders.NVIDIA_NIM == provider:
            return litellm.NvidiaNimConfig()
        elif litellm.LlmProviders.CEREBRAS == provider:
            return litellm.CerebrasConfig()
        elif litellm.LlmProviders.VOLCENGINE == provider:
            return litellm.VolcEngineConfig()
        elif litellm.LlmProviders.TEXT_COMPLETION_CODESTRAL == provider:
            return litellm.CodestralTextCompletionConfig()
        elif litellm.LlmProviders.SAMBANOVA == provider:
            return litellm.SambanovaConfig()
        elif litellm.LlmProviders.MARITALK == provider:
            return litellm.MaritalkConfig()
        elif litellm.LlmProviders.CLOUDFLARE == provider:
            return litellm.CloudflareChatConfig()
        elif litellm.LlmProviders.ANTHROPIC_TEXT == provider:
            return litellm.AnthropicTextConfig()
        elif litellm.LlmProviders.VLLM == provider:
            return litellm.VLLMConfig()
        elif litellm.LlmProviders.OLLAMA == provider:
            return litellm.OllamaConfig()
        elif litellm.LlmProviders.PREDIBASE == provider:
            return litellm.PredibaseConfig()
        elif litellm.LlmProviders.TRITON == provider:
            return litellm.TritonConfig()
        elif litellm.LlmProviders.PETALS == provider:
            return litellm.PetalsConfig()
        elif litellm.LlmProviders.BEDROCK == provider:
            bedrock_route = BedrockModelInfo.get_bedrock_route(model)
            bedrock_invoke_provider = litellm.BedrockLLM.get_bedrock_invoke_provider(
                model=model
            )
            base_model = BedrockModelInfo.get_base_model(model)

            if bedrock_route == "converse" or bedrock_route == "converse_like":
                return litellm.AmazonConverseConfig()
            elif bedrock_invoke_provider == "amazon":  # amazon titan llms
                return litellm.AmazonTitanConfig()
            elif bedrock_invoke_provider == "anthropic":
                if base_model.startswith("anthropic.claude-3"):
                    return litellm.AmazonAnthropicClaude3Config()
                else:
                    return litellm.AmazonAnthropicConfig()
            elif (
                bedrock_invoke_provider == "meta" or bedrock_invoke_provider == "llama"
            ):  # amazon / meta llms
                return litellm.AmazonLlamaConfig()
            elif bedrock_invoke_provider == "ai21":  # ai21 llms
                return litellm.AmazonAI21Config()
            elif bedrock_invoke_provider == "cohere":  # cohere models on bedrock
                return litellm.AmazonCohereConfig()
            elif bedrock_invoke_provider == "mistral":  # mistral models on bedrock
                return litellm.AmazonMistralConfig()
            elif bedrock_invoke_provider == "deepseek_r1":  # deepseek models on bedrock
                return litellm.AmazonDeepSeekR1Config()
            elif bedrock_invoke_provider == "nova":
                return litellm.AmazonInvokeNovaConfig()
            else:
                return litellm.AmazonInvokeConfig()
<<<<<<< HEAD
        elif litellm.LlmProviders.NETMIND == provider:
            return litellm.NetmindChatConfig()
        return litellm.OpenAIGPTConfig()
=======
        elif litellm.LlmProviders.LITELLM_PROXY == provider:
            return litellm.LiteLLMProxyChatConfig()
        elif litellm.LlmProviders.OPENAI == provider:
            return litellm.OpenAIGPTConfig()
        return None
>>>>>>> 16401711

    @staticmethod
    def get_provider_embedding_config(
        model: str,
        provider: LlmProviders,
    ) -> BaseEmbeddingConfig:
        if litellm.LlmProviders.VOYAGE == provider:
            return litellm.VoyageEmbeddingConfig()
        elif litellm.LlmProviders.TRITON == provider:
            return litellm.TritonEmbeddingConfig()
        elif litellm.LlmProviders.WATSONX == provider:
            return litellm.IBMWatsonXEmbeddingConfig()
        elif litellm.LlmProviders.INFINITY == provider:
            return litellm.InfinityEmbeddingConfig()
        raise ValueError(f"Provider {provider.value} does not support embedding config")

    @staticmethod
    def get_provider_rerank_config(
        model: str,
        provider: LlmProviders,
        api_base: Optional[str],
        present_version_params: List[str],
    ) -> BaseRerankConfig:
        if litellm.LlmProviders.COHERE == provider:
            if should_use_cohere_v1_client(api_base, present_version_params):
                return litellm.CohereRerankConfig()
            else:
                return litellm.CohereRerankV2Config()
        elif litellm.LlmProviders.AZURE_AI == provider:
            return litellm.AzureAIRerankConfig()
        elif litellm.LlmProviders.INFINITY == provider:
            return litellm.InfinityRerankConfig()
        elif litellm.LlmProviders.JINA_AI == provider:
            return litellm.JinaAIRerankConfig()
        return litellm.CohereRerankConfig()

    @staticmethod
    def get_provider_anthropic_messages_config(
        model: str,
        provider: LlmProviders,
    ) -> Optional[BaseAnthropicMessagesConfig]:
        if litellm.LlmProviders.ANTHROPIC == provider:
            return litellm.AnthropicMessagesConfig()
        return None

    @staticmethod
    def get_provider_audio_transcription_config(
        model: str,
        provider: LlmProviders,
    ) -> Optional[BaseAudioTranscriptionConfig]:
        if litellm.LlmProviders.FIREWORKS_AI == provider:
            return litellm.FireworksAIAudioTranscriptionConfig()
        elif litellm.LlmProviders.DEEPGRAM == provider:
            return litellm.DeepgramAudioTranscriptionConfig()
        elif litellm.LlmProviders.OPENAI == provider:
            if "gpt-4o" in model:
                return litellm.OpenAIGPTAudioTranscriptionConfig()
            else:
                return litellm.OpenAIWhisperAudioTranscriptionConfig()
        return None

    @staticmethod
    def get_provider_responses_api_config(
        provider: LlmProviders,
        model: Optional[str] = None,
    ) -> Optional[BaseResponsesAPIConfig]:
        if litellm.LlmProviders.OPENAI == provider:
            return litellm.OpenAIResponsesAPIConfig()
        elif litellm.LlmProviders.AZURE == provider:
            return litellm.AzureOpenAIResponsesAPIConfig()
        return None

    @staticmethod
    def get_provider_text_completion_config(
        model: str,
        provider: LlmProviders,
    ) -> BaseTextCompletionConfig:
        if LlmProviders.FIREWORKS_AI == provider:
            return litellm.FireworksAITextCompletionConfig()
        elif LlmProviders.TOGETHER_AI == provider:
            return litellm.TogetherAITextCompletionConfig()
        return litellm.OpenAITextCompletionConfig()

    @staticmethod
    def get_provider_model_info(
        model: Optional[str],
        provider: LlmProviders,
    ) -> Optional[BaseLLMModelInfo]:
        if LlmProviders.FIREWORKS_AI == provider:
            return litellm.FireworksAIConfig()
        elif LlmProviders.OPENAI == provider:
            return litellm.OpenAIGPTConfig()
        elif LlmProviders.GEMINI == provider:
            return litellm.GeminiModelInfo()
        elif LlmProviders.LITELLM_PROXY == provider:
            return litellm.LiteLLMProxyChatConfig()
        elif LlmProviders.TOPAZ == provider:
            return litellm.TopazModelInfo()
        elif LlmProviders.ANTHROPIC == provider:
            return litellm.AnthropicModelInfo()
        elif LlmProviders.XAI == provider:
            return litellm.XAIModelInfo()
        elif LlmProviders.VLLM == provider:
            from litellm.llms.vllm.common_utils import (
                VLLMModelInfo,  # experimental approach, to reduce bloat on __init__.py
            )

            return VLLMModelInfo()
        return None

    @staticmethod
    def get_provider_image_variation_config(
        model: str,
        provider: LlmProviders,
    ) -> Optional[BaseImageVariationConfig]:
        if LlmProviders.OPENAI == provider:
            return litellm.OpenAIImageVariationConfig()
        elif LlmProviders.TOPAZ == provider:
            return litellm.TopazImageVariationConfig()
        return None

    @staticmethod
    def get_provider_files_config(
        model: str,
        provider: LlmProviders,
    ) -> Optional[BaseFilesConfig]:
        if LlmProviders.GEMINI == provider:
            from litellm.llms.gemini.files.transformation import (
                GoogleAIStudioFilesHandler,  # experimental approach, to reduce bloat on __init__.py
            )

            return GoogleAIStudioFilesHandler()
        elif LlmProviders.VERTEX_AI == provider:
            from litellm.llms.vertex_ai.files.transformation import VertexAIFilesConfig

            return VertexAIFilesConfig()
        return None


def get_end_user_id_for_cost_tracking(
    litellm_params: dict,
    service_type: Literal["litellm_logging", "prometheus"] = "litellm_logging",
) -> Optional[str]:
    """
    Used for enforcing `disable_end_user_cost_tracking` param.

    service_type: "litellm_logging" or "prometheus" - used to allow prometheus only disable cost tracking.
    """
    _metadata = cast(dict, litellm_params.get("metadata", {}) or {})

    end_user_id = cast(
        Optional[str],
        litellm_params.get("user_api_key_end_user_id")
        or _metadata.get("user_api_key_end_user_id"),
    )
    if litellm.disable_end_user_cost_tracking:
        return None
    if (
        service_type == "prometheus"
        and litellm.disable_end_user_cost_tracking_prometheus_only
    ):
        return None
    return end_user_id


def should_use_cohere_v1_client(
    api_base: Optional[str], present_version_params: List[str]
):
    if not api_base:
        return False
    uses_v1_params = ("max_chunks_per_doc" in present_version_params) and (
        "max_tokens_per_doc" not in present_version_params
    )
    return api_base.endswith("/v1/rerank") or (
        uses_v1_params and not api_base.endswith("/v2/rerank")
    )


def is_prompt_caching_valid_prompt(
    model: str,
    messages: Optional[List[AllMessageValues]],
    tools: Optional[List[ChatCompletionToolParam]] = None,
    custom_llm_provider: Optional[str] = None,
) -> bool:
    """
    Returns true if the prompt is valid for prompt caching.

    OpenAI + Anthropic providers have a minimum token count of 1024 for prompt caching.
    """
    try:
        if messages is None and tools is None:
            return False
        if custom_llm_provider is not None and not model.startswith(
            custom_llm_provider
        ):
            model = custom_llm_provider + "/" + model
        token_count = token_counter(
            messages=messages,
            tools=tools,
            model=model,
            use_default_image_token_count=True,
        )
        return token_count >= MINIMUM_PROMPT_CACHE_TOKEN_COUNT
    except Exception as e:
        verbose_logger.error(f"Error in is_prompt_caching_valid_prompt: {e}")
        return False


def extract_duration_from_srt_or_vtt(srt_or_vtt_content: str) -> Optional[float]:
    """
    Extracts the total duration (in seconds) from SRT or VTT content.

    Args:
        srt_or_vtt_content (str): The content of an SRT or VTT file as a string.

    Returns:
        Optional[float]: The total duration in seconds, or None if no timestamps are found.
    """
    # Regular expression to match timestamps in the format "hh:mm:ss,ms" or "hh:mm:ss.ms"
    timestamp_pattern = r"(\d{2}):(\d{2}):(\d{2})[.,](\d{3})"

    timestamps = re.findall(timestamp_pattern, srt_or_vtt_content)

    if not timestamps:
        return None

    # Convert timestamps to seconds and find the max (end time)
    durations = []
    for match in timestamps:
        hours, minutes, seconds, milliseconds = map(int, match)
        total_seconds = hours * 3600 + minutes * 60 + seconds + milliseconds / 1000.0
        durations.append(total_seconds)

    return max(durations) if durations else None


import httpx


def _add_path_to_api_base(api_base: str, ending_path: str) -> str:
    """
    Adds an ending path to an API base URL while preventing duplicate path segments.

    Args:
        api_base: Base URL string
        ending_path: Path to append to the base URL

    Returns:
        Modified URL string with proper path handling
    """
    original_url = httpx.URL(api_base)
    base_url = original_url.copy_with(params={})  # Removes query params
    base_path = original_url.path.rstrip("/")
    end_path = ending_path.lstrip("/")

    # Split paths into segments
    base_segments = [s for s in base_path.split("/") if s]
    end_segments = [s for s in end_path.split("/") if s]

    # Find overlapping segments from the end of base_path and start of ending_path
    final_segments = []
    for i in range(len(base_segments)):
        if base_segments[i:] == end_segments[: len(base_segments) - i]:
            final_segments = base_segments[:i] + end_segments
            break
    else:
        # No overlap found, just combine all segments
        final_segments = base_segments + end_segments

    # Construct the new path
    modified_path = "/" + "/".join(final_segments)
    modified_url = base_url.copy_with(path=modified_path)

    # Re-add the original query parameters
    return str(modified_url.copy_with(params=original_url.params))


def get_non_default_completion_params(kwargs: dict) -> dict:
    openai_params = litellm.OPENAI_CHAT_COMPLETION_PARAMS
    default_params = openai_params + all_litellm_params
    non_default_params = {
        k: v for k, v in kwargs.items() if k not in default_params
    }  # model-specific params - pass them straight to the model/provider
    return non_default_params


def add_openai_metadata(metadata: dict) -> dict:
    """
    Add metadata to openai optional parameters, excluding hidden params.

    OpenAI 'metadata' only supports string values.

    Args:
        params (dict): Dictionary of API parameters
        metadata (dict, optional): Metadata to include in the request

    Returns:
        dict: Updated parameters dictionary with visible metadata only
    """
    if metadata is None:
        return None
    # Only include non-hidden parameters
    visible_metadata = {
        k: v
        for k, v in metadata.items()
        if k != "hidden_params" and isinstance(v, (str))
    }

    return visible_metadata.copy()


def return_raw_request(endpoint: CallTypes, kwargs: dict) -> RawRequestTypedDict:
    """
    Return the json str of the request

    This is currently in BETA, and tested for `/chat/completions` -> `litellm.completion` calls.
    """
    from datetime import datetime

    from litellm.litellm_core_utils.litellm_logging import Logging

    litellm_logging_obj = Logging(
        model="gpt-3.5-turbo",
        messages=[{"role": "user", "content": "hi"}],
        stream=False,
        call_type="acompletion",
        litellm_call_id="1234",
        start_time=datetime.now(),
        function_id="1234",
        log_raw_request_response=True,
    )

    llm_api_endpoint = getattr(litellm, endpoint.value)

    received_exception = ""

    try:
        llm_api_endpoint(
            **kwargs,
            litellm_logging_obj=litellm_logging_obj,
            api_key="my-fake-api-key",  # 👈 ensure the request fails
        )
    except Exception as e:
        received_exception = str(e)

    raw_request_typed_dict = litellm_logging_obj.model_call_details.get(
        "raw_request_typed_dict"
    )
    if raw_request_typed_dict:
        return cast(RawRequestTypedDict, raw_request_typed_dict)
    else:
        return RawRequestTypedDict(
            error=received_exception,
        )


def jsonify_tools(tools: List[Any]) -> List[Dict]:
    """
    Fixes https://github.com/BerriAI/litellm/issues/9321

    Where user passes in a pydantic base model
    """
    new_tools: List[Dict] = []
    for tool in tools:
        if isinstance(tool, BaseModel):
            tool = tool.model_dump(exclude_none=True)
        elif isinstance(tool, dict):
            tool = tool.copy()
        if isinstance(tool, dict):
            new_tools.append(tool)
    return new_tools<|MERGE_RESOLUTION|>--- conflicted
+++ resolved
@@ -6583,17 +6583,14 @@
                 return litellm.AmazonInvokeNovaConfig()
             else:
                 return litellm.AmazonInvokeConfig()
-<<<<<<< HEAD
         elif litellm.LlmProviders.NETMIND == provider:
             return litellm.NetmindChatConfig()
         return litellm.OpenAIGPTConfig()
-=======
         elif litellm.LlmProviders.LITELLM_PROXY == provider:
             return litellm.LiteLLMProxyChatConfig()
         elif litellm.LlmProviders.OPENAI == provider:
             return litellm.OpenAIGPTConfig()
         return None
->>>>>>> 16401711
 
     @staticmethod
     def get_provider_embedding_config(
