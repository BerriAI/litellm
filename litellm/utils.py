--- conflicted
+++ resolved
@@ -6912,13 +6912,10 @@
             return litellm.OpenAIGPTConfig()
         elif litellm.LlmProviders.NSCALE == provider:
             return litellm.NscaleConfig()
-<<<<<<< HEAD
         elif litellm.LlmProviders.OCI == provider:
             return litellm.OCIChatConfig()
-=======
         elif litellm.LlmProviders.HYPERBOLIC == provider:
             return litellm.HyperbolicChatConfig()
->>>>>>> 8f7d896e
         return None
 
     @staticmethod
