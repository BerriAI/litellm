# +-----------------------------------------------+
# |                                               |
# |           Give Feedback / Get Help            |
# | https://github.com/BerriAI/litellm/issues/new |
# |                                               |
# +-----------------------------------------------+
#
#  Thank you users! We ❤️ you! - Krrish & Ishaan

import ast
import asyncio
import base64
import binascii
import copy
import datetime
import hashlib
import inspect
import io
import itertools
import json
import logging
import os
import random  # type: ignore
import re
import struct
import subprocess

# What is this?
## Generic utils.py file. Problem-specific utils (e.g. 'cost calculation), should all be in `litellm_core_utils/`.
import sys
import textwrap
import threading
import time
import traceback
from dataclasses import dataclass, field
from functools import lru_cache, wraps
from importlib import resources
from inspect import iscoroutine
from os.path import abspath, dirname, join

import aiohttp
import dotenv
import fastuuid as uuid
import httpx
import openai
import tiktoken
from httpx import Proxy
from httpx._utils import get_environment_proxies
from openai.lib import _parsing, _pydantic
from openai.types.chat.completion_create_params import ResponseFormat
from pydantic import BaseModel
from tiktoken import Encoding
from tokenizers import Tokenizer

import litellm
import litellm._service_logger  # for storing API inputs, outputs, and metadata
import litellm.litellm_core_utils
import litellm.litellm_core_utils.audio_utils.utils
import litellm.litellm_core_utils.json_validation_rule
import litellm.llms
import litellm.llms.gemini
# Import cached imports utilities
from litellm.litellm_core_utils.cached_imports import (
    get_coroutine_checker,
    get_litellm_logging_class,
    get_set_callbacks,
)
from litellm.caching._internal_lru_cache import lru_cache_wrapper
from litellm.caching.caching import DualCache
from litellm.caching.caching_handler import CachingHandlerResponse, LLMCachingHandler
from litellm.constants import (
    DEFAULT_CHAT_COMPLETION_PARAM_VALUES,
    DEFAULT_EMBEDDING_PARAM_VALUES,
    DEFAULT_MAX_LRU_CACHE_SIZE,
    DEFAULT_TRIM_RATIO,
    FUNCTION_DEFINITION_TOKEN_COUNT,
    INITIAL_RETRY_DELAY,
    JITTER,
    MAX_RETRY_DELAY,
    MAX_TOKEN_TRIMMING_ATTEMPTS,
    MINIMUM_PROMPT_CACHE_TOKEN_COUNT,
    OPENAI_EMBEDDING_PARAMS,
    TOOL_CHOICE_OBJECT_TOKEN_COUNT,
)
from litellm.integrations.custom_guardrail import CustomGuardrail
from litellm.integrations.custom_logger import CustomLogger
from litellm.integrations.vector_store_integrations.base_vector_store import (
    BaseVectorStore,
)
from litellm.litellm_core_utils.core_helpers import (
    map_finish_reason,
    process_response_headers,
)
from litellm.litellm_core_utils.credential_accessor import CredentialAccessor
from litellm.litellm_core_utils.default_encoding import encoding
from litellm.litellm_core_utils.exception_mapping_utils import (
    _get_response_headers,
    exception_type,
    get_error_message,
)
from litellm.litellm_core_utils.get_litellm_params import (
    _get_base_model_from_litellm_call_metadata,
    get_litellm_params,
)
from litellm.litellm_core_utils.get_llm_provider_logic import (
    _is_non_openai_azure_model,
    get_llm_provider,
)
from litellm.litellm_core_utils.get_supported_openai_params import (
    get_supported_openai_params,
)
from litellm.litellm_core_utils.llm_request_utils import _ensure_extra_body_is_safe
from litellm.litellm_core_utils.llm_response_utils.convert_dict_to_response import (
    LiteLLMResponseObjectHandler,
    _handle_invalid_parallel_tool_calls,
    convert_to_model_response_object,
    convert_to_streaming_response,
    convert_to_streaming_response_async,
)
from litellm.litellm_core_utils.llm_response_utils.get_api_base import get_api_base
from litellm.litellm_core_utils.llm_response_utils.get_formatted_prompt import (
    get_formatted_prompt,
)
from litellm.litellm_core_utils.llm_response_utils.get_headers import (
    get_response_headers,
)
from litellm.litellm_core_utils.llm_response_utils.response_metadata import (
    ResponseMetadata,
)
from litellm.litellm_core_utils.prompt_templates.common_utils import (
    _parse_content_for_reasoning,
)
from litellm.litellm_core_utils.redact_messages import (
    LiteLLMLoggingObject,
    redact_message_input_output_from_logging,
)
from litellm.litellm_core_utils.rules import Rules
from litellm.litellm_core_utils.streaming_handler import CustomStreamWrapper
from litellm.litellm_core_utils.token_counter import get_modified_max_tokens
from litellm.llms.base_llm.google_genai.transformation import (
    BaseGoogleGenAIGenerateContentConfig,
)
from litellm.llms.bedrock.common_utils import BedrockModelInfo
from litellm.llms.custom_httpx.http_handler import AsyncHTTPHandler, HTTPHandler
from litellm.router_utils.get_retry_from_policy import (
    get_num_retries_from_retry_policy,
    reset_retry_policy,
)
from litellm.secret_managers.main import get_secret
from litellm.types.llms.anthropic import (
    ANTHROPIC_API_ONLY_HEADERS,
    AnthropicThinkingParam,
)
from litellm.types.llms.openai import (
    AllMessageValues,
    AllPromptValues,
    ChatCompletionAssistantToolCall,
    ChatCompletionNamedToolChoiceParam,
    ChatCompletionToolParam,
    ChatCompletionToolParamFunctionChunk,
    OpenAITextCompletionUserMessage,
    OpenAIWebSearchOptions,
)
from litellm.types.rerank import RerankResponse
from litellm.types.utils import FileTypes  # type: ignore
from litellm.types.utils import (
    OPENAI_RESPONSE_HEADERS,
    CallTypes,
    ChatCompletionDeltaToolCall,
    ChatCompletionMessageToolCall,
    Choices,
    CostPerToken,
    CredentialItem,
    CustomHuggingfaceTokenizer,
    Delta,
    Embedding,
    EmbeddingResponse,
    Function,
    ImageResponse,
    LlmProviders,
    LlmProvidersSet,
    LLMResponseTypes,
    Message,
    ModelInfo,
    ModelInfoBase,
    ModelResponse,
    ModelResponseStream,
    ProviderField,
    ProviderSpecificModelInfo,
    RawRequestTypedDict,
    SelectTokenizerResponse,
    StreamingChoices,
    TextChoices,
    TextCompletionResponse,
    TranscriptionResponse,
    Usage,
    all_litellm_params,
)

try:
    # Python 3.9+
    with resources.files("litellm.litellm_core_utils.tokenizers").joinpath(
        "anthropic_tokenizer.json"
    ).open("r", encoding="utf-8") as f:
        json_data = json.load(f)
except (ImportError, AttributeError, TypeError):
    with resources.open_text(
        "litellm.litellm_core_utils.tokenizers", "anthropic_tokenizer.json"
    ) as f:
        json_data = json.load(f)

# Convert to str (if necessary)
claude_json_str = json.dumps(json_data)
import importlib.metadata
from typing import (
    TYPE_CHECKING,
    Any,
    Callable,
    Dict,
    Iterable,
    List,
    Literal,
    Optional,
    Tuple,
    Type,
    Union,
    cast,
    get_args,
)


from openai import OpenAIError as OriginalError

from litellm.litellm_core_utils.thread_pool_executor import executor
from litellm.litellm_core_utils.token_counter import token_counter as token_counter_new
from litellm.llms.base_llm.anthropic_messages.transformation import (
    BaseAnthropicMessagesConfig,
)
from litellm.llms.base_llm.audio_transcription.transformation import (
    BaseAudioTranscriptionConfig,
)
from litellm.llms.base_llm.base_utils import (
    BaseLLMModelInfo,
    type_to_response_format_param,
)
from litellm.llms.base_llm.batches.transformation import BaseBatchesConfig
from litellm.llms.base_llm.chat.transformation import BaseConfig
from litellm.llms.base_llm.completion.transformation import BaseTextCompletionConfig
from litellm.llms.base_llm.embedding.transformation import BaseEmbeddingConfig
from litellm.llms.base_llm.files.transformation import BaseFilesConfig
from litellm.llms.base_llm.image_edit.transformation import BaseImageEditConfig
from litellm.llms.base_llm.image_generation.transformation import (
    BaseImageGenerationConfig,
)
from litellm.llms.base_llm.image_variations.transformation import (
    BaseImageVariationConfig,
)
from litellm.llms.base_llm.passthrough.transformation import BasePassthroughConfig
from litellm.llms.base_llm.realtime.transformation import BaseRealtimeConfig
from litellm.llms.base_llm.rerank.transformation import BaseRerankConfig
from litellm.llms.base_llm.responses.transformation import BaseResponsesAPIConfig
from litellm.llms.base_llm.vector_store.transformation import BaseVectorStoreConfig

from ._logging import _is_debugging_on, verbose_logger
from .caching.caching import (
    AzureBlobCache,
    Cache,
    QdrantSemanticCache,
    RedisCache,
    RedisSemanticCache,
    S3Cache,
)
from .exceptions import (
    APIConnectionError,
    APIError,
    AuthenticationError,
    BadRequestError,
    BudgetExceededError,
    ContentPolicyViolationError,
    ContextWindowExceededError,
    NotFoundError,
    OpenAIError,
    PermissionDeniedError,
    RateLimitError,
    ServiceUnavailableError,
    Timeout,
    UnprocessableEntityError,
    UnsupportedParamsError,
)
from .proxy._types import AllowedModelRegion, KeyManagementSystem
from .types.llms.openai import (
    ChatCompletionDeltaToolCallChunk,
    ChatCompletionToolCallChunk,
    ChatCompletionToolCallFunctionChunk,
)
from .types.router import LiteLLM_Params

####### ENVIRONMENT VARIABLES ####################
# Adjust to your specific application needs / system capabilities.
sentry_sdk_instance = None
capture_exception = None
add_breadcrumb = None
posthog = None
slack_app = None
alerts_channel = None
heliconeLogger = None
athinaLogger = None
promptLayerLogger = None
langsmithLogger = None
logfireLogger = None
weightsBiasesLogger = None
customLogger = None
langFuseLogger = None
openMeterLogger = None
lagoLogger = None
dataDogLogger = None
prometheusLogger = None
dynamoLogger = None
s3Logger = None
greenscaleLogger = None
lunaryLogger = None
aispendLogger = None
supabaseClient = None
callback_list: Optional[List[str]] = []
user_logger_fn = None
additional_details: Optional[Dict[str, str]] = {}
local_cache: Optional[Dict[str, str]] = {}
last_fetched_at = None
last_fetched_at_keys = None
######## Model Response #########################

# All liteLLM Model responses will be in this format, Follows the OpenAI Format
# https://docs.litellm.ai/docs/completion/output
# {
#   'choices': [
#      {
#         'finish_reason': 'stop',
#         'index': 0,
#         'message': {
#            'role': 'assistant',
#             'content': " I'm doing well, thank you for asking. I am Claude, an AI assistant created by Anthropic."
#         }
#       }
#     ],
#  'created': 1691429984.3852863,
#  'model': 'claude-instant-1',
#  'usage': {'prompt_tokens': 18, 'completion_tokens': 23, 'total_tokens': 41}
# }


############################################################
def print_verbose(
    print_statement,
    logger_only: bool = False,
    log_level: Literal["DEBUG", "INFO", "ERROR"] = "DEBUG",
):
    try:
        if log_level == "DEBUG":
            verbose_logger.debug(print_statement)
        elif log_level == "INFO":
            verbose_logger.info(print_statement)
        elif log_level == "ERROR":
            verbose_logger.error(print_statement)
        if litellm.set_verbose is True and logger_only is False:
            print(print_statement)  # noqa
    except Exception:
        pass


####### CLIENT ###################
# make it easy to log if completion/embedding runs succeeded or failed + see what happened | Non-Blocking
def custom_llm_setup():
    """
    Add custom_llm provider to provider list
    """
    for custom_llm in litellm.custom_provider_map:
        if custom_llm["provider"] not in litellm.provider_list:
            litellm.provider_list.append(custom_llm["provider"])

        if custom_llm["provider"] not in litellm._custom_providers:
            litellm._custom_providers.append(custom_llm["provider"])


def _add_custom_logger_callback_to_specific_event(
    callback: str, logging_event: Literal["success", "failure"]
) -> None:
    """
    Add a custom logger callback to the specific event
    """
    from litellm import _custom_logger_compatible_callbacks_literal
    from litellm.litellm_core_utils.litellm_logging import (
        _init_custom_logger_compatible_class,
    )

    if callback not in litellm._known_custom_logger_compatible_callbacks:
        verbose_logger.debug(
            f"Callback {callback} is not a valid custom logger compatible callback. Known list - {litellm._known_custom_logger_compatible_callbacks}"
        )
        return

    callback_class = _init_custom_logger_compatible_class(
        cast(_custom_logger_compatible_callbacks_literal, callback),
        internal_usage_cache=None,
        llm_router=None,
    )

    if callback_class:
        if (
            logging_event == "success"
            and _custom_logger_class_exists_in_success_callbacks(callback_class)
            is False
        ):
            litellm.logging_callback_manager.add_litellm_success_callback(
                callback_class
            )
            litellm.logging_callback_manager.add_litellm_async_success_callback(
                callback_class
            )
            if callback in litellm.success_callback:
                litellm.success_callback.remove(
                    callback
                )  # remove the string from the callback list
            if callback in litellm._async_success_callback:
                litellm._async_success_callback.remove(
                    callback
                )  # remove the string from the callback list
        elif (
            logging_event == "failure"
            and _custom_logger_class_exists_in_failure_callbacks(callback_class)
            is False
        ):
            litellm.logging_callback_manager.add_litellm_failure_callback(
                callback_class
            )
            litellm.logging_callback_manager.add_litellm_async_failure_callback(
                callback_class
            )
            if callback in litellm.failure_callback:
                litellm.failure_callback.remove(
                    callback
                )  # remove the string from the callback list
            if callback in litellm._async_failure_callback:
                litellm._async_failure_callback.remove(
                    callback
                )  # remove the string from the callback list


def _custom_logger_class_exists_in_success_callbacks(
    callback_class: CustomLogger,
) -> bool:
    """
    Returns True if an instance of the custom logger exists in litellm.success_callback or litellm._async_success_callback

    e.g if `LangfusePromptManagement` is passed in, it will return True if an instance of `LangfusePromptManagement` exists in litellm.success_callback or litellm._async_success_callback

    Prevents double adding a custom logger callback to the litellm callbacks
    """
    return any(
        isinstance(cb, type(callback_class))
        for cb in litellm.success_callback + litellm._async_success_callback
    )


def _custom_logger_class_exists_in_failure_callbacks(
    callback_class: CustomLogger,
) -> bool:
    """
    Returns True if an instance of the custom logger exists in litellm.failure_callback or litellm._async_failure_callback

    e.g if `LangfusePromptManagement` is passed in, it will return True if an instance of `LangfusePromptManagement` exists in litellm.failure_callback or litellm._async_failure_callback

    Prevents double adding a custom logger callback to the litellm callbacks
    """
    return any(
        isinstance(cb, type(callback_class))
        for cb in litellm.failure_callback + litellm._async_failure_callback
    )


def get_request_guardrails(kwargs: Dict[str, Any]) -> List[str]:
    """
    Get the request guardrails from the kwargs
    """
    metadata = kwargs.get("metadata") or {}
    requester_metadata = metadata.get("requester_metadata") or {}
    applied_guardrails = requester_metadata.get("guardrails") or []
    return applied_guardrails


def get_applied_guardrails(kwargs: Dict[str, Any]) -> List[str]:
    """
    - Add 'default_on' guardrails to the list
    - Add request guardrails to the list
    """

    request_guardrails = get_request_guardrails(kwargs)
    applied_guardrails = []
    for callback in litellm.callbacks:
        if callback is not None and isinstance(callback, CustomGuardrail):
            if callback.guardrail_name is not None:
                if callback.default_on is True:
                    applied_guardrails.append(callback.guardrail_name)
                elif callback.guardrail_name in request_guardrails:
                    applied_guardrails.append(callback.guardrail_name)

    return applied_guardrails


def load_credentials_from_list(kwargs: dict):
    """
    Updates kwargs with the credentials if credential_name in kwarg
    """
    credential_name = kwargs.get("litellm_credential_name")
    if credential_name and litellm.credential_list:
        credential_accessor = CredentialAccessor.get_credential_values(credential_name)
        for key, value in credential_accessor.items():
            if key not in kwargs:
                kwargs[key] = value


def get_dynamic_callbacks(
    dynamic_callbacks: Optional[List[Union[str, Callable, CustomLogger]]],
) -> List:
    returned_callbacks = litellm.callbacks.copy()
    if dynamic_callbacks:
        returned_callbacks.extend(dynamic_callbacks)  # type: ignore
    return returned_callbacks





def function_setup(  # noqa: PLR0915
    original_function: str, rules_obj, start_time, *args, **kwargs
):  # just run once to check if user wants to send their data anywhere - PostHog/Sentry/Slack/etc.
    ### NOTICES ###
    if litellm.set_verbose is True:
        verbose_logger.warning(
            "`litellm.set_verbose` is deprecated. Please set `os.environ['LITELLM_LOG'] = 'DEBUG'` for debug logs."
        )
    try:
        global callback_list, add_breadcrumb, user_logger_fn, Logging

        ## CUSTOM LLM SETUP ##
        custom_llm_setup()

        ## GET APPLIED GUARDRAILS
        applied_guardrails = get_applied_guardrails(kwargs)

        ## LOGGING SETUP
        function_id: Optional[str] = kwargs["id"] if "id" in kwargs else None

        ## DYNAMIC CALLBACKS ##
        dynamic_callbacks: Optional[List[Union[str, Callable, CustomLogger]]] = (
            kwargs.pop("callbacks", None)
        )
        all_callbacks = get_dynamic_callbacks(dynamic_callbacks=dynamic_callbacks)

        if len(all_callbacks) > 0:
            for callback in all_callbacks:
                # check if callback is a string - e.g. "lago", "openmeter"
                if isinstance(callback, str):
                    callback = litellm.litellm_core_utils.litellm_logging._init_custom_logger_compatible_class(  # type: ignore
                        callback, internal_usage_cache=None, llm_router=None  # type: ignore
                    )
                    if callback is None or any(
                        isinstance(cb, type(callback))
                        for cb in litellm._async_success_callback
                    ):  # don't double add a callback
                        continue
                if callback not in litellm.input_callback:
                    litellm.input_callback.append(callback)  # type: ignore
                if callback not in litellm.success_callback:
                    litellm.logging_callback_manager.add_litellm_success_callback(callback)  # type: ignore
                if callback not in litellm.failure_callback:
                    litellm.logging_callback_manager.add_litellm_failure_callback(callback)  # type: ignore
                if callback not in litellm._async_success_callback:
                    litellm.logging_callback_manager.add_litellm_async_success_callback(callback)  # type: ignore
                if callback not in litellm._async_failure_callback:
                    litellm.logging_callback_manager.add_litellm_async_failure_callback(callback)  # type: ignore
            print_verbose(
                f"Initialized litellm callbacks, Async Success Callbacks: {litellm._async_success_callback}"
            )

        if (
            len(litellm.input_callback) > 0
            or len(litellm.success_callback) > 0
            or len(litellm.failure_callback) > 0
        ) and len(
            callback_list  # type: ignore
        ) == 0:  # type: ignore
            callback_list = list(
                set(
                    litellm.input_callback  # type: ignore
                    + litellm.success_callback
                    + litellm.failure_callback
                )
            )
            get_set_callbacks()(callback_list=callback_list, function_id=function_id)
        ## ASYNC CALLBACKS
        if len(litellm.input_callback) > 0:
            removed_async_items = []
            for index, callback in enumerate(litellm.input_callback):  # type: ignore
                if get_coroutine_checker().is_async_callable(callback):
                    litellm._async_input_callback.append(callback)
                    removed_async_items.append(index)

            # Pop the async items from input_callback in reverse order to avoid index issues
            for index in reversed(removed_async_items):
                litellm.input_callback.pop(index)
        if len(litellm.success_callback) > 0:
            removed_async_items = []
            for index, callback in enumerate(litellm.success_callback):  # type: ignore
                if get_coroutine_checker().is_async_callable(callback):
                    litellm.logging_callback_manager.add_litellm_async_success_callback(
                        callback
                    )
                    removed_async_items.append(index)
                elif callback == "dynamodb" or callback == "openmeter":
                    # dynamo is an async callback, it's used for the proxy and needs to be async
                    # we only support async dynamo db logging for acompletion/aembedding since that's used on proxy
                    litellm.logging_callback_manager.add_litellm_async_success_callback(
                        callback
                    )
                    removed_async_items.append(index)
                elif (
                    callback in litellm._known_custom_logger_compatible_callbacks
                    and isinstance(callback, str)
                ):
                    _add_custom_logger_callback_to_specific_event(callback, "success")

            # Pop the async items from success_callback in reverse order to avoid index issues
            for index in reversed(removed_async_items):
                litellm.success_callback.pop(index)

        if len(litellm.failure_callback) > 0:
            removed_async_items = []
            for index, callback in enumerate(litellm.failure_callback):  # type: ignore
                if get_coroutine_checker().is_async_callable(callback):
                    litellm.logging_callback_manager.add_litellm_async_failure_callback(
                        callback
                    )
                    removed_async_items.append(index)
                elif (
                    callback in litellm._known_custom_logger_compatible_callbacks
                    and isinstance(callback, str)
                ):
                    _add_custom_logger_callback_to_specific_event(callback, "failure")

            # Pop the async items from failure_callback in reverse order to avoid index issues
            for index in reversed(removed_async_items):
                litellm.failure_callback.pop(index)
        ### DYNAMIC CALLBACKS ###
        dynamic_success_callbacks: Optional[
            List[Union[str, Callable, CustomLogger]]
        ] = None
        dynamic_async_success_callbacks: Optional[
            List[Union[str, Callable, CustomLogger]]
        ] = None
        dynamic_failure_callbacks: Optional[
            List[Union[str, Callable, CustomLogger]]
        ] = None
        dynamic_async_failure_callbacks: Optional[
            List[Union[str, Callable, CustomLogger]]
        ] = None
        if kwargs.get("success_callback", None) is not None and isinstance(
            kwargs["success_callback"], list
        ):
            removed_async_items = []
            for index, callback in enumerate(kwargs["success_callback"]):
                if (
                    get_coroutine_checker().is_async_callable(callback)
                    or callback == "dynamodb"
                    or callback == "s3"
                ):
                    if dynamic_async_success_callbacks is not None and isinstance(
                        dynamic_async_success_callbacks, list
                    ):
                        dynamic_async_success_callbacks.append(callback)
                    else:
                        dynamic_async_success_callbacks = [callback]
                    removed_async_items.append(index)
            # Pop the async items from success_callback in reverse order to avoid index issues
            for index in reversed(removed_async_items):
                kwargs["success_callback"].pop(index)
            dynamic_success_callbacks = kwargs.pop("success_callback")
        if kwargs.get("failure_callback", None) is not None and isinstance(
            kwargs["failure_callback"], list
        ):
            dynamic_failure_callbacks = kwargs.pop("failure_callback")

        if add_breadcrumb:
            try:
                from litellm.litellm_core_utils.core_helpers import safe_deep_copy

                details_to_log = safe_deep_copy(kwargs)
            except Exception:
                details_to_log = kwargs

            if litellm.turn_off_message_logging:
                # make a copy of the _model_Call_details and log it
                details_to_log.pop("messages", None)
                details_to_log.pop("input", None)
                details_to_log.pop("prompt", None)
            add_breadcrumb(
                category="litellm.llm_call",
                message=f"Keyword Args: {details_to_log}",
                level="info",
            )
        if "logger_fn" in kwargs:
            user_logger_fn = kwargs["logger_fn"]
        # INIT LOGGER - for user-specified integrations
        model = args[0] if len(args) > 0 else kwargs.get("model", None)
        call_type = original_function
        if (
            call_type == CallTypes.completion.value
            or call_type == CallTypes.acompletion.value
            or call_type == CallTypes.anthropic_messages.value
        ):
            messages = None
            if len(args) > 1:
                messages = args[1]
            elif kwargs.get("messages", None):
                messages = kwargs["messages"]
            ### PRE-CALL RULES ###
            if (
                isinstance(messages, list)
                and len(messages) > 0
                and isinstance(messages[0], dict)
                and "content" in messages[0]
            ):
                rules_obj.pre_call_rules(
                    input="".join(
                        m.get("content", "")
                        for m in messages
                        if "content" in m and isinstance(m["content"], str)
                    ),
                    model=model,
                )
        elif (
            call_type == CallTypes.embedding.value
            or call_type == CallTypes.aembedding.value
        ):
            messages = args[1] if len(args) > 1 else kwargs.get("input", None)
        elif (
            call_type == CallTypes.image_generation.value
            or call_type == CallTypes.aimage_generation.value
        ):
            messages = args[0] if len(args) > 0 else kwargs["prompt"]
        elif (
            call_type == CallTypes.moderation.value
            or call_type == CallTypes.amoderation.value
        ):
            messages = args[1] if len(args) > 1 else kwargs["input"]
        elif (
            call_type == CallTypes.atext_completion.value
            or call_type == CallTypes.text_completion.value
        ):
            messages = args[0] if len(args) > 0 else kwargs["prompt"]
        elif (
            call_type == CallTypes.rerank.value or call_type == CallTypes.arerank.value
        ):
            messages = kwargs.get("query")
        elif (
            call_type == CallTypes.atranscription.value
            or call_type == CallTypes.transcription.value
        ):
            _file_obj: FileTypes = args[1] if len(args) > 1 else kwargs["file"]
            file_checksum = (
                litellm.litellm_core_utils.audio_utils.utils.get_audio_file_name(
                    file_obj=_file_obj
                )
            )
            if "metadata" in kwargs:
                kwargs["metadata"]["file_checksum"] = file_checksum
            else:
                kwargs["metadata"] = {"file_checksum": file_checksum}
            messages = file_checksum
        elif (
            call_type == CallTypes.aspeech.value or call_type == CallTypes.speech.value
        ):
            messages = kwargs.get("input", "speech")
        elif (
            call_type == CallTypes.aresponses.value
            or call_type == CallTypes.responses.value
        ):
            messages = args[0] if len(args) > 0 else kwargs["input"]
        else:
            messages = "default-message-value"
        stream = False
        if _is_streaming_request(
            kwargs=kwargs,
            call_type=call_type,
        ):
            stream = True
        logging_obj = get_litellm_logging_class()( # Victim for object pool
            model=model,  # type: ignore
            messages=messages,
            stream=stream,
            litellm_call_id=kwargs["litellm_call_id"],
            litellm_trace_id=kwargs.get("litellm_trace_id"),
            function_id=function_id or "",
            call_type=call_type,
            start_time=start_time,
            dynamic_success_callbacks=dynamic_success_callbacks,
            dynamic_failure_callbacks=dynamic_failure_callbacks,
            dynamic_async_success_callbacks=dynamic_async_success_callbacks,
            dynamic_async_failure_callbacks=dynamic_async_failure_callbacks,
            kwargs=kwargs,
            applied_guardrails=applied_guardrails,
        )

        ## check if metadata is passed in
        litellm_params: Dict[str, Any] = {"api_base": ""}
        if "metadata" in kwargs:
            litellm_params["metadata"] = kwargs["metadata"]

        logging_obj.update_environment_variables(
            model=model,
            user="",
            optional_params={},
            litellm_params=litellm_params,
            stream_options=kwargs.get("stream_options", None),
        )
        return logging_obj, kwargs
    except Exception as e:
        verbose_logger.exception(
            "litellm.utils.py::function_setup() - [Non-Blocking] Error in function_setup"
        )
        raise e


async def _client_async_logging_helper(
    logging_obj: LiteLLMLoggingObject,
    result,
    start_time,
    end_time,
    is_completion_with_fallbacks: bool,
):
    if (
        is_completion_with_fallbacks is False
    ):  # don't log the parent event litellm.completion_with_fallbacks as a 'log_success_event', this will lead to double logging the same call - https://github.com/BerriAI/litellm/issues/7477
        print_verbose(
            f"Async Wrapper: Completed Call, calling async_success_handler: {logging_obj.async_success_handler}"
        )
        ################################################
        # Async Logging Worker
        ################################################
        from litellm.litellm_core_utils.logging_worker import GLOBAL_LOGGING_WORKER

        GLOBAL_LOGGING_WORKER.ensure_initialized_and_enqueue(
            async_coroutine=logging_obj.async_success_handler(
                result=result, start_time=start_time, end_time=end_time
            )
        )

        ################################################
        # Sync Logging Worker
        ################################################
        logging_obj.handle_sync_success_callbacks_for_async_calls(
            result=result,
            start_time=start_time,
            end_time=end_time,
        )


def _get_wrapper_num_retries(
    kwargs: Dict[str, Any], exception: Exception
) -> Tuple[Optional[int], Dict[str, Any]]:
    """
    Get the number of retries from the kwargs and the retry policy.
    Used for the wrapper functions.
    """

    num_retries = kwargs.get("num_retries", None)
    if num_retries is None:
        num_retries = litellm.num_retries
    if kwargs.get("retry_policy", None):
        retry_policy_num_retries = get_num_retries_from_retry_policy(
            exception=exception,
            retry_policy=kwargs.get("retry_policy"),
        )
        kwargs["retry_policy"] = reset_retry_policy()
        if retry_policy_num_retries is not None:
            num_retries = retry_policy_num_retries

    return num_retries, kwargs


def _get_wrapper_timeout(
    kwargs: Dict[str, Any], exception: Exception
) -> Optional[Union[float, int, httpx.Timeout]]:
    """
    Get the timeout from the kwargs
    Used for the wrapper functions.
    """

    timeout = cast(
        Optional[Union[float, int, httpx.Timeout]], kwargs.get("timeout", None)
    )

    return timeout


def client(original_function):  # noqa: PLR0915
    rules_obj = Rules()

    def check_coroutine(value) -> bool:
        return get_coroutine_checker().is_async_callable(value)

    async def async_pre_call_deployment_hook(kwargs: Dict[str, Any], call_type: str):
        """
        Allow modifying the request just before it's sent to the deployment.

        Use this instead of 'async_pre_call_hook' when you need to modify the request AFTER a deployment is selected, but BEFORE the request is sent.
        """
        try:
            typed_call_type = CallTypes(call_type)
        except ValueError:
            typed_call_type = None  # unknown call type

        modified_kwargs = kwargs.copy()

        for callback in litellm.callbacks:
            if isinstance(callback, CustomLogger):
                result = await callback.async_pre_call_deployment_hook(
                    modified_kwargs, typed_call_type
                )
                if result is not None:
                    modified_kwargs = result

        return modified_kwargs

    async def async_post_call_success_deployment_hook(
        request_data: dict, response: Any, call_type: Optional[CallTypes]
    ) -> Optional[Any]:
        """
        Allow modifying / reviewing the response just after it's received from the deployment.
        """
        try:
            typed_call_type = CallTypes(call_type)
        except ValueError:
            typed_call_type = None  # unknown call type

        for callback in litellm.callbacks:
            if isinstance(callback, CustomLogger):
                result = await callback.async_post_call_success_deployment_hook(
                    request_data, cast(LLMResponseTypes, response), typed_call_type
                )
                if result is not None:
                    return result

        return response

    def post_call_processing(original_response, model, optional_params: Optional[dict]):
        try:
            if original_response is None:
                pass
            else:
                call_type = original_function.__name__
                if (
                    call_type == CallTypes.completion.value
                    or call_type == CallTypes.acompletion.value
                ):
                    is_coroutine = check_coroutine(original_response)
                    if is_coroutine is True:
                        pass
                    else:
                        if (
                            isinstance(original_response, ModelResponse)
                            and len(original_response.choices) > 0
                        ):
                            model_response: Optional[str] = original_response.choices[
                                0
                            ].message.content  # type: ignore
                            if model_response is not None:
                                ### POST-CALL RULES ###
                                rules_obj.post_call_rules(
                                    input=model_response, model=model
                                )
                                ### JSON SCHEMA VALIDATION ###
                                if litellm.enable_json_schema_validation is True:
                                    try:
                                        if (
                                            optional_params is not None
                                            and "response_format" in optional_params
                                            and optional_params["response_format"]
                                            is not None
                                        ):
                                            json_response_format: Optional[dict] = None
                                            if (
                                                isinstance(
                                                    optional_params["response_format"],
                                                    dict,
                                                )
                                                and optional_params[
                                                    "response_format"
                                                ].get("json_schema")
                                                is not None
                                            ):
                                                json_response_format = optional_params[
                                                    "response_format"
                                                ]
                                            elif _parsing._completions.is_basemodel_type(
                                                optional_params["response_format"]  # type: ignore
                                            ):
                                                json_response_format = (
                                                    type_to_response_format_param(
                                                        response_format=optional_params[
                                                            "response_format"
                                                        ]
                                                    )
                                                )
                                            if json_response_format is not None:
                                                litellm.litellm_core_utils.json_validation_rule.validate_schema(
                                                    schema=json_response_format[
                                                        "json_schema"
                                                    ]["schema"],
                                                    response=model_response,
                                                )
                                    except TypeError:
                                        pass
                                if (
                                    optional_params is not None
                                    and "response_format" in optional_params
                                    and isinstance(
                                        optional_params["response_format"], dict
                                    )
                                    and "type" in optional_params["response_format"]
                                    and optional_params["response_format"]["type"]
                                    == "json_object"
                                    and "response_schema"
                                    in optional_params["response_format"]
                                    and isinstance(
                                        optional_params["response_format"][
                                            "response_schema"
                                        ],
                                        dict,
                                    )
                                    and "enforce_validation"
                                    in optional_params["response_format"]
                                    and optional_params["response_format"][
                                        "enforce_validation"
                                    ]
                                    is True
                                ):
                                    # schema given, json response expected, and validation enforced
                                    litellm.litellm_core_utils.json_validation_rule.validate_schema(
                                        schema=optional_params["response_format"][
                                            "response_schema"
                                        ],
                                        response=model_response,
                                    )

        except Exception as e:
            raise e

    @wraps(original_function)
    def wrapper(*args, **kwargs):  # noqa: PLR0915
        # DO NOT MOVE THIS. It always needs to run first
        # Check if this is an async function. If so only execute the async function
        call_type = original_function.__name__
        if _is_async_request(kwargs):
            # [OPTIONAL] CHECK MAX RETRIES / REQUEST
            if litellm.num_retries_per_request is not None:
                # check if previous_models passed in as ['litellm_params']['metadata]['previous_models']
                previous_models = kwargs.get("metadata", {}).get(
                    "previous_models", None
                )
                if previous_models is not None:
                    if litellm.num_retries_per_request <= len(previous_models):
                        raise Exception("Max retries per request hit!")

            # MODEL CALL
            result = original_function(*args, **kwargs)
            if _is_streaming_request(
                kwargs=kwargs,
                call_type=call_type,
            ):
                if (
                    "complete_response" in kwargs
                    and kwargs["complete_response"] is True
                ):
                    chunks = []
                    for idx, chunk in enumerate(result):
                        chunks.append(chunk)
                    return litellm.stream_chunk_builder(
                        chunks, messages=kwargs.get("messages", None)
                    )
                else:
                    return result

            return result

        # Prints Exactly what was passed to litellm function - don't execute any logic here - it should just print
        print_args_passed_to_litellm(original_function, args, kwargs)
        start_time = datetime.datetime.now()
        result = None
        logging_obj: Optional[LiteLLMLoggingObject] = kwargs.get(
            "litellm_logging_obj", None
        )

        # only set litellm_call_id if its not in kwargs
        if "litellm_call_id" not in kwargs:
            kwargs["litellm_call_id"] = str(uuid.uuid4())

        model: Optional[str] = args[0] if len(args) > 0 else kwargs.get("model", None)

        try:
            if logging_obj is None:
                logging_obj, kwargs = function_setup(
                    original_function.__name__, rules_obj, start_time, *args, **kwargs
                )
            ## LOAD CREDENTIALS
            load_credentials_from_list(kwargs)
            kwargs["litellm_logging_obj"] = logging_obj
            _llm_caching_handler: LLMCachingHandler = LLMCachingHandler(
                original_function=original_function,
                request_kwargs=kwargs,
                start_time=start_time,
            )
            logging_obj._llm_caching_handler = _llm_caching_handler

            # CHECK FOR 'os.environ/' in kwargs
            for k, v in kwargs.items():
                if v is not None and isinstance(v, str) and v.startswith("os.environ/"):
                    kwargs[k] = litellm.get_secret(v)
            # [OPTIONAL] CHECK BUDGET
            if litellm.max_budget:
                if litellm._current_cost > litellm.max_budget:
                    raise BudgetExceededError(
                        current_cost=litellm._current_cost,
                        max_budget=litellm.max_budget,
                    )

            # [OPTIONAL] CHECK MAX RETRIES / REQUEST
            if litellm.num_retries_per_request is not None:
                # check if previous_models passed in as ['litellm_params']['metadata]['previous_models']
                previous_models = kwargs.get("metadata", {}).get(
                    "previous_models", None
                )
                if previous_models is not None:
                    if litellm.num_retries_per_request <= len(previous_models):
                        raise Exception("Max retries per request hit!")

            # [OPTIONAL] CHECK CACHE
            print_verbose(
                f"SYNC kwargs[caching]: {kwargs.get('caching', False)}; litellm.cache: {litellm.cache}; kwargs.get('cache')['no-cache']: {kwargs.get('cache', {}).get('no-cache', False)}"
            )
            # if caching is false or cache["no-cache"]==True, don't run this
            if (
                (
                    (
                        (
                            kwargs.get("caching", None) is None
                            and litellm.cache is not None
                        )
                        or kwargs.get("caching", False) is True
                    )
                    and kwargs.get("cache", {}).get("no-cache", False) is not True
                )
                and kwargs.get("aembedding", False) is not True
                and kwargs.get("atext_completion", False) is not True
                and kwargs.get("acompletion", False) is not True
                and kwargs.get("aimg_generation", False) is not True
                and kwargs.get("atranscription", False) is not True
                and kwargs.get("arerank", False) is not True
                and kwargs.get("_arealtime", False) is not True
            ):  # allow users to control returning cached responses from the completion function
                # checking cache
                verbose_logger.debug("INSIDE CHECKING SYNC CACHE")
                caching_handler_response: CachingHandlerResponse = (
                    _llm_caching_handler._sync_get_cache(
                        model=model or "",
                        original_function=original_function,
                        logging_obj=logging_obj,
                        start_time=start_time,
                        call_type=call_type,
                        kwargs=kwargs,
                        args=args,
                    )
                )

                if caching_handler_response.cached_result is not None:
                    verbose_logger.debug("Cache hit!")
                    return caching_handler_response.cached_result

            # CHECK MAX TOKENS
            if (
                kwargs.get("max_tokens", None) is not None
                and model is not None
                and litellm.modify_params
                is True  # user is okay with params being modified
                and (
                    call_type == CallTypes.acompletion.value
                    or call_type == CallTypes.completion.value
                    or call_type == CallTypes.anthropic_messages.value
                )
            ):
                try:
                    base_model = model
                    if kwargs.get("hf_model_name", None) is not None:
                        base_model = f"huggingface/{kwargs.get('hf_model_name')}"
                    messages = None
                    if len(args) > 1:
                        messages = args[1]
                    elif kwargs.get("messages", None):
                        messages = kwargs["messages"]
                    user_max_tokens = kwargs.get("max_tokens")
                    modified_max_tokens = get_modified_max_tokens(
                        model=model,
                        base_model=base_model,
                        messages=messages,
                        user_max_tokens=user_max_tokens,
                        buffer_num=None,
                        buffer_perc=None,
                    )
                    kwargs["max_tokens"] = modified_max_tokens
                except Exception as e:
                    print_verbose(f"Error while checking max token limit: {str(e)}")
            # MODEL CALL
            result = original_function(*args, **kwargs)
            end_time = datetime.datetime.now()
            if _is_streaming_request(
                kwargs=kwargs,
                call_type=call_type,
            ):
                if (
                    "complete_response" in kwargs
                    and kwargs["complete_response"] is True
                ):
                    chunks = []
                    for idx, chunk in enumerate(result):
                        chunks.append(chunk)
                    return litellm.stream_chunk_builder(
                        chunks, messages=kwargs.get("messages", None)
                    )
                else:
                    # RETURN RESULT
                    update_response_metadata(
                        result=result,
                        logging_obj=logging_obj,
                        model=model,
                        kwargs=kwargs,
                        start_time=start_time,
                        end_time=end_time,
                    )
                    return result
            elif "acompletion" in kwargs and kwargs["acompletion"] is True:
                return result
            elif "aembedding" in kwargs and kwargs["aembedding"] is True:
                return result
            elif "aimg_generation" in kwargs and kwargs["aimg_generation"] is True:
                return result
            elif "atranscription" in kwargs and kwargs["atranscription"] is True:
                return result
            elif "aspeech" in kwargs and kwargs["aspeech"] is True:
                return result
            elif asyncio.iscoroutine(result):  # bubble up to relevant async function
                return result

            ### POST-CALL RULES ###
            post_call_processing(
                original_response=result,
                model=model or None,
                optional_params=kwargs,
            )

            # [OPTIONAL] ADD TO CACHE
            _llm_caching_handler.sync_set_cache(
                result=result,
                args=args,
                kwargs=kwargs,
            )

            # LOG SUCCESS - handle streaming success logging in the _next_ object, remove `handle_success` once it's deprecated
            verbose_logger.info("Wrapper: Completed Call, calling success_handler")
            executor.submit(
                logging_obj.success_handler,
                result,
                start_time,
                end_time,
            )
            # RETURN RESULT
            update_response_metadata(
                result=result,
                logging_obj=logging_obj,
                model=model,
                kwargs=kwargs,
                start_time=start_time,
                end_time=end_time,
            )
            return result
        except Exception as e:
            call_type = original_function.__name__
            if call_type == CallTypes.completion.value:
                num_retries = (
                    kwargs.get("num_retries", None) or litellm.num_retries or None
                )
                if kwargs.get("retry_policy", None):
                    num_retries = get_num_retries_from_retry_policy(
                        exception=e,
                        retry_policy=kwargs.get("retry_policy"),
                    )
                    kwargs["retry_policy"] = (
                        reset_retry_policy()
                    )  # prevent infinite loops
                litellm.num_retries = (
                    None  # set retries to None to prevent infinite loops
                )
                context_window_fallback_dict = kwargs.get(
                    "context_window_fallback_dict", {}
                )

                _is_litellm_router_call = "model_group" in kwargs.get(
                    "metadata", {}
                )  # check if call from litellm.router/proxy
                if (
                    num_retries and not _is_litellm_router_call
                ):  # only enter this if call is not from litellm router/proxy. router has it's own logic for retrying
                    if (
                        isinstance(e, openai.APIError)
                        or isinstance(e, openai.Timeout)
                        or isinstance(e, openai.APIConnectionError)
                    ):
                        kwargs["num_retries"] = num_retries
                        return litellm.completion_with_retries(*args, **kwargs)
                elif (
                    isinstance(e, litellm.exceptions.ContextWindowExceededError)
                    and context_window_fallback_dict
                    and model in context_window_fallback_dict
                    and not _is_litellm_router_call
                ):
                    if len(args) > 0:
                        args[0] = context_window_fallback_dict[model]  # type: ignore
                    else:
                        kwargs["model"] = context_window_fallback_dict[model]
                    return original_function(*args, **kwargs)
            traceback_exception = traceback.format_exc()
            end_time = datetime.datetime.now()

            # LOG FAILURE - handle streaming failure logging in the _next_ object, remove `handle_failure` once it's deprecated
            if logging_obj:
                logging_obj.failure_handler(
                    e, traceback_exception, start_time, end_time
                )  # DO NOT MAKE THREADED - router retry fallback relies on this!
            raise e

    @wraps(original_function)
    async def wrapper_async(*args, **kwargs):  # noqa: PLR0915
        print_args_passed_to_litellm(original_function, args, kwargs)
        start_time = datetime.datetime.now()
        result = None
        logging_obj: Optional[LiteLLMLoggingObject] = kwargs.get(
            "litellm_logging_obj", None
        )
        _llm_caching_handler: LLMCachingHandler = LLMCachingHandler(
            original_function=original_function,
            request_kwargs=kwargs,
            start_time=start_time,
        )
        # only set litellm_call_id if its not in kwargs
        call_type = original_function.__name__
        if "litellm_call_id" not in kwargs:
            kwargs["litellm_call_id"] = str(uuid.uuid4())

        model: Optional[str] = args[0] if len(args) > 0 else kwargs.get("model", None)
        is_completion_with_fallbacks = kwargs.get("fallbacks") is not None

        try:
            if logging_obj is None:
                logging_obj, kwargs = function_setup(
                    original_function.__name__, rules_obj, start_time, *args, **kwargs
                )

            modified_kwargs = await async_pre_call_deployment_hook(kwargs, call_type)
            if modified_kwargs is not None:
                kwargs = modified_kwargs

            kwargs["litellm_logging_obj"] = logging_obj
            ## LOAD CREDENTIALS
            load_credentials_from_list(kwargs)
            logging_obj._llm_caching_handler = _llm_caching_handler
            # [OPTIONAL] CHECK BUDGET
            if litellm.max_budget:
                if litellm._current_cost > litellm.max_budget:
                    raise BudgetExceededError(
                        current_cost=litellm._current_cost,
                        max_budget=litellm.max_budget,
                    )

            # [OPTIONAL] CHECK CACHE
            print_verbose(
                f"ASYNC kwargs[caching]: {kwargs.get('caching', False)}; litellm.cache: {litellm.cache}; kwargs.get('cache'): {kwargs.get('cache', None)}"
            )
            _caching_handler_response: CachingHandlerResponse = (
                await _llm_caching_handler._async_get_cache(
                    model=model or "",
                    original_function=original_function,
                    logging_obj=logging_obj,
                    start_time=start_time,
                    call_type=call_type,
                    kwargs=kwargs,
                    args=args,
                )
            )

            if (
                _caching_handler_response.cached_result is not None
                and _caching_handler_response.final_embedding_cached_response is None
            ):
                return _caching_handler_response.cached_result

            elif _caching_handler_response.embedding_all_elements_cache_hit is True:
                return _caching_handler_response.final_embedding_cached_response

            # CHECK MAX TOKENS
            if (
                kwargs.get("max_tokens", None) is not None
                and model is not None
                and litellm.modify_params
                is True  # user is okay with params being modified
                and (
                    call_type == CallTypes.acompletion.value
                    or call_type == CallTypes.completion.value
                    or call_type == CallTypes.anthropic_messages.value
                )
            ):
                try:
                    base_model = model
                    if kwargs.get("hf_model_name", None) is not None:
                        base_model = f"huggingface/{kwargs.get('hf_model_name')}"
                    messages = None
                    if len(args) > 1:
                        messages = args[1]
                    elif kwargs.get("messages", None):
                        messages = kwargs["messages"]
                    user_max_tokens = kwargs.get("max_tokens")
                    modified_max_tokens = get_modified_max_tokens(
                        model=model,
                        base_model=base_model,
                        messages=messages,
                        user_max_tokens=user_max_tokens,
                        buffer_num=None,
                        buffer_perc=None,
                    )
                    kwargs["max_tokens"] = modified_max_tokens
                except Exception as e:
                    print_verbose(f"Error while checking max token limit: {str(e)}")

            # MODEL CALL
            result = await original_function(*args, **kwargs)
            end_time = datetime.datetime.now()
            if _is_streaming_request(
                kwargs=kwargs,
                call_type=call_type,
            ):
                if (
                    "complete_response" in kwargs
                    and kwargs["complete_response"] is True
                ):
                    chunks = []
                    for idx, chunk in enumerate(result):
                        chunks.append(chunk)
                    return litellm.stream_chunk_builder(
                        chunks, messages=kwargs.get("messages", None)
                    )
                else:
                    update_response_metadata(
                        result=result,
                        logging_obj=logging_obj,
                        model=model,
                        kwargs=kwargs,
                        start_time=start_time,
                        end_time=end_time,
                    )
                    return result
            elif call_type == CallTypes.arealtime.value:
                return result
            ### POST-CALL RULES ###
            post_call_processing(
                original_response=result, model=model, optional_params=kwargs
            )
            # Only run if call_type is a valid value in CallTypes
            if call_type in [ct.value for ct in CallTypes]:
                await async_post_call_success_deployment_hook(
                    request_data=kwargs,
                    response=result,
                    call_type=CallTypes(call_type),
                )

            ## Add response to cache
            await _llm_caching_handler.async_set_cache(
                result=result,
                original_function=original_function,
                kwargs=kwargs,
                args=args,
            )

            # LOG SUCCESS - handle streaming success logging in the _next_ object
            asyncio.create_task(
                _client_async_logging_helper(
                    logging_obj=logging_obj,
                    result=result,
                    start_time=start_time,
                    end_time=end_time,
                    is_completion_with_fallbacks=is_completion_with_fallbacks,
                )
            )
            logging_obj.handle_sync_success_callbacks_for_async_calls(
                result=result,
                start_time=start_time,
                end_time=end_time,
            )
            # REBUILD EMBEDDING CACHING
            if (
                isinstance(result, EmbeddingResponse)
                and _caching_handler_response.final_embedding_cached_response
                is not None
            ):
                return _llm_caching_handler._combine_cached_embedding_response_with_api_result(
                    _caching_handler_response=_caching_handler_response,
                    embedding_response=result,
                    start_time=start_time,
                    end_time=end_time,
                )

            update_response_metadata(
                result=result,
                logging_obj=logging_obj,
                model=model,
                kwargs=kwargs,
                start_time=start_time,
                end_time=end_time,
            )

            return result
        except Exception as e:
            traceback_exception = traceback.format_exc()
            end_time = datetime.datetime.now()
            if logging_obj:
                try:
                    logging_obj.failure_handler(
                        e, traceback_exception, start_time, end_time
                    )  # DO NOT MAKE THREADED - router retry fallback relies on this!
                except Exception as e:
                    raise e
                try:
                    await logging_obj.async_failure_handler(
                        e, traceback_exception, start_time, end_time
                    )
                except Exception as e:
                    raise e

            call_type = original_function.__name__
            num_retries, kwargs = _get_wrapper_num_retries(kwargs=kwargs, exception=e)
            if call_type == CallTypes.acompletion.value:
                context_window_fallback_dict = kwargs.get(
                    "context_window_fallback_dict", {}
                )

                _is_litellm_router_call = "model_group" in kwargs.get(
                    "metadata", {}
                )  # check if call from litellm.router/proxy

                if (
                    num_retries and not _is_litellm_router_call
                ):  # only enter this if call is not from litellm router/proxy. router has it's own logic for retrying
                    try:
                        litellm.num_retries = (
                            None  # set retries to None to prevent infinite loops
                        )
                        kwargs["num_retries"] = num_retries
                        kwargs["original_function"] = original_function
                        if isinstance(
                            e, openai.RateLimitError
                        ):  # rate limiting specific error
                            kwargs["retry_strategy"] = "exponential_backoff_retry"
                        elif isinstance(e, openai.APIError):  # generic api error
                            kwargs["retry_strategy"] = "constant_retry"
                        return await litellm.acompletion_with_retries(*args, **kwargs)
                    except Exception:
                        pass
                elif (
                    isinstance(e, litellm.exceptions.ContextWindowExceededError)
                    and context_window_fallback_dict
                    and model in context_window_fallback_dict
                ):
                    if len(args) > 0:
                        args[0] = context_window_fallback_dict[model]  # type: ignore
                    else:
                        kwargs["model"] = context_window_fallback_dict[model]
                    return await original_function(*args, **kwargs)

            setattr(
                e, "num_retries", num_retries
            )  ## IMPORTANT: returns the deployment's num_retries to the router

            timeout = _get_wrapper_timeout(kwargs=kwargs, exception=e)
            setattr(e, "timeout", timeout)
            raise e

    is_coroutine = get_coroutine_checker().is_async_callable(original_function)

    # Return the appropriate wrapper based on the original function type
    if is_coroutine:
        return wrapper_async
    else:
        return wrapper


def _is_async_request(
    kwargs: Optional[dict],
    is_pass_through: bool = False,
) -> bool:
    """
    Returns True if the call type is an internal async request.

    eg. litellm.acompletion, litellm.aimage_generation, litellm.acreate_batch, litellm._arealtime

    Args:
        kwargs (dict): The kwargs passed to the litellm function
        is_pass_through (bool): Whether the call is a pass-through call. By default all pass through calls are async.
    """
    if kwargs is None:
        return False
    if (
        kwargs.get("acompletion", False) is True
        or kwargs.get("aembedding", False) is True
        or kwargs.get("aimg_generation", False) is True
        or kwargs.get("amoderation", False) is True
        or kwargs.get("atext_completion", False) is True
        or kwargs.get("atranscription", False) is True
        or kwargs.get("arerank", False) is True
        or kwargs.get("_arealtime", False) is True
        or kwargs.get("acreate_batch", False) is True
        or kwargs.get("acreate_fine_tuning_job", False) is True
        or is_pass_through is True
    ):
        return True
    return False


def _is_streaming_request(
    kwargs: Dict[str, Any],
    call_type: Union[CallTypes, str],
) -> bool:
    """
    Returns True if the call type is a streaming request.
    Returns True if:
        - if "stream=True" in kwargs  (litellm chat completion, litellm text completion, litellm messages)
        - if call_type is generate_content_stream or agenerate_content_stream (litellm google genai)
    """
    if "stream" in kwargs and kwargs["stream"] is True:
        return True

    #########################################################
    # Check if it's a google genai streaming request
    if isinstance(call_type, str):
        # check if it can be casted to CallTypes
        try:
            call_type = CallTypes(call_type)
        except ValueError:
            return False

    if (
        call_type == CallTypes.generate_content_stream
        or call_type == CallTypes.agenerate_content_stream
    ):
        return True
    #########################################################
    return False


def update_response_metadata(
    result: Any,
    logging_obj: LiteLLMLoggingObject,
    model: Optional[str],
    kwargs: dict,
    start_time: datetime.datetime,
    end_time: datetime.datetime,
) -> None:
    """
    Updates response metadata, adds the following:
        - response._hidden_params
        - response._hidden_params["litellm_overhead_time_ms"]
        - response.response_time_ms
    """
    if result is None:
        return

    metadata = ResponseMetadata(result)
    metadata.set_hidden_params(logging_obj=logging_obj, model=model, kwargs=kwargs)
    metadata.set_timing_metrics(
        start_time=start_time, end_time=end_time, logging_obj=logging_obj
    )
    metadata.apply()


def _select_tokenizer(
    model: str, custom_tokenizer: Optional[CustomHuggingfaceTokenizer] = None
):
    if custom_tokenizer is not None:
        _tokenizer = create_pretrained_tokenizer(
            identifier=custom_tokenizer["identifier"],
            revision=custom_tokenizer["revision"],
            auth_token=custom_tokenizer["auth_token"],
        )
        return _tokenizer
    return _select_tokenizer_helper(model=model)


@lru_cache(maxsize=DEFAULT_MAX_LRU_CACHE_SIZE)
def _select_tokenizer_helper(model: str) -> SelectTokenizerResponse:
    if litellm.disable_hf_tokenizer_download is True:
        return _return_openai_tokenizer(model)

    try:
        result = _return_huggingface_tokenizer(model)
        if result is not None:
            return result
    except Exception as e:
        verbose_logger.debug(f"Error selecting tokenizer: {e}")

    # default - tiktoken
    return _return_openai_tokenizer(model)


def _return_openai_tokenizer(model: str) -> SelectTokenizerResponse:
    return {"type": "openai_tokenizer", "tokenizer": encoding}


def _return_huggingface_tokenizer(model: str) -> Optional[SelectTokenizerResponse]:
    if model in litellm.cohere_models and "command-r" in model:
        # cohere
        cohere_tokenizer = Tokenizer.from_pretrained(
            "Xenova/c4ai-command-r-v01-tokenizer"
        )
        return {"type": "huggingface_tokenizer", "tokenizer": cohere_tokenizer}
    # anthropic
    elif model in litellm.anthropic_models and "claude-3" not in model:
        claude_tokenizer = Tokenizer.from_str(claude_json_str)
        return {"type": "huggingface_tokenizer", "tokenizer": claude_tokenizer}
    # llama2
    elif "llama-2" in model.lower() or "replicate" in model.lower():
        tokenizer = Tokenizer.from_pretrained("hf-internal-testing/llama-tokenizer")
        return {"type": "huggingface_tokenizer", "tokenizer": tokenizer}
    # llama3
    elif "llama-3" in model.lower():
        tokenizer = Tokenizer.from_pretrained("Xenova/llama-3-tokenizer")
        return {"type": "huggingface_tokenizer", "tokenizer": tokenizer}
    else:
        return None


def encode(model="", text="", custom_tokenizer: Optional[dict] = None):
    """
    Encodes the given text using the specified model.

    Args:
        model (str): The name of the model to use for tokenization.
        custom_tokenizer (Optional[dict]): A custom tokenizer created with the `create_pretrained_tokenizer` or `create_tokenizer` method. Must be a dictionary with a string value for `type` and Tokenizer for `tokenizer`. Default is None.
        text (str): The text to be encoded.

    Returns:
        enc: The encoded text.
    """
    tokenizer_json = custom_tokenizer or _select_tokenizer(model=model)
    if isinstance(tokenizer_json["tokenizer"], Encoding):
        enc = tokenizer_json["tokenizer"].encode(text, disallowed_special=())
    else:
        enc = tokenizer_json["tokenizer"].encode(text)
    return enc


def decode(model="", tokens: List[int] = [], custom_tokenizer: Optional[dict] = None):
    tokenizer_json = custom_tokenizer or _select_tokenizer(model=model)
    dec = tokenizer_json["tokenizer"].decode(tokens)
    return dec


def create_pretrained_tokenizer(
    identifier: str, revision="main", auth_token: Optional[str] = None
):
    """
    Creates a tokenizer from an existing file on a HuggingFace repository to be used with `token_counter`.

    Args:
    identifier (str): The identifier of a Model on the Hugging Face Hub, that contains a tokenizer.json file
    revision (str, defaults to main): A branch or commit id
    auth_token (str, optional, defaults to None): An optional auth token used to access private repositories on the Hugging Face Hub

    Returns:
    dict: A dictionary with the tokenizer and its type.
    """

    try:
        tokenizer = Tokenizer.from_pretrained(
            identifier, revision=revision, auth_token=auth_token  # type: ignore
        )
    except Exception as e:
        verbose_logger.error(
            f"Error creating pretrained tokenizer: {e}. Defaulting to version without 'auth_token'."
        )
        tokenizer = Tokenizer.from_pretrained(identifier, revision=revision)
    return {"type": "huggingface_tokenizer", "tokenizer": tokenizer}


def create_tokenizer(json: str):
    """
    Creates a tokenizer from a valid JSON string for use with `token_counter`.

    Args:
    json (str): A valid JSON string representing a previously serialized tokenizer

    Returns:
    dict: A dictionary with the tokenizer and its type.
    """

    tokenizer = Tokenizer.from_str(json)
    return {"type": "huggingface_tokenizer", "tokenizer": tokenizer}


def token_counter(
    model="",
    custom_tokenizer: Optional[Union[dict, SelectTokenizerResponse]] = None,
    text: Optional[Union[str, List[str]]] = None,
    messages: Optional[List] = None,
    count_response_tokens: Optional[bool] = False,
    tools: Optional[List[ChatCompletionToolParam]] = None,
    tool_choice: Optional[ChatCompletionNamedToolChoiceParam] = None,
    use_default_image_token_count: Optional[bool] = False,
    default_token_count: Optional[int] = None,
) -> int:
    """
    The same as `litellm.litellm_core_utils.token_counter`.

    Kept for backwards compatibility.
    """

    #########################################################
    # Flag to disable token counter
    # We've gotten reports of this consuming CPU cycles,
    # exposing this flag to allow users to disable
    # it to confirm if this is indeed the issue
    #########################################################
    if litellm.disable_token_counter is True:
        return 0

    return token_counter_new(
        model,
        custom_tokenizer,
        text,
        messages,
        count_response_tokens,
        tools,
        tool_choice,
        use_default_image_token_count,
        default_token_count,
    )


def supports_httpx_timeout(custom_llm_provider: str) -> bool:
    """
    Helper function to know if a provider implementation supports httpx timeout
    """
    supported_providers = ["openai", "azure", "bedrock"]

    if custom_llm_provider in supported_providers:
        return True

    return False


def supports_system_messages(model: str, custom_llm_provider: Optional[str]) -> bool:
    """
    Check if the given model supports system messages and return a boolean value.

    Parameters:
    model (str): The model name to be checked.
    custom_llm_provider (str): The provider to be checked.

    Returns:
    bool: True if the model supports system messages, False otherwise.

    Raises:
    Exception: If the given model is not found in model_prices_and_context_window.json.
    """
    return _supports_factory(
        model=model,
        custom_llm_provider=custom_llm_provider,
        key="supports_system_messages",
    )


def supports_web_search(model: str, custom_llm_provider: Optional[str] = None) -> bool:
    """
    Check if the given model supports web search and return a boolean value.

    Parameters:
    model (str): The model name to be checked.
    custom_llm_provider (str): The provider to be checked.

    Returns:
    bool: True if the model supports web search, False otherwise.

    Raises:
    Exception: If the given model is not found in model_prices_and_context_window.json.
    """
    return _supports_factory(
        model=model,
        custom_llm_provider=custom_llm_provider,
        key="supports_web_search",
    )


def supports_url_context(model: str, custom_llm_provider: Optional[str] = None) -> bool:
    """
    Check if the given model supports URL context and return a boolean value.

    Parameters:
    model (str): The model name to be checked.
    custom_llm_provider (str): The provider to be checked.

    Returns:
    bool: True if the model supports URL context, False otherwise.

    Raises:
    Exception: If the given model is not found in model_prices_and_context_window.json.
    """
    return _supports_factory(
        model=model,
        custom_llm_provider=custom_llm_provider,
        key="supports_url_context",
    )


def supports_native_streaming(model: str, custom_llm_provider: Optional[str]) -> bool:
    """
    Check if the given model supports native streaming and return a boolean value.

    Parameters:
    model (str): The model name to be checked.
    custom_llm_provider (str): The provider to be checked.

    Returns:
    bool: True if the model supports native streaming, False otherwise.

    Raises:
    Exception: If the given model is not found in model_prices_and_context_window.json.
    """
    try:
        model, custom_llm_provider, _, _ = litellm.get_llm_provider(
            model=model, custom_llm_provider=custom_llm_provider
        )

        model_info = _get_model_info_helper(
            model=model, custom_llm_provider=custom_llm_provider
        )
        supports_native_streaming = model_info.get("supports_native_streaming", True)
        if supports_native_streaming is None:
            supports_native_streaming = True
        return supports_native_streaming
    except Exception as e:
        verbose_logger.debug(
            f"Model not found or error in checking supports_native_streaming support. You passed model={model}, custom_llm_provider={custom_llm_provider}. Error: {str(e)}"
        )
        return False


def supports_response_schema(
    model: str, custom_llm_provider: Optional[str] = None
) -> bool:
    """
    Check if the given model + provider supports 'response_schema' as a param.

    Parameters:
    model (str): The model name to be checked.
    custom_llm_provider (str): The provider to be checked.

    Returns:
    bool: True if the model supports response_schema, False otherwise.

    Does not raise error. Defaults to 'False'. Outputs logging.error.
    """
    ## GET LLM PROVIDER ##
    try:
        model, custom_llm_provider, _, _ = get_llm_provider(
            model=model, custom_llm_provider=custom_llm_provider
        )
    except Exception as e:
        verbose_logger.debug(
            f"Model not found or error in checking response schema support. You passed model={model}, custom_llm_provider={custom_llm_provider}. Error: {str(e)}"
        )
        return False

    # providers that globally support response schema
    PROVIDERS_GLOBALLY_SUPPORT_RESPONSE_SCHEMA = [
        litellm.LlmProviders.PREDIBASE,
        litellm.LlmProviders.FIREWORKS_AI,
        litellm.LlmProviders.LM_STUDIO,
        litellm.LlmProviders.NEBIUS,
    ]

    if custom_llm_provider in PROVIDERS_GLOBALLY_SUPPORT_RESPONSE_SCHEMA:
        return True
    return _supports_factory(
        model=model,
        custom_llm_provider=custom_llm_provider,
        key="supports_response_schema",
    )


def supports_parallel_function_calling(
    model: str, custom_llm_provider: Optional[str] = None
) -> bool:
    """
    Check if the given model supports parallel tool calls and return a boolean value.
    """
    return _supports_factory(
        model=model,
        custom_llm_provider=custom_llm_provider,
        key="supports_parallel_function_calling",
    )


def supports_function_calling(
    model: str, custom_llm_provider: Optional[str] = None
) -> bool:
    """
    Check if the given model supports function calling and return a boolean value.

    Parameters:
    model (str): The model name to be checked.
    custom_llm_provider (Optional[str]): The provider to be checked.

    Returns:
    bool: True if the model supports function calling, False otherwise.

    Raises:
    Exception: If the given model is not found or there's an error in retrieval.
    """
    return _supports_factory(
        model=model,
        custom_llm_provider=custom_llm_provider,
        key="supports_function_calling",
    )


def supports_tool_choice(model: str, custom_llm_provider: Optional[str] = None) -> bool:
    """
    Check if the given model supports `tool_choice` and return a boolean value.
    """
    return _supports_factory(
        model=model, custom_llm_provider=custom_llm_provider, key="supports_tool_choice"
    )


def _supports_provider_info_factory(
    model: str, custom_llm_provider: Optional[str], key: str
) -> Optional[Literal[True]]:
    """
    Check if the given model supports a provider specific model info and return a boolean value.
    """

    provider_info = get_provider_info(
        model=model, custom_llm_provider=custom_llm_provider
    )

    if provider_info is not None and provider_info.get(key, False) is True:
        return True
    return None


def _supports_factory(model: str, custom_llm_provider: Optional[str], key: str) -> bool:
    """
    Check if the given model supports function calling and return a boolean value.

    Parameters:
    model (str): The model name to be checked.
    custom_llm_provider (Optional[str]): The provider to be checked.

    Returns:
    bool: True if the model supports function calling, False otherwise.

    Raises:
    Exception: If the given model is not found or there's an error in retrieval.
    """
    try:
        model, custom_llm_provider, _, _ = litellm.get_llm_provider(
            model=model, custom_llm_provider=custom_llm_provider
        )

        model_info = _get_model_info_helper(
            model=model, custom_llm_provider=custom_llm_provider
        )

        if model_info.get(key, False) is True:
            return True
        elif model_info.get(key) is None:  # don't check if 'False' explicitly set
            supported_by_provider = _supports_provider_info_factory(
                model, custom_llm_provider, key
            )
            if supported_by_provider is not None:
                return supported_by_provider

        return False
    except Exception as e:
        verbose_logger.debug(
            f"Model not found or error in checking {key} support. You passed model={model}, custom_llm_provider={custom_llm_provider}. Error: {str(e)}"
        )

        supported_by_provider = _supports_provider_info_factory(
            model, custom_llm_provider, key
        )
        if supported_by_provider is not None:
            return supported_by_provider

        return False


def supports_audio_input(model: str, custom_llm_provider: Optional[str] = None) -> bool:
    """Check if a given model supports audio input in a chat completion call"""
    return _supports_factory(
        model=model, custom_llm_provider=custom_llm_provider, key="supports_audio_input"
    )


def supports_pdf_input(model: str, custom_llm_provider: Optional[str] = None) -> bool:
    """Check if a given model supports pdf input in a chat completion call"""
    return _supports_factory(
        model=model, custom_llm_provider=custom_llm_provider, key="supports_pdf_input"
    )


def supports_audio_output(
    model: str, custom_llm_provider: Optional[str] = None
) -> bool:
    """Check if a given model supports audio output in a chat completion call"""
    return _supports_factory(
        model=model, custom_llm_provider=custom_llm_provider, key="supports_audio_input"
    )


def supports_prompt_caching(
    model: str, custom_llm_provider: Optional[str] = None
) -> bool:
    """
    Check if the given model supports prompt caching and return a boolean value.

    Parameters:
    model (str): The model name to be checked.
    custom_llm_provider (Optional[str]): The provider to be checked.

    Returns:
    bool: True if the model supports prompt caching, False otherwise.

    Raises:
    Exception: If the given model is not found or there's an error in retrieval.
    """
    return _supports_factory(
        model=model,
        custom_llm_provider=custom_llm_provider,
        key="supports_prompt_caching",
    )


def supports_computer_use(
    model: str, custom_llm_provider: Optional[str] = None
) -> bool:
    """
    Check if the given model supports computer use and return a boolean value.

    Parameters:
    model (str): The model name to be checked.
    custom_llm_provider (Optional[str]): The provider to be checked.

    Returns:
    bool: True if the model supports computer use, False otherwise.

    Raises:
    Exception: If the given model is not found or there's an error in retrieval.
    """
    return _supports_factory(
        model=model,
        custom_llm_provider=custom_llm_provider,
        key="supports_computer_use",
    )


def supports_vision(model: str, custom_llm_provider: Optional[str] = None) -> bool:
    """
    Check if the given model supports vision and return a boolean value.

    Parameters:
    model (str): The model name to be checked.
    custom_llm_provider (Optional[str]): The provider to be checked.

    Returns:
    bool: True if the model supports vision, False otherwise.
    """
    return _supports_factory(
        model=model,
        custom_llm_provider=custom_llm_provider,
        key="supports_vision",
    )


def supports_reasoning(model: str, custom_llm_provider: Optional[str] = None) -> bool:
    """
    Check if the given model supports reasoning and return a boolean value.
    """
    return _supports_factory(
        model=model, custom_llm_provider=custom_llm_provider, key="supports_reasoning"
    )


def get_supported_regions(
    model: str, custom_llm_provider: Optional[str] = None
) -> Optional[List[str]]:
    """
    Get a list of supported regions for a given model and provider.

    Parameters:
    model (str): The model name to be checked.
    custom_llm_provider (Optional[str]): The provider to be checked.
    """
    try:
        model, custom_llm_provider, _, _ = litellm.get_llm_provider(
            model=model, custom_llm_provider=custom_llm_provider
        )

        model_info = _get_model_info_helper(
            model=model, custom_llm_provider=custom_llm_provider
        )

        supported_regions = model_info.get("supported_regions", None)
        if supported_regions is None:
            return None

        #########################################################
        # Ensure only list supported regions are returned
        #########################################################
        if isinstance(supported_regions, list):
            return supported_regions
        else:
            return None
    except Exception as e:
        verbose_logger.debug(
            f"Model not found or error in checking supported_regions support. You passed model={model}, custom_llm_provider={custom_llm_provider}. Error: {str(e)}"
        )
        return None


def supports_embedding_image_input(
    model: str, custom_llm_provider: Optional[str] = None
) -> bool:
    """
    Check if the given model supports embedding image input and return a boolean value.
    """
    return _supports_factory(
        model=model,
        custom_llm_provider=custom_llm_provider,
        key="supports_embedding_image_input",
    )


####### HELPER FUNCTIONS ################
def _update_dictionary(existing_dict: Dict, new_dict: dict) -> dict:
    for k, v in new_dict.items():
        if v is not None:
            # Convert stringified numbers to appropriate numeric types
            if isinstance(v, str):
                existing_dict[k] = _convert_stringified_numbers(v)
            elif isinstance(v, dict):
                existing_nested_dict = existing_dict.get(k)
                if isinstance(existing_nested_dict, dict):
                    existing_nested_dict.update(v)
                    existing_dict[k] = existing_nested_dict
                else:
                    existing_dict[k] = v
            else:
                existing_dict[k] = v

    return existing_dict


def _convert_stringified_numbers(value):
    """Convert stringified numbers (including scientific notation) to appropriate numeric types."""
    if isinstance(value, str):
        try:
            # Try to convert to float first to handle scientific notation like "3e-07"
            if "e" in value.lower() or "." in value:
                return float(value)
            # Try to convert to int for whole numbers like "8192"
            else:
                return int(value)
        except (ValueError, TypeError):
            # If conversion fails, return the original string
            return value
    return value


def register_model(model_cost: Union[str, dict]):  # noqa: PLR0915
    """
    Register new / Override existing models (and their pricing) to specific providers.
    Provide EITHER a model cost dictionary or a url to a hosted json blob
    Example usage:
    model_cost_dict = {
        "gpt-4": {
            "max_tokens": 8192,
            "input_cost_per_token": 0.00003,
            "output_cost_per_token": 0.00006,
            "litellm_provider": "openai",
            "mode": "chat"
        },
    }
    """

    loaded_model_cost = {}
    if isinstance(model_cost, dict):
        # Convert stringified numbers to appropriate numeric types
        loaded_model_cost = model_cost
    elif isinstance(model_cost, str):
        loaded_model_cost = litellm.get_model_cost_map(url=model_cost)

    for key, value in loaded_model_cost.items():
        ## get model info ##
        try:
            existing_model: dict = cast(dict, get_model_info(model=key))
            model_cost_key = existing_model["key"]
        except Exception:
            existing_model = {}
            model_cost_key = key
        ## override / add new keys to the existing model cost dictionary
        updated_dictionary = _update_dictionary(existing_model, value)
        litellm.model_cost.setdefault(model_cost_key, {}).update(updated_dictionary)
        verbose_logger.debug(
            f"added/updated model={model_cost_key} in litellm.model_cost: {model_cost_key}"
        )
        # add new model names to provider lists
        if value.get("litellm_provider") == "openai":
            if key not in litellm.open_ai_chat_completion_models:
                litellm.open_ai_chat_completion_models.add(key)
        elif value.get("litellm_provider") == "text-completion-openai":
            if key not in litellm.open_ai_text_completion_models:
                litellm.open_ai_text_completion_models.add(key)
        elif value.get("litellm_provider") == "cohere":
            if key not in litellm.cohere_models:
                litellm.cohere_models.add(key)
        elif value.get("litellm_provider") == "anthropic":
            if key not in litellm.anthropic_models:
                litellm.anthropic_models.add(key)
        elif value.get("litellm_provider") == "openrouter":
            split_string = key.split("/", 1)
            if key not in litellm.openrouter_models:
                litellm.openrouter_models.add(split_string[1])
        elif value.get("litellm_provider") == "vercel_ai_gateway":
            if key not in litellm.vercel_ai_gateway_models:
                litellm.vercel_ai_gateway_models.add(key)
        elif value.get("litellm_provider") == "vertex_ai-text-models":
            if key not in litellm.vertex_text_models:
                litellm.vertex_text_models.add(key)
        elif value.get("litellm_provider") == "vertex_ai-code-text-models":
            if key not in litellm.vertex_code_text_models:
                litellm.vertex_code_text_models.add(key)
        elif value.get("litellm_provider") == "vertex_ai-chat-models":
            if key not in litellm.vertex_chat_models:
                litellm.vertex_chat_models.add(key)
        elif value.get("litellm_provider") == "vertex_ai-code-chat-models":
            if key not in litellm.vertex_code_chat_models:
                litellm.vertex_code_chat_models.add(key)
        elif value.get("litellm_provider") == "ai21":
            if key not in litellm.ai21_models:
                litellm.ai21_models.add(key)
        elif value.get("litellm_provider") == "nlp_cloud":
            if key not in litellm.nlp_cloud_models:
                litellm.nlp_cloud_models.add(key)
        elif value.get("litellm_provider") == "aleph_alpha":
            if key not in litellm.aleph_alpha_models:
                litellm.aleph_alpha_models.add(key)
        elif value.get("litellm_provider") == "bedrock":
            if key not in litellm.bedrock_models:
                litellm.bedrock_models.add(key)
        elif value.get("litellm_provider") == "novita":
            if key not in litellm.novita_models:
                litellm.novita_models.add(key)
    return model_cost


def _should_drop_param(k, additional_drop_params) -> bool:
    if (
        additional_drop_params is not None
        and isinstance(additional_drop_params, list)
        and k in additional_drop_params
    ):
        return True  # allow user to drop specific params for a model - e.g. vllm - logit bias

    return False


def _get_non_default_params(
    passed_params: dict, default_params: dict, additional_drop_params: Optional[list]
) -> dict:
    non_default_params = {}
    for k, v in passed_params.items():
        if (
            k in default_params
            and v != default_params[k]
            and _should_drop_param(k=k, additional_drop_params=additional_drop_params)
            is False
        ):
            non_default_params[k] = v

    return non_default_params


def get_optional_params_transcription(
    model: str,
    custom_llm_provider: str,
    language: Optional[str] = None,
    prompt: Optional[str] = None,
    response_format: Optional[str] = None,
    temperature: Optional[int] = None,
    timestamp_granularities: Optional[List[Literal["word", "segment"]]] = None,
    drop_params: Optional[bool] = None,
    **kwargs,
):
    from litellm.constants import OPENAI_TRANSCRIPTION_PARAMS

    # retrieve all parameters passed to the function
    passed_params = locals()

    passed_params.pop("OPENAI_TRANSCRIPTION_PARAMS")
    custom_llm_provider = passed_params.pop("custom_llm_provider")
    drop_params = passed_params.pop("drop_params")
    special_params = passed_params.pop("kwargs")
    for k, v in special_params.items():
        passed_params[k] = v

    default_params = {
        "language": None,
        "prompt": None,
        "response_format": None,
        "temperature": None,  # openai defaults this to 0
        "timestamp_granularities": None,
    }

    non_default_params = {
        k: v
        for k, v in passed_params.items()
        if (k in default_params and v != default_params[k])
    }
    optional_params = {}

    ## raise exception if non-default value passed for non-openai/azure embedding calls
    def _check_valid_arg(supported_params):
        if len(non_default_params.keys()) > 0:
            keys = list(non_default_params.keys())
            for k in keys:
                if (
                    drop_params is True or litellm.drop_params is True
                ) and k not in supported_params:  # drop the unsupported non-default values
                    non_default_params.pop(k, None)
                elif k not in supported_params:
                    raise UnsupportedParamsError(
                        status_code=500,
                        message=f"Setting user/encoding format is not supported by {custom_llm_provider}. To drop it from the call, set `litellm.drop_params = True`.",
                    )
            return non_default_params

    provider_config: Optional[BaseAudioTranscriptionConfig] = None
    if custom_llm_provider is not None:
        provider_config = ProviderConfigManager.get_provider_audio_transcription_config(
            model=model,
            provider=LlmProviders(custom_llm_provider),
        )

    if custom_llm_provider == "openai" or custom_llm_provider == "azure":
        optional_params = non_default_params
    elif custom_llm_provider == "groq":
        supported_params = litellm.GroqSTTConfig().get_supported_openai_params_stt()
        _check_valid_arg(supported_params=supported_params)
        optional_params = litellm.GroqSTTConfig().map_openai_params_stt(
            non_default_params=non_default_params,
            optional_params=optional_params,
            model=model,
            drop_params=drop_params if drop_params is not None else False,
        )
    elif provider_config is not None:  # handles fireworks ai, and any future providers
        supported_params = provider_config.get_supported_openai_params(model=model)
        _check_valid_arg(supported_params=supported_params)
        optional_params = provider_config.map_openai_params(
            non_default_params=non_default_params,
            optional_params=optional_params,
            model=model,
            drop_params=drop_params if drop_params is not None else False,
        )

    optional_params = add_provider_specific_params_to_optional_params(
        optional_params=optional_params,
        passed_params=passed_params,
        custom_llm_provider=custom_llm_provider,
        openai_params=OPENAI_TRANSCRIPTION_PARAMS,
        additional_drop_params=kwargs.get("additional_drop_params", None),
    )

    return optional_params


def _map_openai_size_to_vertex_ai_aspect_ratio(size: Optional[str]) -> str:
    """Map OpenAI size parameter to Vertex AI aspectRatio."""
    if size is None:
        return "1:1"

    # Map OpenAI size strings to Vertex AI aspect ratio strings
    # Vertex AI accepts: "1:1", "9:16", "16:9", "4:3", "3:4"
    size_to_aspect_ratio = {
        "256x256": "1:1",  # Square
        "512x512": "1:1",  # Square
        "1024x1024": "1:1",  # Square (default)
        "1792x1024": "16:9",  # Landscape
        "1024x1792": "9:16",  # Portrait
    }
    return size_to_aspect_ratio.get(
        size, "1:1"
    )  # Default to square if size not recognized


def get_optional_params_image_gen(
    model: Optional[str] = None,
    n: Optional[int] = None,
    quality: Optional[str] = None,
    response_format: Optional[str] = None,
    size: Optional[str] = None,
    style: Optional[str] = None,
    user: Optional[str] = None,
    custom_llm_provider: Optional[str] = None,
    additional_drop_params: Optional[list] = None,
    provider_config: Optional[BaseImageGenerationConfig] = None,
    drop_params: Optional[bool] = None,
    **kwargs,
):
    # retrieve all parameters passed to the function
    passed_params = locals()
    model = passed_params.pop("model", None)
    custom_llm_provider = passed_params.pop("custom_llm_provider")
    provider_config = passed_params.pop("provider_config", None)
    drop_params = passed_params.pop("drop_params", None)
    additional_drop_params = passed_params.pop("additional_drop_params", None)
    special_params = passed_params.pop("kwargs")
    for k, v in special_params.items():
        if k.startswith("aws_") and (
            custom_llm_provider != "bedrock" and custom_llm_provider != "sagemaker"
        ):  # allow dynamically setting boto3 init logic
            continue
        elif k == "hf_model_name" and custom_llm_provider != "sagemaker":
            continue
        elif (
            k.startswith("vertex_")
            and custom_llm_provider != "vertex_ai"
            and custom_llm_provider != "vertex_ai_beta"
        ):  # allow dynamically setting vertex ai init logic
            continue
        passed_params[k] = v

    default_params = {
        "n": None,
        "quality": None,
        "response_format": None,
        "size": None,
        "style": None,
        "user": None,
    }

    non_default_params = _get_non_default_params(
        passed_params=passed_params,
        default_params=default_params,
        additional_drop_params=additional_drop_params,
    )
    optional_params: Dict[str, Any] = {}

    ## raise exception if non-default value passed for non-openai/azure embedding calls
    def _check_valid_arg(supported_params):
        if len(non_default_params.keys()) > 0:
            keys = list(non_default_params.keys())
            for k in keys:
                if (
                    litellm.drop_params is True or drop_params is True
                ) and k not in supported_params:  # drop the unsupported non-default values
                    non_default_params.pop(k, None)
                elif k not in supported_params:
                    raise UnsupportedParamsError(
                        status_code=500,
                        message=f"Setting `{k}` is not supported by {custom_llm_provider}, {model}. To drop it from the call, set `litellm.drop_params = True`.",
                    )
            return non_default_params

    if provider_config is not None:
        supported_params = provider_config.get_supported_openai_params(
            model=model or ""
        )
        _check_valid_arg(supported_params=supported_params)
        optional_params = provider_config.map_openai_params(
            non_default_params=non_default_params,
            optional_params=optional_params,
            model=model or "",
            drop_params=drop_params if drop_params is not None else False,
        )
    elif (
        custom_llm_provider == "openai"
        or custom_llm_provider == "azure"
        or custom_llm_provider in litellm.openai_compatible_providers
    ):
        optional_params = non_default_params
    elif custom_llm_provider == "bedrock":
        # use stability3 config class if model is a stability3 model
        config_class = (
            litellm.AmazonStability3Config
            if litellm.AmazonStability3Config._is_stability_3_model(model=model)
            else (
                litellm.AmazonNovaCanvasConfig
                if litellm.AmazonNovaCanvasConfig._is_nova_model(model=model)
                else litellm.AmazonStabilityConfig
            )
        )
        supported_params = config_class.get_supported_openai_params(model=model)
        _check_valid_arg(supported_params=supported_params)
        optional_params = config_class.map_openai_params(
            non_default_params=non_default_params, optional_params={}
        )
    elif custom_llm_provider == "vertex_ai":
        supported_params = ["n", "size"]
        """
        All params here: https://console.cloud.google.com/vertex-ai/publishers/google/model-garden/imagegeneration?project=adroit-crow-413218
        """
        _check_valid_arg(supported_params=supported_params)
        if n is not None:
            optional_params["sampleCount"] = int(n)

        # Map OpenAI size parameter to Vertex AI aspectRatio
        if size is not None:
            optional_params["aspectRatio"] = _map_openai_size_to_vertex_ai_aspect_ratio(
                size
            )

    openai_params: list[str] = list(default_params.keys())
    if provider_config is not None:
        supported_params = provider_config.get_supported_openai_params(
            model=model or ""
        )
        openai_params = list(supported_params)

    optional_params = add_provider_specific_params_to_optional_params(
        optional_params=optional_params,
        passed_params=passed_params,
        custom_llm_provider=custom_llm_provider or "",
        openai_params=openai_params,
        additional_drop_params=additional_drop_params,
    )
    # remove keys with None or empty dict/list values to avoid sending empty payloads
    optional_params = {
        k: v
        for k, v in optional_params.items()
        if v is not None and (not isinstance(v, (dict, list)) or len(v) > 0)
    }
    return optional_params


def get_optional_params_embeddings(  # noqa: PLR0915
    # 2 optional params
    model: str,
    user: Optional[str] = None,
    encoding_format: Optional[str] = None,
    dimensions: Optional[int] = None,
    custom_llm_provider="",
    drop_params: Optional[bool] = None,
    additional_drop_params: Optional[List[str]] = None,
    **kwargs,
):
    # retrieve all parameters passed to the function
    passed_params = locals()
    custom_llm_provider = passed_params.pop("custom_llm_provider", None)
    special_params = passed_params.pop("kwargs")

    drop_params = passed_params.pop("drop_params", None)
    additional_drop_params = passed_params.pop("additional_drop_params", None)

    def _check_valid_arg(supported_params: Optional[list]):
        if supported_params is None:
            return
        unsupported_params = {}
        for k in non_default_params.keys():
            if k not in supported_params:
                unsupported_params[k] = non_default_params[k]
        if unsupported_params:
            if litellm.drop_params is True or (
                drop_params is not None and drop_params is True
            ):
                pass
            else:
                raise UnsupportedParamsError(
                    status_code=500,
                    message=f"{custom_llm_provider} does not support parameters: {unsupported_params}, for model={model}. To drop these, set `litellm.drop_params=True` or for proxy:\n\n`litellm_settings:\n drop_params: true`\n",
                )

    non_default_params = (
        PreProcessNonDefaultParams.embedding_pre_process_non_default_params(
            passed_params=passed_params,
            special_params=special_params,
            custom_llm_provider=custom_llm_provider,
            additional_drop_params=additional_drop_params,
            model=model,
        )
    )

    provider_config: Optional[BaseEmbeddingConfig] = None

    optional_params = {}
    if (
        custom_llm_provider is not None
        and custom_llm_provider in LlmProviders._member_map_.values()
    ):
        provider_config = ProviderConfigManager.get_provider_embedding_config(
            model=model,
            provider=LlmProviders(custom_llm_provider),
        )

    if provider_config is not None:
        supported_params: Optional[list] = provider_config.get_supported_openai_params(
            model=model
        )
        _check_valid_arg(supported_params=supported_params)
        optional_params = provider_config.map_openai_params(
            non_default_params=non_default_params,
            optional_params={},
            model=model,
            drop_params=drop_params if drop_params is not None else False,
        )
    ## raise exception if non-default value passed for non-openai/azure embedding calls
    elif custom_llm_provider == "openai":
        # 'dimensions` is only supported in `text-embedding-3` and later models

        if (
            model is not None
            and "text-embedding-3" not in model
            and "dimensions" in non_default_params.keys()
        ):
            raise UnsupportedParamsError(
                status_code=500,
                message="Setting dimensions is not supported for OpenAI `text-embedding-3` and later models. To drop it from the call, set `litellm.drop_params = True`.",
            )
        else:
            optional_params = non_default_params
    elif custom_llm_provider == "triton":
        supported_params = get_supported_openai_params(
            model=model,
            custom_llm_provider=custom_llm_provider,
            request_type="embeddings",
        )
        _check_valid_arg(supported_params=supported_params)
        optional_params = litellm.TritonEmbeddingConfig().map_openai_params(
            non_default_params=non_default_params,
            optional_params={},
            model=model,
            drop_params=drop_params if drop_params is not None else False,
        )
    elif custom_llm_provider == "databricks":
        supported_params = get_supported_openai_params(
            model=model or "",
            custom_llm_provider="databricks",
            request_type="embeddings",
        )
        _check_valid_arg(supported_params=supported_params)
        optional_params = litellm.DatabricksEmbeddingConfig().map_openai_params(
            non_default_params=non_default_params, optional_params={}
        )

    elif custom_llm_provider == "nvidia_nim":
        supported_params = get_supported_openai_params(
            model=model or "",
            custom_llm_provider="nvidia_nim",
            request_type="embeddings",
        )
        _check_valid_arg(supported_params=supported_params)
        optional_params = litellm.nvidiaNimEmbeddingConfig.map_openai_params(
            non_default_params=non_default_params, optional_params={}, kwargs=kwargs
        )
    elif custom_llm_provider == "vertex_ai" or custom_llm_provider == "gemini":
        supported_params = get_supported_openai_params(
            model=model,
            custom_llm_provider="vertex_ai",
            request_type="embeddings",
        )
        _check_valid_arg(supported_params=supported_params)
        (
            optional_params,
            kwargs,
        ) = litellm.VertexAITextEmbeddingConfig().map_openai_params(
            non_default_params=non_default_params, optional_params={}, kwargs=kwargs
        )
    elif custom_llm_provider == "lm_studio":
        supported_params = (
            litellm.LmStudioEmbeddingConfig().get_supported_openai_params()
        )
        _check_valid_arg(supported_params=supported_params)
        optional_params = litellm.LmStudioEmbeddingConfig().map_openai_params(
            non_default_params=non_default_params, optional_params={}
        )
    elif custom_llm_provider == "bedrock":
        # if dimensions is in non_default_params -> pass it for model=bedrock/amazon.titan-embed-text-v2
        if "amazon.titan-embed-text-v1" in model:
            object: Any = litellm.AmazonTitanG1Config()
        elif "amazon.titan-embed-image-v1" in model:
            object = litellm.AmazonTitanMultimodalEmbeddingG1Config()
        elif "amazon.titan-embed-text-v2:0" in model:
            object = litellm.AmazonTitanV2Config()
        elif "cohere.embed-multilingual-v3" in model:
            object = litellm.BedrockCohereEmbeddingConfig()
        else:  # unmapped model
            supported_params = []
            _check_valid_arg(supported_params=supported_params)
            final_params = {**kwargs}
            return final_params

        supported_params = object.get_supported_openai_params()
        _check_valid_arg(supported_params=supported_params)
        optional_params = object.map_openai_params(
            non_default_params=non_default_params, optional_params={}
        )
    elif custom_llm_provider == "mistral":
        supported_params = get_supported_openai_params(
            model=model,
            custom_llm_provider="mistral",
            request_type="embeddings",
        )
        _check_valid_arg(supported_params=supported_params)
        optional_params = litellm.MistralEmbeddingConfig().map_openai_params(
            non_default_params=non_default_params, optional_params={}
        )
    elif custom_llm_provider == "jina_ai":
        supported_params = get_supported_openai_params(
            model=model,
            custom_llm_provider="jina_ai",
            request_type="embeddings",
        )
        _check_valid_arg(supported_params=supported_params)
        optional_params = litellm.JinaAIEmbeddingConfig().map_openai_params(
            non_default_params=non_default_params,
            optional_params={},
            model=model,
            drop_params=drop_params if drop_params is not None else False,
        )
    elif custom_llm_provider == "voyage":
        supported_params = get_supported_openai_params(
            model=model,
            custom_llm_provider="voyage",
            request_type="embeddings",
        )
        _check_valid_arg(supported_params=supported_params)
<<<<<<< HEAD
        if litellm.VoyageContextualEmbeddingConfig.is_contextualized_embeddings(model):
            optional_params = (
                litellm.VoyageContextualEmbeddingConfig().map_openai_params(
                    non_default_params=non_default_params,
                    optional_params={},
                    model=model,
                    drop_params=drop_params if drop_params is not None else False,
                )
            )
        else:
            optional_params = litellm.VoyageEmbeddingConfig().map_openai_params(
                non_default_params=non_default_params,
                optional_params={},
                model=model,
                drop_params=drop_params if drop_params is not None else False,
            )
=======
        optional_params = litellm.VoyageEmbeddingConfig().map_openai_params(
            non_default_params=non_default_params,
            optional_params={},
            model=model,
            drop_params=drop_params if drop_params is not None else False,
        )
        final_params = {**optional_params, **kwargs}
        return final_params
    elif custom_llm_provider == "sap":
        supported_params = get_supported_openai_params(
            model=model,
            custom_llm_provider="sap",
            request_type="embeddings",
        )
        _check_valid_arg(supported_params=supported_params)
        optional_params = litellm.GenAIHubEmbeddingConfig().map_openai_params(
            non_default_params=non_default_params,
            optional_params={},
            model=model,
            drop_params=drop_params if drop_params is not None else False
        )
>>>>>>> 83647d72
    elif custom_llm_provider == "infinity":
        supported_params = get_supported_openai_params(
            model=model,
            custom_llm_provider="infinity",
            request_type="embeddings",
        )
        _check_valid_arg(supported_params=supported_params)
        optional_params = litellm.InfinityEmbeddingConfig().map_openai_params(
            non_default_params=non_default_params,
            optional_params={},
            model=model,
            drop_params=drop_params if drop_params is not None else False,
        )

        final_params = {**optional_params, **kwargs}
        return final_params

    elif custom_llm_provider == "fireworks_ai":
        supported_params = get_supported_openai_params(
            model=model,
            custom_llm_provider="fireworks_ai",
            request_type="embeddings",
        )
        _check_valid_arg(supported_params=supported_params)
        optional_params = litellm.FireworksAIEmbeddingConfig().map_openai_params(
            non_default_params=non_default_params, optional_params={}, model=model
        )
    elif custom_llm_provider == "sambanova":
        supported_params = get_supported_openai_params(
            model=model,
            custom_llm_provider="sambanova",
            request_type="embeddings",
        )
        _check_valid_arg(supported_params=supported_params)
        optional_params = litellm.SambaNovaEmbeddingConfig().map_openai_params(
            non_default_params=non_default_params,
            optional_params={},
            model=model,
            drop_params=drop_params if drop_params is not None else False,
        )
    elif custom_llm_provider == "ovhcloud":
        supported_params = get_supported_openai_params(
            model=model,
            custom_llm_provider="ovhcloud",
            request_type="embeddings",
        )
        _check_valid_arg(supported_params=supported_params)
        optional_params = litellm.OVHCloudEmbeddingConfig().map_openai_params(
            non_default_params=non_default_params,
            optional_params={},
            model=model,
            drop_params=drop_params if drop_params is not None else False,
        )

    elif (
        custom_llm_provider != "openai"
        and custom_llm_provider != "azure"
        and custom_llm_provider not in litellm.openai_compatible_providers
    ):
        if len(non_default_params.keys()) > 0:
            if (
                litellm.drop_params is True or drop_params is True
            ):  # drop the unsupported non-default values
                keys = list(non_default_params.keys())
                for k in keys:
                    non_default_params.pop(k, None)
            else:
                raise UnsupportedParamsError(
                    status_code=500,
                    message=f"Setting {non_default_params} is not supported by {custom_llm_provider}. To drop it from the call, set `litellm.drop_params = True`.",
                )
        else:
            optional_params = non_default_params
    else:
        optional_params = non_default_params

    final_params = add_provider_specific_params_to_optional_params(
        optional_params=optional_params,
        passed_params=passed_params,
        custom_llm_provider=custom_llm_provider,
        openai_params=list(DEFAULT_EMBEDDING_PARAM_VALUES.keys()),
        additional_drop_params=kwargs.get("additional_drop_params", None),
    )

    if "extra_body" in final_params and len(final_params["extra_body"]) == 0:
        final_params.pop("extra_body", None)

    return final_params


def _remove_additional_properties(schema):
    """
    clean out 'additionalProperties = False'. Causes vertexai/gemini OpenAI API Schema errors - https://github.com/langchain-ai/langchainjs/issues/5240

    Relevant Issues: https://github.com/BerriAI/litellm/issues/6136, https://github.com/BerriAI/litellm/issues/6088
    """
    if isinstance(schema, dict):
        # Remove the 'additionalProperties' key if it exists and is set to False
        if "additionalProperties" in schema and schema["additionalProperties"] is False:
            del schema["additionalProperties"]

        # Recursively process all dictionary values
        for key, value in schema.items():
            _remove_additional_properties(value)

    elif isinstance(schema, list):
        # Recursively process all items in the list
        for item in schema:
            _remove_additional_properties(item)

    return schema


def _remove_strict_from_schema(schema):
    """
    Relevant Issues: https://github.com/BerriAI/litellm/issues/6136, https://github.com/BerriAI/litellm/issues/6088
    """
    if isinstance(schema, dict):
        # Remove the 'additionalProperties' key if it exists and is set to False
        if "strict" in schema:
            del schema["strict"]

        # Recursively process all dictionary values
        for key, value in schema.items():
            _remove_strict_from_schema(value)

    elif isinstance(schema, list):
        # Recursively process all items in the list
        for item in schema:
            _remove_strict_from_schema(item)

    return schema


def _remove_json_schema_refs(schema, max_depth=10):
    """
    Remove JSON schema reference fields like '$id' and '$schema' that can cause issues with some providers.

    These fields are used for schema validation but can cause problems when the schema references
    are not accessible to the provider's validation system.

    Args:
        schema: The schema object to clean (dict, list, or other)
        max_depth: Maximum recursion depth to prevent infinite loops (default: 10)

    Relevant Issues: Mistral API grammar validation fails when schema contains $id and $schema references
    """
    if max_depth <= 0:
        return schema

    if isinstance(schema, dict):
        # Remove JSON schema reference fields
        schema.pop("$id", None)
        schema.pop("$schema", None)

        # Recursively process all dictionary values
        for key, value in schema.items():
            _remove_json_schema_refs(value, max_depth - 1)

    elif isinstance(schema, list):
        # Recursively process all items in the list
        for item in schema:
            _remove_json_schema_refs(item, max_depth - 1)

    return schema


def _remove_unsupported_params(
    non_default_params: dict, supported_openai_params: Optional[List[str]]
) -> dict:
    """
    Remove unsupported params from non_default_params
    """
    remove_keys = []
    if supported_openai_params is None:
        return {}  # no supported params, so no optional openai params to send
    for param in non_default_params.keys():
        if param not in supported_openai_params:
            remove_keys.append(param)
    for key in remove_keys:
        non_default_params.pop(key, None)
    return non_default_params


class PreProcessNonDefaultParams:
    @staticmethod
    def base_pre_process_non_default_params(
        passed_params: dict,
        special_params: dict,
        custom_llm_provider: str,
        additional_drop_params: Optional[List[str]],
        default_param_values: dict,
        additional_endpoint_specific_params: List[str],
    ) -> dict:
        for k, v in special_params.items():
            if k.startswith("aws_") and (
                custom_llm_provider != "bedrock"
                and not custom_llm_provider.startswith("sagemaker")
            ):  # allow dynamically setting boto3 init logic
                continue
            elif k == "hf_model_name" and custom_llm_provider != "sagemaker":
                continue
            elif (
                k.startswith("vertex_")
                and custom_llm_provider != "vertex_ai"
                and custom_llm_provider != "vertex_ai_beta"
            ):  # allow dynamically setting vertex ai init logic
                continue
            passed_params[k] = v

        # filter out those parameters that were passed with non-default values
        non_default_params = {
            k: v
            for k, v in passed_params.items()
            if (
                k != "model"
                and k != "custom_llm_provider"
                and k != "api_version"
                and k != "drop_params"
                and k != "allowed_openai_params"
                and k != "additional_drop_params"
                and k not in additional_endpoint_specific_params
                and k in default_param_values
                and v != default_param_values[k]
                and _should_drop_param(
                    k=k, additional_drop_params=additional_drop_params
                )
                is False
            )
        }

        return non_default_params

    @staticmethod
    def embedding_pre_process_non_default_params(
        passed_params: dict,
        special_params: dict,
        custom_llm_provider: str,
        additional_drop_params: Optional[List[str]],
        model: str,
        remove_sensitive_keys: bool = False,
        add_provider_specific_params: bool = False,
    ) -> dict:
        non_default_params = (
            PreProcessNonDefaultParams.base_pre_process_non_default_params(
                passed_params=passed_params,
                special_params=special_params,
                custom_llm_provider=custom_llm_provider,
                additional_drop_params=additional_drop_params,
                default_param_values={k: None for k in OPENAI_EMBEDDING_PARAMS},
                additional_endpoint_specific_params=["input"],
            )
        )

        return non_default_params


def pre_process_non_default_params(
    passed_params: dict,
    special_params: dict,
    custom_llm_provider: str,
    additional_drop_params: Optional[List[str]],
    model: str,
    remove_sensitive_keys: bool = False,
    add_provider_specific_params: bool = False,
    provider_config: Optional[BaseConfig] = None,
) -> dict:
    """
    Pre-process non-default params to a standardized format
    """
    # retrieve all parameters passed to the function

    non_default_params = PreProcessNonDefaultParams.base_pre_process_non_default_params(
        passed_params=passed_params,
        special_params=special_params,
        custom_llm_provider=custom_llm_provider,
        additional_drop_params=additional_drop_params,
        default_param_values=DEFAULT_CHAT_COMPLETION_PARAM_VALUES,
        additional_endpoint_specific_params=["messages"],
    )

    if "response_format" in non_default_params:
        if provider_config is not None:
            non_default_params["response_format"] = (
                provider_config.get_json_schema_from_pydantic_object(
                    response_format=non_default_params["response_format"]
                )
            )
        else:
            non_default_params["response_format"] = type_to_response_format_param(
                response_format=non_default_params["response_format"]
            )

    if "tools" in non_default_params and isinstance(
        non_default_params, list
    ):  # fixes https://github.com/BerriAI/litellm/issues/4933
        tools = non_default_params["tools"]
        for (
            tool
        ) in (
            tools
        ):  # clean out 'additionalProperties = False'. Causes vertexai/gemini OpenAI API Schema errors - https://github.com/langchain-ai/langchainjs/issues/5240
            tool_function = tool.get("function", {})
            parameters = tool_function.get("parameters", None)
            if parameters is not None:
                new_parameters = copy.deepcopy(parameters)
                if (
                    "additionalProperties" in new_parameters
                    and new_parameters["additionalProperties"] is False
                ):
                    new_parameters.pop("additionalProperties", None)
                tool_function["parameters"] = new_parameters

    if add_provider_specific_params:
        non_default_params = add_provider_specific_params_to_optional_params(
            optional_params=non_default_params,
            passed_params=passed_params,
            custom_llm_provider=custom_llm_provider,
            openai_params=list(DEFAULT_CHAT_COMPLETION_PARAM_VALUES.keys()),
            additional_drop_params=additional_drop_params,
        )

    if remove_sensitive_keys:
        non_default_params = remove_sensitive_keys_from_dict(non_default_params)
    return non_default_params


def remove_sensitive_keys_from_dict(d: dict) -> dict:
    """
    Remove sensitive keys from a dictionary
    """
    sensitive_key_phrases = ["key", "secret", "access", "credential"]
    remove_keys = []
    for key in d.keys():
        if any(phrase in key.lower() for phrase in sensitive_key_phrases):
            remove_keys.append(key)
    for key in remove_keys:
        d.pop(key)
    return d


def pre_process_optional_params(
    passed_params: dict, non_default_params: dict, custom_llm_provider: str
) -> dict:
    """For .completion(), preprocess optional params"""
    optional_params: Dict = {}

    common_auth_dict = litellm.common_cloud_provider_auth_params
    if custom_llm_provider in common_auth_dict["providers"]:
        """
        Check if params = ["project", "region_name", "token"]
        and correctly translate for = ["azure", "vertex_ai", "watsonx", "aws"]
        """
        if custom_llm_provider == "azure":
            optional_params = litellm.AzureOpenAIConfig().map_special_auth_params(
                non_default_params=passed_params, optional_params=optional_params
            )
        elif custom_llm_provider == "bedrock":
            optional_params = (
                litellm.AmazonBedrockGlobalConfig().map_special_auth_params(
                    non_default_params=passed_params, optional_params=optional_params
                )
            )
        elif (
            custom_llm_provider == "vertex_ai"
            or custom_llm_provider == "vertex_ai_beta"
        ):
            optional_params = litellm.VertexAIConfig().map_special_auth_params(
                non_default_params=passed_params, optional_params=optional_params
            )
        elif custom_llm_provider == "watsonx":
            optional_params = litellm.IBMWatsonXAIConfig().map_special_auth_params(
                non_default_params=passed_params, optional_params=optional_params
            )

    ## raise exception if function calling passed in for a provider that doesn't support it
    if (
        "functions" in non_default_params
        or "function_call" in non_default_params
        or "tools" in non_default_params
    ):
        if (
            custom_llm_provider == "ollama"
            and custom_llm_provider != "text-completion-openai"
            and custom_llm_provider != "azure"
            and custom_llm_provider != "vertex_ai"
            and custom_llm_provider != "anyscale"
            and custom_llm_provider != "together_ai"
            and custom_llm_provider != "groq"
            and custom_llm_provider != "nvidia_nim"
            and custom_llm_provider != "cerebras"
            and custom_llm_provider != "xai"
            and custom_llm_provider != "ai21_chat"
            and custom_llm_provider != "volcengine"
            and custom_llm_provider != "deepseek"
            and custom_llm_provider != "codestral"
            and custom_llm_provider != "mistral"
            and custom_llm_provider != "anthropic"
            and custom_llm_provider != "cohere_chat"
            and custom_llm_provider != "cohere"
            and custom_llm_provider != "bedrock"
            and custom_llm_provider != "ollama_chat"
            and custom_llm_provider != "openrouter"
            and custom_llm_provider != "vercel_ai_gateway"
            and custom_llm_provider != "nebius"
            and custom_llm_provider not in litellm.openai_compatible_providers
        ):
            if custom_llm_provider == "ollama":
                # ollama actually supports json output
                optional_params["format"] = "json"
                litellm.add_function_to_prompt = (
                    True  # so that main.py adds the function call to the prompt
                )
                if "tools" in non_default_params:
                    optional_params["functions_unsupported_model"] = (
                        non_default_params.pop("tools")
                    )
                    non_default_params.pop(
                        "tool_choice", None
                    )  # causes ollama requests to hang
                elif "functions" in non_default_params:
                    optional_params["functions_unsupported_model"] = (
                        non_default_params.pop("functions")
                    )
            elif (
                litellm.add_function_to_prompt
            ):  # if user opts to add it to prompt instead
                optional_params["functions_unsupported_model"] = non_default_params.pop(
                    "tools", non_default_params.pop("functions", None)
                )
            else:
                raise UnsupportedParamsError(
                    status_code=500,
                    message=f"Function calling is not supported by {custom_llm_provider}.",
                )

    return optional_params


def get_optional_params(  # noqa: PLR0915
    # use the openai defaults
    # https://platform.openai.com/docs/api-reference/chat/create
    model: str,
    functions=None,
    function_call=None,
    temperature=None,
    top_p=None,
    n=None,
    stream=False,
    stream_options=None,
    stop=None,
    max_tokens=None,
    max_completion_tokens=None,
    modalities=None,
    prediction=None,
    audio=None,
    presence_penalty=None,
    frequency_penalty=None,
    logit_bias=None,
    user=None,
    custom_llm_provider="",
    response_format=None,
    seed=None,
    tools=None,
    tool_choice=None,
    max_retries=None,
    logprobs=None,
    top_logprobs=None,
    extra_headers=None,
    api_version=None,
    parallel_tool_calls=None,
    drop_params=None,
    allowed_openai_params: Optional[List[str]] = None,
    reasoning_effort=None,
    additional_drop_params=None,
    messages: Optional[List[AllMessageValues]] = None,
    thinking: Optional[AnthropicThinkingParam] = None,
    web_search_options: Optional[OpenAIWebSearchOptions] = None,
    safety_identifier: Optional[str] = None,
    **kwargs,
):
    passed_params = locals().copy()
    special_params = passed_params.pop("kwargs")
    non_default_params = pre_process_non_default_params(
        passed_params=passed_params,
        special_params=special_params,
        custom_llm_provider=custom_llm_provider,
        additional_drop_params=additional_drop_params,
        model=model,
    )
    optional_params = pre_process_optional_params(
        passed_params=passed_params,
        non_default_params=non_default_params,
        custom_llm_provider=custom_llm_provider,
    )
    provider_config: Optional[BaseConfig] = None
    if custom_llm_provider is not None and custom_llm_provider in [
        provider.value for provider in LlmProviders
    ]:
        provider_config = ProviderConfigManager.get_provider_chat_config(
            model=model, provider=LlmProviders(custom_llm_provider)
        )

    def _check_valid_arg(supported_params: List[str]):
        """
        Check if the params passed to completion() are supported by the provider

        Args:
            supported_params: List[str] - supported params from the litellm config
        """
        verbose_logger.info(
            f"\nLiteLLM completion() model= {model}; provider = {custom_llm_provider}"
        )
        verbose_logger.debug(
            f"\nLiteLLM: Params passed to completion() {passed_params}"
        )
        verbose_logger.debug(
            f"\nLiteLLM: Non-Default params passed to completion() {non_default_params}"
        )
        unsupported_params = {}
        for k in non_default_params.keys():
            if k not in supported_params:
                if k == "user" or k == "stream_options" or k == "stream":
                    continue
                if k == "n" and n == 1:  # langchain sends n=1 as a default value
                    continue  # skip this param
                if (
                    k == "max_retries"
                ):  # TODO: This is a patch. We support max retries for OpenAI, Azure. For non OpenAI LLMs we need to add support for max retries
                    continue  # skip this param
                # Always keeps this in elif code blocks
                else:
                    unsupported_params[k] = non_default_params[k]

        if unsupported_params:
            if litellm.drop_params is True or (
                drop_params is not None and drop_params is True
            ):
                for k in unsupported_params.keys():
                    non_default_params.pop(k, None)
            else:
                raise UnsupportedParamsError(
                    status_code=500,
                    message=f"{custom_llm_provider} does not support parameters: {list(unsupported_params.keys())}, for model={model}. To drop these, set `litellm.drop_params=True` or for proxy:\n\n`litellm_settings:\n drop_params: true`\n. \n If you want to use these params dynamically send allowed_openai_params={list(unsupported_params.keys())} in your request.",
                )

    supported_params = get_supported_openai_params(
        model=model, custom_llm_provider=custom_llm_provider
    )
    if supported_params is None:
        supported_params = get_supported_openai_params(
            model=model, custom_llm_provider="openai"
        )

    supported_params = supported_params or []
    allowed_openai_params = allowed_openai_params or []
    supported_params.extend(allowed_openai_params)

    _check_valid_arg(
        supported_params=supported_params or [],
    )
    ## raise exception if provider doesn't support passed in param
    if custom_llm_provider == "anthropic":
        ## check if unsupported param passed in
        optional_params = litellm.AnthropicConfig().map_openai_params(
            model=model,
            non_default_params=non_default_params,
            optional_params=optional_params,
            drop_params=(
                drop_params
                if drop_params is not None and isinstance(drop_params, bool)
                else False
            ),
        )
    elif custom_llm_provider == "anthropic_text":
        optional_params = litellm.AnthropicTextConfig().map_openai_params(
            model=model,
            non_default_params=non_default_params,
            optional_params=optional_params,
            drop_params=(
                drop_params
                if drop_params is not None and isinstance(drop_params, bool)
                else False
            ),
        )
        optional_params = litellm.AnthropicTextConfig().map_openai_params(
            model=model,
            non_default_params=non_default_params,
            optional_params=optional_params,
            drop_params=(
                drop_params
                if drop_params is not None and isinstance(drop_params, bool)
                else False
            ),
        )

    elif custom_llm_provider == "cohere_chat" or custom_llm_provider == "cohere":
        # handle cohere params
        optional_params = litellm.CohereChatConfig().map_openai_params(
            non_default_params=non_default_params,
            optional_params=optional_params,
            model=model,
            drop_params=(
                drop_params
                if drop_params is not None and isinstance(drop_params, bool)
                else False
            ),
        )
    elif custom_llm_provider == "triton":
        optional_params = litellm.TritonConfig().map_openai_params(
            non_default_params=non_default_params,
            optional_params=optional_params,
            model=model,
            drop_params=drop_params if drop_params is not None else False,
        )

    elif custom_llm_provider == "maritalk":
        optional_params = litellm.MaritalkConfig().map_openai_params(
            non_default_params=non_default_params,
            optional_params=optional_params,
            model=model,
            drop_params=(
                drop_params
                if drop_params is not None and isinstance(drop_params, bool)
                else False
            ),
        )
    elif custom_llm_provider == "replicate":
        optional_params = litellm.ReplicateConfig().map_openai_params(
            non_default_params=non_default_params,
            optional_params=optional_params,
            model=model,
            drop_params=(
                drop_params
                if drop_params is not None and isinstance(drop_params, bool)
                else False
            ),
        )
    elif custom_llm_provider == "predibase":
        optional_params = litellm.PredibaseConfig().map_openai_params(
            non_default_params=non_default_params,
            optional_params=optional_params,
            model=model,
            drop_params=(
                drop_params
                if drop_params is not None and isinstance(drop_params, bool)
                else False
            ),
        )
    elif custom_llm_provider == "huggingface":
        optional_params = litellm.HuggingFaceChatConfig().map_openai_params(
            non_default_params=non_default_params,
            optional_params=optional_params,
            model=model,
            drop_params=(
                drop_params
                if drop_params is not None and isinstance(drop_params, bool)
                else False
            ),
        )
    elif custom_llm_provider == "together_ai":
        optional_params = litellm.TogetherAIConfig().map_openai_params(
            non_default_params=non_default_params,
            optional_params=optional_params,
            model=model,
            drop_params=(
                drop_params
                if drop_params is not None and isinstance(drop_params, bool)
                else False
            ),
        )
    elif custom_llm_provider == "vertex_ai" and (
        model in litellm.vertex_chat_models
        or model in litellm.vertex_code_chat_models
        or model in litellm.vertex_text_models
        or model in litellm.vertex_code_text_models
        or model in litellm.vertex_language_models
        or model in litellm.vertex_vision_models
    ):
        optional_params = litellm.VertexGeminiConfig().map_openai_params(
            non_default_params=non_default_params,
            optional_params=optional_params,
            model=model,
            drop_params=(
                drop_params
                if drop_params is not None and isinstance(drop_params, bool)
                else False
            ),
        )

    elif custom_llm_provider == "gemini":
        optional_params = litellm.GoogleAIStudioGeminiConfig().map_openai_params(
            non_default_params=non_default_params,
            optional_params=optional_params,
            model=model,
            drop_params=(
                drop_params
                if drop_params is not None and isinstance(drop_params, bool)
                else False
            ),
        )
    elif custom_llm_provider == "vertex_ai_beta" or (
        custom_llm_provider == "vertex_ai" and "gemini" in model
    ):
        optional_params = litellm.VertexGeminiConfig().map_openai_params(
            non_default_params=non_default_params,
            optional_params=optional_params,
            model=model,
            drop_params=(
                drop_params
                if drop_params is not None and isinstance(drop_params, bool)
                else False
            ),
        )
    elif litellm.VertexAIAnthropicConfig.is_supported_model(
        model=model, custom_llm_provider=custom_llm_provider
    ):
        optional_params = litellm.VertexAIAnthropicConfig().map_openai_params(
            model=model,
            non_default_params=non_default_params,
            optional_params=optional_params,
            drop_params=(
                drop_params
                if drop_params is not None and isinstance(drop_params, bool)
                else False
            ),
        )
    elif custom_llm_provider == "vertex_ai":
        if model in litellm.vertex_mistral_models:
            if "codestral" in model:
                optional_params = (
                    litellm.CodestralTextCompletionConfig().map_openai_params(
                        model=model,
                        non_default_params=non_default_params,
                        optional_params=optional_params,
                        drop_params=(
                            drop_params
                            if drop_params is not None and isinstance(drop_params, bool)
                            else False
                        ),
                    )
                )
            else:
                optional_params = litellm.MistralConfig().map_openai_params(
                    model=model,
                    non_default_params=non_default_params,
                    optional_params=optional_params,
                    drop_params=(
                        drop_params
                        if drop_params is not None and isinstance(drop_params, bool)
                        else False
                    ),
                )
        elif model in litellm.vertex_ai_ai21_models:
            optional_params = litellm.VertexAIAi21Config().map_openai_params(
                non_default_params=non_default_params,
                optional_params=optional_params,
                model=model,
                drop_params=(
                    drop_params
                    if drop_params is not None and isinstance(drop_params, bool)
                    else False
                ),
            )
        elif provider_config is not None:
            optional_params = provider_config.map_openai_params(
                non_default_params=non_default_params,
                optional_params=optional_params,
                model=model,
                drop_params=(
                    drop_params
                    if drop_params is not None and isinstance(drop_params, bool)
                    else False
                ),
            )
        else:  # use generic openai-like param mapping
            optional_params = litellm.VertexAILlama3Config().map_openai_params(
                non_default_params=non_default_params,
                optional_params=optional_params,
                model=model,
                drop_params=(
                    drop_params
                    if drop_params is not None and isinstance(drop_params, bool)
                    else False
                ),
            )

    elif custom_llm_provider == "sagemaker":
        # temperature, top_p, n, stream, stop, max_tokens, n, presence_penalty default to None
        optional_params = litellm.SagemakerConfig().map_openai_params(
            non_default_params=non_default_params,
            optional_params=optional_params,
            model=model,
            drop_params=(
                drop_params
                if drop_params is not None and isinstance(drop_params, bool)
                else False
            ),
        )
    elif custom_llm_provider == "bedrock":
        bedrock_route = BedrockModelInfo.get_bedrock_route(model)
        bedrock_base_model = BedrockModelInfo.get_base_model(model)
        if bedrock_route == "converse" or bedrock_route == "converse_like":
            optional_params = litellm.AmazonConverseConfig().map_openai_params(
                model=model,
                non_default_params=non_default_params,
                optional_params=optional_params,
                drop_params=(
                    drop_params
                    if drop_params is not None and isinstance(drop_params, bool)
                    else False
                ),
            )

        elif "anthropic" in bedrock_base_model and bedrock_route == "invoke":
            if bedrock_base_model.startswith("anthropic.claude-3"):
                optional_params = (
                    litellm.AmazonAnthropicClaudeConfig().map_openai_params(
                        non_default_params=non_default_params,
                        optional_params=optional_params,
                        model=model,
                        drop_params=(
                            drop_params
                            if drop_params is not None and isinstance(drop_params, bool)
                            else False
                        ),
                    )
                )

            else:
                optional_params = litellm.AmazonAnthropicConfig().map_openai_params(
                    non_default_params=non_default_params,
                    optional_params=optional_params,
                    model=model,
                    drop_params=(
                        drop_params
                        if drop_params is not None and isinstance(drop_params, bool)
                        else False
                    ),
                )
        elif provider_config is not None:
            optional_params = provider_config.map_openai_params(
                non_default_params=non_default_params,
                optional_params=optional_params,
                model=model,
                drop_params=(
                    drop_params
                    if drop_params is not None and isinstance(drop_params, bool)
                    else False
                ),
            )
    elif custom_llm_provider == "cloudflare":
        optional_params = litellm.CloudflareChatConfig().map_openai_params(
            model=model,
            non_default_params=non_default_params,
            optional_params=optional_params,
            drop_params=(
                drop_params
                if drop_params is not None and isinstance(drop_params, bool)
                else False
            ),
        )
    elif custom_llm_provider == "ollama":
        optional_params = litellm.OllamaConfig().map_openai_params(
            non_default_params=non_default_params,
            optional_params=optional_params,
            model=model,
            drop_params=(
                drop_params
                if drop_params is not None and isinstance(drop_params, bool)
                else False
            ),
        )
    elif custom_llm_provider == "ollama_chat":
        optional_params = litellm.OllamaChatConfig().map_openai_params(
            model=model,
            non_default_params=non_default_params,
            optional_params=optional_params,
            drop_params=(
                drop_params
                if drop_params is not None and isinstance(drop_params, bool)
                else False
            ),
        )
    elif custom_llm_provider == "nlp_cloud":
        optional_params = litellm.NLPCloudConfig().map_openai_params(
            non_default_params=non_default_params,
            optional_params=optional_params,
            model=model,
            drop_params=(
                drop_params
                if drop_params is not None and isinstance(drop_params, bool)
                else False
            ),
        )

    elif custom_llm_provider == "petals":
        optional_params = litellm.PetalsConfig().map_openai_params(
            non_default_params=non_default_params,
            optional_params=optional_params,
            model=model,
            drop_params=(
                drop_params
                if drop_params is not None and isinstance(drop_params, bool)
                else False
            ),
        )

    elif custom_llm_provider == "sap":
        optional_params = litellm.GenAIHubOrchestrationConfig().map_openai_params(
            non_default_params=non_default_params,
            optional_params=optional_params,
            model=model,
            drop_params=(
                drop_params
                if drop_params is not None and isinstance(drop_params, bool)
                else False
            ),
        )
    elif custom_llm_provider == "deepinfra":
        optional_params = litellm.DeepInfraConfig().map_openai_params(
            non_default_params=non_default_params,
            optional_params=optional_params,
            model=model,
            drop_params=(
                drop_params
                if drop_params is not None and isinstance(drop_params, bool)
                else False
            ),
        )
    elif custom_llm_provider == "perplexity" and provider_config is not None:
        optional_params = provider_config.map_openai_params(
            non_default_params=non_default_params,
            optional_params=optional_params,
            model=model,
            drop_params=(
                drop_params
                if drop_params is not None and isinstance(drop_params, bool)
                else False
            ),
        )
    elif custom_llm_provider == "mistral" or custom_llm_provider == "codestral":
        optional_params = litellm.MistralConfig().map_openai_params(
            non_default_params=non_default_params,
            optional_params=optional_params,
            model=model,
            drop_params=(
                drop_params
                if drop_params is not None and isinstance(drop_params, bool)
                else False
            ),
        )
    elif custom_llm_provider == "text-completion-codestral":
        optional_params = litellm.CodestralTextCompletionConfig().map_openai_params(
            non_default_params=non_default_params,
            optional_params=optional_params,
            model=model,
            drop_params=(
                drop_params
                if drop_params is not None and isinstance(drop_params, bool)
                else False
            ),
        )

    elif custom_llm_provider == "databricks":
        optional_params = litellm.DatabricksConfig().map_openai_params(
            non_default_params=non_default_params,
            optional_params=optional_params,
            model=model,
            drop_params=(
                drop_params
                if drop_params is not None and isinstance(drop_params, bool)
                else False
            ),
        )
    elif custom_llm_provider == "nvidia_nim":
        optional_params = litellm.NvidiaNimConfig().map_openai_params(
            model=model,
            non_default_params=non_default_params,
            optional_params=optional_params,
            drop_params=(
                drop_params
                if drop_params is not None and isinstance(drop_params, bool)
                else False
            ),
        )
    elif custom_llm_provider == "cerebras":
        optional_params = litellm.CerebrasConfig().map_openai_params(
            non_default_params=non_default_params,
            optional_params=optional_params,
            model=model,
            drop_params=(
                drop_params
                if drop_params is not None and isinstance(drop_params, bool)
                else False
            ),
        )
    elif custom_llm_provider == "xai":
        optional_params = litellm.XAIChatConfig().map_openai_params(
            model=model,
            non_default_params=non_default_params,
            optional_params=optional_params,
        )
    elif custom_llm_provider == "ai21_chat" or custom_llm_provider == "ai21":
        optional_params = litellm.AI21ChatConfig().map_openai_params(
            non_default_params=non_default_params,
            optional_params=optional_params,
            model=model,
            drop_params=(
                drop_params
                if drop_params is not None and isinstance(drop_params, bool)
                else False
            ),
        )
    elif custom_llm_provider == "fireworks_ai":
        optional_params = litellm.FireworksAIConfig().map_openai_params(
            non_default_params=non_default_params,
            optional_params=optional_params,
            model=model,
            drop_params=(
                drop_params
                if drop_params is not None and isinstance(drop_params, bool)
                else False
            ),
        )
    elif custom_llm_provider == "volcengine":
        optional_params = litellm.VolcEngineConfig().map_openai_params(
            non_default_params=non_default_params,
            optional_params=optional_params,
            model=model,
            drop_params=(
                drop_params
                if drop_params is not None and isinstance(drop_params, bool)
                else False
            ),
        )
    elif custom_llm_provider == "hosted_vllm":
        optional_params = litellm.HostedVLLMChatConfig().map_openai_params(
            non_default_params=non_default_params,
            optional_params=optional_params,
            model=model,
            drop_params=(
                drop_params
                if drop_params is not None and isinstance(drop_params, bool)
                else False
            ),
        )
    elif custom_llm_provider == "vllm":
        optional_params = litellm.VLLMConfig().map_openai_params(
            non_default_params=non_default_params,
            optional_params=optional_params,
            model=model,
            drop_params=(
                drop_params
                if drop_params is not None and isinstance(drop_params, bool)
                else False
            ),
        )
    elif custom_llm_provider == "groq":
        optional_params = litellm.GroqChatConfig().map_openai_params(
            non_default_params=non_default_params,
            optional_params=optional_params,
            model=model,
            drop_params=(
                drop_params
                if drop_params is not None and isinstance(drop_params, bool)
                else False
            ),
        )
    elif custom_llm_provider == "deepseek":
        optional_params = litellm.OpenAIConfig().map_openai_params(
            non_default_params=non_default_params,
            optional_params=optional_params,
            model=model,
            drop_params=(
                drop_params
                if drop_params is not None and isinstance(drop_params, bool)
                else False
            ),
        )
    elif custom_llm_provider == "openrouter":
        optional_params = litellm.OpenrouterConfig().map_openai_params(
            non_default_params=non_default_params,
            optional_params=optional_params,
            model=model,
            drop_params=(
                drop_params
                if drop_params is not None and isinstance(drop_params, bool)
                else False
            ),
        )
    elif custom_llm_provider == "watsonx":
        optional_params = litellm.IBMWatsonXChatConfig().map_openai_params(
            non_default_params=non_default_params,
            optional_params=optional_params,
            model=model,
            drop_params=(
                drop_params
                if drop_params is not None and isinstance(drop_params, bool)
                else False
            ),
        )
        # WatsonX-text param check
        for param in passed_params.keys():
            if litellm.IBMWatsonXAIConfig().is_watsonx_text_param(param):
                raise ValueError(
                    f"LiteLLM now defaults to Watsonx's `/text/chat` endpoint. Please use the `watsonx_text` provider instead, to call the `/text/generation` endpoint. Param: {param}"
                )
    elif custom_llm_provider == "watsonx_text":
        optional_params = litellm.IBMWatsonXAIConfig().map_openai_params(
            non_default_params=non_default_params,
            optional_params=optional_params,
            model=model,
            drop_params=(
                drop_params
                if drop_params is not None and isinstance(drop_params, bool)
                else False
            ),
        )
    elif custom_llm_provider == "openai":
        optional_params = litellm.OpenAIConfig().map_openai_params(
            non_default_params=non_default_params,
            optional_params=optional_params,
            model=model,
            drop_params=(
                drop_params
                if drop_params is not None and isinstance(drop_params, bool)
                else False
            ),
        )
    elif custom_llm_provider == "nebius":
        optional_params = litellm.NebiusConfig().map_openai_params(
            non_default_params=non_default_params,
            optional_params=optional_params,
            model=model,
            drop_params=(
                drop_params
                if drop_params is not None and isinstance(drop_params, bool)
                else False
            ),
        )
    elif custom_llm_provider == "azure":
        if litellm.AzureOpenAIO1Config().is_o_series_model(model=model):
            optional_params = litellm.AzureOpenAIO1Config().map_openai_params(
                non_default_params=non_default_params,
                optional_params=optional_params,
                model=model,
                drop_params=(
                    drop_params
                    if drop_params is not None and isinstance(drop_params, bool)
                    else False
                ),
            )
        elif litellm.AzureOpenAIGPT5Config.is_model_gpt_5_model(model=model):
            optional_params = litellm.AzureOpenAIGPT5Config().map_openai_params(
                non_default_params=non_default_params,
                optional_params=optional_params,
                model=model,
                drop_params=(
                    drop_params
                    if drop_params is not None and isinstance(drop_params, bool)
                    else False
                ),
            )
        else:
            verbose_logger.debug(
                "Azure optional params - api_version: api_version={}, litellm.api_version={}, os.environ['AZURE_API_VERSION']={}".format(
                    api_version, litellm.api_version, get_secret("AZURE_API_VERSION")
                )
            )
            api_version = (
                api_version
                or litellm.api_version
                or get_secret("AZURE_API_VERSION")
                or litellm.AZURE_DEFAULT_API_VERSION
            )
            optional_params = litellm.AzureOpenAIConfig().map_openai_params(
                non_default_params=non_default_params,
                optional_params=optional_params,
                model=model,
                api_version=api_version,  # type: ignore
                drop_params=(
                    drop_params
                    if drop_params is not None and isinstance(drop_params, bool)
                    else False
                ),
            )
    elif provider_config is not None:
        optional_params = provider_config.map_openai_params(
            non_default_params=non_default_params,
            optional_params=optional_params,
            model=model,
            drop_params=(
                drop_params
                if drop_params is not None and isinstance(drop_params, bool)
                else False
            ),
        )
    else:  # assume passing in params for openai-like api
        optional_params = litellm.OpenAILikeChatConfig().map_openai_params(
            non_default_params=non_default_params,
            optional_params=optional_params,
            model=model,
            drop_params=(
                drop_params
                if drop_params is not None and isinstance(drop_params, bool)
                else False
            ),
        )
    # if user passed in non-default kwargs for specific providers/models, pass them along
    optional_params = add_provider_specific_params_to_optional_params(
        optional_params=optional_params,
        passed_params=passed_params,
        custom_llm_provider=custom_llm_provider,
        openai_params=list(DEFAULT_CHAT_COMPLETION_PARAM_VALUES.keys()),
        additional_drop_params=additional_drop_params,
    )
    print_verbose(f"Final returned optional params: {optional_params}")
    optional_params = _apply_openai_param_overrides(
        optional_params=optional_params,
        non_default_params=non_default_params,
        allowed_openai_params=allowed_openai_params,
    )
    return optional_params


def add_provider_specific_params_to_optional_params(
    optional_params: dict,
    passed_params: dict,
    custom_llm_provider: str,
    openai_params: List[str],
    additional_drop_params: Optional[list] = None,
) -> dict:
    """
    Add provider specific params to optional_params
    """

    if (
        custom_llm_provider
        in ["openai", "azure", "text-completion-openai"]
        + litellm.openai_compatible_providers
    ):
        # for openai, azure we should pass the extra/passed params within `extra_body` https://github.com/openai/openai-python/blob/ac33853ba10d13ac149b1fa3ca6dba7d613065c9/src/openai/resources/models.py#L46
        if (
            _should_drop_param(
                k="extra_body", additional_drop_params=additional_drop_params
            )
            is False
        ):
            extra_body = passed_params.pop("extra_body", {})
            for k in passed_params.keys():
                if k not in openai_params and passed_params[k] is not None:
                    extra_body[k] = passed_params[k]
            optional_params.setdefault("extra_body", {})
            initial_extra_body = {
                **optional_params["extra_body"],
                **extra_body,
            }

            if additional_drop_params is not None:
                processed_extra_body = {
                    k: v
                    for k, v in initial_extra_body.items()
                    if k not in additional_drop_params
                }
            else:
                processed_extra_body = initial_extra_body

            optional_params["extra_body"] = _ensure_extra_body_is_safe(
                extra_body=processed_extra_body
            )
    else:
        for k in passed_params.keys():
            if k not in openai_params and passed_params[k] is not None:
                optional_params[k] = passed_params[k]
    return optional_params


def _apply_openai_param_overrides(
    optional_params: dict, non_default_params: dict, allowed_openai_params: list
):
    """
    If user passes in allowed_openai_params, apply them to optional_params

    These params will get passed as is to the LLM API since the user opted in to passing them in the request
    """
    if allowed_openai_params:
        for param in allowed_openai_params:
            if param not in optional_params:
                optional_params[param] = non_default_params.pop(param, None)
    return optional_params


def get_non_default_params(passed_params: dict) -> dict:
    # filter out those parameters that were passed with non-default values
    non_default_params = {
        k: v
        for k, v in passed_params.items()
        if (
            k != "model"
            and k != "custom_llm_provider"
            and k in DEFAULT_CHAT_COMPLETION_PARAM_VALUES
            and v != DEFAULT_CHAT_COMPLETION_PARAM_VALUES[k]
        )
    }

    return non_default_params


def calculate_max_parallel_requests(
    max_parallel_requests: Optional[int],
    rpm: Optional[int],
    tpm: Optional[int],
    default_max_parallel_requests: Optional[int],
) -> Optional[int]:
    """
    Returns the max parallel requests to send to a deployment.

    Used in semaphore for async requests on router.

    Parameters:
    - max_parallel_requests - Optional[int] - max_parallel_requests allowed for that deployment
    - rpm - Optional[int] - requests per minute allowed for that deployment
    - tpm - Optional[int] - tokens per minute allowed for that deployment
    - default_max_parallel_requests - Optional[int] - default_max_parallel_requests allowed for any deployment

    Returns:
    - int or None (if all params are None)

    Order:
    max_parallel_requests > rpm > tpm / 6 (azure formula) > default max_parallel_requests

    Azure RPM formula:
    6 rpm per 1000 TPM
    https://learn.microsoft.com/en-us/azure/ai-services/openai/quotas-limits


    """
    if max_parallel_requests is not None:
        return max_parallel_requests
    elif rpm is not None:
        return rpm
    elif tpm is not None:
        calculated_rpm = int(tpm / 1000 / 6)
        if calculated_rpm == 0:
            calculated_rpm = 1
        return calculated_rpm
    elif default_max_parallel_requests is not None:
        return default_max_parallel_requests
    return None


def _get_order_filtered_deployments(healthy_deployments: List[Dict]) -> List:
    min_order = min(
        (
            deployment["litellm_params"]["order"]
            for deployment in healthy_deployments
            if "order" in deployment["litellm_params"]
        ),
        default=None,
    )

    if min_order is not None:
        filtered_deployments = [
            deployment
            for deployment in healthy_deployments
            if deployment["litellm_params"].get("order") == min_order
        ]

        return filtered_deployments
    return healthy_deployments


def _get_model_region(
    custom_llm_provider: str, litellm_params: LiteLLM_Params
) -> Optional[str]:
    """
    Return the region for a model, for a given provider
    """
    if custom_llm_provider == "vertex_ai":
        # check 'vertex_location'
        vertex_ai_location = (
            litellm_params.vertex_location
            or litellm.vertex_location
            or get_secret("VERTEXAI_LOCATION")
            or get_secret("VERTEX_LOCATION")
        )
        if vertex_ai_location is not None and isinstance(vertex_ai_location, str):
            return vertex_ai_location
    elif custom_llm_provider == "bedrock":
        aws_region_name = litellm_params.aws_region_name
        if aws_region_name is not None:
            return aws_region_name
    elif custom_llm_provider == "watsonx":
        watsonx_region_name = litellm_params.watsonx_region_name
        if watsonx_region_name is not None:
            return watsonx_region_name
    return litellm_params.region_name


def _infer_model_region(litellm_params: LiteLLM_Params) -> Optional[AllowedModelRegion]:
    """
    Infer if a model is in the EU or US region

    Returns:
    - str (region) - "eu" or "us"
    - None (if region not found)
    """
    model, custom_llm_provider, _, _ = litellm.get_llm_provider(
        model=litellm_params.model, litellm_params=litellm_params
    )

    model_region = _get_model_region(
        custom_llm_provider=custom_llm_provider, litellm_params=litellm_params
    )

    if model_region is None:
        verbose_logger.debug(
            "Cannot infer model region for model: {}".format(litellm_params.model)
        )
        return None

    if custom_llm_provider == "azure":
        eu_regions = litellm.AzureOpenAIConfig().get_eu_regions()
        us_regions = litellm.AzureOpenAIConfig().get_us_regions()
    elif custom_llm_provider == "vertex_ai":
        eu_regions = litellm.VertexAIConfig().get_eu_regions()
        us_regions = litellm.VertexAIConfig().get_us_regions()
    elif custom_llm_provider == "bedrock":
        eu_regions = litellm.AmazonBedrockGlobalConfig().get_eu_regions()
        us_regions = litellm.AmazonBedrockGlobalConfig().get_us_regions()
    elif custom_llm_provider == "watsonx":
        eu_regions = litellm.IBMWatsonXAIConfig().get_eu_regions()
        us_regions = litellm.IBMWatsonXAIConfig().get_us_regions()
    else:
        eu_regions = []
        us_regions = []

    for region in eu_regions:
        if region in model_region.lower():
            return "eu"
    for region in us_regions:
        if region in model_region.lower():
            return "us"
    return None


def _is_region_eu(litellm_params: LiteLLM_Params) -> bool:
    """
    Return true/false if a deployment is in the EU
    """
    if litellm_params.region_name == "eu":
        return True

    ## Else - try and infer from model region
    model_region = _infer_model_region(litellm_params=litellm_params)
    if model_region is not None and model_region == "eu":
        return True
    return False


def _is_region_us(litellm_params: LiteLLM_Params) -> bool:
    """
    Return true/false if a deployment is in the US
    """
    if litellm_params.region_name == "us":
        return True

    ## Else - try and infer from model region
    model_region = _infer_model_region(litellm_params=litellm_params)
    if model_region is not None and model_region == "us":
        return True
    return False


def is_region_allowed(
    litellm_params: LiteLLM_Params, allowed_model_region: str
) -> bool:
    """
    Return true/false if a deployment is in the EU
    """
    if litellm_params.region_name == allowed_model_region:
        return True
    return False


def get_model_region(
    litellm_params: LiteLLM_Params, mode: Optional[str]
) -> Optional[str]:
    """
    Pass the litellm params for an azure model, and get back the region
    """
    if (
        "azure" in litellm_params.model
        and isinstance(litellm_params.api_key, str)
        and isinstance(litellm_params.api_base, str)
    ):
        _model = litellm_params.model.replace("azure/", "")
        response: dict = litellm.AzureChatCompletion().get_headers(
            model=_model,
            api_key=litellm_params.api_key,
            api_base=litellm_params.api_base,
            api_version=litellm_params.api_version or litellm.AZURE_DEFAULT_API_VERSION,
            timeout=10,
            mode=mode or "chat",
        )

        region: Optional[str] = response.get("x-ms-region", None)
        return region
    return None


def get_first_chars_messages(kwargs: dict) -> str:
    try:
        _messages = kwargs.get("messages")
        _messages = str(_messages)[:100]
        return _messages
    except Exception:
        return ""


def _count_characters(text: str) -> int:
    # Remove white spaces and count characters
    filtered_text = "".join(char for char in text if not char.isspace())
    return len(filtered_text)


def get_response_string(response_obj: Union[ModelResponse, ModelResponseStream]) -> str:
    _choices: Union[List[Union[Choices, StreamingChoices]], List[StreamingChoices]] = (
        response_obj.choices
    )

    response_str = ""
    for choice in _choices:
        if isinstance(choice, Choices):
            if choice.message.content is not None:
                response_str += choice.message.content
        elif isinstance(choice, StreamingChoices):
            if choice.delta.content is not None:
                response_str += choice.delta.content

    return response_str


def get_api_key(llm_provider: str, dynamic_api_key: Optional[str]):
    api_key = dynamic_api_key or litellm.api_key
    # openai
    if llm_provider == "openai" or llm_provider == "text-completion-openai":
        api_key = api_key or litellm.openai_key or get_secret("OPENAI_API_KEY")
    # anthropic
    elif llm_provider == "anthropic" or llm_provider == "anthropic_text":
        api_key = api_key or litellm.anthropic_key or get_secret("ANTHROPIC_API_KEY")
    # ai21
    elif llm_provider == "ai21":
        api_key = api_key or litellm.ai21_key or get_secret("AI211_API_KEY")
    # aleph_alpha
    elif llm_provider == "aleph_alpha":
        api_key = (
            api_key or litellm.aleph_alpha_key or get_secret("ALEPH_ALPHA_API_KEY")
        )
    # baseten
    elif llm_provider == "baseten":
        api_key = api_key or litellm.baseten_key or get_secret("BASETEN_API_KEY")
    # cohere
    elif llm_provider == "cohere" or llm_provider == "cohere_chat":
        api_key = api_key or litellm.cohere_key or get_secret("COHERE_API_KEY")
    # huggingface
    elif llm_provider == "huggingface":
        api_key = (
            api_key or litellm.huggingface_key or get_secret("HUGGINGFACE_API_KEY")
        )
    # nlp_cloud
    elif llm_provider == "nlp_cloud":
        api_key = api_key or litellm.nlp_cloud_key or get_secret("NLP_CLOUD_API_KEY")
    # replicate
    elif llm_provider == "replicate":
        api_key = api_key or litellm.replicate_key or get_secret("REPLICATE_API_KEY")
    # together_ai
    elif llm_provider == "together_ai":
        api_key = (
            api_key
            or litellm.togetherai_api_key
            or get_secret("TOGETHERAI_API_KEY")
            or get_secret("TOGETHER_AI_TOKEN")
        )
    # nebius
    elif llm_provider == "nebius":
        api_key = api_key or litellm.nebius_key or get_secret("NEBIUS_API_KEY")
    return api_key


def get_utc_datetime():
    import datetime as dt
    from datetime import datetime

    if hasattr(dt, "UTC"):
        return datetime.now(dt.UTC)  # type: ignore
    else:
        return datetime.utcnow()  # type: ignore


def get_max_tokens(model: str) -> Optional[int]:
    """
    Get the maximum number of output tokens allowed for a given model.

    Parameters:
    model (str): The name of the model.

    Returns:
        int: The maximum number of tokens allowed for the given model.

    Raises:
        Exception: If the model is not mapped yet.

    Example:
        >>> get_max_tokens("gpt-4")
        8192
    """

    def _get_max_position_embeddings(model_name):
        # Construct the URL for the config.json file
        config_url = f"https://huggingface.co/{model_name}/raw/main/config.json"
        try:
            # Make the HTTP request to get the raw JSON file
            response = litellm.module_level_client.get(config_url)
            response.raise_for_status()  # Raise an exception for bad responses (4xx or 5xx)

            # Parse the JSON response
            config_json = response.json()
            # Extract and return the max_position_embeddings
            max_position_embeddings = config_json.get("max_position_embeddings")
            if max_position_embeddings is not None:
                return max_position_embeddings
            else:
                return None
        except Exception:
            return None

    try:
        if model in litellm.model_cost:
            if "max_output_tokens" in litellm.model_cost[model]:
                return litellm.model_cost[model]["max_output_tokens"]
            elif "max_tokens" in litellm.model_cost[model]:
                return litellm.model_cost[model]["max_tokens"]
        model, custom_llm_provider, _, _ = get_llm_provider(model=model)
        if custom_llm_provider == "huggingface":
            max_tokens = _get_max_position_embeddings(model_name=model)
            return max_tokens
        if model in litellm.model_cost:  # check if extracted model is in model_list
            if "max_output_tokens" in litellm.model_cost[model]:
                return litellm.model_cost[model]["max_output_tokens"]
            elif "max_tokens" in litellm.model_cost[model]:
                return litellm.model_cost[model]["max_tokens"]
        else:
            raise Exception()
        return None
    except Exception:
        raise Exception(
            f"Model {model} isn't mapped yet. Add it here - https://github.com/BerriAI/litellm/blob/main/model_prices_and_context_window.json"
        )


def _strip_stable_vertex_version(model_name) -> str:
    return re.sub(r"-\d+$", "", model_name)


def _get_base_bedrock_model(model_name) -> str:
    """
    Get the base model from the given model name.

    Handle model names like - "us.meta.llama3-2-11b-instruct-v1:0" -> "meta.llama3-2-11b-instruct-v1"
    AND "meta.llama3-2-11b-instruct-v1:0" -> "meta.llama3-2-11b-instruct-v1"
    """
    from litellm.llms.bedrock.common_utils import BedrockModelInfo

    return BedrockModelInfo.get_base_model(model_name)


def _strip_openai_finetune_model_name(model_name: str) -> str:
    """
    Strips the organization, custom suffix, and ID from an OpenAI fine-tuned model name.

    input: ft:gpt-3.5-turbo:my-org:custom_suffix:id
    output: ft:gpt-3.5-turbo

    Args:
    model_name (str): The full model name

    Returns:
    str: The stripped model name
    """
    return re.sub(r"(:[^:]+){3}$", "", model_name)


def _strip_model_name(model: str, custom_llm_provider: Optional[str]) -> str:
    if custom_llm_provider and custom_llm_provider in ["bedrock", "bedrock_converse"]:
        stripped_bedrock_model = _get_base_bedrock_model(model_name=model)
        return stripped_bedrock_model
    elif custom_llm_provider and (
        custom_llm_provider == "vertex_ai" or custom_llm_provider == "gemini"
    ):
        strip_version = _strip_stable_vertex_version(model_name=model)
        return strip_version
    elif custom_llm_provider and (custom_llm_provider == "databricks"):
        strip_version = _strip_stable_vertex_version(model_name=model)
        return strip_version
    elif "ft:" in model:
        strip_finetune = _strip_openai_finetune_model_name(model_name=model)
        return strip_finetune
    else:
        return model


def _get_model_info_from_model_cost(key: str) -> dict:
    return litellm.model_cost[key]


def _check_provider_match(model_info: dict, custom_llm_provider: Optional[str]) -> bool:
    """
    Check if the model info provider matches the custom provider.
    """
    if custom_llm_provider and (
        "litellm_provider" in model_info
        and model_info["litellm_provider"] != custom_llm_provider
    ):
        if custom_llm_provider == "vertex_ai" and model_info[
            "litellm_provider"
        ].startswith("vertex_ai"):
            return True
        elif custom_llm_provider == "fireworks_ai" and model_info[
            "litellm_provider"
        ].startswith("fireworks_ai"):
            return True
        elif custom_llm_provider.startswith("bedrock") and model_info[
            "litellm_provider"
        ].startswith("bedrock"):
            return True
        elif (
            custom_llm_provider == "litellm_proxy"
        ):  # litellm_proxy is a special case, it's not a provider, it's a proxy for the provider
            return True
        else:
            return False

    return True


from typing_extensions import TypedDict


class PotentialModelNamesAndCustomLLMProvider(TypedDict):
    split_model: str
    combined_model_name: str
    stripped_model_name: str
    combined_stripped_model_name: str
    custom_llm_provider: str


def _get_potential_model_names(
    model: str, custom_llm_provider: Optional[str]
) -> PotentialModelNamesAndCustomLLMProvider:
    if custom_llm_provider is None:
        # Get custom_llm_provider
        try:
            split_model, custom_llm_provider, _, _ = get_llm_provider(model=model)
        except Exception:
            split_model = model
        combined_model_name = model
        stripped_model_name = _strip_model_name(
            model=model, custom_llm_provider=custom_llm_provider
        )
        combined_stripped_model_name = stripped_model_name
    elif custom_llm_provider and model.startswith(
        custom_llm_provider + "/"
    ):  # handle case where custom_llm_provider is provided and model starts with custom_llm_provider
        split_model = model.split("/", 1)[1]
        combined_model_name = model
        stripped_model_name = _strip_model_name(
            model=split_model, custom_llm_provider=custom_llm_provider
        )
        combined_stripped_model_name = "{}/{}".format(
            custom_llm_provider, stripped_model_name
        )
    else:
        split_model = model
        combined_model_name = "{}/{}".format(custom_llm_provider, model)
        stripped_model_name = _strip_model_name(
            model=model, custom_llm_provider=custom_llm_provider
        )
        combined_stripped_model_name = "{}/{}".format(
            custom_llm_provider,
            stripped_model_name,
        )

    return PotentialModelNamesAndCustomLLMProvider(
        split_model=split_model,
        combined_model_name=combined_model_name,
        stripped_model_name=stripped_model_name,
        combined_stripped_model_name=combined_stripped_model_name,
        custom_llm_provider=cast(str, custom_llm_provider),
    )


def _get_max_position_embeddings(model_name: str) -> Optional[int]:
    # Construct the URL for the config.json file
    config_url = f"https://huggingface.co/{model_name}/raw/main/config.json"

    try:
        # Make the HTTP request to get the raw JSON file
        response = litellm.module_level_client.get(config_url)
        response.raise_for_status()  # Raise an exception for bad responses (4xx or 5xx)

        # Parse the JSON response
        config_json = response.json()

        # Extract and return the max_position_embeddings
        max_position_embeddings = config_json.get("max_position_embeddings")

        if max_position_embeddings is not None:
            return max_position_embeddings
        else:
            return None
    except Exception:
        return None


def _cached_get_model_info_helper(
    model: str, custom_llm_provider: Optional[str]
) -> ModelInfoBase:
    """
    _get_model_info_helper wrapped with lru_cache

    Speed Optimization to hit high RPS
    """
    return _get_model_info_helper(model=model, custom_llm_provider=custom_llm_provider)


def get_provider_info(
    model: str, custom_llm_provider: Optional[str]
) -> Optional[ProviderSpecificModelInfo]:
    ## PROVIDER-SPECIFIC INFORMATION
    # if custom_llm_provider == "predibase":
    #     _model_info["supports_response_schema"] = True
    provider_config: Optional[BaseLLMModelInfo] = None
    if custom_llm_provider and custom_llm_provider in LlmProvidersSet:
        # Check if the provider string exists in LlmProviders enum
        provider_config = ProviderConfigManager.get_provider_model_info(
            model=model, provider=LlmProviders(custom_llm_provider)
        )

    model_info: Optional[ProviderSpecificModelInfo] = None
    if provider_config:
        model_info = provider_config.get_provider_info(model=model)

    return model_info


def _is_potential_model_name_in_model_cost(
    potential_model_names: PotentialModelNamesAndCustomLLMProvider,
) -> bool:
    """
    Check if the potential model name is in the model cost.
    """
    return any(
        potential_model_name in litellm.model_cost
        for potential_model_name in potential_model_names.values()
    )


def _get_model_info_helper(  # noqa: PLR0915
    model: str, custom_llm_provider: Optional[str] = None
) -> ModelInfoBase:
    """
    Helper for 'get_model_info'. Separated out to avoid infinite loop caused by returning 'supported_openai_param's
    """
    try:
        azure_llms = {**litellm.azure_llms, **litellm.azure_embedding_models}
        if model in azure_llms:
            model = azure_llms[model]
        if custom_llm_provider is not None and custom_llm_provider == "vertex_ai_beta":
            custom_llm_provider = "vertex_ai"
        if custom_llm_provider is not None and custom_llm_provider == "vertex_ai":
            if "meta/" + model in litellm.vertex_llama3_models:
                model = "meta/" + model
            elif model + "@latest" in litellm.vertex_mistral_models:
                model = model + "@latest"
            elif model + "@latest" in litellm.vertex_ai_ai21_models:
                model = model + "@latest"
        ##########################
        potential_model_names = _get_potential_model_names(
            model=model, custom_llm_provider=custom_llm_provider
        )

        verbose_logger.debug(
            f"checking potential_model_names in litellm.model_cost: {potential_model_names}"
        )

        combined_model_name = potential_model_names["combined_model_name"]
        stripped_model_name = potential_model_names["stripped_model_name"]
        combined_stripped_model_name = potential_model_names[
            "combined_stripped_model_name"
        ]
        split_model = potential_model_names["split_model"]
        custom_llm_provider = potential_model_names["custom_llm_provider"]
        #########################
        if custom_llm_provider == "huggingface":
            max_tokens = _get_max_position_embeddings(model_name=model)
            return ModelInfoBase(
                key=model,
                max_tokens=max_tokens,  # type: ignore
                max_input_tokens=None,
                max_output_tokens=None,
                input_cost_per_token=0,
                output_cost_per_token=0,
                litellm_provider="huggingface",
                mode="chat",
                supports_system_messages=None,
                supports_response_schema=None,
                supports_function_calling=None,
                supports_tool_choice=None,
                supports_assistant_prefill=None,
                supports_prompt_caching=None,
                supports_computer_use=None,
                supports_pdf_input=None,
            )
        elif (
            custom_llm_provider == "ollama" or custom_llm_provider == "ollama_chat"
        ) and not _is_potential_model_name_in_model_cost(potential_model_names):
            return litellm.OllamaConfig().get_model_info(model)
        else:
            """
            Check if: (in order of specificity)
            1. 'custom_llm_provider/model' in litellm.model_cost. Checks "groq/llama3-8b-8192" if model="llama3-8b-8192" and custom_llm_provider="groq"
            2. 'model' in litellm.model_cost. Checks "gemini-1.5-pro-002" in  litellm.model_cost if model="gemini-1.5-pro-002" and custom_llm_provider=None
            3. 'combined_stripped_model_name' in litellm.model_cost. Checks if 'gemini/gemini-1.5-flash' in model map, if 'gemini/gemini-1.5-flash-001' given.
            4. 'stripped_model_name' in litellm.model_cost. Checks if 'ft:gpt-3.5-turbo' in model map, if 'ft:gpt-3.5-turbo:my-org:custom_suffix:id' given.
            5. 'split_model' in litellm.model_cost. Checks "llama3-8b-8192" in litellm.model_cost if model="groq/llama3-8b-8192"
            """

            _model_info: Optional[Dict[str, Any]] = None
            key: Optional[str] = None

            if combined_model_name in litellm.model_cost:
                key = combined_model_name
                _model_info = _get_model_info_from_model_cost(key=cast(str, key))
                if not _check_provider_match(
                    model_info=_model_info, custom_llm_provider=custom_llm_provider
                ):
                    _model_info = None
            if _model_info is None and model in litellm.model_cost:
                key = model
                _model_info = _get_model_info_from_model_cost(key=cast(str, key))
                if not _check_provider_match(
                    model_info=_model_info, custom_llm_provider=custom_llm_provider
                ):
                    _model_info = None
            if (
                _model_info is None
                and combined_stripped_model_name in litellm.model_cost
            ):
                key = combined_stripped_model_name
                _model_info = _get_model_info_from_model_cost(key=cast(str, key))
                if not _check_provider_match(
                    model_info=_model_info, custom_llm_provider=custom_llm_provider
                ):
                    _model_info = None
            if _model_info is None and stripped_model_name in litellm.model_cost:
                key = stripped_model_name
                _model_info = _get_model_info_from_model_cost(key=cast(str, key))
                if not _check_provider_match(
                    model_info=_model_info, custom_llm_provider=custom_llm_provider
                ):
                    _model_info = None
            if _model_info is None and split_model in litellm.model_cost:
                key = split_model
                _model_info = _get_model_info_from_model_cost(key=cast(str, key))
                if not _check_provider_match(
                    model_info=_model_info, custom_llm_provider=custom_llm_provider
                ):
                    _model_info = None

            if _model_info is None or key is None:
                raise ValueError(
                    "This model isn't mapped yet. Add it here - https://github.com/BerriAI/litellm/blob/main/model_prices_and_context_window.json"
                )

            _input_cost_per_token: Optional[float] = _model_info.get(
                "input_cost_per_token"
            )
            if _input_cost_per_token is None:
                # default value to 0, be noisy about this
                verbose_logger.debug(
                    "model={}, custom_llm_provider={} has no input_cost_per_token in model_cost_map. Defaulting to 0.".format(
                        model, custom_llm_provider
                    )
                )
                _input_cost_per_token = 0

            _output_cost_per_token: Optional[float] = _model_info.get(
                "output_cost_per_token"
            )
            if _output_cost_per_token is None:
                # default value to 0, be noisy about this
                verbose_logger.debug(
                    "model={}, custom_llm_provider={} has no output_cost_per_token in model_cost_map. Defaulting to 0.".format(
                        model, custom_llm_provider
                    )
                )
                _output_cost_per_token = 0

            return ModelInfoBase(
                key=key,
                max_tokens=_model_info.get("max_tokens", None),
                max_input_tokens=_model_info.get("max_input_tokens", None),
                max_output_tokens=_model_info.get("max_output_tokens", None),
                input_cost_per_token=_input_cost_per_token,
                cache_creation_input_token_cost=_model_info.get(
                    "cache_creation_input_token_cost", None
                ),
                cache_read_input_token_cost=_model_info.get(
                    "cache_read_input_token_cost", None
                ),
                cache_creation_input_token_cost_above_1hr=_model_info.get(
                    "cache_creation_input_token_cost_above_1hr", None
                ),
                input_cost_per_character=_model_info.get(
                    "input_cost_per_character", None
                ),
                input_cost_per_token_above_128k_tokens=_model_info.get(
                    "input_cost_per_token_above_128k_tokens", None
                ),
                input_cost_per_token_above_200k_tokens=_model_info.get(
                    "input_cost_per_token_above_200k_tokens", None
                ),
                input_cost_per_query=_model_info.get("input_cost_per_query", None),
                input_cost_per_second=_model_info.get("input_cost_per_second", None),
                input_cost_per_audio_token=_model_info.get(
                    "input_cost_per_audio_token", None
                ),
                input_cost_per_token_batches=_model_info.get(
                    "input_cost_per_token_batches"
                ),
                output_cost_per_token_batches=_model_info.get(
                    "output_cost_per_token_batches"
                ),
                output_cost_per_token=_output_cost_per_token,
                output_cost_per_audio_token=_model_info.get(
                    "output_cost_per_audio_token", None
                ),
                output_cost_per_character=_model_info.get(
                    "output_cost_per_character", None
                ),
                output_cost_per_reasoning_token=_model_info.get(
                    "output_cost_per_reasoning_token", None
                ),
                output_cost_per_token_above_128k_tokens=_model_info.get(
                    "output_cost_per_token_above_128k_tokens", None
                ),
                output_cost_per_character_above_128k_tokens=_model_info.get(
                    "output_cost_per_character_above_128k_tokens", None
                ),
                output_cost_per_token_above_200k_tokens=_model_info.get(
                    "output_cost_per_token_above_200k_tokens", None
                ),
                output_cost_per_second=_model_info.get("output_cost_per_second", None),
                output_cost_per_image=_model_info.get("output_cost_per_image", None),
                output_vector_size=_model_info.get("output_vector_size", None),
                citation_cost_per_token=_model_info.get(
                    "citation_cost_per_token", None
                ),
                tiered_pricing=_model_info.get("tiered_pricing", None),
                litellm_provider=_model_info.get(
                    "litellm_provider", custom_llm_provider
                ),
                mode=_model_info.get("mode"),  # type: ignore
                supports_system_messages=_model_info.get(
                    "supports_system_messages", None
                ),
                supports_response_schema=_model_info.get(
                    "supports_response_schema", None
                ),
                supports_vision=_model_info.get("supports_vision", None),
                supports_function_calling=_model_info.get(
                    "supports_function_calling", None
                ),
                supports_tool_choice=_model_info.get("supports_tool_choice", None),
                supports_assistant_prefill=_model_info.get(
                    "supports_assistant_prefill", None
                ),
                supports_prompt_caching=_model_info.get(
                    "supports_prompt_caching", None
                ),
                supports_audio_input=_model_info.get("supports_audio_input", None),
                supports_audio_output=_model_info.get("supports_audio_output", None),
                supports_pdf_input=_model_info.get("supports_pdf_input", None),
                supports_embedding_image_input=_model_info.get(
                    "supports_embedding_image_input", None
                ),
                supports_native_streaming=_model_info.get(
                    "supports_native_streaming", None
                ),
                supports_web_search=_model_info.get("supports_web_search", None),
                supports_url_context=_model_info.get("supports_url_context", None),
                supports_reasoning=_model_info.get("supports_reasoning", None),
                supports_computer_use=_model_info.get("supports_computer_use", None),
                search_context_cost_per_query=_model_info.get(
                    "search_context_cost_per_query", None
                ),
                tpm=_model_info.get("tpm", None),
                rpm=_model_info.get("rpm", None),
            )
    except Exception as e:
        verbose_logger.debug(f"Error getting model info: {e}")
        if "OllamaError" in str(e):
            raise e
        raise Exception(
            "This model isn't mapped yet. model={}, custom_llm_provider={}. Add it here - https://github.com/BerriAI/litellm/blob/main/model_prices_and_context_window.json.".format(
                model, custom_llm_provider
            )
        )


def get_model_info(model: str, custom_llm_provider: Optional[str] = None) -> ModelInfo:
    """
    Get a dict for the maximum tokens (context window), input_cost_per_token, output_cost_per_token  for a given model.

    Parameters:
    - model (str): The name of the model.
    - custom_llm_provider (str | null): the provider used for the model. If provided, used to check if the litellm model info is for that provider.

    Returns:
        dict: A dictionary containing the following information:
            key: Required[str] # the key in litellm.model_cost which is returned
            max_tokens: Required[Optional[int]]
            max_input_tokens: Required[Optional[int]]
            max_output_tokens: Required[Optional[int]]
            input_cost_per_token: Required[float]
            input_cost_per_character: Optional[float]  # only for vertex ai models
            input_cost_per_token_above_128k_tokens: Optional[float]  # only for vertex ai models
            input_cost_per_character_above_128k_tokens: Optional[
                float
            ]  # only for vertex ai models
            input_cost_per_query: Optional[float] # only for rerank models
            input_cost_per_image: Optional[float]  # only for vertex ai models
            input_cost_per_audio_token: Optional[float]
            input_cost_per_audio_per_second: Optional[float]  # only for vertex ai models
            input_cost_per_video_per_second: Optional[float]  # only for vertex ai models
            output_cost_per_token: Required[float]
            output_cost_per_audio_token: Optional[float]
            output_cost_per_character: Optional[float]  # only for vertex ai models
            output_cost_per_token_above_128k_tokens: Optional[
                float
            ]  # only for vertex ai models
            output_cost_per_character_above_128k_tokens: Optional[
                float
            ]  # only for vertex ai models
            output_cost_per_image: Optional[float]
            output_vector_size: Optional[int]
            output_cost_per_video_per_second: Optional[float]  # only for vertex ai models
            output_cost_per_audio_per_second: Optional[float]  # only for vertex ai models
            litellm_provider: Required[str]
            mode: Required[
                Literal[
                    "completion", "embedding", "image_generation", "chat", "audio_transcription"
                ]
            ]
            supported_openai_params: Required[Optional[List[str]]]
            supports_system_messages: Optional[bool]
            supports_response_schema: Optional[bool]
            supports_vision: Optional[bool]
            supports_function_calling: Optional[bool]
            supports_tool_choice: Optional[bool]
            supports_prompt_caching: Optional[bool]
            supports_audio_input: Optional[bool]
            supports_audio_output: Optional[bool]
            supports_pdf_input: Optional[bool]
            supports_web_search: Optional[bool]
            supports_url_context: Optional[bool]
            supports_reasoning: Optional[bool]
    Raises:
        Exception: If the model is not mapped yet.

    Example:
        >>> get_model_info("gpt-4")
        {
            "max_tokens": 8192,
            "input_cost_per_token": 0.00003,
            "output_cost_per_token": 0.00006,
            "litellm_provider": "openai",
            "mode": "chat",
            "supported_openai_params": ["temperature", "max_tokens", "top_p", "frequency_penalty", "presence_penalty"]
        }
    """
    supported_openai_params = litellm.get_supported_openai_params(
        model=model, custom_llm_provider=custom_llm_provider
    )

    _model_info = _get_model_info_helper(
        model=model,
        custom_llm_provider=custom_llm_provider,
    )

    verbose_logger.debug(f"model_info: {_model_info}")

    returned_model_info = ModelInfo(
        **_model_info, supported_openai_params=supported_openai_params
    )

    return returned_model_info


def json_schema_type(python_type_name: str):
    """Converts standard python types to json schema types

    Parameters
    ----------
    python_type_name : str
        __name__ of type

    Returns
    -------
    str
        a standard JSON schema type, "string" if not recognized.
    """
    python_to_json_schema_types = {
        str.__name__: "string",
        int.__name__: "integer",
        float.__name__: "number",
        bool.__name__: "boolean",
        list.__name__: "array",
        dict.__name__: "object",
        "NoneType": "null",
    }

    return python_to_json_schema_types.get(python_type_name, "string")


def function_to_dict(input_function):  # noqa: C901
    """Using type hints and numpy-styled docstring,
    produce a dictionnary usable for OpenAI function calling

    Parameters
    ----------
    input_function : function
        A function with a numpy-style docstring

    Returns
    -------
    dictionnary
        A dictionnary to add to the list passed to `functions` parameter of `litellm.completion`
    """
    # Get function name and docstring
    try:
        import inspect
        from ast import literal_eval

        from numpydoc.docscrape import NumpyDocString
    except Exception as e:
        raise e

    name = input_function.__name__
    docstring = inspect.getdoc(input_function)
    numpydoc = NumpyDocString(docstring)
    description = "\n".join([s.strip() for s in numpydoc["Summary"]])

    # Get function parameters and their types from annotations and docstring
    parameters = {}
    required_params = []
    param_info = inspect.signature(input_function).parameters

    for param_name, param in param_info.items():
        if hasattr(param, "annotation"):
            param_type = json_schema_type(param.annotation.__name__)
        else:
            param_type = None
        param_description = None
        param_enum = None

        # Try to extract param description from docstring using numpydoc
        for param_data in numpydoc["Parameters"]:
            if param_data.name == param_name:
                if hasattr(param_data, "type"):
                    # replace type from docstring rather than annotation
                    param_type = param_data.type
                    if "optional" in param_type:
                        param_type = param_type.split(",")[0]
                    elif "{" in param_type:
                        # may represent a set of acceptable values
                        # translating as enum for function calling
                        try:
                            param_enum = str(list(literal_eval(param_type)))
                            param_type = "string"
                        except Exception:
                            pass
                    param_type = json_schema_type(param_type)
                param_description = "\n".join([s.strip() for s in param_data.desc])

        param_dict = {
            "type": param_type,
            "description": param_description,
            "enum": param_enum,
        }

        parameters[param_name] = dict(
            [(k, v) for k, v in param_dict.items() if isinstance(v, str)]
        )

        # Check if the parameter has no default value (i.e., it's required)
        if param.default == param.empty:
            required_params.append(param_name)

    # Create the dictionary
    result = {
        "name": name,
        "description": description,
        "parameters": {
            "type": "object",
            "properties": parameters,
        },
    }

    # Add "required" key if there are required parameters
    if required_params:
        result["parameters"]["required"] = required_params

    return result


def modify_url(original_url, new_path):
    url = httpx.URL(original_url)
    modified_url = url.copy_with(path=new_path)
    return str(modified_url)


def load_test_model(
    model: str,
    custom_llm_provider: str = "",
    api_base: str = "",
    prompt: str = "",
    num_calls: int = 0,
    force_timeout: int = 0,
):
    test_prompt = "Hey, how's it going"
    test_calls = 100
    if prompt:
        test_prompt = prompt
    if num_calls:
        test_calls = num_calls
    messages = [[{"role": "user", "content": test_prompt}] for _ in range(test_calls)]
    start_time = time.time()
    try:
        litellm.batch_completion(
            model=model,
            messages=messages,
            custom_llm_provider=custom_llm_provider,
            api_base=api_base,
            force_timeout=force_timeout,
        )
        end_time = time.time()
        response_time = end_time - start_time
        return {
            "total_response_time": response_time,
            "calls_made": 100,
            "status": "success",
            "exception": None,
        }
    except Exception as e:
        end_time = time.time()
        response_time = end_time - start_time
        return {
            "total_response_time": response_time,
            "calls_made": 100,
            "status": "failed",
            "exception": e,
        }


def get_provider_fields(custom_llm_provider: str) -> List[ProviderField]:
    """Return the fields required for each provider"""

    if custom_llm_provider == "databricks":
        return litellm.DatabricksConfig().get_required_params()

    elif custom_llm_provider == "ollama":
        return litellm.OllamaConfig().get_required_params()

    elif custom_llm_provider == "azure_ai":
        return litellm.AzureAIStudioConfig().get_required_params()

    else:
        return []


def create_proxy_transport_and_mounts():
    proxies = {
        key: None if url is None else Proxy(url=url)
        for key, url in get_environment_proxies().items()
    }

    sync_proxy_mounts = {}
    async_proxy_mounts = {}

    # Retrieve NO_PROXY environment variable
    no_proxy = os.getenv("NO_PROXY", None)
    no_proxy_urls = no_proxy.split(",") if no_proxy else []

    for key, proxy in proxies.items():
        if proxy is None:
            sync_proxy_mounts[key] = httpx.HTTPTransport()
            async_proxy_mounts[key] = httpx.AsyncHTTPTransport()
        else:
            sync_proxy_mounts[key] = httpx.HTTPTransport(proxy=proxy)
            async_proxy_mounts[key] = httpx.AsyncHTTPTransport(proxy=proxy)

    for url in no_proxy_urls:
        sync_proxy_mounts[url] = httpx.HTTPTransport()
        async_proxy_mounts[url] = httpx.AsyncHTTPTransport()

    return sync_proxy_mounts, async_proxy_mounts


def validate_environment(  # noqa: PLR0915
    model: Optional[str] = None,
    api_key: Optional[str] = None,
    api_base: Optional[str] = None,
    api_version: Optional[str] = None,
) -> dict:
    """
    Checks if the environment variables are valid for the given model.

    Args:
        model (Optional[str]): The name of the model. Defaults to None.
        api_key (Optional[str]): If the user passed in an api key, of their own.

    Returns:
        dict: A dictionary containing the following keys:
            - keys_in_environment (bool): True if all the required keys are present in the environment, False otherwise.
            - missing_keys (List[str]): A list of missing keys in the environment.
    """
    keys_in_environment = False
    missing_keys: List[str] = []

    if model is None:
        return {
            "keys_in_environment": keys_in_environment,
            "missing_keys": missing_keys,
        }
    ## EXTRACT LLM PROVIDER - if model name provided
    try:
        _, custom_llm_provider, _, _ = get_llm_provider(model=model)
    except Exception:
        custom_llm_provider = None

    if custom_llm_provider:
        if custom_llm_provider == "openai":
            if "OPENAI_API_KEY" in os.environ:
                keys_in_environment = True
            else:
                missing_keys.append("OPENAI_API_KEY")
        elif custom_llm_provider == "azure":
            if (
                "AZURE_API_BASE" in os.environ
                and "AZURE_API_VERSION" in os.environ
                and "AZURE_API_KEY" in os.environ
            ):
                keys_in_environment = True
            else:
                missing_keys.extend(
                    ["AZURE_API_BASE", "AZURE_API_VERSION", "AZURE_API_KEY"]
                )
        elif custom_llm_provider == "anthropic":
            if "ANTHROPIC_API_KEY" in os.environ:
                keys_in_environment = True
            else:
                missing_keys.append("ANTHROPIC_API_KEY")
        elif custom_llm_provider == "cohere":
            if "COHERE_API_KEY" in os.environ:
                keys_in_environment = True
            else:
                missing_keys.append("COHERE_API_KEY")
        elif custom_llm_provider == "replicate":
            if "REPLICATE_API_KEY" in os.environ:
                keys_in_environment = True
            else:
                missing_keys.append("REPLICATE_API_KEY")
        elif custom_llm_provider == "openrouter":
            if "OPENROUTER_API_KEY" in os.environ:
                keys_in_environment = True
            else:
                missing_keys.append("OPENROUTER_API_KEY")
        elif custom_llm_provider == "vercel_ai_gateway":
            if "VERCEL_AI_GATEWAY_API_KEY" in os.environ:
                keys_in_environment = True
            else:
                missing_keys.append("VERCEL_AI_GATEWAY_API_KEY")
        elif custom_llm_provider == "datarobot":
            if "DATAROBOT_API_TOKEN" in os.environ:
                keys_in_environment = True
            else:
                missing_keys.append("DATAROBOT_API_TOKEN")
        elif custom_llm_provider == "vertex_ai":
            if "VERTEXAI_PROJECT" in os.environ and "VERTEXAI_LOCATION" in os.environ:
                keys_in_environment = True
            else:
                missing_keys.extend(["VERTEXAI_PROJECT", "VERTEXAI_LOCATION"])
        elif custom_llm_provider == "huggingface":
            if "HUGGINGFACE_API_KEY" in os.environ:
                keys_in_environment = True
            else:
                missing_keys.append("HUGGINGFACE_API_KEY")
        elif custom_llm_provider == "ai21":
            if "AI21_API_KEY" in os.environ:
                keys_in_environment = True
            else:
                missing_keys.append("AI21_API_KEY")
        elif custom_llm_provider == "together_ai":
            if "TOGETHERAI_API_KEY" in os.environ:
                keys_in_environment = True
            else:
                missing_keys.append("TOGETHERAI_API_KEY")
        elif custom_llm_provider == "aleph_alpha":
            if "ALEPH_ALPHA_API_KEY" in os.environ:
                keys_in_environment = True
            else:
                missing_keys.append("ALEPH_ALPHA_API_KEY")
        elif custom_llm_provider == "baseten":
            if "BASETEN_API_KEY" in os.environ:
                keys_in_environment = True
            else:
                missing_keys.append("BASETEN_API_KEY")
        elif custom_llm_provider == "nlp_cloud":
            if "NLP_CLOUD_API_KEY" in os.environ:
                keys_in_environment = True
            else:
                missing_keys.append("NLP_CLOUD_API_KEY")
        elif custom_llm_provider == "bedrock" or custom_llm_provider == "sagemaker":
            if (
                "AWS_ACCESS_KEY_ID" in os.environ
                and "AWS_SECRET_ACCESS_KEY" in os.environ
            ):
                keys_in_environment = True
            else:
                missing_keys.append("AWS_ACCESS_KEY_ID")
                missing_keys.append("AWS_SECRET_ACCESS_KEY")
        elif custom_llm_provider in ["ollama", "ollama_chat"]:
            if "OLLAMA_API_BASE" in os.environ:
                keys_in_environment = True
            else:
                missing_keys.append("OLLAMA_API_BASE")
        elif custom_llm_provider == "anyscale":
            if "ANYSCALE_API_KEY" in os.environ:
                keys_in_environment = True
            else:
                missing_keys.append("ANYSCALE_API_KEY")
        elif custom_llm_provider == "deepinfra":
            if "DEEPINFRA_API_KEY" in os.environ:
                keys_in_environment = True
            else:
                missing_keys.append("DEEPINFRA_API_KEY")
        elif custom_llm_provider == "featherless_ai":
            if "FEATHERLESS_AI_API_KEY" in os.environ:
                keys_in_environment = True
            else:
                missing_keys.append("FEATHERLESS_AI_API_KEY")
        elif custom_llm_provider == "gemini":
            if ("GOOGLE_API_KEY" in os.environ) or ("GEMINI_API_KEY" in os.environ):
                keys_in_environment = True
            else:
                missing_keys.append("GOOGLE_API_KEY")
                missing_keys.append("GEMINI_API_KEY")
        elif custom_llm_provider == "groq":
            if "GROQ_API_KEY" in os.environ:
                keys_in_environment = True
            else:
                missing_keys.append("GROQ_API_KEY")
        elif custom_llm_provider == "nvidia_nim":
            if "NVIDIA_NIM_API_KEY" in os.environ:
                keys_in_environment = True
            else:
                missing_keys.append("NVIDIA_NIM_API_KEY")
        elif custom_llm_provider == "cerebras":
            if "CEREBRAS_API_KEY" in os.environ:
                keys_in_environment = True
            else:
                missing_keys.append("CEREBRAS_API_KEY")
        elif custom_llm_provider == "baseten":
            if "BASETEN_API_KEY" in os.environ:
                keys_in_environment = True
            else:
                missing_keys.append("BASETEN_API_KEY")
        elif custom_llm_provider == "xai":
            if "XAI_API_KEY" in os.environ:
                keys_in_environment = True
            else:
                missing_keys.append("XAI_API_KEY")
        elif custom_llm_provider == "ai21_chat":
            if "AI21_API_KEY" in os.environ:
                keys_in_environment = True
            else:
                missing_keys.append("AI21_API_KEY")
        elif custom_llm_provider == "volcengine":
            if "VOLCENGINE_API_KEY" in os.environ:
                keys_in_environment = True
            else:
                missing_keys.append("VOLCENGINE_API_KEY")
        elif (
            custom_llm_provider == "codestral"
            or custom_llm_provider == "text-completion-codestral"
        ):
            if "CODESTRAL_API_KEY" in os.environ:
                keys_in_environment = True
            else:
                missing_keys.append("CODESTRAL_API_KEY")
        elif custom_llm_provider == "deepseek":
            if "DEEPSEEK_API_KEY" in os.environ:
                keys_in_environment = True
            else:
                missing_keys.append("DEEPSEEK_API_KEY")
        elif custom_llm_provider == "mistral":
            if "MISTRAL_API_KEY" in os.environ:
                keys_in_environment = True
            else:
                missing_keys.append("MISTRAL_API_KEY")
        elif custom_llm_provider == "palm":
            if "PALM_API_KEY" in os.environ:
                keys_in_environment = True
            else:
                missing_keys.append("PALM_API_KEY")
        elif custom_llm_provider == "perplexity":
            if "PERPLEXITYAI_API_KEY" in os.environ:
                keys_in_environment = True
            else:
                missing_keys.append("PERPLEXITYAI_API_KEY")
        elif custom_llm_provider == "voyage":
            if "VOYAGE_API_KEY" in os.environ:
                keys_in_environment = True
            else:
                missing_keys.append("VOYAGE_API_KEY")
        elif custom_llm_provider == "infinity":
            if "INFINITY_API_KEY" in os.environ:
                keys_in_environment = True
            else:
                missing_keys.append("INFINITY_API_KEY")
        elif custom_llm_provider == "fireworks_ai":
            if (
                "FIREWORKS_AI_API_KEY" in os.environ
                or "FIREWORKS_API_KEY" in os.environ
                or "FIREWORKSAI_API_KEY" in os.environ
                or "FIREWORKS_AI_TOKEN" in os.environ
            ):
                keys_in_environment = True
            else:
                missing_keys.append("FIREWORKS_AI_API_KEY")
        elif custom_llm_provider == "cloudflare":
            if "CLOUDFLARE_API_KEY" in os.environ and (
                "CLOUDFLARE_ACCOUNT_ID" in os.environ
                or "CLOUDFLARE_API_BASE" in os.environ
            ):
                keys_in_environment = True
            else:
                missing_keys.append("CLOUDFLARE_API_KEY")
                missing_keys.append("CLOUDFLARE_API_BASE")
        elif custom_llm_provider == "novita":
            if "NOVITA_API_KEY" in os.environ:
                keys_in_environment = True
            else:
                missing_keys.append("NOVITA_API_KEY")
        elif custom_llm_provider == "nebius":
            if "NEBIUS_API_KEY" in os.environ:
                keys_in_environment = True
            else:
                missing_keys.append("NEBIUS_API_KEY")
        elif custom_llm_provider == "dashscope":
            if "DASHSCOPE_API_KEY" in os.environ:
                keys_in_environment = True
            else:
                missing_keys.append("DASHSCOPE_API_KEY")
        elif custom_llm_provider == "moonshot":
            if "MOONSHOT_API_KEY" in os.environ:
                keys_in_environment = True
            else:
                missing_keys.append("MOONSHOT_API_KEY")
    else:
        ## openai - chatcompletion + text completion
        if (
            model in litellm.open_ai_chat_completion_models
            or model in litellm.open_ai_text_completion_models
            or model in litellm.open_ai_embedding_models
            or model in litellm.openai_image_generation_models
        ):
            if "OPENAI_API_KEY" in os.environ:
                keys_in_environment = True
            else:
                missing_keys.append("OPENAI_API_KEY")
        ## anthropic
        elif model in litellm.anthropic_models:
            if "ANTHROPIC_API_KEY" in os.environ:
                keys_in_environment = True
            else:
                missing_keys.append("ANTHROPIC_API_KEY")
        ## cohere
        elif model in litellm.cohere_models:
            if "COHERE_API_KEY" in os.environ:
                keys_in_environment = True
            else:
                missing_keys.append("COHERE_API_KEY")
        ## replicate
        elif model in litellm.replicate_models:
            if "REPLICATE_API_KEY" in os.environ:
                keys_in_environment = True
            else:
                missing_keys.append("REPLICATE_API_KEY")
        ## openrouter
        elif model in litellm.openrouter_models:
            if "OPENROUTER_API_KEY" in os.environ:
                keys_in_environment = True
            else:
                missing_keys.append("OPENROUTER_API_KEY")
        ## vercel_ai_gateway
        elif model in litellm.vercel_ai_gateway_models:
            if "VERCEL_AI_GATEWAY_API_KEY" in os.environ:
                keys_in_environment = True
            else:
                missing_keys.append("VERCEL_AI_GATEWAY_API_KEY")
        ## datarobot
        elif model in litellm.datarobot_models:
            if "DATAROBOT_API_TOKEN" in os.environ:
                keys_in_environment = True
            else:
                missing_keys.append("DATAROBOT_API_TOKEN")
        ## vertex - text + chat models
        elif (
            model in litellm.vertex_chat_models
            or model in litellm.vertex_text_models
            or model in litellm.models_by_provider["vertex_ai"]
        ):
            if "VERTEXAI_PROJECT" in os.environ and "VERTEXAI_LOCATION" in os.environ:
                keys_in_environment = True
            else:
                missing_keys.extend(["VERTEXAI_PROJECT", "VERTEXAI_LOCATION"])
        ## huggingface
        elif model in litellm.huggingface_models:
            if "HUGGINGFACE_API_KEY" in os.environ:
                keys_in_environment = True
            else:
                missing_keys.append("HUGGINGFACE_API_KEY")
        ## ai21
        elif model in litellm.ai21_models:
            if "AI21_API_KEY" in os.environ:
                keys_in_environment = True
            else:
                missing_keys.append("AI21_API_KEY")
        ## together_ai
        elif model in litellm.together_ai_models:
            if "TOGETHERAI_API_KEY" in os.environ:
                keys_in_environment = True
            else:
                missing_keys.append("TOGETHERAI_API_KEY")
        ## aleph_alpha
        elif model in litellm.aleph_alpha_models:
            if "ALEPH_ALPHA_API_KEY" in os.environ:
                keys_in_environment = True
            else:
                missing_keys.append("ALEPH_ALPHA_API_KEY")
        ## baseten
        elif model in litellm.baseten_models:
            if "BASETEN_API_KEY" in os.environ:
                keys_in_environment = True
            else:
                missing_keys.append("BASETEN_API_KEY")
        ## nlp_cloud
        elif model in litellm.nlp_cloud_models:
            if "NLP_CLOUD_API_KEY" in os.environ:
                keys_in_environment = True
            else:
                missing_keys.append("NLP_CLOUD_API_KEY")
        elif model in litellm.novita_models:
            if "NOVITA_API_KEY" in os.environ:
                keys_in_environment = True
            else:
                missing_keys.append("NOVITA_API_KEY")
        elif model in litellm.nebius_models:
            if "NEBIUS_API_KEY" in os.environ:
                keys_in_environment = True
            else:
                missing_keys.append("NEBIUS_API_KEY")

    def filter_missing_keys(keys: List[str], exclude_pattern: str) -> List[str]:
        """Filter out keys that contain the exclude_pattern (case insensitive)."""
        return [key for key in keys if exclude_pattern not in key.lower()]

    if api_key is not None:
        missing_keys = filter_missing_keys(missing_keys, "api_key")

    if api_base is not None:
        missing_keys = filter_missing_keys(missing_keys, "api_base")

    if api_version is not None:
        missing_keys = filter_missing_keys(missing_keys, "api_version")

    if len(missing_keys) == 0:  # no missing keys
        keys_in_environment = True

    return {"keys_in_environment": keys_in_environment, "missing_keys": missing_keys}


def acreate(*args, **kwargs):  ## Thin client to handle the acreate langchain call
    return litellm.acompletion(*args, **kwargs)


def prompt_token_calculator(model, messages):
    # use tiktoken or anthropic's tokenizer depending on the model
    text = " ".join(message["content"] for message in messages)
    num_tokens = 0
    if "claude" in model:
        try:
            import anthropic
        except Exception:
            Exception("Anthropic import failed please run `pip install anthropic`")
        from anthropic import AI_PROMPT, HUMAN_PROMPT, Anthropic

        anthropic_obj = Anthropic()
        num_tokens = anthropic_obj.count_tokens(text)  # type: ignore
    else:
        num_tokens = len(encoding.encode(text))
    return num_tokens


def valid_model(model):
    try:
        # for a given model name, check if the user has the right permissions to access the model
        if (
            model in litellm.open_ai_chat_completion_models
            or model in litellm.open_ai_text_completion_models
        ):
            openai.models.retrieve(model)
        else:
            messages = [{"role": "user", "content": "Hello World"}]
            litellm.completion(model=model, messages=messages)
    except Exception:
        raise BadRequestError(message="", model=model, llm_provider="")


def check_valid_key(model: str, api_key: str):
    """
    Checks if a given API key is valid for a specific model by making a litellm.completion call with max_tokens=10

    Args:
        model (str): The name of the model to check the API key against.
        api_key (str): The API key to be checked.

    Returns:
        bool: True if the API key is valid for the model, False otherwise.
    """
    messages = [{"role": "user", "content": "Hey, how's it going?"}]
    try:
        litellm.completion(
            model=model, messages=messages, api_key=api_key, max_tokens=10
        )
        return True
    except AuthenticationError:
        return False
    except Exception:
        return False


def _should_retry(status_code: int):
    """
    Retries on 408, 409, 429 and 500 errors.

    Any client error in the 400-499 range that isn't explicitly handled (such as 400 Bad Request, 401 Unauthorized, 403 Forbidden, 404 Not Found, etc.) would not trigger a retry.

    Reimplementation of openai's should retry logic, since that one can't be imported.
    https://github.com/openai/openai-python/blob/af67cfab4210d8e497c05390ce14f39105c77519/src/openai/_base_client.py#L639
    """
    # If the server explicitly says whether or not to retry, obey.
    # Retry on request timeouts.
    if status_code == 408:
        return True

    # Retry on lock timeouts.
    if status_code == 409:
        return True

    # Retry on rate limits.
    if status_code == 429:
        return True

    # Retry internal errors.
    if status_code >= 500:
        return True

    return False


def _get_retry_after_from_exception_header(
    response_headers: Optional[httpx.Headers] = None,
):
    """
    Reimplementation of openai's calculate retry after, since that one can't be imported.
    https://github.com/openai/openai-python/blob/af67cfab4210d8e497c05390ce14f39105c77519/src/openai/_base_client.py#L631
    """
    try:
        import email  # openai import

        # About the Retry-After header: https://developer.mozilla.org/en-US/docs/Web/HTTP/Headers/Retry-After
        #
        # <http-date>". See https://developer.mozilla.org/en-US/docs/Web/HTTP/Headers/Retry-After#syntax for
        # details.
        if response_headers is not None:
            retry_header = response_headers.get("retry-after")
            try:
                retry_after = int(retry_header)
            except Exception:
                retry_date_tuple = email.utils.parsedate_tz(retry_header)  # type: ignore
                if retry_date_tuple is None:
                    retry_after = -1
                else:
                    retry_date = email.utils.mktime_tz(retry_date_tuple)  # type: ignore
                    retry_after = int(retry_date - time.time())
        else:
            retry_after = -1

        return retry_after

    except Exception:
        retry_after = -1


def _calculate_retry_after(
    remaining_retries: int,
    max_retries: int,
    response_headers: Optional[httpx.Headers] = None,
    min_timeout: int = 0,
) -> Union[float, int]:
    retry_after = _get_retry_after_from_exception_header(response_headers)

    # Add some jitter (default JITTER is 0.75 - so upto 0.75s)
    jitter = JITTER * random.random()

    # If the API asks us to wait a certain amount of time (and it's a reasonable amount), just do what it says.
    if retry_after is not None and 0 < retry_after <= 60:
        return retry_after + jitter

    # Calculate exponential backoff
    num_retries = max_retries - remaining_retries
    sleep_seconds = INITIAL_RETRY_DELAY * pow(2.0, num_retries)

    # Make sure sleep_seconds is boxed between min_timeout and MAX_RETRY_DELAY
    sleep_seconds = max(sleep_seconds, min_timeout)
    sleep_seconds = min(sleep_seconds, MAX_RETRY_DELAY)

    return sleep_seconds + jitter


# custom prompt helper function
def register_prompt_template(
    model: str,
    roles: dict = {},
    initial_prompt_value: str = "",
    final_prompt_value: str = "",
    tokenizer_config: dict = {},
):
    """
    Register a prompt template to follow your custom format for a given model

    Args:
        model (str): The name of the model.
        roles (dict): A dictionary mapping roles to their respective prompt values.
        initial_prompt_value (str, optional): The initial prompt value. Defaults to "".
        final_prompt_value (str, optional): The final prompt value. Defaults to "".

    Returns:
        dict: The updated custom prompt dictionary.
    Example usage:
    ```
    import litellm
    litellm.register_prompt_template(
            model="llama-2",
        initial_prompt_value="You are a good assistant" # [OPTIONAL]
            roles={
            "system": {
                "pre_message": "[INST] <<SYS>>\n", # [OPTIONAL]
                "post_message": "\n<</SYS>>\n [/INST]\n" # [OPTIONAL]
            },
            "user": {
                "pre_message": "[INST] ", # [OPTIONAL]
                "post_message": " [/INST]" # [OPTIONAL]
            },
            "assistant": {
                "pre_message": "\n" # [OPTIONAL]
                "post_message": "\n" # [OPTIONAL]
            }
        }
        final_prompt_value="Now answer as best you can:" # [OPTIONAL]
    )
    ```
    """
    complete_model = model
    potential_models = [complete_model]
    try:
        model = get_llm_provider(model=model)[0]
        potential_models.append(model)
    except Exception:
        pass
    if tokenizer_config:
        for m in potential_models:
            litellm.known_tokenizer_config[m] = {
                "tokenizer": tokenizer_config,
                "status": "success",
            }
    else:
        for m in potential_models:
            litellm.custom_prompt_dict[m] = {
                "roles": roles,
                "initial_prompt_value": initial_prompt_value,
                "final_prompt_value": final_prompt_value,
            }

    return litellm.custom_prompt_dict


class TextCompletionStreamWrapper:
    def __init__(
        self,
        completion_stream,
        model,
        stream_options: Optional[dict] = None,
        custom_llm_provider: Optional[str] = None,
    ):
        self.completion_stream = completion_stream
        self.model = model
        self.stream_options = stream_options
        self.custom_llm_provider = custom_llm_provider

    def __iter__(self):
        return self

    def __aiter__(self):
        return self

    def convert_to_text_completion_object(self, chunk: ModelResponse):
        try:
            response = TextCompletionResponse()
            response["id"] = chunk.get("id", None)
            response["object"] = "text_completion"
            response["created"] = chunk.get("created", None)
            response["model"] = chunk.get("model", None)
            text_choices = TextChoices()
            if isinstance(
                chunk, Choices
            ):  # chunk should always be of type StreamingChoices
                raise Exception
            delta = chunk["choices"][0]["delta"]
            text_choices["text"] = delta["content"]
            text_choices["reasoning_content"] = delta.get("reasoning_content")
            text_choices["index"] = chunk["choices"][0]["index"]
            text_choices["finish_reason"] = chunk["choices"][0]["finish_reason"]
            response["choices"] = [text_choices]

            # only pass usage when stream_options["include_usage"] is True
            if (
                self.stream_options
                and self.stream_options.get("include_usage", False) is True
            ):
                response["usage"] = chunk.get("usage", None)

            return response
        except Exception as e:
            raise Exception(
                f"Error occurred converting to text completion object - chunk: {chunk}; Error: {str(e)}"
            )

    def __next__(self):
        # model_response = ModelResponse(stream=True, model=self.model)
        TextCompletionResponse()
        try:
            for chunk in self.completion_stream:
                if chunk == "None" or chunk is None:
                    raise Exception
                processed_chunk = self.convert_to_text_completion_object(chunk=chunk)
                return processed_chunk
            raise StopIteration
        except StopIteration:
            raise StopIteration
        except Exception as e:
            raise exception_type(
                model=self.model,
                custom_llm_provider=self.custom_llm_provider or "",
                original_exception=e,
                completion_kwargs={},
                extra_kwargs={},
            )

    async def __anext__(self):
        try:
            async for chunk in self.completion_stream:
                if chunk == "None" or chunk is None:
                    raise Exception
                processed_chunk = self.convert_to_text_completion_object(chunk=chunk)
                return processed_chunk
            raise StopIteration
        except StopIteration:
            raise StopAsyncIteration


def mock_completion_streaming_obj(
    model_response, mock_response, model, n: Optional[int] = None
):
    if isinstance(mock_response, litellm.MockException):
        raise mock_response
    for i in range(0, len(mock_response), 3):
        completion_obj = Delta(role="assistant", content=mock_response[i : i + 3])
        if n is None:
            model_response.choices[0].delta = completion_obj
        else:
            _all_choices = []
            for j in range(n):
                _streaming_choice = litellm.utils.StreamingChoices(
                    index=j,
                    delta=litellm.utils.Delta(
                        role="assistant", content=mock_response[i : i + 3]
                    ),
                )
                _all_choices.append(_streaming_choice)
            model_response.choices = _all_choices
        yield model_response


async def async_mock_completion_streaming_obj(
    model_response, mock_response, model, n: Optional[int] = None
):
    if isinstance(mock_response, litellm.MockException):
        raise mock_response
    for i in range(0, len(mock_response), 3):
        completion_obj = Delta(role="assistant", content=mock_response[i : i + 3])
        if n is None:
            model_response.choices[0].delta = completion_obj
        else:
            _all_choices = []
            for j in range(n):
                _streaming_choice = litellm.utils.StreamingChoices(
                    index=j,
                    delta=litellm.utils.Delta(
                        role="assistant", content=mock_response[i : i + 3]
                    ),
                )
                _all_choices.append(_streaming_choice)
            model_response.choices = _all_choices
        yield model_response


########## Reading Config File ############################
def read_config_args(config_path) -> dict:
    try:
        import os

        os.getcwd()
        with open(config_path, "r") as config_file:
            config = json.load(config_file)

        # read keys/ values from config file and return them
        return config
    except Exception as e:
        raise e


########## experimental completion variants ############################


def process_system_message(system_message, max_tokens, model):
    system_message_event = {"role": "system", "content": system_message}
    system_message_tokens = get_token_count([system_message_event], model)

    if system_message_tokens > max_tokens:
        print_verbose(
            "`tokentrimmer`: Warning, system message exceeds token limit. Trimming..."
        )
        # shorten system message to fit within max_tokens
        new_system_message = shorten_message_to_fit_limit(
            system_message_event, max_tokens, model
        )
        system_message_tokens = get_token_count([new_system_message], model)

    return system_message_event, max_tokens - system_message_tokens


def process_messages(messages, max_tokens, model):
    # Process messages from older to more recent
    messages = messages[::-1]
    final_messages = []
    verbose_logger.debug(
        f"calling process_messages with messages: {messages}, max_tokens: {max_tokens}, model: {model}"
    )
    for message in messages:
        verbose_logger.debug(f"processing final_messages: {final_messages}")
        used_tokens = get_token_count(final_messages, model)
        available_tokens = max_tokens - used_tokens
        verbose_logger.debug(
            f"used_tokens: {used_tokens}, available_tokens: {available_tokens}"
        )
        if available_tokens <= 3:
            break

        final_messages = attempt_message_addition(
            final_messages=final_messages,
            message=message,
            available_tokens=available_tokens,
            max_tokens=max_tokens,
            model=model,
        )
        verbose_logger.debug(
            f"final_messages after attempt_message_addition: {final_messages}"
        )
    verbose_logger.debug(f"Final messages: {final_messages}")
    return final_messages


def attempt_message_addition(
    final_messages, message, available_tokens, max_tokens, model
):
    temp_messages = [message] + final_messages
    temp_message_tokens = get_token_count(messages=temp_messages, model=model)
    verbose_logger.debug(
        f"temp_message_tokens: {temp_message_tokens}, max_tokens: {max_tokens}"
    )
    if temp_message_tokens <= max_tokens:
        return temp_messages

    # if temp_message_tokens > max_tokens, try shortening temp_messages
    elif "function_call" not in message:
        verbose_logger.debug("attempting to shorten message to fit limit")
        # fit updated_message to be within temp_message_tokens - max_tokens (aka the amount temp_message_tokens is greate than max_tokens)
        updated_message = shorten_message_to_fit_limit(message, available_tokens, model)
        if can_add_message(updated_message, final_messages, max_tokens, model):
            verbose_logger.debug(
                "can add message, returning [updated_message] + final_messages"
            )
            return [updated_message] + final_messages
        else:
            verbose_logger.debug("cannot add message, returning final_messages")
    return final_messages


def can_add_message(message, messages, max_tokens, model):
    if get_token_count(messages + [message], model) <= max_tokens:
        return True
    return False


def get_token_count(messages, model):
    return token_counter(model=model, messages=messages)


def shorten_message_to_fit_limit(
    message, tokens_needed, model: Optional[str], raise_error_on_max_limit: bool = False
):
    """
    Shorten a message to fit within a token limit by removing characters from the middle.

    Args:
        message: The message to shorten
        tokens_needed: The maximum number of tokens allowed
        model: The model being used (optional)
        raise_error_on_max_limit: If True, raises an error when max attempts reached. If False, returns final trimmed content.
    """

    # For OpenAI models, even blank messages cost 7 token,
    # and if the buffer is less than 3, the while loop will never end,
    # hence the value 10.
    if model is not None and "gpt" in model and tokens_needed <= 10:
        return message

    content = message["content"]
    attempts = 0

    verbose_logger.debug(f"content: {content}")

    while attempts < MAX_TOKEN_TRIMMING_ATTEMPTS:
        verbose_logger.debug(f"getting token count for message: {message}")
        total_tokens = get_token_count([message], model)
        verbose_logger.debug(
            f"total_tokens: {total_tokens}, tokens_needed: {tokens_needed}"
        )

        if total_tokens <= tokens_needed:
            break

        ratio = (tokens_needed) / total_tokens

        new_length = int(len(content) * ratio) - 1
        new_length = max(0, new_length)

        half_length = new_length // 2
        left_half = content[:half_length]
        right_half = content[-half_length:]

        trimmed_content = left_half + ".." + right_half
        message["content"] = trimmed_content
        verbose_logger.debug(f"trimmed_content: {trimmed_content}")
        content = trimmed_content
        attempts += 1

    if attempts >= MAX_TOKEN_TRIMMING_ATTEMPTS and raise_error_on_max_limit:
        raise Exception(
            f"Failed to trim message to fit within {tokens_needed} tokens after {MAX_TOKEN_TRIMMING_ATTEMPTS} attempts"
        )

    return message


# LiteLLM token trimmer
# this code is borrowed from https://github.com/KillianLucas/tokentrim/blob/main/tokentrim/tokentrim.py
# Credits for this code go to Killian Lucas
def trim_messages(
    messages,
    model: Optional[str] = None,
    trim_ratio: float = DEFAULT_TRIM_RATIO,
    return_response_tokens: bool = False,
    max_tokens=None,
):
    """
    Trim a list of messages to fit within a model's token limit.

    Args:
        messages: Input messages to be trimmed. Each message is a dictionary with 'role' and 'content'.
        model: The LiteLLM model being used (determines the token limit).
        trim_ratio: Target ratio of tokens to use after trimming. Default is 0.75, meaning it will trim messages so they use about 75% of the model's token limit.
        return_response_tokens: If True, also return the number of tokens left available for the response after trimming.
        max_tokens: Instead of specifying a model or trim_ratio, you can specify this directly.

    Returns:
        Trimmed messages and optionally the number of tokens available for response.
    """
    # Initialize max_tokens
    # if users pass in max tokens, trim to this amount
    original_messages = messages
    messages = copy.deepcopy(messages)
    try:
        if max_tokens is None:
            # Check if model is valid
            if model in litellm.model_cost:
                max_tokens_for_model = litellm.model_cost[model].get(
                    "max_input_tokens", litellm.model_cost[model]["max_tokens"]
                )
                max_tokens = int(max_tokens_for_model * trim_ratio)
            else:
                # if user did not specify max (input) tokens
                # or passed an llm litellm does not know
                # do nothing, just return messages
                return messages

        system_message = ""
        for message in messages:
            if message["role"] == "system":
                system_message += "\n" if system_message else ""
                system_message += message["content"]

        ## Handle Tool Call ## - check if last message is a tool response, return as is - https://github.com/BerriAI/litellm/issues/4931
        tool_messages = []

        for message in reversed(messages):
            if message["role"] != "tool":
                break
            tool_messages.append(message)
        tool_messages.reverse()
        # # Remove the collected tool messages from the original list
        if len(tool_messages):
            messages = messages[: -len(tool_messages)]

        current_tokens = token_counter(model=model or "", messages=messages)
        print_verbose(f"Current tokens: {current_tokens}, max tokens: {max_tokens}")

        # Do nothing if current tokens under messages
        if current_tokens < max_tokens:
            return messages + tool_messages

        #### Trimming messages if current_tokens > max_tokens
        print_verbose(
            f"Need to trim input messages: {messages}, current_tokens{current_tokens}, max_tokens: {max_tokens}"
        )
        system_message_event: Optional[dict] = None
        if system_message:
            system_message_event, max_tokens = process_system_message(
                system_message=system_message, max_tokens=max_tokens, model=model
            )

            if max_tokens == 0:  # the system messages are too long
                return [system_message_event]

            # Since all system messages are combined and trimmed to fit the max_tokens,
            # we remove all system messages from the messages list
            messages = [message for message in messages if message["role"] != "system"]

        verbose_logger.debug(f"Processed system message: {system_message_event}")
        final_messages = process_messages(
            messages=messages, max_tokens=max_tokens, model=model
        )
        verbose_logger.debug(f"Processed messages: {final_messages}")

        # Add system message to the beginning of the final messages
        if system_message_event:
            final_messages = [system_message_event] + final_messages

        if len(tool_messages) > 0:
            final_messages.extend(tool_messages)

        verbose_logger.debug(
            f"Final messages: {final_messages}, return_response_tokens: {return_response_tokens}"
        )
        if (
            return_response_tokens
        ):  # if user wants token count with new trimmed messages
            response_tokens = max_tokens - get_token_count(final_messages, model)
            return final_messages, response_tokens
        return final_messages
    except Exception as e:  # [NON-Blocking, if error occurs just return final_messages
        verbose_logger.exception(
            "Got exception while token trimming - {}".format(str(e))
        )
        return original_messages


from litellm.caching.in_memory_cache import InMemoryCache


class AvailableModelsCache(InMemoryCache):
    def __init__(self, ttl_seconds: int = 300, max_size: int = 1000):
        super().__init__(ttl_seconds, max_size)
        self._env_hash: Optional[str] = None

    def _get_env_hash(self) -> str:
        """Create a hash of relevant environment variables"""
        env_vars = {
            k: v
            for k, v in os.environ.items()
            if k.startswith(("OPENAI", "ANTHROPIC", "AZURE", "AWS"))
        }
        return str(hash(frozenset(env_vars.items())))

    def _check_env_changed(self) -> bool:
        """Check if environment variables have changed"""
        current_hash = self._get_env_hash()
        if self._env_hash is None:
            self._env_hash = current_hash
            return True
        return current_hash != self._env_hash

    def _get_cache_key(
        self,
        custom_llm_provider: Optional[str],
        litellm_params: Optional[LiteLLM_Params],
    ) -> str:
        valid_str = ""

        if litellm_params is not None:
            valid_str = litellm_params.model_dump_json()
        if custom_llm_provider is not None:
            valid_str = f"{custom_llm_provider}:{valid_str}"
        return hashlib.sha256(valid_str.encode()).hexdigest()

    def get_cached_model_info(
        self,
        custom_llm_provider: Optional[str] = None,
        litellm_params: Optional[LiteLLM_Params] = None,
    ) -> Optional[List[str]]:
        """Get cached model info"""
        # Check if environment has changed
        if litellm_params is None and self._check_env_changed():
            self.cache_dict.clear()
            return None

        cache_key = self._get_cache_key(custom_llm_provider, litellm_params)

        result = cast(Optional[List[str]], self.get_cache(cache_key))

        if result is not None:
            return copy.deepcopy(result)
        return result

    def set_cached_model_info(
        self,
        custom_llm_provider: str,
        litellm_params: Optional[LiteLLM_Params],
        available_models: List[str],
    ):
        """Set cached model info"""
        cache_key = self._get_cache_key(custom_llm_provider, litellm_params)
        self.set_cache(cache_key, copy.deepcopy(available_models))


# Global cache instance
_model_cache = AvailableModelsCache()


def _infer_valid_provider_from_env_vars(
    custom_llm_provider: Optional[str] = None,
) -> List[str]:
    valid_providers: List[str] = []
    environ_keys = os.environ.keys()
    for provider in litellm.provider_list:
        if custom_llm_provider and provider != custom_llm_provider:
            continue

        # edge case litellm has together_ai as a provider, it should be togetherai
        env_provider_1 = provider.replace("_", "")
        env_provider_2 = provider

        # litellm standardizes expected provider keys to
        # PROVIDER_API_KEY. Example: OPENAI_API_KEY, COHERE_API_KEY
        expected_provider_key_1 = f"{env_provider_1.upper()}_API_KEY"
        expected_provider_key_2 = f"{env_provider_2.upper()}_API_KEY"
        if (
            expected_provider_key_1 in environ_keys
            or expected_provider_key_2 in environ_keys
        ):
            # key is set
            valid_providers.append(provider)

    return valid_providers


def _get_valid_models_from_provider_api(
    provider_config: BaseLLMModelInfo,
    custom_llm_provider: str,
    litellm_params: Optional[LiteLLM_Params] = None,
) -> List[str]:
    try:
        cached_result = _model_cache.get_cached_model_info(
            custom_llm_provider, litellm_params
        )

        if cached_result is not None:
            return cached_result
        models = provider_config.get_models(
            api_key=litellm_params.api_key if litellm_params is not None else None,
            api_base=litellm_params.api_base if litellm_params is not None else None,
        )

        _model_cache.set_cached_model_info(custom_llm_provider, litellm_params, models)
        return models
    except Exception as e:
        verbose_logger.warning(f"Error getting valid models: {e}")
        return []


def get_valid_models(
    check_provider_endpoint: Optional[bool] = None,
    custom_llm_provider: Optional[str] = None,
    litellm_params: Optional[LiteLLM_Params] = None,
) -> List[str]:
    """
    Returns a list of valid LLMs based on the set environment variables

    Args:
        check_provider_endpoint: If True, will check the provider's endpoint for valid models.
        custom_llm_provider: If provided, will only check the provider's endpoint for valid models.
    Returns:
        A list of valid LLMs
    """

    try:
        check_provider_endpoint = (
            check_provider_endpoint or litellm.check_provider_endpoint
        )
        # get keys set in .env

        valid_providers: List[str] = []
        valid_models: List[str] = []
        # for all valid providers, make a list of supported llms

        if custom_llm_provider:
            valid_providers = [custom_llm_provider]
        else:
            valid_providers = _infer_valid_provider_from_env_vars(custom_llm_provider)

        for provider in valid_providers:
            provider_config = ProviderConfigManager.get_provider_model_info(
                model=None,
                provider=LlmProviders(provider),
            )

            if custom_llm_provider and provider != custom_llm_provider:
                continue

            if provider == "azure":
                valid_models.append("Azure-LLM")
            elif (
                provider_config is not None
                and check_provider_endpoint
                and provider is not None
            ):
                valid_models.extend(
                    _get_valid_models_from_provider_api(
                        provider_config,
                        provider,
                        litellm_params,
                    )
                )
            else:
                models_for_provider = copy.deepcopy(
                    litellm.models_by_provider.get(provider, [])
                )
                valid_models.extend(models_for_provider)

        return valid_models
    except Exception as e:
        verbose_logger.warning(f"Error getting valid models: {e}")
        return []  # NON-Blocking


def print_args_passed_to_litellm(original_function, args, kwargs):
    if not _is_debugging_on():
        return
    try:
        # we've already printed this for acompletion, don't print for completion
        if (
            "acompletion" in kwargs
            and kwargs["acompletion"] is True
            and original_function.__name__ == "completion"
        ):
            return
        elif (
            "aembedding" in kwargs
            and kwargs["aembedding"] is True
            and original_function.__name__ == "embedding"
        ):
            return
        elif (
            "aimg_generation" in kwargs
            and kwargs["aimg_generation"] is True
            and original_function.__name__ == "img_generation"
        ):
            return

        args_str = ", ".join(map(repr, args))
        kwargs_str = ", ".join(f"{key}={repr(value)}" for key, value in kwargs.items())
        print_verbose(
            "\n",
        )  # new line before
        print_verbose(
            "\033[92mRequest to litellm:\033[0m",
        )
        if args and kwargs:
            print_verbose(
                f"\033[92mlitellm.{original_function.__name__}({args_str}, {kwargs_str})\033[0m"
            )
        elif args:
            print_verbose(
                f"\033[92mlitellm.{original_function.__name__}({args_str})\033[0m"
            )
        elif kwargs:
            print_verbose(
                f"\033[92mlitellm.{original_function.__name__}({kwargs_str})\033[0m"
            )
        else:
            print_verbose(f"\033[92mlitellm.{original_function.__name__}()\033[0m")
        print_verbose("\n")  # new line after
    except Exception:
        # This should always be non blocking
        pass


def get_logging_id(start_time, response_obj):
    try:
        response_id = (
            "time-" + start_time.strftime("%H-%M-%S-%f") + "_" + response_obj.get("id")
        )
        return response_id
    except Exception:
        return None


def _get_base_model_from_metadata(model_call_details=None):
    if model_call_details is None:
        return None
    litellm_params = model_call_details.get("litellm_params", {})
    if litellm_params is not None:
        _base_model = litellm_params.get("base_model", None)
        if _base_model is not None:
            return _base_model
        metadata = litellm_params.get("metadata", {})

        return _get_base_model_from_litellm_call_metadata(metadata=metadata)
    return None


class ModelResponseIterator:
    def __init__(self, model_response: ModelResponse, convert_to_delta: bool = False):
        if convert_to_delta is True:
            self.model_response = ModelResponse(stream=True)
            _delta = self.model_response.choices[0].delta  # type: ignore
            _delta.content = model_response.choices[0].message.content  # type: ignore
        else:
            self.model_response = model_response
        self.is_done = False

    # Sync iterator
    def __iter__(self):
        return self

    def __next__(self):
        if self.is_done:
            raise StopIteration
        self.is_done = True
        return self.model_response

    # Async iterator
    def __aiter__(self):
        return self

    async def __anext__(self):
        if self.is_done:
            raise StopAsyncIteration
        self.is_done = True
        return self.model_response


class ModelResponseListIterator:
    def __init__(self, model_responses, delay: Optional[float] = None):
        self.model_responses = model_responses
        self.index = 0
        self.delay = delay

    # Sync iterator
    def __iter__(self):
        return self

    def __next__(self):
        if self.index >= len(self.model_responses):
            raise StopIteration
        model_response = self.model_responses[self.index]
        self.index += 1
        if self.delay:
            time.sleep(self.delay)
        return model_response

    # Async iterator
    def __aiter__(self):
        return self

    async def __anext__(self):
        if self.index >= len(self.model_responses):
            raise StopAsyncIteration
        model_response = self.model_responses[self.index]
        self.index += 1
        if self.delay:
            await asyncio.sleep(self.delay)
        return model_response


class CustomModelResponseIterator(Iterable):
    def __init__(self) -> None:
        super().__init__()


def is_cached_message(message: AllMessageValues) -> bool:
    """
    Returns true, if message is marked as needing to be cached.

    Used for anthropic/gemini context caching.

    Follows the anthropic format {"cache_control": {"type": "ephemeral"}}
    """
    if "content" not in message:
        return False
    if message["content"] is None or isinstance(message["content"], str):
        return False

    for content in message["content"]:
        if (
            content["type"] == "text"
            and content.get("cache_control") is not None
            and content["cache_control"]["type"] == "ephemeral"  # type: ignore
        ):
            return True

    return False


def is_base64_encoded(s: str) -> bool:
    try:
        # Strip out the prefix if it exists
        if not s.startswith(
            "data:"
        ):  # require `data:` for base64 str, like openai. Prevents false positives like s='Dog'
            return False

        s = s.split(",")[1]

        # Try to decode the string
        decoded_bytes = base64.b64decode(s, validate=True)

        # Check if the original string can be re-encoded to the same string
        return base64.b64encode(decoded_bytes).decode("utf-8") == s
    except Exception:
        return False


def get_base64_str(s: str) -> str:
    """
    s: b64str OR data:image/png;base64,b64str
    """
    if "," in s:
        return s.split(",")[1]
    return s


def has_tool_call_blocks(messages: List[AllMessageValues]) -> bool:
    """
    Returns true, if messages has tool call blocks.

    Used for anthropic/bedrock message validation.
    """
    for message in messages:
        if message.get("tool_calls") is not None:
            return True
    return False


def add_dummy_tool(custom_llm_provider: str) -> List[ChatCompletionToolParam]:
    """
    Prevent Anthropic from raising error when tool_use block exists but no tools are provided.

    Relevent Issues: https://github.com/BerriAI/litellm/issues/5388, https://github.com/BerriAI/litellm/issues/5747
    """
    return [
        ChatCompletionToolParam(
            type="function",
            function=ChatCompletionToolParamFunctionChunk(
                name="dummy_tool",
                description="This is a dummy tool call",  # provided to satisfy bedrock constraint.
                parameters={
                    "type": "object",
                    "properties": {},
                },
            ),
        )
    ]


from litellm.types.llms.openai import (
    ChatCompletionAudioObject,
    ChatCompletionImageObject,
    ChatCompletionTextObject,
    ChatCompletionUserMessage,
    OpenAIMessageContent,
    ValidUserMessageContentTypes,
)


def convert_to_dict(message: Union[BaseModel, dict]) -> dict:
    """
    Converts a message to a dictionary if it's a Pydantic model.

    Args:
        message: The message, which may be a Pydantic model or a dictionary.

    Returns:
        dict: The converted message.
    """
    if isinstance(message, BaseModel):
        return message.model_dump(exclude_none=True)
    elif isinstance(message, dict):
        return message
    else:
        raise TypeError(
            f"Invalid message type: {type(message)}. Expected dict or Pydantic model."
        )


def convert_list_message_to_dict(messages: List):
    new_messages = []
    for message in messages:
        convert_msg_to_dict = cast(AllMessageValues, convert_to_dict(message))
        cleaned_message = cleanup_none_field_in_message(message=convert_msg_to_dict)
        new_messages.append(cleaned_message)
    return new_messages


def validate_and_fix_openai_messages(messages: List):
    """
    Ensures all messages are valid OpenAI chat completion messages.

    Handles missing role for assistant messages.
    """
    new_messages = []
    for message in messages:
        if not message.get("role"):
            message["role"] = "assistant"
        if message.get("tool_calls"):
            message["tool_calls"] = jsonify_tools(tools=message["tool_calls"])

        convert_msg_to_dict = cast(AllMessageValues, convert_to_dict(message))
        cleaned_message = cleanup_none_field_in_message(message=convert_msg_to_dict)
        new_messages.append(cleaned_message)
    return validate_chat_completion_user_messages(messages=new_messages)


def validate_and_fix_openai_tools(tools: Optional[List]) -> Optional[List[dict]]:
    """
    Ensure tools is List[dict] and not List[BaseModel]
    """
    new_tools = []
    if tools is None:
        return tools
    for tool in tools:
        if isinstance(tool, BaseModel):
            new_tools.append(tool.model_dump())
        elif isinstance(tool, dict):
            new_tools.append(tool)
    return new_tools


def cleanup_none_field_in_message(message: AllMessageValues):
    """
    Cleans up the message by removing the none field.

    remove None fields in the message - e.g. {"function": None} - some providers raise validation errors
    """
    new_message = message.copy()
    return {k: v for k, v in new_message.items() if v is not None}


def validate_chat_completion_user_messages(messages: List[AllMessageValues]):
    """
    Ensures all user messages are valid OpenAI chat completion messages.

    Args:
        messages: List of message dictionaries
        message_content_type: Type to validate content against

    Returns:
        List[dict]: The validated messages

    Raises:
        ValueError: If any message is invalid
    """
    for idx, m in enumerate(messages):
        try:
            if m["role"] == "user":
                user_content = m.get("content")
                if user_content is not None:
                    if isinstance(user_content, str):
                        continue
                    elif isinstance(user_content, list):
                        for item in user_content:
                            if isinstance(item, dict):
                                if item.get("type") not in ValidUserMessageContentTypes:
                                    raise Exception("invalid content type")
        except Exception as e:
            if isinstance(e, KeyError):
                raise Exception(
                    f"Invalid message={m} at index {idx}. Please ensure all messages are valid OpenAI chat completion messages."
                )
            if "invalid content type" in str(e):
                raise Exception(
                    f"Invalid user message={m} at index {idx}. Please ensure all user messages are valid OpenAI chat completion messages."
                )
            else:
                raise e

    return messages


def validate_chat_completion_tool_choice(
    tool_choice: Optional[Union[dict, str]],
) -> Optional[Union[dict, str]]:
    """
    Confirm the tool choice is passed in the OpenAI format.

    Prevents user errors like: https://github.com/BerriAI/litellm/issues/7483
    """
    from litellm.types.llms.openai import (
        ChatCompletionToolChoiceObjectParam,
        ChatCompletionToolChoiceStringValues,
    )

    if tool_choice is None:
        return tool_choice
    elif isinstance(tool_choice, str):
        return tool_choice
    elif isinstance(tool_choice, dict):
        # Handle Cursor IDE format: {"type": "auto"} -> return as-is
        if (
            tool_choice.get("type") in ["auto", "none", "required"]
            and "function" not in tool_choice
        ):
            return tool_choice

        # Standard OpenAI format: {"type": "function", "function": {...}}
        if tool_choice.get("type") is None or tool_choice.get("function") is None:
            raise Exception(
                f"Invalid tool choice, tool_choice={tool_choice}. Please ensure tool_choice follows the OpenAI spec"
            )
        return tool_choice
    raise Exception(
        f"Invalid tool choice, tool_choice={tool_choice}. Got={type(tool_choice)}. Expecting str, or dict. Please ensure tool_choice follows the OpenAI tool_choice spec"
    )


class ProviderConfigManager:
    @staticmethod
    def get_provider_chat_config(  # noqa: PLR0915
        model: str, provider: LlmProviders
    ) -> Optional[BaseConfig]:
        """
        Returns the provider config for a given provider.
        """

        if (
            provider == LlmProviders.OPENAI
            and litellm.openaiOSeriesConfig.is_model_o_series_model(model=model)
        ):
            return litellm.openaiOSeriesConfig
        elif (
            provider == LlmProviders.OPENAI
            and litellm.OpenAIGPT5Config.is_model_gpt_5_model(model=model)
        ):
            return litellm.OpenAIGPT5Config()
        elif litellm.LlmProviders.DEEPSEEK == provider:
            return litellm.DeepSeekChatConfig()
        elif litellm.LlmProviders.GROQ == provider:
            return litellm.GroqChatConfig()
        elif litellm.LlmProviders.BYTEZ == provider:
            return litellm.BytezChatConfig()
        elif litellm.LlmProviders.DATABRICKS == provider:
            return litellm.DatabricksConfig()
        elif litellm.LlmProviders.XAI == provider:
            return litellm.XAIChatConfig()
        elif litellm.LlmProviders.LAMBDA_AI == provider:
            return litellm.LambdaAIChatConfig()
        elif litellm.LlmProviders.LLAMA == provider:
            return litellm.LlamaAPIConfig()
        elif litellm.LlmProviders.TEXT_COMPLETION_OPENAI == provider:
            return litellm.OpenAITextCompletionConfig()
        elif litellm.LlmProviders.COHERE_CHAT == provider or litellm.LlmProviders.COHERE == provider:
            return litellm.CohereChatConfig()
        elif litellm.LlmProviders.SNOWFLAKE == provider:
            return litellm.SnowflakeConfig()
        elif litellm.LlmProviders.CLARIFAI == provider:
            return litellm.ClarifaiConfig()
        elif litellm.LlmProviders.ANTHROPIC == provider:
            return litellm.AnthropicConfig()
        elif litellm.LlmProviders.ANTHROPIC_TEXT == provider:
            return litellm.AnthropicTextConfig()
        elif litellm.LlmProviders.VERTEX_AI_BETA == provider:
            return litellm.VertexGeminiConfig()
        elif litellm.LlmProviders.VERTEX_AI == provider:
            if "gemini" in model:
                return litellm.VertexGeminiConfig()
            elif "claude" in model:
                return litellm.VertexAIAnthropicConfig()
            elif "gpt-oss" in model:
                from litellm.llms.vertex_ai.vertex_ai_partner_models.gpt_oss.transformation import (
                    VertexAIGPTOSSTransformation,
                )

                return VertexAIGPTOSSTransformation()
            elif model in litellm.vertex_mistral_models:
                if "codestral" in model:
                    return litellm.CodestralTextCompletionConfig()
                else:
                    return litellm.MistralConfig()
            elif model in litellm.vertex_ai_ai21_models:
                return litellm.VertexAIAi21Config()
            else:  # use generic openai-like param mapping
                return litellm.VertexAILlama3Config()
        elif litellm.LlmProviders.CLOUDFLARE == provider:
            return litellm.CloudflareChatConfig()
        elif litellm.LlmProviders.SAGEMAKER_CHAT == provider:
            return litellm.SagemakerChatConfig()
        elif litellm.LlmProviders.SAGEMAKER == provider:
            return litellm.SagemakerConfig()
        elif litellm.LlmProviders.FIREWORKS_AI == provider:
            return litellm.FireworksAIConfig()
        elif litellm.LlmProviders.FRIENDLIAI == provider:
            return litellm.FriendliaiChatConfig()
        elif litellm.LlmProviders.WATSONX == provider:
            return litellm.IBMWatsonXChatConfig()
        elif litellm.LlmProviders.WATSONX_TEXT == provider:
            return litellm.IBMWatsonXAIConfig()
        elif litellm.LlmProviders.EMPOWER == provider:
            return litellm.EmpowerChatConfig()
        elif litellm.LlmProviders.GITHUB == provider:
            return litellm.GithubChatConfig()
        elif litellm.LlmProviders.COMPACTIFAI == provider:
            return litellm.CompactifAIChatConfig()
        elif litellm.LlmProviders.GITHUB_COPILOT == provider:
            return litellm.GithubCopilotConfig()
        elif (
            litellm.LlmProviders.CUSTOM == provider
            or litellm.LlmProviders.CUSTOM_OPENAI == provider
            or litellm.LlmProviders.OPENAI_LIKE == provider
        ):
            return litellm.OpenAILikeChatConfig()
        elif litellm.LlmProviders.AIOHTTP_OPENAI == provider:
            return litellm.AiohttpOpenAIChatConfig()
        elif litellm.LlmProviders.HOSTED_VLLM == provider:
            return litellm.HostedVLLMChatConfig()
        elif litellm.LlmProviders.LLAMAFILE == provider:
            return litellm.LlamafileChatConfig()
        elif litellm.LlmProviders.LM_STUDIO == provider:
            return litellm.LMStudioChatConfig()
        elif litellm.LlmProviders.GALADRIEL == provider:
            return litellm.GaladrielChatConfig()
        elif litellm.LlmProviders.REPLICATE == provider:
            return litellm.ReplicateConfig()
        elif litellm.LlmProviders.HUGGINGFACE == provider:
            return litellm.HuggingFaceChatConfig()
        elif litellm.LlmProviders.TOGETHER_AI == provider:
            return litellm.TogetherAIConfig()
        elif litellm.LlmProviders.OPENROUTER == provider:
            return litellm.OpenrouterConfig()
        elif litellm.LlmProviders.VERCEL_AI_GATEWAY == provider:
            return litellm.VercelAIGatewayConfig()
        elif litellm.LlmProviders.COMETAPI == provider:
            return litellm.CometAPIConfig()
        elif litellm.LlmProviders.DATAROBOT == provider:
            return litellm.DataRobotConfig()
        elif litellm.LlmProviders.GEMINI == provider:
            return litellm.GoogleAIStudioGeminiConfig()
        elif (
            litellm.LlmProviders.AI21 == provider
            or litellm.LlmProviders.AI21_CHAT == provider
        ):
            return litellm.AI21ChatConfig()
        elif litellm.LlmProviders.AZURE == provider:
            if litellm.AzureOpenAIO1Config().is_o_series_model(model=model):
                return litellm.AzureOpenAIO1Config()
            if litellm.AzureOpenAIGPT5Config.is_model_gpt_5_model(model=model):
                return litellm.AzureOpenAIGPT5Config()
            return litellm.AzureOpenAIConfig()
        elif litellm.LlmProviders.AZURE_AI == provider:
            return litellm.AzureAIStudioConfig()
        elif litellm.LlmProviders.AZURE_TEXT == provider:
            return litellm.AzureOpenAITextConfig()
        elif litellm.LlmProviders.HOSTED_VLLM == provider:
            return litellm.HostedVLLMChatConfig()
        elif litellm.LlmProviders.NLP_CLOUD == provider:
            return litellm.NLPCloudConfig()
        elif litellm.LlmProviders.OOBABOOGA == provider:
            return litellm.OobaboogaConfig()
        elif litellm.LlmProviders.OLLAMA_CHAT == provider:
            return litellm.OllamaChatConfig()
        elif litellm.LlmProviders.DEEPINFRA == provider:
            return litellm.DeepInfraConfig()
        elif litellm.LlmProviders.PERPLEXITY == provider:
            return litellm.PerplexityChatConfig()
        elif (
            litellm.LlmProviders.MISTRAL == provider
            or litellm.LlmProviders.CODESTRAL == provider
        ):
            return litellm.MistralConfig()
        elif litellm.LlmProviders.NVIDIA_NIM == provider:
            return litellm.NvidiaNimConfig()
        elif litellm.LlmProviders.CEREBRAS == provider:
            return litellm.CerebrasConfig()
        elif litellm.LlmProviders.BASETEN == provider:
            return litellm.BasetenConfig()
        elif litellm.LlmProviders.VOLCENGINE == provider:
            return litellm.VolcEngineConfig()
        elif litellm.LlmProviders.TEXT_COMPLETION_CODESTRAL == provider:
            return litellm.CodestralTextCompletionConfig()
        elif litellm.LlmProviders.SAMBANOVA == provider:
            return litellm.SambanovaConfig()
        elif litellm.LlmProviders.MARITALK == provider:
            return litellm.MaritalkConfig()
        elif litellm.LlmProviders.CLOUDFLARE == provider:
            return litellm.CloudflareChatConfig()
        elif litellm.LlmProviders.ANTHROPIC_TEXT == provider:
            return litellm.AnthropicTextConfig()
        elif litellm.LlmProviders.VLLM == provider:
            return litellm.VLLMConfig()
        elif litellm.LlmProviders.OLLAMA == provider:
            return litellm.OllamaConfig()
        elif litellm.LlmProviders.PREDIBASE == provider:
            return litellm.PredibaseConfig()
        elif litellm.LlmProviders.TRITON == provider:
            return litellm.TritonConfig()
        elif litellm.LlmProviders.PETALS == provider:
            return litellm.PetalsConfig()
        elif litellm.LlmProviders.SAP_GENERATIVE_AI_HUB == provider:
            return litellm.GenAIHubOrchestrationConfig()
        elif litellm.LlmProviders.FEATHERLESS_AI == provider:
            return litellm.FeatherlessAIConfig()
        elif litellm.LlmProviders.NOVITA == provider:
            return litellm.NovitaConfig()
        elif litellm.LlmProviders.NEBIUS == provider:
            return litellm.NebiusConfig()
        elif litellm.LlmProviders.DASHSCOPE == provider:
            return litellm.DashScopeChatConfig()
        elif litellm.LlmProviders.MOONSHOT == provider:
            return litellm.MoonshotChatConfig()
        elif litellm.LlmProviders.V0 == provider:
            return litellm.V0ChatConfig()
        elif litellm.LlmProviders.MORPH == provider:
            return litellm.MorphChatConfig()
        elif litellm.LlmProviders.BEDROCK == provider:
            bedrock_route = BedrockModelInfo.get_bedrock_route(model)
            bedrock_invoke_provider = litellm.BedrockLLM.get_bedrock_invoke_provider(
                model=model
            )

            base_model = BedrockModelInfo.get_base_model(model)

            if bedrock_route == "converse" or bedrock_route == "converse_like":
                return litellm.AmazonConverseConfig()
            elif bedrock_route == "agent":
                from litellm.llms.bedrock.chat.invoke_agent.transformation import (
                    AmazonInvokeAgentConfig,
                )

                return AmazonInvokeAgentConfig()
            elif bedrock_invoke_provider == "amazon":  # amazon titan llms
                return litellm.AmazonTitanConfig()
            elif bedrock_invoke_provider == "anthropic":
                if (
                    base_model
                    in litellm.AmazonAnthropicConfig.get_legacy_anthropic_model_names()
                ):
                    return litellm.AmazonAnthropicConfig()
                else:
                    return litellm.AmazonAnthropicClaudeConfig()
            elif (
                bedrock_invoke_provider == "meta" or bedrock_invoke_provider == "llama"
            ):  # amazon / meta llms
                return litellm.AmazonLlamaConfig()
            elif bedrock_invoke_provider == "ai21":  # ai21 llms
                return litellm.AmazonAI21Config()
            elif bedrock_invoke_provider == "cohere":  # cohere models on bedrock
                return litellm.AmazonCohereConfig()
            elif bedrock_invoke_provider == "mistral":  # mistral models on bedrock
                return litellm.AmazonMistralConfig()
            elif bedrock_invoke_provider == "deepseek_r1":  # deepseek models on bedrock
                return litellm.AmazonDeepSeekR1Config()
            elif bedrock_invoke_provider == "nova":
                return litellm.AmazonInvokeNovaConfig()
            else:
                return litellm.AmazonInvokeConfig()
        elif litellm.LlmProviders.LITELLM_PROXY == provider:
            return litellm.LiteLLMProxyChatConfig()
        elif litellm.LlmProviders.OPENAI == provider:
            return litellm.OpenAIGPTConfig()
        elif litellm.LlmProviders.GRADIENT_AI == provider:
            return litellm.GradientAIConfig()
        elif litellm.LlmProviders.NSCALE == provider:
            return litellm.NscaleConfig()
        elif litellm.LlmProviders.HEROKU == provider:
            return litellm.HerokuChatConfig()
        elif litellm.LlmProviders.OCI == provider:
            return litellm.OCIChatConfig()
        elif litellm.LlmProviders.HYPERBOLIC == provider:
            return litellm.HyperbolicChatConfig()
        elif litellm.LlmProviders.OVHCLOUD == provider:
            return litellm.OVHCloudChatConfig()
        return None

    @staticmethod
    def get_provider_embedding_config(
        model: str,
        provider: LlmProviders,
    ) -> Optional[BaseEmbeddingConfig]:
        if (
            litellm.LlmProviders.VOYAGE == provider
            and litellm.VoyageContextualEmbeddingConfig.is_contextualized_embeddings(
                model
            )
        ):
            return litellm.VoyageContextualEmbeddingConfig()
        elif litellm.LlmProviders.VOYAGE == provider:
            return litellm.VoyageEmbeddingConfig()
        elif litellm.LlmProviders.TRITON == provider:
            return litellm.TritonEmbeddingConfig()
        elif litellm.LlmProviders.WATSONX == provider:
            return litellm.IBMWatsonXEmbeddingConfig()
        elif litellm.LlmProviders.SAP_GENERATIVE_AI_HUB == provider:
            return litellm.GenAIHubEmbeddingConfig()
        elif litellm.LlmProviders.INFINITY == provider:
            return litellm.InfinityEmbeddingConfig()
        elif litellm.LlmProviders.SAMBANOVA == provider:
            return litellm.SambaNovaEmbeddingConfig()
        elif (
            litellm.LlmProviders.COHERE == provider
            or litellm.LlmProviders.COHERE_CHAT == provider
        ):
            from litellm.llms.cohere.embed.transformation import CohereEmbeddingConfig

            return CohereEmbeddingConfig()
        elif litellm.LlmProviders.JINA_AI == provider:
            from litellm.llms.jina_ai.embedding.transformation import (
                JinaAIEmbeddingConfig,
            )

            return JinaAIEmbeddingConfig()
        elif litellm.LlmProviders.VOLCENGINE == provider:
            from litellm.llms.volcengine.embedding.transformation import (
                VolcEngineEmbeddingConfig,
            )

            return VolcEngineEmbeddingConfig()
        elif litellm.LlmProviders.OVHCLOUD == provider:
            return litellm.OVHCloudEmbeddingConfig()
        return None

    @staticmethod
    def get_provider_rerank_config(
        model: str,
        provider: LlmProviders,
        api_base: Optional[str],
        present_version_params: List[str],
    ) -> BaseRerankConfig:
        if (
            litellm.LlmProviders.COHERE == provider
            or litellm.LlmProviders.COHERE_CHAT == provider
        ):
            if should_use_cohere_v1_client(api_base, present_version_params):
                return litellm.CohereRerankConfig()
            else:
                return litellm.CohereRerankV2Config()
        elif litellm.LlmProviders.AZURE_AI == provider:
            return litellm.AzureAIRerankConfig()
        elif litellm.LlmProviders.INFINITY == provider:
            return litellm.InfinityRerankConfig()
        elif litellm.LlmProviders.JINA_AI == provider:
            return litellm.JinaAIRerankConfig()
        elif litellm.LlmProviders.HUGGINGFACE == provider:
            return litellm.HuggingFaceRerankConfig()
        elif litellm.LlmProviders.DEEPINFRA == provider:
            return litellm.DeepinfraRerankConfig()
        return litellm.CohereRerankConfig()

    @staticmethod
    def get_provider_anthropic_messages_config(
        model: str,
        provider: LlmProviders,
    ) -> Optional[BaseAnthropicMessagesConfig]:
        if litellm.LlmProviders.ANTHROPIC == provider:
            return litellm.AnthropicMessagesConfig()
        # The 'BEDROCK' provider corresponds to Amazon's implementation of Anthropic Claude v3.
        # This mapping ensures that the correct configuration is returned for BEDROCK.
        elif litellm.LlmProviders.BEDROCK == provider:
            from litellm.llms.bedrock.common_utils import BedrockModelInfo

            return BedrockModelInfo.get_bedrock_provider_config_for_messages_api(model)
        elif litellm.LlmProviders.VERTEX_AI == provider:
            if "claude" in model:
                from litellm.llms.vertex_ai.vertex_ai_partner_models.anthropic.experimental_pass_through.transformation import (
                    VertexAIPartnerModelsAnthropicMessagesConfig,
                )

                return VertexAIPartnerModelsAnthropicMessagesConfig()
        return None

    @staticmethod
    def get_provider_audio_transcription_config(
        model: str,
        provider: LlmProviders,
    ) -> Optional[BaseAudioTranscriptionConfig]:
        if litellm.LlmProviders.FIREWORKS_AI == provider:
            return litellm.FireworksAIAudioTranscriptionConfig()
        elif litellm.LlmProviders.DEEPGRAM == provider:
            return litellm.DeepgramAudioTranscriptionConfig()
        elif litellm.LlmProviders.ELEVENLABS == provider:
            from litellm.llms.elevenlabs.audio_transcription.transformation import (
                ElevenLabsAudioTranscriptionConfig,
            )

            return ElevenLabsAudioTranscriptionConfig()
        elif litellm.LlmProviders.OPENAI == provider:
            if "gpt-4o" in model:
                return litellm.OpenAIGPTAudioTranscriptionConfig()
            else:
                return litellm.OpenAIWhisperAudioTranscriptionConfig()
        elif litellm.LlmProviders.HOSTED_VLLM == provider:
            from litellm.llms.hosted_vllm.transcriptions.transformation import (
                HostedVLLMAudioTranscriptionConfig,
            )

            return HostedVLLMAudioTranscriptionConfig()
        return None

    @staticmethod
    def get_provider_responses_api_config(
        provider: LlmProviders,
        model: Optional[str] = None,
    ) -> Optional[BaseResponsesAPIConfig]:
        if litellm.LlmProviders.OPENAI == provider:
            return litellm.OpenAIResponsesAPIConfig()
        elif litellm.LlmProviders.AZURE == provider:
            # Check if it's an O-series model
            if model and ("o_series" in model.lower() or supports_reasoning(model)):
                return litellm.AzureOpenAIOSeriesResponsesAPIConfig()
            else:
                return litellm.AzureOpenAIResponsesAPIConfig()
        return None

    @staticmethod
    def get_provider_text_completion_config(
        model: str,
        provider: LlmProviders,
    ) -> BaseTextCompletionConfig:
        if LlmProviders.FIREWORKS_AI == provider:
            return litellm.FireworksAITextCompletionConfig()
        elif LlmProviders.TOGETHER_AI == provider:
            return litellm.TogetherAITextCompletionConfig()
        return litellm.OpenAITextCompletionConfig()

    @staticmethod
    def get_provider_model_info(
        model: Optional[str],
        provider: LlmProviders,
    ) -> Optional[BaseLLMModelInfo]:
        if LlmProviders.FIREWORKS_AI == provider:
            return litellm.FireworksAIConfig()
        elif LlmProviders.OPENAI == provider:
            return litellm.OpenAIGPTConfig()
        elif LlmProviders.GEMINI == provider:
            return litellm.GeminiModelInfo()
        elif LlmProviders.VERTEX_AI == provider:
            from litellm.llms.vertex_ai.common_utils import VertexAIModelInfo

            return VertexAIModelInfo()
        elif LlmProviders.LITELLM_PROXY == provider:
            return litellm.LiteLLMProxyChatConfig()
        elif LlmProviders.TOPAZ == provider:
            return litellm.TopazModelInfo()
        elif LlmProviders.ANTHROPIC == provider:
            return litellm.AnthropicModelInfo()
        elif LlmProviders.XAI == provider:
            return litellm.XAIModelInfo()
        elif LlmProviders.OLLAMA == provider or LlmProviders.OLLAMA_CHAT == provider:
            # Dynamic model listing for Ollama server
            from litellm.llms.ollama.common_utils import OllamaModelInfo

            return OllamaModelInfo()
        elif LlmProviders.VLLM == provider or LlmProviders.HOSTED_VLLM == provider:
            from litellm.llms.vllm.common_utils import (
                VLLMModelInfo,  # experimental approach, to reduce bloat on __init__.py
            )

            return VLLMModelInfo()
        return None

    @staticmethod
    def get_provider_passthrough_config(
        model: str,
        provider: LlmProviders,
    ) -> Optional[BasePassthroughConfig]:
        if LlmProviders.BEDROCK == provider:
            from litellm.llms.bedrock.passthrough.transformation import (
                BedrockPassthroughConfig,
            )

            return BedrockPassthroughConfig()
        elif LlmProviders.VLLM == provider:
            from litellm.llms.vllm.passthrough.transformation import (
                VLLMPassthroughConfig,
            )

            return VLLMPassthroughConfig()

        return None

    @staticmethod
    def get_provider_image_variation_config(
        model: str,
        provider: LlmProviders,
    ) -> Optional[BaseImageVariationConfig]:
        if LlmProviders.OPENAI == provider:
            return litellm.OpenAIImageVariationConfig()
        elif LlmProviders.TOPAZ == provider:
            return litellm.TopazImageVariationConfig()
        return None

    @staticmethod
    def get_provider_files_config(
        model: str,
        provider: LlmProviders,
    ) -> Optional[BaseFilesConfig]:
        if LlmProviders.GEMINI == provider:
            from litellm.llms.gemini.files.transformation import (
                GoogleAIStudioFilesHandler,  # experimental approach, to reduce bloat on __init__.py
            )

            return GoogleAIStudioFilesHandler()
        elif LlmProviders.VERTEX_AI == provider:
            from litellm.llms.vertex_ai.files.transformation import VertexAIFilesConfig

            return VertexAIFilesConfig()
        elif LlmProviders.BEDROCK == provider:
            from litellm.llms.bedrock.files.transformation import BedrockFilesConfig

            return BedrockFilesConfig()
        return None

    @staticmethod
    def get_provider_batches_config(
        model: str,
        provider: LlmProviders,
    ) -> Optional[BaseBatchesConfig]:
        if LlmProviders.BEDROCK == provider:
            from litellm.llms.bedrock.batches.transformation import BedrockBatchesConfig

            return BedrockBatchesConfig()
        return None

    @staticmethod
    def get_provider_vector_store_config(
        provider: LlmProviders,
    ) -> Optional[CustomLogger]:
        from litellm.integrations.vector_store_integrations.bedrock_vector_store import (
            BedrockVectorStore,
        )

        if LlmProviders.BEDROCK == provider:
            return BedrockVectorStore.get_initialized_custom_logger()
        return None

    @staticmethod
    def get_provider_vector_stores_config(
        provider: LlmProviders,
    ) -> Optional[BaseVectorStoreConfig]:
        """
        v2 vector store config, use this for new vector store integrations
        """
        if litellm.LlmProviders.OPENAI == provider:
            from litellm.llms.openai.vector_stores.transformation import (
                OpenAIVectorStoreConfig,
            )

            return OpenAIVectorStoreConfig()
        elif litellm.LlmProviders.AZURE == provider:
            from litellm.llms.azure.vector_stores.transformation import (
                AzureOpenAIVectorStoreConfig,
            )

            return AzureOpenAIVectorStoreConfig()
        elif litellm.LlmProviders.VERTEX_AI == provider:
            from litellm.llms.vertex_ai.vector_stores.transformation import (
                VertexVectorStoreConfig,
            )

            return VertexVectorStoreConfig()
        elif litellm.LlmProviders.BEDROCK == provider:
            from litellm.llms.bedrock.vector_stores.transformation import (
                BedrockVectorStoreConfig,
            )

            return BedrockVectorStoreConfig()
        elif litellm.LlmProviders.PG_VECTOR == provider:
            from litellm.llms.pg_vector.vector_stores.transformation import (
                PGVectorStoreConfig,
            )

            return PGVectorStoreConfig()
        return None

    @staticmethod
    def get_provider_image_generation_config(
        model: str,
        provider: LlmProviders,
    ) -> Optional[BaseImageGenerationConfig]:
        if LlmProviders.OPENAI == provider:
            from litellm.llms.openai.image_generation import (
                get_openai_image_generation_config,
            )

            return get_openai_image_generation_config(model)
        elif LlmProviders.AZURE == provider:
            from litellm.llms.azure.image_generation import (
                get_azure_image_generation_config,
            )

            return get_azure_image_generation_config(model)
        elif LlmProviders.AZURE_AI == provider:
            from litellm.llms.azure_ai.image_generation import (
                get_azure_ai_image_generation_config,
            )

            return get_azure_ai_image_generation_config(model)
        elif LlmProviders.XINFERENCE == provider:
            from litellm.llms.xinference.image_generation import (
                get_xinference_image_generation_config,
            )

            return get_xinference_image_generation_config(model)
        elif LlmProviders.RECRAFT == provider:
            from litellm.llms.recraft.image_generation import (
                get_recraft_image_generation_config,
            )

            return get_recraft_image_generation_config(model)
        elif LlmProviders.AIML == provider:
            from litellm.llms.aiml.image_generation import (
                get_aiml_image_generation_config,
            )

            return get_aiml_image_generation_config(model)
        elif LlmProviders.GEMINI == provider:
            from litellm.llms.gemini.image_generation import (
                get_gemini_image_generation_config,
            )

            return get_gemini_image_generation_config(model)
        elif LlmProviders.LITELLM_PROXY == provider:
            from litellm.llms.litellm_proxy.image_generation.transformation import (
                LiteLLMProxyImageGenerationConfig,
            )

            return LiteLLMProxyImageGenerationConfig()
        return None

    @staticmethod
    def get_provider_realtime_config(
        model: str,
        provider: LlmProviders,
    ) -> Optional[BaseRealtimeConfig]:
        if LlmProviders.GEMINI == provider:
            from litellm.llms.gemini.realtime.transformation import GeminiRealtimeConfig

            return GeminiRealtimeConfig()
        return None

    @staticmethod
    def get_provider_image_edit_config(
        model: str,
        provider: LlmProviders,
    ) -> Optional[BaseImageEditConfig]:
        if LlmProviders.OPENAI == provider:
            from litellm.llms.openai.image_edit.transformation import (
                OpenAIImageEditConfig,
            )

            return OpenAIImageEditConfig()
        elif LlmProviders.AZURE == provider:
            from litellm.llms.azure.image_edit.transformation import (
                AzureImageEditConfig,
            )

            return AzureImageEditConfig()
        elif LlmProviders.RECRAFT == provider:
            from litellm.llms.recraft.image_edit.transformation import (
                RecraftImageEditConfig,
            )

            return RecraftImageEditConfig()
        elif LlmProviders.LITELLM_PROXY == provider:
            from litellm.llms.litellm_proxy.image_edit.transformation import (
                LiteLLMProxyImageEditConfig,
            )

            return LiteLLMProxyImageEditConfig()
        return None

    @staticmethod
    def get_provider_google_genai_generate_content_config(
        model: str,
        provider: LlmProviders,
    ) -> Optional[BaseGoogleGenAIGenerateContentConfig]:
        if litellm.LlmProviders.GEMINI == provider:
            from litellm.llms.gemini.google_genai.transformation import (
                GoogleGenAIConfig,
            )

            return GoogleGenAIConfig()
        elif litellm.LlmProviders.VERTEX_AI == provider:
            from litellm.llms.vertex_ai.google_genai.transformation import (
                VertexAIGoogleGenAIConfig,
            )
            from litellm.llms.vertex_ai.vertex_ai_partner_models.main import (
                VertexAIPartnerModels,
            )

            #########################################################
            # If Vertex Partner models like Anthropic, Mistral, etc. are used,
            # return None as we want this to go through the litellm.completion() adapter
            # and not the Google Gen AI adapter
            #########################################################
            if VertexAIPartnerModels.is_vertex_partner_model(model):
                return None

            #########################################################
            # If the model is not a Vertex Partner model, return the Vertex AI Google Gen AI Config
            # This is for Vertex `gemini` models
            #########################################################
            return VertexAIGoogleGenAIConfig()
        return None


def get_end_user_id_for_cost_tracking(
    litellm_params: dict,
    service_type: Literal["litellm_logging", "prometheus"] = "litellm_logging",
) -> Optional[str]:
    """
    Used for enforcing `disable_end_user_cost_tracking` param.

    service_type: "litellm_logging" or "prometheus" - used to allow prometheus only disable cost tracking.
    """
    _metadata = cast(dict, litellm_params.get("metadata", {}) or {})

    end_user_id = cast(
        Optional[str],
        litellm_params.get("user_api_key_end_user_id")
        or _metadata.get("user_api_key_end_user_id"),
    )
    if litellm.disable_end_user_cost_tracking:
        return None

    #######################################
    # By default we don't track end_user on prometheus since we don't want to increase cardinality
    # by default litellm.enable_end_user_cost_tracking_prometheus_only is None, so we don't track end_user on prometheus
    #######################################
    if service_type == "prometheus":
        if litellm.enable_end_user_cost_tracking_prometheus_only is not True:
            return None
    return end_user_id


def should_use_cohere_v1_client(
    api_base: Optional[str], present_version_params: List[str]
):
    if not api_base:
        return False
    uses_v1_params = ("max_chunks_per_doc" in present_version_params) and (
        "max_tokens_per_doc" not in present_version_params
    )
    return api_base.endswith("/v1/rerank") or (
        uses_v1_params and not api_base.endswith("/v2/rerank")
    )


def is_prompt_caching_valid_prompt(
    model: str,
    messages: Optional[List[AllMessageValues]],
    tools: Optional[List[ChatCompletionToolParam]] = None,
    custom_llm_provider: Optional[str] = None,
) -> bool:
    """
    Returns true if the prompt is valid for prompt caching.

    OpenAI + Anthropic providers have a minimum token count of 1024 for prompt caching.
    """
    try:
        if messages is None and tools is None:
            return False
        if custom_llm_provider is not None and not model.startswith(
            custom_llm_provider
        ):
            model = custom_llm_provider + "/" + model
        token_count = token_counter(
            messages=messages,
            tools=tools,
            model=model,
            use_default_image_token_count=True,
        )
        return token_count >= MINIMUM_PROMPT_CACHE_TOKEN_COUNT
    except Exception as e:
        verbose_logger.error(f"Error in is_prompt_caching_valid_prompt: {e}")
        return False


def extract_duration_from_srt_or_vtt(srt_or_vtt_content: str) -> Optional[float]:
    """
    Extracts the total duration (in seconds) from SRT or VTT content.

    Args:
        srt_or_vtt_content (str): The content of an SRT or VTT file as a string.

    Returns:
        Optional[float]: The total duration in seconds, or None if no timestamps are found.
    """
    # Regular expression to match timestamps in the format "hh:mm:ss,ms" or "hh:mm:ss.ms"
    timestamp_pattern = r"(\d{2}):(\d{2}):(\d{2})[.,](\d{3})"

    timestamps = re.findall(timestamp_pattern, srt_or_vtt_content)

    if not timestamps:
        return None

    # Convert timestamps to seconds and find the max (end time)
    durations = []
    for match in timestamps:
        hours, minutes, seconds, milliseconds = map(int, match)
        total_seconds = hours * 3600 + minutes * 60 + seconds + milliseconds / 1000.0
        durations.append(total_seconds)

    return max(durations) if durations else None


import httpx


def _add_path_to_api_base(api_base: str, ending_path: str) -> str:
    """
    Adds an ending path to an API base URL while preventing duplicate path segments.

    Args:
        api_base: Base URL string
        ending_path: Path to append to the base URL

    Returns:
        Modified URL string with proper path handling
    """
    original_url = httpx.URL(api_base)
    base_url = original_url.copy_with(params={})  # Removes query params
    base_path = original_url.path.rstrip("/")
    end_path = ending_path.lstrip("/")

    # Split paths into segments
    base_segments = [s for s in base_path.split("/") if s]
    end_segments = [s for s in end_path.split("/") if s]

    # Find overlapping segments from the end of base_path and start of ending_path
    final_segments = []
    for i in range(len(base_segments)):
        if base_segments[i:] == end_segments[: len(base_segments) - i]:
            final_segments = base_segments[:i] + end_segments
            break
    else:
        # No overlap found, just combine all segments
        final_segments = base_segments + end_segments

    # Construct the new path
    modified_path = "/" + "/".join(final_segments)
    modified_url = base_url.copy_with(path=modified_path)

    # Re-add the original query parameters
    return str(modified_url.copy_with(params=original_url.params))


def get_standard_openai_params(params: dict) -> dict:
    return {
        k: v
        for k, v in params.items()
        if k in litellm.OPENAI_CHAT_COMPLETION_PARAMS and v is not None
    }


def get_non_default_completion_params(kwargs: dict) -> dict:
    openai_params = litellm.OPENAI_CHAT_COMPLETION_PARAMS
    default_params = openai_params + all_litellm_params
    non_default_params = {
        k: v for k, v in kwargs.items() if k not in default_params
    }  # model-specific params - pass them straight to the model/provider

    return non_default_params


def get_non_default_transcription_params(kwargs: dict) -> dict:
    from litellm.constants import OPENAI_TRANSCRIPTION_PARAMS

    default_params = OPENAI_TRANSCRIPTION_PARAMS + all_litellm_params
    non_default_params = {k: v for k, v in kwargs.items() if k not in default_params}
    return non_default_params


def add_openai_metadata(metadata: dict) -> dict:
    """
    Add metadata to openai optional parameters, excluding hidden params.

    OpenAI 'metadata' only supports string values.

    Args:
        params (dict): Dictionary of API parameters
        metadata (dict, optional): Metadata to include in the request

    Returns:
        dict: Updated parameters dictionary with visible metadata only
    """
    if metadata is None:
        return None
    # Only include non-hidden parameters
    visible_metadata = {
        k: v
        for k, v in metadata.items()
        if k != "hidden_params" and isinstance(v, (str))
    }

    # max 16 keys allowed by openai - trim down to 16
    if len(visible_metadata) > 16:
        filtered_metadata = {}
        idx = 0
        for k, v in visible_metadata.items():
            if idx < 16:
                filtered_metadata[k] = v
            idx += 1
        visible_metadata = filtered_metadata

    return visible_metadata.copy()


def return_raw_request(endpoint: CallTypes, kwargs: dict) -> RawRequestTypedDict:
    """
    Return the json str of the request

    This is currently in BETA, and tested for `/chat/completions` -> `litellm.completion` calls.
    """
    from datetime import datetime

    from litellm.litellm_core_utils.litellm_logging import Logging

    litellm_logging_obj = Logging(
        model="gpt-3.5-turbo",
        messages=[{"role": "user", "content": "hi"}],
        stream=False,
        call_type="acompletion",
        litellm_call_id="1234",
        start_time=datetime.now(),
        function_id="1234",
        log_raw_request_response=True,
    )

    llm_api_endpoint = getattr(litellm, endpoint.value)

    received_exception = ""

    try:
        llm_api_endpoint(
            **kwargs,
            litellm_logging_obj=litellm_logging_obj,
            api_key="my-fake-api-key",  # 👈 ensure the request fails
        )
    except Exception as e:
        received_exception = str(e)

    raw_request_typed_dict = litellm_logging_obj.model_call_details.get(
        "raw_request_typed_dict"
    )
    if raw_request_typed_dict:
        return cast(RawRequestTypedDict, raw_request_typed_dict)
    else:
        return RawRequestTypedDict(
            error=received_exception,
        )


def jsonify_tools(tools: List[Any]) -> List[Dict]:
    """
    Fixes https://github.com/BerriAI/litellm/issues/9321

    Where user passes in a pydantic base model
    """
    new_tools: List[Dict] = []
    for tool in tools:
        if isinstance(tool, BaseModel):
            tool = tool.model_dump(exclude_none=True)
        elif isinstance(tool, dict):
            tool = tool.copy()
        if isinstance(tool, dict):
            new_tools.append(tool)
    return new_tools


def get_empty_usage() -> Usage:
    return Usage(
        prompt_tokens=0,
        completion_tokens=0,
        total_tokens=0,
    )


def should_run_mock_completion(
    mock_response: Optional[Any],
    mock_tool_calls: Optional[Any],
    mock_timeout: Optional[Any],
) -> bool:
    if mock_response or mock_tool_calls or mock_timeout:
        return True
    return False<|MERGE_RESOLUTION|>--- conflicted
+++ resolved
@@ -2858,7 +2858,6 @@
             request_type="embeddings",
         )
         _check_valid_arg(supported_params=supported_params)
-<<<<<<< HEAD
         if litellm.VoyageContextualEmbeddingConfig.is_contextualized_embeddings(model):
             optional_params = (
                 litellm.VoyageContextualEmbeddingConfig().map_openai_params(
@@ -2875,13 +2874,6 @@
                 model=model,
                 drop_params=drop_params if drop_params is not None else False,
             )
-=======
-        optional_params = litellm.VoyageEmbeddingConfig().map_openai_params(
-            non_default_params=non_default_params,
-            optional_params={},
-            model=model,
-            drop_params=drop_params if drop_params is not None else False,
-        )
         final_params = {**optional_params, **kwargs}
         return final_params
     elif custom_llm_provider == "sap":
@@ -2897,7 +2889,6 @@
             model=model,
             drop_params=drop_params if drop_params is not None else False
         )
->>>>>>> 83647d72
     elif custom_llm_provider == "infinity":
         supported_params = get_supported_openai_params(
             model=model,
@@ -3796,18 +3787,6 @@
 
     elif custom_llm_provider == "petals":
         optional_params = litellm.PetalsConfig().map_openai_params(
-            non_default_params=non_default_params,
-            optional_params=optional_params,
-            model=model,
-            drop_params=(
-                drop_params
-                if drop_params is not None and isinstance(drop_params, bool)
-                else False
-            ),
-        )
-
-    elif custom_llm_provider == "sap":
-        optional_params = litellm.GenAIHubOrchestrationConfig().map_openai_params(
             non_default_params=non_default_params,
             optional_params=optional_params,
             model=model,
