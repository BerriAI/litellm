# +-----------------------------------------------+
# |                                               |
# |           Give Feedback / Get Help            |
# | https://github.com/BerriAI/litellm/issues/new |
# |                                               |
# +-----------------------------------------------+
#
#  Thank you users! We ❤️ you! - Krrish & Ishaan

import ast
import asyncio
import base64
import binascii
import contextvars
import copy
import datetime
import hashlib
import inspect
import io
import itertools
import json
import logging
import os
import random  # type: ignore
import re
import struct
import subprocess

# What is this?
## Generic utils.py file. Problem-specific utils (e.g. 'cost calculation), should all be in `litellm_core_utils/`.
import sys
import textwrap
import threading
import time
import traceback
from dataclasses import dataclass, field
from functools import lru_cache, wraps
from importlib import resources
from inspect import iscoroutine
from io import StringIO
from os.path import abspath, dirname, join

import aiohttp
import dotenv
import httpx
import openai
import tiktoken
from httpx import Proxy
from httpx._utils import get_environment_proxies
from openai.lib import _parsing, _pydantic
from openai.types.chat.completion_create_params import ResponseFormat
from pydantic import BaseModel
from tiktoken import Encoding
from tokenizers import Tokenizer

import litellm
import litellm._service_logger  # for storing API inputs, outputs, and metadata
import litellm.litellm_core_utils
import litellm.litellm_core_utils.audio_utils.utils
import litellm.litellm_core_utils.json_validation_rule
import litellm.llms
import litellm.llms.gemini
from litellm._uuid import uuid
from litellm.caching._internal_lru_cache import lru_cache_wrapper
from litellm.caching.caching import DualCache
from litellm.caching.caching_handler import CachingHandlerResponse, LLMCachingHandler
from litellm.constants import (
    DEFAULT_CHAT_COMPLETION_PARAM_VALUES,
    DEFAULT_EMBEDDING_PARAM_VALUES,
    DEFAULT_MAX_LRU_CACHE_SIZE,
    DEFAULT_TRIM_RATIO,
    FUNCTION_DEFINITION_TOKEN_COUNT,
    INITIAL_RETRY_DELAY,
    JITTER,
    MAX_RETRY_DELAY,
    MAX_TOKEN_TRIMMING_ATTEMPTS,
    MINIMUM_PROMPT_CACHE_TOKEN_COUNT,
    OPENAI_EMBEDDING_PARAMS,
    TOOL_CHOICE_OBJECT_TOKEN_COUNT,
)
from litellm.integrations.custom_guardrail import CustomGuardrail
from litellm.integrations.custom_logger import CustomLogger
from litellm.integrations.vector_store_integrations.base_vector_store import (
    BaseVectorStore,
)

# Import cached imports utilities
from litellm.litellm_core_utils.cached_imports import (
    get_coroutine_checker,
    get_litellm_logging_class,
    get_set_callbacks,
)
from litellm.litellm_core_utils.core_helpers import (
    get_litellm_metadata_from_kwargs,
    map_finish_reason,
    process_response_headers,
)
from litellm.litellm_core_utils.credential_accessor import CredentialAccessor
from litellm.litellm_core_utils.default_encoding import encoding
from litellm.litellm_core_utils.dot_notation_indexing import (
    delete_nested_value,
    is_nested_path,
)
from litellm.litellm_core_utils.exception_mapping_utils import (
    _get_response_headers,
    exception_type,
    get_error_message,
)
from litellm.litellm_core_utils.get_litellm_params import (
    _get_base_model_from_litellm_call_metadata,
    get_litellm_params,
)
from litellm.litellm_core_utils.get_llm_provider_logic import (
    _is_non_openai_azure_model,
    get_llm_provider,
)
from litellm.litellm_core_utils.get_supported_openai_params import (
    get_supported_openai_params,
)
from litellm.litellm_core_utils.llm_request_utils import _ensure_extra_body_is_safe
from litellm.litellm_core_utils.llm_response_utils.convert_dict_to_response import (
    LiteLLMResponseObjectHandler,
    _handle_invalid_parallel_tool_calls,
    convert_to_model_response_object,
    convert_to_streaming_response,
    convert_to_streaming_response_async,
)
from litellm.litellm_core_utils.llm_response_utils.get_api_base import get_api_base
from litellm.litellm_core_utils.llm_response_utils.get_formatted_prompt import (
    get_formatted_prompt,
)
from litellm.litellm_core_utils.llm_response_utils.get_headers import (
    get_response_headers,
)
from litellm.litellm_core_utils.llm_response_utils.response_metadata import (
    ResponseMetadata,
)
from litellm.litellm_core_utils.prompt_templates.common_utils import (
    _parse_content_for_reasoning,
)
from litellm.litellm_core_utils.redact_messages import (
    LiteLLMLoggingObject,
    redact_message_input_output_from_logging,
)
from litellm.litellm_core_utils.rules import Rules
from litellm.litellm_core_utils.streaming_handler import CustomStreamWrapper
from litellm.litellm_core_utils.token_counter import get_modified_max_tokens
from litellm.llms.base_llm.google_genai.transformation import (
    BaseGoogleGenAIGenerateContentConfig,
)
from litellm.llms.base_llm.ocr.transformation import BaseOCRConfig
from litellm.llms.base_llm.search.transformation import BaseSearchConfig
from litellm.llms.base_llm.text_to_speech.transformation import BaseTextToSpeechConfig
from litellm.llms.bedrock.common_utils import BedrockModelInfo
from litellm.llms.cohere.common_utils import CohereModelInfo
from litellm.llms.custom_httpx.http_handler import AsyncHTTPHandler, HTTPHandler
from litellm.llms.mistral.ocr.transformation import MistralOCRConfig
from litellm.router_utils.get_retry_from_policy import (
    get_num_retries_from_retry_policy,
    reset_retry_policy,
)
from litellm.secret_managers.main import get_secret
from litellm.types.llms.anthropic import (
    ANTHROPIC_API_ONLY_HEADERS,
    AnthropicThinkingParam,
)
from litellm.types.llms.openai import (
    AllMessageValues,
    AllPromptValues,
    ChatCompletionAssistantToolCall,
    ChatCompletionNamedToolChoiceParam,
    ChatCompletionToolParam,
    ChatCompletionToolParamFunctionChunk,
    OpenAITextCompletionUserMessage,
    OpenAIWebSearchOptions,
)
from litellm.types.rerank import RerankResponse
from litellm.types.utils import FileTypes  # type: ignore
from litellm.types.utils import (
    OPENAI_RESPONSE_HEADERS,
    CallTypes,
    ChatCompletionDeltaToolCall,
    ChatCompletionMessageToolCall,
    Choices,
    CostPerToken,
    CredentialItem,
    CustomHuggingfaceTokenizer,
    Delta,
    Embedding,
    EmbeddingResponse,
    Function,
    ImageResponse,
    LlmProviders,
    LlmProvidersSet,
    LLMResponseTypes,
    Message,
    ModelInfo,
    ModelInfoBase,
    ModelResponse,
    ModelResponseStream,
    ProviderField,
    ProviderSpecificModelInfo,
    RawRequestTypedDict,
    SearchProviders,
    SelectTokenizerResponse,
    StreamingChoices,
    TextChoices,
    TextCompletionResponse,
    TranscriptionResponse,
    Usage,
    all_litellm_params,
)

try:
    # Python 3.9+
    with resources.files("litellm.litellm_core_utils.tokenizers").joinpath(
        "anthropic_tokenizer.json"
    ).open("r", encoding="utf-8") as f:
        json_data = json.load(f)
except (ImportError, AttributeError, TypeError):
    with resources.open_text(
        "litellm.litellm_core_utils.tokenizers", "anthropic_tokenizer.json"
    ) as f:
        json_data = json.load(f)

# Convert to str (if necessary)
claude_json_str = json.dumps(json_data)
import importlib.metadata
from typing import (
    TYPE_CHECKING,
    Any,
    Callable,
    Dict,
    Iterable,
    List,
    Literal,
    Mapping,
    Optional,
    Tuple,
    Type,
    Union,
    cast,
    get_args,
)

from openai import OpenAIError as OriginalError

from litellm.litellm_core_utils.llm_response_utils.response_metadata import (
    update_response_metadata,
)
from litellm.litellm_core_utils.thread_pool_executor import executor
from litellm.litellm_core_utils.token_counter import token_counter as token_counter_new
from litellm.llms.base_llm.anthropic_messages.transformation import (
    BaseAnthropicMessagesConfig,
)
from litellm.llms.base_llm.audio_transcription.transformation import (
    BaseAudioTranscriptionConfig,
)
from litellm.llms.base_llm.base_utils import (
    BaseLLMModelInfo,
    type_to_response_format_param,
)
from litellm.llms.base_llm.batches.transformation import BaseBatchesConfig
from litellm.llms.base_llm.chat.transformation import BaseConfig
from litellm.llms.base_llm.completion.transformation import BaseTextCompletionConfig
from litellm.llms.base_llm.containers.transformation import BaseContainerConfig
from litellm.llms.base_llm.embedding.transformation import BaseEmbeddingConfig
from litellm.llms.base_llm.files.transformation import BaseFilesConfig
from litellm.llms.base_llm.image_edit.transformation import BaseImageEditConfig
from litellm.llms.base_llm.image_generation.transformation import (
    BaseImageGenerationConfig,
)
from litellm.llms.base_llm.image_variations.transformation import (
    BaseImageVariationConfig,
)
from litellm.llms.base_llm.passthrough.transformation import BasePassthroughConfig
from litellm.llms.base_llm.realtime.transformation import BaseRealtimeConfig
from litellm.llms.base_llm.rerank.transformation import BaseRerankConfig
from litellm.llms.base_llm.responses.transformation import BaseResponsesAPIConfig
from litellm.llms.base_llm.skills.transformation import BaseSkillsAPIConfig
from litellm.llms.base_llm.vector_store.transformation import BaseVectorStoreConfig
from litellm.llms.base_llm.vector_store_files.transformation import (
    BaseVectorStoreFilesConfig,
)
from litellm.llms.base_llm.videos.transformation import BaseVideoConfig

from ._logging import _is_debugging_on, verbose_logger
from .caching.caching import (
    AzureBlobCache,
    Cache,
    QdrantSemanticCache,
    RedisCache,
    RedisSemanticCache,
    S3Cache,
)
from .exceptions import (
    APIConnectionError,
    APIError,
    AuthenticationError,
    BadRequestError,
    BudgetExceededError,
    ContentPolicyViolationError,
    ContextWindowExceededError,
    NotFoundError,
    OpenAIError,
    PermissionDeniedError,
    RateLimitError,
    ServiceUnavailableError,
    Timeout,
    UnprocessableEntityError,
    UnsupportedParamsError,
)
from .proxy._types import AllowedModelRegion, KeyManagementSystem
from .types.llms.openai import (
    ChatCompletionDeltaToolCallChunk,
    ChatCompletionToolCallChunk,
    ChatCompletionToolCallFunctionChunk,
)
from .types.router import LiteLLM_Params

if TYPE_CHECKING:
    from litellm import MockException

####### ENVIRONMENT VARIABLES ####################
# Adjust to your specific application needs / system capabilities.
sentry_sdk_instance = None
capture_exception = None
add_breadcrumb = None
posthog = None
slack_app = None
alerts_channel = None
heliconeLogger = None
athinaLogger = None
promptLayerLogger = None
langsmithLogger = None
logfireLogger = None
weightsBiasesLogger = None
customLogger = None
langFuseLogger = None
openMeterLogger = None
lagoLogger = None
dataDogLogger = None
prometheusLogger = None
dynamoLogger = None
s3Logger = None
greenscaleLogger = None
lunaryLogger = None
aispendLogger = None
supabaseClient = None
callback_list: Optional[List[str]] = []
user_logger_fn = None
additional_details: Optional[Dict[str, str]] = {}
local_cache: Optional[Dict[str, str]] = {}
last_fetched_at = None
last_fetched_at_keys = None
######## Model Response #########################

# All liteLLM Model responses will be in this format, Follows the OpenAI Format
# https://docs.litellm.ai/docs/completion/output
# {
#   'choices': [
#      {
#         'finish_reason': 'stop',
#         'index': 0,
#         'message': {
#            'role': 'assistant',
#             'content': " I'm doing well, thank you for asking. I am Claude, an AI assistant created by Anthropic."
#         }
#       }
#     ],
#  'created': 1691429984.3852863,
#  'model': 'claude-instant-1',
#  'usage': {'prompt_tokens': 18, 'completion_tokens': 23, 'total_tokens': 41}
# }


############################################################
def print_verbose(
    print_statement,
    logger_only: bool = False,
    log_level: Literal["DEBUG", "INFO", "ERROR"] = "DEBUG",
):
    try:
        if log_level == "DEBUG":
            verbose_logger.debug(print_statement)
        elif log_level == "INFO":
            verbose_logger.info(print_statement)
        elif log_level == "ERROR":
            verbose_logger.error(print_statement)
        if litellm.set_verbose is True and logger_only is False:
            print(print_statement)  # noqa
    except Exception:
        pass


####### CLIENT ###################
# make it easy to log if completion/embedding runs succeeded or failed + see what happened | Non-Blocking
def custom_llm_setup():
    """
    Add custom_llm provider to provider list
    """
    for custom_llm in litellm.custom_provider_map:
        if custom_llm["provider"] not in litellm.provider_list:
            litellm.provider_list.append(custom_llm["provider"])

        if custom_llm["provider"] not in litellm._custom_providers:
            litellm._custom_providers.append(custom_llm["provider"])


def _add_custom_logger_callback_to_specific_event(
    callback: str, logging_event: Literal["success", "failure"]
) -> None:
    """
    Add a custom logger callback to the specific event
    """
    from litellm import _custom_logger_compatible_callbacks_literal
    from litellm.litellm_core_utils.litellm_logging import (
        _init_custom_logger_compatible_class,
    )

    if callback not in litellm._known_custom_logger_compatible_callbacks:
        verbose_logger.debug(
            f"Callback {callback} is not a valid custom logger compatible callback. Known list - {litellm._known_custom_logger_compatible_callbacks}"
        )
        return

    callback_class = _init_custom_logger_compatible_class(
        cast(_custom_logger_compatible_callbacks_literal, callback),
        internal_usage_cache=None,
        llm_router=None,
    )

    if callback_class:
        if (
            logging_event == "success"
            and _custom_logger_class_exists_in_success_callbacks(callback_class)
            is False
        ):
            litellm.logging_callback_manager.add_litellm_success_callback(
                callback_class
            )
            litellm.logging_callback_manager.add_litellm_async_success_callback(
                callback_class
            )
            if callback in litellm.success_callback:
                litellm.success_callback.remove(
                    callback
                )  # remove the string from the callback list
            if callback in litellm._async_success_callback:
                litellm._async_success_callback.remove(
                    callback
                )  # remove the string from the callback list
        elif (
            logging_event == "failure"
            and _custom_logger_class_exists_in_failure_callbacks(callback_class)
            is False
        ):
            litellm.logging_callback_manager.add_litellm_failure_callback(
                callback_class
            )
            litellm.logging_callback_manager.add_litellm_async_failure_callback(
                callback_class
            )
            if callback in litellm.failure_callback:
                litellm.failure_callback.remove(
                    callback
                )  # remove the string from the callback list
            if callback in litellm._async_failure_callback:
                litellm._async_failure_callback.remove(
                    callback
                )  # remove the string from the callback list


def _custom_logger_class_exists_in_success_callbacks(
    callback_class: CustomLogger,
) -> bool:
    """
    Returns True if an instance of the custom logger exists in litellm.success_callback or litellm._async_success_callback

    e.g if `LangfusePromptManagement` is passed in, it will return True if an instance of `LangfusePromptManagement` exists in litellm.success_callback or litellm._async_success_callback

    Prevents double adding a custom logger callback to the litellm callbacks
    """
    return any(
        isinstance(cb, type(callback_class))
        for cb in litellm.success_callback + litellm._async_success_callback
    )


def _custom_logger_class_exists_in_failure_callbacks(
    callback_class: CustomLogger,
) -> bool:
    """
    Returns True if an instance of the custom logger exists in litellm.failure_callback or litellm._async_failure_callback

    e.g if `LangfusePromptManagement` is passed in, it will return True if an instance of `LangfusePromptManagement` exists in litellm.failure_callback or litellm._async_failure_callback

    Prevents double adding a custom logger callback to the litellm callbacks
    """
    return any(
        isinstance(cb, type(callback_class))
        for cb in litellm.failure_callback + litellm._async_failure_callback
    )


def get_request_guardrails(kwargs: Dict[str, Any]) -> List[str]:
    """
    Get the request guardrails from the kwargs
    """
    metadata = kwargs.get("metadata") or {}
    requester_metadata = metadata.get("requester_metadata") or {}
    applied_guardrails = requester_metadata.get("guardrails") or []
    return applied_guardrails


def get_applied_guardrails(kwargs: Dict[str, Any]) -> List[str]:
    """
    - Add 'default_on' guardrails to the list
    - Add request guardrails to the list
    """

    request_guardrails = get_request_guardrails(kwargs)
    applied_guardrails = []
    for callback in litellm.callbacks:
        if callback is not None and isinstance(callback, CustomGuardrail):
            if callback.guardrail_name is not None:
                if callback.default_on is True:
                    applied_guardrails.append(callback.guardrail_name)
                elif callback.guardrail_name in request_guardrails:
                    applied_guardrails.append(callback.guardrail_name)

    return applied_guardrails


def load_credentials_from_list(kwargs: dict):
    """
    Updates kwargs with the credentials if credential_name in kwarg
    """
    credential_name = kwargs.get("litellm_credential_name")
    if credential_name and litellm.credential_list:
        credential_accessor = CredentialAccessor.get_credential_values(credential_name)
        for key, value in credential_accessor.items():
            if key not in kwargs:
                kwargs[key] = value


def get_dynamic_callbacks(
    dynamic_callbacks: Optional[List[Union[str, Callable, CustomLogger]]],
) -> List:
    returned_callbacks = litellm.callbacks.copy()
    if dynamic_callbacks:
        returned_callbacks.extend(dynamic_callbacks)  # type: ignore
    return returned_callbacks


def function_setup(  # noqa: PLR0915
    original_function: str, rules_obj, start_time, *args, **kwargs
):  # just run once to check if user wants to send their data anywhere - PostHog/Sentry/Slack/etc.
    ### NOTICES ###
    if litellm.set_verbose is True:
        verbose_logger.warning(
            "`litellm.set_verbose` is deprecated. Please set `os.environ['LITELLM_LOG'] = 'DEBUG'` for debug logs."
        )
    try:
        global callback_list, add_breadcrumb, user_logger_fn, Logging

        ## CUSTOM LLM SETUP ##
        custom_llm_setup()

        ## GET APPLIED GUARDRAILS
        applied_guardrails = get_applied_guardrails(kwargs)

        ## LOGGING SETUP
        function_id: Optional[str] = kwargs["id"] if "id" in kwargs else None

        ## DYNAMIC CALLBACKS ##
        dynamic_callbacks: Optional[List[Union[str, Callable, CustomLogger]]] = (
            kwargs.pop("callbacks", None)
        )
        all_callbacks = get_dynamic_callbacks(dynamic_callbacks=dynamic_callbacks)

        if len(all_callbacks) > 0:
            for callback in all_callbacks:
                # check if callback is a string - e.g. "lago", "openmeter"
                if isinstance(callback, str):
                    callback = litellm.litellm_core_utils.litellm_logging._init_custom_logger_compatible_class(  # type: ignore
                        callback, internal_usage_cache=None, llm_router=None  # type: ignore
                    )
                    if callback is None or any(
                        isinstance(cb, type(callback))
                        for cb in litellm._async_success_callback
                    ):  # don't double add a callback
                        continue
                if callback not in litellm.input_callback:
                    litellm.input_callback.append(callback)  # type: ignore
                if callback not in litellm.success_callback:
                    litellm.logging_callback_manager.add_litellm_success_callback(callback)  # type: ignore
                if callback not in litellm.failure_callback:
                    litellm.logging_callback_manager.add_litellm_failure_callback(callback)  # type: ignore
                if callback not in litellm._async_success_callback:
                    litellm.logging_callback_manager.add_litellm_async_success_callback(callback)  # type: ignore
                if callback not in litellm._async_failure_callback:
                    litellm.logging_callback_manager.add_litellm_async_failure_callback(callback)  # type: ignore
            print_verbose(
                f"Initialized litellm callbacks, Async Success Callbacks: {litellm._async_success_callback}"
            )

        if (
            len(litellm.input_callback) > 0
            or len(litellm.success_callback) > 0
            or len(litellm.failure_callback) > 0
        ) and len(
            callback_list  # type: ignore
        ) == 0:  # type: ignore
            callback_list = list(
                set(
                    litellm.input_callback  # type: ignore
                    + litellm.success_callback
                    + litellm.failure_callback
                )
            )
            get_set_callbacks()(callback_list=callback_list, function_id=function_id)
        ## ASYNC CALLBACKS
        if len(litellm.input_callback) > 0:
            removed_async_items = []
            for index, callback in enumerate(litellm.input_callback):  # type: ignore
                if get_coroutine_checker().is_async_callable(callback):
                    litellm._async_input_callback.append(callback)
                    removed_async_items.append(index)

            # Pop the async items from input_callback in reverse order to avoid index issues
            for index in reversed(removed_async_items):
                litellm.input_callback.pop(index)
        if len(litellm.success_callback) > 0:
            removed_async_items = []
            for index, callback in enumerate(litellm.success_callback):  # type: ignore
                if get_coroutine_checker().is_async_callable(callback):
                    litellm.logging_callback_manager.add_litellm_async_success_callback(
                        callback
                    )
                    removed_async_items.append(index)
                elif callback == "dynamodb" or callback == "openmeter":
                    # dynamo is an async callback, it's used for the proxy and needs to be async
                    # we only support async dynamo db logging for acompletion/aembedding since that's used on proxy
                    litellm.logging_callback_manager.add_litellm_async_success_callback(
                        callback
                    )
                    removed_async_items.append(index)
                elif (
                    callback in litellm._known_custom_logger_compatible_callbacks
                    and isinstance(callback, str)
                ):
                    _add_custom_logger_callback_to_specific_event(callback, "success")

            # Pop the async items from success_callback in reverse order to avoid index issues
            for index in reversed(removed_async_items):
                litellm.success_callback.pop(index)

        if len(litellm.failure_callback) > 0:
            removed_async_items = []
            for index, callback in enumerate(litellm.failure_callback):  # type: ignore
                if get_coroutine_checker().is_async_callable(callback):
                    litellm.logging_callback_manager.add_litellm_async_failure_callback(
                        callback
                    )
                    removed_async_items.append(index)
                elif (
                    callback in litellm._known_custom_logger_compatible_callbacks
                    and isinstance(callback, str)
                ):
                    _add_custom_logger_callback_to_specific_event(callback, "failure")

            # Pop the async items from failure_callback in reverse order to avoid index issues
            for index in reversed(removed_async_items):
                litellm.failure_callback.pop(index)
        ### DYNAMIC CALLBACKS ###
        dynamic_success_callbacks: Optional[
            List[Union[str, Callable, CustomLogger]]
        ] = None
        dynamic_async_success_callbacks: Optional[
            List[Union[str, Callable, CustomLogger]]
        ] = None
        dynamic_failure_callbacks: Optional[
            List[Union[str, Callable, CustomLogger]]
        ] = None
        dynamic_async_failure_callbacks: Optional[
            List[Union[str, Callable, CustomLogger]]
        ] = None
        if kwargs.get("success_callback", None) is not None and isinstance(
            kwargs["success_callback"], list
        ):
            removed_async_items = []
            for index, callback in enumerate(kwargs["success_callback"]):
                if (
                    get_coroutine_checker().is_async_callable(callback)
                    or callback == "dynamodb"
                    or callback == "s3"
                ):
                    if dynamic_async_success_callbacks is not None and isinstance(
                        dynamic_async_success_callbacks, list
                    ):
                        dynamic_async_success_callbacks.append(callback)
                    else:
                        dynamic_async_success_callbacks = [callback]
                    removed_async_items.append(index)
            # Pop the async items from success_callback in reverse order to avoid index issues
            for index in reversed(removed_async_items):
                kwargs["success_callback"].pop(index)
            dynamic_success_callbacks = kwargs.pop("success_callback")
        if kwargs.get("failure_callback", None) is not None and isinstance(
            kwargs["failure_callback"], list
        ):
            dynamic_failure_callbacks = kwargs.pop("failure_callback")

        if add_breadcrumb:
            try:
                from litellm.litellm_core_utils.core_helpers import safe_deep_copy

                details_to_log = safe_deep_copy(kwargs)
            except Exception:
                details_to_log = kwargs

            if litellm.turn_off_message_logging:
                # make a copy of the _model_Call_details and log it
                details_to_log.pop("messages", None)
                details_to_log.pop("input", None)
                details_to_log.pop("prompt", None)
            add_breadcrumb(
                category="litellm.llm_call",
                message=f"Keyword Args: {details_to_log}",
                level="info",
            )
        if "logger_fn" in kwargs:
            user_logger_fn = kwargs["logger_fn"]
        # INIT LOGGER - for user-specified integrations
        model = args[0] if len(args) > 0 else kwargs.get("model", None)
        call_type = original_function
        if (
            call_type == CallTypes.completion.value
            or call_type == CallTypes.acompletion.value
            or call_type == CallTypes.anthropic_messages.value
        ):
            messages = None
            if len(args) > 1:
                messages = args[1]
            elif kwargs.get("messages", None):
                messages = kwargs["messages"]
            ### PRE-CALL RULES ###
            if (
                Rules.has_pre_call_rules()
                and isinstance(messages, list)
                and len(messages) > 0
                and isinstance(messages[0], dict)
                and "content" in messages[0]
            ):

                buffer = StringIO()
                for m in messages:
                    content = m.get("content", "")
                    if content is not None and isinstance(content, str):
                        buffer.write(content)

                rules_obj.pre_call_rules(
                    input=buffer.getvalue(),
                    model=model,
                )
        elif (
            call_type == CallTypes.embedding.value
            or call_type == CallTypes.aembedding.value
        ):
            messages = args[1] if len(args) > 1 else kwargs.get("input", None)
        elif (
            call_type == CallTypes.image_generation.value
            or call_type == CallTypes.aimage_generation.value
        ):
            messages = args[0] if len(args) > 0 else kwargs["prompt"]
        elif (
            call_type == CallTypes.moderation.value
            or call_type == CallTypes.amoderation.value
        ):
            messages = args[1] if len(args) > 1 else kwargs["input"]
        elif (
            call_type == CallTypes.atext_completion.value
            or call_type == CallTypes.text_completion.value
        ):
            messages = args[0] if len(args) > 0 else kwargs["prompt"]
        elif (
            call_type == CallTypes.rerank.value or call_type == CallTypes.arerank.value
        ):
            messages = kwargs.get("query")
        elif (
            call_type == CallTypes.atranscription.value
            or call_type == CallTypes.transcription.value
        ):
            _file_obj: FileTypes = args[1] if len(args) > 1 else kwargs["file"]
            file_checksum = (
                litellm.litellm_core_utils.audio_utils.utils.get_audio_file_content_hash(
                    file_obj=_file_obj
                )
            )
            if "metadata" in kwargs:
                kwargs["metadata"]["file_checksum"] = file_checksum
            else:
                kwargs["metadata"] = {"file_checksum": file_checksum}
            messages = file_checksum
        elif (
            call_type == CallTypes.aspeech.value or call_type == CallTypes.speech.value
        ):
            messages = kwargs.get("input", "speech")
        elif (
            call_type == CallTypes.aresponses.value
            or call_type == CallTypes.responses.value
        ):
            messages = args[0] if len(args) > 0 else kwargs["input"]
        else:
            messages = "default-message-value"
        stream = False
        if _is_streaming_request(
            kwargs=kwargs,
            call_type=call_type,
        ):
            stream = True
        logging_obj = get_litellm_logging_class()(  # Victim for object pool
            model=model,  # type: ignore
            messages=messages,
            stream=stream,
            litellm_call_id=kwargs["litellm_call_id"],
            litellm_trace_id=kwargs.get("litellm_trace_id"),
            function_id=function_id or "",
            call_type=call_type,
            start_time=start_time,
            dynamic_success_callbacks=dynamic_success_callbacks,
            dynamic_failure_callbacks=dynamic_failure_callbacks,
            dynamic_async_success_callbacks=dynamic_async_success_callbacks,
            dynamic_async_failure_callbacks=dynamic_async_failure_callbacks,
            kwargs=kwargs,
            applied_guardrails=applied_guardrails,
        )

        ## check if metadata is passed in
        litellm_params: Dict[str, Any] = {"api_base": ""}
        if "metadata" in kwargs:
            litellm_params["metadata"] = kwargs["metadata"]

        logging_obj.update_environment_variables(
            model=model,
            user="",
            optional_params={},
            litellm_params=litellm_params,
            stream_options=kwargs.get("stream_options", None),
        )
        return logging_obj, kwargs
    except Exception as e:
        verbose_logger.exception(
            "litellm.utils.py::function_setup() - [Non-Blocking] Error in function_setup"
        )
        raise e


async def _client_async_logging_helper(
    logging_obj: LiteLLMLoggingObject,
    result,
    start_time,
    end_time,
    is_completion_with_fallbacks: bool,
):
    if (
        is_completion_with_fallbacks is False
    ):  # don't log the parent event litellm.completion_with_fallbacks as a 'log_success_event', this will lead to double logging the same call - https://github.com/BerriAI/litellm/issues/7477
        print_verbose(
            f"Async Wrapper: Completed Call, calling async_success_handler: {logging_obj.async_success_handler}"
        )
        ################################################
        # Async Logging Worker
        ################################################
        from litellm.litellm_core_utils.logging_worker import GLOBAL_LOGGING_WORKER

        GLOBAL_LOGGING_WORKER.ensure_initialized_and_enqueue(
            async_coroutine=logging_obj.async_success_handler(
                result=result, start_time=start_time, end_time=end_time
            )
        )

        ################################################
        # Sync Logging Worker
        ################################################
        logging_obj.handle_sync_success_callbacks_for_async_calls(
            result=result,
            start_time=start_time,
            end_time=end_time,
        )


def _get_wrapper_num_retries(
    kwargs: Dict[str, Any], exception: Exception
) -> Tuple[Optional[int], Dict[str, Any]]:
    """
    Get the number of retries from the kwargs and the retry policy.
    Used for the wrapper functions.
    """

    num_retries = kwargs.get("num_retries", None)
    if num_retries is None:
        num_retries = litellm.num_retries
    if kwargs.get("retry_policy", None):
        retry_policy_num_retries = get_num_retries_from_retry_policy(
            exception=exception,
            retry_policy=kwargs.get("retry_policy"),
        )
        kwargs["retry_policy"] = reset_retry_policy()
        if retry_policy_num_retries is not None:
            num_retries = retry_policy_num_retries

    return num_retries, kwargs


def _get_wrapper_timeout(
    kwargs: Dict[str, Any], exception: Exception
) -> Optional[Union[float, int, httpx.Timeout]]:
    """
    Get the timeout from the kwargs
    Used for the wrapper functions.
    """

    timeout = cast(
        Optional[Union[float, int, httpx.Timeout]], kwargs.get("timeout", None)
    )

    return timeout


def check_coroutine(value) -> bool:
    return get_coroutine_checker().is_async_callable(value)


async def async_pre_call_deployment_hook(kwargs: Dict[str, Any], call_type: str):
    """
    Allow modifying the request just before it's sent to the deployment.

    Use this instead of 'async_pre_call_hook' when you need to modify the request AFTER a deployment is selected, but BEFORE the request is sent.
    """
    try:
        typed_call_type = CallTypes(call_type)
    except ValueError:
        typed_call_type = None  # unknown call type

    modified_kwargs = kwargs.copy()

    for callback in litellm.callbacks:
        if isinstance(callback, CustomLogger):
            result = await callback.async_pre_call_deployment_hook(
                modified_kwargs, typed_call_type
            )
            if result is not None:
                modified_kwargs = result

    return modified_kwargs


async def async_post_call_success_deployment_hook(
    request_data: dict, response: Any, call_type: Optional[CallTypes]
) -> Optional[Any]:
    """
    Allow modifying / reviewing the response just after it's received from the deployment.
    """
    try:
        typed_call_type = CallTypes(call_type)
    except ValueError:
        typed_call_type = None  # unknown call type

    for callback in litellm.callbacks:
        if isinstance(callback, CustomLogger):
            result = await callback.async_post_call_success_deployment_hook(
                request_data, cast(LLMResponseTypes, response), typed_call_type
            )
            if result is not None:
                return result

    return response


def post_call_processing(
    original_response,
    model,
    optional_params: Optional[dict],
    original_function,
    rules_obj,
):
    try:
        if original_response is None:
            pass
        else:
            call_type = original_function.__name__
            if (
                call_type == CallTypes.completion.value
                or call_type == CallTypes.acompletion.value
            ):
                is_coroutine = check_coroutine(original_response)
                if is_coroutine is True:
                    pass
                else:
                    if (
                        isinstance(original_response, ModelResponse)
                        and len(original_response.choices) > 0
                    ):
                        model_response: Optional[str] = original_response.choices[
                            0
                        ].message.content  # type: ignore
                        if model_response is not None:
                            ### POST-CALL RULES ###
                            rules_obj.post_call_rules(input=model_response, model=model)
                            ### JSON SCHEMA VALIDATION ###
                            if litellm.enable_json_schema_validation is True:
                                try:
                                    if (
                                        optional_params is not None
                                        and "response_format" in optional_params
                                        and optional_params["response_format"]
                                        is not None
                                    ):
                                        json_response_format: Optional[dict] = None
                                        if (
                                            isinstance(
                                                optional_params["response_format"],
                                                dict,
                                            )
                                            and optional_params["response_format"].get(
                                                "json_schema"
                                            )
                                            is not None
                                        ):
                                            json_response_format = optional_params[
                                                "response_format"
                                            ]
                                        elif _parsing._completions.is_basemodel_type(
                                            optional_params["response_format"]  # type: ignore
                                        ):
                                            json_response_format = (
                                                type_to_response_format_param(
                                                    response_format=optional_params[
                                                        "response_format"
                                                    ]
                                                )
                                            )
                                        if json_response_format is not None:
                                            litellm.litellm_core_utils.json_validation_rule.validate_schema(
                                                schema=json_response_format[
                                                    "json_schema"
                                                ]["schema"],
                                                response=model_response,
                                            )
                                except TypeError:
                                    pass
                            if (
                                optional_params is not None
                                and "response_format" in optional_params
                                and isinstance(optional_params["response_format"], dict)
                                and "type" in optional_params["response_format"]
                                and optional_params["response_format"]["type"]
                                == "json_object"
                                and "response_schema"
                                in optional_params["response_format"]
                                and isinstance(
                                    optional_params["response_format"][
                                        "response_schema"
                                    ],
                                    dict,
                                )
                                and "enforce_validation"
                                in optional_params["response_format"]
                                and optional_params["response_format"][
                                    "enforce_validation"
                                ]
                                is True
                            ):
                                # schema given, json response expected, and validation enforced
                                litellm.litellm_core_utils.json_validation_rule.validate_schema(
                                    schema=optional_params["response_format"][
                                        "response_schema"
                                    ],
                                    response=model_response,
                                )

    except Exception as e:
        raise e


def client(original_function):  # noqa: PLR0915
    rules_obj = Rules()

    @wraps(original_function)
    def wrapper(*args, **kwargs):  # noqa: PLR0915
        # DO NOT MOVE THIS. It always needs to run first
        # Check if this is an async function. If so only execute the async function
        call_type = original_function.__name__
        if _is_async_request(kwargs):
            # [OPTIONAL] CHECK MAX RETRIES / REQUEST
            if litellm.num_retries_per_request is not None:
                # check if previous_models passed in as ['litellm_params']['metadata]['previous_models']
                previous_models = kwargs.get("metadata", {}).get(
                    "previous_models", None
                )
                if previous_models is not None:
                    if litellm.num_retries_per_request <= len(previous_models):
                        raise Exception("Max retries per request hit!")

            # MODEL CALL
            result = original_function(*args, **kwargs)
            if _is_streaming_request(
                kwargs=kwargs,
                call_type=call_type,
            ):
                if (
                    "complete_response" in kwargs
                    and kwargs["complete_response"] is True
                ):
                    chunks = []
                    for idx, chunk in enumerate(result):
                        chunks.append(chunk)
                    return litellm.stream_chunk_builder(
                        chunks, messages=kwargs.get("messages", None)
                    )
                else:
                    return result

            return result

        # Prints Exactly what was passed to litellm function - don't execute any logic here - it should just print
        print_args_passed_to_litellm(original_function, args, kwargs)
        start_time = datetime.datetime.now()
        result = None
        logging_obj: Optional[LiteLLMLoggingObject] = kwargs.get(
            "litellm_logging_obj", None
        )

        # only set litellm_call_id if its not in kwargs
        if "litellm_call_id" not in kwargs:
            kwargs["litellm_call_id"] = str(uuid.uuid4())

        model: Optional[str] = args[0] if len(args) > 0 else kwargs.get("model", None)

        try:
            if logging_obj is None:
                logging_obj, kwargs = function_setup(
                    original_function.__name__, rules_obj, start_time, *args, **kwargs
                )
            ## LOAD CREDENTIALS
            load_credentials_from_list(kwargs)
            kwargs["litellm_logging_obj"] = logging_obj
            _llm_caching_handler: LLMCachingHandler = LLMCachingHandler(
                original_function=original_function,
                request_kwargs=kwargs,
                start_time=start_time,
            )
            logging_obj._llm_caching_handler = _llm_caching_handler

            # CHECK FOR 'os.environ/' in kwargs
            for k, v in kwargs.items():
                if v is not None and isinstance(v, str) and v.startswith("os.environ/"):
                    kwargs[k] = litellm.get_secret(v)
            # [OPTIONAL] CHECK BUDGET
            if litellm.max_budget:
                if litellm._current_cost > litellm.max_budget:
                    raise BudgetExceededError(
                        current_cost=litellm._current_cost,
                        max_budget=litellm.max_budget,
                    )

            # [OPTIONAL] CHECK MAX RETRIES / REQUEST
            if litellm.num_retries_per_request is not None:
                # check if previous_models passed in as ['litellm_params']['metadata]['previous_models']
                previous_models = kwargs.get("metadata", {}).get(
                    "previous_models", None
                )
                if previous_models is not None:
                    if litellm.num_retries_per_request <= len(previous_models):
                        raise Exception("Max retries per request hit!")

            # [OPTIONAL] CHECK CACHE
            print_verbose(
                f"SYNC kwargs[caching]: {kwargs.get('caching', False)}; litellm.cache: {litellm.cache}; kwargs.get('cache')['no-cache']: {kwargs.get('cache', {}).get('no-cache', False)}"
            )
            # if caching is false or cache["no-cache"]==True, don't run this
            if (
                (
                    (
                        (
                            kwargs.get("caching", None) is None
                            and litellm.cache is not None
                        )
                        or kwargs.get("caching", False) is True
                    )
                    and kwargs.get("cache", {}).get("no-cache", False) is not True
                )
                and kwargs.get("aembedding", False) is not True
                and kwargs.get("atext_completion", False) is not True
                and kwargs.get("acompletion", False) is not True
                and kwargs.get("aimg_generation", False) is not True
                and kwargs.get("atranscription", False) is not True
                and kwargs.get("arerank", False) is not True
                and kwargs.get("_arealtime", False) is not True
            ):  # allow users to control returning cached responses from the completion function
                # checking cache
                verbose_logger.debug("INSIDE CHECKING SYNC CACHE")
                caching_handler_response: CachingHandlerResponse = (
                    _llm_caching_handler._sync_get_cache(
                        model=model or "",
                        original_function=original_function,
                        logging_obj=logging_obj,
                        start_time=start_time,
                        call_type=call_type,
                        kwargs=kwargs,
                        args=args,
                    )
                )

                if caching_handler_response.cached_result is not None:
                    verbose_logger.debug("Cache hit!")
                    return caching_handler_response.cached_result

            # CHECK MAX TOKENS
            if (
                kwargs.get("max_tokens", None) is not None
                and model is not None
                and litellm.modify_params
                is True  # user is okay with params being modified
                and (
                    call_type == CallTypes.acompletion.value
                    or call_type == CallTypes.completion.value
                    or call_type == CallTypes.anthropic_messages.value
                )
            ):
                try:
                    base_model = model
                    if kwargs.get("hf_model_name", None) is not None:
                        base_model = f"huggingface/{kwargs.get('hf_model_name')}"
                    messages = None
                    if len(args) > 1:
                        messages = args[1]
                    elif kwargs.get("messages", None):
                        messages = kwargs["messages"]
                    user_max_tokens = kwargs.get("max_tokens")
                    modified_max_tokens = get_modified_max_tokens(
                        model=model,
                        base_model=base_model,
                        messages=messages,
                        user_max_tokens=user_max_tokens,
                        buffer_num=None,
                        buffer_perc=None,
                    )
                    kwargs["max_tokens"] = modified_max_tokens
                except Exception as e:
                    print_verbose(f"Error while checking max token limit: {str(e)}")
            # MODEL CALL
            result = original_function(*args, **kwargs)
            end_time = datetime.datetime.now()
            if _is_streaming_request(
                kwargs=kwargs,
                call_type=call_type,
            ):
                if (
                    "complete_response" in kwargs
                    and kwargs["complete_response"] is True
                ):
                    chunks = []
                    for idx, chunk in enumerate(result):
                        chunks.append(chunk)
                    return litellm.stream_chunk_builder(
                        chunks, messages=kwargs.get("messages", None)
                    )
                else:
                    # RETURN RESULT
                    update_response_metadata(
                        result=result,
                        logging_obj=logging_obj,
                        model=model,
                        kwargs=kwargs,
                        start_time=start_time,
                        end_time=end_time,
                    )
                    return result
            elif "acompletion" in kwargs and kwargs["acompletion"] is True:
                return result
            elif "aembedding" in kwargs and kwargs["aembedding"] is True:
                return result
            elif "aimg_generation" in kwargs and kwargs["aimg_generation"] is True:
                return result
            elif "atranscription" in kwargs and kwargs["atranscription"] is True:
                return result
            elif "aspeech" in kwargs and kwargs["aspeech"] is True:
                return result
            elif asyncio.iscoroutine(result):  # bubble up to relevant async function
                return result

            ### POST-CALL RULES ###
            post_call_processing(
                original_response=result,
                model=model or None,
                optional_params=kwargs,
                original_function=original_function,
                rules_obj=rules_obj,
            )

            # [OPTIONAL] ADD TO CACHE
            _llm_caching_handler.sync_set_cache(
                result=result,
                args=args,
                kwargs=kwargs,
            )

            # LOG SUCCESS - handle streaming success logging in the _next_ object, remove `handle_success` once it's deprecated
            verbose_logger.info("Wrapper: Completed Call, calling success_handler")
            # Copy the current context to propagate it to the background thread
            # This is essential for OpenTelemetry span context propagation
            ctx = contextvars.copy_context()
            executor.submit(
                ctx.run,
                logging_obj.success_handler,
                result,
                start_time,
                end_time,
            )
            # RETURN RESULT
            update_response_metadata(
                result=result,
                logging_obj=logging_obj,
                model=model,
                kwargs=kwargs,
                start_time=start_time,
                end_time=end_time,
            )
            return result
        except Exception as e:
            call_type = original_function.__name__
            if call_type == CallTypes.completion.value:
                num_retries = (
                    kwargs.get("num_retries", None) or litellm.num_retries or None
                )
                if kwargs.get("retry_policy", None):
                    num_retries = get_num_retries_from_retry_policy(
                        exception=e,
                        retry_policy=kwargs.get("retry_policy"),
                    )
                    kwargs["retry_policy"] = (
                        reset_retry_policy()
                    )  # prevent infinite loops
                litellm.num_retries = (
                    None  # set retries to None to prevent infinite loops
                )
                context_window_fallback_dict = kwargs.get(
                    "context_window_fallback_dict", {}
                )

                _is_litellm_router_call = "model_group" in kwargs.get(
                    "metadata", {}
                )  # check if call from litellm.router/proxy
                if (
                    num_retries and not _is_litellm_router_call
                ):  # only enter this if call is not from litellm router/proxy. router has it's own logic for retrying
                    if (
                        isinstance(e, openai.APIError)
                        or isinstance(e, openai.Timeout)
                        or isinstance(e, openai.APIConnectionError)
                    ):
                        kwargs["num_retries"] = num_retries
                        return litellm.completion_with_retries(*args, **kwargs)
                elif (
                    isinstance(e, litellm.exceptions.ContextWindowExceededError)
                    and context_window_fallback_dict
                    and model in context_window_fallback_dict
                    and not _is_litellm_router_call
                ):
                    if len(args) > 0:
                        args[0] = context_window_fallback_dict[model]  # type: ignore
                    else:
                        kwargs["model"] = context_window_fallback_dict[model]
                    return original_function(*args, **kwargs)
            traceback_exception = traceback.format_exc()
            end_time = datetime.datetime.now()

            # LOG FAILURE - handle streaming failure logging in the _next_ object, remove `handle_failure` once it's deprecated
            if logging_obj:
                logging_obj.failure_handler(
                    e, traceback_exception, start_time, end_time
                )  # DO NOT MAKE THREADED - router retry fallback relies on this!
            raise e

    @wraps(original_function)
    async def wrapper_async(*args, **kwargs):  # noqa: PLR0915
        print_args_passed_to_litellm(original_function, args, kwargs)
        start_time = datetime.datetime.now()
        result = None
        logging_obj: Optional[LiteLLMLoggingObject] = kwargs.get(
            "litellm_logging_obj", None
        )
        _llm_caching_handler: LLMCachingHandler = LLMCachingHandler(
            original_function=original_function,
            request_kwargs=kwargs,
            start_time=start_time,
        )
        # only set litellm_call_id if its not in kwargs
        call_type = original_function.__name__
        if "litellm_call_id" not in kwargs:
            kwargs["litellm_call_id"] = str(uuid.uuid4())

        model: Optional[str] = args[0] if len(args) > 0 else kwargs.get("model", None)
        is_completion_with_fallbacks = kwargs.get("fallbacks") is not None

        try:
            if logging_obj is None:
                logging_obj, kwargs = function_setup(
                    original_function.__name__, rules_obj, start_time, *args, **kwargs
                )

            modified_kwargs = await async_pre_call_deployment_hook(kwargs, call_type)
            if modified_kwargs is not None:
                kwargs = modified_kwargs

            kwargs["litellm_logging_obj"] = logging_obj
            ## LOAD CREDENTIALS
            load_credentials_from_list(kwargs)
            logging_obj._llm_caching_handler = _llm_caching_handler
            # [OPTIONAL] CHECK BUDGET
            if litellm.max_budget:
                if litellm._current_cost > litellm.max_budget:
                    raise BudgetExceededError(
                        current_cost=litellm._current_cost,
                        max_budget=litellm.max_budget,
                    )

            # [OPTIONAL] CHECK CACHE
            print_verbose(
                f"ASYNC kwargs[caching]: {kwargs.get('caching', False)}; litellm.cache: {litellm.cache}; kwargs.get('cache'): {kwargs.get('cache', None)}"
            )
            _caching_handler_response: Optional[CachingHandlerResponse] = (
                await _llm_caching_handler._async_get_cache(
                    model=model or "",
                    original_function=original_function,
                    logging_obj=logging_obj,
                    start_time=start_time,
                    call_type=call_type,
                    kwargs=kwargs,
                    args=args,
                )
            )

            if _caching_handler_response is not None:
                if (
                    _caching_handler_response.cached_result is not None
                    and _caching_handler_response.final_embedding_cached_response
                    is None
                ):
                    return _caching_handler_response.cached_result

                elif _caching_handler_response.embedding_all_elements_cache_hit is True:
                    return _caching_handler_response.final_embedding_cached_response

            # CHECK MAX TOKENS
            if (
                kwargs.get("max_tokens", None) is not None
                and model is not None
                and litellm.modify_params
                is True  # user is okay with params being modified
                and (
                    call_type == CallTypes.acompletion.value
                    or call_type == CallTypes.completion.value
                    or call_type == CallTypes.anthropic_messages.value
                )
            ):
                try:
                    base_model = model
                    if kwargs.get("hf_model_name", None) is not None:
                        base_model = f"huggingface/{kwargs.get('hf_model_name')}"
                    messages = None
                    if len(args) > 1:
                        messages = args[1]
                    elif kwargs.get("messages", None):
                        messages = kwargs["messages"]
                    user_max_tokens = kwargs.get("max_tokens")
                    modified_max_tokens = get_modified_max_tokens(
                        model=model,
                        base_model=base_model,
                        messages=messages,
                        user_max_tokens=user_max_tokens,
                        buffer_num=None,
                        buffer_perc=None,
                    )
                    kwargs["max_tokens"] = modified_max_tokens
                except Exception as e:
                    print_verbose(f"Error while checking max token limit: {str(e)}")

            # MODEL CALL
            result = await original_function(*args, **kwargs)
            end_time = datetime.datetime.now()
            if _is_streaming_request(
                kwargs=kwargs,
                call_type=call_type,
            ):
                if (
                    "complete_response" in kwargs
                    and kwargs["complete_response"] is True
                ):
                    chunks = []
                    for idx, chunk in enumerate(result):
                        chunks.append(chunk)
                    return litellm.stream_chunk_builder(
                        chunks, messages=kwargs.get("messages", None)
                    )
                else:
                    update_response_metadata(
                        result=result,
                        logging_obj=logging_obj,
                        model=model,
                        kwargs=kwargs,
                        start_time=start_time,
                        end_time=end_time,
                    )
                    return result
            elif call_type == CallTypes.arealtime.value:
                return result
            ### POST-CALL RULES ###
            post_call_processing(
                original_response=result,
                model=model,
                optional_params=kwargs,
                original_function=original_function,
                rules_obj=rules_obj,
            )
            # Only run if call_type is a valid value in CallTypes
            if call_type in [ct.value for ct in CallTypes]:
                result = await async_post_call_success_deployment_hook(
                    request_data=kwargs,
                    response=result,
                    call_type=CallTypes(call_type),
                )

            ## Add response to cache
            await _llm_caching_handler.async_set_cache(
                result=result,
                original_function=original_function,
                kwargs=kwargs,
                args=args,
            )

            # LOG SUCCESS - handle streaming success logging in the _next_ object
            asyncio.create_task(
                _client_async_logging_helper(
                    logging_obj=logging_obj,
                    result=result,
                    start_time=start_time,
                    end_time=end_time,
                    is_completion_with_fallbacks=is_completion_with_fallbacks,
                )
            )
            logging_obj.handle_sync_success_callbacks_for_async_calls(
                result=result,
                start_time=start_time,
                end_time=end_time,
            )
            # REBUILD EMBEDDING CACHING
            if (
                isinstance(result, EmbeddingResponse)
                and _caching_handler_response is not None
                and _caching_handler_response.final_embedding_cached_response
                is not None
            ):
                return _llm_caching_handler._combine_cached_embedding_response_with_api_result(
                    _caching_handler_response=_caching_handler_response,
                    embedding_response=result,
                    start_time=start_time,
                    end_time=end_time,
                )

            update_response_metadata(
                result=result,
                logging_obj=logging_obj,
                model=model,
                kwargs=kwargs,
                start_time=start_time,
                end_time=end_time,
            )

            return result
        except Exception as e:
            traceback_exception = traceback.format_exc()
            end_time = datetime.datetime.now()
            if logging_obj:
                try:
                    logging_obj.failure_handler(
                        e, traceback_exception, start_time, end_time
                    )  # DO NOT MAKE THREADED - router retry fallback relies on this!
                except Exception as e:
                    raise e
                try:
                    await logging_obj.async_failure_handler(
                        e, traceback_exception, start_time, end_time
                    )
                except Exception as e:
                    raise e

            call_type = original_function.__name__
            num_retries, kwargs = _get_wrapper_num_retries(kwargs=kwargs, exception=e)
            if call_type == CallTypes.acompletion.value:
                context_window_fallback_dict = kwargs.get(
                    "context_window_fallback_dict", {}
                )

                _is_litellm_router_call = "model_group" in kwargs.get(
                    "metadata", {}
                )  # check if call from litellm.router/proxy

                if (
                    num_retries and not _is_litellm_router_call
                ):  # only enter this if call is not from litellm router/proxy. router has it's own logic for retrying
                    try:
                        litellm.num_retries = (
                            None  # set retries to None to prevent infinite loops
                        )
                        kwargs["num_retries"] = num_retries
                        kwargs["original_function"] = original_function
                        if isinstance(
                            e, openai.RateLimitError
                        ):  # rate limiting specific error
                            kwargs["retry_strategy"] = "exponential_backoff_retry"
                        elif isinstance(e, openai.APIError):  # generic api error
                            kwargs["retry_strategy"] = "constant_retry"
                        return await litellm.acompletion_with_retries(*args, **kwargs)
                    except Exception:
                        pass
                elif (
                    isinstance(e, litellm.exceptions.ContextWindowExceededError)
                    and context_window_fallback_dict
                    and model in context_window_fallback_dict
                ):
                    if len(args) > 0:
                        args[0] = context_window_fallback_dict[model]  # type: ignore
                    else:
                        kwargs["model"] = context_window_fallback_dict[model]
                    return await original_function(*args, **kwargs)

            setattr(
                e, "num_retries", num_retries
            )  ## IMPORTANT: returns the deployment's num_retries to the router

            timeout = _get_wrapper_timeout(kwargs=kwargs, exception=e)
            setattr(e, "timeout", timeout)
            raise e

    is_coroutine = get_coroutine_checker().is_async_callable(original_function)

    # Return the appropriate wrapper based on the original function type
    if is_coroutine:
        return wrapper_async
    else:
        return wrapper


def _is_async_request(
    kwargs: Optional[dict],
    is_pass_through: bool = False,
) -> bool:
    """
    Returns True if the call type is an internal async request.

    eg. litellm.acompletion, litellm.aimage_generation, litellm.acreate_batch, litellm._arealtime

    Args:
        kwargs (dict): The kwargs passed to the litellm function
        is_pass_through (bool): Whether the call is a pass-through call. By default all pass through calls are async.
    """
    if kwargs is None:
        return False
    if (
        kwargs.get("acompletion", False) is True
        or kwargs.get("aembedding", False) is True
        or kwargs.get("aimg_generation", False) is True
        or kwargs.get("amoderation", False) is True
        or kwargs.get("atext_completion", False) is True
        or kwargs.get("atranscription", False) is True
        or kwargs.get("arerank", False) is True
        or kwargs.get("_arealtime", False) is True
        or kwargs.get("acreate_batch", False) is True
        or kwargs.get("acreate_fine_tuning_job", False) is True
        or is_pass_through is True
    ):
        return True
    return False


def _is_streaming_request(
    kwargs: Dict[str, Any],
    call_type: Union[CallTypes, str],
) -> bool:
    """
    Returns True if the call type is a streaming request.
    Returns True if:
        - if "stream=True" in kwargs  (litellm chat completion, litellm text completion, litellm messages)
        - if call_type is generate_content_stream or agenerate_content_stream (litellm google genai)
    """
    if "stream" in kwargs and kwargs["stream"] is True:
        return True

    #########################################################
    # Check if it's a google genai streaming request
    if isinstance(call_type, str):
        # check if it can be casted to CallTypes
        try:
            call_type = CallTypes(call_type)
        except ValueError:
            return False

    if (
        call_type == CallTypes.generate_content_stream
        or call_type == CallTypes.agenerate_content_stream
    ):
        return True
    #########################################################
    return False


def _select_tokenizer(
    model: str, custom_tokenizer: Optional[CustomHuggingfaceTokenizer] = None
):
    if custom_tokenizer is not None:
        _tokenizer = create_pretrained_tokenizer(
            identifier=custom_tokenizer["identifier"],
            revision=custom_tokenizer["revision"],
            auth_token=custom_tokenizer["auth_token"],
        )
        return _tokenizer
    return _select_tokenizer_helper(model=model)


@lru_cache(maxsize=DEFAULT_MAX_LRU_CACHE_SIZE)
def _select_tokenizer_helper(model: str) -> SelectTokenizerResponse:
    if litellm.disable_hf_tokenizer_download is True:
        return _return_openai_tokenizer(model)

    try:
        result = _return_huggingface_tokenizer(model)
        if result is not None:
            return result
    except Exception as e:
        verbose_logger.debug(f"Error selecting tokenizer: {e}")

    # default - tiktoken
    return _return_openai_tokenizer(model)


def _return_openai_tokenizer(model: str) -> SelectTokenizerResponse:
    return {"type": "openai_tokenizer", "tokenizer": encoding}


def _return_huggingface_tokenizer(model: str) -> Optional[SelectTokenizerResponse]:
    if model in litellm.cohere_models and "command-r" in model:
        # cohere
        cohere_tokenizer = Tokenizer.from_pretrained(
            "Xenova/c4ai-command-r-v01-tokenizer"
        )
        return {"type": "huggingface_tokenizer", "tokenizer": cohere_tokenizer}
    # anthropic
    elif model in litellm.anthropic_models and "claude-3" not in model:
        claude_tokenizer = Tokenizer.from_str(claude_json_str)
        return {"type": "huggingface_tokenizer", "tokenizer": claude_tokenizer}
    # llama2
    elif "llama-2" in model.lower() or "replicate" in model.lower():
        tokenizer = Tokenizer.from_pretrained("hf-internal-testing/llama-tokenizer")
        return {"type": "huggingface_tokenizer", "tokenizer": tokenizer}
    # llama3
    elif "llama-3" in model.lower():
        tokenizer = Tokenizer.from_pretrained("Xenova/llama-3-tokenizer")
        return {"type": "huggingface_tokenizer", "tokenizer": tokenizer}
    else:
        return None


def encode(model="", text="", custom_tokenizer: Optional[dict] = None):
    """
    Encodes the given text using the specified model.

    Args:
        model (str): The name of the model to use for tokenization.
        custom_tokenizer (Optional[dict]): A custom tokenizer created with the `create_pretrained_tokenizer` or `create_tokenizer` method. Must be a dictionary with a string value for `type` and Tokenizer for `tokenizer`. Default is None.
        text (str): The text to be encoded.

    Returns:
        enc: The encoded text.
    """
    tokenizer_json = custom_tokenizer or _select_tokenizer(model=model)
    if isinstance(tokenizer_json["tokenizer"], Encoding):
        enc = tokenizer_json["tokenizer"].encode(text, disallowed_special=())
    else:
        enc = tokenizer_json["tokenizer"].encode(text)
    return enc


def decode(model="", tokens: List[int] = [], custom_tokenizer: Optional[dict] = None):
    tokenizer_json = custom_tokenizer or _select_tokenizer(model=model)
    dec = tokenizer_json["tokenizer"].decode(tokens)
    return dec


def create_pretrained_tokenizer(
    identifier: str, revision="main", auth_token: Optional[str] = None
):
    """
    Creates a tokenizer from an existing file on a HuggingFace repository to be used with `token_counter`.

    Args:
    identifier (str): The identifier of a Model on the Hugging Face Hub, that contains a tokenizer.json file
    revision (str, defaults to main): A branch or commit id
    auth_token (str, optional, defaults to None): An optional auth token used to access private repositories on the Hugging Face Hub

    Returns:
    dict: A dictionary with the tokenizer and its type.
    """

    try:
        tokenizer = Tokenizer.from_pretrained(
            identifier, revision=revision, auth_token=auth_token  # type: ignore
        )
    except Exception as e:
        verbose_logger.error(
            f"Error creating pretrained tokenizer: {e}. Defaulting to version without 'auth_token'."
        )
        tokenizer = Tokenizer.from_pretrained(identifier, revision=revision)
    return {"type": "huggingface_tokenizer", "tokenizer": tokenizer}


def create_tokenizer(json: str):
    """
    Creates a tokenizer from a valid JSON string for use with `token_counter`.

    Args:
    json (str): A valid JSON string representing a previously serialized tokenizer

    Returns:
    dict: A dictionary with the tokenizer and its type.
    """

    tokenizer = Tokenizer.from_str(json)
    return {"type": "huggingface_tokenizer", "tokenizer": tokenizer}


def token_counter(
    model="",
    custom_tokenizer: Optional[Union[dict, SelectTokenizerResponse]] = None,
    text: Optional[Union[str, List[str]]] = None,
    messages: Optional[List] = None,
    count_response_tokens: Optional[bool] = False,
    tools: Optional[List[ChatCompletionToolParam]] = None,
    tool_choice: Optional[ChatCompletionNamedToolChoiceParam] = None,
    use_default_image_token_count: Optional[bool] = False,
    default_token_count: Optional[int] = None,
) -> int:
    """
    The same as `litellm.litellm_core_utils.token_counter`.

    Kept for backwards compatibility.
    """

    #########################################################
    # Flag to disable token counter
    # We've gotten reports of this consuming CPU cycles,
    # exposing this flag to allow users to disable
    # it to confirm if this is indeed the issue
    #########################################################
    if litellm.disable_token_counter is True:
        return 0

    return token_counter_new(
        model,
        custom_tokenizer,
        text,
        messages,
        count_response_tokens,
        tools,
        tool_choice,
        use_default_image_token_count,
        default_token_count,
    )


def supports_httpx_timeout(custom_llm_provider: str) -> bool:
    """
    Helper function to know if a provider implementation supports httpx timeout
    """
    supported_providers = ["openai", "azure", "bedrock"]

    if custom_llm_provider in supported_providers:
        return True

    return False


def supports_system_messages(model: str, custom_llm_provider: Optional[str]) -> bool:
    """
    Check if the given model supports system messages and return a boolean value.

    Parameters:
    model (str): The model name to be checked.
    custom_llm_provider (str): The provider to be checked.

    Returns:
    bool: True if the model supports system messages, False otherwise.

    Raises:
    Exception: If the given model is not found in model_prices_and_context_window.json.
    """
    return _supports_factory(
        model=model,
        custom_llm_provider=custom_llm_provider,
        key="supports_system_messages",
    )


def supports_web_search(model: str, custom_llm_provider: Optional[str] = None) -> bool:
    """
    Check if the given model supports web search and return a boolean value.

    Parameters:
    model (str): The model name to be checked.
    custom_llm_provider (str): The provider to be checked.

    Returns:
    bool: True if the model supports web search, False otherwise.

    Raises:
    Exception: If the given model is not found in model_prices_and_context_window.json.
    """
    return _supports_factory(
        model=model,
        custom_llm_provider=custom_llm_provider,
        key="supports_web_search",
    )


def supports_url_context(model: str, custom_llm_provider: Optional[str] = None) -> bool:
    """
    Check if the given model supports URL context and return a boolean value.

    Parameters:
    model (str): The model name to be checked.
    custom_llm_provider (str): The provider to be checked.

    Returns:
    bool: True if the model supports URL context, False otherwise.

    Raises:
    Exception: If the given model is not found in model_prices_and_context_window.json.
    """
    return _supports_factory(
        model=model,
        custom_llm_provider=custom_llm_provider,
        key="supports_url_context",
    )


def supports_native_streaming(model: str, custom_llm_provider: Optional[str]) -> bool:
    """
    Check if the given model supports native streaming and return a boolean value.

    Parameters:
    model (str): The model name to be checked.
    custom_llm_provider (str): The provider to be checked.

    Returns:
    bool: True if the model supports native streaming, False otherwise.

    Raises:
    Exception: If the given model is not found in model_prices_and_context_window.json.
    """
    try:
        model, custom_llm_provider, _, _ = litellm.get_llm_provider(
            model=model, custom_llm_provider=custom_llm_provider
        )

        model_info = _get_model_info_helper(
            model=model, custom_llm_provider=custom_llm_provider
        )
        supports_native_streaming = model_info.get("supports_native_streaming", True)
        if supports_native_streaming is None:
            supports_native_streaming = True
        return supports_native_streaming
    except Exception as e:
        verbose_logger.debug(
            f"Model not found or error in checking supports_native_streaming support. You passed model={model}, custom_llm_provider={custom_llm_provider}. Error: {str(e)}"
        )
        return False


def supports_response_schema(
    model: str, custom_llm_provider: Optional[str] = None
) -> bool:
    """
    Check if the given model + provider supports 'response_schema' as a param.

    Parameters:
    model (str): The model name to be checked.
    custom_llm_provider (str): The provider to be checked.

    Returns:
    bool: True if the model supports response_schema, False otherwise.

    Does not raise error. Defaults to 'False'. Outputs logging.error.
    """
    ## GET LLM PROVIDER ##
    try:
        model, custom_llm_provider, _, _ = get_llm_provider(
            model=model, custom_llm_provider=custom_llm_provider
        )
    except Exception as e:
        verbose_logger.debug(
            f"Model not found or error in checking response schema support. You passed model={model}, custom_llm_provider={custom_llm_provider}. Error: {str(e)}"
        )
        return False

    # providers that globally support response schema
    PROVIDERS_GLOBALLY_SUPPORT_RESPONSE_SCHEMA = [
        litellm.LlmProviders.PREDIBASE,
        litellm.LlmProviders.FIREWORKS_AI,
        litellm.LlmProviders.LM_STUDIO,
        litellm.LlmProviders.NEBIUS,
    ]

    if custom_llm_provider in PROVIDERS_GLOBALLY_SUPPORT_RESPONSE_SCHEMA:
        return True
    return _supports_factory(
        model=model,
        custom_llm_provider=custom_llm_provider,
        key="supports_response_schema",
    )


def supports_parallel_function_calling(
    model: str, custom_llm_provider: Optional[str] = None
) -> bool:
    """
    Check if the given model supports parallel tool calls and return a boolean value.
    """
    return _supports_factory(
        model=model,
        custom_llm_provider=custom_llm_provider,
        key="supports_parallel_function_calling",
    )


def supports_function_calling(
    model: str, custom_llm_provider: Optional[str] = None
) -> bool:
    """
    Check if the given model supports function calling and return a boolean value.

    Parameters:
    model (str): The model name to be checked.
    custom_llm_provider (Optional[str]): The provider to be checked.

    Returns:
    bool: True if the model supports function calling, False otherwise.

    Raises:
    Exception: If the given model is not found or there's an error in retrieval.
    """
    return _supports_factory(
        model=model,
        custom_llm_provider=custom_llm_provider,
        key="supports_function_calling",
    )


def supports_tool_choice(model: str, custom_llm_provider: Optional[str] = None) -> bool:
    """
    Check if the given model supports `tool_choice` and return a boolean value.
    """
    return _supports_factory(
        model=model, custom_llm_provider=custom_llm_provider, key="supports_tool_choice"
    )


def _supports_provider_info_factory(
    model: str, custom_llm_provider: Optional[str], key: str
) -> Optional[Literal[True]]:
    """
    Check if the given model supports a provider specific model info and return a boolean value.
    """

    provider_info = get_provider_info(
        model=model, custom_llm_provider=custom_llm_provider
    )

    if provider_info is not None and provider_info.get(key, False) is True:
        return True
    return None


def _supports_factory(model: str, custom_llm_provider: Optional[str], key: str) -> bool:
    """
    Check if the given model supports function calling and return a boolean value.

    Parameters:
    model (str): The model name to be checked.
    custom_llm_provider (Optional[str]): The provider to be checked.

    Returns:
    bool: True if the model supports function calling, False otherwise.

    Raises:
    Exception: If the given model is not found or there's an error in retrieval.
    """
    try:
        model, custom_llm_provider, _, _ = litellm.get_llm_provider(
            model=model, custom_llm_provider=custom_llm_provider
        )

        model_info = _get_model_info_helper(
            model=model, custom_llm_provider=custom_llm_provider
        )

        if model_info.get(key, False) is True:
            return True
        elif model_info.get(key) is None:  # don't check if 'False' explicitly set
            supported_by_provider = _supports_provider_info_factory(
                model, custom_llm_provider, key
            )
            if supported_by_provider is not None:
                return supported_by_provider

        return False
    except Exception as e:
        verbose_logger.debug(
            f"Model not found or error in checking {key} support. You passed model={model}, custom_llm_provider={custom_llm_provider}. Error: {str(e)}"
        )

        supported_by_provider = _supports_provider_info_factory(
            model, custom_llm_provider, key
        )
        if supported_by_provider is not None:
            return supported_by_provider

        return False


def supports_audio_input(model: str, custom_llm_provider: Optional[str] = None) -> bool:
    """Check if a given model supports audio input in a chat completion call"""
    return _supports_factory(
        model=model, custom_llm_provider=custom_llm_provider, key="supports_audio_input"
    )


def supports_pdf_input(model: str, custom_llm_provider: Optional[str] = None) -> bool:
    """Check if a given model supports pdf input in a chat completion call"""
    return _supports_factory(
        model=model, custom_llm_provider=custom_llm_provider, key="supports_pdf_input"
    )


def supports_audio_output(
    model: str, custom_llm_provider: Optional[str] = None
) -> bool:
    """Check if a given model supports audio output in a chat completion call"""
    return _supports_factory(
        model=model, custom_llm_provider=custom_llm_provider, key="supports_audio_input"
    )


def supports_prompt_caching(
    model: str, custom_llm_provider: Optional[str] = None
) -> bool:
    """
    Check if the given model supports prompt caching and return a boolean value.

    Parameters:
    model (str): The model name to be checked.
    custom_llm_provider (Optional[str]): The provider to be checked.

    Returns:
    bool: True if the model supports prompt caching, False otherwise.

    Raises:
    Exception: If the given model is not found or there's an error in retrieval.
    """
    return _supports_factory(
        model=model,
        custom_llm_provider=custom_llm_provider,
        key="supports_prompt_caching",
    )


def supports_computer_use(
    model: str, custom_llm_provider: Optional[str] = None
) -> bool:
    """
    Check if the given model supports computer use and return a boolean value.

    Parameters:
    model (str): The model name to be checked.
    custom_llm_provider (Optional[str]): The provider to be checked.

    Returns:
    bool: True if the model supports computer use, False otherwise.

    Raises:
    Exception: If the given model is not found or there's an error in retrieval.
    """
    return _supports_factory(
        model=model,
        custom_llm_provider=custom_llm_provider,
        key="supports_computer_use",
    )


def supports_vision(model: str, custom_llm_provider: Optional[str] = None) -> bool:
    """
    Check if the given model supports vision and return a boolean value.

    Parameters:
    model (str): The model name to be checked.
    custom_llm_provider (Optional[str]): The provider to be checked.

    Returns:
    bool: True if the model supports vision, False otherwise.
    """
    return _supports_factory(
        model=model,
        custom_llm_provider=custom_llm_provider,
        key="supports_vision",
    )


def supports_reasoning(model: str, custom_llm_provider: Optional[str] = None) -> bool:
    """
    Check if the given model supports reasoning and return a boolean value.
    """
    return _supports_factory(
        model=model, custom_llm_provider=custom_llm_provider, key="supports_reasoning"
    )


def get_supported_regions(
    model: str, custom_llm_provider: Optional[str] = None
) -> Optional[List[str]]:
    """
    Get a list of supported regions for a given model and provider.

    Parameters:
    model (str): The model name to be checked.
    custom_llm_provider (Optional[str]): The provider to be checked.
    """
    try:
        model, custom_llm_provider, _, _ = litellm.get_llm_provider(
            model=model, custom_llm_provider=custom_llm_provider
        )

        model_info = _get_model_info_helper(
            model=model, custom_llm_provider=custom_llm_provider
        )

        supported_regions = model_info.get("supported_regions", None)
        if supported_regions is None:
            return None

        #########################################################
        # Ensure only list supported regions are returned
        #########################################################
        if isinstance(supported_regions, list):
            return supported_regions
        else:
            return None
    except Exception as e:
        verbose_logger.debug(
            f"Model not found or error in checking supported_regions support. You passed model={model}, custom_llm_provider={custom_llm_provider}. Error: {str(e)}"
        )
        return None


def supports_embedding_image_input(
    model: str, custom_llm_provider: Optional[str] = None
) -> bool:
    """
    Check if the given model supports embedding image input and return a boolean value.
    """
    return _supports_factory(
        model=model,
        custom_llm_provider=custom_llm_provider,
        key="supports_embedding_image_input",
    )


####### HELPER FUNCTIONS ################
def _update_dictionary(existing_dict: Dict, new_dict: dict) -> dict:
    for k, v in new_dict.items():
        if v is not None:
            # Convert stringified numbers to appropriate numeric types
            if isinstance(v, str):
                existing_dict[k] = _convert_stringified_numbers(v)
            elif isinstance(v, dict):
                existing_nested_dict = existing_dict.get(k)
                if isinstance(existing_nested_dict, dict):
                    existing_nested_dict.update(v)
                    existing_dict[k] = existing_nested_dict
                else:
                    existing_dict[k] = v
            else:
                existing_dict[k] = v

    return existing_dict


def _convert_stringified_numbers(value):
    """Convert stringified numbers (including scientific notation) to appropriate numeric types."""
    if isinstance(value, str):
        try:
            # Try to convert to float first to handle scientific notation like "3e-07"
            if "e" in value.lower() or "." in value:
                return float(value)
            # Try to convert to int for whole numbers like "8192"
            else:
                return int(value)
        except (ValueError, TypeError):
            # If conversion fails, return the original string
            return value
    return value


def register_model(model_cost: Union[str, dict]):  # noqa: PLR0915
    """
    Register new / Override existing models (and their pricing) to specific providers.
    Provide EITHER a model cost dictionary or a url to a hosted json blob
    Example usage:
    model_cost_dict = {
        "gpt-4": {
            "max_tokens": 8192,
            "input_cost_per_token": 0.00003,
            "output_cost_per_token": 0.00006,
            "litellm_provider": "openai",
            "mode": "chat"
        },
    }
    """

    loaded_model_cost = {}
    if isinstance(model_cost, dict):
        # Convert stringified numbers to appropriate numeric types
        loaded_model_cost = model_cost
    elif isinstance(model_cost, str):
        loaded_model_cost = litellm.get_model_cost_map(url=model_cost)

    for key, value in loaded_model_cost.items():
        ## get model info ##
        try:
            existing_model: dict = cast(dict, get_model_info(model=key))
            model_cost_key = existing_model["key"]
        except Exception:
            existing_model = {}
            model_cost_key = key
        ## override / add new keys to the existing model cost dictionary
        updated_dictionary = _update_dictionary(existing_model, value)
        litellm.model_cost.setdefault(model_cost_key, {}).update(updated_dictionary)
        verbose_logger.debug(
            f"added/updated model={model_cost_key} in litellm.model_cost: {model_cost_key}"
        )
        # add new model names to provider lists
        if value.get("litellm_provider") == "openai":
            if key not in litellm.open_ai_chat_completion_models:
                litellm.open_ai_chat_completion_models.add(key)
        elif value.get("litellm_provider") == "text-completion-openai":
            if key not in litellm.open_ai_text_completion_models:
                litellm.open_ai_text_completion_models.add(key)
        elif value.get("litellm_provider") == "cohere":
            if key not in litellm.cohere_models:
                litellm.cohere_models.add(key)
        elif value.get("litellm_provider") == "anthropic":
            if key not in litellm.anthropic_models:
                litellm.anthropic_models.add(key)
        elif value.get("litellm_provider") == "openrouter":
            split_string = key.split("/", 1)
            if key not in litellm.openrouter_models:
                litellm.openrouter_models.add(split_string[1])
        elif value.get("litellm_provider") == "vercel_ai_gateway":
            if key not in litellm.vercel_ai_gateway_models:
                litellm.vercel_ai_gateway_models.add(key)
        elif value.get("litellm_provider") == "vertex_ai-text-models":
            if key not in litellm.vertex_text_models:
                litellm.vertex_text_models.add(key)
        elif value.get("litellm_provider") == "vertex_ai-code-text-models":
            if key not in litellm.vertex_code_text_models:
                litellm.vertex_code_text_models.add(key)
        elif value.get("litellm_provider") == "vertex_ai-chat-models":
            if key not in litellm.vertex_chat_models:
                litellm.vertex_chat_models.add(key)
        elif value.get("litellm_provider") == "vertex_ai-code-chat-models":
            if key not in litellm.vertex_code_chat_models:
                litellm.vertex_code_chat_models.add(key)
        elif value.get("litellm_provider") == "ai21":
            if key not in litellm.ai21_models:
                litellm.ai21_models.add(key)
        elif value.get("litellm_provider") == "nlp_cloud":
            if key not in litellm.nlp_cloud_models:
                litellm.nlp_cloud_models.add(key)
        elif value.get("litellm_provider") == "aleph_alpha":
            if key not in litellm.aleph_alpha_models:
                litellm.aleph_alpha_models.add(key)
        elif value.get("litellm_provider") == "bedrock":
            if key not in litellm.bedrock_models:
                litellm.bedrock_models.add(key)
        elif value.get("litellm_provider") == "novita":
            if key not in litellm.novita_models:
                litellm.novita_models.add(key)
    return model_cost


def _should_drop_param(k, additional_drop_params) -> bool:
    if (
        additional_drop_params is not None
        and isinstance(additional_drop_params, list)
        and k in additional_drop_params
    ):
        return True  # allow user to drop specific params for a model - e.g. vllm - logit bias

    return False


def _get_non_default_params(
    passed_params: dict, default_params: dict, additional_drop_params: Optional[list]
) -> dict:
    non_default_params = {}
    for k, v in passed_params.items():
        if (
            k in default_params
            and v != default_params[k]
            and _should_drop_param(k=k, additional_drop_params=additional_drop_params)
            is False
        ):
            non_default_params[k] = v

    return non_default_params


def get_optional_params_transcription(
    model: str,
    custom_llm_provider: str,
    language: Optional[str] = None,
    prompt: Optional[str] = None,
    response_format: Optional[str] = None,
    temperature: Optional[int] = None,
    timestamp_granularities: Optional[List[Literal["word", "segment"]]] = None,
    drop_params: Optional[bool] = None,
    **kwargs,
):
    from litellm.constants import OPENAI_TRANSCRIPTION_PARAMS

    # retrieve all parameters passed to the function
    passed_params = locals()

    passed_params.pop("OPENAI_TRANSCRIPTION_PARAMS")
    custom_llm_provider = passed_params.pop("custom_llm_provider")
    drop_params = passed_params.pop("drop_params")
    special_params = passed_params.pop("kwargs")
    for k, v in special_params.items():
        passed_params[k] = v

    default_params = {
        "language": None,
        "prompt": None,
        "response_format": None,
        "temperature": None,  # openai defaults this to 0
        "timestamp_granularities": None,
    }

    non_default_params = {
        k: v
        for k, v in passed_params.items()
        if (k in default_params and v != default_params[k])
    }
    optional_params = {}

    ## raise exception if non-default value passed for non-openai/azure embedding calls
    def _check_valid_arg(supported_params):
        if len(non_default_params.keys()) > 0:
            keys = list(non_default_params.keys())
            for k in keys:
                if (
                    drop_params is True or litellm.drop_params is True
                ) and k not in supported_params:  # drop the unsupported non-default values
                    non_default_params.pop(k, None)
                elif k not in supported_params:
                    raise UnsupportedParamsError(
                        status_code=500,
                        message=f"Setting user/encoding format is not supported by {custom_llm_provider}. To drop it from the call, set `litellm.drop_params = True`.",
                    )
            return non_default_params

    provider_config: Optional[BaseAudioTranscriptionConfig] = None
    if custom_llm_provider is not None:
        provider_config = ProviderConfigManager.get_provider_audio_transcription_config(
            model=model,
            provider=LlmProviders(custom_llm_provider),
        )

    if custom_llm_provider == "openai" or custom_llm_provider == "azure":
        optional_params = non_default_params
    elif custom_llm_provider == "groq":
        supported_params = litellm.GroqSTTConfig().get_supported_openai_params_stt()
        _check_valid_arg(supported_params=supported_params)
        optional_params = litellm.GroqSTTConfig().map_openai_params_stt(
            non_default_params=non_default_params,
            optional_params=optional_params,
            model=model,
            drop_params=drop_params if drop_params is not None else False,
        )
    elif provider_config is not None:  # handles fireworks ai, and any future providers
        supported_params = provider_config.get_supported_openai_params(model=model)
        _check_valid_arg(supported_params=supported_params)
        optional_params = provider_config.map_openai_params(
            non_default_params=non_default_params,
            optional_params=optional_params,
            model=model,
            drop_params=drop_params if drop_params is not None else False,
        )

    optional_params = add_provider_specific_params_to_optional_params(
        optional_params=optional_params,
        passed_params=passed_params,
        custom_llm_provider=custom_llm_provider,
        openai_params=OPENAI_TRANSCRIPTION_PARAMS,
        additional_drop_params=kwargs.get("additional_drop_params", None),
    )

    return optional_params


def _map_openai_size_to_vertex_ai_aspect_ratio(size: Optional[str]) -> str:
    """Map OpenAI size parameter to Vertex AI aspectRatio."""
    if size is None:
        return "1:1"

    # Map OpenAI size strings to Vertex AI aspect ratio strings
    # Vertex AI accepts: "1:1", "9:16", "16:9", "4:3", "3:4"
    size_to_aspect_ratio = {
        "256x256": "1:1",  # Square
        "512x512": "1:1",  # Square
        "1024x1024": "1:1",  # Square (default)
        "1792x1024": "16:9",  # Landscape
        "1024x1792": "9:16",  # Portrait
    }
    return size_to_aspect_ratio.get(
        size, "1:1"
    )  # Default to square if size not recognized


def get_optional_params_image_gen(
    model: Optional[str] = None,
    n: Optional[int] = None,
    quality: Optional[str] = None,
    response_format: Optional[str] = None,
    size: Optional[str] = None,
    style: Optional[str] = None,
    user: Optional[str] = None,
    custom_llm_provider: Optional[str] = None,
    additional_drop_params: Optional[list] = None,
    provider_config: Optional[BaseImageGenerationConfig] = None,
    drop_params: Optional[bool] = None,
    **kwargs,
):
    # retrieve all parameters passed to the function
    passed_params = locals()
    model = passed_params.pop("model", None)
    custom_llm_provider = passed_params.pop("custom_llm_provider")
    provider_config = passed_params.pop("provider_config", None)
    drop_params = passed_params.pop("drop_params", None)
    additional_drop_params = passed_params.pop("additional_drop_params", None)
    special_params = passed_params.pop("kwargs")
    for k, v in special_params.items():
        if k.startswith("aws_") and (
            custom_llm_provider != "bedrock" and custom_llm_provider != "sagemaker"
        ):  # allow dynamically setting boto3 init logic
            continue
        elif k == "hf_model_name" and custom_llm_provider != "sagemaker":
            continue
        elif (
            k.startswith("vertex_")
            and custom_llm_provider != "vertex_ai"
            and custom_llm_provider != "vertex_ai_beta"
        ):  # allow dynamically setting vertex ai init logic
            continue
        passed_params[k] = v

    default_params = {
        "n": None,
        "quality": None,
        "response_format": None,
        "size": None,
        "style": None,
        "user": None,
    }

    non_default_params = _get_non_default_params(
        passed_params=passed_params,
        default_params=default_params,
        additional_drop_params=additional_drop_params,
    )
    optional_params: Dict[str, Any] = {}

    ## raise exception if non-default value passed for non-openai/azure embedding calls
    def _check_valid_arg(supported_params):
        if len(non_default_params.keys()) > 0:
            keys = list(non_default_params.keys())
            for k in keys:
                if (
                    litellm.drop_params is True or drop_params is True
                ) and k not in supported_params:  # drop the unsupported non-default values
                    non_default_params.pop(k, None)
                elif k not in supported_params:
                    raise UnsupportedParamsError(
                        status_code=500,
                        message=f"Setting `{k}` is not supported by {custom_llm_provider}, {model}. To drop it from the call, set `litellm.drop_params = True`.",
                    )
            return non_default_params

    if provider_config is not None:
        supported_params = provider_config.get_supported_openai_params(
            model=model or ""
        )
        _check_valid_arg(supported_params=supported_params)
        optional_params = provider_config.map_openai_params(
            non_default_params=non_default_params,
            optional_params=optional_params,
            model=model or "",
            drop_params=drop_params if drop_params is not None else False,
        )
    elif (
        custom_llm_provider == "openai"
        or custom_llm_provider == "azure"
        or custom_llm_provider in litellm.openai_compatible_providers
    ):
        optional_params = non_default_params
    elif custom_llm_provider == "bedrock":
        config_class = litellm.BedrockImageGeneration.get_config_class(model=model)
        supported_params = config_class.get_supported_openai_params(model=model)
        _check_valid_arg(supported_params=supported_params)
        optional_params = config_class.map_openai_params(
            non_default_params=non_default_params, optional_params={}
        )
    elif custom_llm_provider == "vertex_ai":
        supported_params = ["n", "size"]
        """
        All params here: https://console.cloud.google.com/vertex-ai/publishers/google/model-garden/imagegeneration?project=adroit-crow-413218
        """
        _check_valid_arg(supported_params=supported_params)
        if n is not None:
            optional_params["sampleCount"] = int(n)

        # Map OpenAI size parameter to Vertex AI aspectRatio
        if size is not None:
            optional_params["aspectRatio"] = _map_openai_size_to_vertex_ai_aspect_ratio(
                size
            )

    openai_params: list[str] = list(default_params.keys())
    if provider_config is not None:
        supported_params = provider_config.get_supported_openai_params(
            model=model or ""
        )
        openai_params = list(supported_params)

    optional_params = add_provider_specific_params_to_optional_params(
        optional_params=optional_params,
        passed_params=passed_params,
        custom_llm_provider=custom_llm_provider or "",
        openai_params=openai_params,
        additional_drop_params=additional_drop_params,
    )
    # remove keys with None or empty dict/list values to avoid sending empty payloads
    optional_params = {
        k: v
        for k, v in optional_params.items()
        if v is not None and (not isinstance(v, (dict, list)) or len(v) > 0)
    }
    return optional_params


def get_optional_params_embeddings(  # noqa: PLR0915
    # 2 optional params
    model: str,
    user: Optional[str] = None,
    encoding_format: Optional[str] = None,
    dimensions: Optional[int] = None,
    custom_llm_provider="",
    drop_params: Optional[bool] = None,
    additional_drop_params: Optional[List[str]] = None,
    **kwargs,
):
    # retrieve all parameters passed to the function
    passed_params = locals()
    custom_llm_provider = passed_params.pop("custom_llm_provider", None)
    special_params = passed_params.pop("kwargs")

    drop_params = passed_params.pop("drop_params", None)
    additional_drop_params = passed_params.pop("additional_drop_params", None)

    def _check_valid_arg(supported_params: Optional[list]):
        if supported_params is None:
            return
        unsupported_params = {}
        for k in non_default_params.keys():
            if k not in supported_params:
                unsupported_params[k] = non_default_params[k]
        if unsupported_params:
            if litellm.drop_params is True or (
                drop_params is not None and drop_params is True
            ):
                pass
            else:
                raise UnsupportedParamsError(
                    status_code=500,
                    message=f"{custom_llm_provider} does not support parameters: {unsupported_params}, for model={model}. To drop these, set `litellm.drop_params=True` or for proxy:\n\n`litellm_settings:\n drop_params: true`\n",
                )

    non_default_params = (
        PreProcessNonDefaultParams.embedding_pre_process_non_default_params(
            passed_params=passed_params,
            special_params=special_params,
            custom_llm_provider=custom_llm_provider,
            additional_drop_params=additional_drop_params,
            model=model,
        )
    )

    provider_config: Optional[BaseEmbeddingConfig] = None

    optional_params = {}
    if (
        custom_llm_provider is not None
        and custom_llm_provider in LlmProviders._member_map_.values()
    ):
        provider_config = ProviderConfigManager.get_provider_embedding_config(
            model=model,
            provider=LlmProviders(custom_llm_provider),
        )

    if provider_config is not None:
        supported_params: Optional[list] = provider_config.get_supported_openai_params(
            model=model
        )
        _check_valid_arg(supported_params=supported_params)
        optional_params = provider_config.map_openai_params(
            non_default_params=non_default_params,
            optional_params={},
            model=model,
            drop_params=drop_params if drop_params is not None else False,
        )
    ## raise exception if non-default value passed for non-openai/azure embedding calls
    elif custom_llm_provider == "openai":
        # 'dimensions` is only supported in `text-embedding-3` and later models

        if (
            model is not None
            and "text-embedding-3" not in model
            and "dimensions" in non_default_params.keys()
        ):
            raise UnsupportedParamsError(
                status_code=500,
                message="Setting dimensions is not supported for OpenAI `text-embedding-3` and later models. To drop it from the call, set `litellm.drop_params = True`.",
            )
        else:
            optional_params = non_default_params
    elif custom_llm_provider == "triton":
        supported_params = get_supported_openai_params(
            model=model,
            custom_llm_provider=custom_llm_provider,
            request_type="embeddings",
        )
        _check_valid_arg(supported_params=supported_params)
        optional_params = litellm.TritonEmbeddingConfig().map_openai_params(
            non_default_params=non_default_params,
            optional_params={},
            model=model,
            drop_params=drop_params if drop_params is not None else False,
        )
    elif custom_llm_provider == "databricks":
        supported_params = get_supported_openai_params(
            model=model or "",
            custom_llm_provider="databricks",
            request_type="embeddings",
        )
        _check_valid_arg(supported_params=supported_params)
        optional_params = litellm.DatabricksEmbeddingConfig().map_openai_params(
            non_default_params=non_default_params, optional_params={}
        )

    elif custom_llm_provider == "nvidia_nim":
        supported_params = get_supported_openai_params(
            model=model or "",
            custom_llm_provider="nvidia_nim",
            request_type="embeddings",
        )
        _check_valid_arg(supported_params=supported_params)
        optional_params = litellm.nvidiaNimEmbeddingConfig.map_openai_params(
            non_default_params=non_default_params, optional_params={}, kwargs=kwargs
        )
    elif custom_llm_provider == "vertex_ai" or custom_llm_provider == "gemini":
        supported_params = get_supported_openai_params(
            model=model,
            custom_llm_provider="vertex_ai",
            request_type="embeddings",
        )
        _check_valid_arg(supported_params=supported_params)
        (
            optional_params,
            kwargs,
        ) = litellm.VertexAITextEmbeddingConfig().map_openai_params(
            non_default_params=non_default_params, optional_params={}, kwargs=kwargs
        )
    elif custom_llm_provider == "lm_studio":
        supported_params = (
            litellm.LmStudioEmbeddingConfig().get_supported_openai_params()
        )
        _check_valid_arg(supported_params=supported_params)
        optional_params = litellm.LmStudioEmbeddingConfig().map_openai_params(
            non_default_params=non_default_params, optional_params={}
        )
    elif custom_llm_provider == "bedrock":
        # if dimensions is in non_default_params -> pass it for model=bedrock/amazon.titan-embed-text-v2
        if "amazon.titan-embed-text-v1" in model:
            object: Any = litellm.AmazonTitanG1Config()
        elif "amazon.titan-embed-image-v1" in model:
            object = litellm.AmazonTitanMultimodalEmbeddingG1Config()
        elif "amazon.titan-embed-text-v2:0" in model:
            object = litellm.AmazonTitanV2Config()
        elif "cohere.embed-multilingual-v3" in model:
            object = litellm.BedrockCohereEmbeddingConfig()
        elif "twelvelabs" in model or "marengo" in model:
            object = litellm.TwelveLabsMarengoEmbeddingConfig()
        elif "nova" in model.lower():
            object = litellm.AmazonNovaEmbeddingConfig()
        else:  # unmapped model
            supported_params = []
            _check_valid_arg(supported_params=supported_params)
            final_params = {**kwargs}
            return final_params

        supported_params = object.get_supported_openai_params()
        _check_valid_arg(supported_params=supported_params)
        optional_params = object.map_openai_params(
            non_default_params=non_default_params, optional_params={}
        )
    elif custom_llm_provider == "mistral":
        supported_params = get_supported_openai_params(
            model=model,
            custom_llm_provider="mistral",
            request_type="embeddings",
        )
        _check_valid_arg(supported_params=supported_params)
        optional_params = litellm.MistralEmbeddingConfig().map_openai_params(
            non_default_params=non_default_params, optional_params={}
        )
    elif custom_llm_provider == "jina_ai":
        supported_params = get_supported_openai_params(
            model=model,
            custom_llm_provider="jina_ai",
            request_type="embeddings",
        )
        _check_valid_arg(supported_params=supported_params)
        optional_params = litellm.JinaAIEmbeddingConfig().map_openai_params(
            non_default_params=non_default_params,
            optional_params={},
            model=model,
            drop_params=drop_params if drop_params is not None else False,
        )
    elif custom_llm_provider == "voyage":
        supported_params = get_supported_openai_params(
            model=model,
            custom_llm_provider="voyage",
            request_type="embeddings",
        )
        _check_valid_arg(supported_params=supported_params)
        if litellm.VoyageContextualEmbeddingConfig.is_contextualized_embeddings(model):
            optional_params = (
                litellm.VoyageContextualEmbeddingConfig().map_openai_params(
                    non_default_params=non_default_params,
                    optional_params={},
                    model=model,
                    drop_params=drop_params if drop_params is not None else False,
                )
            )
        else:
            optional_params = litellm.VoyageEmbeddingConfig().map_openai_params(
                non_default_params=non_default_params,
                optional_params={},
                model=model,
                drop_params=drop_params if drop_params is not None else False,
            )
        final_params = {**optional_params, **kwargs}
        return final_params
    elif custom_llm_provider == "sap":
        supported_params = get_supported_openai_params(
            model=model,
            custom_llm_provider="sap",
            request_type="embeddings",
        )
        _check_valid_arg(supported_params=supported_params)
        optional_params = litellm.GenAIHubEmbeddingConfig().map_openai_params(
            non_default_params=non_default_params,
            optional_params={},
            model=model,
            drop_params=drop_params if drop_params is not None else False
        )
    elif custom_llm_provider == "infinity":
        supported_params = get_supported_openai_params(
            model=model,
            custom_llm_provider="infinity",
            request_type="embeddings",
        )
        _check_valid_arg(supported_params=supported_params)
        optional_params = litellm.InfinityEmbeddingConfig().map_openai_params(
            non_default_params=non_default_params,
            optional_params={},
            model=model,
            drop_params=drop_params if drop_params is not None else False,
        )

        final_params = {**optional_params, **kwargs}
        return final_params

    elif custom_llm_provider == "fireworks_ai":
        supported_params = get_supported_openai_params(
            model=model,
            custom_llm_provider="fireworks_ai",
            request_type="embeddings",
        )
        _check_valid_arg(supported_params=supported_params)
        optional_params = litellm.FireworksAIEmbeddingConfig().map_openai_params(
            non_default_params=non_default_params, optional_params={}, model=model
        )
    elif custom_llm_provider == "sambanova":
        supported_params = get_supported_openai_params(
            model=model,
            custom_llm_provider="sambanova",
            request_type="embeddings",
        )
        _check_valid_arg(supported_params=supported_params)
        optional_params = litellm.SambaNovaEmbeddingConfig().map_openai_params(
            non_default_params=non_default_params,
            optional_params={},
            model=model,
            drop_params=drop_params if drop_params is not None else False,
        )
    elif custom_llm_provider == "ovhcloud":
        supported_params = get_supported_openai_params(
            model=model,
            custom_llm_provider="ovhcloud",
            request_type="embeddings",
        )
        _check_valid_arg(supported_params=supported_params)
        optional_params = litellm.OVHCloudEmbeddingConfig().map_openai_params(
            non_default_params=non_default_params,
            optional_params={},
            model=model,
            drop_params=drop_params if drop_params is not None else False,
        )

    elif (
        custom_llm_provider != "openai"
        and custom_llm_provider != "azure"
        and custom_llm_provider not in litellm.openai_compatible_providers
    ):
        if len(non_default_params.keys()) > 0:
            if (
                litellm.drop_params is True or drop_params is True
            ):  # drop the unsupported non-default values
                keys = list(non_default_params.keys())
                for k in keys:
                    non_default_params.pop(k, None)
            else:
                raise UnsupportedParamsError(
                    status_code=500,
                    message=f"Setting {non_default_params} is not supported by {custom_llm_provider}. To drop it from the call, set `litellm.drop_params = True`.",
                )
        else:
            optional_params = non_default_params
    else:
        optional_params = non_default_params

    final_params = add_provider_specific_params_to_optional_params(
        optional_params=optional_params,
        passed_params=passed_params,
        custom_llm_provider=custom_llm_provider,
        openai_params=list(DEFAULT_EMBEDDING_PARAM_VALUES.keys()),
        additional_drop_params=kwargs.get("additional_drop_params", None),
    )

    if "extra_body" in final_params and len(final_params["extra_body"]) == 0:
        final_params.pop("extra_body", None)

    return final_params


def _remove_additional_properties(schema):
    """
    clean out 'additionalProperties = False'. Causes vertexai/gemini OpenAI API Schema errors - https://github.com/langchain-ai/langchainjs/issues/5240

    Relevant Issues: https://github.com/BerriAI/litellm/issues/6136, https://github.com/BerriAI/litellm/issues/6088
    """
    if isinstance(schema, dict):
        # Remove the 'additionalProperties' key if it exists and is set to False
        if "additionalProperties" in schema and schema["additionalProperties"] is False:
            del schema["additionalProperties"]

        # Recursively process all dictionary values
        for key, value in schema.items():
            _remove_additional_properties(value)

    elif isinstance(schema, list):
        # Recursively process all items in the list
        for item in schema:
            _remove_additional_properties(item)

    return schema


def _remove_strict_from_schema(schema):
    """
    Relevant Issues: https://github.com/BerriAI/litellm/issues/6136, https://github.com/BerriAI/litellm/issues/6088
    """
    if isinstance(schema, dict):
        # Remove the 'additionalProperties' key if it exists and is set to False
        if "strict" in schema:
            del schema["strict"]

        # Recursively process all dictionary values
        for key, value in schema.items():
            _remove_strict_from_schema(value)

    elif isinstance(schema, list):
        # Recursively process all items in the list
        for item in schema:
            _remove_strict_from_schema(item)

    return schema


def _remove_json_schema_refs(schema, max_depth=10):
    """
    Remove JSON schema reference fields like '$id' and '$schema' that can cause issues with some providers.

    These fields are used for schema validation but can cause problems when the schema references
    are not accessible to the provider's validation system.

    Args:
        schema: The schema object to clean (dict, list, or other)
        max_depth: Maximum recursion depth to prevent infinite loops (default: 10)

    Relevant Issues: Mistral API grammar validation fails when schema contains $id and $schema references
    """
    if max_depth <= 0:
        return schema

    if isinstance(schema, dict):
        # Remove JSON schema reference fields
        schema.pop("$id", None)
        schema.pop("$schema", None)

        # Recursively process all dictionary values
        for key, value in schema.items():
            _remove_json_schema_refs(value, max_depth - 1)

    elif isinstance(schema, list):
        # Recursively process all items in the list
        for item in schema:
            _remove_json_schema_refs(item, max_depth - 1)

    return schema


def _remove_unsupported_params(
    non_default_params: dict, supported_openai_params: Optional[List[str]]
) -> dict:
    """
    Remove unsupported params from non_default_params
    """
    remove_keys = []
    if supported_openai_params is None:
        return {}  # no supported params, so no optional openai params to send
    for param in non_default_params.keys():
        if param not in supported_openai_params:
            remove_keys.append(param)
    for key in remove_keys:
        non_default_params.pop(key, None)
    return non_default_params


def filter_out_litellm_params(kwargs: dict) -> dict:
    """
    Filter out LiteLLM internal parameters from kwargs dict.

    Returns a new dict containing only non-LiteLLM parameters that should be
    passed to external provider APIs.

    Args:
        kwargs: Dictionary that may contain LiteLLM internal parameters

    Returns:
        Dictionary with LiteLLM internal parameters filtered out

    Example:
        >>> kwargs = {"query": "test", "shared_session": session_obj, "metadata": {}}
        >>> filtered = filter_out_litellm_params(kwargs)
        >>> # filtered = {"query": "test"}
    """

    return {
        key: value for key, value in kwargs.items() if key not in all_litellm_params
    }


class PreProcessNonDefaultParams:
    @staticmethod
    def base_pre_process_non_default_params(
        passed_params: dict,
        special_params: dict,
        custom_llm_provider: str,
        additional_drop_params: Optional[List[str]],
        default_param_values: dict,
        additional_endpoint_specific_params: List[str],
    ) -> dict:
        for k, v in special_params.items():
            if k.startswith("aws_") and (
                custom_llm_provider != "bedrock"
                and not custom_llm_provider.startswith("sagemaker")
            ):  # allow dynamically setting boto3 init logic
                continue
            elif k == "hf_model_name" and custom_llm_provider != "sagemaker":
                continue
            elif (
                k.startswith("vertex_")
                and custom_llm_provider != "vertex_ai"
                and custom_llm_provider != "vertex_ai_beta"
            ):  # allow dynamically setting vertex ai init logic
                continue
            passed_params[k] = v

        # filter out those parameters that were passed with non-default values
        non_default_params = {
            k: v
            for k, v in passed_params.items()
            if (
                k != "model"
                and k != "custom_llm_provider"
                and k != "api_version"
                and k != "drop_params"
                and k != "allowed_openai_params"
                and k != "additional_drop_params"
                and k not in additional_endpoint_specific_params
                and k in default_param_values
                and v != default_param_values[k]
                and _should_drop_param(
                    k=k, additional_drop_params=additional_drop_params
                )
                is False
            )
        }

        return non_default_params

    @staticmethod
    def embedding_pre_process_non_default_params(
        passed_params: dict,
        special_params: dict,
        custom_llm_provider: str,
        additional_drop_params: Optional[List[str]],
        model: str,
        remove_sensitive_keys: bool = False,
        add_provider_specific_params: bool = False,
    ) -> dict:
        non_default_params = (
            PreProcessNonDefaultParams.base_pre_process_non_default_params(
                passed_params=passed_params,
                special_params=special_params,
                custom_llm_provider=custom_llm_provider,
                additional_drop_params=additional_drop_params,
                default_param_values={k: None for k in OPENAI_EMBEDDING_PARAMS},
                additional_endpoint_specific_params=["input"],
            )
        )

        return non_default_params


def pre_process_non_default_params(
    passed_params: dict,
    special_params: dict,
    custom_llm_provider: str,
    additional_drop_params: Optional[List[str]],
    model: str,
    remove_sensitive_keys: bool = False,
    add_provider_specific_params: bool = False,
    provider_config: Optional[BaseConfig] = None,
) -> dict:
    """
    Pre-process non-default params to a standardized format
    """
    # retrieve all parameters passed to the function

    non_default_params = PreProcessNonDefaultParams.base_pre_process_non_default_params(
        passed_params=passed_params,
        special_params=special_params,
        custom_llm_provider=custom_llm_provider,
        additional_drop_params=additional_drop_params,
        default_param_values=DEFAULT_CHAT_COMPLETION_PARAM_VALUES,
        additional_endpoint_specific_params=["messages"],
    )

    if "response_format" in non_default_params:
        if provider_config is not None:
            non_default_params["response_format"] = (
                provider_config.get_json_schema_from_pydantic_object(
                    response_format=non_default_params["response_format"]
                )
            )
        else:
            non_default_params["response_format"] = type_to_response_format_param(
                response_format=non_default_params["response_format"]
            )

    if "tools" in non_default_params and isinstance(
        non_default_params, list
    ):  # fixes https://github.com/BerriAI/litellm/issues/4933
        tools = non_default_params["tools"]
        for (
            tool
        ) in (
            tools
        ):  # clean out 'additionalProperties = False'. Causes vertexai/gemini OpenAI API Schema errors - https://github.com/langchain-ai/langchainjs/issues/5240
            tool_function = tool.get("function", {})
            parameters = tool_function.get("parameters", None)
            if parameters is not None:
                new_parameters = copy.deepcopy(parameters)
                if (
                    "additionalProperties" in new_parameters
                    and new_parameters["additionalProperties"] is False
                ):
                    new_parameters.pop("additionalProperties", None)
                tool_function["parameters"] = new_parameters

    if add_provider_specific_params:
        non_default_params = add_provider_specific_params_to_optional_params(
            optional_params=non_default_params,
            passed_params=passed_params,
            custom_llm_provider=custom_llm_provider,
            openai_params=list(DEFAULT_CHAT_COMPLETION_PARAM_VALUES.keys()),
            additional_drop_params=additional_drop_params,
        )

    if remove_sensitive_keys:
        non_default_params = remove_sensitive_keys_from_dict(non_default_params)
    return non_default_params


def remove_sensitive_keys_from_dict(d: dict) -> dict:
    """
    Remove sensitive keys from a dictionary
    """
    sensitive_key_phrases = ["key", "secret", "access", "credential"]
    remove_keys = []
    for key in d.keys():
        if any(phrase in key.lower() for phrase in sensitive_key_phrases):
            remove_keys.append(key)
    for key in remove_keys:
        d.pop(key)
    return d


def pre_process_optional_params(
    passed_params: dict, non_default_params: dict, custom_llm_provider: str
) -> dict:
    """For .completion(), preprocess optional params"""
    optional_params: Dict = {}

    common_auth_dict = litellm.common_cloud_provider_auth_params
    if custom_llm_provider in common_auth_dict["providers"]:
        """
        Check if params = ["project", "region_name", "token"]
        and correctly translate for = ["azure", "vertex_ai", "watsonx", "aws"]
        """
        if custom_llm_provider == "azure":
            optional_params = litellm.AzureOpenAIConfig().map_special_auth_params(
                non_default_params=passed_params, optional_params=optional_params
            )
        elif custom_llm_provider == "bedrock":
            optional_params = (
                litellm.AmazonBedrockGlobalConfig().map_special_auth_params(
                    non_default_params=passed_params, optional_params=optional_params
                )
            )
        elif (
            custom_llm_provider == "vertex_ai"
            or custom_llm_provider == "vertex_ai_beta"
        ):
            optional_params = litellm.VertexAIConfig().map_special_auth_params(
                non_default_params=passed_params, optional_params=optional_params
            )
        elif custom_llm_provider == "watsonx":
            optional_params = litellm.IBMWatsonXAIConfig().map_special_auth_params(
                non_default_params=passed_params, optional_params=optional_params
            )

    ## raise exception if function calling passed in for a provider that doesn't support it
    if (
        "functions" in non_default_params
        or "function_call" in non_default_params
        or "tools" in non_default_params
    ):
        if (
            custom_llm_provider == "ollama"
            and custom_llm_provider != "text-completion-openai"
            and custom_llm_provider != "azure"
            and custom_llm_provider != "vertex_ai"
            and custom_llm_provider != "anyscale"
            and custom_llm_provider != "together_ai"
            and custom_llm_provider != "groq"
            and custom_llm_provider != "nvidia_nim"
            and custom_llm_provider != "cerebras"
            and custom_llm_provider != "xai"
            and custom_llm_provider != "ai21_chat"
            and custom_llm_provider != "volcengine"
            and custom_llm_provider != "deepseek"
            and custom_llm_provider != "codestral"
            and custom_llm_provider != "mistral"
            and custom_llm_provider != "anthropic"
            and custom_llm_provider != "cohere_chat"
            and custom_llm_provider != "cohere"
            and custom_llm_provider != "bedrock"
            and custom_llm_provider != "ollama_chat"
            and custom_llm_provider != "openrouter"
            and custom_llm_provider != "vercel_ai_gateway"
            and custom_llm_provider != "nebius"
            and custom_llm_provider != "wandb"
            and custom_llm_provider not in litellm.openai_compatible_providers
        ):
            if custom_llm_provider == "ollama":
                # ollama actually supports json output
                optional_params["format"] = "json"
                litellm.add_function_to_prompt = (
                    True  # so that main.py adds the function call to the prompt
                )
                if "tools" in non_default_params:
                    optional_params["functions_unsupported_model"] = (
                        non_default_params.pop("tools")
                    )
                    non_default_params.pop(
                        "tool_choice", None
                    )  # causes ollama requests to hang
                elif "functions" in non_default_params:
                    optional_params["functions_unsupported_model"] = (
                        non_default_params.pop("functions")
                    )
            elif (
                litellm.add_function_to_prompt
            ):  # if user opts to add it to prompt instead
                optional_params["functions_unsupported_model"] = non_default_params.pop(
                    "tools", non_default_params.pop("functions", None)
                )
            else:
                raise UnsupportedParamsError(
                    status_code=500,
                    message=f"Function calling is not supported by {custom_llm_provider}.",
                )

    return optional_params


def get_optional_params(  # noqa: PLR0915
    # use the openai defaults
    # https://platform.openai.com/docs/api-reference/chat/create
    model: str,
    functions=None,
    function_call=None,
    temperature=None,
    top_p=None,
    n=None,
    stream=False,
    stream_options=None,
    stop=None,
    max_tokens=None,
    max_completion_tokens=None,
    modalities=None,
    prediction=None,
    audio=None,
    presence_penalty=None,
    frequency_penalty=None,
    logit_bias=None,
    user=None,
    custom_llm_provider="",
    response_format=None,
    seed=None,
    tools=None,
    tool_choice=None,
    max_retries=None,
    logprobs=None,
    top_logprobs=None,
    extra_headers=None,
    api_version=None,
    parallel_tool_calls=None,
    drop_params=None,
    allowed_openai_params: Optional[List[str]] = None,
    reasoning_effort=None,
    verbosity=None,
    additional_drop_params=None,
    messages: Optional[List[AllMessageValues]] = None,
    thinking: Optional[AnthropicThinkingParam] = None,
    web_search_options: Optional[OpenAIWebSearchOptions] = None,
    safety_identifier: Optional[str] = None,
    **kwargs,
):
    passed_params = locals().copy()
    special_params = passed_params.pop("kwargs")
    non_default_params = pre_process_non_default_params(
        passed_params=passed_params,
        special_params=special_params,
        custom_llm_provider=custom_llm_provider,
        additional_drop_params=additional_drop_params,
        model=model,
    )
    optional_params = pre_process_optional_params(
        passed_params=passed_params,
        non_default_params=non_default_params,
        custom_llm_provider=custom_llm_provider,
    )
    provider_config: Optional[BaseConfig] = None
    if custom_llm_provider is not None and custom_llm_provider in [
        provider.value for provider in LlmProviders
    ]:
        provider_config = ProviderConfigManager.get_provider_chat_config(
            model=model, provider=LlmProviders(custom_llm_provider)
        )

    def _check_valid_arg(supported_params: List[str]):
        """
        Check if the params passed to completion() are supported by the provider

        Args:
            supported_params: List[str] - supported params from the litellm config
        """
        verbose_logger.info(
            f"\nLiteLLM completion() model= {model}; provider = {custom_llm_provider}"
        )
        verbose_logger.debug(
            f"\nLiteLLM: Params passed to completion() {passed_params}"
        )
        verbose_logger.debug(
            f"\nLiteLLM: Non-Default params passed to completion() {non_default_params}"
        )
        unsupported_params = {}
        for k in non_default_params.keys():
            if k not in supported_params:
                if k == "user" or k == "stream_options" or k == "stream":
                    continue
                if k == "n" and n == 1:  # langchain sends n=1 as a default value
                    continue  # skip this param
                if (
                    k == "max_retries"
                ):  # TODO: This is a patch. We support max retries for OpenAI, Azure. For non OpenAI LLMs we need to add support for max retries
                    continue  # skip this param
                # Always keeps this in elif code blocks
                else:
                    unsupported_params[k] = non_default_params[k]

        if unsupported_params:
            if litellm.drop_params is True or (
                drop_params is not None and drop_params is True
            ):
                for k in unsupported_params.keys():
                    non_default_params.pop(k, None)
            else:
                raise UnsupportedParamsError(
                    status_code=500,
                    message=f"{custom_llm_provider} does not support parameters: {list(unsupported_params.keys())}, for model={model}. To drop these, set `litellm.drop_params=True` or for proxy:\n\n`litellm_settings:\n drop_params: true`\n. \n If you want to use these params dynamically send allowed_openai_params={list(unsupported_params.keys())} in your request.",
                )

    supported_params = get_supported_openai_params(
        model=model, custom_llm_provider=custom_llm_provider
    )
    if supported_params is None:
        supported_params = get_supported_openai_params(
            model=model, custom_llm_provider="openai"
        )

    supported_params = supported_params or []
    allowed_openai_params = allowed_openai_params or []
    supported_params.extend(allowed_openai_params)

    _check_valid_arg(
        supported_params=supported_params or [],
    )
    ## raise exception if provider doesn't support passed in param
    if custom_llm_provider == "anthropic":
        ## check if unsupported param passed in
        optional_params = litellm.AnthropicConfig().map_openai_params(
            model=model,
            non_default_params=non_default_params,
            optional_params=optional_params,
            drop_params=(
                drop_params
                if drop_params is not None and isinstance(drop_params, bool)
                else False
            ),
        )
    elif custom_llm_provider == "anthropic_text":
        optional_params = litellm.AnthropicTextConfig().map_openai_params(
            model=model,
            non_default_params=non_default_params,
            optional_params=optional_params,
            drop_params=(
                drop_params
                if drop_params is not None and isinstance(drop_params, bool)
                else False
            ),
        )
        optional_params = litellm.AnthropicTextConfig().map_openai_params(
            model=model,
            non_default_params=non_default_params,
            optional_params=optional_params,
            drop_params=(
                drop_params
                if drop_params is not None and isinstance(drop_params, bool)
                else False
            ),
        )

    elif custom_llm_provider == "cohere_chat" or custom_llm_provider == "cohere":
        # handle cohere params
        optional_params = litellm.CohereChatConfig().map_openai_params(
            non_default_params=non_default_params,
            optional_params=optional_params,
            model=model,
            drop_params=(
                drop_params
                if drop_params is not None and isinstance(drop_params, bool)
                else False
            ),
        )
    elif custom_llm_provider == "triton":
        optional_params = litellm.TritonConfig().map_openai_params(
            non_default_params=non_default_params,
            optional_params=optional_params,
            model=model,
            drop_params=drop_params if drop_params is not None else False,
        )

    elif custom_llm_provider == "maritalk":
        optional_params = litellm.MaritalkConfig().map_openai_params(
            non_default_params=non_default_params,
            optional_params=optional_params,
            model=model,
            drop_params=(
                drop_params
                if drop_params is not None and isinstance(drop_params, bool)
                else False
            ),
        )
    elif custom_llm_provider == "replicate":
        optional_params = litellm.ReplicateConfig().map_openai_params(
            non_default_params=non_default_params,
            optional_params=optional_params,
            model=model,
            drop_params=(
                drop_params
                if drop_params is not None and isinstance(drop_params, bool)
                else False
            ),
        )
    elif custom_llm_provider == "predibase":
        optional_params = litellm.PredibaseConfig().map_openai_params(
            non_default_params=non_default_params,
            optional_params=optional_params,
            model=model,
            drop_params=(
                drop_params
                if drop_params is not None and isinstance(drop_params, bool)
                else False
            ),
        )
    elif custom_llm_provider == "huggingface":
        optional_params = litellm.HuggingFaceChatConfig().map_openai_params(
            non_default_params=non_default_params,
            optional_params=optional_params,
            model=model,
            drop_params=(
                drop_params
                if drop_params is not None and isinstance(drop_params, bool)
                else False
            ),
        )
    elif custom_llm_provider == "together_ai":
        optional_params = litellm.TogetherAIConfig().map_openai_params(
            non_default_params=non_default_params,
            optional_params=optional_params,
            model=model,
            drop_params=(
                drop_params
                if drop_params is not None and isinstance(drop_params, bool)
                else False
            ),
        )
    elif custom_llm_provider == "vertex_ai" and (
        model in litellm.vertex_chat_models
        or model in litellm.vertex_code_chat_models
        or model in litellm.vertex_text_models
        or model in litellm.vertex_code_text_models
        or model in litellm.vertex_language_models
        or model in litellm.vertex_vision_models
    ):
        optional_params = litellm.VertexGeminiConfig().map_openai_params(
            non_default_params=non_default_params,
            optional_params=optional_params,
            model=model,
            drop_params=(
                drop_params
                if drop_params is not None and isinstance(drop_params, bool)
                else False
            ),
        )

    elif custom_llm_provider == "gemini":
        optional_params = litellm.GoogleAIStudioGeminiConfig().map_openai_params(
            non_default_params=non_default_params,
            optional_params=optional_params,
            model=model,
            drop_params=(
                drop_params
                if drop_params is not None and isinstance(drop_params, bool)
                else False
            ),
        )
    elif custom_llm_provider == "vertex_ai_beta" or (
        custom_llm_provider == "vertex_ai" and "gemini" in model
    ):
        optional_params = litellm.VertexGeminiConfig().map_openai_params(
            non_default_params=non_default_params,
            optional_params=optional_params,
            model=model,
            drop_params=(
                drop_params
                if drop_params is not None and isinstance(drop_params, bool)
                else False
            ),
        )
    elif litellm.VertexAIAnthropicConfig.is_supported_model(
        model=model, custom_llm_provider=custom_llm_provider
    ):
        optional_params = litellm.VertexAIAnthropicConfig().map_openai_params(
            model=model,
            non_default_params=non_default_params,
            optional_params=optional_params,
            drop_params=(
                drop_params
                if drop_params is not None and isinstance(drop_params, bool)
                else False
            ),
        )
    elif custom_llm_provider == "vertex_ai":
        if model in litellm.vertex_mistral_models:
            if "codestral" in model:
                optional_params = (
                    litellm.CodestralTextCompletionConfig().map_openai_params(
                        model=model,
                        non_default_params=non_default_params,
                        optional_params=optional_params,
                        drop_params=(
                            drop_params
                            if drop_params is not None and isinstance(drop_params, bool)
                            else False
                        ),
                    )
                )
            else:
                optional_params = litellm.MistralConfig().map_openai_params(
                    model=model,
                    non_default_params=non_default_params,
                    optional_params=optional_params,
                    drop_params=(
                        drop_params
                        if drop_params is not None and isinstance(drop_params, bool)
                        else False
                    ),
                )
        elif model in litellm.vertex_ai_ai21_models:
            optional_params = litellm.VertexAIAi21Config().map_openai_params(
                non_default_params=non_default_params,
                optional_params=optional_params,
                model=model,
                drop_params=(
                    drop_params
                    if drop_params is not None and isinstance(drop_params, bool)
                    else False
                ),
            )
        elif provider_config is not None:
            optional_params = provider_config.map_openai_params(
                non_default_params=non_default_params,
                optional_params=optional_params,
                model=model,
                drop_params=(
                    drop_params
                    if drop_params is not None and isinstance(drop_params, bool)
                    else False
                ),
            )
        else:  # use generic openai-like param mapping
            optional_params = litellm.VertexAILlama3Config().map_openai_params(
                non_default_params=non_default_params,
                optional_params=optional_params,
                model=model,
                drop_params=(
                    drop_params
                    if drop_params is not None and isinstance(drop_params, bool)
                    else False
                ),
            )

    elif custom_llm_provider == "sagemaker":
        # temperature, top_p, n, stream, stop, max_tokens, n, presence_penalty default to None
        optional_params = litellm.SagemakerConfig().map_openai_params(
            non_default_params=non_default_params,
            optional_params=optional_params,
            model=model,
            drop_params=(
                drop_params
                if drop_params is not None and isinstance(drop_params, bool)
                else False
            ),
        )
    elif custom_llm_provider == "bedrock":
        bedrock_route = BedrockModelInfo.get_bedrock_route(model)
        bedrock_base_model = BedrockModelInfo.get_base_model(model)
        if bedrock_route == "converse" or bedrock_route == "converse_like":
            optional_params = litellm.AmazonConverseConfig().map_openai_params(
                model=model,
                non_default_params=non_default_params,
                optional_params=optional_params,
                drop_params=(
                    drop_params
                    if drop_params is not None and isinstance(drop_params, bool)
                    else False
                ),
            )
        elif bedrock_route == "openai":
            optional_params = litellm.AmazonBedrockOpenAIConfig().map_openai_params(
                model=model,
                non_default_params=non_default_params,
                optional_params=optional_params,
                drop_params=(
                    drop_params
                    if drop_params is not None and isinstance(drop_params, bool)
                    else False
                ),
            )
        elif "anthropic" in bedrock_base_model and bedrock_route == "invoke":
            if bedrock_base_model.startswith("anthropic.claude-3"):
                optional_params = (
                    litellm.AmazonAnthropicClaudeConfig().map_openai_params(
                        non_default_params=non_default_params,
                        optional_params=optional_params,
                        model=model,
                        drop_params=(
                            drop_params
                            if drop_params is not None and isinstance(drop_params, bool)
                            else False
                        ),
                    )
                )

            else:
                optional_params = litellm.AmazonAnthropicConfig().map_openai_params(
                    non_default_params=non_default_params,
                    optional_params=optional_params,
                    model=model,
                    drop_params=(
                        drop_params
                        if drop_params is not None and isinstance(drop_params, bool)
                        else False
                    ),
                )
        elif provider_config is not None:
            optional_params = provider_config.map_openai_params(
                non_default_params=non_default_params,
                optional_params=optional_params,
                model=model,
                drop_params=(
                    drop_params
                    if drop_params is not None and isinstance(drop_params, bool)
                    else False
                ),
            )
    elif custom_llm_provider == "cloudflare":
        optional_params = litellm.CloudflareChatConfig().map_openai_params(
            model=model,
            non_default_params=non_default_params,
            optional_params=optional_params,
            drop_params=(
                drop_params
                if drop_params is not None and isinstance(drop_params, bool)
                else False
            ),
        )
    elif custom_llm_provider == "ollama":
        optional_params = litellm.OllamaConfig().map_openai_params(
            non_default_params=non_default_params,
            optional_params=optional_params,
            model=model,
            drop_params=(
                drop_params
                if drop_params is not None and isinstance(drop_params, bool)
                else False
            ),
        )
    elif custom_llm_provider == "ollama_chat":
        optional_params = litellm.OllamaChatConfig().map_openai_params(
            model=model,
            non_default_params=non_default_params,
            optional_params=optional_params,
            drop_params=(
                drop_params
                if drop_params is not None and isinstance(drop_params, bool)
                else False
            ),
        )
    elif custom_llm_provider == "nlp_cloud":
        optional_params = litellm.NLPCloudConfig().map_openai_params(
            non_default_params=non_default_params,
            optional_params=optional_params,
            model=model,
            drop_params=(
                drop_params
                if drop_params is not None and isinstance(drop_params, bool)
                else False
            ),
        )

    elif custom_llm_provider == "petals":
        optional_params = litellm.PetalsConfig().map_openai_params(
            non_default_params=non_default_params,
            optional_params=optional_params,
            model=model,
            drop_params=(
                drop_params
                if drop_params is not None and isinstance(drop_params, bool)
                else False
            ),
        )
    elif custom_llm_provider == "deepinfra":
        optional_params = litellm.DeepInfraConfig().map_openai_params(
            non_default_params=non_default_params,
            optional_params=optional_params,
            model=model,
            drop_params=(
                drop_params
                if drop_params is not None and isinstance(drop_params, bool)
                else False
            ),
        )
    elif custom_llm_provider == "perplexity" and provider_config is not None:
        optional_params = provider_config.map_openai_params(
            non_default_params=non_default_params,
            optional_params=optional_params,
            model=model,
            drop_params=(
                drop_params
                if drop_params is not None and isinstance(drop_params, bool)
                else False
            ),
        )
    elif custom_llm_provider == "mistral" or custom_llm_provider == "codestral":
        optional_params = litellm.MistralConfig().map_openai_params(
            non_default_params=non_default_params,
            optional_params=optional_params,
            model=model,
            drop_params=(
                drop_params
                if drop_params is not None and isinstance(drop_params, bool)
                else False
            ),
        )
    elif custom_llm_provider == "text-completion-codestral":
        optional_params = litellm.CodestralTextCompletionConfig().map_openai_params(
            non_default_params=non_default_params,
            optional_params=optional_params,
            model=model,
            drop_params=(
                drop_params
                if drop_params is not None and isinstance(drop_params, bool)
                else False
            ),
        )

    elif custom_llm_provider == "databricks":
        optional_params = litellm.DatabricksConfig().map_openai_params(
            non_default_params=non_default_params,
            optional_params=optional_params,
            model=model,
            drop_params=(
                drop_params
                if drop_params is not None and isinstance(drop_params, bool)
                else False
            ),
        )
    elif custom_llm_provider == "nvidia_nim":
        optional_params = litellm.NvidiaNimConfig().map_openai_params(
            model=model,
            non_default_params=non_default_params,
            optional_params=optional_params,
            drop_params=(
                drop_params
                if drop_params is not None and isinstance(drop_params, bool)
                else False
            ),
        )
    elif custom_llm_provider == "cerebras":
        optional_params = litellm.CerebrasConfig().map_openai_params(
            non_default_params=non_default_params,
            optional_params=optional_params,
            model=model,
            drop_params=(
                drop_params
                if drop_params is not None and isinstance(drop_params, bool)
                else False
            ),
        )
    elif custom_llm_provider == "xai":
        optional_params = litellm.XAIChatConfig().map_openai_params(
            model=model,
            non_default_params=non_default_params,
            optional_params=optional_params,
        )
    elif custom_llm_provider == "ai21_chat" or custom_llm_provider == "ai21":
        optional_params = litellm.AI21ChatConfig().map_openai_params(
            non_default_params=non_default_params,
            optional_params=optional_params,
            model=model,
            drop_params=(
                drop_params
                if drop_params is not None and isinstance(drop_params, bool)
                else False
            ),
        )
    elif custom_llm_provider == "fireworks_ai":
        optional_params = litellm.FireworksAIConfig().map_openai_params(
            non_default_params=non_default_params,
            optional_params=optional_params,
            model=model,
            drop_params=(
                drop_params
                if drop_params is not None and isinstance(drop_params, bool)
                else False
            ),
        )
    elif custom_llm_provider == "volcengine":
        optional_params = litellm.VolcEngineConfig().map_openai_params(
            non_default_params=non_default_params,
            optional_params=optional_params,
            model=model,
            drop_params=(
                drop_params
                if drop_params is not None and isinstance(drop_params, bool)
                else False
            ),
        )
    elif custom_llm_provider == "hosted_vllm":
        optional_params = litellm.HostedVLLMChatConfig().map_openai_params(
            non_default_params=non_default_params,
            optional_params=optional_params,
            model=model,
            drop_params=(
                drop_params
                if drop_params is not None and isinstance(drop_params, bool)
                else False
            ),
        )
    elif custom_llm_provider == "vllm":
        optional_params = litellm.VLLMConfig().map_openai_params(
            non_default_params=non_default_params,
            optional_params=optional_params,
            model=model,
            drop_params=(
                drop_params
                if drop_params is not None and isinstance(drop_params, bool)
                else False
            ),
        )
    elif custom_llm_provider == "groq":
        optional_params = litellm.GroqChatConfig().map_openai_params(
            non_default_params=non_default_params,
            optional_params=optional_params,
            model=model,
            drop_params=(
                drop_params
                if drop_params is not None and isinstance(drop_params, bool)
                else False
            ),
        )
    elif custom_llm_provider == "deepseek":
        optional_params = litellm.OpenAIConfig().map_openai_params(
            non_default_params=non_default_params,
            optional_params=optional_params,
            model=model,
            drop_params=(
                drop_params
                if drop_params is not None and isinstance(drop_params, bool)
                else False
            ),
        )
    elif custom_llm_provider == "openrouter":
        optional_params = litellm.OpenrouterConfig().map_openai_params(
            non_default_params=non_default_params,
            optional_params=optional_params,
            model=model,
            drop_params=(
                drop_params
                if drop_params is not None and isinstance(drop_params, bool)
                else False
            ),
        )
    elif custom_llm_provider == "watsonx":
        optional_params = litellm.IBMWatsonXChatConfig().map_openai_params(
            non_default_params=non_default_params,
            optional_params=optional_params,
            model=model,
            drop_params=(
                drop_params
                if drop_params is not None and isinstance(drop_params, bool)
                else False
            ),
        )
        # WatsonX-text param check
        for param in passed_params.keys():
            if litellm.IBMWatsonXAIConfig().is_watsonx_text_param(param):
                raise ValueError(
                    f"LiteLLM now defaults to Watsonx's `/text/chat` endpoint. Please use the `watsonx_text` provider instead, to call the `/text/generation` endpoint. Param: {param}"
                )
    elif custom_llm_provider == "watsonx_text":
        optional_params = litellm.IBMWatsonXAIConfig().map_openai_params(
            non_default_params=non_default_params,
            optional_params=optional_params,
            model=model,
            drop_params=(
                drop_params
                if drop_params is not None and isinstance(drop_params, bool)
                else False
            ),
        )
    elif custom_llm_provider == "openai":
        optional_params = litellm.OpenAIConfig().map_openai_params(
            non_default_params=non_default_params,
            optional_params=optional_params,
            model=model,
            drop_params=(
                drop_params
                if drop_params is not None and isinstance(drop_params, bool)
                else False
            ),
        )
    elif custom_llm_provider == "nebius":
        optional_params = litellm.NebiusConfig().map_openai_params(
            non_default_params=non_default_params,
            optional_params=optional_params,
            model=model,
            drop_params=(
                drop_params
                if drop_params is not None and isinstance(drop_params, bool)
                else False
            ),
        )
    elif custom_llm_provider == "azure":
        if litellm.AzureOpenAIO1Config().is_o_series_model(model=model):
            optional_params = litellm.AzureOpenAIO1Config().map_openai_params(
                non_default_params=non_default_params,
                optional_params=optional_params,
                model=model,
                drop_params=(
                    drop_params
                    if drop_params is not None and isinstance(drop_params, bool)
                    else False
                ),
            )
        elif litellm.AzureOpenAIGPT5Config.is_model_gpt_5_model(model=model):
            optional_params = litellm.AzureOpenAIGPT5Config().map_openai_params(
                non_default_params=non_default_params,
                optional_params=optional_params,
                model=model,
                drop_params=(
                    drop_params
                    if drop_params is not None and isinstance(drop_params, bool)
                    else False
                ),
            )
        else:
            verbose_logger.debug(
                "Azure optional params - api_version: api_version={}, litellm.api_version={}, os.environ['AZURE_API_VERSION']={}".format(
                    api_version, litellm.api_version, get_secret("AZURE_API_VERSION")
                )
            )
            api_version = (
                api_version
                or litellm.api_version
                or get_secret("AZURE_API_VERSION")
                or litellm.AZURE_DEFAULT_API_VERSION
            )
            optional_params = litellm.AzureOpenAIConfig().map_openai_params(
                non_default_params=non_default_params,
                optional_params=optional_params,
                model=model,
                api_version=api_version,  # type: ignore
                drop_params=(
                    drop_params
                    if drop_params is not None and isinstance(drop_params, bool)
                    else False
                ),
            )
    elif provider_config is not None:
        optional_params = provider_config.map_openai_params(
            non_default_params=non_default_params,
            optional_params=optional_params,
            model=model,
            drop_params=(
                drop_params
                if drop_params is not None and isinstance(drop_params, bool)
                else False
            ),
        )
    else:  # assume passing in params for openai-like api
        optional_params = litellm.OpenAILikeChatConfig().map_openai_params(
            non_default_params=non_default_params,
            optional_params=optional_params,
            model=model,
            drop_params=(
                drop_params
                if drop_params is not None and isinstance(drop_params, bool)
                else False
            ),
        )
    # if user passed in non-default kwargs for specific providers/models, pass them along
    optional_params = add_provider_specific_params_to_optional_params(
        optional_params=optional_params,
        passed_params=passed_params,
        custom_llm_provider=custom_llm_provider,
        openai_params=list(DEFAULT_CHAT_COMPLETION_PARAM_VALUES.keys()),
        additional_drop_params=additional_drop_params,
    )
    print_verbose(f"Final returned optional params: {optional_params}")
    optional_params = _apply_openai_param_overrides(
        optional_params=optional_params,
        non_default_params=non_default_params,
        allowed_openai_params=allowed_openai_params,
    )

    # Apply nested drops from additional_drop_params
    if additional_drop_params:
        nested_paths = [p for p in additional_drop_params if is_nested_path(p)]
        for path in nested_paths:
            optional_params = delete_nested_value(optional_params, path)

    return optional_params


def add_provider_specific_params_to_optional_params(
    optional_params: dict,
    passed_params: dict,
    custom_llm_provider: str,
    openai_params: List[str],
    additional_drop_params: Optional[list] = None,
) -> dict:
    """
    Add provider specific params to optional_params
    """

    if (
        custom_llm_provider
        in ["openai", "azure", "text-completion-openai"]
        + litellm.openai_compatible_providers
    ):
        # for openai, azure we should pass the extra/passed params within `extra_body` https://github.com/openai/openai-python/blob/ac33853ba10d13ac149b1fa3ca6dba7d613065c9/src/openai/resources/models.py#L46
        if (
            _should_drop_param(
                k="extra_body", additional_drop_params=additional_drop_params
            )
            is False
        ):
            extra_body = passed_params.pop("extra_body", {})
            for k in passed_params.keys():
                if k not in openai_params and passed_params[k] is not None:
                    extra_body[k] = passed_params[k]
            optional_params.setdefault("extra_body", {})
            initial_extra_body = {
                **optional_params["extra_body"],
                **extra_body,
            }

            if additional_drop_params is not None:
                processed_extra_body = {
                    k: v
                    for k, v in initial_extra_body.items()
                    if k not in additional_drop_params
                }
            else:
                processed_extra_body = initial_extra_body

            optional_params["extra_body"] = _ensure_extra_body_is_safe(
                extra_body=processed_extra_body
            )
    else:
        for k in passed_params.keys():
            if k not in openai_params and passed_params[k] is not None:
                optional_params[k] = passed_params[k]
    return optional_params


def _apply_openai_param_overrides(
    optional_params: dict, non_default_params: dict, allowed_openai_params: list
):
    """
    If user passes in allowed_openai_params, apply them to optional_params

    These params will get passed as is to the LLM API since the user opted in to passing them in the request
    """
    if allowed_openai_params:
        for param in allowed_openai_params:
            if param not in optional_params:
                optional_params[param] = non_default_params.pop(param, None)
    return optional_params


def get_non_default_params(passed_params: dict) -> dict:
    # filter out those parameters that were passed with non-default values
    non_default_params = {
        k: v
        for k, v in passed_params.items()
        if (
            k != "model"
            and k != "custom_llm_provider"
            and k in DEFAULT_CHAT_COMPLETION_PARAM_VALUES
            and v != DEFAULT_CHAT_COMPLETION_PARAM_VALUES[k]
        )
    }

    return non_default_params


def calculate_max_parallel_requests(
    max_parallel_requests: Optional[int],
    rpm: Optional[int],
    tpm: Optional[int],
    default_max_parallel_requests: Optional[int],
) -> Optional[int]:
    """
    Returns the max parallel requests to send to a deployment.

    Used in semaphore for async requests on router.

    Parameters:
    - max_parallel_requests - Optional[int] - max_parallel_requests allowed for that deployment
    - rpm - Optional[int] - requests per minute allowed for that deployment
    - tpm - Optional[int] - tokens per minute allowed for that deployment
    - default_max_parallel_requests - Optional[int] - default_max_parallel_requests allowed for any deployment

    Returns:
    - int or None (if all params are None)

    Order:
    max_parallel_requests > rpm > tpm / 6 (azure formula) > default max_parallel_requests

    Azure RPM formula:
    6 rpm per 1000 TPM
    https://learn.microsoft.com/en-us/azure/ai-services/openai/quotas-limits


    """
    if max_parallel_requests is not None:
        return max_parallel_requests
    elif rpm is not None:
        return rpm
    elif tpm is not None:
        calculated_rpm = int(tpm / 1000 / 6)
        if calculated_rpm == 0:
            calculated_rpm = 1
        return calculated_rpm
    elif default_max_parallel_requests is not None:
        return default_max_parallel_requests
    return None


def _get_order_filtered_deployments(healthy_deployments: List[Dict]) -> List:
    min_order = min(
        (
            deployment["litellm_params"]["order"]
            for deployment in healthy_deployments
            if "order" in deployment["litellm_params"]
        ),
        default=None,
    )

    if min_order is not None:
        filtered_deployments = [
            deployment
            for deployment in healthy_deployments
            if deployment["litellm_params"].get("order") == min_order
        ]

        return filtered_deployments
    return healthy_deployments


def _get_model_region(
    custom_llm_provider: str, litellm_params: LiteLLM_Params
) -> Optional[str]:
    """
    Return the region for a model, for a given provider
    """
    if custom_llm_provider == "vertex_ai":
        # check 'vertex_location'
        vertex_ai_location = (
            litellm_params.vertex_location
            or litellm.vertex_location
            or get_secret("VERTEXAI_LOCATION")
            or get_secret("VERTEX_LOCATION")
        )
        if vertex_ai_location is not None and isinstance(vertex_ai_location, str):
            return vertex_ai_location
    elif custom_llm_provider == "bedrock":
        aws_region_name = litellm_params.aws_region_name
        if aws_region_name is not None:
            return aws_region_name
    elif custom_llm_provider == "watsonx":
        watsonx_region_name = litellm_params.watsonx_region_name
        if watsonx_region_name is not None:
            return watsonx_region_name
    return litellm_params.region_name


def _infer_model_region(litellm_params: LiteLLM_Params) -> Optional[AllowedModelRegion]:
    """
    Infer if a model is in the EU or US region

    Returns:
    - str (region) - "eu" or "us"
    - None (if region not found)
    """
    model, custom_llm_provider, _, _ = litellm.get_llm_provider(
        model=litellm_params.model, litellm_params=litellm_params
    )

    model_region = _get_model_region(
        custom_llm_provider=custom_llm_provider, litellm_params=litellm_params
    )

    if model_region is None:
        verbose_logger.debug(
            "Cannot infer model region for model: {}".format(litellm_params.model)
        )
        return None

    if custom_llm_provider == "azure":
        eu_regions = litellm.AzureOpenAIConfig().get_eu_regions()
        us_regions = litellm.AzureOpenAIConfig().get_us_regions()
    elif custom_llm_provider == "vertex_ai":
        eu_regions = litellm.VertexAIConfig().get_eu_regions()
        us_regions = litellm.VertexAIConfig().get_us_regions()
    elif custom_llm_provider == "bedrock":
        eu_regions = litellm.AmazonBedrockGlobalConfig().get_eu_regions()
        us_regions = litellm.AmazonBedrockGlobalConfig().get_us_regions()
    elif custom_llm_provider == "watsonx":
        eu_regions = litellm.IBMWatsonXAIConfig().get_eu_regions()
        us_regions = litellm.IBMWatsonXAIConfig().get_us_regions()
    else:
        eu_regions = []
        us_regions = []

    for region in eu_regions:
        if region in model_region.lower():
            return "eu"
    for region in us_regions:
        if region in model_region.lower():
            return "us"
    return None


def _is_region_eu(litellm_params: LiteLLM_Params) -> bool:
    """
    Return true/false if a deployment is in the EU
    """
    if litellm_params.region_name == "eu":
        return True

    ## Else - try and infer from model region
    model_region = _infer_model_region(litellm_params=litellm_params)
    if model_region is not None and model_region == "eu":
        return True
    return False


def _is_region_us(litellm_params: LiteLLM_Params) -> bool:
    """
    Return true/false if a deployment is in the US
    """
    if litellm_params.region_name == "us":
        return True

    ## Else - try and infer from model region
    model_region = _infer_model_region(litellm_params=litellm_params)
    if model_region is not None and model_region == "us":
        return True
    return False


def is_region_allowed(
    litellm_params: LiteLLM_Params, allowed_model_region: str
) -> bool:
    """
    Return true/false if a deployment is in the EU
    """
    if litellm_params.region_name == allowed_model_region:
        return True
    return False


def get_model_region(
    litellm_params: LiteLLM_Params, mode: Optional[str]
) -> Optional[str]:
    """
    Pass the litellm params for an azure model, and get back the region
    """
    if (
        "azure" in litellm_params.model
        and isinstance(litellm_params.api_key, str)
        and isinstance(litellm_params.api_base, str)
    ):
        _model = litellm_params.model.replace("azure/", "")
        response: dict = litellm.AzureChatCompletion().get_headers(
            model=_model,
            api_key=litellm_params.api_key,
            api_base=litellm_params.api_base,
            api_version=litellm_params.api_version or litellm.AZURE_DEFAULT_API_VERSION,
            timeout=10,
            mode=mode or "chat",
        )

        region: Optional[str] = response.get("x-ms-region", None)
        return region
    return None


def get_first_chars_messages(kwargs: dict) -> str:
    try:
        _messages = kwargs.get("messages")
        _messages = str(_messages)[:100]
        return _messages
    except Exception:
        return ""


def _count_characters(text: str) -> int:
    # Remove white spaces and count characters
    filtered_text = "".join(char for char in text if not char.isspace())
    return len(filtered_text)


def get_response_string(response_obj: Union[ModelResponse, ModelResponseStream]) -> str:
    # Handle Responses API streaming events
    if hasattr(response_obj, "type") and hasattr(response_obj, "response"):
        # This is a Responses API streaming event (e.g., ResponseCreatedEvent, ResponseCompletedEvent)
        # Extract text from the response object's output if available
        responses_api_response = getattr(response_obj, "response", None)
        if responses_api_response and hasattr(responses_api_response, "output"):
            output_list = responses_api_response.output
            # Use list accumulation to avoid O(n^2) string concatenation:
            # repeatedly doing `response_str += part` copies the full string each time
            # because Python strings are immutable, so total work grows with n^2.
            response_output_parts: List[str] = []
            for output_item in output_list:
                # Handle output items with content array
                if hasattr(output_item, "content"):
                    for content_part in output_item.content:
                        if hasattr(content_part, "text"):
                            response_output_parts.append(content_part.text)
                # Handle output items with direct text field
                elif hasattr(output_item, "text"):
                    response_output_parts.append(output_item.text)
            return "".join(response_output_parts)

    # Handle Responses API text delta events
    if hasattr(response_obj, "type") and hasattr(response_obj, "delta"):
        event_type = getattr(response_obj, "type", "")
        if "text.delta" in event_type or "output_text.delta" in event_type:
            delta = getattr(response_obj, "delta", "")
            return delta if isinstance(delta, str) else ""

    # Handle standard ModelResponse and ModelResponseStream
    _choices: Union[List[Union[Choices, StreamingChoices]], List[StreamingChoices]] = (
        response_obj.choices
    )

    # Use list accumulation to avoid O(n^2) string concatenation across choices
    response_parts: List[str] = []
    for choice in _choices:
        if isinstance(choice, Choices):
            if choice.message.content is not None:
                response_parts.append(str(choice.message.content))
        elif isinstance(choice, StreamingChoices):
            if choice.delta.content is not None:
                response_parts.append(str(choice.delta.content))

    return "".join(response_parts)


def get_api_key(llm_provider: str, dynamic_api_key: Optional[str]):
    api_key = dynamic_api_key or litellm.api_key
    # openai
    if llm_provider == "openai" or llm_provider == "text-completion-openai":
        api_key = api_key or litellm.openai_key or get_secret("OPENAI_API_KEY")
    # anthropic
    elif llm_provider == "anthropic" or llm_provider == "anthropic_text":
        api_key = api_key or litellm.anthropic_key or get_secret("ANTHROPIC_API_KEY")
    # ai21
    elif llm_provider == "ai21":
        api_key = api_key or litellm.ai21_key or get_secret("AI211_API_KEY")
    # aleph_alpha
    elif llm_provider == "aleph_alpha":
        api_key = (
            api_key or litellm.aleph_alpha_key or get_secret("ALEPH_ALPHA_API_KEY")
        )
    # baseten
    elif llm_provider == "baseten":
        api_key = api_key or litellm.baseten_key or get_secret("BASETEN_API_KEY")
    # cohere
    elif llm_provider == "cohere" or llm_provider == "cohere_chat":
        api_key = api_key or litellm.cohere_key or get_secret("COHERE_API_KEY")
    # huggingface
    elif llm_provider == "huggingface":
        api_key = (
            api_key or litellm.huggingface_key or get_secret("HUGGINGFACE_API_KEY")
        )
    # nlp_cloud
    elif llm_provider == "nlp_cloud":
        api_key = api_key or litellm.nlp_cloud_key or get_secret("NLP_CLOUD_API_KEY")
    # replicate
    elif llm_provider == "replicate":
        api_key = api_key or litellm.replicate_key or get_secret("REPLICATE_API_KEY")
    # together_ai
    elif llm_provider == "together_ai":
        api_key = (
            api_key
            or litellm.togetherai_api_key
            or get_secret("TOGETHERAI_API_KEY")
            or get_secret("TOGETHER_AI_TOKEN")
        )
    # nebius
    elif llm_provider == "nebius":
        api_key = api_key or litellm.nebius_key or get_secret("NEBIUS_API_KEY")
    # wandb
    elif llm_provider == "wandb":
        api_key = api_key or litellm.wandb_key or get_secret("WANDB_API_KEY")
    return api_key


def get_utc_datetime():
    import datetime as dt
    from datetime import datetime

    if hasattr(dt, "UTC"):
        return datetime.now(dt.UTC)  # type: ignore
    else:
        return datetime.utcnow()  # type: ignore


def get_max_tokens(model: str) -> Optional[int]:
    """
    Get the maximum number of output tokens allowed for a given model.

    Parameters:
    model (str): The name of the model.

    Returns:
        int: The maximum number of tokens allowed for the given model.

    Raises:
        Exception: If the model is not mapped yet.

    Example:
        >>> get_max_tokens("gpt-4")
        8192
    """

    def _get_max_position_embeddings(model_name):
        # Construct the URL for the config.json file
        config_url = f"https://huggingface.co/{model_name}/raw/main/config.json"
        try:
            # Make the HTTP request to get the raw JSON file
            response = litellm.module_level_client.get(config_url)
            response.raise_for_status()  # Raise an exception for bad responses (4xx or 5xx)

            # Parse the JSON response
            config_json = response.json()
            # Extract and return the max_position_embeddings
            max_position_embeddings = config_json.get("max_position_embeddings")
            if max_position_embeddings is not None:
                return max_position_embeddings
            else:
                return None
        except Exception:
            return None

    try:
        if model in litellm.model_cost:
            if "max_output_tokens" in litellm.model_cost[model]:
                return litellm.model_cost[model]["max_output_tokens"]
            elif "max_tokens" in litellm.model_cost[model]:
                return litellm.model_cost[model]["max_tokens"]
        model, custom_llm_provider, _, _ = get_llm_provider(model=model)
        if custom_llm_provider == "huggingface":
            max_tokens = _get_max_position_embeddings(model_name=model)
            return max_tokens
        if model in litellm.model_cost:  # check if extracted model is in model_list
            if "max_output_tokens" in litellm.model_cost[model]:
                return litellm.model_cost[model]["max_output_tokens"]
            elif "max_tokens" in litellm.model_cost[model]:
                return litellm.model_cost[model]["max_tokens"]
        else:
            raise Exception()
        return None
    except Exception:
        raise Exception(
            f"Model {model} isn't mapped yet. Add it here - https://github.com/BerriAI/litellm/blob/main/model_prices_and_context_window.json"
        )


def _strip_stable_vertex_version(model_name) -> str:
    return re.sub(r"-\d+$", "", model_name)


def _get_base_bedrock_model(model_name) -> str:
    """
    Get the base model from the given model name.

    Handle model names like - "us.meta.llama3-2-11b-instruct-v1:0" -> "meta.llama3-2-11b-instruct-v1"
    AND "meta.llama3-2-11b-instruct-v1:0" -> "meta.llama3-2-11b-instruct-v1"
    """
    from litellm.llms.bedrock.common_utils import BedrockModelInfo

    return BedrockModelInfo.get_base_model(model_name)


def _strip_openai_finetune_model_name(model_name: str) -> str:
    """
    Strips the organization, custom suffix, and ID from an OpenAI fine-tuned model name.

    input: ft:gpt-3.5-turbo:my-org:custom_suffix:id
    output: ft:gpt-3.5-turbo

    Args:
    model_name (str): The full model name

    Returns:
    str: The stripped model name
    """
    return re.sub(r"(:[^:]+){3}$", "", model_name)


def _strip_model_name(model: str, custom_llm_provider: Optional[str]) -> str:
    if custom_llm_provider and custom_llm_provider in ["bedrock", "bedrock_converse"]:
        stripped_bedrock_model = _get_base_bedrock_model(model_name=model)
        return stripped_bedrock_model
    elif custom_llm_provider and (
        custom_llm_provider == "vertex_ai" or custom_llm_provider == "gemini"
    ):
        strip_version = _strip_stable_vertex_version(model_name=model)
        return strip_version
    elif custom_llm_provider and (custom_llm_provider == "databricks"):
        strip_version = _strip_stable_vertex_version(model_name=model)
        return strip_version
    elif "ft:" in model:
        strip_finetune = _strip_openai_finetune_model_name(model_name=model)
        return strip_finetune
    else:
        return model


def _get_model_info_from_model_cost(key: str) -> dict:
    return litellm.model_cost[key]


def _check_provider_match(model_info: dict, custom_llm_provider: Optional[str]) -> bool:
    """
    Check if the model info provider matches the custom provider.
    """
    if custom_llm_provider and (
        "litellm_provider" in model_info
        and model_info["litellm_provider"] != custom_llm_provider
    ):
        if custom_llm_provider == "vertex_ai" and model_info[
            "litellm_provider"
        ].startswith("vertex_ai"):
            return True
        elif custom_llm_provider == "fireworks_ai" and model_info[
            "litellm_provider"
        ].startswith("fireworks_ai"):
            return True
        elif custom_llm_provider.startswith("bedrock") and model_info[
            "litellm_provider"
        ].startswith("bedrock"):
            return True
        elif (
            custom_llm_provider == "litellm_proxy"
        ):  # litellm_proxy is a special case, it's not a provider, it's a proxy for the provider
            return True
        else:
            return False

    return True


from typing_extensions import TypedDict


class PotentialModelNamesAndCustomLLMProvider(TypedDict):
    split_model: str
    combined_model_name: str
    stripped_model_name: str
    combined_stripped_model_name: str
    custom_llm_provider: str


def _get_potential_model_names(
    model: str, custom_llm_provider: Optional[str]
) -> PotentialModelNamesAndCustomLLMProvider:
    if custom_llm_provider is None:
        # Get custom_llm_provider
        try:
            split_model, custom_llm_provider, _, _ = get_llm_provider(model=model)
        except Exception:
            split_model = model
        combined_model_name = model
        stripped_model_name = _strip_model_name(
            model=model, custom_llm_provider=custom_llm_provider
        )
        combined_stripped_model_name = stripped_model_name
    elif custom_llm_provider and model.startswith(
        custom_llm_provider + "/"
    ):  # handle case where custom_llm_provider is provided and model starts with custom_llm_provider
        split_model = model.split("/", 1)[1]
        combined_model_name = model
        stripped_model_name = _strip_model_name(
            model=split_model, custom_llm_provider=custom_llm_provider
        )
        combined_stripped_model_name = "{}/{}".format(
            custom_llm_provider, stripped_model_name
        )
    else:
        split_model = model
        combined_model_name = "{}/{}".format(custom_llm_provider, model)
        stripped_model_name = _strip_model_name(
            model=model, custom_llm_provider=custom_llm_provider
        )
        combined_stripped_model_name = "{}/{}".format(
            custom_llm_provider,
            stripped_model_name,
        )

    return PotentialModelNamesAndCustomLLMProvider(
        split_model=split_model,
        combined_model_name=combined_model_name,
        stripped_model_name=stripped_model_name,
        combined_stripped_model_name=combined_stripped_model_name,
        custom_llm_provider=cast(str, custom_llm_provider),
    )


def _get_max_position_embeddings(model_name: str) -> Optional[int]:
    # Construct the URL for the config.json file
    config_url = f"https://huggingface.co/{model_name}/raw/main/config.json"

    try:
        # Make the HTTP request to get the raw JSON file
        response = litellm.module_level_client.get(config_url)
        response.raise_for_status()  # Raise an exception for bad responses (4xx or 5xx)

        # Parse the JSON response
        config_json = response.json()

        # Extract and return the max_position_embeddings
        max_position_embeddings = config_json.get("max_position_embeddings")

        if max_position_embeddings is not None:
            return max_position_embeddings
        else:
            return None
    except Exception:
        return None


def _cached_get_model_info_helper(
    model: str, custom_llm_provider: Optional[str]
) -> ModelInfoBase:
    """
    _get_model_info_helper wrapped with lru_cache

    Speed Optimization to hit high RPS
    """
    return _get_model_info_helper(model=model, custom_llm_provider=custom_llm_provider)


def get_provider_info(
    model: str, custom_llm_provider: Optional[str]
) -> Optional[ProviderSpecificModelInfo]:
    ## PROVIDER-SPECIFIC INFORMATION
    # if custom_llm_provider == "predibase":
    #     _model_info["supports_response_schema"] = True
    provider_config: Optional[BaseLLMModelInfo] = None
    if custom_llm_provider and custom_llm_provider in LlmProvidersSet:
        # Check if the provider string exists in LlmProviders enum
        provider_config = ProviderConfigManager.get_provider_model_info(
            model=model, provider=LlmProviders(custom_llm_provider)
        )

    model_info: Optional[ProviderSpecificModelInfo] = None
    if provider_config:
        model_info = provider_config.get_provider_info(model=model)

    return model_info


def _is_potential_model_name_in_model_cost(
    potential_model_names: PotentialModelNamesAndCustomLLMProvider,
) -> bool:
    """
    Check if the potential model name is in the model cost.
    """
    return any(
        potential_model_name in litellm.model_cost
        for potential_model_name in potential_model_names.values()
    )


def _get_model_info_helper(  # noqa: PLR0915
    model: str, custom_llm_provider: Optional[str] = None
) -> ModelInfoBase:
    """
    Helper for 'get_model_info'. Separated out to avoid infinite loop caused by returning 'supported_openai_param's
    """
    try:
        azure_llms = {**litellm.azure_llms, **litellm.azure_embedding_models}
        if model in azure_llms:
            model = azure_llms[model]
        if custom_llm_provider is not None and custom_llm_provider == "vertex_ai_beta":
            custom_llm_provider = "vertex_ai"
        if custom_llm_provider is not None and custom_llm_provider == "vertex_ai":
            if "meta/" + model in litellm.vertex_llama3_models:
                model = "meta/" + model
            elif model + "@latest" in litellm.vertex_mistral_models:
                model = model + "@latest"
            elif model + "@latest" in litellm.vertex_ai_ai21_models:
                model = model + "@latest"
        ##########################
        potential_model_names = _get_potential_model_names(
            model=model, custom_llm_provider=custom_llm_provider
        )

        verbose_logger.debug(
            f"checking potential_model_names in litellm.model_cost: {potential_model_names}"
        )

        combined_model_name = potential_model_names["combined_model_name"]
        stripped_model_name = potential_model_names["stripped_model_name"]
        combined_stripped_model_name = potential_model_names[
            "combined_stripped_model_name"
        ]
        split_model = potential_model_names["split_model"]
        custom_llm_provider = potential_model_names["custom_llm_provider"]
        #########################
        if custom_llm_provider == "huggingface":
            max_tokens = _get_max_position_embeddings(model_name=model)
            return ModelInfoBase(
                key=model,
                max_tokens=max_tokens,  # type: ignore
                max_input_tokens=None,
                max_output_tokens=None,
                input_cost_per_token=0,
                output_cost_per_token=0,
                litellm_provider="huggingface",
                mode="chat",
                supports_system_messages=None,
                supports_response_schema=None,
                supports_function_calling=None,
                supports_tool_choice=None,
                supports_assistant_prefill=None,
                supports_prompt_caching=None,
                supports_computer_use=None,
                supports_pdf_input=None,
            )
        elif (
            custom_llm_provider == "ollama" or custom_llm_provider == "ollama_chat"
        ) and not _is_potential_model_name_in_model_cost(potential_model_names):
            return litellm.OllamaConfig().get_model_info(model)
        else:
            """
            Check if: (in order of specificity)
            1. 'custom_llm_provider/model' in litellm.model_cost. Checks "groq/llama3-8b-8192" if model="llama3-8b-8192" and custom_llm_provider="groq"
            2. 'model' in litellm.model_cost. Checks "gemini-1.5-pro-002" in  litellm.model_cost if model="gemini-1.5-pro-002" and custom_llm_provider=None
            3. 'combined_stripped_model_name' in litellm.model_cost. Checks if 'gemini/gemini-1.5-flash' in model map, if 'gemini/gemini-1.5-flash-001' given.
            4. 'stripped_model_name' in litellm.model_cost. Checks if 'ft:gpt-3.5-turbo' in model map, if 'ft:gpt-3.5-turbo:my-org:custom_suffix:id' given.
            5. 'split_model' in litellm.model_cost. Checks "llama3-8b-8192" in litellm.model_cost if model="groq/llama3-8b-8192"
            """

            _model_info: Optional[Dict[str, Any]] = None
            key: Optional[str] = None

            if combined_model_name in litellm.model_cost:
                key = combined_model_name
                _model_info = _get_model_info_from_model_cost(key=cast(str, key))
                if not _check_provider_match(
                    model_info=_model_info, custom_llm_provider=custom_llm_provider
                ):
                    _model_info = None
            if _model_info is None and model in litellm.model_cost:
                key = model
                _model_info = _get_model_info_from_model_cost(key=cast(str, key))
                if not _check_provider_match(
                    model_info=_model_info, custom_llm_provider=custom_llm_provider
                ):
                    _model_info = None
            if (
                _model_info is None
                and combined_stripped_model_name in litellm.model_cost
            ):
                key = combined_stripped_model_name
                _model_info = _get_model_info_from_model_cost(key=cast(str, key))
                if not _check_provider_match(
                    model_info=_model_info, custom_llm_provider=custom_llm_provider
                ):
                    _model_info = None
            if _model_info is None and stripped_model_name in litellm.model_cost:
                key = stripped_model_name
                _model_info = _get_model_info_from_model_cost(key=cast(str, key))
                if not _check_provider_match(
                    model_info=_model_info, custom_llm_provider=custom_llm_provider
                ):
                    _model_info = None
            if _model_info is None and split_model in litellm.model_cost:
                key = split_model
                _model_info = _get_model_info_from_model_cost(key=cast(str, key))
                if not _check_provider_match(
                    model_info=_model_info, custom_llm_provider=custom_llm_provider
                ):
                    _model_info = None

            if _model_info is None or key is None:
                raise ValueError(
                    "This model isn't mapped yet. Add it here - https://github.com/BerriAI/litellm/blob/main/model_prices_and_context_window.json"
                )

            _input_cost_per_token: Optional[float] = _model_info.get(
                "input_cost_per_token"
            )
            if _input_cost_per_token is None:
                # default value to 0, be noisy about this
                verbose_logger.debug(
                    "model={}, custom_llm_provider={} has no input_cost_per_token in model_cost_map. Defaulting to 0.".format(
                        model, custom_llm_provider
                    )
                )
                _input_cost_per_token = 0

            _output_cost_per_token: Optional[float] = _model_info.get(
                "output_cost_per_token"
            )
            if _output_cost_per_token is None:
                # default value to 0, be noisy about this
                verbose_logger.debug(
                    "model={}, custom_llm_provider={} has no output_cost_per_token in model_cost_map. Defaulting to 0.".format(
                        model, custom_llm_provider
                    )
                )
                _output_cost_per_token = 0

            return ModelInfoBase(
                key=key,
                max_tokens=_model_info.get("max_tokens", None),
                max_input_tokens=_model_info.get("max_input_tokens", None),
                max_output_tokens=_model_info.get("max_output_tokens", None),
                input_cost_per_token=_input_cost_per_token,
                input_cost_per_token_flex=_model_info.get(
                    "input_cost_per_token_flex", None
                ),
                input_cost_per_token_priority=_model_info.get(
                    "input_cost_per_token_priority", None
                ),
                cache_creation_input_token_cost=_model_info.get(
                    "cache_creation_input_token_cost", None
                ),
                cache_creation_input_token_cost_above_200k_tokens=_model_info.get(
                    "cache_creation_input_token_cost_above_200k_tokens", None
                ),
                cache_read_input_token_cost=_model_info.get(
                    "cache_read_input_token_cost", None
                ),
                cache_read_input_token_cost_above_200k_tokens=_model_info.get(
                    "cache_read_input_token_cost_above_200k_tokens", None
                ),
                cache_read_input_token_cost_flex=_model_info.get(
                    "cache_read_input_token_cost_flex", None
                ),
                cache_read_input_token_cost_priority=_model_info.get(
                    "cache_read_input_token_cost_priority", None
                ),
                cache_creation_input_token_cost_above_1hr=_model_info.get(
                    "cache_creation_input_token_cost_above_1hr", None
                ),
                input_cost_per_character=_model_info.get(
                    "input_cost_per_character", None
                ),
                input_cost_per_token_above_128k_tokens=_model_info.get(
                    "input_cost_per_token_above_128k_tokens", None
                ),
                input_cost_per_token_above_200k_tokens=_model_info.get(
                    "input_cost_per_token_above_200k_tokens", None
                ),
                input_cost_per_query=_model_info.get("input_cost_per_query", None),
                input_cost_per_second=_model_info.get("input_cost_per_second", None),
                input_cost_per_audio_token=_model_info.get(
                    "input_cost_per_audio_token", None
                ),
                input_cost_per_token_batches=_model_info.get(
                    "input_cost_per_token_batches"
                ),
                output_cost_per_token_batches=_model_info.get(
                    "output_cost_per_token_batches"
                ),
                output_cost_per_token=_output_cost_per_token,
                output_cost_per_token_flex=_model_info.get(
                    "output_cost_per_token_flex", None
                ),
                output_cost_per_token_priority=_model_info.get(
                    "output_cost_per_token_priority", None
                ),
                output_cost_per_audio_token=_model_info.get(
                    "output_cost_per_audio_token", None
                ),
                output_cost_per_character=_model_info.get(
                    "output_cost_per_character", None
                ),
                output_cost_per_reasoning_token=_model_info.get(
                    "output_cost_per_reasoning_token", None
                ),
                output_cost_per_token_above_128k_tokens=_model_info.get(
                    "output_cost_per_token_above_128k_tokens", None
                ),
                output_cost_per_character_above_128k_tokens=_model_info.get(
                    "output_cost_per_character_above_128k_tokens", None
                ),
                output_cost_per_token_above_200k_tokens=_model_info.get(
                    "output_cost_per_token_above_200k_tokens", None
                ),
                output_cost_per_second=_model_info.get("output_cost_per_second", None),
                output_cost_per_video_per_second=_model_info.get(
                    "output_cost_per_video_per_second", None
                ),
                output_cost_per_image=_model_info.get("output_cost_per_image", None),
                output_cost_per_image_token=_model_info.get("output_cost_per_image_token", None),
                output_vector_size=_model_info.get("output_vector_size", None),
                citation_cost_per_token=_model_info.get(
                    "citation_cost_per_token", None
                ),
                tiered_pricing=_model_info.get("tiered_pricing", None),
                litellm_provider=_model_info.get(
                    "litellm_provider", custom_llm_provider
                ),
                mode=_model_info.get("mode"),  # type: ignore
                supports_system_messages=_model_info.get(
                    "supports_system_messages", None
                ),
                supports_response_schema=_model_info.get(
                    "supports_response_schema", None
                ),
                supports_vision=_model_info.get("supports_vision", None),
                supports_function_calling=_model_info.get(
                    "supports_function_calling", None
                ),
                supports_tool_choice=_model_info.get("supports_tool_choice", None),
                supports_assistant_prefill=_model_info.get(
                    "supports_assistant_prefill", None
                ),
                supports_prompt_caching=_model_info.get(
                    "supports_prompt_caching", None
                ),
                supports_audio_input=_model_info.get("supports_audio_input", None),
                supports_audio_output=_model_info.get("supports_audio_output", None),
                supports_pdf_input=_model_info.get("supports_pdf_input", None),
                supports_embedding_image_input=_model_info.get(
                    "supports_embedding_image_input", None
                ),
                supports_native_streaming=_model_info.get(
                    "supports_native_streaming", None
                ),
                supports_web_search=_model_info.get("supports_web_search", None),
                supports_url_context=_model_info.get("supports_url_context", None),
                supports_reasoning=_model_info.get("supports_reasoning", None),
                supports_computer_use=_model_info.get("supports_computer_use", None),
                search_context_cost_per_query=_model_info.get(
                    "search_context_cost_per_query", None
                ),
                tpm=_model_info.get("tpm", None),
                rpm=_model_info.get("rpm", None),
                ocr_cost_per_page=_model_info.get("ocr_cost_per_page", None),
                annotation_cost_per_page=_model_info.get(
                    "annotation_cost_per_page", None
                ),
            )
    except Exception as e:
        verbose_logger.debug(f"Error getting model info: {e}")
        if "OllamaError" in str(e):
            raise e
        raise Exception(
            "This model isn't mapped yet. model={}, custom_llm_provider={}. Add it here - https://github.com/BerriAI/litellm/blob/main/model_prices_and_context_window.json.".format(
                model, custom_llm_provider
            )
        )


def get_model_info(model: str, custom_llm_provider: Optional[str] = None) -> ModelInfo:
    """
    Get a dict for the maximum tokens (context window), input_cost_per_token, output_cost_per_token  for a given model.

    Parameters:
    - model (str): The name of the model.
    - custom_llm_provider (str | null): the provider used for the model. If provided, used to check if the litellm model info is for that provider.

    Returns:
        dict: A dictionary containing the following information:
            key: Required[str] # the key in litellm.model_cost which is returned
            max_tokens: Required[Optional[int]]
            max_input_tokens: Required[Optional[int]]
            max_output_tokens: Required[Optional[int]]
            input_cost_per_token: Required[float]
            input_cost_per_character: Optional[float]  # only for vertex ai models
            input_cost_per_token_above_128k_tokens: Optional[float]  # only for vertex ai models
            input_cost_per_character_above_128k_tokens: Optional[
                float
            ]  # only for vertex ai models
            input_cost_per_query: Optional[float] # only for rerank models
            input_cost_per_image: Optional[float]  # only for vertex ai models
            input_cost_per_audio_token: Optional[float]
            input_cost_per_audio_per_second: Optional[float]  # only for vertex ai models
            input_cost_per_video_per_second: Optional[float]  # only for vertex ai models
            output_cost_per_token: Required[float]
            output_cost_per_audio_token: Optional[float]
            output_cost_per_character: Optional[float]  # only for vertex ai models
            output_cost_per_token_above_128k_tokens: Optional[
                float
            ]  # only for vertex ai models
            output_cost_per_character_above_128k_tokens: Optional[
                float
            ]  # only for vertex ai models
            output_cost_per_image: Optional[float]
            output_vector_size: Optional[int]
            output_cost_per_video_per_second: Optional[float]  # only for vertex ai models
            output_cost_per_audio_per_second: Optional[float]  # only for vertex ai models
            litellm_provider: Required[str]
            mode: Required[
                Literal[
                    "completion", "embedding", "image_generation", "chat", "audio_transcription"
                ]
            ]
            supported_openai_params: Required[Optional[List[str]]]
            supports_system_messages: Optional[bool]
            supports_response_schema: Optional[bool]
            supports_vision: Optional[bool]
            supports_function_calling: Optional[bool]
            supports_tool_choice: Optional[bool]
            supports_prompt_caching: Optional[bool]
            supports_audio_input: Optional[bool]
            supports_audio_output: Optional[bool]
            supports_pdf_input: Optional[bool]
            supports_web_search: Optional[bool]
            supports_url_context: Optional[bool]
            supports_reasoning: Optional[bool]
    Raises:
        Exception: If the model is not mapped yet.

    Example:
        >>> get_model_info("gpt-4")
        {
            "max_tokens": 8192,
            "input_cost_per_token": 0.00003,
            "output_cost_per_token": 0.00006,
            "litellm_provider": "openai",
            "mode": "chat",
            "supported_openai_params": ["temperature", "max_tokens", "top_p", "frequency_penalty", "presence_penalty"]
        }
    """
    supported_openai_params = litellm.get_supported_openai_params(
        model=model, custom_llm_provider=custom_llm_provider
    )

    _model_info = _get_model_info_helper(
        model=model,
        custom_llm_provider=custom_llm_provider,
    )

    verbose_logger.debug(f"model_info: {_model_info}")

    returned_model_info = ModelInfo(
        **_model_info, supported_openai_params=supported_openai_params
    )

    return returned_model_info


def json_schema_type(python_type_name: str):
    """Converts standard python types to json schema types

    Parameters
    ----------
    python_type_name : str
        __name__ of type

    Returns
    -------
    str
        a standard JSON schema type, "string" if not recognized.
    """
    python_to_json_schema_types = {
        str.__name__: "string",
        int.__name__: "integer",
        float.__name__: "number",
        bool.__name__: "boolean",
        list.__name__: "array",
        dict.__name__: "object",
        "NoneType": "null",
    }

    return python_to_json_schema_types.get(python_type_name, "string")


def function_to_dict(input_function) -> dict:  # noqa: C901
    """Using type hints and numpy-styled docstring,
    produce a dictionary usable for OpenAI function calling

    Parameters
    ----------
    input_function : function
        A function with a numpy-style docstring

    Returns
    -------
    dictionnary
        A dictionnary to add to the list passed to `functions` parameter of `litellm.completion`
    """
    # Get function name and docstring
    try:
        import inspect
        from ast import literal_eval

        from numpydoc.docscrape import NumpyDocString
    except Exception as e:
        raise e

    name = input_function.__name__
    docstring = inspect.getdoc(input_function)
    numpydoc = NumpyDocString(docstring)
    description = "\n".join([s.strip() for s in numpydoc["Summary"]])

    # Get function parameters and their types from annotations and docstring
    parameters = {}
    required_params = []
    param_info = inspect.signature(input_function).parameters

    for param_name, param in param_info.items():
        if hasattr(param, "annotation"):
            param_type = json_schema_type(param.annotation.__name__)
        else:
            param_type = None
        param_description = None
        param_enum = None

        # Try to extract param description from docstring using numpydoc
        for param_data in numpydoc["Parameters"]:
            if param_data.name == param_name:
                if hasattr(param_data, "type"):
                    # replace type from docstring rather than annotation
                    param_type = param_data.type
                    if "optional" in param_type:
                        param_type = param_type.split(",")[0]
                    elif "{" in param_type:
                        # may represent a set of acceptable values
                        # translating as enum for function calling
                        try:
                            param_enum = str(list(literal_eval(param_type)))
                            param_type = "string"
                        except Exception:
                            pass
                    param_type = json_schema_type(param_type)
                param_description = "\n".join([s.strip() for s in param_data.desc])

        param_dict = {
            "type": param_type,
            "description": param_description,
            "enum": param_enum,
        }

        parameters[param_name] = dict(
            [(k, v) for k, v in param_dict.items() if isinstance(v, str)]
        )

        # Check if the parameter has no default value (i.e., it's required)
        if param.default == param.empty:
            required_params.append(param_name)

    # Create the dictionary
    result = {
        "name": name,
        "description": description,
        "parameters": {
            "type": "object",
            "properties": parameters,
        },
    }

    # Add "required" key if there are required parameters
    if required_params:
        result["parameters"]["required"] = required_params

    return result


def modify_url(original_url, new_path):
    url = httpx.URL(original_url)
    modified_url = url.copy_with(path=new_path)
    return str(modified_url)


def load_test_model(
    model: str,
    custom_llm_provider: str = "",
    api_base: str = "",
    prompt: str = "",
    num_calls: int = 0,
    force_timeout: int = 0,
):
    test_prompt = "Hey, how's it going"
    test_calls = 100
    if prompt:
        test_prompt = prompt
    if num_calls:
        test_calls = num_calls
    messages = [[{"role": "user", "content": test_prompt}] for _ in range(test_calls)]
    start_time = time.time()
    try:
        litellm.batch_completion(
            model=model,
            messages=messages,
            custom_llm_provider=custom_llm_provider,
            api_base=api_base,
            force_timeout=force_timeout,
        )
        end_time = time.time()
        response_time = end_time - start_time
        return {
            "total_response_time": response_time,
            "calls_made": 100,
            "status": "success",
            "exception": None,
        }
    except Exception as e:
        end_time = time.time()
        response_time = end_time - start_time
        return {
            "total_response_time": response_time,
            "calls_made": 100,
            "status": "failed",
            "exception": e,
        }


def get_provider_fields(custom_llm_provider: str) -> List[ProviderField]:
    """Return the fields required for each provider"""

    if custom_llm_provider == "databricks":
        return litellm.DatabricksConfig().get_required_params()

    elif custom_llm_provider == "ollama":
        return litellm.OllamaConfig().get_required_params()

    elif custom_llm_provider == "azure_ai":
        return litellm.AzureAIStudioConfig().get_required_params()

    else:
        return []


def create_proxy_transport_and_mounts():
    proxies = {
        key: None if url is None else Proxy(url=url)
        for key, url in get_environment_proxies().items()
    }

    sync_proxy_mounts = {}
    async_proxy_mounts = {}

    # Retrieve NO_PROXY environment variable
    no_proxy = os.getenv("NO_PROXY", None)
    no_proxy_urls = no_proxy.split(",") if no_proxy else []

    for key, proxy in proxies.items():
        if proxy is None:
            sync_proxy_mounts[key] = httpx.HTTPTransport()
            async_proxy_mounts[key] = httpx.AsyncHTTPTransport()
        else:
            sync_proxy_mounts[key] = httpx.HTTPTransport(proxy=proxy)
            async_proxy_mounts[key] = httpx.AsyncHTTPTransport(proxy=proxy)

    for url in no_proxy_urls:
        sync_proxy_mounts[url] = httpx.HTTPTransport()
        async_proxy_mounts[url] = httpx.AsyncHTTPTransport()

    return sync_proxy_mounts, async_proxy_mounts


def validate_environment(  # noqa: PLR0915
    model: Optional[str] = None,
    api_key: Optional[str] = None,
    api_base: Optional[str] = None,
    api_version: Optional[str] = None,
) -> dict:
    """
    Checks if the environment variables are valid for the given model.

    Args:
        model (Optional[str]): The name of the model. Defaults to None.
        api_key (Optional[str]): If the user passed in an api key, of their own.

    Returns:
        dict: A dictionary containing the following keys:
            - keys_in_environment (bool): True if all the required keys are present in the environment, False otherwise.
            - missing_keys (List[str]): A list of missing keys in the environment.
    """
    keys_in_environment = False
    missing_keys: List[str] = []

    if model is None:
        return {
            "keys_in_environment": keys_in_environment,
            "missing_keys": missing_keys,
        }
    ## EXTRACT LLM PROVIDER - if model name provided
    try:
        _, custom_llm_provider, _, _ = get_llm_provider(model=model)
    except Exception:
        custom_llm_provider = None

    if custom_llm_provider:
        if custom_llm_provider == "openai":
            if "OPENAI_API_KEY" in os.environ:
                keys_in_environment = True
            else:
                missing_keys.append("OPENAI_API_KEY")
        elif custom_llm_provider == "azure":
            if (
                "AZURE_API_BASE" in os.environ
                and "AZURE_API_VERSION" in os.environ
                and "AZURE_API_KEY" in os.environ
            ):
                keys_in_environment = True
            else:
                missing_keys.extend(
                    ["AZURE_API_BASE", "AZURE_API_VERSION", "AZURE_API_KEY"]
                )
        elif custom_llm_provider == "anthropic":
            if "ANTHROPIC_API_KEY" in os.environ:
                keys_in_environment = True
            else:
                missing_keys.append("ANTHROPIC_API_KEY")
        elif custom_llm_provider == "cohere":
            if "COHERE_API_KEY" in os.environ:
                keys_in_environment = True
            else:
                missing_keys.append("COHERE_API_KEY")
        elif custom_llm_provider == "replicate":
            if "REPLICATE_API_KEY" in os.environ:
                keys_in_environment = True
            else:
                missing_keys.append("REPLICATE_API_KEY")
        elif custom_llm_provider == "openrouter":
            if "OPENROUTER_API_KEY" in os.environ:
                keys_in_environment = True
            else:
                missing_keys.append("OPENROUTER_API_KEY")
        elif custom_llm_provider == "vercel_ai_gateway":
            if "VERCEL_AI_GATEWAY_API_KEY" in os.environ:
                keys_in_environment = True
            else:
                missing_keys.append("VERCEL_AI_GATEWAY_API_KEY")
        elif custom_llm_provider == "datarobot":
            if "DATAROBOT_API_TOKEN" in os.environ:
                keys_in_environment = True
            else:
                missing_keys.append("DATAROBOT_API_TOKEN")
        elif custom_llm_provider == "vertex_ai":
            if "VERTEXAI_PROJECT" in os.environ and "VERTEXAI_LOCATION" in os.environ:
                keys_in_environment = True
            else:
                missing_keys.extend(["VERTEXAI_PROJECT", "VERTEXAI_LOCATION"])
        elif custom_llm_provider == "huggingface":
            if "HUGGINGFACE_API_KEY" in os.environ:
                keys_in_environment = True
            else:
                missing_keys.append("HUGGINGFACE_API_KEY")
        elif custom_llm_provider == "ai21":
            if "AI21_API_KEY" in os.environ:
                keys_in_environment = True
            else:
                missing_keys.append("AI21_API_KEY")
        elif custom_llm_provider == "together_ai":
            if "TOGETHERAI_API_KEY" in os.environ:
                keys_in_environment = True
            else:
                missing_keys.append("TOGETHERAI_API_KEY")
        elif custom_llm_provider == "aleph_alpha":
            if "ALEPH_ALPHA_API_KEY" in os.environ:
                keys_in_environment = True
            else:
                missing_keys.append("ALEPH_ALPHA_API_KEY")
        elif custom_llm_provider == "baseten":
            if "BASETEN_API_KEY" in os.environ:
                keys_in_environment = True
            else:
                missing_keys.append("BASETEN_API_KEY")
        elif custom_llm_provider == "nlp_cloud":
            if "NLP_CLOUD_API_KEY" in os.environ:
                keys_in_environment = True
            else:
                missing_keys.append("NLP_CLOUD_API_KEY")
        elif custom_llm_provider == "bedrock" or custom_llm_provider == "sagemaker":
            if (
                "AWS_ACCESS_KEY_ID" in os.environ
                and "AWS_SECRET_ACCESS_KEY" in os.environ
            ):
                keys_in_environment = True
            else:
                missing_keys.append("AWS_ACCESS_KEY_ID")
                missing_keys.append("AWS_SECRET_ACCESS_KEY")
        elif custom_llm_provider in ["ollama", "ollama_chat"]:
            if "OLLAMA_API_BASE" in os.environ:
                keys_in_environment = True
            else:
                missing_keys.append("OLLAMA_API_BASE")
        elif custom_llm_provider == "anyscale":
            if "ANYSCALE_API_KEY" in os.environ:
                keys_in_environment = True
            else:
                missing_keys.append("ANYSCALE_API_KEY")
        elif custom_llm_provider == "deepinfra":
            if "DEEPINFRA_API_KEY" in os.environ:
                keys_in_environment = True
            else:
                missing_keys.append("DEEPINFRA_API_KEY")
        elif custom_llm_provider == "featherless_ai":
            if "FEATHERLESS_AI_API_KEY" in os.environ:
                keys_in_environment = True
            else:
                missing_keys.append("FEATHERLESS_AI_API_KEY")
        elif custom_llm_provider == "gemini":
            if ("GOOGLE_API_KEY" in os.environ) or ("GEMINI_API_KEY" in os.environ):
                keys_in_environment = True
            else:
                missing_keys.append("GOOGLE_API_KEY")
                missing_keys.append("GEMINI_API_KEY")
        elif custom_llm_provider == "groq":
            if "GROQ_API_KEY" in os.environ:
                keys_in_environment = True
            else:
                missing_keys.append("GROQ_API_KEY")
        elif custom_llm_provider == "nvidia_nim":
            if "NVIDIA_NIM_API_KEY" in os.environ:
                keys_in_environment = True
            else:
                missing_keys.append("NVIDIA_NIM_API_KEY")
        elif custom_llm_provider == "cerebras":
            if "CEREBRAS_API_KEY" in os.environ:
                keys_in_environment = True
            else:
                missing_keys.append("CEREBRAS_API_KEY")
        elif custom_llm_provider == "baseten":
            if "BASETEN_API_KEY" in os.environ:
                keys_in_environment = True
            else:
                missing_keys.append("BASETEN_API_KEY")
        elif custom_llm_provider == "xai":
            if "XAI_API_KEY" in os.environ:
                keys_in_environment = True
            else:
                missing_keys.append("XAI_API_KEY")
        elif custom_llm_provider == "ai21_chat":
            if "AI21_API_KEY" in os.environ:
                keys_in_environment = True
            else:
                missing_keys.append("AI21_API_KEY")
        elif custom_llm_provider == "volcengine":
            if "VOLCENGINE_API_KEY" in os.environ:
                keys_in_environment = True
            else:
                missing_keys.append("VOLCENGINE_API_KEY")
        elif (
            custom_llm_provider == "codestral"
            or custom_llm_provider == "text-completion-codestral"
        ):
            if "CODESTRAL_API_KEY" in os.environ:
                keys_in_environment = True
            else:
                missing_keys.append("CODESTRAL_API_KEY")
        elif custom_llm_provider == "deepseek":
            if "DEEPSEEK_API_KEY" in os.environ:
                keys_in_environment = True
            else:
                missing_keys.append("DEEPSEEK_API_KEY")
        elif custom_llm_provider == "mistral":
            if "MISTRAL_API_KEY" in os.environ:
                keys_in_environment = True
            else:
                missing_keys.append("MISTRAL_API_KEY")
        elif custom_llm_provider == "palm":
            if "PALM_API_KEY" in os.environ:
                keys_in_environment = True
            else:
                missing_keys.append("PALM_API_KEY")
        elif custom_llm_provider == "perplexity":
            if "PERPLEXITYAI_API_KEY" in os.environ:
                keys_in_environment = True
            else:
                missing_keys.append("PERPLEXITYAI_API_KEY")
        elif custom_llm_provider == "voyage":
            if "VOYAGE_API_KEY" in os.environ:
                keys_in_environment = True
            else:
                missing_keys.append("VOYAGE_API_KEY")
        elif custom_llm_provider == "infinity":
            if "INFINITY_API_KEY" in os.environ:
                keys_in_environment = True
            else:
                missing_keys.append("INFINITY_API_KEY")
        elif custom_llm_provider == "fireworks_ai":
            if (
                "FIREWORKS_AI_API_KEY" in os.environ
                or "FIREWORKS_API_KEY" in os.environ
                or "FIREWORKSAI_API_KEY" in os.environ
                or "FIREWORKS_AI_TOKEN" in os.environ
            ):
                keys_in_environment = True
            else:
                missing_keys.append("FIREWORKS_AI_API_KEY")
        elif custom_llm_provider == "cloudflare":
            if "CLOUDFLARE_API_KEY" in os.environ and (
                "CLOUDFLARE_ACCOUNT_ID" in os.environ
                or "CLOUDFLARE_API_BASE" in os.environ
            ):
                keys_in_environment = True
            else:
                missing_keys.append("CLOUDFLARE_API_KEY")
                missing_keys.append("CLOUDFLARE_API_BASE")
        elif custom_llm_provider == "novita":
            if "NOVITA_API_KEY" in os.environ:
                keys_in_environment = True
            else:
                missing_keys.append("NOVITA_API_KEY")
        elif custom_llm_provider == "nebius":
            if "NEBIUS_API_KEY" in os.environ:
                keys_in_environment = True
            else:
                missing_keys.append("NEBIUS_API_KEY")
        elif custom_llm_provider == "wandb":
            if "WANDB_API_KEY" in os.environ:
                keys_in_environment = True
            else:
                missing_keys.append("WANDB_API_KEY")
        elif custom_llm_provider == "dashscope":
            if "DASHSCOPE_API_KEY" in os.environ:
                keys_in_environment = True
            else:
                missing_keys.append("DASHSCOPE_API_KEY")
        elif custom_llm_provider == "moonshot":
            if "MOONSHOT_API_KEY" in os.environ:
                keys_in_environment = True
            else:
                missing_keys.append("MOONSHOT_API_KEY")
    else:
        ## openai - chatcompletion + text completion
        if (
            model in litellm.open_ai_chat_completion_models
            or model in litellm.open_ai_text_completion_models
            or model in litellm.open_ai_embedding_models
            or model in litellm.openai_image_generation_models
        ):
            if "OPENAI_API_KEY" in os.environ:
                keys_in_environment = True
            else:
                missing_keys.append("OPENAI_API_KEY")
        ## anthropic
        elif model in litellm.anthropic_models:
            if "ANTHROPIC_API_KEY" in os.environ:
                keys_in_environment = True
            else:
                missing_keys.append("ANTHROPIC_API_KEY")
        ## cohere
        elif model in litellm.cohere_models:
            if "COHERE_API_KEY" in os.environ:
                keys_in_environment = True
            else:
                missing_keys.append("COHERE_API_KEY")
        ## replicate
        elif model in litellm.replicate_models:
            if "REPLICATE_API_KEY" in os.environ:
                keys_in_environment = True
            else:
                missing_keys.append("REPLICATE_API_KEY")
        ## openrouter
        elif model in litellm.openrouter_models:
            if "OPENROUTER_API_KEY" in os.environ:
                keys_in_environment = True
            else:
                missing_keys.append("OPENROUTER_API_KEY")
        ## vercel_ai_gateway
        elif model in litellm.vercel_ai_gateway_models:
            if "VERCEL_AI_GATEWAY_API_KEY" in os.environ:
                keys_in_environment = True
            else:
                missing_keys.append("VERCEL_AI_GATEWAY_API_KEY")
        ## datarobot
        elif model in litellm.datarobot_models:
            if "DATAROBOT_API_TOKEN" in os.environ:
                keys_in_environment = True
            else:
                missing_keys.append("DATAROBOT_API_TOKEN")
        ## vertex - text + chat models
        elif (
            model in litellm.vertex_chat_models
            or model in litellm.vertex_text_models
            or model in litellm.models_by_provider["vertex_ai"]
        ):
            if "VERTEXAI_PROJECT" in os.environ and "VERTEXAI_LOCATION" in os.environ:
                keys_in_environment = True
            else:
                missing_keys.extend(["VERTEXAI_PROJECT", "VERTEXAI_LOCATION"])
        ## huggingface
        elif model in litellm.huggingface_models:
            if "HUGGINGFACE_API_KEY" in os.environ:
                keys_in_environment = True
            else:
                missing_keys.append("HUGGINGFACE_API_KEY")
        ## ai21
        elif model in litellm.ai21_models:
            if "AI21_API_KEY" in os.environ:
                keys_in_environment = True
            else:
                missing_keys.append("AI21_API_KEY")
        ## together_ai
        elif model in litellm.together_ai_models:
            if "TOGETHERAI_API_KEY" in os.environ:
                keys_in_environment = True
            else:
                missing_keys.append("TOGETHERAI_API_KEY")
        ## aleph_alpha
        elif model in litellm.aleph_alpha_models:
            if "ALEPH_ALPHA_API_KEY" in os.environ:
                keys_in_environment = True
            else:
                missing_keys.append("ALEPH_ALPHA_API_KEY")
        ## baseten
        elif model in litellm.baseten_models:
            if "BASETEN_API_KEY" in os.environ:
                keys_in_environment = True
            else:
                missing_keys.append("BASETEN_API_KEY")
        ## nlp_cloud
        elif model in litellm.nlp_cloud_models:
            if "NLP_CLOUD_API_KEY" in os.environ:
                keys_in_environment = True
            else:
                missing_keys.append("NLP_CLOUD_API_KEY")
        elif model in litellm.novita_models:
            if "NOVITA_API_KEY" in os.environ:
                keys_in_environment = True
            else:
                missing_keys.append("NOVITA_API_KEY")
        elif model in litellm.nebius_models:
            if "NEBIUS_API_KEY" in os.environ:
                keys_in_environment = True
            else:
                missing_keys.append("NEBIUS_API_KEY")
        elif model in litellm.wandb_models:
            if "WANDB_API_KEY" in os.environ:
                keys_in_environment = True
            else:
                missing_keys.append("WANDB_API_KEY")

    def filter_missing_keys(keys: List[str], exclude_pattern: str) -> List[str]:
        """Filter out keys that contain the exclude_pattern (case insensitive)."""
        return [key for key in keys if exclude_pattern not in key.lower()]

    if api_key is not None:
        missing_keys = filter_missing_keys(missing_keys, "api_key")

    if api_base is not None:
        missing_keys = filter_missing_keys(missing_keys, "api_base")

    if api_version is not None:
        missing_keys = filter_missing_keys(missing_keys, "api_version")

    if len(missing_keys) == 0:  # no missing keys
        keys_in_environment = True

    return {"keys_in_environment": keys_in_environment, "missing_keys": missing_keys}


def acreate(*args, **kwargs):  ## Thin client to handle the acreate langchain call
    return litellm.acompletion(*args, **kwargs)


def prompt_token_calculator(model, messages):
    # use tiktoken or anthropic's tokenizer depending on the model
    text = " ".join(message["content"] for message in messages)
    num_tokens = 0
    if "claude" in model:
        try:
            import anthropic
        except Exception:
            Exception("Anthropic import failed please run `pip install anthropic`")
        from anthropic import AI_PROMPT, HUMAN_PROMPT, Anthropic

        anthropic_obj = Anthropic()
        num_tokens = anthropic_obj.count_tokens(text)  # type: ignore
    else:
        num_tokens = len(encoding.encode(text))
    return num_tokens


def valid_model(model):
    try:
        # for a given model name, check if the user has the right permissions to access the model
        if (
            model in litellm.open_ai_chat_completion_models
            or model in litellm.open_ai_text_completion_models
        ):
            openai.models.retrieve(model)
        else:
            messages = [{"role": "user", "content": "Hello World"}]
            litellm.completion(model=model, messages=messages)
    except Exception:
        raise BadRequestError(message="", model=model, llm_provider="")


def check_valid_key(model: str, api_key: str):
    """
    Checks if a given API key is valid for a specific model by making a litellm.completion call with max_tokens=10

    Args:
        model (str): The name of the model to check the API key against.
        api_key (str): The API key to be checked.

    Returns:
        bool: True if the API key is valid for the model, False otherwise.
    """
    messages = [{"role": "user", "content": "Hey, how's it going?"}]
    try:
        litellm.completion(
            model=model, messages=messages, api_key=api_key, max_tokens=10
        )
        return True
    except AuthenticationError:
        return False
    except Exception:
        return False


def _should_retry(status_code: int):
    """
    Retries on 408, 409, 429 and 500 errors.

    Any client error in the 400-499 range that isn't explicitly handled (such as 400 Bad Request, 401 Unauthorized, 403 Forbidden, 404 Not Found, etc.) would not trigger a retry.

    Reimplementation of openai's should retry logic, since that one can't be imported.
    https://github.com/openai/openai-python/blob/af67cfab4210d8e497c05390ce14f39105c77519/src/openai/_base_client.py#L639
    """
    # If the server explicitly says whether or not to retry, obey.
    # Retry on request timeouts.
    if status_code == 408:
        return True

    # Retry on lock timeouts.
    if status_code == 409:
        return True

    # Retry on rate limits.
    if status_code == 429:
        return True

    # Retry internal errors.
    if status_code >= 500:
        return True

    return False


def _get_retry_after_from_exception_header(
    response_headers: Optional[httpx.Headers] = None,
):
    """
    Reimplementation of openai's calculate retry after, since that one can't be imported.
    https://github.com/openai/openai-python/blob/af67cfab4210d8e497c05390ce14f39105c77519/src/openai/_base_client.py#L631
    """
    try:
        import email  # openai import

        # About the Retry-After header: https://developer.mozilla.org/en-US/docs/Web/HTTP/Headers/Retry-After
        #
        # <http-date>". See https://developer.mozilla.org/en-US/docs/Web/HTTP/Headers/Retry-After#syntax for
        # details.
        if response_headers is not None:
            retry_header = response_headers.get("retry-after")
            try:
                retry_after = int(retry_header)
            except Exception:
                retry_date_tuple = email.utils.parsedate_tz(retry_header)  # type: ignore
                if retry_date_tuple is None:
                    retry_after = -1
                else:
                    retry_date = email.utils.mktime_tz(retry_date_tuple)  # type: ignore
                    retry_after = int(retry_date - time.time())
        else:
            retry_after = -1

        return retry_after

    except Exception:
        retry_after = -1


def _calculate_retry_after(
    remaining_retries: int,
    max_retries: int,
    response_headers: Optional[httpx.Headers] = None,
    min_timeout: int = 0,
) -> Union[float, int]:
    retry_after = _get_retry_after_from_exception_header(response_headers)

    # Add some jitter (default JITTER is 0.75 - so upto 0.75s)
    jitter = JITTER * random.random()

    # If the API asks us to wait a certain amount of time (and it's a reasonable amount), just do what it says.
    if retry_after is not None and 0 < retry_after <= 60:
        return retry_after + jitter

    # Calculate exponential backoff
    num_retries = max_retries - remaining_retries
    sleep_seconds = INITIAL_RETRY_DELAY * pow(2.0, num_retries)

    # Make sure sleep_seconds is boxed between min_timeout and MAX_RETRY_DELAY
    sleep_seconds = max(sleep_seconds, min_timeout)
    sleep_seconds = min(sleep_seconds, MAX_RETRY_DELAY)

    return sleep_seconds + jitter


# custom prompt helper function
def register_prompt_template(
    model: str,
    roles: dict = {},
    initial_prompt_value: str = "",
    final_prompt_value: str = "",
    tokenizer_config: dict = {},
):
    """
    Register a prompt template to follow your custom format for a given model

    Args:
        model (str): The name of the model.
        roles (dict): A dictionary mapping roles to their respective prompt values.
        initial_prompt_value (str, optional): The initial prompt value. Defaults to "".
        final_prompt_value (str, optional): The final prompt value. Defaults to "".

    Returns:
        dict: The updated custom prompt dictionary.
    Example usage:
    ```
    import litellm
    litellm.register_prompt_template(
            model="llama-2",
        initial_prompt_value="You are a good assistant" # [OPTIONAL]
            roles={
            "system": {
                "pre_message": "[INST] <<SYS>>\n", # [OPTIONAL]
                "post_message": "\n<</SYS>>\n [/INST]\n" # [OPTIONAL]
            },
            "user": {
                "pre_message": "[INST] ", # [OPTIONAL]
                "post_message": " [/INST]" # [OPTIONAL]
            },
            "assistant": {
                "pre_message": "\n" # [OPTIONAL]
                "post_message": "\n" # [OPTIONAL]
            }
        }
        final_prompt_value="Now answer as best you can:" # [OPTIONAL]
    )
    ```
    """
    complete_model = model
    potential_models = [complete_model]
    try:
        model = get_llm_provider(model=model)[0]
        potential_models.append(model)
    except Exception:
        pass
    if tokenizer_config:
        for m in potential_models:
            litellm.known_tokenizer_config[m] = {
                "tokenizer": tokenizer_config,
                "status": "success",
            }
    else:
        for m in potential_models:
            litellm.custom_prompt_dict[m] = {
                "roles": roles,
                "initial_prompt_value": initial_prompt_value,
                "final_prompt_value": final_prompt_value,
            }

    return litellm.custom_prompt_dict


class TextCompletionStreamWrapper:
    def __init__(
        self,
        completion_stream,
        model,
        stream_options: Optional[dict] = None,
        custom_llm_provider: Optional[str] = None,
    ):
        self.completion_stream = completion_stream
        self.model = model
        self.stream_options = stream_options
        self.custom_llm_provider = custom_llm_provider

    def __iter__(self):
        return self

    def __aiter__(self):
        return self

    def convert_to_text_completion_object(self, chunk: ModelResponse):
        try:
            response = TextCompletionResponse()
            response["id"] = chunk.get("id", None)
            response["object"] = "text_completion"
            response["created"] = chunk.get("created", None)
            response["model"] = chunk.get("model", None)
            text_choices = TextChoices()
            if isinstance(
                chunk, Choices
            ):  # chunk should always be of type StreamingChoices
                raise Exception
            delta = chunk["choices"][0]["delta"]
            text_choices["text"] = delta["content"]
            text_choices["reasoning_content"] = delta.get("reasoning_content")
            text_choices["index"] = chunk["choices"][0]["index"]
            text_choices["finish_reason"] = chunk["choices"][0]["finish_reason"]
            response["choices"] = [text_choices]

            # only pass usage when stream_options["include_usage"] is True
            if (
                self.stream_options
                and self.stream_options.get("include_usage", False) is True
            ):
                response["usage"] = chunk.get("usage", None)

            return response
        except Exception as e:
            raise Exception(
                f"Error occurred converting to text completion object - chunk: {chunk}; Error: {str(e)}"
            )

    def __next__(self):
        # model_response = ModelResponse(stream=True, model=self.model)
        TextCompletionResponse()
        try:
            for chunk in self.completion_stream:
                if chunk == "None" or chunk is None:
                    raise Exception
                processed_chunk = self.convert_to_text_completion_object(chunk=chunk)
                return processed_chunk
            raise StopIteration
        except StopIteration:
            raise StopIteration
        except Exception as e:
            raise exception_type(
                model=self.model,
                custom_llm_provider=self.custom_llm_provider or "",
                original_exception=e,
                completion_kwargs={},
                extra_kwargs={},
            )

    async def __anext__(self):
        try:
            async for chunk in self.completion_stream:
                if chunk == "None" or chunk is None:
                    raise Exception
                processed_chunk = self.convert_to_text_completion_object(chunk=chunk)
                return processed_chunk
            raise StopIteration
        except StopIteration:
            raise StopAsyncIteration


def mock_completion_streaming_obj(
    model_response, mock_response, model, n: Optional[int] = None
):
    if isinstance(mock_response, litellm.MockException):
        raise mock_response
    if isinstance(mock_response, ModelResponseStream):
        yield mock_response
        return
    for i in range(0, len(mock_response), 3):
        completion_obj = Delta(role="assistant", content=mock_response[i : i + 3])
        if n is None:
            model_response.choices[0].delta = completion_obj
        else:
            _all_choices = []
            for j in range(n):
                _streaming_choice = litellm.utils.StreamingChoices(
                    index=j,
                    delta=litellm.utils.Delta(
                        role="assistant", content=mock_response[i : i + 3]
                    ),
                )
                _all_choices.append(_streaming_choice)
            model_response.choices = _all_choices
        yield model_response


async def async_mock_completion_streaming_obj(
    model_response,
    mock_response: Union[str, "MockException", ModelResponseStream],
    model,
    n: Optional[int] = None,
):
    if isinstance(mock_response, litellm.MockException):
        raise mock_response
    if isinstance(mock_response, ModelResponseStream):
        yield mock_response
        return
    for i in range(0, len(mock_response), 3):
        completion_obj = Delta(role="assistant", content=mock_response[i : i + 3])
        if n is None:
            model_response.choices[0].delta = completion_obj
        else:
            _all_choices = []
            for j in range(n):
                _streaming_choice = litellm.utils.StreamingChoices(
                    index=j,
                    delta=litellm.utils.Delta(
                        role="assistant", content=mock_response[i : i + 3]
                    ),
                )
                _all_choices.append(_streaming_choice)
            model_response.choices = _all_choices
        yield model_response


########## Reading Config File ############################
def read_config_args(config_path) -> dict:
    try:
        import os

        os.getcwd()
        with open(config_path, "r") as config_file:
            config = json.load(config_file)

        # read keys/ values from config file and return them
        return config
    except Exception as e:
        raise e


########## experimental completion variants ############################


def process_system_message(system_message, max_tokens, model):
    system_message_event = {"role": "system", "content": system_message}
    system_message_tokens = get_token_count([system_message_event], model)

    if system_message_tokens > max_tokens:
        print_verbose(
            "`tokentrimmer`: Warning, system message exceeds token limit. Trimming..."
        )
        # shorten system message to fit within max_tokens
        new_system_message = shorten_message_to_fit_limit(
            system_message_event, max_tokens, model
        )
        system_message_tokens = get_token_count([new_system_message], model)

    return system_message_event, max_tokens - system_message_tokens


def process_messages(messages, max_tokens, model):
    # Process messages from older to more recent
    messages = messages[::-1]
    final_messages = []
    verbose_logger.debug(
        f"calling process_messages with messages: {messages}, max_tokens: {max_tokens}, model: {model}"
    )
    for message in messages:
        verbose_logger.debug(f"processing final_messages: {final_messages}")
        used_tokens = get_token_count(final_messages, model)
        available_tokens = max_tokens - used_tokens
        verbose_logger.debug(
            f"used_tokens: {used_tokens}, available_tokens: {available_tokens}"
        )
        if available_tokens <= 3:
            break

        final_messages = attempt_message_addition(
            final_messages=final_messages,
            message=message,
            available_tokens=available_tokens,
            max_tokens=max_tokens,
            model=model,
        )
        verbose_logger.debug(
            f"final_messages after attempt_message_addition: {final_messages}"
        )
    verbose_logger.debug(f"Final messages: {final_messages}")
    return final_messages


def attempt_message_addition(
    final_messages, message, available_tokens, max_tokens, model
):
    temp_messages = [message] + final_messages
    temp_message_tokens = get_token_count(messages=temp_messages, model=model)
    verbose_logger.debug(
        f"temp_message_tokens: {temp_message_tokens}, max_tokens: {max_tokens}"
    )
    if temp_message_tokens <= max_tokens:
        return temp_messages

    # if temp_message_tokens > max_tokens, try shortening temp_messages
    elif "function_call" not in message:
        verbose_logger.debug("attempting to shorten message to fit limit")
        # fit updated_message to be within temp_message_tokens - max_tokens (aka the amount temp_message_tokens is greate than max_tokens)
        updated_message = shorten_message_to_fit_limit(message, available_tokens, model)
        if can_add_message(updated_message, final_messages, max_tokens, model):
            verbose_logger.debug(
                "can add message, returning [updated_message] + final_messages"
            )
            return [updated_message] + final_messages
        else:
            verbose_logger.debug("cannot add message, returning final_messages")
    return final_messages


def can_add_message(message, messages, max_tokens, model):
    if get_token_count(messages + [message], model) <= max_tokens:
        return True
    return False


def get_token_count(messages, model):
    return token_counter(model=model, messages=messages)


def shorten_message_to_fit_limit(
    message, tokens_needed, model: Optional[str], raise_error_on_max_limit: bool = False
):
    """
    Shorten a message to fit within a token limit by removing characters from the middle.

    Args:
        message: The message to shorten
        tokens_needed: The maximum number of tokens allowed
        model: The model being used (optional)
        raise_error_on_max_limit: If True, raises an error when max attempts reached. If False, returns final trimmed content.
    """

    # For OpenAI models, even blank messages cost 7 token,
    # and if the buffer is less than 3, the while loop will never end,
    # hence the value 10.
    if model is not None and "gpt" in model and tokens_needed <= 10:
        return message

    content = message["content"]
    attempts = 0

    verbose_logger.debug(f"content: {content}")

    while attempts < MAX_TOKEN_TRIMMING_ATTEMPTS:
        verbose_logger.debug(f"getting token count for message: {message}")
        total_tokens = get_token_count([message], model)
        verbose_logger.debug(
            f"total_tokens: {total_tokens}, tokens_needed: {tokens_needed}"
        )

        if total_tokens <= tokens_needed:
            break

        ratio = (tokens_needed) / total_tokens

        new_length = int(len(content) * ratio) - 1
        new_length = max(0, new_length)

        half_length = new_length // 2
        left_half = content[:half_length]
        right_half = content[-half_length:]

        trimmed_content = left_half + ".." + right_half
        message["content"] = trimmed_content
        verbose_logger.debug(f"trimmed_content: {trimmed_content}")
        content = trimmed_content
        attempts += 1

    if attempts >= MAX_TOKEN_TRIMMING_ATTEMPTS and raise_error_on_max_limit:
        raise Exception(
            f"Failed to trim message to fit within {tokens_needed} tokens after {MAX_TOKEN_TRIMMING_ATTEMPTS} attempts"
        )

    return message


# LiteLLM token trimmer
# this code is borrowed from https://github.com/KillianLucas/tokentrim/blob/main/tokentrim/tokentrim.py
# Credits for this code go to Killian Lucas
def trim_messages(
    messages,
    model: Optional[str] = None,
    trim_ratio: float = DEFAULT_TRIM_RATIO,
    return_response_tokens: bool = False,
    max_tokens=None,
):
    """
    Trim a list of messages to fit within a model's token limit.

    Args:
        messages: Input messages to be trimmed. Each message is a dictionary with 'role' and 'content'.
        model: The LiteLLM model being used (determines the token limit).
        trim_ratio: Target ratio of tokens to use after trimming. Default is 0.75, meaning it will trim messages so they use about 75% of the model's token limit.
        return_response_tokens: If True, also return the number of tokens left available for the response after trimming.
        max_tokens: Instead of specifying a model or trim_ratio, you can specify this directly.

    Returns:
        Trimmed messages and optionally the number of tokens available for response.
    """
    # Initialize max_tokens
    # if users pass in max tokens, trim to this amount
    original_messages = messages
    messages = copy.deepcopy(messages)
    try:
        if max_tokens is None:
            # Check if model is valid
            if model in litellm.model_cost:
                max_tokens_for_model = litellm.model_cost[model].get(
                    "max_input_tokens", litellm.model_cost[model]["max_tokens"]
                )
                max_tokens = int(max_tokens_for_model * trim_ratio)
            else:
                # if user did not specify max (input) tokens
                # or passed an llm litellm does not know
                # do nothing, just return messages
                return messages

        system_message = ""
        for message in messages:
            if message["role"] == "system":
                system_message += "\n" if system_message else ""
                system_message += message["content"]

        ## Handle Tool Call ## - check if last message is a tool response, return as is - https://github.com/BerriAI/litellm/issues/4931
        tool_messages = []

        for message in reversed(messages):
            if message["role"] != "tool":
                break
            tool_messages.append(message)
        tool_messages.reverse()
        # # Remove the collected tool messages from the original list
        if len(tool_messages):
            messages = messages[: -len(tool_messages)]

        current_tokens = token_counter(model=model or "", messages=messages)
        print_verbose(f"Current tokens: {current_tokens}, max tokens: {max_tokens}")

        # Do nothing if current tokens under messages
        if current_tokens < max_tokens:
            return messages + tool_messages

        #### Trimming messages if current_tokens > max_tokens
        print_verbose(
            f"Need to trim input messages: {messages}, current_tokens{current_tokens}, max_tokens: {max_tokens}"
        )
        system_message_event: Optional[dict] = None
        if system_message:
            system_message_event, max_tokens = process_system_message(
                system_message=system_message, max_tokens=max_tokens, model=model
            )

            if max_tokens == 0:  # the system messages are too long
                return [system_message_event]

            # Since all system messages are combined and trimmed to fit the max_tokens,
            # we remove all system messages from the messages list
            messages = [message for message in messages if message["role"] != "system"]

        verbose_logger.debug(f"Processed system message: {system_message_event}")
        final_messages = process_messages(
            messages=messages, max_tokens=max_tokens, model=model
        )
        verbose_logger.debug(f"Processed messages: {final_messages}")

        # Add system message to the beginning of the final messages
        if system_message_event:
            final_messages = [system_message_event] + final_messages

        if len(tool_messages) > 0:
            final_messages.extend(tool_messages)

        verbose_logger.debug(
            f"Final messages: {final_messages}, return_response_tokens: {return_response_tokens}"
        )
        if (
            return_response_tokens
        ):  # if user wants token count with new trimmed messages
            response_tokens = max_tokens - get_token_count(final_messages, model)
            return final_messages, response_tokens
        return final_messages
    except Exception as e:  # [NON-Blocking, if error occurs just return final_messages
        verbose_logger.exception(
            "Got exception while token trimming - {}".format(str(e))
        )
        return original_messages


from litellm.caching.in_memory_cache import InMemoryCache


class AvailableModelsCache(InMemoryCache):
    def __init__(self, ttl_seconds: int = 300, max_size: int = 1000):
        super().__init__(ttl_seconds, max_size)
        self._env_hash: Optional[str] = None

    def _get_env_hash(self) -> str:
        """Create a hash of relevant environment variables"""
        env_vars = {
            k: v
            for k, v in os.environ.items()
            if k.startswith(("OPENAI", "ANTHROPIC", "AZURE", "AWS"))
        }
        return str(hash(frozenset(env_vars.items())))

    def _check_env_changed(self) -> bool:
        """Check if environment variables have changed"""
        current_hash = self._get_env_hash()
        if self._env_hash is None:
            self._env_hash = current_hash
            return True
        return current_hash != self._env_hash

    def _get_cache_key(
        self,
        custom_llm_provider: Optional[str],
        litellm_params: Optional[LiteLLM_Params],
    ) -> str:
        valid_str = ""

        if litellm_params is not None:
            valid_str = litellm_params.model_dump_json()
        if custom_llm_provider is not None:
            valid_str = f"{custom_llm_provider}:{valid_str}"
        return hashlib.sha256(valid_str.encode()).hexdigest()

    def get_cached_model_info(
        self,
        custom_llm_provider: Optional[str] = None,
        litellm_params: Optional[LiteLLM_Params] = None,
    ) -> Optional[List[str]]:
        """Get cached model info"""
        # Check if environment has changed
        if litellm_params is None and self._check_env_changed():
            self.cache_dict.clear()
            return None

        cache_key = self._get_cache_key(custom_llm_provider, litellm_params)

        result = cast(Optional[List[str]], self.get_cache(cache_key))

        if result is not None:
            return copy.deepcopy(result)
        return result

    def set_cached_model_info(
        self,
        custom_llm_provider: str,
        litellm_params: Optional[LiteLLM_Params],
        available_models: List[str],
    ):
        """Set cached model info"""
        cache_key = self._get_cache_key(custom_llm_provider, litellm_params)
        self.set_cache(cache_key, copy.deepcopy(available_models))


# Global cache instance
_model_cache = AvailableModelsCache()


def _infer_valid_provider_from_env_vars(
    custom_llm_provider: Optional[str] = None,
) -> List[str]:
    valid_providers: List[str] = []
    environ_keys = os.environ.keys()
    for provider in litellm.provider_list:
        if custom_llm_provider and provider != custom_llm_provider:
            continue

        # edge case litellm has together_ai as a provider, it should be togetherai
        env_provider_1 = provider.replace("_", "")
        env_provider_2 = provider

        # litellm standardizes expected provider keys to
        # PROVIDER_API_KEY. Example: OPENAI_API_KEY, COHERE_API_KEY
        expected_provider_key_1 = f"{env_provider_1.upper()}_API_KEY"
        expected_provider_key_2 = f"{env_provider_2.upper()}_API_KEY"
        if (
            expected_provider_key_1 in environ_keys
            or expected_provider_key_2 in environ_keys
        ):
            # key is set
            valid_providers.append(provider)

    return valid_providers


def _get_valid_models_from_provider_api(
    provider_config: BaseLLMModelInfo,
    custom_llm_provider: str,
    litellm_params: Optional[LiteLLM_Params] = None,
) -> List[str]:
    try:
        cached_result = _model_cache.get_cached_model_info(
            custom_llm_provider, litellm_params
        )

        if cached_result is not None:
            return cached_result
        models = provider_config.get_models(
            api_key=litellm_params.api_key if litellm_params is not None else None,
            api_base=litellm_params.api_base if litellm_params is not None else None,
        )

        _model_cache.set_cached_model_info(custom_llm_provider, litellm_params, models)
        return models
    except Exception as e:
        verbose_logger.warning(f"Error getting valid models: {e}")
        return []


def get_valid_models(
    check_provider_endpoint: Optional[bool] = None,
    custom_llm_provider: Optional[str] = None,
    litellm_params: Optional[LiteLLM_Params] = None,
    api_key: Optional[str] = None,
    api_base: Optional[str] = None,
) -> List[str]:
    """
    Returns a list of valid LLMs based on the set environment variables

    Args:
        check_provider_endpoint: If True, will check the provider's endpoint for valid models.
        custom_llm_provider: If provided, will only check the provider's endpoint for valid models.
        api_key: If provided, will use the API key to get valid models.
        api_base: If provided, will use the API base to get valid models.
    Returns:
        A list of valid LLMs
    """

    try:
        ################################
        # init litellm_params
        #################################
        if litellm_params is None:
            litellm_params = LiteLLM_Params(model="")
        if api_key is not None:
            litellm_params.api_key = api_key
        if api_base is not None:
            litellm_params.api_base = api_base
        #################################

        check_provider_endpoint = (
            check_provider_endpoint or litellm.check_provider_endpoint
        )
        # get keys set in .env

        valid_providers: List[str] = []
        valid_models: List[str] = []
        # for all valid providers, make a list of supported llms

        if custom_llm_provider:
            valid_providers = [custom_llm_provider]
        else:
            valid_providers = _infer_valid_provider_from_env_vars(custom_llm_provider)

        for provider in valid_providers:
            provider_config = ProviderConfigManager.get_provider_model_info(
                model=None,
                provider=LlmProviders(provider),
            )

            if custom_llm_provider and provider != custom_llm_provider:
                continue

            if provider == "azure":
                valid_models.append("Azure-LLM")
            elif (
                provider_config is not None
                and check_provider_endpoint
                and provider is not None
            ):
                valid_models.extend(
                    _get_valid_models_from_provider_api(
                        provider_config,
                        provider,
                        litellm_params,
                    )
                )
            else:
                models_for_provider = copy.deepcopy(
                    litellm.models_by_provider.get(provider, [])
                )
                valid_models.extend(models_for_provider)

        return valid_models
    except Exception as e:
        verbose_logger.warning(f"Error getting valid models: {e}")
        return []  # NON-Blocking


def print_args_passed_to_litellm(original_function, args, kwargs):
    if not _is_debugging_on():
        return
    try:
        # we've already printed this for acompletion, don't print for completion
        if (
            "acompletion" in kwargs
            and kwargs["acompletion"] is True
            and original_function.__name__ == "completion"
        ):
            return
        elif (
            "aembedding" in kwargs
            and kwargs["aembedding"] is True
            and original_function.__name__ == "embedding"
        ):
            return
        elif (
            "aimg_generation" in kwargs
            and kwargs["aimg_generation"] is True
            and original_function.__name__ == "img_generation"
        ):
            return

        args_str = ", ".join(map(repr, args))
        kwargs_str = ", ".join(f"{key}={repr(value)}" for key, value in kwargs.items())
        print_verbose(
            "\n",
        )  # new line before
        print_verbose(
            "\033[92mRequest to litellm:\033[0m",
        )
        if args and kwargs:
            print_verbose(
                f"\033[92mlitellm.{original_function.__name__}({args_str}, {kwargs_str})\033[0m"
            )
        elif args:
            print_verbose(
                f"\033[92mlitellm.{original_function.__name__}({args_str})\033[0m"
            )
        elif kwargs:
            print_verbose(
                f"\033[92mlitellm.{original_function.__name__}({kwargs_str})\033[0m"
            )
        else:
            print_verbose(f"\033[92mlitellm.{original_function.__name__}()\033[0m")
        print_verbose("\n")  # new line after
    except Exception:
        # This should always be non blocking
        pass


def get_logging_id(start_time, response_obj):
    try:
        response_id = (
            "time-" + start_time.strftime("%H-%M-%S-%f") + "_" + response_obj.get("id")
        )
        return response_id
    except Exception:
        return None


def _get_base_model_from_metadata(model_call_details=None):
    if model_call_details is None:
        return None
    litellm_params = model_call_details.get("litellm_params", {})
    if litellm_params is not None:
        _base_model = litellm_params.get("base_model", None)
        if _base_model is not None:
            return _base_model
        metadata = litellm_params.get("metadata", {})

        base_model_from_metadata = _get_base_model_from_litellm_call_metadata(metadata=metadata)
        if base_model_from_metadata is not None:
            return base_model_from_metadata

        # Also check litellm_metadata (used by Responses API and other generic API calls)
        litellm_metadata = litellm_params.get("litellm_metadata", {})
        return _get_base_model_from_litellm_call_metadata(metadata=litellm_metadata)
    return None


class ModelResponseIterator:
    def __init__(self, model_response: ModelResponse, convert_to_delta: bool = False):
        if convert_to_delta is True:
            self.model_response = ModelResponse(stream=True)
            _delta = self.model_response.choices[0].delta  # type: ignore
            _delta.content = model_response.choices[0].message.content  # type: ignore
        else:
            self.model_response = model_response
        self.is_done = False

    # Sync iterator
    def __iter__(self):
        return self

    def __next__(self):
        if self.is_done:
            raise StopIteration
        self.is_done = True
        return self.model_response

    # Async iterator
    def __aiter__(self):
        return self

    async def __anext__(self):
        if self.is_done:
            raise StopAsyncIteration
        self.is_done = True
        return self.model_response


class ModelResponseListIterator:
    def __init__(self, model_responses, delay: Optional[float] = None):
        self.model_responses = model_responses
        self.index = 0
        self.delay = delay

    # Sync iterator
    def __iter__(self):
        return self

    def __next__(self):
        if self.index >= len(self.model_responses):
            raise StopIteration
        model_response = self.model_responses[self.index]
        self.index += 1
        if self.delay:
            time.sleep(self.delay)
        return model_response

    # Async iterator
    def __aiter__(self):
        return self

    async def __anext__(self):
        if self.index >= len(self.model_responses):
            raise StopAsyncIteration
        model_response = self.model_responses[self.index]
        self.index += 1
        if self.delay:
            await asyncio.sleep(self.delay)
        return model_response


class CustomModelResponseIterator(Iterable):
    def __init__(self) -> None:
        super().__init__()


def is_cached_message(message: AllMessageValues) -> bool:
    """
    Returns true, if message is marked as needing to be cached.

    Used for anthropic/gemini context caching.

    Follows the anthropic format {"cache_control": {"type": "ephemeral"}}
    """
    if "content" not in message:
        return False
    if message["content"] is None or isinstance(message["content"], str):
        return False

    for content in message["content"]:
        if (
            content["type"] == "text"
            and content.get("cache_control") is not None
            and content["cache_control"]["type"] == "ephemeral"  # type: ignore
        ):
            return True

    return False


def is_base64_encoded(s: str) -> bool:
    try:
        # Strip out the prefix if it exists
        if not s.startswith(
            "data:"
        ):  # require `data:` for base64 str, like openai. Prevents false positives like s='Dog'
            return False

        s = s.split(",")[1]

        # Try to decode the string
        decoded_bytes = base64.b64decode(s, validate=True)

        # Check if the original string can be re-encoded to the same string
        return base64.b64encode(decoded_bytes).decode("utf-8") == s
    except Exception:
        return False


def get_base64_str(s: str) -> str:
    """
    s: b64str OR data:image/png;base64,b64str
    """
    if "," in s:
        return s.split(",")[1]
    return s


def has_tool_call_blocks(messages: List[AllMessageValues]) -> bool:
    """
    Returns true, if messages has tool call blocks.

    Used for anthropic/bedrock message validation.
    """
    for message in messages:
        if message.get("tool_calls") is not None:
            return True
    return False


def add_dummy_tool(custom_llm_provider: str) -> List[ChatCompletionToolParam]:
    """
    Prevent Anthropic from raising error when tool_use block exists but no tools are provided.

    Relevent Issues: https://github.com/BerriAI/litellm/issues/5388, https://github.com/BerriAI/litellm/issues/5747
    """
    return [
        ChatCompletionToolParam(
            type="function",
            function=ChatCompletionToolParamFunctionChunk(
                name="dummy_tool",
                description="This is a dummy tool call",  # provided to satisfy bedrock constraint.
                parameters={
                    "type": "object",
                    "properties": {},
                },
            ),
        )
    ]


from litellm.types.llms.openai import (
    ChatCompletionAudioObject,
    ChatCompletionImageObject,
    ChatCompletionTextObject,
    ChatCompletionUserMessage,
    OpenAIMessageContent,
    ValidUserMessageContentTypes,
)


def convert_to_dict(message: Union[BaseModel, dict]) -> dict:
    """
    Converts a message to a dictionary if it's a Pydantic model.

    Args:
        message: The message, which may be a Pydantic model or a dictionary.

    Returns:
        dict: The converted message.
    """
    if isinstance(message, BaseModel):
        return message.model_dump(exclude_none=True)  # type: ignore
    elif isinstance(message, dict):
        return message
    else:
        raise TypeError(
            f"Invalid message type: {type(message)}. Expected dict or Pydantic model."
        )


def convert_list_message_to_dict(messages: List):
    new_messages = []
    for message in messages:
        convert_msg_to_dict = cast(AllMessageValues, convert_to_dict(message))
        cleaned_message = cleanup_none_field_in_message(message=convert_msg_to_dict)
        new_messages.append(cleaned_message)
    return new_messages


def validate_and_fix_openai_messages(messages: List):
    """
    Ensures all messages are valid OpenAI chat completion messages.

    Handles missing role for assistant messages.
    """
    new_messages = []
    for message in messages:
        if not message.get("role"):
            message["role"] = "assistant"
        if message.get("tool_calls"):
            message["tool_calls"] = jsonify_tools(tools=message["tool_calls"])

        convert_msg_to_dict = cast(AllMessageValues, convert_to_dict(message))
        cleaned_message = cleanup_none_field_in_message(message=convert_msg_to_dict)
        new_messages.append(cleaned_message)
    return validate_chat_completion_user_messages(messages=new_messages)


def validate_and_fix_openai_tools(tools: Optional[List]) -> Optional[List[dict]]:
    """
    Ensure tools is List[dict] and not List[BaseModel]
    """
    new_tools = []
    if tools is None:
        return tools
    for tool in tools:
        if isinstance(tool, BaseModel):
            new_tools.append(tool.model_dump())
        elif isinstance(tool, dict):
            new_tools.append(tool)
    return new_tools


def cleanup_none_field_in_message(message: AllMessageValues):
    """
    Cleans up the message by removing the none field.

    remove None fields in the message - e.g. {"function": None} - some providers raise validation errors
    """
    new_message = message.copy()
    return {k: v for k, v in new_message.items() if v is not None}


def validate_chat_completion_user_messages(messages: List[AllMessageValues]):
    """
    Ensures all user messages are valid OpenAI chat completion messages.

    Args:
        messages: List of message dictionaries
        message_content_type: Type to validate content against

    Returns:
        List[dict]: The validated messages

    Raises:
        ValueError: If any message is invalid
    """
    for idx, m in enumerate(messages):
        try:
            if m["role"] == "user":
                user_content = m.get("content")
                if user_content is not None:
                    if isinstance(user_content, str):
                        continue
                    elif isinstance(user_content, list):
                        for item in user_content:
                            if isinstance(item, dict):
                                if item.get("type") not in ValidUserMessageContentTypes:
                                    raise Exception("invalid content type")
        except Exception as e:
            if isinstance(e, KeyError):
                raise Exception(
                    f"Invalid message at index {idx}. Please ensure all messages are valid OpenAI chat completion messages."
                )
            if "invalid content type" in str(e):
                raise Exception(
                    f"Invalid user message at index {idx}. Please ensure all user messages are valid OpenAI chat completion messages."
                )
            else:
                raise e

    return messages


def validate_chat_completion_tool_choice(
    tool_choice: Optional[Union[dict, str]],
) -> Optional[Union[dict, str]]:
    """
    Confirm the tool choice is passed in the OpenAI format.

    Prevents user errors like: https://github.com/BerriAI/litellm/issues/7483
    """
    from litellm.types.llms.openai import (
        ChatCompletionToolChoiceObjectParam,
        ChatCompletionToolChoiceStringValues,
    )

    if tool_choice is None:
        return tool_choice
    elif isinstance(tool_choice, str):
        return tool_choice
    elif isinstance(tool_choice, dict):
        # Handle Cursor IDE format: {"type": "auto"} -> return as-is
        if (
            tool_choice.get("type") in ["auto", "none", "required"]
            and "function" not in tool_choice
        ):
            return tool_choice

        # Standard OpenAI format: {"type": "function", "function": {...}}
        if tool_choice.get("type") is None or tool_choice.get("function") is None:
            raise Exception(
                f"Invalid tool choice, tool_choice={tool_choice}. Please ensure tool_choice follows the OpenAI spec"
            )
        return tool_choice
    raise Exception(
        f"Invalid tool choice, tool_choice={tool_choice}. Got={type(tool_choice)}. Expecting str, or dict. Please ensure tool_choice follows the OpenAI tool_choice spec"
    )


class ProviderConfigManager:
    @staticmethod
    def get_provider_chat_config(  # noqa: PLR0915
        model: str, provider: LlmProviders
    ) -> Optional[BaseConfig]:
        """
        Returns the provider config for a given provider.
        """

        # Check JSON providers FIRST
        from litellm.llms.openai_like.dynamic_config import create_config_class
        from litellm.llms.openai_like.json_loader import JSONProviderRegistry

        if JSONProviderRegistry.exists(provider.value):
            provider_config = JSONProviderRegistry.get(provider.value)
            if provider_config is None:
                raise ValueError(f"Provider {provider.value} not found")
            return create_config_class(provider_config)()

        if (
            provider == LlmProviders.OPENAI
            and litellm.openaiOSeriesConfig.is_model_o_series_model(model=model)
        ):
            return litellm.openaiOSeriesConfig
        elif (
            provider == LlmProviders.OPENAI
            and litellm.OpenAIGPT5Config.is_model_gpt_5_model(model=model)
        ):
            return litellm.OpenAIGPT5Config()
        elif litellm.LlmProviders.DEEPSEEK == provider:
            return litellm.DeepSeekChatConfig()
        elif litellm.LlmProviders.GROQ == provider:
            return litellm.GroqChatConfig()
        elif litellm.LlmProviders.BYTEZ == provider:
            return litellm.BytezChatConfig()
        elif litellm.LlmProviders.DATABRICKS == provider:
            return litellm.DatabricksConfig()
        elif litellm.LlmProviders.XAI == provider:
            return litellm.XAIChatConfig()
        elif litellm.LlmProviders.ZAI == provider:
            return litellm.ZAIChatConfig()
        elif litellm.LlmProviders.LAMBDA_AI == provider:
            return litellm.LambdaAIChatConfig()
        elif litellm.LlmProviders.LLAMA == provider:
            return litellm.LlamaAPIConfig()
        elif litellm.LlmProviders.TEXT_COMPLETION_OPENAI == provider:
            return litellm.OpenAITextCompletionConfig()
        elif (
            litellm.LlmProviders.COHERE_CHAT == provider
            or litellm.LlmProviders.COHERE == provider
        ):
            route = CohereModelInfo.get_cohere_route(model)
            if route == "v2":
                return litellm.CohereV2ChatConfig()
            else:

                return litellm.CohereChatConfig()
        elif litellm.LlmProviders.SNOWFLAKE == provider:
            return litellm.SnowflakeConfig()
        elif litellm.LlmProviders.CLARIFAI == provider:
            return litellm.ClarifaiConfig()
        elif litellm.LlmProviders.ANTHROPIC == provider:
            return litellm.AnthropicConfig()
        elif litellm.LlmProviders.ANTHROPIC_TEXT == provider:
            return litellm.AnthropicTextConfig()
        elif litellm.LlmProviders.VERTEX_AI_BETA == provider:
            return litellm.VertexGeminiConfig()
        elif litellm.LlmProviders.VERTEX_AI == provider:
            if "gemini" in model:
                return litellm.VertexGeminiConfig()
            elif "claude" in model:
                return litellm.VertexAIAnthropicConfig()
            elif "gpt-oss" in model:
                from litellm.llms.vertex_ai.vertex_ai_partner_models.gpt_oss.transformation import (
                    VertexAIGPTOSSTransformation,
                )

                return VertexAIGPTOSSTransformation()
            elif model in litellm.vertex_mistral_models:
                if "codestral" in model:
                    return litellm.CodestralTextCompletionConfig()
                else:
                    return litellm.MistralConfig()
            elif model in litellm.vertex_ai_ai21_models:
                return litellm.VertexAIAi21Config()
            else:  # use generic openai-like param mapping
                return litellm.VertexAILlama3Config()
        elif litellm.LlmProviders.CLOUDFLARE == provider:
            return litellm.CloudflareChatConfig()
        elif litellm.LlmProviders.SAGEMAKER_CHAT == provider:
            return litellm.SagemakerChatConfig()
        elif litellm.LlmProviders.SAGEMAKER == provider:
            return litellm.SagemakerConfig()
        elif litellm.LlmProviders.FIREWORKS_AI == provider:
            return litellm.FireworksAIConfig()
        elif litellm.LlmProviders.FRIENDLIAI == provider:
            return litellm.FriendliaiChatConfig()
        elif litellm.LlmProviders.WATSONX == provider:
            return litellm.IBMWatsonXChatConfig()
        elif litellm.LlmProviders.WATSONX_TEXT == provider:
            return litellm.IBMWatsonXAIConfig()
        elif litellm.LlmProviders.EMPOWER == provider:
            return litellm.EmpowerChatConfig()
        elif litellm.LlmProviders.GITHUB == provider:
            return litellm.GithubChatConfig()
        elif litellm.LlmProviders.COMPACTIFAI == provider:
            return litellm.CompactifAIChatConfig()
        elif litellm.LlmProviders.GITHUB_COPILOT == provider:
            return litellm.GithubCopilotConfig()
        elif litellm.LlmProviders.RAGFLOW == provider:
            return litellm.RAGFlowConfig()
        elif (
            litellm.LlmProviders.CUSTOM == provider
            or litellm.LlmProviders.CUSTOM_OPENAI == provider
            or litellm.LlmProviders.OPENAI_LIKE == provider
        ):
            return litellm.OpenAILikeChatConfig()
        elif litellm.LlmProviders.AIOHTTP_OPENAI == provider:
            return litellm.AiohttpOpenAIChatConfig()
        elif litellm.LlmProviders.HOSTED_VLLM == provider:
            return litellm.HostedVLLMChatConfig()
        elif litellm.LlmProviders.LLAMAFILE == provider:
            return litellm.LlamafileChatConfig()
        elif litellm.LlmProviders.LM_STUDIO == provider:
            return litellm.LMStudioChatConfig()
        elif litellm.LlmProviders.GALADRIEL == provider:
            return litellm.GaladrielChatConfig()
        elif litellm.LlmProviders.REPLICATE == provider:
            return litellm.ReplicateConfig()
        elif litellm.LlmProviders.HUGGINGFACE == provider:
            return litellm.HuggingFaceChatConfig()
        elif litellm.LlmProviders.TOGETHER_AI == provider:
            return litellm.TogetherAIConfig()
        elif litellm.LlmProviders.OPENROUTER == provider:
            return litellm.OpenrouterConfig()
        elif litellm.LlmProviders.VERCEL_AI_GATEWAY == provider:
            return litellm.VercelAIGatewayConfig()
        elif litellm.LlmProviders.COMETAPI == provider:
            return litellm.CometAPIConfig()
        elif litellm.LlmProviders.DATAROBOT == provider:
            return litellm.DataRobotConfig()
        elif litellm.LlmProviders.GEMINI == provider:
            return litellm.GoogleAIStudioGeminiConfig()
        elif (
            litellm.LlmProviders.AI21 == provider
            or litellm.LlmProviders.AI21_CHAT == provider
        ):
            return litellm.AI21ChatConfig()
        elif litellm.LlmProviders.AZURE == provider:
            if litellm.AzureOpenAIO1Config().is_o_series_model(model=model):
                return litellm.AzureOpenAIO1Config()
            if litellm.AzureOpenAIGPT5Config.is_model_gpt_5_model(model=model):
                return litellm.AzureOpenAIGPT5Config()
            return litellm.AzureOpenAIConfig()
        elif litellm.LlmProviders.AZURE_AI == provider:
            return litellm.AzureAIStudioConfig()
        elif litellm.LlmProviders.AZURE_TEXT == provider:
            return litellm.AzureOpenAITextConfig()
        elif litellm.LlmProviders.HOSTED_VLLM == provider:
            return litellm.HostedVLLMChatConfig()
        elif litellm.LlmProviders.NLP_CLOUD == provider:
            return litellm.NLPCloudConfig()
        elif litellm.LlmProviders.OOBABOOGA == provider:
            return litellm.OobaboogaConfig()
        elif litellm.LlmProviders.OLLAMA_CHAT == provider:
            return litellm.OllamaChatConfig()
        elif litellm.LlmProviders.DEEPINFRA == provider:
            return litellm.DeepInfraConfig()
        elif litellm.LlmProviders.PERPLEXITY == provider:
            return litellm.PerplexityChatConfig()
        elif (
            litellm.LlmProviders.MISTRAL == provider
            or litellm.LlmProviders.CODESTRAL == provider
        ):
            return litellm.MistralConfig()
        elif litellm.LlmProviders.NVIDIA_NIM == provider:
            return litellm.NvidiaNimConfig()
        elif litellm.LlmProviders.CEREBRAS == provider:
            return litellm.CerebrasConfig()
        elif litellm.LlmProviders.BASETEN == provider:
            return litellm.BasetenConfig()
        elif litellm.LlmProviders.VOLCENGINE == provider:
            return litellm.VolcEngineConfig()
        elif litellm.LlmProviders.TEXT_COMPLETION_CODESTRAL == provider:
            return litellm.CodestralTextCompletionConfig()
        elif litellm.LlmProviders.SAMBANOVA == provider:
            return litellm.SambanovaConfig()
        elif litellm.LlmProviders.MARITALK == provider:
            return litellm.MaritalkConfig()
        elif litellm.LlmProviders.CLOUDFLARE == provider:
            return litellm.CloudflareChatConfig()
        elif litellm.LlmProviders.ANTHROPIC_TEXT == provider:
            return litellm.AnthropicTextConfig()
        elif litellm.LlmProviders.VLLM == provider:
            return litellm.VLLMConfig()
        elif litellm.LlmProviders.OLLAMA == provider:
            return litellm.OllamaConfig()
        elif litellm.LlmProviders.PREDIBASE == provider:
            return litellm.PredibaseConfig()
        elif litellm.LlmProviders.TRITON == provider:
            return litellm.TritonConfig()
        elif litellm.LlmProviders.PETALS == provider:
            return litellm.PetalsConfig()
        elif litellm.LlmProviders.SAP_GENERATIVE_AI_HUB == provider:
            return litellm.GenAIHubOrchestrationConfig()
        elif litellm.LlmProviders.FEATHERLESS_AI == provider:
            return litellm.FeatherlessAIConfig()
        elif litellm.LlmProviders.NOVITA == provider:
            return litellm.NovitaConfig()
        elif litellm.LlmProviders.NEBIUS == provider:
            return litellm.NebiusConfig()
        elif litellm.LlmProviders.WANDB == provider:
            return litellm.WandbConfig()
        elif litellm.LlmProviders.DASHSCOPE == provider:
            return litellm.DashScopeChatConfig()
        elif litellm.LlmProviders.MOONSHOT == provider:
            return litellm.MoonshotChatConfig()
        elif litellm.LlmProviders.DOCKER_MODEL_RUNNER == provider:
            return litellm.DockerModelRunnerChatConfig()
        elif litellm.LlmProviders.V0 == provider:
            return litellm.V0ChatConfig()
        elif litellm.LlmProviders.MORPH == provider:
            return litellm.MorphChatConfig()
        elif litellm.LlmProviders.BEDROCK == provider:
            from litellm.llms.bedrock.common_utils import get_bedrock_chat_config

            return get_bedrock_chat_config(model=model)
        elif litellm.LlmProviders.LITELLM_PROXY == provider:
            return litellm.LiteLLMProxyChatConfig()
        elif litellm.LlmProviders.OPENAI == provider:
            return litellm.OpenAIGPTConfig()
        elif litellm.LlmProviders.GRADIENT_AI == provider:
            return litellm.GradientAIConfig()
        elif litellm.LlmProviders.NSCALE == provider:
            return litellm.NscaleConfig()
        elif litellm.LlmProviders.HEROKU == provider:
            return litellm.HerokuChatConfig()
        elif litellm.LlmProviders.OCI == provider:
            return litellm.OCIChatConfig()
        elif litellm.LlmProviders.HYPERBOLIC == provider:
            return litellm.HyperbolicChatConfig()
        elif litellm.LlmProviders.OVHCLOUD == provider:
            return litellm.OVHCloudChatConfig()
        elif litellm.LlmProviders.AMAZON_NOVA == provider:
            return litellm.AmazonNovaChatConfig()
<<<<<<< HEAD
        elif litellm.LlmProviders.GIGACHAT == provider:
            return litellm.GigaChatConfig()

=======
        elif litellm.LlmProviders.LANGGRAPH == provider:
            from litellm.llms.langgraph.chat.transformation import LangGraphConfig

            return LangGraphConfig()
>>>>>>> 8942053c
        return None

    @staticmethod
    def get_provider_embedding_config(
        model: str,
        provider: LlmProviders,
    ) -> Optional[BaseEmbeddingConfig]:
        if (
            litellm.LlmProviders.VOYAGE == provider
            and litellm.VoyageContextualEmbeddingConfig.is_contextualized_embeddings(
                model
            )
        ):
            return litellm.VoyageContextualEmbeddingConfig()
        elif litellm.LlmProviders.VOYAGE == provider:
            return litellm.VoyageEmbeddingConfig()
        elif litellm.LlmProviders.TRITON == provider:
            return litellm.TritonEmbeddingConfig()
        elif litellm.LlmProviders.WATSONX == provider:
            return litellm.IBMWatsonXEmbeddingConfig()
        elif litellm.LlmProviders.SAP_GENERATIVE_AI_HUB == provider:
            return litellm.GenAIHubEmbeddingConfig()
        elif litellm.LlmProviders.INFINITY == provider:
            return litellm.InfinityEmbeddingConfig()
        elif litellm.LlmProviders.SAMBANOVA == provider:
            return litellm.SambaNovaEmbeddingConfig()
        elif (
            litellm.LlmProviders.COHERE == provider
            or litellm.LlmProviders.COHERE_CHAT == provider
        ):
            from litellm.llms.cohere.embed.transformation import CohereEmbeddingConfig

            return CohereEmbeddingConfig()
        elif litellm.LlmProviders.JINA_AI == provider:
            from litellm.llms.jina_ai.embedding.transformation import (
                JinaAIEmbeddingConfig,
            )

            return JinaAIEmbeddingConfig()
        elif litellm.LlmProviders.VOLCENGINE == provider:
            from litellm.llms.volcengine.embedding.transformation import (
                VolcEngineEmbeddingConfig,
            )

            return VolcEngineEmbeddingConfig()
        elif litellm.LlmProviders.GIGACHAT == provider:
            from litellm.llms.gigachat.embedding.transformation import (
                GigaChatEmbeddingConfig
            )

            return GigaChatEmbeddingConfig()
        elif litellm.LlmProviders.OVHCLOUD == provider:
            return litellm.OVHCloudEmbeddingConfig()
        elif litellm.LlmProviders.SNOWFLAKE == provider:
            return litellm.SnowflakeEmbeddingConfig()
        elif litellm.LlmProviders.COMETAPI == provider:
            return litellm.CometAPIEmbeddingConfig()
        elif litellm.LlmProviders.GITHUB_COPILOT == provider:
            return litellm.GithubCopilotEmbeddingConfig()
        elif litellm.LlmProviders.SAGEMAKER == provider:
            from litellm.llms.sagemaker.embedding.transformation import (
                SagemakerEmbeddingConfig,
            )

            return SagemakerEmbeddingConfig.get_model_config(model)
        return None

    @staticmethod
    def get_provider_rerank_config(
        model: str,
        provider: LlmProviders,
        api_base: Optional[str],
        present_version_params: List[str],
    ) -> BaseRerankConfig:
        if (
            litellm.LlmProviders.COHERE == provider
            or litellm.LlmProviders.COHERE_CHAT == provider
        ):
            if should_use_cohere_v1_client(api_base, present_version_params):
                return litellm.CohereRerankConfig()
            else:
                return litellm.CohereRerankV2Config()
        elif litellm.LlmProviders.AZURE_AI == provider:
            return litellm.AzureAIRerankConfig()
        elif litellm.LlmProviders.INFINITY == provider:
            return litellm.InfinityRerankConfig()
        elif litellm.LlmProviders.JINA_AI == provider:
            return litellm.JinaAIRerankConfig()
        elif litellm.LlmProviders.HOSTED_VLLM == provider:
            return litellm.HostedVLLMRerankConfig()
        elif litellm.LlmProviders.HUGGINGFACE == provider:
            return litellm.HuggingFaceRerankConfig()
        elif litellm.LlmProviders.DEEPINFRA == provider:
            return litellm.DeepinfraRerankConfig()
        elif litellm.LlmProviders.NVIDIA_NIM == provider:
            from litellm.llms.nvidia_nim.rerank.common_utils import (
                get_nvidia_nim_rerank_config,
            )

            return get_nvidia_nim_rerank_config(model)
        elif litellm.LlmProviders.VERTEX_AI == provider:
            return litellm.VertexAIRerankConfig()
        elif litellm.LlmProviders.FIREWORKS_AI == provider:
            return litellm.FireworksAIRerankConfig()
        elif litellm.LlmProviders.VOYAGE == provider:
            return litellm.VoyageRerankConfig()
        return litellm.CohereRerankConfig()

    @staticmethod
    def get_provider_anthropic_messages_config(
        model: str,
        provider: LlmProviders,
    ) -> Optional[BaseAnthropicMessagesConfig]:
        if litellm.LlmProviders.ANTHROPIC == provider:
            return litellm.AnthropicMessagesConfig()
        # The 'BEDROCK' provider corresponds to Amazon's implementation of Anthropic Claude v3.
        # This mapping ensures that the correct configuration is returned for BEDROCK.
        elif litellm.LlmProviders.BEDROCK == provider:
            from litellm.llms.bedrock.common_utils import BedrockModelInfo

            return BedrockModelInfo.get_bedrock_provider_config_for_messages_api(model)
        elif litellm.LlmProviders.VERTEX_AI == provider:
            if "claude" in model.lower():
                from litellm.llms.vertex_ai.vertex_ai_partner_models.anthropic.experimental_pass_through.transformation import (
                    VertexAIPartnerModelsAnthropicMessagesConfig,
                )

                return VertexAIPartnerModelsAnthropicMessagesConfig()
        elif litellm.LlmProviders.AZURE_AI == provider:
            if "claude" in model.lower():
                from litellm.llms.azure_ai.anthropic.messages_transformation import (
                    AzureAnthropicMessagesConfig,
                )

                return AzureAnthropicMessagesConfig()
        return None

    @staticmethod
    def get_provider_audio_transcription_config(
        model: str,
        provider: LlmProviders,
    ) -> Optional[BaseAudioTranscriptionConfig]:
        if litellm.LlmProviders.FIREWORKS_AI == provider:
            return litellm.FireworksAIAudioTranscriptionConfig()
        elif litellm.LlmProviders.DEEPGRAM == provider:
            return litellm.DeepgramAudioTranscriptionConfig()
        elif litellm.LlmProviders.ELEVENLABS == provider:
            from litellm.llms.elevenlabs.audio_transcription.transformation import (
                ElevenLabsAudioTranscriptionConfig,
            )

            return ElevenLabsAudioTranscriptionConfig()
        elif litellm.LlmProviders.OPENAI == provider:
            if "gpt-4o" in model:
                return litellm.OpenAIGPTAudioTranscriptionConfig()
            else:
                return litellm.OpenAIWhisperAudioTranscriptionConfig()
        elif litellm.LlmProviders.HOSTED_VLLM == provider:
            from litellm.llms.hosted_vllm.transcriptions.transformation import (
                HostedVLLMAudioTranscriptionConfig,
            )

            return HostedVLLMAudioTranscriptionConfig()
        elif litellm.LlmProviders.WATSONX == provider:
            from litellm.llms.watsonx.audio_transcription.transformation import (
                IBMWatsonXAudioTranscriptionConfig,
            )

            return IBMWatsonXAudioTranscriptionConfig()
        elif litellm.LlmProviders.OVHCLOUD == provider:
            from litellm.llms.ovhcloud.audio_transcription.transformation import (
                OVHCloudAudioTranscriptionConfig,
            )

            return OVHCloudAudioTranscriptionConfig()
        return None

    @staticmethod
    def get_provider_responses_api_config(
        provider: LlmProviders,
        model: Optional[str] = None,
    ) -> Optional[BaseResponsesAPIConfig]:
        if litellm.LlmProviders.OPENAI == provider:
            return litellm.OpenAIResponsesAPIConfig()
        elif litellm.LlmProviders.AZURE == provider:
            # Check if it's an O-series model
            # Note: GPT models (gpt-3.5, gpt-4, gpt-5, etc.) support temperature parameter
            # O-series models (o1, o3) do not contain "gpt" and have different parameter restrictions
            is_gpt_model = model and "gpt" in model.lower()
            is_o_series = model and ("o_series" in model.lower() or (supports_reasoning(model) and not is_gpt_model))
            
            if is_o_series:
                return litellm.AzureOpenAIOSeriesResponsesAPIConfig()
            else:
                return litellm.AzureOpenAIResponsesAPIConfig()
        elif litellm.LlmProviders.XAI == provider:
            return litellm.XAIResponsesAPIConfig()
        elif litellm.LlmProviders.GITHUB_COPILOT == provider:
            return litellm.GithubCopilotResponsesAPIConfig()
        elif litellm.LlmProviders.LITELLM_PROXY == provider:
            return litellm.LiteLLMProxyResponsesAPIConfig()
        return None

    @staticmethod
    def get_provider_skills_api_config(
        provider: LlmProviders,
    ) -> Optional["BaseSkillsAPIConfig"]:
        """
        Get provider-specific Skills API configuration
        
        Args:
            provider: The LLM provider
            
        Returns:
            Provider-specific Skills API config or None
        """
        if litellm.LlmProviders.ANTHROPIC == provider:
            return litellm.AnthropicSkillsConfig()
        return None

    @staticmethod
    def get_provider_text_completion_config(
        model: str,
        provider: LlmProviders,
    ) -> BaseTextCompletionConfig:
        if LlmProviders.FIREWORKS_AI == provider:
            return litellm.FireworksAITextCompletionConfig()
        elif LlmProviders.TOGETHER_AI == provider:
            return litellm.TogetherAITextCompletionConfig()
        return litellm.OpenAITextCompletionConfig()

    @staticmethod
    def get_provider_model_info(
        model: Optional[str],
        provider: LlmProviders,
    ) -> Optional[BaseLLMModelInfo]:
        if LlmProviders.FIREWORKS_AI == provider:
            return litellm.FireworksAIConfig()
        elif LlmProviders.OPENAI == provider:
            return litellm.OpenAIGPTConfig()
        elif LlmProviders.GEMINI == provider:
            return litellm.GeminiModelInfo()
        elif LlmProviders.VERTEX_AI == provider:
            from litellm.llms.vertex_ai.common_utils import VertexAIModelInfo

            return VertexAIModelInfo()
        elif LlmProviders.LITELLM_PROXY == provider:
            return litellm.LiteLLMProxyChatConfig()
        elif LlmProviders.TOPAZ == provider:
            return litellm.TopazModelInfo()
        elif LlmProviders.ANTHROPIC == provider:
            return litellm.AnthropicModelInfo()
        elif LlmProviders.XAI == provider:
            return litellm.XAIModelInfo()
        elif LlmProviders.OLLAMA == provider or LlmProviders.OLLAMA_CHAT == provider:
            # Dynamic model listing for Ollama server
            from litellm.llms.ollama.common_utils import OllamaModelInfo

            return OllamaModelInfo()
        elif LlmProviders.VLLM == provider or LlmProviders.HOSTED_VLLM == provider:
            from litellm.llms.vllm.common_utils import (
                VLLMModelInfo,  # experimental approach, to reduce bloat on __init__.py
            )

            return VLLMModelInfo()
        elif LlmProviders.LEMONADE == provider:
            return litellm.LemonadeChatConfig()
        elif LlmProviders.CLARIFAI == provider:
            return litellm.ClarifaiConfig()
        return None

    @staticmethod
    def get_provider_passthrough_config(
        model: str,
        provider: LlmProviders,
    ) -> Optional[BasePassthroughConfig]:
        if LlmProviders.BEDROCK == provider:
            from litellm.llms.bedrock.passthrough.transformation import (
                BedrockPassthroughConfig,
            )

            return BedrockPassthroughConfig()
        elif LlmProviders.VLLM == provider or LlmProviders.HOSTED_VLLM == provider:
            from litellm.llms.vllm.passthrough.transformation import (
                VLLMPassthroughConfig,
            )

            return VLLMPassthroughConfig()
        elif LlmProviders.AZURE == provider:
            from litellm.llms.azure.passthrough.transformation import (
                AzurePassthroughConfig,
            )

            return AzurePassthroughConfig()
        return None

    @staticmethod
    def get_provider_image_variation_config(
        model: str,
        provider: LlmProviders,
    ) -> Optional[BaseImageVariationConfig]:
        if LlmProviders.OPENAI == provider:
            return litellm.OpenAIImageVariationConfig()
        elif LlmProviders.TOPAZ == provider:
            return litellm.TopazImageVariationConfig()
        return None

    @staticmethod
    def get_provider_files_config(
        model: str,
        provider: LlmProviders,
    ) -> Optional[BaseFilesConfig]:
        if LlmProviders.GEMINI == provider:
            from litellm.llms.gemini.files.transformation import (
                GoogleAIStudioFilesHandler,  # experimental approach, to reduce bloat on __init__.py
            )

            return GoogleAIStudioFilesHandler()
        elif LlmProviders.VERTEX_AI == provider:
            from litellm.llms.vertex_ai.files.transformation import VertexAIFilesConfig

            return VertexAIFilesConfig()
        elif LlmProviders.BEDROCK == provider:
            from litellm.llms.bedrock.files.transformation import BedrockFilesConfig

            return BedrockFilesConfig()
        return None

    @staticmethod
    def get_provider_batches_config(
        model: str,
        provider: LlmProviders,
    ) -> Optional[BaseBatchesConfig]:
        if LlmProviders.BEDROCK == provider:
            from litellm.llms.bedrock.batches.transformation import BedrockBatchesConfig

            return BedrockBatchesConfig()
        return None

    @staticmethod
    def get_provider_vector_store_config(
        provider: LlmProviders,
    ) -> Optional[CustomLogger]:
        from litellm.integrations.vector_store_integrations.bedrock_vector_store import (
            BedrockVectorStore,
        )

        if LlmProviders.BEDROCK == provider:
            return BedrockVectorStore.get_initialized_custom_logger()
        return None

    @staticmethod
    def get_provider_vector_stores_config(
        provider: LlmProviders,
        api_type: Optional[str] = None,
    ) -> Optional[BaseVectorStoreConfig]:
        """
        v2 vector store config, use this for new vector store integrations
        """
        if litellm.LlmProviders.OPENAI == provider:
            from litellm.llms.openai.vector_stores.transformation import (
                OpenAIVectorStoreConfig,
            )

            return OpenAIVectorStoreConfig()
        elif litellm.LlmProviders.AZURE == provider:
            from litellm.llms.azure.vector_stores.transformation import (
                AzureOpenAIVectorStoreConfig,
            )

            return AzureOpenAIVectorStoreConfig()
        elif litellm.LlmProviders.VERTEX_AI == provider:
            if api_type == "rag_api" or api_type is None:  # default to rag_api
                from litellm.llms.vertex_ai.vector_stores.rag_api.transformation import (
                    VertexVectorStoreConfig,
                )

                return VertexVectorStoreConfig()
            elif api_type == "search_api":
                from litellm.llms.vertex_ai.vector_stores.search_api.transformation import (
                    VertexSearchAPIVectorStoreConfig,
                )

                return VertexSearchAPIVectorStoreConfig()
        elif litellm.LlmProviders.BEDROCK == provider:
            from litellm.llms.bedrock.vector_stores.transformation import (
                BedrockVectorStoreConfig,
            )

            return BedrockVectorStoreConfig()
        elif litellm.LlmProviders.PG_VECTOR == provider:
            from litellm.llms.pg_vector.vector_stores.transformation import (
                PGVectorStoreConfig,
            )

            return PGVectorStoreConfig()
        elif litellm.LlmProviders.AZURE_AI == provider:
            from litellm.llms.azure_ai.vector_stores.transformation import (
                AzureAIVectorStoreConfig,
            )

            return AzureAIVectorStoreConfig()
        elif litellm.LlmProviders.MILVUS == provider:
            from litellm.llms.milvus.vector_stores.transformation import (
                MilvusVectorStoreConfig,
            )

            return MilvusVectorStoreConfig()
        elif litellm.LlmProviders.GEMINI == provider:
            from litellm.llms.gemini.vector_stores.transformation import (
                GeminiVectorStoreConfig,
            )

            return GeminiVectorStoreConfig()
        elif litellm.LlmProviders.RAGFLOW == provider:
            from litellm.llms.ragflow.vector_stores.transformation import (
                RAGFlowVectorStoreConfig,
            )

            return RAGFlowVectorStoreConfig()
        return None

    @staticmethod
    def get_provider_vector_store_files_config(
        provider: LlmProviders,
    ) -> Optional[BaseVectorStoreFilesConfig]:
        if litellm.LlmProviders.OPENAI == provider:
            from litellm.llms.openai.vector_store_files.transformation import (
                OpenAIVectorStoreFilesConfig,
            )

            return OpenAIVectorStoreFilesConfig()
        return None

    @staticmethod
    def get_provider_image_generation_config(
        model: str,
        provider: LlmProviders,
    ) -> Optional[BaseImageGenerationConfig]:
        if LlmProviders.OPENAI == provider:
            from litellm.llms.openai.image_generation import (
                get_openai_image_generation_config,
            )

            return get_openai_image_generation_config(model)
        elif LlmProviders.AZURE == provider:
            from litellm.llms.azure.image_generation import (
                get_azure_image_generation_config,
            )

            return get_azure_image_generation_config(model)
        elif LlmProviders.AZURE_AI == provider:
            from litellm.llms.azure_ai.image_generation import (
                get_azure_ai_image_generation_config,
            )

            return get_azure_ai_image_generation_config(model)
        elif LlmProviders.XINFERENCE == provider:
            from litellm.llms.xinference.image_generation import (
                get_xinference_image_generation_config,
            )

            return get_xinference_image_generation_config(model)
        elif LlmProviders.RECRAFT == provider:
            from litellm.llms.recraft.image_generation import (
                get_recraft_image_generation_config,
            )

            return get_recraft_image_generation_config(model)
        elif LlmProviders.AIML == provider:
            from litellm.llms.aiml.image_generation import (
                get_aiml_image_generation_config,
            )

            return get_aiml_image_generation_config(model)
        elif LlmProviders.COMETAPI == provider:
            from litellm.llms.cometapi.image_generation import (
                get_cometapi_image_generation_config,
            )

            return get_cometapi_image_generation_config(model)
        elif LlmProviders.GEMINI == provider:
            from litellm.llms.gemini.image_generation import (
                get_gemini_image_generation_config,
            )

            return get_gemini_image_generation_config(model)
        elif LlmProviders.LITELLM_PROXY == provider:
            from litellm.llms.litellm_proxy.image_generation.transformation import (
                LiteLLMProxyImageGenerationConfig,
            )

            return LiteLLMProxyImageGenerationConfig()
        elif LlmProviders.FAL_AI == provider:
            from litellm.llms.fal_ai.image_generation import (
                get_fal_ai_image_generation_config,
            )

            return get_fal_ai_image_generation_config(model)
        elif LlmProviders.RUNWAYML == provider:
            from litellm.llms.runwayml.image_generation import (
                get_runwayml_image_generation_config,
            )

            return get_runwayml_image_generation_config(model)
        elif LlmProviders.VERTEX_AI == provider:
            from litellm.llms.vertex_ai.image_generation import (
                get_vertex_ai_image_generation_config,
            )

            return get_vertex_ai_image_generation_config(model)
        return None

    @staticmethod
    def get_provider_video_config(
        model: Optional[str],
        provider: LlmProviders,
    ) -> Optional[BaseVideoConfig]:
        if LlmProviders.OPENAI == provider:
            from litellm.llms.openai.videos.transformation import OpenAIVideoConfig

            return OpenAIVideoConfig()
        elif LlmProviders.AZURE == provider:
            from litellm.llms.azure.videos.transformation import AzureVideoConfig

            return AzureVideoConfig()
        elif LlmProviders.GEMINI == provider:
            from litellm.llms.gemini.videos.transformation import GeminiVideoConfig

            return GeminiVideoConfig()
        elif LlmProviders.VERTEX_AI == provider:
            from litellm.llms.vertex_ai.videos.transformation import (
                VertexAIVideoConfig,
            )

            return VertexAIVideoConfig()
        elif LlmProviders.RUNWAYML == provider:
            from litellm.llms.runwayml.videos.transformation import RunwayMLVideoConfig

            return RunwayMLVideoConfig()
        return None

    @staticmethod
    def get_provider_container_config(
        provider: LlmProviders,
    ) -> Optional[BaseContainerConfig]:
        if LlmProviders.OPENAI == provider:
            from litellm.llms.openai.containers.transformation import (
                OpenAIContainerConfig,
            )

            return OpenAIContainerConfig()
        return None

    @staticmethod
    def get_provider_realtime_config(
        model: str,
        provider: LlmProviders,
    ) -> Optional[BaseRealtimeConfig]:
        if LlmProviders.GEMINI == provider:
            from litellm.llms.gemini.realtime.transformation import GeminiRealtimeConfig

            return GeminiRealtimeConfig()
        return None

    @staticmethod
    def get_provider_image_edit_config(
        model: str,
        provider: LlmProviders,
    ) -> Optional[BaseImageEditConfig]:
        if LlmProviders.OPENAI == provider:
            from litellm.llms.openai.image_edit import get_openai_image_edit_config

            return get_openai_image_edit_config(model=model)
        elif LlmProviders.AZURE == provider:
            from litellm.llms.azure.image_edit.transformation import (
                AzureImageEditConfig,
            )

            return AzureImageEditConfig()
        elif LlmProviders.RECRAFT == provider:
            from litellm.llms.recraft.image_edit.transformation import (
                RecraftImageEditConfig,
            )

            return RecraftImageEditConfig()
        elif LlmProviders.AZURE_AI == provider:
            from litellm.llms.azure_ai.image_edit import get_azure_ai_image_edit_config

            return get_azure_ai_image_edit_config(model)
        elif LlmProviders.GEMINI == provider:
            from litellm.llms.gemini.image_edit import get_gemini_image_edit_config

            return get_gemini_image_edit_config(model)
        elif LlmProviders.LITELLM_PROXY == provider:
            from litellm.llms.litellm_proxy.image_edit.transformation import (
                LiteLLMProxyImageEditConfig,
            )

            return LiteLLMProxyImageEditConfig()
        elif LlmProviders.VERTEX_AI == provider:
            from litellm.llms.vertex_ai.image_edit import (
                get_vertex_ai_image_edit_config,
            )

            return get_vertex_ai_image_edit_config(model)
        return None

    @staticmethod
    def get_provider_ocr_config(
        model: str,
        provider: LlmProviders,
    ) -> Optional["BaseOCRConfig"]:
        """
        Get OCR configuration for a given provider.
        """
        from litellm.llms.vertex_ai.ocr.transformation import VertexAIOCRConfig

        # Special handling for Azure AI - distinguish between Mistral OCR and Document Intelligence
        if provider == litellm.LlmProviders.AZURE_AI:
            from litellm.llms.azure_ai.ocr.common_utils import get_azure_ai_ocr_config

            return get_azure_ai_ocr_config(model=model)

        PROVIDER_TO_CONFIG_MAP = {
            litellm.LlmProviders.MISTRAL: MistralOCRConfig,
            litellm.LlmProviders.VERTEX_AI: VertexAIOCRConfig,
        }
        config_class = PROVIDER_TO_CONFIG_MAP.get(provider, None)
        if config_class is None:
            return None
        return config_class()

    @staticmethod
    def get_provider_search_config(
        provider: "SearchProviders",
    ) -> Optional["BaseSearchConfig"]:
        """
        Get Search configuration for a given provider.
        """
        from litellm.llms.dataforseo.search.transformation import DataForSEOSearchConfig
        from litellm.llms.exa_ai.search.transformation import ExaAISearchConfig
        from litellm.llms.firecrawl.search.transformation import FirecrawlSearchConfig
        from litellm.llms.google_pse.search.transformation import GooglePSESearchConfig
        from litellm.llms.parallel_ai.search.transformation import (
            ParallelAISearchConfig,
        )
        from litellm.llms.perplexity.search.transformation import PerplexitySearchConfig
        from litellm.llms.searxng.search.transformation import SearXNGSearchConfig
        from litellm.llms.tavily.search.transformation import TavilySearchConfig

        PROVIDER_TO_CONFIG_MAP = {
            SearchProviders.PERPLEXITY: PerplexitySearchConfig,
            SearchProviders.TAVILY: TavilySearchConfig,
            SearchProviders.PARALLEL_AI: ParallelAISearchConfig,
            SearchProviders.EXA_AI: ExaAISearchConfig,
            SearchProviders.GOOGLE_PSE: GooglePSESearchConfig,
            SearchProviders.DATAFORSEO: DataForSEOSearchConfig,
            SearchProviders.FIRECRAWL: FirecrawlSearchConfig,
            SearchProviders.SEARXNG: SearXNGSearchConfig,
        }
        config_class = PROVIDER_TO_CONFIG_MAP.get(provider, None)
        if config_class is None:
            return None
        return config_class()

    @staticmethod
    def get_provider_text_to_speech_config(
        model: str,
        provider: LlmProviders,
    ) -> Optional["BaseTextToSpeechConfig"]:
        """
        Get text-to-speech configuration for a given provider.
        """
        from litellm.llms.base_llm.text_to_speech.transformation import (
            BaseTextToSpeechConfig,
        )

        if litellm.LlmProviders.AZURE == provider:
            # Only return Azure AVA config for Azure Speech Service models (speech/)
            # Azure OpenAI TTS models (azure/azure-tts) should not use this config
            if model.startswith("speech/"):
                from litellm.llms.azure.text_to_speech.transformation import (
                    AzureAVATextToSpeechConfig,
                )

                return AzureAVATextToSpeechConfig()
        elif litellm.LlmProviders.ELEVENLABS == provider:
            from litellm.llms.elevenlabs.text_to_speech.transformation import (
                ElevenLabsTextToSpeechConfig,
            )

            return ElevenLabsTextToSpeechConfig()
        elif litellm.LlmProviders.RUNWAYML == provider:
            from litellm.llms.runwayml.text_to_speech.transformation import (
                RunwayMLTextToSpeechConfig,
            )

            return RunwayMLTextToSpeechConfig()
        elif litellm.LlmProviders.VERTEX_AI == provider:
            from litellm.llms.vertex_ai.text_to_speech.transformation import (
                VertexAITextToSpeechConfig,
            )

            return VertexAITextToSpeechConfig()
        return None

    @staticmethod
    def get_provider_google_genai_generate_content_config(
        model: str,
        provider: LlmProviders,
    ) -> Optional[BaseGoogleGenAIGenerateContentConfig]:
        if litellm.LlmProviders.GEMINI == provider:
            from litellm.llms.gemini.google_genai.transformation import (
                GoogleGenAIConfig,
            )

            return GoogleGenAIConfig()
        elif litellm.LlmProviders.VERTEX_AI == provider:
            from litellm.llms.vertex_ai.google_genai.transformation import (
                VertexAIGoogleGenAIConfig,
            )
            from litellm.llms.vertex_ai.vertex_ai_partner_models.main import (
                VertexAIPartnerModels,
            )

            #########################################################
            # If Vertex Partner models like Anthropic, Mistral, etc. are used,
            # return None as we want this to go through the litellm.completion() adapter
            # and not the Google Gen AI adapter
            #########################################################
            if VertexAIPartnerModels.is_vertex_partner_model(model):
                return None

            #########################################################
            # If the model is not a Vertex Partner model, return the Vertex AI Google Gen AI Config
            # This is for Vertex `gemini` models
            #########################################################
            return VertexAIGoogleGenAIConfig()
        return None


def get_end_user_id_for_cost_tracking(
    litellm_params: dict,
    service_type: Literal["litellm_logging", "prometheus"] = "litellm_logging",
) -> Optional[str]:
    """
    Used for enforcing `disable_end_user_cost_tracking` param.

    service_type: "litellm_logging" or "prometheus" - used to allow prometheus only disable cost tracking.
    """
    _metadata = cast(
        dict, get_litellm_metadata_from_kwargs(dict(litellm_params=litellm_params))
    )

    end_user_id = cast(
        Optional[str],
        litellm_params.get("user_api_key_end_user_id")
        or _metadata.get("user_api_key_end_user_id"),
    )
    if litellm.disable_end_user_cost_tracking:
        return None

    #######################################
    # By default we don't track end_user on prometheus since we don't want to increase cardinality
    # by default litellm.enable_end_user_cost_tracking_prometheus_only is None, so we don't track end_user on prometheus
    #######################################
    if service_type == "prometheus":
        if litellm.enable_end_user_cost_tracking_prometheus_only is not True:
            return None
    return end_user_id


def should_use_cohere_v1_client(
    api_base: Optional[str], present_version_params: List[str]
):
    if not api_base:
        return False
    uses_v1_params = ("max_chunks_per_doc" in present_version_params) and (
        "max_tokens_per_doc" not in present_version_params
    )
    return api_base.endswith("/v1/rerank") or (
        uses_v1_params and not api_base.endswith("/v2/rerank")
    )


def is_prompt_caching_valid_prompt(
    model: str,
    messages: Optional[List[AllMessageValues]],
    tools: Optional[List[ChatCompletionToolParam]] = None,
    custom_llm_provider: Optional[str] = None,
) -> bool:
    """
    Returns true if the prompt is valid for prompt caching.

    OpenAI + Anthropic providers have a minimum token count of 1024 for prompt caching.
    """
    try:
        if messages is None and tools is None:
            return False
        if custom_llm_provider is not None and not model.startswith(
            custom_llm_provider
        ):
            model = custom_llm_provider + "/" + model
        token_count = token_counter(
            messages=messages,
            tools=tools,
            model=model,
            use_default_image_token_count=True,
        )
        return token_count >= MINIMUM_PROMPT_CACHE_TOKEN_COUNT
    except Exception as e:
        verbose_logger.error(f"Error in is_prompt_caching_valid_prompt: {e}")
        return False


def extract_duration_from_srt_or_vtt(srt_or_vtt_content: str) -> Optional[float]:
    """
    Extracts the total duration (in seconds) from SRT or VTT content.

    Args:
        srt_or_vtt_content (str): The content of an SRT or VTT file as a string.

    Returns:
        Optional[float]: The total duration in seconds, or None if no timestamps are found.
    """
    # Regular expression to match timestamps in the format "hh:mm:ss,ms" or "hh:mm:ss.ms"
    timestamp_pattern = r"(\d{2}):(\d{2}):(\d{2})[.,](\d{3})"

    timestamps = re.findall(timestamp_pattern, srt_or_vtt_content)

    if not timestamps:
        return None

    # Convert timestamps to seconds and find the max (end time)
    durations = []
    for match in timestamps:
        hours, minutes, seconds, milliseconds = map(int, match)
        total_seconds = hours * 3600 + minutes * 60 + seconds + milliseconds / 1000.0
        durations.append(total_seconds)

    return max(durations) if durations else None


import httpx


def _add_path_to_api_base(api_base: str, ending_path: str) -> str:
    """
    Adds an ending path to an API base URL while preventing duplicate path segments.

    Args:
        api_base: Base URL string
        ending_path: Path to append to the base URL

    Returns:
        Modified URL string with proper path handling
    """
    original_url = httpx.URL(api_base)
    base_url = original_url.copy_with(params={})  # Removes query params
    base_path = original_url.path.rstrip("/")
    end_path = ending_path.lstrip("/")

    # Split paths into segments
    base_segments = [s for s in base_path.split("/") if s]
    end_segments = [s for s in end_path.split("/") if s]

    # Find overlapping segments from the end of base_path and start of ending_path
    final_segments = []
    for i in range(len(base_segments)):
        if base_segments[i:] == end_segments[: len(base_segments) - i]:
            final_segments = base_segments[:i] + end_segments
            break
    else:
        # No overlap found, just combine all segments
        final_segments = base_segments + end_segments

    # Construct the new path
    modified_path = "/" + "/".join(final_segments)
    modified_url = base_url.copy_with(path=modified_path)

    # Re-add the original query parameters
    return str(modified_url.copy_with(params=original_url.params))


def get_standard_openai_params(params: dict) -> dict:
    return {
        k: v
        for k, v in params.items()
        if k in litellm.OPENAI_CHAT_COMPLETION_PARAMS and v is not None
    }


def get_non_default_completion_params(kwargs: dict) -> dict:
    openai_params = litellm.OPENAI_CHAT_COMPLETION_PARAMS
    default_params = openai_params + all_litellm_params
    non_default_params = {
        k: v for k, v in kwargs.items() if k not in default_params
    }  # model-specific params - pass them straight to the model/provider

    return non_default_params


def get_non_default_transcription_params(kwargs: dict) -> dict:
    from litellm.constants import OPENAI_TRANSCRIPTION_PARAMS

    default_params = OPENAI_TRANSCRIPTION_PARAMS + all_litellm_params
    non_default_params = {k: v for k, v in kwargs.items() if k not in default_params}
    return non_default_params


def add_openai_metadata(metadata: Optional[Mapping[str, Any]]) -> Optional[Dict[str, str]]:
    """
    Add metadata to openai optional parameters, excluding hidden params.

    OpenAI 'metadata' only supports string values.

    Args:
        params (dict): Dictionary of API parameters
        metadata (dict, optional): Metadata to include in the request

    Returns:
        dict: Updated parameters dictionary with visible metadata only
    """
    if metadata is None:
        return None
    # Only include non-hidden parameters
    visible_metadata: Dict[str, str] = {
        str(k): v
        for k, v in metadata.items()
        if k != "hidden_params" and isinstance(v, str)
    }

    # max 16 keys allowed by openai - trim down to 16
    if len(visible_metadata) > 16:
        filtered_metadata = {}
        idx = 0
        for k, v in visible_metadata.items():
            if idx < 16:
                filtered_metadata[k] = v
            idx += 1
        visible_metadata = filtered_metadata

    return visible_metadata.copy()

def get_requester_metadata(metadata: dict):
    if not metadata:
        return None

    requester_metadata = metadata.get("requester_metadata")
    if isinstance(requester_metadata, dict):
        cleaned_metadata = add_openai_metadata(requester_metadata)
        if cleaned_metadata:
            return cleaned_metadata

    cleaned_metadata = add_openai_metadata(metadata)
    if cleaned_metadata:
        return cleaned_metadata

    return None

def return_raw_request(endpoint: CallTypes, kwargs: dict) -> RawRequestTypedDict:
    """
    Return the json str of the request

    This is currently in BETA, and tested for `/chat/completions` -> `litellm.completion` calls.
    """
    from datetime import datetime

    from litellm.litellm_core_utils.litellm_logging import Logging

    litellm_logging_obj = Logging(
        model="gpt-3.5-turbo",
        messages=[{"role": "user", "content": "hi"}],
        stream=False,
        call_type="acompletion",
        litellm_call_id="1234",
        start_time=datetime.now(),
        function_id="1234",
        log_raw_request_response=True,
    )

    llm_api_endpoint = getattr(litellm, endpoint.value)

    received_exception = ""

    try:
        llm_api_endpoint(
            **kwargs,
            litellm_logging_obj=litellm_logging_obj,
            api_key="my-fake-api-key",  # 👈 ensure the request fails
        )
    except Exception as e:
        received_exception = str(e)

    raw_request_typed_dict = litellm_logging_obj.model_call_details.get(
        "raw_request_typed_dict"
    )
    if raw_request_typed_dict:
        return cast(RawRequestTypedDict, raw_request_typed_dict)
    else:
        return RawRequestTypedDict(
            error=received_exception,
        )


def jsonify_tools(tools: List[Any]) -> List[Dict]:
    """
    Fixes https://github.com/BerriAI/litellm/issues/9321

    Where user passes in a pydantic base model
    """
    new_tools: List[Dict] = []
    for tool in tools:
        if isinstance(tool, BaseModel):
            tool = tool.model_dump(exclude_none=True)
        elif isinstance(tool, dict):
            tool = tool.copy()
        if isinstance(tool, dict):
            new_tools.append(tool)
    return new_tools


def get_empty_usage() -> Usage:
    return Usage(
        prompt_tokens=0,
        completion_tokens=0,
        total_tokens=0,
    )


def should_run_mock_completion(
    mock_response: Optional[Any],
    mock_tool_calls: Optional[Any],
    mock_timeout: Optional[Any],
) -> bool:
    if mock_response or mock_tool_calls or mock_timeout:
        return True
    return False<|MERGE_RESOLUTION|>--- conflicted
+++ resolved
@@ -7288,16 +7288,13 @@
             return litellm.OVHCloudChatConfig()
         elif litellm.LlmProviders.AMAZON_NOVA == provider:
             return litellm.AmazonNovaChatConfig()
-<<<<<<< HEAD
+        elif litellm.LlmProviders.LANGGRAPH == provider:
+            from litellm.llms.langgraph.chat.transformation import LangGraphConfig
+
+            return LangGraphConfig()
         elif litellm.LlmProviders.GIGACHAT == provider:
             return litellm.GigaChatConfig()
 
-=======
-        elif litellm.LlmProviders.LANGGRAPH == provider:
-            from litellm.llms.langgraph.chat.transformation import LangGraphConfig
-
-            return LangGraphConfig()
->>>>>>> 8942053c
         return None
 
     @staticmethod
