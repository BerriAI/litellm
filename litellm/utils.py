--- conflicted
+++ resolved
@@ -7653,10 +7653,7 @@
             SearchProviders.PARALLEL_AI: ParallelAISearchConfig,
             SearchProviders.EXA_AI: ExaAISearchConfig,
             SearchProviders.GOOGLE_PSE: GooglePSESearchConfig,
-<<<<<<< HEAD
-=======
             SearchProviders.DATAFORSEO: DataForSEOSearchConfig,
->>>>>>> ad62a6d3
         }
         config_class = PROVIDER_TO_CONFIG_MAP.get(provider, None)
         if config_class is None:
