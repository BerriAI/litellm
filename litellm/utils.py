--- conflicted
+++ resolved
@@ -7506,7 +7506,6 @@
                 from litellm.llms.vertex_ai.vector_stores.rag_api.transformation import (
                     VertexVectorStoreConfig,
                 )
-<<<<<<< HEAD
 
                 return VertexVectorStoreConfig()
             elif api_type == "search_api":
@@ -7514,15 +7513,6 @@
                     VertexSearchAPIVectorStoreConfig,
                 )
 
-=======
-
-                return VertexVectorStoreConfig()
-            elif api_type == "search_api":
-                from litellm.llms.vertex_ai.vector_stores.search_api.transformation import (
-                    VertexSearchAPIVectorStoreConfig,
-                )
-
->>>>>>> bf47c25d
                 return VertexSearchAPIVectorStoreConfig()
         elif litellm.LlmProviders.BEDROCK == provider:
             from litellm.llms.bedrock.vector_stores.transformation import (
@@ -7669,9 +7659,6 @@
         """
         Get Search configuration for a given provider.
         """
-<<<<<<< HEAD
-        from litellm.llms.exa_ai.search.transformation import ExaAISearchConfig
-=======
         from litellm.llms.dataforseo.search.transformation import (
             DataForSEOSearchConfig,
         )
@@ -7681,7 +7668,6 @@
         from litellm.llms.google_pse.search.transformation import (
             GooglePSESearchConfig,
         )
->>>>>>> bf47c25d
         from litellm.llms.parallel_ai.search.transformation import (
             ParallelAISearchConfig,
         )
