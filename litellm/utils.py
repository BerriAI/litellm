# +-----------------------------------------------+
# |                                               |
# |           Give Feedback / Get Help            |
# | https://github.com/BerriAI/litellm/issues/new |
# |                                               |
# +-----------------------------------------------+
#
#  Thank you users! We ❤️ you! - Krrish & Ishaan

import ast
import asyncio
import base64
import binascii
import copy
import datetime
import hashlib
import inspect
import io
import itertools
import json
import logging
import os
import random  # type: ignore
import re
import struct
import subprocess

# What is this?
## Generic utils.py file. Problem-specific utils (e.g. 'cost calculation), should all be in `litellm_core_utils/`.
import sys
import textwrap
import threading
import time
import traceback
import uuid
from dataclasses import dataclass, field
from functools import lru_cache, wraps
from importlib import resources
from inspect import iscoroutine
from os.path import abspath, dirname, join

import aiohttp
import dotenv
import httpx
import openai
import tiktoken
from httpx import Proxy
from httpx._utils import get_environment_proxies
from openai.lib import _parsing, _pydantic
from openai.types.chat.completion_create_params import ResponseFormat
from pydantic import BaseModel
from tiktoken import Encoding
from tokenizers import Tokenizer

<<<<<<< HEAD
try:
    # this works in python 3.8
    import pkg_resources

    filename = pkg_resources.resource_filename(__name__, "llms/tokenizers")
# try:
#     filename = str(
#         resources.files().joinpath("llms/tokenizers")  # type: ignore
#     )  # for python 3.8 and 3.12
except:
    # this works in python 3.9+
    from importlib.resources import path as get_resource_path
    filename = str(
      get_resource_path(litellm,"llms/tokenizers"))
    # for python 3.10+
os.environ["TIKTOKEN_CACHE_DIR"] = (
    filename  # use local copy of tiktoken b/c of - https://github.com/BerriAI/litellm/issues/1071
=======
import litellm
import litellm._service_logger  # for storing API inputs, outputs, and metadata
import litellm.litellm_core_utils
import litellm.litellm_core_utils.audio_utils.utils
import litellm.litellm_core_utils.json_validation_rule
import litellm.llms
import litellm.llms.gemini
from litellm.caching._internal_lru_cache import lru_cache_wrapper
from litellm.caching.caching import DualCache
from litellm.caching.caching_handler import CachingHandlerResponse, LLMCachingHandler
from litellm.constants import (
    DEFAULT_MAX_LRU_CACHE_SIZE,
    DEFAULT_TRIM_RATIO,
    FUNCTION_DEFINITION_TOKEN_COUNT,
    INITIAL_RETRY_DELAY,
    JITTER,
    MAX_RETRY_DELAY,
    MINIMUM_PROMPT_CACHE_TOKEN_COUNT,
    TOOL_CHOICE_OBJECT_TOKEN_COUNT,
)
from litellm.integrations.custom_guardrail import CustomGuardrail
from litellm.integrations.custom_logger import CustomLogger
from litellm.litellm_core_utils.core_helpers import (
    map_finish_reason,
    process_response_headers,
)
from litellm.litellm_core_utils.credential_accessor import CredentialAccessor
from litellm.litellm_core_utils.default_encoding import encoding
from litellm.litellm_core_utils.exception_mapping_utils import (
    _get_response_headers,
    exception_type,
    get_error_message,
)
from litellm.litellm_core_utils.get_litellm_params import (
    _get_base_model_from_litellm_call_metadata,
    get_litellm_params,
)
from litellm.litellm_core_utils.get_llm_provider_logic import (
    _is_non_openai_azure_model,
    get_llm_provider,
)
from litellm.litellm_core_utils.get_supported_openai_params import (
    get_supported_openai_params,
)
from litellm.litellm_core_utils.llm_request_utils import _ensure_extra_body_is_safe
from litellm.litellm_core_utils.llm_response_utils.convert_dict_to_response import (
    LiteLLMResponseObjectHandler,
    _handle_invalid_parallel_tool_calls,
    _parse_content_for_reasoning,
    convert_to_model_response_object,
    convert_to_streaming_response,
    convert_to_streaming_response_async,
)
from litellm.litellm_core_utils.llm_response_utils.get_api_base import get_api_base
from litellm.litellm_core_utils.llm_response_utils.get_formatted_prompt import (
    get_formatted_prompt,
)
from litellm.litellm_core_utils.llm_response_utils.get_headers import (
    get_response_headers,
)
from litellm.litellm_core_utils.llm_response_utils.response_metadata import (
    ResponseMetadata,
)
from litellm.litellm_core_utils.redact_messages import (
    LiteLLMLoggingObject,
    redact_message_input_output_from_logging,
)
from litellm.litellm_core_utils.rules import Rules
from litellm.litellm_core_utils.streaming_handler import CustomStreamWrapper
from litellm.litellm_core_utils.token_counter import (
    calculate_img_tokens,
    get_modified_max_tokens,
)
from litellm.llms.bedrock.common_utils import BedrockModelInfo
from litellm.llms.custom_httpx.http_handler import AsyncHTTPHandler, HTTPHandler
from litellm.router_utils.get_retry_from_policy import (
    get_num_retries_from_retry_policy,
    reset_retry_policy,
)
from litellm.secret_managers.main import get_secret
from litellm.types.llms.anthropic import (
    ANTHROPIC_API_ONLY_HEADERS,
    AnthropicThinkingParam,
)
from litellm.types.llms.openai import (
    AllMessageValues,
    AllPromptValues,
    ChatCompletionAssistantToolCall,
    ChatCompletionNamedToolChoiceParam,
    ChatCompletionToolParam,
    ChatCompletionToolParamFunctionChunk,
    OpenAITextCompletionUserMessage,
)
from litellm.types.rerank import RerankResponse
from litellm.types.utils import FileTypes  # type: ignore
from litellm.types.utils import (
    OPENAI_RESPONSE_HEADERS,
    CallTypes,
    ChatCompletionDeltaToolCall,
    ChatCompletionMessageToolCall,
    Choices,
    CostPerToken,
    CredentialItem,
    CustomHuggingfaceTokenizer,
    Delta,
    Embedding,
    EmbeddingResponse,
    Function,
    ImageResponse,
    LlmProviders,
    LlmProvidersSet,
    Message,
    ModelInfo,
    ModelInfoBase,
    ModelResponse,
    ModelResponseStream,
    ProviderField,
    ProviderSpecificModelInfo,
    RawRequestTypedDict,
    SelectTokenizerResponse,
    StreamingChoices,
    TextChoices,
    TextCompletionResponse,
    TranscriptionResponse,
    Usage,
    all_litellm_params,
>>>>>>> ae7eecaa
)

try:
    # Python 3.9+
    with resources.files("litellm.litellm_core_utils.tokenizers").joinpath(
        "anthropic_tokenizer.json"
    ).open("r") as f:
        json_data = json.load(f)
except (ImportError, AttributeError, TypeError):
    with resources.open_text(
        "litellm.litellm_core_utils.tokenizers", "anthropic_tokenizer.json"
    ) as f:
        json_data = json.load(f)

# Convert to str (if necessary)
claude_json_str = json.dumps(json_data)
import importlib.metadata
from typing import (
    TYPE_CHECKING,
    Any,
    Callable,
    Dict,
    Iterable,
    List,
    Literal,
    Optional,
    Tuple,
    Type,
    Union,
    cast,
    get_args,
)

from openai import OpenAIError as OriginalError

from litellm.litellm_core_utils.thread_pool_executor import executor
from litellm.llms.base_llm.anthropic_messages.transformation import (
    BaseAnthropicMessagesConfig,
)
from litellm.llms.base_llm.audio_transcription.transformation import (
    BaseAudioTranscriptionConfig,
)
from litellm.llms.base_llm.base_utils import (
    BaseLLMModelInfo,
    type_to_response_format_param,
)
from litellm.llms.base_llm.chat.transformation import BaseConfig
from litellm.llms.base_llm.completion.transformation import BaseTextCompletionConfig
from litellm.llms.base_llm.embedding.transformation import BaseEmbeddingConfig
from litellm.llms.base_llm.files.transformation import BaseFilesConfig
from litellm.llms.base_llm.image_variations.transformation import (
    BaseImageVariationConfig,
)
from litellm.llms.base_llm.rerank.transformation import BaseRerankConfig
from litellm.llms.base_llm.responses.transformation import BaseResponsesAPIConfig

from ._logging import _is_debugging_on, verbose_logger
from .caching.caching import (
    Cache,
    QdrantSemanticCache,
    RedisCache,
    RedisSemanticCache,
    S3Cache,
)
from .exceptions import (
    APIConnectionError,
    APIError,
    AuthenticationError,
    BadRequestError,
    BudgetExceededError,
    ContentPolicyViolationError,
    ContextWindowExceededError,
    NotFoundError,
    OpenAIError,
    PermissionDeniedError,
    RateLimitError,
    ServiceUnavailableError,
    Timeout,
    UnprocessableEntityError,
    UnsupportedParamsError,
)
from .proxy._types import AllowedModelRegion, KeyManagementSystem
from .types.llms.openai import (
    ChatCompletionDeltaToolCallChunk,
    ChatCompletionToolCallChunk,
    ChatCompletionToolCallFunctionChunk,
)
from .types.router import LiteLLM_Params

####### ENVIRONMENT VARIABLES ####################
# Adjust to your specific application needs / system capabilities.
sentry_sdk_instance = None
capture_exception = None
add_breadcrumb = None
posthog = None
slack_app = None
alerts_channel = None
heliconeLogger = None
athinaLogger = None
promptLayerLogger = None
langsmithLogger = None
logfireLogger = None
weightsBiasesLogger = None
customLogger = None
langFuseLogger = None
openMeterLogger = None
lagoLogger = None
dataDogLogger = None
prometheusLogger = None
dynamoLogger = None
s3Logger = None
genericAPILogger = None
greenscaleLogger = None
lunaryLogger = None
aispendLogger = None
supabaseClient = None
callback_list: Optional[List[str]] = []
user_logger_fn = None
additional_details: Optional[Dict[str, str]] = {}
local_cache: Optional[Dict[str, str]] = {}
last_fetched_at = None
last_fetched_at_keys = None
######## Model Response #########################

# All liteLLM Model responses will be in this format, Follows the OpenAI Format
# https://docs.litellm.ai/docs/completion/output
# {
#   'choices': [
#      {
#         'finish_reason': 'stop',
#         'index': 0,
#         'message': {
#            'role': 'assistant',
#             'content': " I'm doing well, thank you for asking. I am Claude, an AI assistant created by Anthropic."
#         }
#       }
#     ],
#  'created': 1691429984.3852863,
#  'model': 'claude-instant-1',
#  'usage': {'prompt_tokens': 18, 'completion_tokens': 23, 'total_tokens': 41}
# }


############################################################
def print_verbose(
    print_statement,
    logger_only: bool = False,
    log_level: Literal["DEBUG", "INFO", "ERROR"] = "DEBUG",
):
    try:
        if log_level == "DEBUG":
            verbose_logger.debug(print_statement)
        elif log_level == "INFO":
            verbose_logger.info(print_statement)
        elif log_level == "ERROR":
            verbose_logger.error(print_statement)
        if litellm.set_verbose is True and logger_only is False:
            print(print_statement)  # noqa
    except Exception:
        pass


####### CLIENT ###################
# make it easy to log if completion/embedding runs succeeded or failed + see what happened | Non-Blocking
def custom_llm_setup():
    """
    Add custom_llm provider to provider list
    """
    for custom_llm in litellm.custom_provider_map:
        if custom_llm["provider"] not in litellm.provider_list:
            litellm.provider_list.append(custom_llm["provider"])

        if custom_llm["provider"] not in litellm._custom_providers:
            litellm._custom_providers.append(custom_llm["provider"])


def _add_custom_logger_callback_to_specific_event(
    callback: str, logging_event: Literal["success", "failure"]
) -> None:
    """
    Add a custom logger callback to the specific event
    """
    from litellm import _custom_logger_compatible_callbacks_literal
    from litellm.litellm_core_utils.litellm_logging import (
        _init_custom_logger_compatible_class,
    )

    if callback not in litellm._known_custom_logger_compatible_callbacks:
        verbose_logger.debug(
            f"Callback {callback} is not a valid custom logger compatible callback. Known list - {litellm._known_custom_logger_compatible_callbacks}"
        )
        return

    callback_class = _init_custom_logger_compatible_class(
        cast(_custom_logger_compatible_callbacks_literal, callback),
        internal_usage_cache=None,
        llm_router=None,
    )

    if callback_class:
        if (
            logging_event == "success"
            and _custom_logger_class_exists_in_success_callbacks(callback_class)
            is False
        ):
            litellm.logging_callback_manager.add_litellm_success_callback(
                callback_class
            )
            litellm.logging_callback_manager.add_litellm_async_success_callback(
                callback_class
            )
            if callback in litellm.success_callback:
                litellm.success_callback.remove(
                    callback
                )  # remove the string from the callback list
            if callback in litellm._async_success_callback:
                litellm._async_success_callback.remove(
                    callback
                )  # remove the string from the callback list
        elif (
            logging_event == "failure"
            and _custom_logger_class_exists_in_failure_callbacks(callback_class)
            is False
        ):
            litellm.logging_callback_manager.add_litellm_failure_callback(
                callback_class
            )
            litellm.logging_callback_manager.add_litellm_async_failure_callback(
                callback_class
            )
            if callback in litellm.failure_callback:
                litellm.failure_callback.remove(
                    callback
                )  # remove the string from the callback list
            if callback in litellm._async_failure_callback:
                litellm._async_failure_callback.remove(
                    callback
                )  # remove the string from the callback list


def _custom_logger_class_exists_in_success_callbacks(
    callback_class: CustomLogger,
) -> bool:
    """
    Returns True if an instance of the custom logger exists in litellm.success_callback or litellm._async_success_callback

    e.g if `LangfusePromptManagement` is passed in, it will return True if an instance of `LangfusePromptManagement` exists in litellm.success_callback or litellm._async_success_callback

    Prevents double adding a custom logger callback to the litellm callbacks
    """
    return any(
        isinstance(cb, type(callback_class))
        for cb in litellm.success_callback + litellm._async_success_callback
    )


def _custom_logger_class_exists_in_failure_callbacks(
    callback_class: CustomLogger,
) -> bool:
    """
    Returns True if an instance of the custom logger exists in litellm.failure_callback or litellm._async_failure_callback

    e.g if `LangfusePromptManagement` is passed in, it will return True if an instance of `LangfusePromptManagement` exists in litellm.failure_callback or litellm._async_failure_callback

    Prevents double adding a custom logger callback to the litellm callbacks
    """
    return any(
        isinstance(cb, type(callback_class))
        for cb in litellm.failure_callback + litellm._async_failure_callback
    )


def get_request_guardrails(kwargs: Dict[str, Any]) -> List[str]:
    """
    Get the request guardrails from the kwargs
    """
    metadata = kwargs.get("metadata") or {}
    requester_metadata = metadata.get("requester_metadata") or {}
    applied_guardrails = requester_metadata.get("guardrails") or []
    return applied_guardrails


def get_applied_guardrails(kwargs: Dict[str, Any]) -> List[str]:
    """
    - Add 'default_on' guardrails to the list
    - Add request guardrails to the list
    """

    request_guardrails = get_request_guardrails(kwargs)
    applied_guardrails = []
    for callback in litellm.callbacks:
        if callback is not None and isinstance(callback, CustomGuardrail):
            if callback.guardrail_name is not None:
                if callback.default_on is True:
                    applied_guardrails.append(callback.guardrail_name)
                elif callback.guardrail_name in request_guardrails:
                    applied_guardrails.append(callback.guardrail_name)

    return applied_guardrails


def load_credentials_from_list(kwargs: dict):
    """
    Updates kwargs with the credentials if credential_name in kwarg
    """
    credential_name = kwargs.get("litellm_credential_name")
    if credential_name and litellm.credential_list:
        credential_accessor = CredentialAccessor.get_credential_values(credential_name)
        for key, value in credential_accessor.items():
            if key not in kwargs:
                kwargs[key] = value


def get_dynamic_callbacks(
    dynamic_callbacks: Optional[List[Union[str, Callable, CustomLogger]]],
) -> List:
    returned_callbacks = litellm.callbacks.copy()
    if dynamic_callbacks:
        returned_callbacks.extend(dynamic_callbacks)  # type: ignore
    return returned_callbacks


def function_setup(  # noqa: PLR0915
    original_function: str, rules_obj, start_time, *args, **kwargs
):  # just run once to check if user wants to send their data anywhere - PostHog/Sentry/Slack/etc.
    ### NOTICES ###
    from litellm import Logging as LiteLLMLogging
    from litellm.litellm_core_utils.litellm_logging import set_callbacks

    if litellm.set_verbose is True:
        verbose_logger.warning(
            "`litellm.set_verbose` is deprecated. Please set `os.environ['LITELLM_LOG'] = 'DEBUG'` for debug logs."
        )
    try:
        global callback_list, add_breadcrumb, user_logger_fn, Logging

        ## CUSTOM LLM SETUP ##
        custom_llm_setup()

        ## GET APPLIED GUARDRAILS
        applied_guardrails = get_applied_guardrails(kwargs)

        ## LOGGING SETUP
        function_id: Optional[str] = kwargs["id"] if "id" in kwargs else None

        ## DYNAMIC CALLBACKS ##
        dynamic_callbacks: Optional[List[Union[str, Callable, CustomLogger]]] = (
            kwargs.pop("callbacks", None)
        )
        all_callbacks = get_dynamic_callbacks(dynamic_callbacks=dynamic_callbacks)

        if len(all_callbacks) > 0:
            for callback in all_callbacks:
                # check if callback is a string - e.g. "lago", "openmeter"
                if isinstance(callback, str):
                    callback = litellm.litellm_core_utils.litellm_logging._init_custom_logger_compatible_class(  # type: ignore
                        callback, internal_usage_cache=None, llm_router=None  # type: ignore
                    )
                    if callback is None or any(
                        isinstance(cb, type(callback))
                        for cb in litellm._async_success_callback
                    ):  # don't double add a callback
                        continue
                if callback not in litellm.input_callback:
                    litellm.input_callback.append(callback)  # type: ignore
                if callback not in litellm.success_callback:
                    litellm.logging_callback_manager.add_litellm_success_callback(callback)  # type: ignore
                if callback not in litellm.failure_callback:
                    litellm.logging_callback_manager.add_litellm_failure_callback(callback)  # type: ignore
                if callback not in litellm._async_success_callback:
                    litellm.logging_callback_manager.add_litellm_async_success_callback(callback)  # type: ignore
                if callback not in litellm._async_failure_callback:
                    litellm.logging_callback_manager.add_litellm_async_failure_callback(callback)  # type: ignore
            print_verbose(
                f"Initialized litellm callbacks, Async Success Callbacks: {litellm._async_success_callback}"
            )

        if (
            len(litellm.input_callback) > 0
            or len(litellm.success_callback) > 0
            or len(litellm.failure_callback) > 0
        ) and len(
            callback_list  # type: ignore
        ) == 0:  # type: ignore
            callback_list = list(
                set(
                    litellm.input_callback  # type: ignore
                    + litellm.success_callback
                    + litellm.failure_callback
                )
            )
            set_callbacks(callback_list=callback_list, function_id=function_id)
        ## ASYNC CALLBACKS
        if len(litellm.input_callback) > 0:
            removed_async_items = []
            for index, callback in enumerate(litellm.input_callback):  # type: ignore
                if inspect.iscoroutinefunction(callback):
                    litellm._async_input_callback.append(callback)
                    removed_async_items.append(index)

            # Pop the async items from input_callback in reverse order to avoid index issues
            for index in reversed(removed_async_items):
                litellm.input_callback.pop(index)
        if len(litellm.success_callback) > 0:
            removed_async_items = []
            for index, callback in enumerate(litellm.success_callback):  # type: ignore
                if inspect.iscoroutinefunction(callback):
                    litellm.logging_callback_manager.add_litellm_async_success_callback(
                        callback
                    )
                    removed_async_items.append(index)
                elif callback == "dynamodb" or callback == "openmeter":
                    # dynamo is an async callback, it's used for the proxy and needs to be async
                    # we only support async dynamo db logging for acompletion/aembedding since that's used on proxy
                    litellm.logging_callback_manager.add_litellm_async_success_callback(
                        callback
                    )
                    removed_async_items.append(index)
                elif (
                    callback in litellm._known_custom_logger_compatible_callbacks
                    and isinstance(callback, str)
                ):
                    _add_custom_logger_callback_to_specific_event(callback, "success")

            # Pop the async items from success_callback in reverse order to avoid index issues
            for index in reversed(removed_async_items):
                litellm.success_callback.pop(index)

        if len(litellm.failure_callback) > 0:
            removed_async_items = []
            for index, callback in enumerate(litellm.failure_callback):  # type: ignore
                if inspect.iscoroutinefunction(callback):
                    litellm.logging_callback_manager.add_litellm_async_failure_callback(
                        callback
                    )
                    removed_async_items.append(index)
                elif (
                    callback in litellm._known_custom_logger_compatible_callbacks
                    and isinstance(callback, str)
                ):
                    _add_custom_logger_callback_to_specific_event(callback, "failure")

            # Pop the async items from failure_callback in reverse order to avoid index issues
            for index in reversed(removed_async_items):
                litellm.failure_callback.pop(index)
        ### DYNAMIC CALLBACKS ###
        dynamic_success_callbacks: Optional[
            List[Union[str, Callable, CustomLogger]]
        ] = None
        dynamic_async_success_callbacks: Optional[
            List[Union[str, Callable, CustomLogger]]
        ] = None
        dynamic_failure_callbacks: Optional[
            List[Union[str, Callable, CustomLogger]]
        ] = None
        dynamic_async_failure_callbacks: Optional[
            List[Union[str, Callable, CustomLogger]]
        ] = None
        if kwargs.get("success_callback", None) is not None and isinstance(
            kwargs["success_callback"], list
        ):
            removed_async_items = []
            for index, callback in enumerate(kwargs["success_callback"]):
                if (
                    inspect.iscoroutinefunction(callback)
                    or callback == "dynamodb"
                    or callback == "s3"
                ):
                    if dynamic_async_success_callbacks is not None and isinstance(
                        dynamic_async_success_callbacks, list
                    ):
                        dynamic_async_success_callbacks.append(callback)
                    else:
                        dynamic_async_success_callbacks = [callback]
                    removed_async_items.append(index)
            # Pop the async items from success_callback in reverse order to avoid index issues
            for index in reversed(removed_async_items):
                kwargs["success_callback"].pop(index)
            dynamic_success_callbacks = kwargs.pop("success_callback")
        if kwargs.get("failure_callback", None) is not None and isinstance(
            kwargs["failure_callback"], list
        ):
            dynamic_failure_callbacks = kwargs.pop("failure_callback")

        if add_breadcrumb:
            try:
                details_to_log = copy.deepcopy(kwargs)
            except Exception:
                details_to_log = kwargs

            if litellm.turn_off_message_logging:
                # make a copy of the _model_Call_details and log it
                details_to_log.pop("messages", None)
                details_to_log.pop("input", None)
                details_to_log.pop("prompt", None)
            add_breadcrumb(
                category="litellm.llm_call",
                message=f"Keyword Args: {details_to_log}",
                level="info",
            )
        if "logger_fn" in kwargs:
            user_logger_fn = kwargs["logger_fn"]
        # INIT LOGGER - for user-specified integrations
        model = args[0] if len(args) > 0 else kwargs.get("model", None)
        call_type = original_function
        if (
            call_type == CallTypes.completion.value
            or call_type == CallTypes.acompletion.value
        ):
            messages = None
            if len(args) > 1:
                messages = args[1]
            elif kwargs.get("messages", None):
                messages = kwargs["messages"]
            ### PRE-CALL RULES ###
            if (
                isinstance(messages, list)
                and len(messages) > 0
                and isinstance(messages[0], dict)
                and "content" in messages[0]
            ):
                rules_obj.pre_call_rules(
                    input="".join(
                        m.get("content", "")
                        for m in messages
                        if "content" in m and isinstance(m["content"], str)
                    ),
                    model=model,
                )
        elif (
            call_type == CallTypes.embedding.value
            or call_type == CallTypes.aembedding.value
        ):
            messages = args[1] if len(args) > 1 else kwargs.get("input", None)
        elif (
            call_type == CallTypes.image_generation.value
            or call_type == CallTypes.aimage_generation.value
        ):
            messages = args[0] if len(args) > 0 else kwargs["prompt"]
        elif (
            call_type == CallTypes.moderation.value
            or call_type == CallTypes.amoderation.value
        ):
            messages = args[1] if len(args) > 1 else kwargs["input"]
        elif (
            call_type == CallTypes.atext_completion.value
            or call_type == CallTypes.text_completion.value
        ):
            messages = args[0] if len(args) > 0 else kwargs["prompt"]
        elif (
            call_type == CallTypes.rerank.value or call_type == CallTypes.arerank.value
        ):
            messages = kwargs.get("query")
        elif (
            call_type == CallTypes.atranscription.value
            or call_type == CallTypes.transcription.value
        ):
            _file_obj: FileTypes = args[1] if len(args) > 1 else kwargs["file"]
            file_checksum = (
                litellm.litellm_core_utils.audio_utils.utils.get_audio_file_name(
                    file_obj=_file_obj
                )
            )
            if "metadata" in kwargs:
                kwargs["metadata"]["file_checksum"] = file_checksum
            else:
                kwargs["metadata"] = {"file_checksum": file_checksum}
            messages = file_checksum
        elif (
            call_type == CallTypes.aspeech.value or call_type == CallTypes.speech.value
        ):
            messages = kwargs.get("input", "speech")
        elif (
            call_type == CallTypes.aresponses.value
            or call_type == CallTypes.responses.value
        ):
            messages = args[0] if len(args) > 0 else kwargs["input"]
        else:
            messages = "default-message-value"
        stream = True if "stream" in kwargs and kwargs["stream"] is True else False
        logging_obj = LiteLLMLogging(
            model=model,
            messages=messages,
            stream=stream,
            litellm_call_id=kwargs["litellm_call_id"],
            litellm_trace_id=kwargs.get("litellm_trace_id"),
            function_id=function_id or "",
            call_type=call_type,
            start_time=start_time,
            dynamic_success_callbacks=dynamic_success_callbacks,
            dynamic_failure_callbacks=dynamic_failure_callbacks,
            dynamic_async_success_callbacks=dynamic_async_success_callbacks,
            dynamic_async_failure_callbacks=dynamic_async_failure_callbacks,
            kwargs=kwargs,
            applied_guardrails=applied_guardrails,
        )

        ## check if metadata is passed in
        litellm_params: Dict[str, Any] = {"api_base": ""}
        if "metadata" in kwargs:
            litellm_params["metadata"] = kwargs["metadata"]
        logging_obj.update_environment_variables(
            model=model,
            user="",
            optional_params={},
            litellm_params=litellm_params,
            stream_options=kwargs.get("stream_options", None),
        )
        return logging_obj, kwargs
    except Exception as e:
        verbose_logger.exception(
            "litellm.utils.py::function_setup() - [Non-Blocking] Error in function_setup"
        )
        raise e


async def _client_async_logging_helper(
    logging_obj: LiteLLMLoggingObject,
    result,
    start_time,
    end_time,
    is_completion_with_fallbacks: bool,
):
    if (
        is_completion_with_fallbacks is False
    ):  # don't log the parent event litellm.completion_with_fallbacks as a 'log_success_event', this will lead to double logging the same call - https://github.com/BerriAI/litellm/issues/7477
        print_verbose(
            f"Async Wrapper: Completed Call, calling async_success_handler: {logging_obj.async_success_handler}"
        )
        # check if user does not want this to be logged
        asyncio.create_task(
            logging_obj.async_success_handler(result, start_time, end_time)
        )
        logging_obj.handle_sync_success_callbacks_for_async_calls(
            result=result,
            start_time=start_time,
            end_time=end_time,
        )


def _get_wrapper_num_retries(
    kwargs: Dict[str, Any], exception: Exception
) -> Tuple[Optional[int], Dict[str, Any]]:
    """
    Get the number of retries from the kwargs and the retry policy.
    Used for the wrapper functions.
    """

    num_retries = kwargs.get("num_retries", None)
    if num_retries is None:
        num_retries = litellm.num_retries
    if kwargs.get("retry_policy", None):
        retry_policy_num_retries = get_num_retries_from_retry_policy(
            exception=exception,
            retry_policy=kwargs.get("retry_policy"),
        )
        kwargs["retry_policy"] = reset_retry_policy()
        if retry_policy_num_retries is not None:
            num_retries = retry_policy_num_retries

    return num_retries, kwargs


def _get_wrapper_timeout(
    kwargs: Dict[str, Any], exception: Exception
) -> Optional[Union[float, int, httpx.Timeout]]:
    """
    Get the timeout from the kwargs
    Used for the wrapper functions.
    """

    timeout = cast(
        Optional[Union[float, int, httpx.Timeout]], kwargs.get("timeout", None)
    )

    return timeout


def client(original_function):  # noqa: PLR0915
    rules_obj = Rules()

    def check_coroutine(value) -> bool:
        if inspect.iscoroutine(value):
            return True
        elif inspect.iscoroutinefunction(value):
            return True
        else:
            return False

    def post_call_processing(original_response, model, optional_params: Optional[dict]):
        try:
            if original_response is None:
                pass
            else:
                call_type = original_function.__name__
                if (
                    call_type == CallTypes.completion.value
                    or call_type == CallTypes.acompletion.value
                ):
                    is_coroutine = check_coroutine(original_response)
                    if is_coroutine is True:
                        pass
                    else:
                        if (
                            isinstance(original_response, ModelResponse)
                            and len(original_response.choices) > 0
                        ):
                            model_response: Optional[str] = original_response.choices[
                                0
                            ].message.content  # type: ignore
                            if model_response is not None:
                                ### POST-CALL RULES ###
                                rules_obj.post_call_rules(
                                    input=model_response, model=model
                                )
                                ### JSON SCHEMA VALIDATION ###
                                if litellm.enable_json_schema_validation is True:
                                    try:
                                        if (
                                            optional_params is not None
                                            and "response_format" in optional_params
                                            and optional_params["response_format"]
                                            is not None
                                        ):
                                            json_response_format: Optional[dict] = None
                                            if (
                                                isinstance(
                                                    optional_params["response_format"],
                                                    dict,
                                                )
                                                and optional_params[
                                                    "response_format"
                                                ].get("json_schema")
                                                is not None
                                            ):
                                                json_response_format = optional_params[
                                                    "response_format"
                                                ]
                                            elif _parsing._completions.is_basemodel_type(
                                                optional_params["response_format"]  # type: ignore
                                            ):
                                                json_response_format = (
                                                    type_to_response_format_param(
                                                        response_format=optional_params[
                                                            "response_format"
                                                        ]
                                                    )
                                                )
                                            if json_response_format is not None:
                                                litellm.litellm_core_utils.json_validation_rule.validate_schema(
                                                    schema=json_response_format[
                                                        "json_schema"
                                                    ]["schema"],
                                                    response=model_response,
                                                )
                                    except TypeError:
                                        pass
                                if (
                                    optional_params is not None
                                    and "response_format" in optional_params
                                    and isinstance(
                                        optional_params["response_format"], dict
                                    )
                                    and "type" in optional_params["response_format"]
                                    and optional_params["response_format"]["type"]
                                    == "json_object"
                                    and "response_schema"
                                    in optional_params["response_format"]
                                    and isinstance(
                                        optional_params["response_format"][
                                            "response_schema"
                                        ],
                                        dict,
                                    )
                                    and "enforce_validation"
                                    in optional_params["response_format"]
                                    and optional_params["response_format"][
                                        "enforce_validation"
                                    ]
                                    is True
                                ):
                                    # schema given, json response expected, and validation enforced
                                    litellm.litellm_core_utils.json_validation_rule.validate_schema(
                                        schema=optional_params["response_format"][
                                            "response_schema"
                                        ],
                                        response=model_response,
                                    )

        except Exception as e:
            raise e

    @wraps(original_function)
    def wrapper(*args, **kwargs):  # noqa: PLR0915
        # DO NOT MOVE THIS. It always needs to run first
        # Check if this is an async function. If so only execute the async function
        call_type = original_function.__name__
        if _is_async_request(kwargs):
            # [OPTIONAL] CHECK MAX RETRIES / REQUEST
            if litellm.num_retries_per_request is not None:
                # check if previous_models passed in as ['litellm_params']['metadata]['previous_models']
                previous_models = kwargs.get("metadata", {}).get(
                    "previous_models", None
                )
                if previous_models is not None:
                    if litellm.num_retries_per_request <= len(previous_models):
                        raise Exception("Max retries per request hit!")

            # MODEL CALL
            result = original_function(*args, **kwargs)
            if "stream" in kwargs and kwargs["stream"] is True:
                if (
                    "complete_response" in kwargs
                    and kwargs["complete_response"] is True
                ):
                    chunks = []
                    for idx, chunk in enumerate(result):
                        chunks.append(chunk)
                    return litellm.stream_chunk_builder(
                        chunks, messages=kwargs.get("messages", None)
                    )
                else:
                    return result

            return result

        # Prints Exactly what was passed to litellm function - don't execute any logic here - it should just print
        print_args_passed_to_litellm(original_function, args, kwargs)
        start_time = datetime.datetime.now()
        result = None
        logging_obj: Optional[LiteLLMLoggingObject] = kwargs.get(
            "litellm_logging_obj", None
        )

        # only set litellm_call_id if its not in kwargs
        if "litellm_call_id" not in kwargs:
            kwargs["litellm_call_id"] = str(uuid.uuid4())

        model: Optional[str] = args[0] if len(args) > 0 else kwargs.get("model", None)

        try:
            if logging_obj is None:
                logging_obj, kwargs = function_setup(
                    original_function.__name__, rules_obj, start_time, *args, **kwargs
                )
            ## LOAD CREDENTIALS
            load_credentials_from_list(kwargs)
            kwargs["litellm_logging_obj"] = logging_obj
            _llm_caching_handler: LLMCachingHandler = LLMCachingHandler(
                original_function=original_function,
                request_kwargs=kwargs,
                start_time=start_time,
            )
            logging_obj._llm_caching_handler = _llm_caching_handler

            # CHECK FOR 'os.environ/' in kwargs
            for k, v in kwargs.items():
                if v is not None and isinstance(v, str) and v.startswith("os.environ/"):
                    kwargs[k] = litellm.get_secret(v)
            # [OPTIONAL] CHECK BUDGET
            if litellm.max_budget:
                if litellm._current_cost > litellm.max_budget:
                    raise BudgetExceededError(
                        current_cost=litellm._current_cost,
                        max_budget=litellm.max_budget,
                    )

            # [OPTIONAL] CHECK MAX RETRIES / REQUEST
            if litellm.num_retries_per_request is not None:
                # check if previous_models passed in as ['litellm_params']['metadata]['previous_models']
                previous_models = kwargs.get("metadata", {}).get(
                    "previous_models", None
                )
                if previous_models is not None:
                    if litellm.num_retries_per_request <= len(previous_models):
                        raise Exception("Max retries per request hit!")

            # [OPTIONAL] CHECK CACHE
            print_verbose(
                f"SYNC kwargs[caching]: {kwargs.get('caching', False)}; litellm.cache: {litellm.cache}; kwargs.get('cache')['no-cache']: {kwargs.get('cache', {}).get('no-cache', False)}"
            )
            # if caching is false or cache["no-cache"]==True, don't run this
            if (
                (
                    (
                        (
                            kwargs.get("caching", None) is None
                            and litellm.cache is not None
                        )
                        or kwargs.get("caching", False) is True
                    )
                    and kwargs.get("cache", {}).get("no-cache", False) is not True
                )
                and kwargs.get("aembedding", False) is not True
                and kwargs.get("atext_completion", False) is not True
                and kwargs.get("acompletion", False) is not True
                and kwargs.get("aimg_generation", False) is not True
                and kwargs.get("atranscription", False) is not True
                and kwargs.get("arerank", False) is not True
                and kwargs.get("_arealtime", False) is not True
            ):  # allow users to control returning cached responses from the completion function
                # checking cache
                verbose_logger.debug("INSIDE CHECKING SYNC CACHE")
                caching_handler_response: CachingHandlerResponse = (
                    _llm_caching_handler._sync_get_cache(
                        model=model or "",
                        original_function=original_function,
                        logging_obj=logging_obj,
                        start_time=start_time,
                        call_type=call_type,
                        kwargs=kwargs,
                        args=args,
                    )
                )

                if caching_handler_response.cached_result is not None:
                    verbose_logger.debug("Cache hit!")
                    return caching_handler_response.cached_result

            # CHECK MAX TOKENS
            if (
                kwargs.get("max_tokens", None) is not None
                and model is not None
                and litellm.modify_params
                is True  # user is okay with params being modified
                and (
                    call_type == CallTypes.acompletion.value
                    or call_type == CallTypes.completion.value
                )
            ):
                try:
                    base_model = model
                    if kwargs.get("hf_model_name", None) is not None:
                        base_model = f"huggingface/{kwargs.get('hf_model_name')}"
                    messages = None
                    if len(args) > 1:
                        messages = args[1]
                    elif kwargs.get("messages", None):
                        messages = kwargs["messages"]
                    user_max_tokens = kwargs.get("max_tokens")
                    modified_max_tokens = get_modified_max_tokens(
                        model=model,
                        base_model=base_model,
                        messages=messages,
                        user_max_tokens=user_max_tokens,
                        buffer_num=None,
                        buffer_perc=None,
                    )
                    kwargs["max_tokens"] = modified_max_tokens
                except Exception as e:
                    print_verbose(f"Error while checking max token limit: {str(e)}")
            # MODEL CALL
            result = original_function(*args, **kwargs)
            end_time = datetime.datetime.now()
            if "stream" in kwargs and kwargs["stream"] is True:
                if (
                    "complete_response" in kwargs
                    and kwargs["complete_response"] is True
                ):
                    chunks = []
                    for idx, chunk in enumerate(result):
                        chunks.append(chunk)
                    return litellm.stream_chunk_builder(
                        chunks, messages=kwargs.get("messages", None)
                    )
                else:
                    # RETURN RESULT
                    update_response_metadata(
                        result=result,
                        logging_obj=logging_obj,
                        model=model,
                        kwargs=kwargs,
                        start_time=start_time,
                        end_time=end_time,
                    )
                    return result
            elif "acompletion" in kwargs and kwargs["acompletion"] is True:
                return result
            elif "aembedding" in kwargs and kwargs["aembedding"] is True:
                return result
            elif "aimg_generation" in kwargs and kwargs["aimg_generation"] is True:
                return result
            elif "atranscription" in kwargs and kwargs["atranscription"] is True:
                return result
            elif "aspeech" in kwargs and kwargs["aspeech"] is True:
                return result
            elif asyncio.iscoroutine(result):  # bubble up to relevant async function
                return result

            ### POST-CALL RULES ###
            post_call_processing(
                original_response=result,
                model=model or None,
                optional_params=kwargs,
            )

            # [OPTIONAL] ADD TO CACHE
            _llm_caching_handler.sync_set_cache(
                result=result,
                args=args,
                kwargs=kwargs,
            )

            # LOG SUCCESS - handle streaming success logging in the _next_ object, remove `handle_success` once it's deprecated
            verbose_logger.info("Wrapper: Completed Call, calling success_handler")
            executor.submit(
                logging_obj.success_handler,
                result,
                start_time,
                end_time,
            )
            # RETURN RESULT
            update_response_metadata(
                result=result,
                logging_obj=logging_obj,
                model=model,
                kwargs=kwargs,
                start_time=start_time,
                end_time=end_time,
            )
            return result
        except Exception as e:
            call_type = original_function.__name__
            if call_type == CallTypes.completion.value:
                num_retries = (
                    kwargs.get("num_retries", None) or litellm.num_retries or None
                )
                if kwargs.get("retry_policy", None):
                    num_retries = get_num_retries_from_retry_policy(
                        exception=e,
                        retry_policy=kwargs.get("retry_policy"),
                    )
                    kwargs["retry_policy"] = (
                        reset_retry_policy()
                    )  # prevent infinite loops
                litellm.num_retries = (
                    None  # set retries to None to prevent infinite loops
                )
                context_window_fallback_dict = kwargs.get(
                    "context_window_fallback_dict", {}
                )

                _is_litellm_router_call = "model_group" in kwargs.get(
                    "metadata", {}
                )  # check if call from litellm.router/proxy
                if (
                    num_retries and not _is_litellm_router_call
                ):  # only enter this if call is not from litellm router/proxy. router has it's own logic for retrying
                    if (
                        isinstance(e, openai.APIError)
                        or isinstance(e, openai.Timeout)
                        or isinstance(e, openai.APIConnectionError)
                    ):
                        kwargs["num_retries"] = num_retries
                        return litellm.completion_with_retries(*args, **kwargs)
                elif (
                    isinstance(e, litellm.exceptions.ContextWindowExceededError)
                    and context_window_fallback_dict
                    and model in context_window_fallback_dict
                    and not _is_litellm_router_call
                ):
                    if len(args) > 0:
                        args[0] = context_window_fallback_dict[model]  # type: ignore
                    else:
                        kwargs["model"] = context_window_fallback_dict[model]
                    return original_function(*args, **kwargs)
            traceback_exception = traceback.format_exc()
            end_time = datetime.datetime.now()

            # LOG FAILURE - handle streaming failure logging in the _next_ object, remove `handle_failure` once it's deprecated
            if logging_obj:
                logging_obj.failure_handler(
                    e, traceback_exception, start_time, end_time
                )  # DO NOT MAKE THREADED - router retry fallback relies on this!
            raise e

    @wraps(original_function)
    async def wrapper_async(*args, **kwargs):  # noqa: PLR0915
        print_args_passed_to_litellm(original_function, args, kwargs)
        start_time = datetime.datetime.now()
        result = None
        logging_obj: Optional[LiteLLMLoggingObject] = kwargs.get(
            "litellm_logging_obj", None
        )
        _llm_caching_handler: LLMCachingHandler = LLMCachingHandler(
            original_function=original_function,
            request_kwargs=kwargs,
            start_time=start_time,
        )
        # only set litellm_call_id if its not in kwargs
        call_type = original_function.__name__
        if "litellm_call_id" not in kwargs:
            kwargs["litellm_call_id"] = str(uuid.uuid4())

        model: Optional[str] = args[0] if len(args) > 0 else kwargs.get("model", None)
        is_completion_with_fallbacks = kwargs.get("fallbacks") is not None

        try:
            if logging_obj is None:
                logging_obj, kwargs = function_setup(
                    original_function.__name__, rules_obj, start_time, *args, **kwargs
                )

            kwargs["litellm_logging_obj"] = logging_obj
            ## LOAD CREDENTIALS
            load_credentials_from_list(kwargs)
            logging_obj._llm_caching_handler = _llm_caching_handler
            # [OPTIONAL] CHECK BUDGET
            if litellm.max_budget:
                if litellm._current_cost > litellm.max_budget:
                    raise BudgetExceededError(
                        current_cost=litellm._current_cost,
                        max_budget=litellm.max_budget,
                    )

            # [OPTIONAL] CHECK CACHE
            print_verbose(
                f"ASYNC kwargs[caching]: {kwargs.get('caching', False)}; litellm.cache: {litellm.cache}; kwargs.get('cache'): {kwargs.get('cache', None)}"
            )
            _caching_handler_response: CachingHandlerResponse = (
                await _llm_caching_handler._async_get_cache(
                    model=model or "",
                    original_function=original_function,
                    logging_obj=logging_obj,
                    start_time=start_time,
                    call_type=call_type,
                    kwargs=kwargs,
                    args=args,
                )
            )
            if (
                _caching_handler_response.cached_result is not None
                and _caching_handler_response.final_embedding_cached_response is None
            ):
                return _caching_handler_response.cached_result

            elif _caching_handler_response.embedding_all_elements_cache_hit is True:
                return _caching_handler_response.final_embedding_cached_response

            # MODEL CALL
            result = await original_function(*args, **kwargs)
            end_time = datetime.datetime.now()
            if "stream" in kwargs and kwargs["stream"] is True:
                if (
                    "complete_response" in kwargs
                    and kwargs["complete_response"] is True
                ):
                    chunks = []
                    for idx, chunk in enumerate(result):
                        chunks.append(chunk)
                    return litellm.stream_chunk_builder(
                        chunks, messages=kwargs.get("messages", None)
                    )
                else:
                    update_response_metadata(
                        result=result,
                        logging_obj=logging_obj,
                        model=model,
                        kwargs=kwargs,
                        start_time=start_time,
                        end_time=end_time,
                    )
                    return result
            elif call_type == CallTypes.arealtime.value:
                return result
            ### POST-CALL RULES ###
            post_call_processing(
                original_response=result, model=model, optional_params=kwargs
            )

            ## Add response to cache
            await _llm_caching_handler.async_set_cache(
                result=result,
                original_function=original_function,
                kwargs=kwargs,
                args=args,
            )

            # LOG SUCCESS - handle streaming success logging in the _next_ object
            asyncio.create_task(
                _client_async_logging_helper(
                    logging_obj=logging_obj,
                    result=result,
                    start_time=start_time,
                    end_time=end_time,
                    is_completion_with_fallbacks=is_completion_with_fallbacks,
                )
            )
            logging_obj.handle_sync_success_callbacks_for_async_calls(
                result=result,
                start_time=start_time,
                end_time=end_time,
            )
            # REBUILD EMBEDDING CACHING
            if (
                isinstance(result, EmbeddingResponse)
                and _caching_handler_response.final_embedding_cached_response
                is not None
            ):
                return _llm_caching_handler._combine_cached_embedding_response_with_api_result(
                    _caching_handler_response=_caching_handler_response,
                    embedding_response=result,
                    start_time=start_time,
                    end_time=end_time,
                )

            update_response_metadata(
                result=result,
                logging_obj=logging_obj,
                model=model,
                kwargs=kwargs,
                start_time=start_time,
                end_time=end_time,
            )

            return result
        except Exception as e:
            traceback_exception = traceback.format_exc()
            end_time = datetime.datetime.now()
            if logging_obj:
                try:
                    logging_obj.failure_handler(
                        e, traceback_exception, start_time, end_time
                    )  # DO NOT MAKE THREADED - router retry fallback relies on this!
                except Exception as e:
                    raise e
                try:
                    await logging_obj.async_failure_handler(
                        e, traceback_exception, start_time, end_time
                    )
                except Exception as e:
                    raise e

            call_type = original_function.__name__
            num_retries, kwargs = _get_wrapper_num_retries(kwargs=kwargs, exception=e)
            if call_type == CallTypes.acompletion.value:
                context_window_fallback_dict = kwargs.get(
                    "context_window_fallback_dict", {}
                )

                _is_litellm_router_call = "model_group" in kwargs.get(
                    "metadata", {}
                )  # check if call from litellm.router/proxy

                if (
                    num_retries and not _is_litellm_router_call
                ):  # only enter this if call is not from litellm router/proxy. router has it's own logic for retrying
                    try:
                        litellm.num_retries = (
                            None  # set retries to None to prevent infinite loops
                        )
                        kwargs["num_retries"] = num_retries
                        kwargs["original_function"] = original_function
                        if isinstance(
                            e, openai.RateLimitError
                        ):  # rate limiting specific error
                            kwargs["retry_strategy"] = "exponential_backoff_retry"
                        elif isinstance(e, openai.APIError):  # generic api error
                            kwargs["retry_strategy"] = "constant_retry"
                        return await litellm.acompletion_with_retries(*args, **kwargs)
                    except Exception:
                        pass
                elif (
                    isinstance(e, litellm.exceptions.ContextWindowExceededError)
                    and context_window_fallback_dict
                    and model in context_window_fallback_dict
                ):
                    if len(args) > 0:
                        args[0] = context_window_fallback_dict[model]  # type: ignore
                    else:
                        kwargs["model"] = context_window_fallback_dict[model]
                    return await original_function(*args, **kwargs)

            setattr(
                e, "num_retries", num_retries
            )  ## IMPORTANT: returns the deployment's num_retries to the router

            timeout = _get_wrapper_timeout(kwargs=kwargs, exception=e)
            setattr(e, "timeout", timeout)
            raise e

    is_coroutine = inspect.iscoroutinefunction(original_function)

    # Return the appropriate wrapper based on the original function type
    if is_coroutine:
        return wrapper_async
    else:
        return wrapper


def _is_async_request(
    kwargs: Optional[dict],
    is_pass_through: bool = False,
) -> bool:
    """
    Returns True if the call type is an internal async request.

    eg. litellm.acompletion, litellm.aimage_generation, litellm.acreate_batch, litellm._arealtime

    Args:
        kwargs (dict): The kwargs passed to the litellm function
        is_pass_through (bool): Whether the call is a pass-through call. By default all pass through calls are async.
    """
    if kwargs is None:
        return False
    if (
        kwargs.get("acompletion", False) is True
        or kwargs.get("aembedding", False) is True
        or kwargs.get("aimg_generation", False) is True
        or kwargs.get("amoderation", False) is True
        or kwargs.get("atext_completion", False) is True
        or kwargs.get("atranscription", False) is True
        or kwargs.get("arerank", False) is True
        or kwargs.get("_arealtime", False) is True
        or kwargs.get("acreate_batch", False) is True
        or kwargs.get("acreate_fine_tuning_job", False) is True
        or is_pass_through is True
    ):
        return True
    return False


def update_response_metadata(
    result: Any,
    logging_obj: LiteLLMLoggingObject,
    model: Optional[str],
    kwargs: dict,
    start_time: datetime.datetime,
    end_time: datetime.datetime,
) -> None:
    """
    Updates response metadata, adds the following:
        - response._hidden_params
        - response._hidden_params["litellm_overhead_time_ms"]
        - response.response_time_ms
    """
    if result is None:
        return

    metadata = ResponseMetadata(result)
    metadata.set_hidden_params(logging_obj=logging_obj, model=model, kwargs=kwargs)
    metadata.set_timing_metrics(
        start_time=start_time, end_time=end_time, logging_obj=logging_obj
    )
    metadata.apply()


def _select_tokenizer(
    model: str, custom_tokenizer: Optional[CustomHuggingfaceTokenizer] = None
):
    if custom_tokenizer is not None:
        _tokenizer = create_pretrained_tokenizer(
            identifier=custom_tokenizer["identifier"],
            revision=custom_tokenizer["revision"],
            auth_token=custom_tokenizer["auth_token"],
        )
        return _tokenizer
    return _select_tokenizer_helper(model=model)


@lru_cache(maxsize=DEFAULT_MAX_LRU_CACHE_SIZE)
def _select_tokenizer_helper(model: str) -> SelectTokenizerResponse:
    if litellm.disable_hf_tokenizer_download is True:
        return _return_openai_tokenizer(model)

    try:
        result = _return_huggingface_tokenizer(model)
        if result is not None:
            return result
    except Exception as e:
        verbose_logger.debug(f"Error selecting tokenizer: {e}")

    # default - tiktoken
    return _return_openai_tokenizer(model)


def _return_openai_tokenizer(model: str) -> SelectTokenizerResponse:
    return {"type": "openai_tokenizer", "tokenizer": encoding}


def _return_huggingface_tokenizer(model: str) -> Optional[SelectTokenizerResponse]:
    if model in litellm.cohere_models and "command-r" in model:
        # cohere
        cohere_tokenizer = Tokenizer.from_pretrained(
            "Xenova/c4ai-command-r-v01-tokenizer"
        )
        return {"type": "huggingface_tokenizer", "tokenizer": cohere_tokenizer}
    # anthropic
    elif model in litellm.anthropic_models and "claude-3" not in model:
        claude_tokenizer = Tokenizer.from_str(claude_json_str)
        return {"type": "huggingface_tokenizer", "tokenizer": claude_tokenizer}
    # llama2
    elif "llama-2" in model.lower() or "replicate" in model.lower():
        tokenizer = Tokenizer.from_pretrained("hf-internal-testing/llama-tokenizer")
        return {"type": "huggingface_tokenizer", "tokenizer": tokenizer}
    # llama3
    elif "llama-3" in model.lower():
        tokenizer = Tokenizer.from_pretrained("Xenova/llama-3-tokenizer")
        return {"type": "huggingface_tokenizer", "tokenizer": tokenizer}
    else:
        return None


def encode(model="", text="", custom_tokenizer: Optional[dict] = None):
    """
    Encodes the given text using the specified model.

    Args:
        model (str): The name of the model to use for tokenization.
        custom_tokenizer (Optional[dict]): A custom tokenizer created with the `create_pretrained_tokenizer` or `create_tokenizer` method. Must be a dictionary with a string value for `type` and Tokenizer for `tokenizer`. Default is None.
        text (str): The text to be encoded.

    Returns:
        enc: The encoded text.
    """
    tokenizer_json = custom_tokenizer or _select_tokenizer(model=model)
    if isinstance(tokenizer_json["tokenizer"], Encoding):
        enc = tokenizer_json["tokenizer"].encode(text, disallowed_special=())
    else:
        enc = tokenizer_json["tokenizer"].encode(text)
    return enc


def decode(model="", tokens: List[int] = [], custom_tokenizer: Optional[dict] = None):
    tokenizer_json = custom_tokenizer or _select_tokenizer(model=model)
    dec = tokenizer_json["tokenizer"].decode(tokens)
    return dec


def openai_token_counter(  # noqa: PLR0915
    messages: Optional[list] = None,
    model="gpt-3.5-turbo-0613",
    text: Optional[str] = None,
    is_tool_call: Optional[bool] = False,
    tools: Optional[List[ChatCompletionToolParam]] = None,
    tool_choice: Optional[ChatCompletionNamedToolChoiceParam] = None,
    count_response_tokens: Optional[
        bool
    ] = False,  # Flag passed from litellm.stream_chunk_builder, to indicate counting tokens for LLM Response. We need this because for LLM input we add +3 tokens per message - based on OpenAI's token counter
    use_default_image_token_count: Optional[bool] = False,
    default_token_count: Optional[int] = None,
):
    """
    Return the number of tokens used by a list of messages.

    Borrowed from https://github.com/openai/openai-cookbook/blob/main/examples/How_to_count_tokens_with_tiktoken.ipynb.
    """
    print_verbose(f"LiteLLM: Utils - Counting tokens for OpenAI model={model}")
    try:
        if "gpt-4o" in model:
            encoding = tiktoken.get_encoding("o200k_base")
        else:
            encoding = tiktoken.encoding_for_model(model)
    except KeyError:
        print_verbose("Warning: model not found. Using cl100k_base encoding.")
        encoding = tiktoken.get_encoding("cl100k_base")
    if model == "gpt-3.5-turbo-0301":
        tokens_per_message = (
            4  # every message follows <|start|>{role/name}\n{content}<|end|>\n
        )
        tokens_per_name = -1  # if there's a name, the role is omitted
    elif model in litellm.open_ai_chat_completion_models:
        tokens_per_message = 3
        tokens_per_name = 1
    elif model in litellm.azure_llms:
        tokens_per_message = 3
        tokens_per_name = 1
    else:
        raise NotImplementedError(
            f"""num_tokens_from_messages() is not implemented for model {model}. See https://github.com/openai/openai-python/blob/main/chatml.md for information on how messages are converted to tokens."""
        )
    num_tokens = 0
    includes_system_message = False

    if is_tool_call and text is not None:
        # if it's a tool call we assembled 'text' in token_counter()
        num_tokens = len(encoding.encode(text, disallowed_special=()))
    elif messages is not None:
        for message in messages:
            num_tokens += tokens_per_message
            if message.get("role", None) == "system":
                includes_system_message = True
            for key, value in message.items():
                if isinstance(value, str):
                    num_tokens += len(encoding.encode(value, disallowed_special=()))
                    if key == "name":
                        num_tokens += tokens_per_name
                elif isinstance(value, List):
                    text, num_tokens_from_list = _get_num_tokens_from_content_list(
                        content_list=value,
                        use_default_image_token_count=use_default_image_token_count,
                        default_token_count=default_token_count,
                    )
                    num_tokens += num_tokens_from_list
    elif text is not None and count_response_tokens is True:
        # This is the case where we need to count tokens for a streamed response. We should NOT add +3 tokens per message in this branch
        num_tokens = len(encoding.encode(text, disallowed_special=()))
        return num_tokens
    elif text is not None:
        num_tokens = len(encoding.encode(text, disallowed_special=()))
    num_tokens += 3  # every reply is primed with <|start|>assistant<|message|>

    if tools:
        num_tokens += len(encoding.encode(_format_function_definitions(tools)))
        num_tokens += 9  # Additional tokens for function definition of tools
    # If there's a system message and tools are present, subtract four tokens
    if tools and includes_system_message:
        num_tokens -= 4
    # If tool_choice is 'none', add one token.
    # If it's an object, add 4 + the number of tokens in the function name.
    # If it's undefined or 'auto', don't add anything.
    if tool_choice == "none":
        num_tokens += 1
    elif isinstance(tool_choice, dict):
        num_tokens += 7
        num_tokens += len(encoding.encode(tool_choice["function"]["name"]))

    return num_tokens


def create_pretrained_tokenizer(
    identifier: str, revision="main", auth_token: Optional[str] = None
):
    """
    Creates a tokenizer from an existing file on a HuggingFace repository to be used with `token_counter`.

    Args:
    identifier (str): The identifier of a Model on the Hugging Face Hub, that contains a tokenizer.json file
    revision (str, defaults to main): A branch or commit id
    auth_token (str, optional, defaults to None): An optional auth token used to access private repositories on the Hugging Face Hub

    Returns:
    dict: A dictionary with the tokenizer and its type.
    """

    try:
        tokenizer = Tokenizer.from_pretrained(
            identifier, revision=revision, auth_token=auth_token  # type: ignore
        )
    except Exception as e:
        verbose_logger.error(
            f"Error creating pretrained tokenizer: {e}. Defaulting to version without 'auth_token'."
        )
        tokenizer = Tokenizer.from_pretrained(identifier, revision=revision)
    return {"type": "huggingface_tokenizer", "tokenizer": tokenizer}


def create_tokenizer(json: str):
    """
    Creates a tokenizer from a valid JSON string for use with `token_counter`.

    Args:
    json (str): A valid JSON string representing a previously serialized tokenizer

    Returns:
    dict: A dictionary with the tokenizer and its type.
    """

    tokenizer = Tokenizer.from_str(json)
    return {"type": "huggingface_tokenizer", "tokenizer": tokenizer}


def _format_function_definitions(tools):
    """Formats tool definitions in the format that OpenAI appears to use.
    Based on https://github.com/forestwanglin/openai-java/blob/main/jtokkit/src/main/java/xyz/felh/openai/jtokkit/utils/TikTokenUtils.java
    """
    lines = []
    lines.append("namespace functions {")
    lines.append("")
    for tool in tools:
        function = tool.get("function")
        if function_description := function.get("description"):
            lines.append(f"// {function_description}")
        function_name = function.get("name")
        parameters = function.get("parameters", {})
        properties = parameters.get("properties")
        if properties and properties.keys():
            lines.append(f"type {function_name} = (_: {{")
            lines.append(_format_object_parameters(parameters, 0))
            lines.append("}) => any;")
        else:
            lines.append(f"type {function_name} = () => any;")
        lines.append("")
    lines.append("} // namespace functions")
    return "\n".join(lines)


def _format_object_parameters(parameters, indent):
    properties = parameters.get("properties")
    if not properties:
        return ""
    required_params = parameters.get("required", [])
    lines = []
    for key, props in properties.items():
        description = props.get("description")
        if description:
            lines.append(f"// {description}")
        question = "?"
        if required_params and key in required_params:
            question = ""
        lines.append(f"{key}{question}: {_format_type(props, indent)},")
    return "\n".join([" " * max(0, indent) + line for line in lines])


def _format_type(props, indent):
    type = props.get("type")
    if type == "string":
        if "enum" in props:
            return " | ".join([f'"{item}"' for item in props["enum"]])
        return "string"
    elif type == "array":
        # items is required, OpenAI throws an error if it's missing
        return f"{_format_type(props['items'], indent)}[]"
    elif type == "object":
        return f"{{\n{_format_object_parameters(props, indent + 2)}\n}}"
    elif type in ["integer", "number"]:
        if "enum" in props:
            return " | ".join([f'"{item}"' for item in props["enum"]])
        return "number"
    elif type == "boolean":
        return "boolean"
    elif type == "null":
        return "null"
    else:
        # This is a guess, as an empty string doesn't yield the expected token count
        return "any"


def _get_num_tokens_from_content_list(
    content_list: List[Dict[str, Any]],
    use_default_image_token_count: Optional[bool] = False,
    default_token_count: Optional[int] = None,
) -> Tuple[str, int]:
    """
    Get the number of tokens from a list of content.

    Returns:
        Tuple[str, int]: A tuple containing the text and the number of tokens.
    """
    try:
        num_tokens = 0
        text = ""
        for c in content_list:
            if c["type"] == "text":
                text += c["text"]
                num_tokens += len(encoding.encode(c["text"], disallowed_special=()))
            elif c["type"] == "image_url":
                if isinstance(c["image_url"], dict):
                    image_url_dict = c["image_url"]
                    detail = image_url_dict.get("detail", "auto")
                    url = image_url_dict.get("url")
                    num_tokens += calculate_img_tokens(
                        data=url,
                        mode=detail,
                        use_default_image_token_count=use_default_image_token_count
                        or False,
                    )
                elif isinstance(c["image_url"], str):
                    image_url_str = c["image_url"]
                    num_tokens += calculate_img_tokens(
                        data=image_url_str,
                        mode="auto",
                        use_default_image_token_count=use_default_image_token_count
                        or False,
                    )
        return text, num_tokens
    except Exception as e:
        if default_token_count is not None:
            return "", default_token_count
        raise ValueError(
            f"Error getting number of tokens from content list: {e}, default_token_count={default_token_count}"
        )


def token_counter(
    model="",
    custom_tokenizer: Optional[Union[dict, SelectTokenizerResponse]] = None,
    text: Optional[Union[str, List[str]]] = None,
    messages: Optional[List] = None,
    count_response_tokens: Optional[bool] = False,
    tools: Optional[List[ChatCompletionToolParam]] = None,
    tool_choice: Optional[ChatCompletionNamedToolChoiceParam] = None,
    use_default_image_token_count: Optional[bool] = False,
    default_token_count: Optional[int] = None,
) -> int:
    """
    Count the number of tokens in a given text using a specified model.

    Args:
    model (str): The name of the model to use for tokenization. Default is an empty string.
    custom_tokenizer (Optional[dict]): A custom tokenizer created with the `create_pretrained_tokenizer` or `create_tokenizer` method. Must be a dictionary with a string value for `type` and Tokenizer for `tokenizer`. Default is None.
    text (str): The raw text string to be passed to the model. Default is None.
    messages (Optional[List[Dict[str, str]]]): Alternative to passing in text. A list of dictionaries representing messages with "role" and "content" keys. Default is None.
    default_token_count (Optional[int]): The default number of tokens to return for a message block, if an error occurs. Default is None.

    Returns:
    int: The number of tokens in the text.
    """
    # use tiktoken, anthropic, cohere, llama2, or llama3's tokenizer depending on the model
    is_tool_call = False
    num_tokens = 0
    if text is None:
        if messages is not None:
            print_verbose(f"token_counter messages received: {messages}")
            text = ""
            for message in messages:
                if message.get("content", None) is not None:
                    content = message.get("content")
                    if isinstance(content, str):
                        text += message["content"]
                    elif isinstance(content, List):
                        text, num_tokens = _get_num_tokens_from_content_list(
                            content_list=content,
                            use_default_image_token_count=use_default_image_token_count,
                            default_token_count=default_token_count,
                        )
                if message.get("tool_calls"):
                    is_tool_call = True
                    for tool_call in message["tool_calls"]:
                        if "function" in tool_call:
                            function_arguments = tool_call["function"]["arguments"]
                            text = (
                                text if isinstance(text, str) else "".join(text or [])
                            ) + (str(function_arguments) if function_arguments else "")

        else:
            raise ValueError("text and messages cannot both be None")
    elif isinstance(text, List):
        text = "".join(t for t in text if isinstance(t, str))
    elif isinstance(text, str):
        count_response_tokens = True  # user just trying to count tokens for a text. don't add the chat_ml +3 tokens to this

    if model is not None or custom_tokenizer is not None:
        tokenizer_json = custom_tokenizer or _select_tokenizer(model=model)
        if tokenizer_json["type"] == "huggingface_tokenizer":
            enc = tokenizer_json["tokenizer"].encode(text)
            num_tokens = len(enc.ids)
        elif tokenizer_json["type"] == "openai_tokenizer":
            if (
                model in litellm.open_ai_chat_completion_models
                or model in litellm.azure_llms
            ):
                if model in litellm.azure_llms:
                    # azure llms use gpt-35-turbo instead of gpt-3.5-turbo 🙃
                    model = model.replace("-35", "-3.5")

                print_verbose(
                    f"Token Counter - using OpenAI token counter, for model={model}"
                )
                num_tokens = openai_token_counter(
                    text=text,  # type: ignore
                    model=model,
                    messages=messages,
                    is_tool_call=is_tool_call,
                    count_response_tokens=count_response_tokens,
                    tools=tools,
                    tool_choice=tool_choice,
                    use_default_image_token_count=use_default_image_token_count
                    or False,
                    default_token_count=default_token_count,
                )
            else:
                print_verbose(
                    f"Token Counter - using generic token counter, for model={model}"
                )
                num_tokens = openai_token_counter(
                    text=text,  # type: ignore
                    model="gpt-3.5-turbo",
                    messages=messages,
                    is_tool_call=is_tool_call,
                    count_response_tokens=count_response_tokens,
                    tools=tools,
                    tool_choice=tool_choice,
                    use_default_image_token_count=use_default_image_token_count
                    or False,
                    default_token_count=default_token_count,
                )
    else:
        num_tokens = len(encoding.encode(text, disallowed_special=()))  # type: ignore
    return num_tokens


def supports_httpx_timeout(custom_llm_provider: str) -> bool:
    """
    Helper function to know if a provider implementation supports httpx timeout
    """
    supported_providers = ["openai", "azure", "bedrock"]

    if custom_llm_provider in supported_providers:
        return True

    return False


def supports_system_messages(model: str, custom_llm_provider: Optional[str]) -> bool:
    """
    Check if the given model supports system messages and return a boolean value.

    Parameters:
    model (str): The model name to be checked.
    custom_llm_provider (str): The provider to be checked.

    Returns:
    bool: True if the model supports system messages, False otherwise.

    Raises:
    Exception: If the given model is not found in model_prices_and_context_window.json.
    """
    return _supports_factory(
        model=model,
        custom_llm_provider=custom_llm_provider,
        key="supports_system_messages",
    )


def supports_web_search(model: str, custom_llm_provider: Optional[str] = None) -> bool:
    """
    Check if the given model supports web search and return a boolean value.

    Parameters:
    model (str): The model name to be checked.
    custom_llm_provider (str): The provider to be checked.

    Returns:
    bool: True if the model supports web search, False otherwise.

    Raises:
    Exception: If the given model is not found in model_prices_and_context_window.json.
    """
    return _supports_factory(
        model=model,
        custom_llm_provider=custom_llm_provider,
        key="supports_web_search",
    )


def supports_native_streaming(model: str, custom_llm_provider: Optional[str]) -> bool:
    """
    Check if the given model supports native streaming and return a boolean value.

    Parameters:
    model (str): The model name to be checked.
    custom_llm_provider (str): The provider to be checked.

    Returns:
    bool: True if the model supports native streaming, False otherwise.

    Raises:
    Exception: If the given model is not found in model_prices_and_context_window.json.
    """
    try:
        model, custom_llm_provider, _, _ = litellm.get_llm_provider(
            model=model, custom_llm_provider=custom_llm_provider
        )

        model_info = _get_model_info_helper(
            model=model, custom_llm_provider=custom_llm_provider
        )
        supports_native_streaming = model_info.get("supports_native_streaming", True)
        if supports_native_streaming is None:
            supports_native_streaming = True
        return supports_native_streaming
    except Exception as e:
        verbose_logger.debug(
            f"Model not found or error in checking supports_native_streaming support. You passed model={model}, custom_llm_provider={custom_llm_provider}. Error: {str(e)}"
        )
        return False


def supports_response_schema(
    model: str, custom_llm_provider: Optional[str] = None
) -> bool:
    """
    Check if the given model + provider supports 'response_schema' as a param.

    Parameters:
    model (str): The model name to be checked.
    custom_llm_provider (str): The provider to be checked.

    Returns:
    bool: True if the model supports response_schema, False otherwise.

    Does not raise error. Defaults to 'False'. Outputs logging.error.
    """
    ## GET LLM PROVIDER ##
    try:
        model, custom_llm_provider, _, _ = get_llm_provider(
            model=model, custom_llm_provider=custom_llm_provider
        )
    except Exception as e:
        verbose_logger.debug(
            f"Model not found or error in checking response schema support. You passed model={model}, custom_llm_provider={custom_llm_provider}. Error: {str(e)}"
        )
        return False

    # providers that globally support response schema
    PROVIDERS_GLOBALLY_SUPPORT_RESPONSE_SCHEMA = [
        litellm.LlmProviders.PREDIBASE,
        litellm.LlmProviders.FIREWORKS_AI,
    ]

    if custom_llm_provider in PROVIDERS_GLOBALLY_SUPPORT_RESPONSE_SCHEMA:
        return True
    return _supports_factory(
        model=model,
        custom_llm_provider=custom_llm_provider,
        key="supports_response_schema",
    )


def supports_parallel_function_calling(
    model: str, custom_llm_provider: Optional[str] = None
) -> bool:
    """
    Check if the given model supports parallel tool calls and return a boolean value.
    """
    return _supports_factory(
        model=model,
        custom_llm_provider=custom_llm_provider,
        key="supports_parallel_function_calling",
    )


def supports_function_calling(
    model: str, custom_llm_provider: Optional[str] = None
) -> bool:
    """
    Check if the given model supports function calling and return a boolean value.

    Parameters:
    model (str): The model name to be checked.
    custom_llm_provider (Optional[str]): The provider to be checked.

    Returns:
    bool: True if the model supports function calling, False otherwise.

    Raises:
    Exception: If the given model is not found or there's an error in retrieval.
    """
    return _supports_factory(
        model=model,
        custom_llm_provider=custom_llm_provider,
        key="supports_function_calling",
    )


def supports_tool_choice(model: str, custom_llm_provider: Optional[str] = None) -> bool:
    """
    Check if the given model supports `tool_choice` and return a boolean value.
    """
    return _supports_factory(
        model=model, custom_llm_provider=custom_llm_provider, key="supports_tool_choice"
    )


def _supports_factory(model: str, custom_llm_provider: Optional[str], key: str) -> bool:
    """
    Check if the given model supports function calling and return a boolean value.

    Parameters:
    model (str): The model name to be checked.
    custom_llm_provider (Optional[str]): The provider to be checked.

    Returns:
    bool: True if the model supports function calling, False otherwise.

    Raises:
    Exception: If the given model is not found or there's an error in retrieval.
    """
    try:
        model, custom_llm_provider, _, _ = litellm.get_llm_provider(
            model=model, custom_llm_provider=custom_llm_provider
        )

        model_info = _get_model_info_helper(
            model=model, custom_llm_provider=custom_llm_provider
        )

        if model_info.get(key, False) is True:
            return True
        return False
    except Exception as e:
        verbose_logger.debug(
            f"Model not found or error in checking {key} support. You passed model={model}, custom_llm_provider={custom_llm_provider}. Error: {str(e)}"
        )

        provider_info = get_provider_info(
            model=model, custom_llm_provider=custom_llm_provider
        )

        if provider_info is not None and provider_info.get(key, False) is True:
            return True
        return False


def supports_audio_input(model: str, custom_llm_provider: Optional[str] = None) -> bool:
    """Check if a given model supports audio input in a chat completion call"""
    return _supports_factory(
        model=model, custom_llm_provider=custom_llm_provider, key="supports_audio_input"
    )


def supports_pdf_input(model: str, custom_llm_provider: Optional[str] = None) -> bool:
    """Check if a given model supports pdf input in a chat completion call"""
    return _supports_factory(
        model=model, custom_llm_provider=custom_llm_provider, key="supports_pdf_input"
    )


def supports_audio_output(
    model: str, custom_llm_provider: Optional[str] = None
) -> bool:
    """Check if a given model supports audio output in a chat completion call"""
    return _supports_factory(
        model=model, custom_llm_provider=custom_llm_provider, key="supports_audio_input"
    )


def supports_prompt_caching(
    model: str, custom_llm_provider: Optional[str] = None
) -> bool:
    """
    Check if the given model supports prompt caching and return a boolean value.

    Parameters:
    model (str): The model name to be checked.
    custom_llm_provider (Optional[str]): The provider to be checked.

    Returns:
    bool: True if the model supports prompt caching, False otherwise.

    Raises:
    Exception: If the given model is not found or there's an error in retrieval.
    """
    return _supports_factory(
        model=model,
        custom_llm_provider=custom_llm_provider,
        key="supports_prompt_caching",
    )


def supports_vision(model: str, custom_llm_provider: Optional[str] = None) -> bool:
    """
    Check if the given model supports vision and return a boolean value.

    Parameters:
    model (str): The model name to be checked.
    custom_llm_provider (Optional[str]): The provider to be checked.

    Returns:
    bool: True if the model supports vision, False otherwise.
    """
    return _supports_factory(
        model=model,
        custom_llm_provider=custom_llm_provider,
        key="supports_vision",
    )


def supports_reasoning(model: str, custom_llm_provider: Optional[str] = None) -> bool:
    """
    Check if the given model supports reasoning and return a boolean value.
    """
    return _supports_factory(
        model=model, custom_llm_provider=custom_llm_provider, key="supports_reasoning"
    )


def supports_embedding_image_input(
    model: str, custom_llm_provider: Optional[str] = None
) -> bool:
    """
    Check if the given model supports embedding image input and return a boolean value.
    """
    return _supports_factory(
        model=model,
        custom_llm_provider=custom_llm_provider,
        key="supports_embedding_image_input",
    )


####### HELPER FUNCTIONS ################
def _update_dictionary(existing_dict: Dict, new_dict: dict) -> dict:
    for k, v in new_dict.items():
        if v is not None:
            existing_dict[k] = v

    return existing_dict


def register_model(model_cost: Union[str, dict]):  # noqa: PLR0915
    """
    Register new / Override existing models (and their pricing) to specific providers.
    Provide EITHER a model cost dictionary or a url to a hosted json blob
    Example usage:
    model_cost_dict = {
        "gpt-4": {
            "max_tokens": 8192,
            "input_cost_per_token": 0.00003,
            "output_cost_per_token": 0.00006,
            "litellm_provider": "openai",
            "mode": "chat"
        },
    }
    """

    loaded_model_cost = {}
    if isinstance(model_cost, dict):
        loaded_model_cost = model_cost
    elif isinstance(model_cost, str):
        loaded_model_cost = litellm.get_model_cost_map(url=model_cost)

    for key, value in loaded_model_cost.items():
        ## get model info ##
        try:
            existing_model: dict = cast(dict, get_model_info(model=key))
            model_cost_key = existing_model["key"]
        except Exception:
            existing_model = {}
            model_cost_key = key
        ## override / add new keys to the existing model cost dictionary
        updated_dictionary = _update_dictionary(existing_model, value)
        litellm.model_cost.setdefault(model_cost_key, {}).update(updated_dictionary)
        verbose_logger.debug(
            f"added/updated model={model_cost_key} in litellm.model_cost: {model_cost_key}"
        )
        # add new model names to provider lists
        if value.get("litellm_provider") == "openai":
            if key not in litellm.open_ai_chat_completion_models:
                litellm.open_ai_chat_completion_models.append(key)
        elif value.get("litellm_provider") == "text-completion-openai":
            if key not in litellm.open_ai_text_completion_models:
                litellm.open_ai_text_completion_models.append(key)
        elif value.get("litellm_provider") == "cohere":
            if key not in litellm.cohere_models:
                litellm.cohere_models.append(key)
        elif value.get("litellm_provider") == "anthropic":
            if key not in litellm.anthropic_models:
                litellm.anthropic_models.append(key)
        elif value.get("litellm_provider") == "openrouter":
            split_string = key.split("/", 1)
            if key not in litellm.openrouter_models:
                litellm.openrouter_models.append(split_string[1])
        elif value.get("litellm_provider") == "vertex_ai-text-models":
            if key not in litellm.vertex_text_models:
                litellm.vertex_text_models.append(key)
        elif value.get("litellm_provider") == "vertex_ai-code-text-models":
            if key not in litellm.vertex_code_text_models:
                litellm.vertex_code_text_models.append(key)
        elif value.get("litellm_provider") == "vertex_ai-chat-models":
            if key not in litellm.vertex_chat_models:
                litellm.vertex_chat_models.append(key)
        elif value.get("litellm_provider") == "vertex_ai-code-chat-models":
            if key not in litellm.vertex_code_chat_models:
                litellm.vertex_code_chat_models.append(key)
        elif value.get("litellm_provider") == "ai21":
            if key not in litellm.ai21_models:
                litellm.ai21_models.append(key)
        elif value.get("litellm_provider") == "nlp_cloud":
            if key not in litellm.nlp_cloud_models:
                litellm.nlp_cloud_models.append(key)
        elif value.get("litellm_provider") == "aleph_alpha":
            if key not in litellm.aleph_alpha_models:
                litellm.aleph_alpha_models.append(key)
        elif value.get("litellm_provider") == "bedrock":
            if key not in litellm.bedrock_models:
                litellm.bedrock_models.append(key)
    return model_cost


def _should_drop_param(k, additional_drop_params) -> bool:
    if (
        additional_drop_params is not None
        and isinstance(additional_drop_params, list)
        and k in additional_drop_params
    ):
        return True  # allow user to drop specific params for a model - e.g. vllm - logit bias

    return False


def _get_non_default_params(
    passed_params: dict, default_params: dict, additional_drop_params: Optional[bool]
) -> dict:
    non_default_params = {}
    for k, v in passed_params.items():
        if (
            k in default_params
            and v != default_params[k]
            and _should_drop_param(k=k, additional_drop_params=additional_drop_params)
            is False
        ):
            non_default_params[k] = v

    return non_default_params


def get_optional_params_transcription(
    model: str,
    language: Optional[str] = None,
    prompt: Optional[str] = None,
    response_format: Optional[str] = None,
    temperature: Optional[int] = None,
    timestamp_granularities: Optional[List[Literal["word", "segment"]]] = None,
    custom_llm_provider: Optional[str] = None,
    drop_params: Optional[bool] = None,
    **kwargs,
):
    # retrieve all parameters passed to the function
    passed_params = locals()
    custom_llm_provider = passed_params.pop("custom_llm_provider")
    drop_params = passed_params.pop("drop_params")
    special_params = passed_params.pop("kwargs")
    for k, v in special_params.items():
        passed_params[k] = v

    default_params = {
        "language": None,
        "prompt": None,
        "response_format": None,
        "temperature": None,  # openai defaults this to 0
    }

    non_default_params = {
        k: v
        for k, v in passed_params.items()
        if (k in default_params and v != default_params[k])
    }
    optional_params = {}

    ## raise exception if non-default value passed for non-openai/azure embedding calls
    def _check_valid_arg(supported_params):
        if len(non_default_params.keys()) > 0:
            keys = list(non_default_params.keys())
            for k in keys:
                if (
                    drop_params is True or litellm.drop_params is True
                ) and k not in supported_params:  # drop the unsupported non-default values
                    non_default_params.pop(k, None)
                elif k not in supported_params:
                    raise UnsupportedParamsError(
                        status_code=500,
                        message=f"Setting user/encoding format is not supported by {custom_llm_provider}. To drop it from the call, set `litellm.drop_params = True`.",
                    )
            return non_default_params

    provider_config: Optional[BaseAudioTranscriptionConfig] = None
    if custom_llm_provider is not None:
        provider_config = ProviderConfigManager.get_provider_audio_transcription_config(
            model=model,
            provider=LlmProviders(custom_llm_provider),
        )

    if custom_llm_provider == "openai" or custom_llm_provider == "azure":
        optional_params = non_default_params
    elif custom_llm_provider == "groq":
        supported_params = litellm.GroqSTTConfig().get_supported_openai_params_stt()
        _check_valid_arg(supported_params=supported_params)
        optional_params = litellm.GroqSTTConfig().map_openai_params_stt(
            non_default_params=non_default_params,
            optional_params=optional_params,
            model=model,
            drop_params=drop_params if drop_params is not None else False,
        )
    elif provider_config is not None:  # handles fireworks ai, and any future providers
        supported_params = provider_config.get_supported_openai_params(model=model)
        _check_valid_arg(supported_params=supported_params)
        optional_params = provider_config.map_openai_params(
            non_default_params=non_default_params,
            optional_params=optional_params,
            model=model,
            drop_params=drop_params if drop_params is not None else False,
        )
    for k in passed_params.keys():  # pass additional kwargs without modification
        if k not in default_params.keys():
            optional_params[k] = passed_params[k]
    return optional_params


def get_optional_params_image_gen(
    model: Optional[str] = None,
    n: Optional[int] = None,
    quality: Optional[str] = None,
    response_format: Optional[str] = None,
    size: Optional[str] = None,
    style: Optional[str] = None,
    user: Optional[str] = None,
    custom_llm_provider: Optional[str] = None,
    additional_drop_params: Optional[bool] = None,
    **kwargs,
):
    # retrieve all parameters passed to the function
    passed_params = locals()
    model = passed_params.pop("model", None)
    custom_llm_provider = passed_params.pop("custom_llm_provider")
    additional_drop_params = passed_params.pop("additional_drop_params", None)
    special_params = passed_params.pop("kwargs")
    for k, v in special_params.items():
        if k.startswith("aws_") and (
            custom_llm_provider != "bedrock" and custom_llm_provider != "sagemaker"
        ):  # allow dynamically setting boto3 init logic
            continue
        elif k == "hf_model_name" and custom_llm_provider != "sagemaker":
            continue
        elif (
            k.startswith("vertex_")
            and custom_llm_provider != "vertex_ai"
            and custom_llm_provider != "vertex_ai_beta"
        ):  # allow dynamically setting vertex ai init logic
            continue
        passed_params[k] = v

    default_params = {
        "n": None,
        "quality": None,
        "response_format": None,
        "size": None,
        "style": None,
        "user": None,
    }

    non_default_params = _get_non_default_params(
        passed_params=passed_params,
        default_params=default_params,
        additional_drop_params=additional_drop_params,
    )
    optional_params = {}

    ## raise exception if non-default value passed for non-openai/azure embedding calls
    def _check_valid_arg(supported_params):
        if len(non_default_params.keys()) > 0:
            keys = list(non_default_params.keys())
            for k in keys:
                if (
                    litellm.drop_params is True and k not in supported_params
                ):  # drop the unsupported non-default values
                    non_default_params.pop(k, None)
                elif k not in supported_params:
                    raise UnsupportedParamsError(
                        status_code=500,
                        message=f"Setting `{k}` is not supported by {custom_llm_provider}. To drop it from the call, set `litellm.drop_params = True`.",
                    )
            return non_default_params

    if (
        custom_llm_provider == "openai"
        or custom_llm_provider == "azure"
        or custom_llm_provider in litellm.openai_compatible_providers
    ):
        optional_params = non_default_params
    elif custom_llm_provider == "bedrock":
        # use stability3 config class if model is a stability3 model
        config_class = (
            litellm.AmazonStability3Config
            if litellm.AmazonStability3Config._is_stability_3_model(model=model)
            else (
                litellm.AmazonNovaCanvasConfig
                if litellm.AmazonNovaCanvasConfig._is_nova_model(model=model)
                else litellm.AmazonStabilityConfig
            )
        )
        supported_params = config_class.get_supported_openai_params(model=model)
        _check_valid_arg(supported_params=supported_params)
        optional_params = config_class.map_openai_params(
            non_default_params=non_default_params, optional_params={}
        )
    elif custom_llm_provider == "vertex_ai":
        supported_params = ["n"]
        """
        All params here: https://console.cloud.google.com/vertex-ai/publishers/google/model-garden/imagegeneration?project=adroit-crow-413218
        """
        _check_valid_arg(supported_params=supported_params)
        if n is not None:
            optional_params["sampleCount"] = int(n)

    for k in passed_params.keys():
        if k not in default_params.keys():
            optional_params[k] = passed_params[k]
    return optional_params


def get_optional_params_embeddings(  # noqa: PLR0915
    # 2 optional params
    model: str,
    user: Optional[str] = None,
    encoding_format: Optional[str] = None,
    dimensions: Optional[int] = None,
    custom_llm_provider="",
    drop_params: Optional[bool] = None,
    additional_drop_params: Optional[bool] = None,
    **kwargs,
):
    # retrieve all parameters passed to the function
    passed_params = locals()
    custom_llm_provider = passed_params.pop("custom_llm_provider", None)
    special_params = passed_params.pop("kwargs")
    for k, v in special_params.items():
        passed_params[k] = v

    drop_params = passed_params.pop("drop_params", None)
    additional_drop_params = passed_params.pop("additional_drop_params", None)

    default_params = {"user": None, "encoding_format": None, "dimensions": None}

    def _check_valid_arg(supported_params: Optional[list]):
        if supported_params is None:
            return
        unsupported_params = {}
        for k in non_default_params.keys():
            if k not in supported_params:
                unsupported_params[k] = non_default_params[k]
        if unsupported_params:
            if litellm.drop_params is True or (
                drop_params is not None and drop_params is True
            ):
                pass
            else:
                raise UnsupportedParamsError(
                    status_code=500,
                    message=f"{custom_llm_provider} does not support parameters: {unsupported_params}, for model={model}. To drop these, set `litellm.drop_params=True` or for proxy:\n\n`litellm_settings:\n drop_params: true`\n",
                )

    non_default_params = _get_non_default_params(
        passed_params=passed_params,
        default_params=default_params,
        additional_drop_params=additional_drop_params,
    )
    ## raise exception if non-default value passed for non-openai/azure embedding calls
    if custom_llm_provider == "openai":
        # 'dimensions` is only supported in `text-embedding-3` and later models

        if (
            model is not None
            and "text-embedding-3" not in model
            and "dimensions" in non_default_params.keys()
        ):
            raise UnsupportedParamsError(
                status_code=500,
                message="Setting dimensions is not supported for OpenAI `text-embedding-3` and later models. To drop it from the call, set `litellm.drop_params = True`.",
            )
    elif custom_llm_provider == "triton":
        supported_params = get_supported_openai_params(
            model=model,
            custom_llm_provider=custom_llm_provider,
            request_type="embeddings",
        )
        _check_valid_arg(supported_params=supported_params)
        optional_params = litellm.TritonEmbeddingConfig().map_openai_params(
            non_default_params=non_default_params,
            optional_params={},
            model=model,
            drop_params=drop_params if drop_params is not None else False,
        )
        final_params = {**optional_params, **kwargs}
        return final_params
    elif custom_llm_provider == "databricks":
        supported_params = get_supported_openai_params(
            model=model or "",
            custom_llm_provider="databricks",
            request_type="embeddings",
        )
        _check_valid_arg(supported_params=supported_params)
        optional_params = litellm.DatabricksEmbeddingConfig().map_openai_params(
            non_default_params=non_default_params, optional_params={}
        )
        final_params = {**optional_params, **kwargs}
        return final_params
    elif custom_llm_provider == "nvidia_nim":
        supported_params = get_supported_openai_params(
            model=model or "",
            custom_llm_provider="nvidia_nim",
            request_type="embeddings",
        )
        _check_valid_arg(supported_params=supported_params)
        optional_params = litellm.nvidiaNimEmbeddingConfig.map_openai_params(
            non_default_params=non_default_params, optional_params={}, kwargs=kwargs
        )
        return optional_params
    elif custom_llm_provider == "vertex_ai" or custom_llm_provider == "gemini":
        supported_params = get_supported_openai_params(
            model=model,
            custom_llm_provider="vertex_ai",
            request_type="embeddings",
        )
        _check_valid_arg(supported_params=supported_params)
        (
            optional_params,
            kwargs,
        ) = litellm.VertexAITextEmbeddingConfig().map_openai_params(
            non_default_params=non_default_params, optional_params={}, kwargs=kwargs
        )
        final_params = {**optional_params, **kwargs}
        return final_params
    elif custom_llm_provider == "lm_studio":
        supported_params = (
            litellm.LmStudioEmbeddingConfig().get_supported_openai_params()
        )
        _check_valid_arg(supported_params=supported_params)
        optional_params = litellm.LmStudioEmbeddingConfig().map_openai_params(
            non_default_params=non_default_params, optional_params={}
        )
        final_params = {**optional_params, **kwargs}
        return final_params
    elif custom_llm_provider == "bedrock":
        # if dimensions is in non_default_params -> pass it for model=bedrock/amazon.titan-embed-text-v2
        if "amazon.titan-embed-text-v1" in model:
            object: Any = litellm.AmazonTitanG1Config()
        elif "amazon.titan-embed-image-v1" in model:
            object = litellm.AmazonTitanMultimodalEmbeddingG1Config()
        elif "amazon.titan-embed-text-v2:0" in model:
            object = litellm.AmazonTitanV2Config()
        elif "cohere.embed-multilingual-v3" in model:
            object = litellm.BedrockCohereEmbeddingConfig()
        else:  # unmapped model
            supported_params = []
            _check_valid_arg(supported_params=supported_params)
            final_params = {**kwargs}
            return final_params

        supported_params = object.get_supported_openai_params()
        _check_valid_arg(supported_params=supported_params)
        optional_params = object.map_openai_params(
            non_default_params=non_default_params, optional_params={}
        )
        final_params = {**optional_params, **kwargs}
        return final_params
    elif custom_llm_provider == "mistral":
        supported_params = get_supported_openai_params(
            model=model,
            custom_llm_provider="mistral",
            request_type="embeddings",
        )
        _check_valid_arg(supported_params=supported_params)
        optional_params = litellm.MistralEmbeddingConfig().map_openai_params(
            non_default_params=non_default_params, optional_params={}
        )
        final_params = {**optional_params, **kwargs}
        return final_params
    elif custom_llm_provider == "jina_ai":
        supported_params = get_supported_openai_params(
            model=model,
            custom_llm_provider="jina_ai",
            request_type="embeddings",
        )
        _check_valid_arg(supported_params=supported_params)
        optional_params = litellm.JinaAIEmbeddingConfig().map_openai_params(
            non_default_params=non_default_params, optional_params={}
        )
        final_params = {**optional_params, **kwargs}
        return final_params
    elif custom_llm_provider == "voyage":
        supported_params = get_supported_openai_params(
            model=model,
            custom_llm_provider="voyage",
            request_type="embeddings",
        )
        _check_valid_arg(supported_params=supported_params)
        optional_params = litellm.VoyageEmbeddingConfig().map_openai_params(
            non_default_params=non_default_params,
            optional_params={},
            model=model,
            drop_params=drop_params if drop_params is not None else False,
        )
        final_params = {**optional_params, **kwargs}
        return final_params
    elif custom_llm_provider == "infinity":
        supported_params = get_supported_openai_params(
            model=model,
            custom_llm_provider="infinity",
            request_type="embeddings",
        )
        _check_valid_arg(supported_params=supported_params)
        optional_params = litellm.InfinityEmbeddingConfig().map_openai_params(
            non_default_params=non_default_params,
            optional_params={},
            model=model,
            drop_params=drop_params if drop_params is not None else False,
        )
        final_params = {**optional_params, **kwargs}
        return final_params
    elif custom_llm_provider == "fireworks_ai":
        supported_params = get_supported_openai_params(
            model=model,
            custom_llm_provider="fireworks_ai",
            request_type="embeddings",
        )
        _check_valid_arg(supported_params=supported_params)
        optional_params = litellm.FireworksAIEmbeddingConfig().map_openai_params(
            non_default_params=non_default_params, optional_params={}, model=model
        )
        final_params = {**optional_params, **kwargs}
        return final_params

    elif (
        custom_llm_provider != "openai"
        and custom_llm_provider != "azure"
        and custom_llm_provider not in litellm.openai_compatible_providers
    ):
        if len(non_default_params.keys()) > 0:
            if (
                litellm.drop_params is True or drop_params is True
            ):  # drop the unsupported non-default values
                keys = list(non_default_params.keys())
                for k in keys:
                    non_default_params.pop(k, None)
            else:
                raise UnsupportedParamsError(
                    status_code=500,
                    message=f"Setting {non_default_params} is not supported by {custom_llm_provider}. To drop it from the call, set `litellm.drop_params = True`.",
                )
    final_params = {**non_default_params, **kwargs}
    return final_params


def _remove_additional_properties(schema):
    """
    clean out 'additionalProperties = False'. Causes vertexai/gemini OpenAI API Schema errors - https://github.com/langchain-ai/langchainjs/issues/5240

    Relevant Issues: https://github.com/BerriAI/litellm/issues/6136, https://github.com/BerriAI/litellm/issues/6088
    """
    if isinstance(schema, dict):
        # Remove the 'additionalProperties' key if it exists and is set to False
        if "additionalProperties" in schema and schema["additionalProperties"] is False:
            del schema["additionalProperties"]

        # Recursively process all dictionary values
        for key, value in schema.items():
            _remove_additional_properties(value)

    elif isinstance(schema, list):
        # Recursively process all items in the list
        for item in schema:
            _remove_additional_properties(item)

    return schema


def _remove_strict_from_schema(schema):
    """
    Relevant Issues: https://github.com/BerriAI/litellm/issues/6136, https://github.com/BerriAI/litellm/issues/6088
    """
    if isinstance(schema, dict):
        # Remove the 'additionalProperties' key if it exists and is set to False
        if "strict" in schema:
            del schema["strict"]

        # Recursively process all dictionary values
        for key, value in schema.items():
            _remove_strict_from_schema(value)

    elif isinstance(schema, list):
        # Recursively process all items in the list
        for item in schema:
            _remove_strict_from_schema(item)

    return schema


def _remove_unsupported_params(
    non_default_params: dict, supported_openai_params: Optional[List[str]]
) -> dict:
    """
    Remove unsupported params from non_default_params
    """
    remove_keys = []
    if supported_openai_params is None:
        return {}  # no supported params, so no optional openai params to send
    for param in non_default_params.keys():
        if param not in supported_openai_params:
            remove_keys.append(param)
    for key in remove_keys:
        non_default_params.pop(key, None)
    return non_default_params


def get_optional_params(  # noqa: PLR0915
    # use the openai defaults
    # https://platform.openai.com/docs/api-reference/chat/create
    model: str,
    functions=None,
    function_call=None,
    temperature=None,
    top_p=None,
    n=None,
    stream=False,
    stream_options=None,
    stop=None,
    max_tokens=None,
    max_completion_tokens=None,
    modalities=None,
    prediction=None,
    audio=None,
    presence_penalty=None,
    frequency_penalty=None,
    logit_bias=None,
    user=None,
    custom_llm_provider="",
    response_format=None,
    seed=None,
    tools=None,
    tool_choice=None,
    max_retries=None,
    logprobs=None,
    top_logprobs=None,
    extra_headers=None,
    api_version=None,
    parallel_tool_calls=None,
    drop_params=None,
    allowed_openai_params: Optional[List[str]] = None,
    reasoning_effort=None,
    additional_drop_params=None,
    messages: Optional[List[AllMessageValues]] = None,
    thinking: Optional[AnthropicThinkingParam] = None,
    **kwargs,
):
    # retrieve all parameters passed to the function
    passed_params = locals().copy()
    special_params = passed_params.pop("kwargs")
    for k, v in special_params.items():
        if k.startswith("aws_") and (
            custom_llm_provider != "bedrock" and custom_llm_provider != "sagemaker"
        ):  # allow dynamically setting boto3 init logic
            continue
        elif k == "hf_model_name" and custom_llm_provider != "sagemaker":
            continue
        elif (
            k.startswith("vertex_")
            and custom_llm_provider != "vertex_ai"
            and custom_llm_provider != "vertex_ai_beta"
        ):  # allow dynamically setting vertex ai init logic
            continue
        passed_params[k] = v

    optional_params: Dict = {}

    common_auth_dict = litellm.common_cloud_provider_auth_params
    if custom_llm_provider in common_auth_dict["providers"]:
        """
        Check if params = ["project", "region_name", "token"]
        and correctly translate for = ["azure", "vertex_ai", "watsonx", "aws"]
        """
        if custom_llm_provider == "azure":
            optional_params = litellm.AzureOpenAIConfig().map_special_auth_params(
                non_default_params=passed_params, optional_params=optional_params
            )
        elif custom_llm_provider == "bedrock":
            optional_params = (
                litellm.AmazonBedrockGlobalConfig().map_special_auth_params(
                    non_default_params=passed_params, optional_params=optional_params
                )
            )
        elif (
            custom_llm_provider == "vertex_ai"
            or custom_llm_provider == "vertex_ai_beta"
        ):
            optional_params = litellm.VertexAIConfig().map_special_auth_params(
                non_default_params=passed_params, optional_params=optional_params
            )
        elif custom_llm_provider == "watsonx":
            optional_params = litellm.IBMWatsonXAIConfig().map_special_auth_params(
                non_default_params=passed_params, optional_params=optional_params
            )

    default_params = {
        "functions": None,
        "function_call": None,
        "temperature": None,
        "top_p": None,
        "n": None,
        "stream": None,
        "stream_options": None,
        "stop": None,
        "max_tokens": None,
        "max_completion_tokens": None,
        "modalities": None,
        "prediction": None,
        "audio": None,
        "presence_penalty": None,
        "frequency_penalty": None,
        "logit_bias": None,
        "user": None,
        "model": None,
        "custom_llm_provider": "",
        "response_format": None,
        "seed": None,
        "tools": None,
        "tool_choice": None,
        "max_retries": None,
        "logprobs": None,
        "top_logprobs": None,
        "extra_headers": None,
        "api_version": None,
        "parallel_tool_calls": None,
        "drop_params": None,
        "allowed_openai_params": None,
        "additional_drop_params": None,
        "messages": None,
        "reasoning_effort": None,
        "thinking": None,
    }

    # filter out those parameters that were passed with non-default values

    non_default_params = {
        k: v
        for k, v in passed_params.items()
        if (
            k != "model"
            and k != "custom_llm_provider"
            and k != "api_version"
            and k != "drop_params"
            and k != "allowed_openai_params"
            and k != "additional_drop_params"
            and k != "messages"
            and k in default_params
            and v != default_params[k]
            and _should_drop_param(k=k, additional_drop_params=additional_drop_params)
            is False
        )
    }

    ## raise exception if function calling passed in for a provider that doesn't support it
    if (
        "functions" in non_default_params
        or "function_call" in non_default_params
        or "tools" in non_default_params
    ):
        if (
            custom_llm_provider == "ollama"
            and custom_llm_provider != "text-completion-openai"
            and custom_llm_provider != "azure"
            and custom_llm_provider != "vertex_ai"
            and custom_llm_provider != "anyscale"
            and custom_llm_provider != "together_ai"
            and custom_llm_provider != "groq"
            and custom_llm_provider != "nvidia_nim"
            and custom_llm_provider != "cerebras"
            and custom_llm_provider != "xai"
            and custom_llm_provider != "ai21_chat"
            and custom_llm_provider != "volcengine"
            and custom_llm_provider != "deepseek"
            and custom_llm_provider != "codestral"
            and custom_llm_provider != "mistral"
            and custom_llm_provider != "anthropic"
            and custom_llm_provider != "cohere_chat"
            and custom_llm_provider != "cohere"
            and custom_llm_provider != "bedrock"
            and custom_llm_provider != "ollama_chat"
            and custom_llm_provider != "openrouter"
            and custom_llm_provider not in litellm.openai_compatible_providers
        ):
            if custom_llm_provider == "ollama":
                # ollama actually supports json output
                optional_params["format"] = "json"
                litellm.add_function_to_prompt = (
                    True  # so that main.py adds the function call to the prompt
                )
                if "tools" in non_default_params:
                    optional_params["functions_unsupported_model"] = (
                        non_default_params.pop("tools")
                    )
                    non_default_params.pop(
                        "tool_choice", None
                    )  # causes ollama requests to hang
                elif "functions" in non_default_params:
                    optional_params["functions_unsupported_model"] = (
                        non_default_params.pop("functions")
                    )
            elif (
                litellm.add_function_to_prompt
            ):  # if user opts to add it to prompt instead
                optional_params["functions_unsupported_model"] = non_default_params.pop(
                    "tools", non_default_params.pop("functions", None)
                )
            else:
                raise UnsupportedParamsError(
                    status_code=500,
                    message=f"Function calling is not supported by {custom_llm_provider}.",
                )

    provider_config: Optional[BaseConfig] = None
    if custom_llm_provider is not None and custom_llm_provider in [
        provider.value for provider in LlmProviders
    ]:
        provider_config = ProviderConfigManager.get_provider_chat_config(
            model=model, provider=LlmProviders(custom_llm_provider)
        )

    if "response_format" in non_default_params:
        if provider_config is not None:
            non_default_params["response_format"] = (
                provider_config.get_json_schema_from_pydantic_object(
                    response_format=non_default_params["response_format"]
                )
            )
        else:
            non_default_params["response_format"] = type_to_response_format_param(
                response_format=non_default_params["response_format"]
            )

    if "tools" in non_default_params and isinstance(
        non_default_params, list
    ):  # fixes https://github.com/BerriAI/litellm/issues/4933
        tools = non_default_params["tools"]
        for (
            tool
        ) in (
            tools
        ):  # clean out 'additionalProperties = False'. Causes vertexai/gemini OpenAI API Schema errors - https://github.com/langchain-ai/langchainjs/issues/5240
            tool_function = tool.get("function", {})
            parameters = tool_function.get("parameters", None)
            if parameters is not None:
                new_parameters = copy.deepcopy(parameters)
                if (
                    "additionalProperties" in new_parameters
                    and new_parameters["additionalProperties"] is False
                ):
                    new_parameters.pop("additionalProperties", None)
                tool_function["parameters"] = new_parameters

    def _check_valid_arg(supported_params: List[str]):
        """
        Check if the params passed to completion() are supported by the provider

        Args:
            supported_params: List[str] - supported params from the litellm config
        """
        verbose_logger.info(
            f"\nLiteLLM completion() model= {model}; provider = {custom_llm_provider}"
        )
        verbose_logger.debug(
            f"\nLiteLLM: Params passed to completion() {passed_params}"
        )
        verbose_logger.debug(
            f"\nLiteLLM: Non-Default params passed to completion() {non_default_params}"
        )
        unsupported_params = {}
        for k in non_default_params.keys():
            if k not in supported_params:
                if k == "user" or k == "stream_options" or k == "stream":
                    continue
                if k == "n" and n == 1:  # langchain sends n=1 as a default value
                    continue  # skip this param
                if (
                    k == "max_retries"
                ):  # TODO: This is a patch. We support max retries for OpenAI, Azure. For non OpenAI LLMs we need to add support for max retries
                    continue  # skip this param
                # Always keeps this in elif code blocks
                else:
                    unsupported_params[k] = non_default_params[k]

        if unsupported_params:
            if litellm.drop_params is True or (
                drop_params is not None and drop_params is True
            ):
                for k in unsupported_params.keys():
                    non_default_params.pop(k, None)
            else:
                raise UnsupportedParamsError(
                    status_code=500,
                    message=f"{custom_llm_provider} does not support parameters: {list(unsupported_params.keys())}, for model={model}. To drop these, set `litellm.drop_params=True` or for proxy:\n\n`litellm_settings:\n drop_params: true`\n. \n If you want to use these params dynamically send allowed_openai_params={list(unsupported_params.keys())} in your request.",
                )

    supported_params = get_supported_openai_params(
        model=model, custom_llm_provider=custom_llm_provider
    )
    if supported_params is None:
        supported_params = get_supported_openai_params(
            model=model, custom_llm_provider="openai"
        )

    supported_params = supported_params or []
    allowed_openai_params = allowed_openai_params or []
    supported_params.extend(allowed_openai_params)

    _check_valid_arg(
        supported_params=supported_params or [],
    )
    ## raise exception if provider doesn't support passed in param
    if custom_llm_provider == "anthropic":
        ## check if unsupported param passed in
        optional_params = litellm.AnthropicConfig().map_openai_params(
            model=model,
            non_default_params=non_default_params,
            optional_params=optional_params,
            drop_params=(
                drop_params
                if drop_params is not None and isinstance(drop_params, bool)
                else False
            ),
        )
    elif custom_llm_provider == "anthropic_text":
        optional_params = litellm.AnthropicTextConfig().map_openai_params(
            model=model,
            non_default_params=non_default_params,
            optional_params=optional_params,
            drop_params=(
                drop_params
                if drop_params is not None and isinstance(drop_params, bool)
                else False
            ),
        )
        optional_params = litellm.AnthropicTextConfig().map_openai_params(
            model=model,
            non_default_params=non_default_params,
            optional_params=optional_params,
            drop_params=(
                drop_params
                if drop_params is not None and isinstance(drop_params, bool)
                else False
            ),
        )

    elif custom_llm_provider == "cohere":
        ## check if unsupported param passed in
        # handle cohere params
        optional_params = litellm.CohereConfig().map_openai_params(
            non_default_params=non_default_params,
            optional_params=optional_params,
            model=model,
            drop_params=(
                drop_params
                if drop_params is not None and isinstance(drop_params, bool)
                else False
            ),
        )
    elif custom_llm_provider == "cohere_chat":
        # handle cohere params
        optional_params = litellm.CohereChatConfig().map_openai_params(
            non_default_params=non_default_params,
            optional_params=optional_params,
            model=model,
            drop_params=(
                drop_params
                if drop_params is not None and isinstance(drop_params, bool)
                else False
            ),
        )
    elif custom_llm_provider == "triton":
        optional_params = litellm.TritonConfig().map_openai_params(
            non_default_params=non_default_params,
            optional_params=optional_params,
            model=model,
            drop_params=drop_params if drop_params is not None else False,
        )

    elif custom_llm_provider == "maritalk":
        optional_params = litellm.MaritalkConfig().map_openai_params(
            non_default_params=non_default_params,
            optional_params=optional_params,
            model=model,
            drop_params=(
                drop_params
                if drop_params is not None and isinstance(drop_params, bool)
                else False
            ),
        )
    elif custom_llm_provider == "replicate":
        optional_params = litellm.ReplicateConfig().map_openai_params(
            non_default_params=non_default_params,
            optional_params=optional_params,
            model=model,
            drop_params=(
                drop_params
                if drop_params is not None and isinstance(drop_params, bool)
                else False
            ),
        )
    elif custom_llm_provider == "predibase":
        optional_params = litellm.PredibaseConfig().map_openai_params(
            non_default_params=non_default_params,
            optional_params=optional_params,
            model=model,
            drop_params=(
                drop_params
                if drop_params is not None and isinstance(drop_params, bool)
                else False
            ),
        )
    elif custom_llm_provider == "huggingface":
        optional_params = litellm.HuggingFaceChatConfig().map_openai_params(
            non_default_params=non_default_params,
            optional_params=optional_params,
            model=model,
            drop_params=(
                drop_params
                if drop_params is not None and isinstance(drop_params, bool)
                else False
            ),
        )
    elif custom_llm_provider == "together_ai":
        optional_params = litellm.TogetherAIConfig().map_openai_params(
            non_default_params=non_default_params,
            optional_params=optional_params,
            model=model,
            drop_params=(
                drop_params
                if drop_params is not None and isinstance(drop_params, bool)
                else False
            ),
        )
    elif custom_llm_provider == "vertex_ai" and (
        model in litellm.vertex_chat_models
        or model in litellm.vertex_code_chat_models
        or model in litellm.vertex_text_models
        or model in litellm.vertex_code_text_models
        or model in litellm.vertex_language_models
        or model in litellm.vertex_vision_models
    ):
        optional_params = litellm.VertexGeminiConfig().map_openai_params(
            non_default_params=non_default_params,
            optional_params=optional_params,
            model=model,
            drop_params=(
                drop_params
                if drop_params is not None and isinstance(drop_params, bool)
                else False
            ),
        )

    elif custom_llm_provider == "gemini":
        optional_params = litellm.GoogleAIStudioGeminiConfig().map_openai_params(
            non_default_params=non_default_params,
            optional_params=optional_params,
            model=model,
            drop_params=(
                drop_params
                if drop_params is not None and isinstance(drop_params, bool)
                else False
            ),
        )
    elif custom_llm_provider == "vertex_ai_beta" or (
        custom_llm_provider == "vertex_ai" and "gemini" in model
    ):
        optional_params = litellm.VertexGeminiConfig().map_openai_params(
            non_default_params=non_default_params,
            optional_params=optional_params,
            model=model,
            drop_params=(
                drop_params
                if drop_params is not None and isinstance(drop_params, bool)
                else False
            ),
        )
    elif litellm.VertexAIAnthropicConfig.is_supported_model(
        model=model, custom_llm_provider=custom_llm_provider
    ):
        optional_params = litellm.VertexAIAnthropicConfig().map_openai_params(
            model=model,
            non_default_params=non_default_params,
            optional_params=optional_params,
            drop_params=(
                drop_params
                if drop_params is not None and isinstance(drop_params, bool)
                else False
            ),
        )
    elif custom_llm_provider == "vertex_ai":
        if model in litellm.vertex_mistral_models:
            if "codestral" in model:
                optional_params = (
                    litellm.CodestralTextCompletionConfig().map_openai_params(
                        model=model,
                        non_default_params=non_default_params,
                        optional_params=optional_params,
                        drop_params=(
                            drop_params
                            if drop_params is not None and isinstance(drop_params, bool)
                            else False
                        ),
                    )
                )
            else:
                optional_params = litellm.MistralConfig().map_openai_params(
                    model=model,
                    non_default_params=non_default_params,
                    optional_params=optional_params,
                    drop_params=(
                        drop_params
                        if drop_params is not None and isinstance(drop_params, bool)
                        else False
                    ),
                )
        elif model in litellm.vertex_ai_ai21_models:
            optional_params = litellm.VertexAIAi21Config().map_openai_params(
                non_default_params=non_default_params,
                optional_params=optional_params,
                model=model,
                drop_params=(
                    drop_params
                    if drop_params is not None and isinstance(drop_params, bool)
                    else False
                ),
            )
        else:  # use generic openai-like param mapping
            optional_params = litellm.VertexAILlama3Config().map_openai_params(
                non_default_params=non_default_params,
                optional_params=optional_params,
                model=model,
                drop_params=(
                    drop_params
                    if drop_params is not None and isinstance(drop_params, bool)
                    else False
                ),
            )

    elif custom_llm_provider == "sagemaker":
        # temperature, top_p, n, stream, stop, max_tokens, n, presence_penalty default to None
        optional_params = litellm.SagemakerConfig().map_openai_params(
            non_default_params=non_default_params,
            optional_params=optional_params,
            model=model,
            drop_params=(
                drop_params
                if drop_params is not None and isinstance(drop_params, bool)
                else False
            ),
        )
    elif custom_llm_provider == "bedrock":
        bedrock_route = BedrockModelInfo.get_bedrock_route(model)
        bedrock_base_model = BedrockModelInfo.get_base_model(model)
        if bedrock_route == "converse" or bedrock_route == "converse_like":
            optional_params = litellm.AmazonConverseConfig().map_openai_params(
                model=model,
                non_default_params=non_default_params,
                optional_params=optional_params,
                drop_params=(
                    drop_params
                    if drop_params is not None and isinstance(drop_params, bool)
                    else False
                ),
            )

        elif "anthropic" in bedrock_base_model and bedrock_route == "invoke":
            if bedrock_base_model.startswith("anthropic.claude-3"):
                optional_params = (
                    litellm.AmazonAnthropicClaude3Config().map_openai_params(
                        non_default_params=non_default_params,
                        optional_params=optional_params,
                        model=model,
                        drop_params=(
                            drop_params
                            if drop_params is not None and isinstance(drop_params, bool)
                            else False
                        ),
                    )
                )

            else:
                optional_params = litellm.AmazonAnthropicConfig().map_openai_params(
                    non_default_params=non_default_params,
                    optional_params=optional_params,
                    model=model,
                    drop_params=(
                        drop_params
                        if drop_params is not None and isinstance(drop_params, bool)
                        else False
                    ),
                )
        elif provider_config is not None:
            optional_params = provider_config.map_openai_params(
                non_default_params=non_default_params,
                optional_params=optional_params,
                model=model,
                drop_params=(
                    drop_params
                    if drop_params is not None and isinstance(drop_params, bool)
                    else False
                ),
            )
    elif custom_llm_provider == "cloudflare":
        optional_params = litellm.CloudflareChatConfig().map_openai_params(
            model=model,
            non_default_params=non_default_params,
            optional_params=optional_params,
            drop_params=(
                drop_params
                if drop_params is not None and isinstance(drop_params, bool)
                else False
            ),
        )
    elif custom_llm_provider == "ollama":
        optional_params = litellm.OllamaConfig().map_openai_params(
            non_default_params=non_default_params,
            optional_params=optional_params,
            model=model,
            drop_params=(
                drop_params
                if drop_params is not None and isinstance(drop_params, bool)
                else False
            ),
        )
    elif custom_llm_provider == "ollama_chat":
        optional_params = litellm.OllamaChatConfig().map_openai_params(
            model=model,
            non_default_params=non_default_params,
            optional_params=optional_params,
            drop_params=(
                drop_params
                if drop_params is not None and isinstance(drop_params, bool)
                else False
            ),
        )
    elif custom_llm_provider == "nlp_cloud":
        optional_params = litellm.NLPCloudConfig().map_openai_params(
            non_default_params=non_default_params,
            optional_params=optional_params,
            model=model,
            drop_params=(
                drop_params
                if drop_params is not None and isinstance(drop_params, bool)
                else False
            ),
        )

    elif custom_llm_provider == "petals":
        optional_params = litellm.PetalsConfig().map_openai_params(
            non_default_params=non_default_params,
            optional_params=optional_params,
            model=model,
            drop_params=(
                drop_params
                if drop_params is not None and isinstance(drop_params, bool)
                else False
            ),
        )
    elif custom_llm_provider == "deepinfra":
        optional_params = litellm.DeepInfraConfig().map_openai_params(
            non_default_params=non_default_params,
            optional_params=optional_params,
            model=model,
            drop_params=(
                drop_params
                if drop_params is not None and isinstance(drop_params, bool)
                else False
            ),
        )
    elif custom_llm_provider == "perplexity" and provider_config is not None:
        optional_params = provider_config.map_openai_params(
            non_default_params=non_default_params,
            optional_params=optional_params,
            model=model,
            drop_params=(
                drop_params
                if drop_params is not None and isinstance(drop_params, bool)
                else False
            ),
        )
    elif custom_llm_provider == "mistral" or custom_llm_provider == "codestral":
        optional_params = litellm.MistralConfig().map_openai_params(
            non_default_params=non_default_params,
            optional_params=optional_params,
            model=model,
            drop_params=(
                drop_params
                if drop_params is not None and isinstance(drop_params, bool)
                else False
            ),
        )
    elif custom_llm_provider == "text-completion-codestral":
        optional_params = litellm.CodestralTextCompletionConfig().map_openai_params(
            non_default_params=non_default_params,
            optional_params=optional_params,
            model=model,
            drop_params=(
                drop_params
                if drop_params is not None and isinstance(drop_params, bool)
                else False
            ),
        )

    elif custom_llm_provider == "databricks":
        optional_params = litellm.DatabricksConfig().map_openai_params(
            non_default_params=non_default_params,
            optional_params=optional_params,
            model=model,
            drop_params=(
                drop_params
                if drop_params is not None and isinstance(drop_params, bool)
                else False
            ),
        )
    elif custom_llm_provider == "nvidia_nim":
        optional_params = litellm.NvidiaNimConfig().map_openai_params(
            model=model,
            non_default_params=non_default_params,
            optional_params=optional_params,
            drop_params=(
                drop_params
                if drop_params is not None and isinstance(drop_params, bool)
                else False
            ),
        )
    elif custom_llm_provider == "cerebras":
        optional_params = litellm.CerebrasConfig().map_openai_params(
            non_default_params=non_default_params,
            optional_params=optional_params,
            model=model,
            drop_params=(
                drop_params
                if drop_params is not None and isinstance(drop_params, bool)
                else False
            ),
        )
    elif custom_llm_provider == "xai":
        optional_params = litellm.XAIChatConfig().map_openai_params(
            model=model,
            non_default_params=non_default_params,
            optional_params=optional_params,
        )
    elif custom_llm_provider == "ai21_chat" or custom_llm_provider == "ai21":
        optional_params = litellm.AI21ChatConfig().map_openai_params(
            non_default_params=non_default_params,
            optional_params=optional_params,
            model=model,
            drop_params=(
                drop_params
                if drop_params is not None and isinstance(drop_params, bool)
                else False
            ),
        )
    elif custom_llm_provider == "fireworks_ai":
        optional_params = litellm.FireworksAIConfig().map_openai_params(
            non_default_params=non_default_params,
            optional_params=optional_params,
            model=model,
            drop_params=(
                drop_params
                if drop_params is not None and isinstance(drop_params, bool)
                else False
            ),
        )
    elif custom_llm_provider == "volcengine":
        optional_params = litellm.VolcEngineConfig().map_openai_params(
            non_default_params=non_default_params,
            optional_params=optional_params,
            model=model,
            drop_params=(
                drop_params
                if drop_params is not None and isinstance(drop_params, bool)
                else False
            ),
        )
    elif custom_llm_provider == "hosted_vllm":
        optional_params = litellm.HostedVLLMChatConfig().map_openai_params(
            non_default_params=non_default_params,
            optional_params=optional_params,
            model=model,
            drop_params=(
                drop_params
                if drop_params is not None and isinstance(drop_params, bool)
                else False
            ),
        )
    elif custom_llm_provider == "vllm":
        optional_params = litellm.VLLMConfig().map_openai_params(
            non_default_params=non_default_params,
            optional_params=optional_params,
            model=model,
            drop_params=(
                drop_params
                if drop_params is not None and isinstance(drop_params, bool)
                else False
            ),
        )
    elif custom_llm_provider == "groq":
        optional_params = litellm.GroqChatConfig().map_openai_params(
            non_default_params=non_default_params,
            optional_params=optional_params,
            model=model,
            drop_params=(
                drop_params
                if drop_params is not None and isinstance(drop_params, bool)
                else False
            ),
        )
    elif custom_llm_provider == "deepseek":
        optional_params = litellm.OpenAIConfig().map_openai_params(
            non_default_params=non_default_params,
            optional_params=optional_params,
            model=model,
            drop_params=(
                drop_params
                if drop_params is not None and isinstance(drop_params, bool)
                else False
            ),
        )
    elif custom_llm_provider == "openrouter":
<<<<<<< HEAD
        return [
            "functions",
            "function_call",
            "temperature",
            "top_p",
            "n",
            "stream",
            "stop",
            "max_tokens",
            "presence_penalty",
            "frequency_penalty",
            "logit_bias",
            "user",
            "response_format",
            "seed",
            "tools",
            "tool_choice",
            "max_retries",
        ]
    elif custom_llm_provider == "mistral":
        return [
            "temperature",
            "top_p",
            "stream",
            "max_tokens",
            "tools",
            "tool_choice",
            "response_format",
        ]
    elif custom_llm_provider == "replicate":
        return [
            "stream",
            "temperature",
            "max_tokens",
            "top_p",
            "stop",
            "seed",
        ]
    elif custom_llm_provider == "huggingface":
        return ["stream", "temperature", "max_tokens", "top_p", "stop", "n"]
    elif custom_llm_provider == "together_ai":
        return [
            "stream",
            "temperature",
            "max_tokens",
            "top_p",
            "stop",
            "frequency_penalty",
            "tools",
            "tool_choice",
        ]
    elif custom_llm_provider == "ai21":
        return [
            "stream",
            "n",
            "temperature",
            "max_tokens",
            "top_p",
            "stop",
            "frequency_penalty",
            "presence_penalty",
        ]
    elif custom_llm_provider == "palm" or custom_llm_provider == "gemini":
        return ["temperature", "top_p", "stream", "n", "stop", "max_tokens"]
    elif custom_llm_provider == "vertex_ai":
        return [
            "temperature",
            "top_p",
            "max_tokens",
            "stream",
            "tools",
            "tool_choice",
            "response_format",
            "n",
            "stop",
        ]
    elif custom_llm_provider == "sagemaker":
        return ["stream", "temperature", "max_tokens", "top_p", "stop", "n"]
    elif custom_llm_provider == "aleph_alpha":
        return [
            "max_tokens",
            "stream",
            "top_p",
            "temperature",
            "presence_penalty",
            "frequency_penalty",
            "n",
            "stop",
        ]
    elif custom_llm_provider == "cloudflare":
        return ["max_tokens", "stream"]
    elif custom_llm_provider == "ollama":
        return [
            "max_tokens",
            "stream",
            "top_p",
            "temperature",
            "frequency_penalty",
            "stop",
            "response_format",
        ]
    elif custom_llm_provider == "nlp_cloud":
        return [
            "max_tokens",
            "stream",
            "temperature",
            "top_p",
            "presence_penalty",
            "frequency_penalty",
            "n",
            "stop",
        ]
    elif custom_llm_provider == "petals":
        return ["max_tokens", "temperature", "top_p", "stream"]
    elif custom_llm_provider == "deepinfra":
        return [
            "temperature",
            "top_p",
            "n",
            "stream",
            "stop",
            "max_tokens",
            "presence_penalty",
            "frequency_penalty",
            "logit_bias",
            "user",
        ]
    elif custom_llm_provider == "perplexity":
        return [
            "temperature",
            "top_p",
            "stream",
            "max_tokens",
            "presence_penalty",
            "frequency_penalty",
        ]
    elif custom_llm_provider == "anyscale":
        return [
            "temperature",
            "top_p",
            "stream",
            "max_tokens",
            "stop",
            "frequency_penalty",
            "presence_penalty",
        ]


def get_formatted_prompt(
    data: dict,
    call_type: Literal[
        "completion",
        "embedding",
        "image_generation",
        "audio_transcription",
        "moderation",
    ],
) -> str:
    """
    Extracts the prompt from the input data based on the call type.

    Returns a string.
    """
    prompt = ""
    if call_type == "completion":
        for m in data["messages"]:
            if "content" in m and isinstance(m["content"], str):
                prompt += m["content"]
    elif call_type == "embedding" or call_type == "moderation":
        if isinstance(data["input"], str):
            prompt = data["input"]
        elif isinstance(data["input"], list):
            for m in data["input"]:
                prompt += m
    elif call_type == "image_generation":
        prompt = data["prompt"]
    elif call_type == "audio_transcription":
        if "prompt" in data:
            prompt = data["prompt"]
    return prompt


def _is_non_openai_azure_model(model: str) -> bool:
    try:
        model_name = model.split("/", 1)[1]
        if (
            model_name in litellm.cohere_chat_models
            or f"mistral/{model_name}" in litellm.mistral_chat_models
        ):
            return True
    except:
        return False
    return False


def get_llm_provider(
    model: str,
    custom_llm_provider: Optional[str] = None,
    api_base: Optional[str] = None,
    api_key: Optional[str] = None,
):
    try:
        dynamic_api_key = None
        # check if llm provider provided
        if model == 'spark_ai':
            custom_llm_provider = "spark_ai"
            # print(model,custom_llm_provider,dynamic_api_key,api_base)
            return model, custom_llm_provider, dynamic_api_key, api_base
        # AZURE AI-Studio Logic - Azure AI Studio supports AZURE/Cohere
        # If User passes azure/command-r-plus -> we should send it to cohere_chat/command-r-plus
        if model.split("/", 1)[0] == "azure":
            if _is_non_openai_azure_model(model):
                custom_llm_provider = "openai"
                return model, custom_llm_provider, dynamic_api_key, api_base

        if custom_llm_provider:
            return model, custom_llm_provider, dynamic_api_key, api_base
=======
        optional_params = litellm.OpenrouterConfig().map_openai_params(
            non_default_params=non_default_params,
            optional_params=optional_params,
            model=model,
            drop_params=(
                drop_params
                if drop_params is not None and isinstance(drop_params, bool)
                else False
            ),
        )
>>>>>>> ae7eecaa

    elif custom_llm_provider == "watsonx":
        optional_params = litellm.IBMWatsonXChatConfig().map_openai_params(
            non_default_params=non_default_params,
            optional_params=optional_params,
            model=model,
            drop_params=(
                drop_params
                if drop_params is not None and isinstance(drop_params, bool)
                else False
            ),
        )
        # WatsonX-text param check
        for param in passed_params.keys():
            if litellm.IBMWatsonXAIConfig().is_watsonx_text_param(param):
                raise ValueError(
                    f"LiteLLM now defaults to Watsonx's `/text/chat` endpoint. Please use the `watsonx_text` provider instead, to call the `/text/generation` endpoint. Param: {param}"
                )
    elif custom_llm_provider == "watsonx_text":
        optional_params = litellm.IBMWatsonXAIConfig().map_openai_params(
            non_default_params=non_default_params,
            optional_params=optional_params,
            model=model,
            drop_params=(
                drop_params
                if drop_params is not None and isinstance(drop_params, bool)
                else False
            ),
        )
    elif custom_llm_provider == "openai":
        optional_params = litellm.OpenAIConfig().map_openai_params(
            non_default_params=non_default_params,
            optional_params=optional_params,
            model=model,
            drop_params=(
                drop_params
                if drop_params is not None and isinstance(drop_params, bool)
                else False
            ),
        )
    elif custom_llm_provider == "azure":
        if litellm.AzureOpenAIO1Config().is_o_series_model(model=model):
            optional_params = litellm.AzureOpenAIO1Config().map_openai_params(
                non_default_params=non_default_params,
                optional_params=optional_params,
                model=model,
                drop_params=(
                    drop_params
                    if drop_params is not None and isinstance(drop_params, bool)
                    else False
                ),
            )
        else:
            verbose_logger.debug(
                "Azure optional params - api_version: api_version={}, litellm.api_version={}, os.environ['AZURE_API_VERSION']={}".format(
                    api_version, litellm.api_version, get_secret("AZURE_API_VERSION")
                )
            )
            api_version = (
                api_version
                or litellm.api_version
                or get_secret("AZURE_API_VERSION")
                or litellm.AZURE_DEFAULT_API_VERSION
            )
            optional_params = litellm.AzureOpenAIConfig().map_openai_params(
                non_default_params=non_default_params,
                optional_params=optional_params,
                model=model,
                api_version=api_version,  # type: ignore
                drop_params=(
                    drop_params
                    if drop_params is not None and isinstance(drop_params, bool)
                    else False
                ),
            )
    elif provider_config is not None:
        optional_params = provider_config.map_openai_params(
            non_default_params=non_default_params,
            optional_params=optional_params,
            model=model,
            drop_params=(
                drop_params
                if drop_params is not None and isinstance(drop_params, bool)
                else False
            ),
        )
    else:  # assume passing in params for openai-like api
        optional_params = litellm.OpenAILikeChatConfig().map_openai_params(
            non_default_params=non_default_params,
            optional_params=optional_params,
            model=model,
            drop_params=(
                drop_params
                if drop_params is not None and isinstance(drop_params, bool)
                else False
            ),
        )
    if (
        custom_llm_provider
        in ["openai", "azure", "text-completion-openai"]
        + litellm.openai_compatible_providers
    ):
        # for openai, azure we should pass the extra/passed params within `extra_body` https://github.com/openai/openai-python/blob/ac33853ba10d13ac149b1fa3ca6dba7d613065c9/src/openai/resources/models.py#L46
        if (
            _should_drop_param(
                k="extra_body", additional_drop_params=additional_drop_params
            )
            is False
        ):
            extra_body = passed_params.pop("extra_body", {})
            for k in passed_params.keys():
                if k not in default_params.keys():
                    extra_body[k] = passed_params[k]
            optional_params.setdefault("extra_body", {})
            optional_params["extra_body"] = {
                **optional_params["extra_body"],
                **extra_body,
            }

            optional_params["extra_body"] = _ensure_extra_body_is_safe(
                extra_body=optional_params["extra_body"]
            )
    else:
        # if user passed in non-default kwargs for specific providers/models, pass them along
        for k in passed_params.keys():
            if k not in default_params.keys():
                optional_params[k] = passed_params[k]
    print_verbose(f"Final returned optional params: {optional_params}")
    optional_params = _apply_openai_param_overrides(
        optional_params=optional_params,
        non_default_params=non_default_params,
        allowed_openai_params=allowed_openai_params,
    )
    return optional_params


def _apply_openai_param_overrides(
    optional_params: dict, non_default_params: dict, allowed_openai_params: list
):
    """
    If user passes in allowed_openai_params, apply them to optional_params

    These params will get passed as is to the LLM API since the user opted in to passing them in the request
    """
    if allowed_openai_params:
        for param in allowed_openai_params:
            if param not in optional_params:
                optional_params[param] = non_default_params.pop(param, None)
    return optional_params


def get_non_default_params(passed_params: dict) -> dict:
    default_params = {
        "functions": None,
        "function_call": None,
        "temperature": None,
        "top_p": None,
        "n": None,
        "stream": None,
        "stream_options": None,
        "stop": None,
        "max_tokens": None,
        "presence_penalty": None,
        "frequency_penalty": None,
        "logit_bias": None,
        "user": None,
        "model": None,
        "custom_llm_provider": "",
        "response_format": None,
        "seed": None,
        "tools": None,
        "tool_choice": None,
        "max_retries": None,
        "logprobs": None,
        "top_logprobs": None,
        "extra_headers": None,
    }
    # filter out those parameters that were passed with non-default values
    non_default_params = {
        k: v
        for k, v in passed_params.items()
        if (
            k != "model"
            and k != "custom_llm_provider"
            and k in default_params
            and v != default_params[k]
        )
    }

    return non_default_params


def calculate_max_parallel_requests(
    max_parallel_requests: Optional[int],
    rpm: Optional[int],
    tpm: Optional[int],
    default_max_parallel_requests: Optional[int],
) -> Optional[int]:
    """
    Returns the max parallel requests to send to a deployment.

    Used in semaphore for async requests on router.

    Parameters:
    - max_parallel_requests - Optional[int] - max_parallel_requests allowed for that deployment
    - rpm - Optional[int] - requests per minute allowed for that deployment
    - tpm - Optional[int] - tokens per minute allowed for that deployment
    - default_max_parallel_requests - Optional[int] - default_max_parallel_requests allowed for any deployment

    Returns:
    - int or None (if all params are None)

    Order:
    max_parallel_requests > rpm > tpm / 6 (azure formula) > default max_parallel_requests

    Azure RPM formula:
    6 rpm per 1000 TPM
    https://learn.microsoft.com/en-us/azure/ai-services/openai/quotas-limits


    """
    if max_parallel_requests is not None:
        return max_parallel_requests
    elif rpm is not None:
        return rpm
    elif tpm is not None:
        calculated_rpm = int(tpm / 1000 / 6)
        if calculated_rpm == 0:
            calculated_rpm = 1
        return calculated_rpm
    elif default_max_parallel_requests is not None:
        return default_max_parallel_requests
    return None


def _get_order_filtered_deployments(healthy_deployments: List[Dict]) -> List:
    min_order = min(
        (
            deployment["litellm_params"]["order"]
            for deployment in healthy_deployments
            if "order" in deployment["litellm_params"]
        ),
        default=None,
    )

    if min_order is not None:
        filtered_deployments = [
            deployment
            for deployment in healthy_deployments
            if deployment["litellm_params"].get("order") == min_order
        ]

        return filtered_deployments
    return healthy_deployments


def _get_model_region(
    custom_llm_provider: str, litellm_params: LiteLLM_Params
) -> Optional[str]:
    """
    Return the region for a model, for a given provider
    """
    if custom_llm_provider == "vertex_ai":
        # check 'vertex_location'
        vertex_ai_location = (
            litellm_params.vertex_location
            or litellm.vertex_location
            or get_secret("VERTEXAI_LOCATION")
            or get_secret("VERTEX_LOCATION")
        )
        if vertex_ai_location is not None and isinstance(vertex_ai_location, str):
            return vertex_ai_location
    elif custom_llm_provider == "bedrock":
        aws_region_name = litellm_params.aws_region_name
        if aws_region_name is not None:
            return aws_region_name
    elif custom_llm_provider == "watsonx":
        watsonx_region_name = litellm_params.watsonx_region_name
        if watsonx_region_name is not None:
            return watsonx_region_name
    return litellm_params.region_name


def _infer_model_region(litellm_params: LiteLLM_Params) -> Optional[AllowedModelRegion]:
    """
    Infer if a model is in the EU or US region

    Returns:
    - str (region) - "eu" or "us"
    - None (if region not found)
    """
    model, custom_llm_provider, _, _ = litellm.get_llm_provider(
        model=litellm_params.model, litellm_params=litellm_params
    )

    model_region = _get_model_region(
        custom_llm_provider=custom_llm_provider, litellm_params=litellm_params
    )

    if model_region is None:
        verbose_logger.debug(
            "Cannot infer model region for model: {}".format(litellm_params.model)
        )
        return None

    if custom_llm_provider == "azure":
        eu_regions = litellm.AzureOpenAIConfig().get_eu_regions()
        us_regions = litellm.AzureOpenAIConfig().get_us_regions()
    elif custom_llm_provider == "vertex_ai":
        eu_regions = litellm.VertexAIConfig().get_eu_regions()
        us_regions = litellm.VertexAIConfig().get_us_regions()
    elif custom_llm_provider == "bedrock":
        eu_regions = litellm.AmazonBedrockGlobalConfig().get_eu_regions()
        us_regions = litellm.AmazonBedrockGlobalConfig().get_us_regions()
    elif custom_llm_provider == "watsonx":
        eu_regions = litellm.IBMWatsonXAIConfig().get_eu_regions()
        us_regions = litellm.IBMWatsonXAIConfig().get_us_regions()
    else:
        eu_regions = []
        us_regions = []

    for region in eu_regions:
        if region in model_region.lower():
            return "eu"
    for region in us_regions:
        if region in model_region.lower():
            return "us"
    return None


def _is_region_eu(litellm_params: LiteLLM_Params) -> bool:
    """
    Return true/false if a deployment is in the EU
    """
    if litellm_params.region_name == "eu":
        return True

    ## Else - try and infer from model region
    model_region = _infer_model_region(litellm_params=litellm_params)
    if model_region is not None and model_region == "eu":
        return True
    return False


def _is_region_us(litellm_params: LiteLLM_Params) -> bool:
    """
    Return true/false if a deployment is in the US
    """
    if litellm_params.region_name == "us":
        return True

    ## Else - try and infer from model region
    model_region = _infer_model_region(litellm_params=litellm_params)
    if model_region is not None and model_region == "us":
        return True
    return False


def is_region_allowed(
    litellm_params: LiteLLM_Params, allowed_model_region: str
) -> bool:
    """
    Return true/false if a deployment is in the EU
    """
    if litellm_params.region_name == allowed_model_region:
        return True
    return False


def get_model_region(
    litellm_params: LiteLLM_Params, mode: Optional[str]
) -> Optional[str]:
    """
    Pass the litellm params for an azure model, and get back the region
    """
    if (
        "azure" in litellm_params.model
        and isinstance(litellm_params.api_key, str)
        and isinstance(litellm_params.api_base, str)
    ):
        _model = litellm_params.model.replace("azure/", "")
        response: dict = litellm.AzureChatCompletion().get_headers(
            model=_model,
            api_key=litellm_params.api_key,
            api_base=litellm_params.api_base,
            api_version=litellm_params.api_version or litellm.AZURE_DEFAULT_API_VERSION,
            timeout=10,
            mode=mode or "chat",
        )

        region: Optional[str] = response.get("x-ms-region", None)
        return region
    return None


def get_first_chars_messages(kwargs: dict) -> str:
    try:
        _messages = kwargs.get("messages")
        _messages = str(_messages)[:100]
        return _messages
    except Exception:
        return ""


def _count_characters(text: str) -> int:
    # Remove white spaces and count characters
    filtered_text = "".join(char for char in text if not char.isspace())
    return len(filtered_text)


def get_response_string(response_obj: Union[ModelResponse, ModelResponseStream]) -> str:
    _choices: Union[List[Union[Choices, StreamingChoices]], List[StreamingChoices]] = (
        response_obj.choices
    )

    response_str = ""
    for choice in _choices:
        if isinstance(choice, Choices):
            if choice.message.content is not None:
                response_str += choice.message.content
        elif isinstance(choice, StreamingChoices):
            if choice.delta.content is not None:
                response_str += choice.delta.content

    return response_str


def get_api_key(llm_provider: str, dynamic_api_key: Optional[str]):
    api_key = dynamic_api_key or litellm.api_key
    # openai
    if llm_provider == "openai" or llm_provider == "text-completion-openai":
        api_key = api_key or litellm.openai_key or get_secret("OPENAI_API_KEY")
    # anthropic
    elif llm_provider == "anthropic" or llm_provider == "anthropic_text":
        api_key = api_key or litellm.anthropic_key or get_secret("ANTHROPIC_API_KEY")
    # ai21
    elif llm_provider == "ai21":
        api_key = api_key or litellm.ai21_key or get_secret("AI211_API_KEY")
    # aleph_alpha
    elif llm_provider == "aleph_alpha":
        api_key = (
            api_key or litellm.aleph_alpha_key or get_secret("ALEPH_ALPHA_API_KEY")
        )
    # baseten
    elif llm_provider == "baseten":
        api_key = api_key or litellm.baseten_key or get_secret("BASETEN_API_KEY")
    # cohere
    elif llm_provider == "cohere" or llm_provider == "cohere_chat":
        api_key = api_key or litellm.cohere_key or get_secret("COHERE_API_KEY")
    # huggingface
    elif llm_provider == "huggingface":
        api_key = (
            api_key or litellm.huggingface_key or get_secret("HUGGINGFACE_API_KEY")
        )
    # nlp_cloud
    elif llm_provider == "nlp_cloud":
        api_key = api_key or litellm.nlp_cloud_key or get_secret("NLP_CLOUD_API_KEY")
    # replicate
    elif llm_provider == "replicate":
        api_key = api_key or litellm.replicate_key or get_secret("REPLICATE_API_KEY")
    # together_ai
    elif llm_provider == "together_ai":
        api_key = (
            api_key
            or litellm.togetherai_api_key
            or get_secret("TOGETHERAI_API_KEY")
            or get_secret("TOGETHER_AI_TOKEN")
        )
    return api_key


def get_utc_datetime():
    import datetime as dt
    from datetime import datetime

    if hasattr(dt, "UTC"):
        return datetime.now(dt.UTC)  # type: ignore
    else:
        return datetime.utcnow()  # type: ignore


def get_max_tokens(model: str) -> Optional[int]:
    """
    Get the maximum number of output tokens allowed for a given model.

    Parameters:
    model (str): The name of the model.

    Returns:
        int: The maximum number of tokens allowed for the given model.

    Raises:
        Exception: If the model is not mapped yet.

    Example:
        >>> get_max_tokens("gpt-4")
        8192
    """

    def _get_max_position_embeddings(model_name):
        # Construct the URL for the config.json file
        config_url = f"https://huggingface.co/{model_name}/raw/main/config.json"
        try:
            # Make the HTTP request to get the raw JSON file
            response = litellm.module_level_client.get(config_url)
            response.raise_for_status()  # Raise an exception for bad responses (4xx or 5xx)

            # Parse the JSON response
            config_json = response.json()
            # Extract and return the max_position_embeddings
            max_position_embeddings = config_json.get("max_position_embeddings")
            if max_position_embeddings is not None:
                return max_position_embeddings
            else:
                return None
        except Exception:
            return None

    try:
        if model in litellm.model_cost:
            if "max_output_tokens" in litellm.model_cost[model]:
                return litellm.model_cost[model]["max_output_tokens"]
            elif "max_tokens" in litellm.model_cost[model]:
                return litellm.model_cost[model]["max_tokens"]
        model, custom_llm_provider, _, _ = get_llm_provider(model=model)
        if custom_llm_provider == "huggingface":
            max_tokens = _get_max_position_embeddings(model_name=model)
            return max_tokens
        if model in litellm.model_cost:  # check if extracted model is in model_list
            if "max_output_tokens" in litellm.model_cost[model]:
                return litellm.model_cost[model]["max_output_tokens"]
            elif "max_tokens" in litellm.model_cost[model]:
                return litellm.model_cost[model]["max_tokens"]
        else:
            raise Exception()
        return None
    except Exception:
        raise Exception(
            f"Model {model} isn't mapped yet. Add it here - https://github.com/BerriAI/litellm/blob/main/model_prices_and_context_window.json"
        )


def _strip_stable_vertex_version(model_name) -> str:
    return re.sub(r"-\d+$", "", model_name)


def _get_base_bedrock_model(model_name) -> str:
    """
    Get the base model from the given model name.

    Handle model names like - "us.meta.llama3-2-11b-instruct-v1:0" -> "meta.llama3-2-11b-instruct-v1"
    AND "meta.llama3-2-11b-instruct-v1:0" -> "meta.llama3-2-11b-instruct-v1"
    """
    from litellm.llms.bedrock.common_utils import BedrockModelInfo

    return BedrockModelInfo.get_base_model(model_name)


def _strip_openai_finetune_model_name(model_name: str) -> str:
    """
    Strips the organization, custom suffix, and ID from an OpenAI fine-tuned model name.

    input: ft:gpt-3.5-turbo:my-org:custom_suffix:id
    output: ft:gpt-3.5-turbo

    Args:
    model_name (str): The full model name

    Returns:
    str: The stripped model name
    """
    return re.sub(r"(:[^:]+){3}$", "", model_name)


def _strip_model_name(model: str, custom_llm_provider: Optional[str]) -> str:
    if custom_llm_provider and custom_llm_provider == "bedrock":
        stripped_bedrock_model = _get_base_bedrock_model(model_name=model)
        return stripped_bedrock_model
    elif custom_llm_provider and (
        custom_llm_provider == "vertex_ai" or custom_llm_provider == "gemini"
    ):
        strip_version = _strip_stable_vertex_version(model_name=model)
        return strip_version
    elif custom_llm_provider and (custom_llm_provider == "databricks"):
        strip_version = _strip_stable_vertex_version(model_name=model)
        return strip_version
    elif "ft:" in model:
        strip_finetune = _strip_openai_finetune_model_name(model_name=model)
        return strip_finetune
    else:
        return model


def _get_model_info_from_model_cost(key: str) -> dict:
    return litellm.model_cost[key]


def _check_provider_match(model_info: dict, custom_llm_provider: Optional[str]) -> bool:
    """
    Check if the model info provider matches the custom provider.
    """
    if custom_llm_provider and (
        "litellm_provider" in model_info
        and model_info["litellm_provider"] != custom_llm_provider
    ):
        if custom_llm_provider == "vertex_ai" and model_info[
            "litellm_provider"
        ].startswith("vertex_ai"):
            return True
        elif custom_llm_provider == "fireworks_ai" and model_info[
            "litellm_provider"
        ].startswith("fireworks_ai"):
            return True
        elif custom_llm_provider.startswith("bedrock") and model_info[
            "litellm_provider"
        ].startswith("bedrock"):
            return True
        else:
            return False

    return True


from typing import TypedDict


class PotentialModelNamesAndCustomLLMProvider(TypedDict):
    split_model: str
    combined_model_name: str
    stripped_model_name: str
    combined_stripped_model_name: str
    custom_llm_provider: str


def _get_potential_model_names(
    model: str, custom_llm_provider: Optional[str]
) -> PotentialModelNamesAndCustomLLMProvider:
    if custom_llm_provider is None:
        # Get custom_llm_provider
        try:
            split_model, custom_llm_provider, _, _ = get_llm_provider(model=model)
        except Exception:
            split_model = model
        combined_model_name = model
        stripped_model_name = _strip_model_name(
            model=model, custom_llm_provider=custom_llm_provider
        )
        combined_stripped_model_name = stripped_model_name
    elif custom_llm_provider and model.startswith(
        custom_llm_provider + "/"
    ):  # handle case where custom_llm_provider is provided and model starts with custom_llm_provider
        split_model = model.split("/", 1)[1]
        combined_model_name = model
        stripped_model_name = _strip_model_name(
            model=split_model, custom_llm_provider=custom_llm_provider
        )
        combined_stripped_model_name = "{}/{}".format(
            custom_llm_provider, stripped_model_name
        )
    else:
        split_model = model
        combined_model_name = "{}/{}".format(custom_llm_provider, model)
        stripped_model_name = _strip_model_name(
            model=model, custom_llm_provider=custom_llm_provider
        )
        combined_stripped_model_name = "{}/{}".format(
            custom_llm_provider,
            stripped_model_name,
        )

    return PotentialModelNamesAndCustomLLMProvider(
        split_model=split_model,
        combined_model_name=combined_model_name,
        stripped_model_name=stripped_model_name,
        combined_stripped_model_name=combined_stripped_model_name,
        custom_llm_provider=cast(str, custom_llm_provider),
    )


def _get_max_position_embeddings(model_name: str) -> Optional[int]:
    # Construct the URL for the config.json file
    config_url = f"https://huggingface.co/{model_name}/raw/main/config.json"

    try:
        # Make the HTTP request to get the raw JSON file
        response = litellm.module_level_client.get(config_url)
        response.raise_for_status()  # Raise an exception for bad responses (4xx or 5xx)

        # Parse the JSON response
        config_json = response.json()

        # Extract and return the max_position_embeddings
        max_position_embeddings = config_json.get("max_position_embeddings")

        if max_position_embeddings is not None:
            return max_position_embeddings
        else:
            return None
    except Exception:
        return None


def _cached_get_model_info_helper(
    model: str, custom_llm_provider: Optional[str]
) -> ModelInfoBase:
    """
    _get_model_info_helper wrapped with lru_cache

    Speed Optimization to hit high RPS
    """
    return _get_model_info_helper(model=model, custom_llm_provider=custom_llm_provider)


def get_provider_info(
    model: str, custom_llm_provider: Optional[str]
) -> Optional[ProviderSpecificModelInfo]:
    ## PROVIDER-SPECIFIC INFORMATION
    # if custom_llm_provider == "predibase":
    #     _model_info["supports_response_schema"] = True
    provider_config: Optional[BaseLLMModelInfo] = None
    if custom_llm_provider and custom_llm_provider in LlmProvidersSet:
        # Check if the provider string exists in LlmProviders enum
        provider_config = ProviderConfigManager.get_provider_model_info(
            model=model, provider=LlmProviders(custom_llm_provider)
        )

    model_info: Optional[ProviderSpecificModelInfo] = None
    if provider_config:
        model_info = provider_config.get_provider_info(model=model)

    return model_info


def _get_model_info_helper(  # noqa: PLR0915
    model: str, custom_llm_provider: Optional[str] = None
) -> ModelInfoBase:
    """
    Helper for 'get_model_info'. Separated out to avoid infinite loop caused by returning 'supported_openai_param's
    """
    try:
        azure_llms = {**litellm.azure_llms, **litellm.azure_embedding_models}
        if model in azure_llms:
            model = azure_llms[model]
        if custom_llm_provider is not None and custom_llm_provider == "vertex_ai_beta":
            custom_llm_provider = "vertex_ai"
        if custom_llm_provider is not None and custom_llm_provider == "vertex_ai":
            if "meta/" + model in litellm.vertex_llama3_models:
                model = "meta/" + model
            elif model + "@latest" in litellm.vertex_mistral_models:
                model = model + "@latest"
            elif model + "@latest" in litellm.vertex_ai_ai21_models:
                model = model + "@latest"
        ##########################
        potential_model_names = _get_potential_model_names(
            model=model, custom_llm_provider=custom_llm_provider
        )

        verbose_logger.debug(
            f"checking potential_model_names in litellm.model_cost: {potential_model_names}"
        )

        combined_model_name = potential_model_names["combined_model_name"]
        stripped_model_name = potential_model_names["stripped_model_name"]
        combined_stripped_model_name = potential_model_names[
            "combined_stripped_model_name"
        ]
        split_model = potential_model_names["split_model"]
        custom_llm_provider = potential_model_names["custom_llm_provider"]
        #########################
        if custom_llm_provider == "huggingface":
            max_tokens = _get_max_position_embeddings(model_name=model)
            return ModelInfoBase(
                key=model,
                max_tokens=max_tokens,  # type: ignore
                max_input_tokens=None,
                max_output_tokens=None,
                input_cost_per_token=0,
                output_cost_per_token=0,
                litellm_provider="huggingface",
                mode="chat",
                supports_system_messages=None,
                supports_response_schema=None,
                supports_function_calling=None,
                supports_tool_choice=None,
                supports_assistant_prefill=None,
                supports_prompt_caching=None,
                supports_pdf_input=None,
            )
        elif custom_llm_provider == "ollama" or custom_llm_provider == "ollama_chat":
            return litellm.OllamaConfig().get_model_info(model)
        else:
            """
            Check if: (in order of specificity)
            1. 'custom_llm_provider/model' in litellm.model_cost. Checks "groq/llama3-8b-8192" if model="llama3-8b-8192" and custom_llm_provider="groq"
            2. 'model' in litellm.model_cost. Checks "gemini-1.5-pro-002" in  litellm.model_cost if model="gemini-1.5-pro-002" and custom_llm_provider=None
            3. 'combined_stripped_model_name' in litellm.model_cost. Checks if 'gemini/gemini-1.5-flash' in model map, if 'gemini/gemini-1.5-flash-001' given.
            4. 'stripped_model_name' in litellm.model_cost. Checks if 'ft:gpt-3.5-turbo' in model map, if 'ft:gpt-3.5-turbo:my-org:custom_suffix:id' given.
            5. 'split_model' in litellm.model_cost. Checks "llama3-8b-8192" in litellm.model_cost if model="groq/llama3-8b-8192"
            """

            _model_info: Optional[Dict[str, Any]] = None
            key: Optional[str] = None

            if combined_model_name in litellm.model_cost:
                key = combined_model_name
                _model_info = _get_model_info_from_model_cost(key=cast(str, key))
                if not _check_provider_match(
                    model_info=_model_info, custom_llm_provider=custom_llm_provider
                ):
                    _model_info = None
            if _model_info is None and model in litellm.model_cost:
                key = model
                _model_info = _get_model_info_from_model_cost(key=cast(str, key))
                if not _check_provider_match(
                    model_info=_model_info, custom_llm_provider=custom_llm_provider
                ):
                    _model_info = None
            if (
                _model_info is None
                and combined_stripped_model_name in litellm.model_cost
            ):
                key = combined_stripped_model_name
                _model_info = _get_model_info_from_model_cost(key=cast(str, key))
                if not _check_provider_match(
                    model_info=_model_info, custom_llm_provider=custom_llm_provider
                ):
                    _model_info = None
            if _model_info is None and stripped_model_name in litellm.model_cost:
                key = stripped_model_name
                _model_info = _get_model_info_from_model_cost(key=cast(str, key))
                if not _check_provider_match(
                    model_info=_model_info, custom_llm_provider=custom_llm_provider
                ):
                    _model_info = None
            if _model_info is None and split_model in litellm.model_cost:
                key = split_model
                _model_info = _get_model_info_from_model_cost(key=cast(str, key))
                if not _check_provider_match(
                    model_info=_model_info, custom_llm_provider=custom_llm_provider
                ):
                    _model_info = None

            if _model_info is None or key is None:
                raise ValueError(
                    "This model isn't mapped yet. Add it here - https://github.com/BerriAI/litellm/blob/main/model_prices_and_context_window.json"
                )

            _input_cost_per_token: Optional[float] = _model_info.get(
                "input_cost_per_token"
            )
            if _input_cost_per_token is None:
                # default value to 0, be noisy about this
                verbose_logger.debug(
                    "model={}, custom_llm_provider={} has no input_cost_per_token in model_cost_map. Defaulting to 0.".format(
                        model, custom_llm_provider
                    )
                )
                _input_cost_per_token = 0

            _output_cost_per_token: Optional[float] = _model_info.get(
                "output_cost_per_token"
            )
            if _output_cost_per_token is None:
                # default value to 0, be noisy about this
                verbose_logger.debug(
                    "model={}, custom_llm_provider={} has no output_cost_per_token in model_cost_map. Defaulting to 0.".format(
                        model, custom_llm_provider
                    )
                )
                _output_cost_per_token = 0

            return ModelInfoBase(
                key=key,
                max_tokens=_model_info.get("max_tokens", None),
                max_input_tokens=_model_info.get("max_input_tokens", None),
                max_output_tokens=_model_info.get("max_output_tokens", None),
                input_cost_per_token=_input_cost_per_token,
                cache_creation_input_token_cost=_model_info.get(
                    "cache_creation_input_token_cost", None
                ),
                cache_read_input_token_cost=_model_info.get(
                    "cache_read_input_token_cost", None
                ),
                input_cost_per_character=_model_info.get(
                    "input_cost_per_character", None
                ),
                input_cost_per_token_above_128k_tokens=_model_info.get(
                    "input_cost_per_token_above_128k_tokens", None
                ),
                input_cost_per_token_above_200k_tokens=_model_info.get(
                    "input_cost_per_token_above_200k_tokens", None
                ),
                input_cost_per_query=_model_info.get("input_cost_per_query", None),
                input_cost_per_second=_model_info.get("input_cost_per_second", None),
                input_cost_per_audio_token=_model_info.get(
                    "input_cost_per_audio_token", None
                ),
                input_cost_per_token_batches=_model_info.get(
                    "input_cost_per_token_batches"
                ),
                output_cost_per_token_batches=_model_info.get(
                    "output_cost_per_token_batches"
                ),
                output_cost_per_token=_output_cost_per_token,
                output_cost_per_audio_token=_model_info.get(
                    "output_cost_per_audio_token", None
                ),
                output_cost_per_character=_model_info.get(
                    "output_cost_per_character", None
                ),
                output_cost_per_reasoning_token=_model_info.get(
                    "output_cost_per_reasoning_token", None
                ),
                output_cost_per_token_above_128k_tokens=_model_info.get(
                    "output_cost_per_token_above_128k_tokens", None
                ),
                output_cost_per_character_above_128k_tokens=_model_info.get(
                    "output_cost_per_character_above_128k_tokens", None
                ),
                output_cost_per_token_above_200k_tokens=_model_info.get(
                    "output_cost_per_token_above_200k_tokens", None
                ),
                output_cost_per_second=_model_info.get("output_cost_per_second", None),
                output_cost_per_image=_model_info.get("output_cost_per_image", None),
                output_vector_size=_model_info.get("output_vector_size", None),
                litellm_provider=_model_info.get(
                    "litellm_provider", custom_llm_provider
                ),
                mode=_model_info.get("mode"),  # type: ignore
                supports_system_messages=_model_info.get(
                    "supports_system_messages", None
                ),
                supports_response_schema=_model_info.get(
                    "supports_response_schema", None
                ),
                supports_vision=_model_info.get("supports_vision", False),
                supports_function_calling=_model_info.get(
                    "supports_function_calling", False
                ),
                supports_tool_choice=_model_info.get("supports_tool_choice", False),
                supports_assistant_prefill=_model_info.get(
                    "supports_assistant_prefill", False
                ),
                supports_prompt_caching=_model_info.get(
                    "supports_prompt_caching", False
                ),
                supports_audio_input=_model_info.get("supports_audio_input", False),
                supports_audio_output=_model_info.get("supports_audio_output", False),
                supports_pdf_input=_model_info.get("supports_pdf_input", False),
                supports_embedding_image_input=_model_info.get(
                    "supports_embedding_image_input", False
                ),
                supports_native_streaming=_model_info.get(
                    "supports_native_streaming", None
                ),
                supports_web_search=_model_info.get("supports_web_search", False),
                supports_reasoning=_model_info.get("supports_reasoning", False),
                search_context_cost_per_query=_model_info.get(
                    "search_context_cost_per_query", None
                ),
                tpm=_model_info.get("tpm", None),
                rpm=_model_info.get("rpm", None),
            )
    except Exception as e:
        verbose_logger.debug(f"Error getting model info: {e}")
        if "OllamaError" in str(e):
            raise e
        raise Exception(
            "This model isn't mapped yet. model={}, custom_llm_provider={}. Add it here - https://github.com/BerriAI/litellm/blob/main/model_prices_and_context_window.json.".format(
                model, custom_llm_provider
            )
        )


def get_model_info(model: str, custom_llm_provider: Optional[str] = None) -> ModelInfo:
    """
    Get a dict for the maximum tokens (context window), input_cost_per_token, output_cost_per_token  for a given model.

    Parameters:
    - model (str): The name of the model.
    - custom_llm_provider (str | null): the provider used for the model. If provided, used to check if the litellm model info is for that provider.

    Returns:
        dict: A dictionary containing the following information:
            key: Required[str] # the key in litellm.model_cost which is returned
            max_tokens: Required[Optional[int]]
            max_input_tokens: Required[Optional[int]]
            max_output_tokens: Required[Optional[int]]
            input_cost_per_token: Required[float]
            input_cost_per_character: Optional[float]  # only for vertex ai models
            input_cost_per_token_above_128k_tokens: Optional[float]  # only for vertex ai models
            input_cost_per_character_above_128k_tokens: Optional[
                float
            ]  # only for vertex ai models
            input_cost_per_query: Optional[float] # only for rerank models
            input_cost_per_image: Optional[float]  # only for vertex ai models
            input_cost_per_audio_token: Optional[float]
            input_cost_per_audio_per_second: Optional[float]  # only for vertex ai models
            input_cost_per_video_per_second: Optional[float]  # only for vertex ai models
            output_cost_per_token: Required[float]
            output_cost_per_audio_token: Optional[float]
            output_cost_per_character: Optional[float]  # only for vertex ai models
            output_cost_per_token_above_128k_tokens: Optional[
                float
            ]  # only for vertex ai models
            output_cost_per_character_above_128k_tokens: Optional[
                float
            ]  # only for vertex ai models
            output_cost_per_image: Optional[float]
            output_vector_size: Optional[int]
            output_cost_per_video_per_second: Optional[float]  # only for vertex ai models
            output_cost_per_audio_per_second: Optional[float]  # only for vertex ai models
            litellm_provider: Required[str]
            mode: Required[
                Literal[
                    "completion", "embedding", "image_generation", "chat", "audio_transcription"
                ]
            ]
            supported_openai_params: Required[Optional[List[str]]]
            supports_system_messages: Optional[bool]
            supports_response_schema: Optional[bool]
            supports_vision: Optional[bool]
            supports_function_calling: Optional[bool]
            supports_tool_choice: Optional[bool]
            supports_prompt_caching: Optional[bool]
            supports_audio_input: Optional[bool]
            supports_audio_output: Optional[bool]
            supports_pdf_input: Optional[bool]
            supports_web_search: Optional[bool]
            supports_reasoning: Optional[bool]
    Raises:
        Exception: If the model is not mapped yet.

    Example:
        >>> get_model_info("gpt-4")
        {
            "max_tokens": 8192,
            "input_cost_per_token": 0.00003,
            "output_cost_per_token": 0.00006,
            "litellm_provider": "openai",
            "mode": "chat",
            "supported_openai_params": ["temperature", "max_tokens", "top_p", "frequency_penalty", "presence_penalty"]
        }
    """
    supported_openai_params = litellm.get_supported_openai_params(
        model=model, custom_llm_provider=custom_llm_provider
    )

    _model_info = _get_model_info_helper(
        model=model,
        custom_llm_provider=custom_llm_provider,
    )

    verbose_logger.debug(f"model_info: {_model_info}")

    returned_model_info = ModelInfo(
        **_model_info, supported_openai_params=supported_openai_params
    )

    return returned_model_info


def json_schema_type(python_type_name: str):
    """Converts standard python types to json schema types

    Parameters
    ----------
    python_type_name : str
        __name__ of type

    Returns
    -------
    str
        a standard JSON schema type, "string" if not recognized.
    """
    python_to_json_schema_types = {
        str.__name__: "string",
        int.__name__: "integer",
        float.__name__: "number",
        bool.__name__: "boolean",
        list.__name__: "array",
        dict.__name__: "object",
        "NoneType": "null",
    }

    return python_to_json_schema_types.get(python_type_name, "string")


def function_to_dict(input_function):  # noqa: C901
    """Using type hints and numpy-styled docstring,
    produce a dictionnary usable for OpenAI function calling

    Parameters
    ----------
    input_function : function
        A function with a numpy-style docstring

    Returns
    -------
    dictionnary
        A dictionnary to add to the list passed to `functions` parameter of `litellm.completion`
    """
    # Get function name and docstring
    try:
        import inspect
        from ast import literal_eval

        from numpydoc.docscrape import NumpyDocString
    except Exception as e:
        raise e

    name = input_function.__name__
    docstring = inspect.getdoc(input_function)
    numpydoc = NumpyDocString(docstring)
    description = "\n".join([s.strip() for s in numpydoc["Summary"]])

    # Get function parameters and their types from annotations and docstring
    parameters = {}
    required_params = []
    param_info = inspect.signature(input_function).parameters

    for param_name, param in param_info.items():
        if hasattr(param, "annotation"):
            param_type = json_schema_type(param.annotation.__name__)
        else:
            param_type = None
        param_description = None
        param_enum = None

        # Try to extract param description from docstring using numpydoc
        for param_data in numpydoc["Parameters"]:
            if param_data.name == param_name:
                if hasattr(param_data, "type"):
                    # replace type from docstring rather than annotation
                    param_type = param_data.type
                    if "optional" in param_type:
                        param_type = param_type.split(",")[0]
                    elif "{" in param_type:
                        # may represent a set of acceptable values
                        # translating as enum for function calling
                        try:
                            param_enum = str(list(literal_eval(param_type)))
                            param_type = "string"
                        except Exception:
                            pass
                    param_type = json_schema_type(param_type)
                param_description = "\n".join([s.strip() for s in param_data.desc])

        param_dict = {
            "type": param_type,
            "description": param_description,
            "enum": param_enum,
        }

        parameters[param_name] = dict(
            [(k, v) for k, v in param_dict.items() if isinstance(v, str)]
        )

        # Check if the parameter has no default value (i.e., it's required)
        if param.default == param.empty:
            required_params.append(param_name)

    # Create the dictionary
    result = {
        "name": name,
        "description": description,
        "parameters": {
            "type": "object",
            "properties": parameters,
        },
    }

    # Add "required" key if there are required parameters
    if required_params:
        result["parameters"]["required"] = required_params

    return result


def modify_url(original_url, new_path):
    url = httpx.URL(original_url)
    modified_url = url.copy_with(path=new_path)
    return str(modified_url)


def load_test_model(
    model: str,
    custom_llm_provider: str = "",
    api_base: str = "",
    prompt: str = "",
    num_calls: int = 0,
    force_timeout: int = 0,
):
    test_prompt = "Hey, how's it going"
    test_calls = 100
    if prompt:
        test_prompt = prompt
    if num_calls:
        test_calls = num_calls
    messages = [[{"role": "user", "content": test_prompt}] for _ in range(test_calls)]
    start_time = time.time()
    try:
        litellm.batch_completion(
            model=model,
            messages=messages,
            custom_llm_provider=custom_llm_provider,
            api_base=api_base,
            force_timeout=force_timeout,
        )
        end_time = time.time()
        response_time = end_time - start_time
        return {
            "total_response_time": response_time,
            "calls_made": 100,
            "status": "success",
            "exception": None,
        }
    except Exception as e:
        end_time = time.time()
        response_time = end_time - start_time
        return {
            "total_response_time": response_time,
            "calls_made": 100,
            "status": "failed",
            "exception": e,
        }


def get_provider_fields(custom_llm_provider: str) -> List[ProviderField]:
    """Return the fields required for each provider"""

    if custom_llm_provider == "databricks":
        return litellm.DatabricksConfig().get_required_params()

    elif custom_llm_provider == "ollama":
        return litellm.OllamaConfig().get_required_params()

    elif custom_llm_provider == "azure_ai":
        return litellm.AzureAIStudioConfig().get_required_params()

    else:
        return []


def create_proxy_transport_and_mounts():
    proxies = {
        key: None if url is None else Proxy(url=url)
        for key, url in get_environment_proxies().items()
    }

    sync_proxy_mounts = {}
    async_proxy_mounts = {}

    # Retrieve NO_PROXY environment variable
    no_proxy = os.getenv("NO_PROXY", None)
    no_proxy_urls = no_proxy.split(",") if no_proxy else []

    for key, proxy in proxies.items():
        if proxy is None:
            sync_proxy_mounts[key] = httpx.HTTPTransport()
            async_proxy_mounts[key] = httpx.AsyncHTTPTransport()
        else:
            sync_proxy_mounts[key] = httpx.HTTPTransport(proxy=proxy)
            async_proxy_mounts[key] = httpx.AsyncHTTPTransport(proxy=proxy)

    for url in no_proxy_urls:
        sync_proxy_mounts[url] = httpx.HTTPTransport()
        async_proxy_mounts[url] = httpx.AsyncHTTPTransport()

    return sync_proxy_mounts, async_proxy_mounts


def validate_environment(  # noqa: PLR0915
    model: Optional[str] = None,
    api_key: Optional[str] = None,
    api_base: Optional[str] = None,
) -> dict:
    """
    Checks if the environment variables are valid for the given model.

    Args:
        model (Optional[str]): The name of the model. Defaults to None.
        api_key (Optional[str]): If the user passed in an api key, of their own.

    Returns:
        dict: A dictionary containing the following keys:
            - keys_in_environment (bool): True if all the required keys are present in the environment, False otherwise.
            - missing_keys (List[str]): A list of missing keys in the environment.
    """
    keys_in_environment = False
    missing_keys: List[str] = []

    if model is None:
        return {
            "keys_in_environment": keys_in_environment,
            "missing_keys": missing_keys,
        }
    ## EXTRACT LLM PROVIDER - if model name provided
    try:
        _, custom_llm_provider, _, _ = get_llm_provider(model=model)
    except Exception:
        custom_llm_provider = None

    if custom_llm_provider:
        if custom_llm_provider == "openai":
            if "OPENAI_API_KEY" in os.environ:
                keys_in_environment = True
            else:
                missing_keys.append("OPENAI_API_KEY")
        elif custom_llm_provider == "azure":
            if (
                "AZURE_API_BASE" in os.environ
                and "AZURE_API_VERSION" in os.environ
                and "AZURE_API_KEY" in os.environ
            ):
                keys_in_environment = True
            else:
                missing_keys.extend(
                    ["AZURE_API_BASE", "AZURE_API_VERSION", "AZURE_API_KEY"]
                )
        elif custom_llm_provider == "anthropic":
            if "ANTHROPIC_API_KEY" in os.environ:
                keys_in_environment = True
            else:
                missing_keys.append("ANTHROPIC_API_KEY")
        elif custom_llm_provider == "cohere":
            if "COHERE_API_KEY" in os.environ:
                keys_in_environment = True
            else:
                missing_keys.append("COHERE_API_KEY")
        elif custom_llm_provider == "replicate":
            if "REPLICATE_API_KEY" in os.environ:
                keys_in_environment = True
            else:
                missing_keys.append("REPLICATE_API_KEY")
        elif custom_llm_provider == "openrouter":
            if "OPENROUTER_API_KEY" in os.environ:
                keys_in_environment = True
            else:
                missing_keys.append("OPENROUTER_API_KEY")
        elif custom_llm_provider == "vertex_ai":
            if "VERTEXAI_PROJECT" in os.environ and "VERTEXAI_LOCATION" in os.environ:
                keys_in_environment = True
            else:
                missing_keys.extend(["VERTEXAI_PROJECT", "VERTEXAI_LOCATION"])
        elif custom_llm_provider == "huggingface":
            if "HUGGINGFACE_API_KEY" in os.environ:
                keys_in_environment = True
            else:
                missing_keys.append("HUGGINGFACE_API_KEY")
        elif custom_llm_provider == "ai21":
            if "AI21_API_KEY" in os.environ:
                keys_in_environment = True
            else:
                missing_keys.append("AI21_API_KEY")
        elif custom_llm_provider == "together_ai":
            if "TOGETHERAI_API_KEY" in os.environ:
                keys_in_environment = True
            else:
                missing_keys.append("TOGETHERAI_API_KEY")
        elif custom_llm_provider == "aleph_alpha":
            if "ALEPH_ALPHA_API_KEY" in os.environ:
                keys_in_environment = True
            else:
                missing_keys.append("ALEPH_ALPHA_API_KEY")
        elif custom_llm_provider == "baseten":
            if "BASETEN_API_KEY" in os.environ:
                keys_in_environment = True
            else:
                missing_keys.append("BASETEN_API_KEY")
        elif custom_llm_provider == "nlp_cloud":
            if "NLP_CLOUD_API_KEY" in os.environ:
                keys_in_environment = True
            else:
                missing_keys.append("NLP_CLOUD_API_KEY")
        elif custom_llm_provider == "bedrock" or custom_llm_provider == "sagemaker":
            if (
                "AWS_ACCESS_KEY_ID" in os.environ
                and "AWS_SECRET_ACCESS_KEY" in os.environ
            ):
                keys_in_environment = True
            else:
                missing_keys.append("AWS_ACCESS_KEY_ID")
                missing_keys.append("AWS_SECRET_ACCESS_KEY")
        elif custom_llm_provider in ["ollama", "ollama_chat"]:
            if "OLLAMA_API_BASE" in os.environ:
                keys_in_environment = True
            else:
                missing_keys.append("OLLAMA_API_BASE")
        elif custom_llm_provider == "anyscale":
            if "ANYSCALE_API_KEY" in os.environ:
                keys_in_environment = True
            else:
                missing_keys.append("ANYSCALE_API_KEY")
        elif custom_llm_provider == "deepinfra":
            if "DEEPINFRA_API_KEY" in os.environ:
                keys_in_environment = True
            else:
                missing_keys.append("DEEPINFRA_API_KEY")
        elif custom_llm_provider == "gemini":
            if "GEMINI_API_KEY" in os.environ:
                keys_in_environment = True
            else:
                missing_keys.append("GEMINI_API_KEY")
        elif custom_llm_provider == "groq":
            if "GROQ_API_KEY" in os.environ:
                keys_in_environment = True
            else:
                missing_keys.append("GROQ_API_KEY")
        elif custom_llm_provider == "nvidia_nim":
            if "NVIDIA_NIM_API_KEY" in os.environ:
                keys_in_environment = True
            else:
                missing_keys.append("NVIDIA_NIM_API_KEY")
        elif custom_llm_provider == "cerebras":
            if "CEREBRAS_API_KEY" in os.environ:
                keys_in_environment = True
            else:
                missing_keys.append("CEREBRAS_API_KEY")
        elif custom_llm_provider == "xai":
            if "XAI_API_KEY" in os.environ:
                keys_in_environment = True
            else:
                missing_keys.append("XAI_API_KEY")
        elif custom_llm_provider == "ai21_chat":
            if "AI21_API_KEY" in os.environ:
                keys_in_environment = True
            else:
                missing_keys.append("AI21_API_KEY")
        elif custom_llm_provider == "volcengine":
            if "VOLCENGINE_API_KEY" in os.environ:
                keys_in_environment = True
            else:
                missing_keys.append("VOLCENGINE_API_KEY")
        elif (
            custom_llm_provider == "codestral"
            or custom_llm_provider == "text-completion-codestral"
        ):
            if "CODESTRAL_API_KEY" in os.environ:
                keys_in_environment = True
            else:
                missing_keys.append("CODESTRAL_API_KEY")
        elif custom_llm_provider == "deepseek":
            if "DEEPSEEK_API_KEY" in os.environ:
                keys_in_environment = True
            else:
                missing_keys.append("DEEPSEEK_API_KEY")
        elif custom_llm_provider == "mistral":
            if "MISTRAL_API_KEY" in os.environ:
                keys_in_environment = True
            else:
                missing_keys.append("MISTRAL_API_KEY")
        elif custom_llm_provider == "palm":
            if "PALM_API_KEY" in os.environ:
                keys_in_environment = True
            else:
                missing_keys.append("PALM_API_KEY")
        elif custom_llm_provider == "perplexity":
            if "PERPLEXITYAI_API_KEY" in os.environ:
                keys_in_environment = True
            else:
                missing_keys.append("PERPLEXITYAI_API_KEY")
        elif custom_llm_provider == "voyage":
            if "VOYAGE_API_KEY" in os.environ:
                keys_in_environment = True
            else:
                missing_keys.append("VOYAGE_API_KEY")
        elif custom_llm_provider == "infinity":
            if "INFINITY_API_KEY" in os.environ:
                keys_in_environment = True
            else:
                missing_keys.append("INFINITY_API_KEY")
        elif custom_llm_provider == "fireworks_ai":
            if (
                "FIREWORKS_AI_API_KEY" in os.environ
                or "FIREWORKS_API_KEY" in os.environ
                or "FIREWORKSAI_API_KEY" in os.environ
                or "FIREWORKS_AI_TOKEN" in os.environ
            ):
                keys_in_environment = True
            else:
                missing_keys.append("FIREWORKS_AI_API_KEY")
        elif custom_llm_provider == "cloudflare":
            if "CLOUDFLARE_API_KEY" in os.environ and (
                "CLOUDFLARE_ACCOUNT_ID" in os.environ
                or "CLOUDFLARE_API_BASE" in os.environ
            ):
                keys_in_environment = True
            else:
                missing_keys.append("CLOUDFLARE_API_KEY")
                missing_keys.append("CLOUDFLARE_API_BASE")
    else:
        ## openai - chatcompletion + text completion
        if (
            model in litellm.open_ai_chat_completion_models
            or model in litellm.open_ai_text_completion_models
            or model in litellm.open_ai_embedding_models
            or model in litellm.openai_image_generation_models
        ):
            if "OPENAI_API_KEY" in os.environ:
                keys_in_environment = True
            else:
                missing_keys.append("OPENAI_API_KEY")
        ## anthropic
        elif model in litellm.anthropic_models:
            if "ANTHROPIC_API_KEY" in os.environ:
                keys_in_environment = True
            else:
                missing_keys.append("ANTHROPIC_API_KEY")
        ## cohere
        elif model in litellm.cohere_models:
            if "COHERE_API_KEY" in os.environ:
                keys_in_environment = True
            else:
                missing_keys.append("COHERE_API_KEY")
        ## replicate
        elif model in litellm.replicate_models:
            if "REPLICATE_API_KEY" in os.environ:
                keys_in_environment = True
            else:
                missing_keys.append("REPLICATE_API_KEY")
        ## openrouter
        elif model in litellm.openrouter_models:
            if "OPENROUTER_API_KEY" in os.environ:
                keys_in_environment = True
            else:
                missing_keys.append("OPENROUTER_API_KEY")
        ## vertex - text + chat models
        elif (
            model in litellm.vertex_chat_models
            or model in litellm.vertex_text_models
            or model in litellm.models_by_provider["vertex_ai"]
        ):
            if "VERTEXAI_PROJECT" in os.environ and "VERTEXAI_LOCATION" in os.environ:
                keys_in_environment = True
            else:
                missing_keys.extend(["VERTEXAI_PROJECT", "VERTEXAI_LOCATION"])
        ## huggingface
        elif model in litellm.huggingface_models:
            if "HUGGINGFACE_API_KEY" in os.environ:
                keys_in_environment = True
            else:
                missing_keys.append("HUGGINGFACE_API_KEY")
        ## ai21
        elif model in litellm.ai21_models:
            if "AI21_API_KEY" in os.environ:
                keys_in_environment = True
            else:
                missing_keys.append("AI21_API_KEY")
        ## together_ai
        elif model in litellm.together_ai_models:
            if "TOGETHERAI_API_KEY" in os.environ:
                keys_in_environment = True
            else:
                missing_keys.append("TOGETHERAI_API_KEY")
        ## aleph_alpha
        elif model in litellm.aleph_alpha_models:
            if "ALEPH_ALPHA_API_KEY" in os.environ:
                keys_in_environment = True
            else:
                missing_keys.append("ALEPH_ALPHA_API_KEY")
        ## baseten
        elif model in litellm.baseten_models:
            if "BASETEN_API_KEY" in os.environ:
                keys_in_environment = True
            else:
                missing_keys.append("BASETEN_API_KEY")
        ## nlp_cloud
        elif model in litellm.nlp_cloud_models:
            if "NLP_CLOUD_API_KEY" in os.environ:
                keys_in_environment = True
            else:
                missing_keys.append("NLP_CLOUD_API_KEY")

    if api_key is not None:
        new_missing_keys = []
        for key in missing_keys:
            if "api_key" not in key.lower():
                new_missing_keys.append(key)
        missing_keys = new_missing_keys

    if api_base is not None:
        new_missing_keys = []
        for key in missing_keys:
            if "api_base" not in key.lower():
                new_missing_keys.append(key)
        missing_keys = new_missing_keys

    if len(missing_keys) == 0:  # no missing keys
        keys_in_environment = True

    return {"keys_in_environment": keys_in_environment, "missing_keys": missing_keys}


def acreate(*args, **kwargs):  ## Thin client to handle the acreate langchain call
    return litellm.acompletion(*args, **kwargs)


def prompt_token_calculator(model, messages):
    # use tiktoken or anthropic's tokenizer depending on the model
    text = " ".join(message["content"] for message in messages)
    num_tokens = 0
    if "claude" in model:
        try:
            import anthropic
        except Exception:
            Exception("Anthropic import failed please run `pip install anthropic`")
        from anthropic import AI_PROMPT, HUMAN_PROMPT, Anthropic

        anthropic_obj = Anthropic()
        num_tokens = anthropic_obj.count_tokens(text)  # type: ignore
    else:
        num_tokens = len(encoding.encode(text))
    return num_tokens


def valid_model(model):
    try:
        # for a given model name, check if the user has the right permissions to access the model
        if (
            model in litellm.open_ai_chat_completion_models
            or model in litellm.open_ai_text_completion_models
        ):
            openai.models.retrieve(model)
        else:
            messages = [{"role": "user", "content": "Hello World"}]
            litellm.completion(model=model, messages=messages)
    except Exception:
        raise BadRequestError(message="", model=model, llm_provider="")


def check_valid_key(model: str, api_key: str):
    """
    Checks if a given API key is valid for a specific model by making a litellm.completion call with max_tokens=10

    Args:
        model (str): The name of the model to check the API key against.
        api_key (str): The API key to be checked.

    Returns:
        bool: True if the API key is valid for the model, False otherwise.
    """
    messages = [{"role": "user", "content": "Hey, how's it going?"}]
    try:
        litellm.completion(
            model=model, messages=messages, api_key=api_key, max_tokens=10
        )
        return True
    except AuthenticationError:
        return False
    except Exception:
        return False


def _should_retry(status_code: int):
    """
    Retries on 408, 409, 429 and 500 errors.

    Any client error in the 400-499 range that isn't explicitly handled (such as 400 Bad Request, 401 Unauthorized, 403 Forbidden, 404 Not Found, etc.) would not trigger a retry.

    Reimplementation of openai's should retry logic, since that one can't be imported.
    https://github.com/openai/openai-python/blob/af67cfab4210d8e497c05390ce14f39105c77519/src/openai/_base_client.py#L639
    """
    # If the server explicitly says whether or not to retry, obey.
    # Retry on request timeouts.
    if status_code == 408:
        return True

    # Retry on lock timeouts.
    if status_code == 409:
        return True

    # Retry on rate limits.
    if status_code == 429:
        return True

    # Retry internal errors.
    if status_code >= 500:
        return True

    return False


def _get_retry_after_from_exception_header(
    response_headers: Optional[httpx.Headers] = None,
):
    """
    Reimplementation of openai's calculate retry after, since that one can't be imported.
    https://github.com/openai/openai-python/blob/af67cfab4210d8e497c05390ce14f39105c77519/src/openai/_base_client.py#L631
    """
    try:
        import email  # openai import

        # About the Retry-After header: https://developer.mozilla.org/en-US/docs/Web/HTTP/Headers/Retry-After
        #
        # <http-date>". See https://developer.mozilla.org/en-US/docs/Web/HTTP/Headers/Retry-After#syntax for
        # details.
        if response_headers is not None:
            retry_header = response_headers.get("retry-after")
            try:
                retry_after = int(retry_header)
            except Exception:
                retry_date_tuple = email.utils.parsedate_tz(retry_header)  # type: ignore
                if retry_date_tuple is None:
                    retry_after = -1
                else:
                    retry_date = email.utils.mktime_tz(retry_date_tuple)  # type: ignore
                    retry_after = int(retry_date - time.time())
        else:
            retry_after = -1

        return retry_after

    except Exception:
        retry_after = -1


def _calculate_retry_after(
    remaining_retries: int,
    max_retries: int,
    response_headers: Optional[httpx.Headers] = None,
    min_timeout: int = 0,
) -> Union[float, int]:
    retry_after = _get_retry_after_from_exception_header(response_headers)

    # If the API asks us to wait a certain amount of time (and it's a reasonable amount), just do what it says.
    if retry_after is not None and 0 < retry_after <= 60:
        return retry_after

    initial_retry_delay = INITIAL_RETRY_DELAY
    max_retry_delay = MAX_RETRY_DELAY
    nb_retries = max_retries - remaining_retries

    # Apply exponential backoff, but not more than the max.
    sleep_seconds = min(initial_retry_delay * pow(2.0, nb_retries), max_retry_delay)

    # Apply some jitter, plus-or-minus half a second.
    jitter = JITTER * random.random()
    timeout = sleep_seconds * jitter
    return timeout if timeout >= min_timeout else min_timeout


# custom prompt helper function
def register_prompt_template(
    model: str,
    roles: dict = {},
    initial_prompt_value: str = "",
    final_prompt_value: str = "",
    tokenizer_config: dict = {},
):
    """
    Register a prompt template to follow your custom format for a given model

    Args:
        model (str): The name of the model.
        roles (dict): A dictionary mapping roles to their respective prompt values.
        initial_prompt_value (str, optional): The initial prompt value. Defaults to "".
        final_prompt_value (str, optional): The final prompt value. Defaults to "".

    Returns:
        dict: The updated custom prompt dictionary.
    Example usage:
    ```
    import litellm
    litellm.register_prompt_template(
            model="llama-2",
        initial_prompt_value="You are a good assistant" # [OPTIONAL]
            roles={
            "system": {
                "pre_message": "[INST] <<SYS>>\n", # [OPTIONAL]
                "post_message": "\n<</SYS>>\n [/INST]\n" # [OPTIONAL]
            },
            "user": {
                "pre_message": "[INST] ", # [OPTIONAL]
                "post_message": " [/INST]" # [OPTIONAL]
            },
            "assistant": {
                "pre_message": "\n" # [OPTIONAL]
                "post_message": "\n" # [OPTIONAL]
            }
        }
        final_prompt_value="Now answer as best you can:" # [OPTIONAL]
    )
    ```
    """
    complete_model = model
    potential_models = [complete_model]
    try:
        model = get_llm_provider(model=model)[0]
        potential_models.append(model)
    except Exception:
        pass
    if tokenizer_config:
        for m in potential_models:
            litellm.known_tokenizer_config[m] = {
                "tokenizer": tokenizer_config,
                "status": "success",
            }
    else:
        for m in potential_models:
            litellm.custom_prompt_dict[m] = {
                "roles": roles,
                "initial_prompt_value": initial_prompt_value,
                "final_prompt_value": final_prompt_value,
            }

    return litellm.custom_prompt_dict


class TextCompletionStreamWrapper:
    def __init__(
        self,
        completion_stream,
        model,
        stream_options: Optional[dict] = None,
        custom_llm_provider: Optional[str] = None,
    ):
        self.completion_stream = completion_stream
        self.model = model
        self.stream_options = stream_options
        self.custom_llm_provider = custom_llm_provider

    def __iter__(self):
        return self

    def __aiter__(self):
        return self

    def convert_to_text_completion_object(self, chunk: ModelResponse):
        try:
            response = TextCompletionResponse()
            response["id"] = chunk.get("id", None)
            response["object"] = "text_completion"
            response["created"] = chunk.get("created", None)
            response["model"] = chunk.get("model", None)
            text_choices = TextChoices()
            if isinstance(
                chunk, Choices
            ):  # chunk should always be of type StreamingChoices
                raise Exception
            text_choices["text"] = chunk["choices"][0]["delta"]["content"]
            text_choices["index"] = chunk["choices"][0]["index"]
            text_choices["finish_reason"] = chunk["choices"][0]["finish_reason"]
            response["choices"] = [text_choices]

            # only pass usage when stream_options["include_usage"] is True
            if (
                self.stream_options
                and self.stream_options.get("include_usage", False) is True
            ):
                response["usage"] = chunk.get("usage", None)

            return response
        except Exception as e:
            raise Exception(
                f"Error occurred converting to text completion object - chunk: {chunk}; Error: {str(e)}"
            )

    def __next__(self):
        # model_response = ModelResponse(stream=True, model=self.model)
        TextCompletionResponse()
        try:
            for chunk in self.completion_stream:
                if chunk == "None" or chunk is None:
                    raise Exception
                processed_chunk = self.convert_to_text_completion_object(chunk=chunk)
                return processed_chunk
            raise StopIteration
        except StopIteration:
            raise StopIteration
        except Exception as e:
            raise exception_type(
                model=self.model,
                custom_llm_provider=self.custom_llm_provider or "",
                original_exception=e,
                completion_kwargs={},
                extra_kwargs={},
            )

    async def __anext__(self):
        try:
            async for chunk in self.completion_stream:
                if chunk == "None" or chunk is None:
                    raise Exception
                processed_chunk = self.convert_to_text_completion_object(chunk=chunk)
                return processed_chunk
            raise StopIteration
        except StopIteration:
            raise StopAsyncIteration


def mock_completion_streaming_obj(
    model_response, mock_response, model, n: Optional[int] = None
):
    if isinstance(mock_response, litellm.MockException):
        raise mock_response
    for i in range(0, len(mock_response), 3):
        completion_obj = Delta(role="assistant", content=mock_response[i : i + 3])
        if n is None:
            model_response.choices[0].delta = completion_obj
        else:
            _all_choices = []
            for j in range(n):
                _streaming_choice = litellm.utils.StreamingChoices(
                    index=j,
                    delta=litellm.utils.Delta(
                        role="assistant", content=mock_response[i : i + 3]
                    ),
                )
                _all_choices.append(_streaming_choice)
            model_response.choices = _all_choices
        yield model_response


async def async_mock_completion_streaming_obj(
    model_response, mock_response, model, n: Optional[int] = None
):
    if isinstance(mock_response, litellm.MockException):
        raise mock_response
    for i in range(0, len(mock_response), 3):
        completion_obj = Delta(role="assistant", content=mock_response[i : i + 3])
        if n is None:
            model_response.choices[0].delta = completion_obj
        else:
            _all_choices = []
            for j in range(n):
                _streaming_choice = litellm.utils.StreamingChoices(
                    index=j,
                    delta=litellm.utils.Delta(
                        role="assistant", content=mock_response[i : i + 3]
                    ),
                )
                _all_choices.append(_streaming_choice)
            model_response.choices = _all_choices
        yield model_response


########## Reading Config File ############################
def read_config_args(config_path) -> dict:
    try:
        import os

        os.getcwd()
        with open(config_path, "r") as config_file:
            config = json.load(config_file)

        # read keys/ values from config file and return them
        return config
    except Exception as e:
        raise e


########## experimental completion variants ############################


def process_system_message(system_message, max_tokens, model):
    system_message_event = {"role": "system", "content": system_message}
    system_message_tokens = get_token_count([system_message_event], model)

    if system_message_tokens > max_tokens:
        print_verbose(
            "`tokentrimmer`: Warning, system message exceeds token limit. Trimming..."
        )
        # shorten system message to fit within max_tokens
        new_system_message = shorten_message_to_fit_limit(
            system_message_event, max_tokens, model
        )
        system_message_tokens = get_token_count([new_system_message], model)

    return system_message_event, max_tokens - system_message_tokens


def process_messages(messages, max_tokens, model):
    # Process messages from older to more recent
    messages = messages[::-1]
    final_messages = []

    for message in messages:
        used_tokens = get_token_count(final_messages, model)
        available_tokens = max_tokens - used_tokens
        if available_tokens <= 3:
            break
        final_messages = attempt_message_addition(
            final_messages=final_messages,
            message=message,
            available_tokens=available_tokens,
            max_tokens=max_tokens,
            model=model,
        )

    return final_messages


def attempt_message_addition(
    final_messages, message, available_tokens, max_tokens, model
):
    temp_messages = [message] + final_messages
    temp_message_tokens = get_token_count(messages=temp_messages, model=model)

    if temp_message_tokens <= max_tokens:
        return temp_messages

    # if temp_message_tokens > max_tokens, try shortening temp_messages
    elif "function_call" not in message:
        # fit updated_message to be within temp_message_tokens - max_tokens (aka the amount temp_message_tokens is greate than max_tokens)
        updated_message = shorten_message_to_fit_limit(message, available_tokens, model)
        if can_add_message(updated_message, final_messages, max_tokens, model):
            return [updated_message] + final_messages

    return final_messages


def can_add_message(message, messages, max_tokens, model):
    if get_token_count(messages + [message], model) <= max_tokens:
        return True
    return False


def get_token_count(messages, model):
    return token_counter(model=model, messages=messages)


def shorten_message_to_fit_limit(message, tokens_needed, model: Optional[str]):
    """
    Shorten a message to fit within a token limit by removing characters from the middle.
    """

    # For OpenAI models, even blank messages cost 7 token,
    # and if the buffer is less than 3, the while loop will never end,
    # hence the value 10.
    if model is not None and "gpt" in model and tokens_needed <= 10:
        return message

    content = message["content"]

    while True:
        total_tokens = get_token_count([message], model)

        if total_tokens <= tokens_needed:
            break

        ratio = (tokens_needed) / total_tokens

        new_length = int(len(content) * ratio) - 1
        new_length = max(0, new_length)

        half_length = new_length // 2
        left_half = content[:half_length]
        right_half = content[-half_length:]

        trimmed_content = left_half + ".." + right_half
        message["content"] = trimmed_content
        content = trimmed_content

    return message


# LiteLLM token trimmer
# this code is borrowed from https://github.com/KillianLucas/tokentrim/blob/main/tokentrim/tokentrim.py
# Credits for this code go to Killian Lucas
def trim_messages(
    messages,
    model: Optional[str] = None,
    trim_ratio: float = DEFAULT_TRIM_RATIO,
    return_response_tokens: bool = False,
    max_tokens=None,
):
    """
    Trim a list of messages to fit within a model's token limit.

    Args:
        messages: Input messages to be trimmed. Each message is a dictionary with 'role' and 'content'.
        model: The LiteLLM model being used (determines the token limit).
        trim_ratio: Target ratio of tokens to use after trimming. Default is 0.75, meaning it will trim messages so they use about 75% of the model's token limit.
        return_response_tokens: If True, also return the number of tokens left available for the response after trimming.
        max_tokens: Instead of specifying a model or trim_ratio, you can specify this directly.

    Returns:
        Trimmed messages and optionally the number of tokens available for response.
    """
    # Initialize max_tokens
    # if users pass in max tokens, trim to this amount
    messages = copy.deepcopy(messages)
    try:
        if max_tokens is None:
            # Check if model is valid
            if model in litellm.model_cost:
                max_tokens_for_model = litellm.model_cost[model].get(
                    "max_input_tokens", litellm.model_cost[model]["max_tokens"]
                )
                max_tokens = int(max_tokens_for_model * trim_ratio)
            else:
                # if user did not specify max (input) tokens
                # or passed an llm litellm does not know
                # do nothing, just return messages
                return messages

        system_message = ""
        for message in messages:
            if message["role"] == "system":
                system_message += "\n" if system_message else ""
                system_message += message["content"]

        ## Handle Tool Call ## - check if last message is a tool response, return as is - https://github.com/BerriAI/litellm/issues/4931
        tool_messages = []

        for message in reversed(messages):
            if message["role"] != "tool":
                break
            tool_messages.append(message)
        # # Remove the collected tool messages from the original list
        if len(tool_messages):
            messages = messages[: -len(tool_messages)]

        current_tokens = token_counter(model=model or "", messages=messages)
        print_verbose(f"Current tokens: {current_tokens}, max tokens: {max_tokens}")

        # Do nothing if current tokens under messages
        if current_tokens < max_tokens:
            return messages

        #### Trimming messages if current_tokens > max_tokens
        print_verbose(
            f"Need to trim input messages: {messages}, current_tokens{current_tokens}, max_tokens: {max_tokens}"
        )
        system_message_event: Optional[dict] = None
        if system_message:
            system_message_event, max_tokens = process_system_message(
                system_message=system_message, max_tokens=max_tokens, model=model
            )

            if max_tokens == 0:  # the system messages are too long
                return [system_message_event]

            # Since all system messages are combined and trimmed to fit the max_tokens,
            # we remove all system messages from the messages list
            messages = [message for message in messages if message["role"] != "system"]

        final_messages = process_messages(
            messages=messages, max_tokens=max_tokens, model=model
        )

        # Add system message to the beginning of the final messages
        if system_message_event:
            final_messages = [system_message_event] + final_messages

        if len(tool_messages) > 0:
            final_messages.extend(tool_messages)

        if (
            return_response_tokens
        ):  # if user wants token count with new trimmed messages
            response_tokens = max_tokens - get_token_count(final_messages, model)
            return final_messages, response_tokens
        return final_messages
    except Exception as e:  # [NON-Blocking, if error occurs just return final_messages
        verbose_logger.exception(
            "Got exception while token trimming - {}".format(str(e))
        )
        return messages


from litellm.caching.in_memory_cache import InMemoryCache


class AvailableModelsCache(InMemoryCache):
    def __init__(self, ttl_seconds: int = 300, max_size: int = 1000):
        super().__init__(ttl_seconds, max_size)
        self._env_hash: Optional[str] = None

    def _get_env_hash(self) -> str:
        """Create a hash of relevant environment variables"""
        env_vars = {
            k: v
            for k, v in os.environ.items()
            if k.startswith(("OPENAI", "ANTHROPIC", "AZURE", "AWS"))
        }
        return str(hash(frozenset(env_vars.items())))

    def _check_env_changed(self) -> bool:
        """Check if environment variables have changed"""
        current_hash = self._get_env_hash()
        if self._env_hash is None:
            self._env_hash = current_hash
            return True
        return current_hash != self._env_hash

    def _get_cache_key(
        self,
        custom_llm_provider: Optional[str],
        litellm_params: Optional[LiteLLM_Params],
    ) -> str:
        valid_str = ""

        if litellm_params is not None:
            valid_str = litellm_params.model_dump_json()
        if custom_llm_provider is not None:
            valid_str = f"{custom_llm_provider}:{valid_str}"
        return hashlib.sha256(valid_str.encode()).hexdigest()

    def get_cached_model_info(
        self,
        custom_llm_provider: Optional[str] = None,
        litellm_params: Optional[LiteLLM_Params] = None,
    ) -> Optional[List[str]]:
        """Get cached model info"""
        # Check if environment has changed
        if litellm_params is None and self._check_env_changed():
            self.cache_dict.clear()
            return None

        cache_key = self._get_cache_key(custom_llm_provider, litellm_params)

        result = cast(Optional[List[str]], self.get_cache(cache_key))

        if result is not None:
            return copy.deepcopy(result)
        return result

    def set_cached_model_info(
        self,
        custom_llm_provider: str,
        litellm_params: Optional[LiteLLM_Params],
        available_models: List[str],
    ):
        """Set cached model info"""
        cache_key = self._get_cache_key(custom_llm_provider, litellm_params)
        self.set_cache(cache_key, copy.deepcopy(available_models))


# Global cache instance
_model_cache = AvailableModelsCache()


def _infer_valid_provider_from_env_vars(
    custom_llm_provider: Optional[str] = None,
) -> List[str]:
    valid_providers: List[str] = []
    environ_keys = os.environ.keys()
    for provider in litellm.provider_list:
        if custom_llm_provider and provider != custom_llm_provider:
            continue

        # edge case litellm has together_ai as a provider, it should be togetherai
        env_provider_1 = provider.replace("_", "")
        env_provider_2 = provider

        # litellm standardizes expected provider keys to
        # PROVIDER_API_KEY. Example: OPENAI_API_KEY, COHERE_API_KEY
        expected_provider_key_1 = f"{env_provider_1.upper()}_API_KEY"
        expected_provider_key_2 = f"{env_provider_2.upper()}_API_KEY"
        if (
            expected_provider_key_1 in environ_keys
            or expected_provider_key_2 in environ_keys
        ):
            # key is set
            valid_providers.append(provider)

    return valid_providers


def _get_valid_models_from_provider_api(
    provider_config: BaseLLMModelInfo,
    custom_llm_provider: str,
    litellm_params: Optional[LiteLLM_Params] = None,
) -> List[str]:
    try:
        cached_result = _model_cache.get_cached_model_info(
            custom_llm_provider, litellm_params
        )

        if cached_result is not None:
            return cached_result
        models = provider_config.get_models(
            api_key=litellm_params.api_key if litellm_params is not None else None,
            api_base=litellm_params.api_base if litellm_params is not None else None,
        )

        _model_cache.set_cached_model_info(custom_llm_provider, litellm_params, models)
        return models
    except Exception as e:
        verbose_logger.debug(f"Error getting valid models: {e}")
        return []


def get_valid_models(
    check_provider_endpoint: Optional[bool] = None,
    custom_llm_provider: Optional[str] = None,
    litellm_params: Optional[LiteLLM_Params] = None,
) -> List[str]:
    """
    Returns a list of valid LLMs based on the set environment variables

    Args:
        check_provider_endpoint: If True, will check the provider's endpoint for valid models.
        custom_llm_provider: If provided, will only check the provider's endpoint for valid models.
    Returns:
        A list of valid LLMs
    """

    try:
        check_provider_endpoint = (
            check_provider_endpoint or litellm.check_provider_endpoint
        )
        # get keys set in .env

        valid_providers: List[str] = []
        valid_models: List[str] = []
        # for all valid providers, make a list of supported llms

        if custom_llm_provider:
            valid_providers = [custom_llm_provider]
        else:
            valid_providers = _infer_valid_provider_from_env_vars(custom_llm_provider)

        for provider in valid_providers:
            provider_config = ProviderConfigManager.get_provider_model_info(
                model=None,
                provider=LlmProviders(provider),
            )

            if custom_llm_provider and provider != custom_llm_provider:
                continue

            if provider == "azure":
                valid_models.append("Azure-LLM")
            elif (
                provider_config is not None
                and check_provider_endpoint
                and provider is not None
            ):
                valid_models.extend(
                    _get_valid_models_from_provider_api(
                        provider_config,
                        provider,
                        litellm_params,
                    )
                )
            else:
                models_for_provider = copy.deepcopy(
                    litellm.models_by_provider.get(provider, [])
                )
                valid_models.extend(models_for_provider)

        return valid_models
    except Exception as e:
        verbose_logger.debug(f"Error getting valid models: {e}")
        return []  # NON-Blocking


def print_args_passed_to_litellm(original_function, args, kwargs):
    if not _is_debugging_on():
        return
    try:
        # we've already printed this for acompletion, don't print for completion
        if (
            "acompletion" in kwargs
            and kwargs["acompletion"] is True
            and original_function.__name__ == "completion"
        ):
            return
        elif (
            "aembedding" in kwargs
            and kwargs["aembedding"] is True
            and original_function.__name__ == "embedding"
        ):
            return
        elif (
            "aimg_generation" in kwargs
            and kwargs["aimg_generation"] is True
            and original_function.__name__ == "img_generation"
        ):
            return

        args_str = ", ".join(map(repr, args))
        kwargs_str = ", ".join(f"{key}={repr(value)}" for key, value in kwargs.items())
        print_verbose(
            "\n",
        )  # new line before
        print_verbose(
            "\033[92mRequest to litellm:\033[0m",
        )
        if args and kwargs:
            print_verbose(
                f"\033[92mlitellm.{original_function.__name__}({args_str}, {kwargs_str})\033[0m"
            )
        elif args:
            print_verbose(
                f"\033[92mlitellm.{original_function.__name__}({args_str})\033[0m"
            )
        elif kwargs:
            print_verbose(
                f"\033[92mlitellm.{original_function.__name__}({kwargs_str})\033[0m"
            )
        else:
            print_verbose(f"\033[92mlitellm.{original_function.__name__}()\033[0m")
        print_verbose("\n")  # new line after
    except Exception:
        # This should always be non blocking
        pass


def get_logging_id(start_time, response_obj):
    try:
        response_id = (
            "time-" + start_time.strftime("%H-%M-%S-%f") + "_" + response_obj.get("id")
        )
        return response_id
    except Exception:
        return None


def _get_base_model_from_metadata(model_call_details=None):
    if model_call_details is None:
        return None
    litellm_params = model_call_details.get("litellm_params", {})
    if litellm_params is not None:
        _base_model = litellm_params.get("base_model", None)
        if _base_model is not None:
            return _base_model
        metadata = litellm_params.get("metadata", {})

        return _get_base_model_from_litellm_call_metadata(metadata=metadata)
    return None


class ModelResponseIterator:
    def __init__(self, model_response: ModelResponse, convert_to_delta: bool = False):
        if convert_to_delta is True:
            self.model_response = ModelResponse(stream=True)
            _delta = self.model_response.choices[0].delta  # type: ignore
            _delta.content = model_response.choices[0].message.content  # type: ignore
        else:
            self.model_response = model_response
        self.is_done = False

    # Sync iterator
    def __iter__(self):
        return self

    def __next__(self):
        if self.is_done:
            raise StopIteration
        self.is_done = True
        return self.model_response

    # Async iterator
    def __aiter__(self):
        return self

    async def __anext__(self):
        if self.is_done:
            raise StopAsyncIteration
        self.is_done = True
        return self.model_response


class ModelResponseListIterator:
    def __init__(self, model_responses, delay: Optional[float] = None):
        self.model_responses = model_responses
        self.index = 0
        self.delay = delay

    # Sync iterator
    def __iter__(self):
        return self

    def __next__(self):
        if self.index >= len(self.model_responses):
            raise StopIteration
        model_response = self.model_responses[self.index]
        self.index += 1
        if self.delay:
            time.sleep(self.delay)
        return model_response

    # Async iterator
    def __aiter__(self):
        return self

    async def __anext__(self):
        if self.index >= len(self.model_responses):
            raise StopAsyncIteration
        model_response = self.model_responses[self.index]
        self.index += 1
        if self.delay:
            await asyncio.sleep(self.delay)
        return model_response


class CustomModelResponseIterator(Iterable):
    def __init__(self) -> None:
        super().__init__()


def is_cached_message(message: AllMessageValues) -> bool:
    """
    Returns true, if message is marked as needing to be cached.

    Used for anthropic/gemini context caching.

    Follows the anthropic format {"cache_control": {"type": "ephemeral"}}
    """
    if "content" not in message:
        return False
    if message["content"] is None or isinstance(message["content"], str):
        return False

    for content in message["content"]:
        if (
            content["type"] == "text"
            and content.get("cache_control") is not None
            and content["cache_control"]["type"] == "ephemeral"  # type: ignore
        ):
            return True

    return False


def is_base64_encoded(s: str) -> bool:
    try:
        # Strip out the prefix if it exists
        if not s.startswith(
            "data:"
        ):  # require `data:` for base64 str, like openai. Prevents false positives like s='Dog'
            return False

        s = s.split(",")[1]

        # Try to decode the string
        decoded_bytes = base64.b64decode(s, validate=True)

        # Check if the original string can be re-encoded to the same string
        return base64.b64encode(decoded_bytes).decode("utf-8") == s
    except Exception:
        return False


def get_base64_str(s: str) -> str:
    """
    s: b64str OR data:image/png;base64,b64str
    """
    if "," in s:
        return s.split(",")[1]
    return s


def has_tool_call_blocks(messages: List[AllMessageValues]) -> bool:
    """
    Returns true, if messages has tool call blocks.

    Used for anthropic/bedrock message validation.
    """
    for message in messages:
        if message.get("tool_calls") is not None:
            return True
    return False


def add_dummy_tool(custom_llm_provider: str) -> List[ChatCompletionToolParam]:
    """
    Prevent Anthropic from raising error when tool_use block exists but no tools are provided.

    Relevent Issues: https://github.com/BerriAI/litellm/issues/5388, https://github.com/BerriAI/litellm/issues/5747
    """
    return [
        ChatCompletionToolParam(
            type="function",
            function=ChatCompletionToolParamFunctionChunk(
                name="dummy_tool",
                description="This is a dummy tool call",  # provided to satisfy bedrock constraint.
                parameters={
                    "type": "object",
                    "properties": {},
                },
            ),
        )
    ]


from litellm.types.llms.openai import (
    ChatCompletionAudioObject,
    ChatCompletionImageObject,
    ChatCompletionTextObject,
    ChatCompletionUserMessage,
    OpenAIMessageContent,
    ValidUserMessageContentTypes,
)


def convert_to_dict(message: Union[BaseModel, dict]) -> dict:
    """
    Converts a message to a dictionary if it's a Pydantic model.

    Args:
        message: The message, which may be a Pydantic model or a dictionary.

    Returns:
        dict: The converted message.
    """
    if isinstance(message, BaseModel):
        return message.model_dump(exclude_none=True)
    elif isinstance(message, dict):
        return message
    else:
        raise TypeError(
            f"Invalid message type: {type(message)}. Expected dict or Pydantic model."
        )


def validate_and_fix_openai_messages(messages: List):
    """
    Ensures all messages are valid OpenAI chat completion messages.

    Handles missing role for assistant messages.
    """
    new_messages = []
    for message in messages:
        if not message.get("role"):
            message["role"] = "assistant"
        if message.get("tool_calls"):
            message["tool_calls"] = jsonify_tools(tools=message["tool_calls"])

        convert_msg_to_dict = cast(AllMessageValues, convert_to_dict(message))
        cleaned_message = cleanup_none_field_in_message(message=convert_msg_to_dict)
        new_messages.append(cleaned_message)
    return validate_chat_completion_user_messages(messages=new_messages)


def cleanup_none_field_in_message(message: AllMessageValues):
    """
    Cleans up the message by removing the none field.

    remove None fields in the message - e.g. {"function": None} - some providers raise validation errors
    """
    new_message = message.copy()
    return {k: v for k, v in new_message.items() if v is not None}


def validate_chat_completion_user_messages(messages: List[AllMessageValues]):
    """
    Ensures all user messages are valid OpenAI chat completion messages.

    Args:
        messages: List of message dictionaries
        message_content_type: Type to validate content against

    Returns:
        List[dict]: The validated messages

    Raises:
        ValueError: If any message is invalid
    """
    for idx, m in enumerate(messages):
        try:
            if m["role"] == "user":
                user_content = m.get("content")
                if user_content is not None:
                    if isinstance(user_content, str):
                        continue
                    elif isinstance(user_content, list):
                        for item in user_content:
                            if isinstance(item, dict):
                                if item.get("type") not in ValidUserMessageContentTypes:
                                    raise Exception("invalid content type")
        except Exception as e:
            if isinstance(e, KeyError):
                raise Exception(
                    f"Invalid message={m} at index {idx}. Please ensure all messages are valid OpenAI chat completion messages."
                )
            if "invalid content type" in str(e):
                raise Exception(
                    f"Invalid user message={m} at index {idx}. Please ensure all user messages are valid OpenAI chat completion messages."
                )
            else:
                raise e

    return messages


def validate_chat_completion_tool_choice(
    tool_choice: Optional[Union[dict, str]],
) -> Optional[Union[dict, str]]:
    """
    Confirm the tool choice is passed in the OpenAI format.

    Prevents user errors like: https://github.com/BerriAI/litellm/issues/7483
    """
    from litellm.types.llms.openai import (
        ChatCompletionToolChoiceObjectParam,
        ChatCompletionToolChoiceStringValues,
    )

    if tool_choice is None:
        return tool_choice
    elif isinstance(tool_choice, str):
        return tool_choice
    elif isinstance(tool_choice, dict):
        if tool_choice.get("type") is None or tool_choice.get("function") is None:
            raise Exception(
                f"Invalid tool choice, tool_choice={tool_choice}. Please ensure tool_choice follows the OpenAI spec"
            )
        return tool_choice
    raise Exception(
        f"Invalid tool choice, tool_choice={tool_choice}. Got={type(tool_choice)}. Expecting str, or dict. Please ensure tool_choice follows the OpenAI tool_choice spec"
    )


class ProviderConfigManager:
    @staticmethod
    def get_provider_chat_config(  # noqa: PLR0915
        model: str, provider: LlmProviders
    ) -> Optional[BaseConfig]:
        """
        Returns the provider config for a given provider.
        """
        if (
            provider == LlmProviders.OPENAI
            and litellm.openaiOSeriesConfig.is_model_o_series_model(model=model)
        ):
            return litellm.openaiOSeriesConfig
        elif litellm.LlmProviders.DEEPSEEK == provider:
            return litellm.DeepSeekChatConfig()
        elif litellm.LlmProviders.GROQ == provider:
            return litellm.GroqChatConfig()
        elif litellm.LlmProviders.DATABRICKS == provider:
            return litellm.DatabricksConfig()
        elif litellm.LlmProviders.XAI == provider:
            return litellm.XAIChatConfig()
        elif litellm.LlmProviders.TEXT_COMPLETION_OPENAI == provider:
            return litellm.OpenAITextCompletionConfig()
        elif litellm.LlmProviders.COHERE_CHAT == provider:
            return litellm.CohereChatConfig()
        elif litellm.LlmProviders.COHERE == provider:
            return litellm.CohereConfig()
        elif litellm.LlmProviders.SNOWFLAKE == provider:
            return litellm.SnowflakeConfig()
        elif litellm.LlmProviders.CLARIFAI == provider:
            return litellm.ClarifaiConfig()
        elif litellm.LlmProviders.ANTHROPIC == provider:
            return litellm.AnthropicConfig()
        elif litellm.LlmProviders.ANTHROPIC_TEXT == provider:
            return litellm.AnthropicTextConfig()
        elif litellm.LlmProviders.VERTEX_AI_BETA == provider:
            return litellm.VertexGeminiConfig()
        elif litellm.LlmProviders.VERTEX_AI == provider:
            if "gemini" in model:
                return litellm.VertexGeminiConfig()
            elif "claude" in model:
                return litellm.VertexAIAnthropicConfig()
            elif model in litellm.vertex_mistral_models:
                if "codestral" in model:
                    return litellm.CodestralTextCompletionConfig()
                else:
                    return litellm.MistralConfig()
            elif model in litellm.vertex_ai_ai21_models:
                return litellm.VertexAIAi21Config()
            else:  # use generic openai-like param mapping
                return litellm.VertexAILlama3Config()
        elif litellm.LlmProviders.CLOUDFLARE == provider:
            return litellm.CloudflareChatConfig()
        elif litellm.LlmProviders.SAGEMAKER_CHAT == provider:
            return litellm.SagemakerChatConfig()
        elif litellm.LlmProviders.SAGEMAKER == provider:
            return litellm.SagemakerConfig()
        elif litellm.LlmProviders.FIREWORKS_AI == provider:
            return litellm.FireworksAIConfig()
        elif litellm.LlmProviders.FRIENDLIAI == provider:
            return litellm.FriendliaiChatConfig()
        elif litellm.LlmProviders.WATSONX == provider:
            return litellm.IBMWatsonXChatConfig()
        elif litellm.LlmProviders.WATSONX_TEXT == provider:
            return litellm.IBMWatsonXAIConfig()
        elif litellm.LlmProviders.EMPOWER == provider:
            return litellm.EmpowerChatConfig()
        elif litellm.LlmProviders.GITHUB == provider:
            return litellm.GithubChatConfig()
        elif (
            litellm.LlmProviders.CUSTOM == provider
            or litellm.LlmProviders.CUSTOM_OPENAI == provider
            or litellm.LlmProviders.OPENAI_LIKE == provider
        ):
            return litellm.OpenAILikeChatConfig()
        elif litellm.LlmProviders.AIOHTTP_OPENAI == provider:
            return litellm.AiohttpOpenAIChatConfig()
        elif litellm.LlmProviders.HOSTED_VLLM == provider:
            return litellm.HostedVLLMChatConfig()
        elif litellm.LlmProviders.LM_STUDIO == provider:
            return litellm.LMStudioChatConfig()
        elif litellm.LlmProviders.GALADRIEL == provider:
            return litellm.GaladrielChatConfig()
        elif litellm.LlmProviders.REPLICATE == provider:
            return litellm.ReplicateConfig()
        elif litellm.LlmProviders.HUGGINGFACE == provider:
            return litellm.HuggingFaceChatConfig()
        elif litellm.LlmProviders.TOGETHER_AI == provider:
            return litellm.TogetherAIConfig()
        elif litellm.LlmProviders.OPENROUTER == provider:
            return litellm.OpenrouterConfig()
        elif litellm.LlmProviders.GEMINI == provider:
            return litellm.GoogleAIStudioGeminiConfig()
        elif (
            litellm.LlmProviders.AI21 == provider
            or litellm.LlmProviders.AI21_CHAT == provider
        ):
            return litellm.AI21ChatConfig()
        elif litellm.LlmProviders.AZURE == provider:
            if litellm.AzureOpenAIO1Config().is_o_series_model(model=model):
                return litellm.AzureOpenAIO1Config()
            return litellm.AzureOpenAIConfig()
        elif litellm.LlmProviders.AZURE_AI == provider:
            return litellm.AzureAIStudioConfig()
        elif litellm.LlmProviders.AZURE_TEXT == provider:
            return litellm.AzureOpenAITextConfig()
        elif litellm.LlmProviders.HOSTED_VLLM == provider:
            return litellm.HostedVLLMChatConfig()
        elif litellm.LlmProviders.NLP_CLOUD == provider:
            return litellm.NLPCloudConfig()
        elif litellm.LlmProviders.OOBABOOGA == provider:
            return litellm.OobaboogaConfig()
        elif litellm.LlmProviders.OLLAMA_CHAT == provider:
            return litellm.OllamaChatConfig()
        elif litellm.LlmProviders.DEEPINFRA == provider:
            return litellm.DeepInfraConfig()
        elif litellm.LlmProviders.PERPLEXITY == provider:
            return litellm.PerplexityChatConfig()
        elif (
            litellm.LlmProviders.MISTRAL == provider
            or litellm.LlmProviders.CODESTRAL == provider
        ):
            return litellm.MistralConfig()
        elif litellm.LlmProviders.NVIDIA_NIM == provider:
            return litellm.NvidiaNimConfig()
        elif litellm.LlmProviders.CEREBRAS == provider:
            return litellm.CerebrasConfig()
        elif litellm.LlmProviders.VOLCENGINE == provider:
            return litellm.VolcEngineConfig()
        elif litellm.LlmProviders.TEXT_COMPLETION_CODESTRAL == provider:
            return litellm.CodestralTextCompletionConfig()
        elif litellm.LlmProviders.SAMBANOVA == provider:
            return litellm.SambanovaConfig()
        elif litellm.LlmProviders.MARITALK == provider:
            return litellm.MaritalkConfig()
        elif litellm.LlmProviders.CLOUDFLARE == provider:
            return litellm.CloudflareChatConfig()
        elif litellm.LlmProviders.ANTHROPIC_TEXT == provider:
            return litellm.AnthropicTextConfig()
        elif litellm.LlmProviders.VLLM == provider:
            return litellm.VLLMConfig()
        elif litellm.LlmProviders.OLLAMA == provider:
            return litellm.OllamaConfig()
        elif litellm.LlmProviders.PREDIBASE == provider:
            return litellm.PredibaseConfig()
        elif litellm.LlmProviders.TRITON == provider:
            return litellm.TritonConfig()
        elif litellm.LlmProviders.PETALS == provider:
            return litellm.PetalsConfig()
        elif litellm.LlmProviders.BEDROCK == provider:
            bedrock_route = BedrockModelInfo.get_bedrock_route(model)
            bedrock_invoke_provider = litellm.BedrockLLM.get_bedrock_invoke_provider(
                model=model
            )
            base_model = BedrockModelInfo.get_base_model(model)

            if bedrock_route == "converse" or bedrock_route == "converse_like":
                return litellm.AmazonConverseConfig()
            elif bedrock_invoke_provider == "amazon":  # amazon titan llms
                return litellm.AmazonTitanConfig()
            elif bedrock_invoke_provider == "anthropic":
                if base_model.startswith("anthropic.claude-3"):
                    return litellm.AmazonAnthropicClaude3Config()
                else:
                    return litellm.AmazonAnthropicConfig()
            elif (
                bedrock_invoke_provider == "meta" or bedrock_invoke_provider == "llama"
            ):  # amazon / meta llms
                return litellm.AmazonLlamaConfig()
            elif bedrock_invoke_provider == "ai21":  # ai21 llms
                return litellm.AmazonAI21Config()
            elif bedrock_invoke_provider == "cohere":  # cohere models on bedrock
                return litellm.AmazonCohereConfig()
            elif bedrock_invoke_provider == "mistral":  # mistral models on bedrock
                return litellm.AmazonMistralConfig()
            elif bedrock_invoke_provider == "deepseek_r1":  # deepseek models on bedrock
                return litellm.AmazonDeepSeekR1Config()
            elif bedrock_invoke_provider == "nova":
                return litellm.AmazonInvokeNovaConfig()
            else:
                return litellm.AmazonInvokeConfig()
        elif litellm.LlmProviders.LITELLM_PROXY == provider:
            return litellm.LiteLLMProxyChatConfig()
        elif litellm.LlmProviders.OPENAI == provider:
            return litellm.OpenAIGPTConfig()
        return None

    @staticmethod
    def get_provider_embedding_config(
        model: str,
        provider: LlmProviders,
    ) -> BaseEmbeddingConfig:
        if litellm.LlmProviders.VOYAGE == provider:
            return litellm.VoyageEmbeddingConfig()
        elif litellm.LlmProviders.TRITON == provider:
            return litellm.TritonEmbeddingConfig()
        elif litellm.LlmProviders.WATSONX == provider:
            return litellm.IBMWatsonXEmbeddingConfig()
        elif litellm.LlmProviders.INFINITY == provider:
            return litellm.InfinityEmbeddingConfig()
        raise ValueError(f"Provider {provider.value} does not support embedding config")

    @staticmethod
    def get_provider_rerank_config(
        model: str,
        provider: LlmProviders,
        api_base: Optional[str],
        present_version_params: List[str],
    ) -> BaseRerankConfig:
        if litellm.LlmProviders.COHERE == provider:
            if should_use_cohere_v1_client(api_base, present_version_params):
                return litellm.CohereRerankConfig()
            else:
                return litellm.CohereRerankV2Config()
        elif litellm.LlmProviders.AZURE_AI == provider:
            return litellm.AzureAIRerankConfig()
        elif litellm.LlmProviders.INFINITY == provider:
            return litellm.InfinityRerankConfig()
        elif litellm.LlmProviders.JINA_AI == provider:
            return litellm.JinaAIRerankConfig()
        return litellm.CohereRerankConfig()

    @staticmethod
    def get_provider_anthropic_messages_config(
        model: str,
        provider: LlmProviders,
    ) -> Optional[BaseAnthropicMessagesConfig]:
        if litellm.LlmProviders.ANTHROPIC == provider:
            return litellm.AnthropicMessagesConfig()
        return None

    @staticmethod
    def get_provider_audio_transcription_config(
        model: str,
        provider: LlmProviders,
    ) -> Optional[BaseAudioTranscriptionConfig]:
        if litellm.LlmProviders.FIREWORKS_AI == provider:
            return litellm.FireworksAIAudioTranscriptionConfig()
        elif litellm.LlmProviders.DEEPGRAM == provider:
            return litellm.DeepgramAudioTranscriptionConfig()
        elif litellm.LlmProviders.OPENAI == provider:
            if "gpt-4o" in model:
                return litellm.OpenAIGPTAudioTranscriptionConfig()
            else:
                return litellm.OpenAIWhisperAudioTranscriptionConfig()
        return None

    @staticmethod
    def get_provider_responses_api_config(
        provider: LlmProviders,
        model: Optional[str] = None,
    ) -> Optional[BaseResponsesAPIConfig]:
        if litellm.LlmProviders.OPENAI == provider:
            return litellm.OpenAIResponsesAPIConfig()
        elif litellm.LlmProviders.AZURE == provider:
            return litellm.AzureOpenAIResponsesAPIConfig()
        return None

    @staticmethod
    def get_provider_text_completion_config(
        model: str,
        provider: LlmProviders,
    ) -> BaseTextCompletionConfig:
        if LlmProviders.FIREWORKS_AI == provider:
            return litellm.FireworksAITextCompletionConfig()
        elif LlmProviders.TOGETHER_AI == provider:
            return litellm.TogetherAITextCompletionConfig()
        return litellm.OpenAITextCompletionConfig()

    @staticmethod
    def get_provider_model_info(
        model: Optional[str],
        provider: LlmProviders,
    ) -> Optional[BaseLLMModelInfo]:
        if LlmProviders.FIREWORKS_AI == provider:
            return litellm.FireworksAIConfig()
        elif LlmProviders.OPENAI == provider:
            return litellm.OpenAIGPTConfig()
        elif LlmProviders.GEMINI == provider:
            return litellm.GeminiModelInfo()
        elif LlmProviders.LITELLM_PROXY == provider:
            return litellm.LiteLLMProxyChatConfig()
        elif LlmProviders.TOPAZ == provider:
            return litellm.TopazModelInfo()
        elif LlmProviders.ANTHROPIC == provider:
            return litellm.AnthropicModelInfo()
        elif LlmProviders.XAI == provider:
            return litellm.XAIModelInfo()
        elif LlmProviders.VLLM == provider:
            from litellm.llms.vllm.common_utils import (
                VLLMModelInfo,  # experimental approach, to reduce bloat on __init__.py
            )

            return VLLMModelInfo()
        return None

    @staticmethod
    def get_provider_image_variation_config(
        model: str,
        provider: LlmProviders,
    ) -> Optional[BaseImageVariationConfig]:
        if LlmProviders.OPENAI == provider:
            return litellm.OpenAIImageVariationConfig()
        elif LlmProviders.TOPAZ == provider:
            return litellm.TopazImageVariationConfig()
        return None

    @staticmethod
    def get_provider_files_config(
        model: str,
        provider: LlmProviders,
    ) -> Optional[BaseFilesConfig]:
        if LlmProviders.GEMINI == provider:
            from litellm.llms.gemini.files.transformation import (
                GoogleAIStudioFilesHandler,  # experimental approach, to reduce bloat on __init__.py
            )

            return GoogleAIStudioFilesHandler()
        elif LlmProviders.VERTEX_AI == provider:
            from litellm.llms.vertex_ai.files.transformation import VertexAIFilesConfig

            return VertexAIFilesConfig()
        return None


def get_end_user_id_for_cost_tracking(
    litellm_params: dict,
    service_type: Literal["litellm_logging", "prometheus"] = "litellm_logging",
) -> Optional[str]:
    """
    Used for enforcing `disable_end_user_cost_tracking` param.

    service_type: "litellm_logging" or "prometheus" - used to allow prometheus only disable cost tracking.
    """
    _metadata = cast(dict, litellm_params.get("metadata", {}) or {})

    end_user_id = cast(
        Optional[str],
        litellm_params.get("user_api_key_end_user_id")
        or _metadata.get("user_api_key_end_user_id"),
    )
    if litellm.disable_end_user_cost_tracking:
        return None
    if (
        service_type == "prometheus"
        and litellm.disable_end_user_cost_tracking_prometheus_only
    ):
        return None
    return end_user_id


def should_use_cohere_v1_client(
    api_base: Optional[str], present_version_params: List[str]
):
    if not api_base:
        return False
    uses_v1_params = ("max_chunks_per_doc" in present_version_params) and (
        "max_tokens_per_doc" not in present_version_params
    )
    return api_base.endswith("/v1/rerank") or (
        uses_v1_params and not api_base.endswith("/v2/rerank")
    )


def is_prompt_caching_valid_prompt(
    model: str,
    messages: Optional[List[AllMessageValues]],
    tools: Optional[List[ChatCompletionToolParam]] = None,
    custom_llm_provider: Optional[str] = None,
) -> bool:
    """
    Returns true if the prompt is valid for prompt caching.

    OpenAI + Anthropic providers have a minimum token count of 1024 for prompt caching.
    """
    try:
        if messages is None and tools is None:
            return False
        if custom_llm_provider is not None and not model.startswith(
            custom_llm_provider
        ):
            model = custom_llm_provider + "/" + model
        token_count = token_counter(
            messages=messages,
            tools=tools,
            model=model,
            use_default_image_token_count=True,
        )
        return token_count >= MINIMUM_PROMPT_CACHE_TOKEN_COUNT
    except Exception as e:
        verbose_logger.error(f"Error in is_prompt_caching_valid_prompt: {e}")
        return False


def extract_duration_from_srt_or_vtt(srt_or_vtt_content: str) -> Optional[float]:
    """
    Extracts the total duration (in seconds) from SRT or VTT content.

    Args:
        srt_or_vtt_content (str): The content of an SRT or VTT file as a string.

    Returns:
        Optional[float]: The total duration in seconds, or None if no timestamps are found.
    """
    # Regular expression to match timestamps in the format "hh:mm:ss,ms" or "hh:mm:ss.ms"
    timestamp_pattern = r"(\d{2}):(\d{2}):(\d{2})[.,](\d{3})"

    timestamps = re.findall(timestamp_pattern, srt_or_vtt_content)

    if not timestamps:
        return None

    # Convert timestamps to seconds and find the max (end time)
    durations = []
    for match in timestamps:
        hours, minutes, seconds, milliseconds = map(int, match)
        total_seconds = hours * 3600 + minutes * 60 + seconds + milliseconds / 1000.0
        durations.append(total_seconds)

    return max(durations) if durations else None


import httpx


def _add_path_to_api_base(api_base: str, ending_path: str) -> str:
    """
    Adds an ending path to an API base URL while preventing duplicate path segments.

    Args:
        api_base: Base URL string
        ending_path: Path to append to the base URL

    Returns:
        Modified URL string with proper path handling
    """
    original_url = httpx.URL(api_base)
    base_url = original_url.copy_with(params={})  # Removes query params
    base_path = original_url.path.rstrip("/")
    end_path = ending_path.lstrip("/")

    # Split paths into segments
    base_segments = [s for s in base_path.split("/") if s]
    end_segments = [s for s in end_path.split("/") if s]

    # Find overlapping segments from the end of base_path and start of ending_path
    final_segments = []
    for i in range(len(base_segments)):
        if base_segments[i:] == end_segments[: len(base_segments) - i]:
            final_segments = base_segments[:i] + end_segments
            break
    else:
        # No overlap found, just combine all segments
        final_segments = base_segments + end_segments

    # Construct the new path
    modified_path = "/" + "/".join(final_segments)
    modified_url = base_url.copy_with(path=modified_path)

    # Re-add the original query parameters
    return str(modified_url.copy_with(params=original_url.params))


def get_non_default_completion_params(kwargs: dict) -> dict:
    openai_params = litellm.OPENAI_CHAT_COMPLETION_PARAMS
    default_params = openai_params + all_litellm_params
    non_default_params = {
        k: v for k, v in kwargs.items() if k not in default_params
    }  # model-specific params - pass them straight to the model/provider
    return non_default_params


def add_openai_metadata(metadata: dict) -> dict:
    """
    Add metadata to openai optional parameters, excluding hidden params.

    OpenAI 'metadata' only supports string values.

    Args:
        params (dict): Dictionary of API parameters
        metadata (dict, optional): Metadata to include in the request

    Returns:
        dict: Updated parameters dictionary with visible metadata only
    """
    if metadata is None:
        return None
    # Only include non-hidden parameters
    visible_metadata = {
        k: v
        for k, v in metadata.items()
        if k != "hidden_params" and isinstance(v, (str))
    }

    return visible_metadata.copy()


def return_raw_request(endpoint: CallTypes, kwargs: dict) -> RawRequestTypedDict:
    """
    Return the json str of the request

    This is currently in BETA, and tested for `/chat/completions` -> `litellm.completion` calls.
    """
    from datetime import datetime

    from litellm.litellm_core_utils.litellm_logging import Logging

    litellm_logging_obj = Logging(
        model="gpt-3.5-turbo",
        messages=[{"role": "user", "content": "hi"}],
        stream=False,
        call_type="acompletion",
        litellm_call_id="1234",
        start_time=datetime.now(),
        function_id="1234",
        log_raw_request_response=True,
    )

    llm_api_endpoint = getattr(litellm, endpoint.value)

    received_exception = ""

    try:
        llm_api_endpoint(
            **kwargs,
            litellm_logging_obj=litellm_logging_obj,
            api_key="my-fake-api-key",  # 👈 ensure the request fails
        )
    except Exception as e:
        received_exception = str(e)

    raw_request_typed_dict = litellm_logging_obj.model_call_details.get(
        "raw_request_typed_dict"
    )
    if raw_request_typed_dict:
        return cast(RawRequestTypedDict, raw_request_typed_dict)
    else:
        return RawRequestTypedDict(
            error=received_exception,
        )


def jsonify_tools(tools: List[Any]) -> List[Dict]:
    """
    Fixes https://github.com/BerriAI/litellm/issues/9321

    Where user passes in a pydantic base model
    """
    new_tools: List[Dict] = []
    for tool in tools:
        if isinstance(tool, BaseModel):
            tool = tool.model_dump(exclude_none=True)
        elif isinstance(tool, dict):
            tool = tool.copy()
        if isinstance(tool, dict):
            new_tools.append(tool)
    return new_tools<|MERGE_RESOLUTION|>--- conflicted
+++ resolved
@@ -52,7 +52,7 @@
 from tiktoken import Encoding
 from tokenizers import Tokenizer
 
-<<<<<<< HEAD
+
 try:
     # this works in python 3.8
     import pkg_resources
@@ -70,7 +70,7 @@
     # for python 3.10+
 os.environ["TIKTOKEN_CACHE_DIR"] = (
     filename  # use local copy of tiktoken b/c of - https://github.com/BerriAI/litellm/issues/1071
-=======
+
 import litellm
 import litellm._service_logger  # for storing API inputs, outputs, and metadata
 import litellm.litellm_core_utils
@@ -197,7 +197,7 @@
     TranscriptionResponse,
     Usage,
     all_litellm_params,
->>>>>>> ae7eecaa
+
 )
 
 try:
@@ -3686,7 +3686,7 @@
             ),
         )
     elif custom_llm_provider == "openrouter":
-<<<<<<< HEAD
+
         return [
             "functions",
             "function_call",
@@ -3904,7 +3904,7 @@
 
         if custom_llm_provider:
             return model, custom_llm_provider, dynamic_api_key, api_base
-=======
+
         optional_params = litellm.OpenrouterConfig().map_openai_params(
             non_default_params=non_default_params,
             optional_params=optional_params,
@@ -3915,7 +3915,7 @@
                 else False
             ),
         )
->>>>>>> ae7eecaa
+
 
     elif custom_llm_provider == "watsonx":
         optional_params = litellm.IBMWatsonXChatConfig().map_openai_params(
