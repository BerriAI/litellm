# +-----------------------------------------------+
# |                                               |
# |           Give Feedback / Get Help            |
# | https://github.com/BerriAI/litellm/issues/new |
# |                                               |
# +-----------------------------------------------+
#
#  Thank you users! We ❤️ you! - Krrish & Ishaan

import ast
import asyncio
import base64
import binascii
import copy
import datetime
import hashlib
import inspect
import io
import itertools
import json
import logging
import os
import random  # type: ignore
import re
import struct
import subprocess

# What is this?
## Generic utils.py file. Problem-specific utils (e.g. 'cost calculation), should all be in `litellm_core_utils/`.
import sys
import textwrap
import threading
import time
import traceback
from dataclasses import dataclass, field
from functools import lru_cache, wraps
from importlib import resources
from inspect import iscoroutine
from io import StringIO
from os.path import abspath, dirname, join

import aiohttp
import dotenv
import httpx
import openai
import tiktoken
from httpx import Proxy
from httpx._utils import get_environment_proxies
from openai.lib import _parsing, _pydantic
from openai.types.chat.completion_create_params import ResponseFormat
from pydantic import BaseModel
from tiktoken import Encoding
from tokenizers import Tokenizer

import litellm
import litellm._service_logger  # for storing API inputs, outputs, and metadata
import litellm.litellm_core_utils
import litellm.litellm_core_utils.audio_utils.utils
import litellm.litellm_core_utils.json_validation_rule
import litellm.llms
import litellm.llms.gemini
from litellm._uuid import uuid
from litellm.caching._internal_lru_cache import lru_cache_wrapper
from litellm.caching.caching import DualCache
from litellm.caching.caching_handler import CachingHandlerResponse, LLMCachingHandler
from litellm.constants import (
    DEFAULT_CHAT_COMPLETION_PARAM_VALUES,
    DEFAULT_EMBEDDING_PARAM_VALUES,
    DEFAULT_MAX_LRU_CACHE_SIZE,
    DEFAULT_TRIM_RATIO,
    FUNCTION_DEFINITION_TOKEN_COUNT,
    INITIAL_RETRY_DELAY,
    JITTER,
    MAX_RETRY_DELAY,
    MAX_TOKEN_TRIMMING_ATTEMPTS,
    MINIMUM_PROMPT_CACHE_TOKEN_COUNT,
    OPENAI_EMBEDDING_PARAMS,
    TOOL_CHOICE_OBJECT_TOKEN_COUNT,
)
from litellm.integrations.custom_guardrail import CustomGuardrail
from litellm.integrations.custom_logger import CustomLogger
from litellm.integrations.vector_store_integrations.base_vector_store import (
    BaseVectorStore,
)

# Import cached imports utilities
from litellm.litellm_core_utils.cached_imports import (
    get_coroutine_checker,
    get_litellm_logging_class,
    get_set_callbacks,
)
from litellm.litellm_core_utils.core_helpers import (
    get_litellm_metadata_from_kwargs,
    map_finish_reason,
    process_response_headers,
)
from litellm.litellm_core_utils.credential_accessor import CredentialAccessor
from litellm.litellm_core_utils.default_encoding import encoding
from litellm.litellm_core_utils.exception_mapping_utils import (
    _get_response_headers,
    exception_type,
    get_error_message,
)
from litellm.litellm_core_utils.get_litellm_params import (
    _get_base_model_from_litellm_call_metadata,
    get_litellm_params,
)
from litellm.litellm_core_utils.get_llm_provider_logic import (
    _is_non_openai_azure_model,
    get_llm_provider,
)
from litellm.litellm_core_utils.get_supported_openai_params import (
    get_supported_openai_params,
)
from litellm.litellm_core_utils.llm_request_utils import _ensure_extra_body_is_safe
from litellm.litellm_core_utils.llm_response_utils.convert_dict_to_response import (
    LiteLLMResponseObjectHandler,
    _handle_invalid_parallel_tool_calls,
    convert_to_model_response_object,
    convert_to_streaming_response,
    convert_to_streaming_response_async,
)
from litellm.litellm_core_utils.llm_response_utils.get_api_base import get_api_base
from litellm.litellm_core_utils.llm_response_utils.get_formatted_prompt import (
    get_formatted_prompt,
)
from litellm.litellm_core_utils.llm_response_utils.get_headers import (
    get_response_headers,
)
from litellm.litellm_core_utils.llm_response_utils.response_metadata import (
    ResponseMetadata,
)
from litellm.litellm_core_utils.prompt_templates.common_utils import (
    _parse_content_for_reasoning,
)
from litellm.litellm_core_utils.redact_messages import (
    LiteLLMLoggingObject,
    redact_message_input_output_from_logging,
)
from litellm.litellm_core_utils.rules import Rules
from litellm.litellm_core_utils.streaming_handler import CustomStreamWrapper
from litellm.litellm_core_utils.token_counter import get_modified_max_tokens
from litellm.llms.base_llm.google_genai.transformation import (
    BaseGoogleGenAIGenerateContentConfig,
)
from litellm.llms.base_llm.ocr.transformation import BaseOCRConfig
from litellm.llms.base_llm.search.transformation import BaseSearchConfig
from litellm.llms.base_llm.text_to_speech.transformation import BaseTextToSpeechConfig
from litellm.llms.bedrock.common_utils import BedrockModelInfo
from litellm.llms.custom_httpx.http_handler import AsyncHTTPHandler, HTTPHandler
from litellm.llms.mistral.ocr.transformation import MistralOCRConfig
from litellm.router_utils.get_retry_from_policy import (
    get_num_retries_from_retry_policy,
    reset_retry_policy,
)
from litellm.secret_managers.main import get_secret
from litellm.types.llms.anthropic import (
    ANTHROPIC_API_ONLY_HEADERS,
    AnthropicThinkingParam,
)
from litellm.types.llms.openai import (
    AllMessageValues,
    AllPromptValues,
    ChatCompletionAssistantToolCall,
    ChatCompletionNamedToolChoiceParam,
    ChatCompletionToolParam,
    ChatCompletionToolParamFunctionChunk,
    OpenAITextCompletionUserMessage,
    OpenAIWebSearchOptions,
)
from litellm.types.rerank import RerankResponse
from litellm.types.utils import FileTypes  # type: ignore
from litellm.types.utils import (
    OPENAI_RESPONSE_HEADERS,
    CallTypes,
    ChatCompletionDeltaToolCall,
    ChatCompletionMessageToolCall,
    Choices,
    CostPerToken,
    CredentialItem,
    CustomHuggingfaceTokenizer,
    Delta,
    Embedding,
    EmbeddingResponse,
    Function,
    ImageResponse,
    LlmProviders,
    LlmProvidersSet,
    LLMResponseTypes,
    Message,
    ModelInfo,
    ModelInfoBase,
    ModelResponse,
    ModelResponseStream,
    ProviderField,
    ProviderSpecificModelInfo,
    RawRequestTypedDict,
    SearchProviders,
    SelectTokenizerResponse,
    StreamingChoices,
    TextChoices,
    TextCompletionResponse,
    TranscriptionResponse,
    Usage,
    all_litellm_params,
)

try:
    # Python 3.9+
    with resources.files("litellm.litellm_core_utils.tokenizers").joinpath(
        "anthropic_tokenizer.json"
    ).open("r", encoding="utf-8") as f:
        json_data = json.load(f)
except (ImportError, AttributeError, TypeError):
    with resources.open_text(
        "litellm.litellm_core_utils.tokenizers", "anthropic_tokenizer.json"
    ) as f:
        json_data = json.load(f)

# Convert to str (if necessary)
claude_json_str = json.dumps(json_data)
import importlib.metadata
from typing import (
    TYPE_CHECKING,
    Any,
    Callable,
    Dict,
    Iterable,
    List,
    Literal,
    Optional,
    Tuple,
    Type,
    Union,
    cast,
    get_args,
)

from openai import OpenAIError as OriginalError

from litellm.litellm_core_utils.llm_response_utils.response_metadata import (
    update_response_metadata,
)
from litellm.litellm_core_utils.thread_pool_executor import executor
from litellm.litellm_core_utils.token_counter import token_counter as token_counter_new
from litellm.llms.base_llm.anthropic_messages.transformation import (
    BaseAnthropicMessagesConfig,
)
from litellm.llms.base_llm.audio_transcription.transformation import (
    BaseAudioTranscriptionConfig,
)
from litellm.llms.base_llm.base_utils import (
    BaseLLMModelInfo,
    type_to_response_format_param,
)
from litellm.llms.base_llm.batches.transformation import BaseBatchesConfig
from litellm.llms.base_llm.chat.transformation import BaseConfig
from litellm.llms.base_llm.completion.transformation import BaseTextCompletionConfig
from litellm.llms.base_llm.embedding.transformation import BaseEmbeddingConfig
from litellm.llms.base_llm.files.transformation import BaseFilesConfig
from litellm.llms.base_llm.image_edit.transformation import BaseImageEditConfig
from litellm.llms.base_llm.image_generation.transformation import (
    BaseImageGenerationConfig,
)
from litellm.llms.base_llm.image_variations.transformation import (
    BaseImageVariationConfig,
)
from litellm.llms.base_llm.passthrough.transformation import BasePassthroughConfig
from litellm.llms.base_llm.realtime.transformation import BaseRealtimeConfig
from litellm.llms.base_llm.rerank.transformation import BaseRerankConfig
from litellm.llms.base_llm.responses.transformation import BaseResponsesAPIConfig
from litellm.llms.base_llm.vector_store.transformation import BaseVectorStoreConfig

from ._logging import _is_debugging_on, verbose_logger
from .caching.caching import (
    AzureBlobCache,
    Cache,
    QdrantSemanticCache,
    RedisCache,
    RedisSemanticCache,
    S3Cache,
)
from .exceptions import (
    APIConnectionError,
    APIError,
    AuthenticationError,
    BadRequestError,
    BudgetExceededError,
    ContentPolicyViolationError,
    ContextWindowExceededError,
    NotFoundError,
    OpenAIError,
    PermissionDeniedError,
    RateLimitError,
    ServiceUnavailableError,
    Timeout,
    UnprocessableEntityError,
    UnsupportedParamsError,
)
from .proxy._types import AllowedModelRegion, KeyManagementSystem
from .types.llms.openai import (
    ChatCompletionDeltaToolCallChunk,
    ChatCompletionToolCallChunk,
    ChatCompletionToolCallFunctionChunk,
)
from .types.router import LiteLLM_Params

####### ENVIRONMENT VARIABLES ####################
# Adjust to your specific application needs / system capabilities.
sentry_sdk_instance = None
capture_exception = None
add_breadcrumb = None
posthog = None
slack_app = None
alerts_channel = None
heliconeLogger = None
athinaLogger = None
promptLayerLogger = None
langsmithLogger = None
logfireLogger = None
weightsBiasesLogger = None
customLogger = None
langFuseLogger = None
openMeterLogger = None
lagoLogger = None
dataDogLogger = None
prometheusLogger = None
dynamoLogger = None
s3Logger = None
greenscaleLogger = None
lunaryLogger = None
aispendLogger = None
supabaseClient = None
callback_list: Optional[List[str]] = []
user_logger_fn = None
additional_details: Optional[Dict[str, str]] = {}
local_cache: Optional[Dict[str, str]] = {}
last_fetched_at = None
last_fetched_at_keys = None
######## Model Response #########################

# All liteLLM Model responses will be in this format, Follows the OpenAI Format
# https://docs.litellm.ai/docs/completion/output
# {
#   'choices': [
#      {
#         'finish_reason': 'stop',
#         'index': 0,
#         'message': {
#            'role': 'assistant',
#             'content': " I'm doing well, thank you for asking. I am Claude, an AI assistant created by Anthropic."
#         }
#       }
#     ],
#  'created': 1691429984.3852863,
#  'model': 'claude-instant-1',
#  'usage': {'prompt_tokens': 18, 'completion_tokens': 23, 'total_tokens': 41}
# }


############################################################
def print_verbose(
    print_statement,
    logger_only: bool = False,
    log_level: Literal["DEBUG", "INFO", "ERROR"] = "DEBUG",
):
    try:
        if log_level == "DEBUG":
            verbose_logger.debug(print_statement)
        elif log_level == "INFO":
            verbose_logger.info(print_statement)
        elif log_level == "ERROR":
            verbose_logger.error(print_statement)
        if litellm.set_verbose is True and logger_only is False:
            print(print_statement)  # noqa
    except Exception:
        pass


####### CLIENT ###################
# make it easy to log if completion/embedding runs succeeded or failed + see what happened | Non-Blocking
def custom_llm_setup():
    """
    Add custom_llm provider to provider list
    """
    for custom_llm in litellm.custom_provider_map:
        if custom_llm["provider"] not in litellm.provider_list:
            litellm.provider_list.append(custom_llm["provider"])

        if custom_llm["provider"] not in litellm._custom_providers:
            litellm._custom_providers.append(custom_llm["provider"])


def _add_custom_logger_callback_to_specific_event(
    callback: str, logging_event: Literal["success", "failure"]
) -> None:
    """
    Add a custom logger callback to the specific event
    """
    from litellm import _custom_logger_compatible_callbacks_literal
    from litellm.litellm_core_utils.litellm_logging import (
        _init_custom_logger_compatible_class,
    )

    if callback not in litellm._known_custom_logger_compatible_callbacks:
        verbose_logger.debug(
            f"Callback {callback} is not a valid custom logger compatible callback. Known list - {litellm._known_custom_logger_compatible_callbacks}"
        )
        return

    callback_class = _init_custom_logger_compatible_class(
        cast(_custom_logger_compatible_callbacks_literal, callback),
        internal_usage_cache=None,
        llm_router=None,
    )

    if callback_class:
        if (
            logging_event == "success"
            and _custom_logger_class_exists_in_success_callbacks(callback_class)
            is False
        ):
            litellm.logging_callback_manager.add_litellm_success_callback(
                callback_class
            )
            litellm.logging_callback_manager.add_litellm_async_success_callback(
                callback_class
            )
            if callback in litellm.success_callback:
                litellm.success_callback.remove(
                    callback
                )  # remove the string from the callback list
            if callback in litellm._async_success_callback:
                litellm._async_success_callback.remove(
                    callback
                )  # remove the string from the callback list
        elif (
            logging_event == "failure"
            and _custom_logger_class_exists_in_failure_callbacks(callback_class)
            is False
        ):
            litellm.logging_callback_manager.add_litellm_failure_callback(
                callback_class
            )
            litellm.logging_callback_manager.add_litellm_async_failure_callback(
                callback_class
            )
            if callback in litellm.failure_callback:
                litellm.failure_callback.remove(
                    callback
                )  # remove the string from the callback list
            if callback in litellm._async_failure_callback:
                litellm._async_failure_callback.remove(
                    callback
                )  # remove the string from the callback list


def _custom_logger_class_exists_in_success_callbacks(
    callback_class: CustomLogger,
) -> bool:
    """
    Returns True if an instance of the custom logger exists in litellm.success_callback or litellm._async_success_callback

    e.g if `LangfusePromptManagement` is passed in, it will return True if an instance of `LangfusePromptManagement` exists in litellm.success_callback or litellm._async_success_callback

    Prevents double adding a custom logger callback to the litellm callbacks
    """
    return any(
        isinstance(cb, type(callback_class))
        for cb in litellm.success_callback + litellm._async_success_callback
    )


def _custom_logger_class_exists_in_failure_callbacks(
    callback_class: CustomLogger,
) -> bool:
    """
    Returns True if an instance of the custom logger exists in litellm.failure_callback or litellm._async_failure_callback

    e.g if `LangfusePromptManagement` is passed in, it will return True if an instance of `LangfusePromptManagement` exists in litellm.failure_callback or litellm._async_failure_callback

    Prevents double adding a custom logger callback to the litellm callbacks
    """
    return any(
        isinstance(cb, type(callback_class))
        for cb in litellm.failure_callback + litellm._async_failure_callback
    )


def get_request_guardrails(kwargs: Dict[str, Any]) -> List[str]:
    """
    Get the request guardrails from the kwargs
    """
    metadata = kwargs.get("metadata") or {}
    requester_metadata = metadata.get("requester_metadata") or {}
    applied_guardrails = requester_metadata.get("guardrails") or []
    return applied_guardrails


def get_applied_guardrails(kwargs: Dict[str, Any]) -> List[str]:
    """
    - Add 'default_on' guardrails to the list
    - Add request guardrails to the list
    """

    request_guardrails = get_request_guardrails(kwargs)
    applied_guardrails = []
    for callback in litellm.callbacks:
        if callback is not None and isinstance(callback, CustomGuardrail):
            if callback.guardrail_name is not None:
                if callback.default_on is True:
                    applied_guardrails.append(callback.guardrail_name)
                elif callback.guardrail_name in request_guardrails:
                    applied_guardrails.append(callback.guardrail_name)

    return applied_guardrails


def load_credentials_from_list(kwargs: dict):
    """
    Updates kwargs with the credentials if credential_name in kwarg
    """
    credential_name = kwargs.get("litellm_credential_name")
    if credential_name and litellm.credential_list:
        credential_accessor = CredentialAccessor.get_credential_values(credential_name)
        for key, value in credential_accessor.items():
            if key not in kwargs:
                kwargs[key] = value


def get_dynamic_callbacks(
    dynamic_callbacks: Optional[List[Union[str, Callable, CustomLogger]]],
) -> List:
    returned_callbacks = litellm.callbacks.copy()
    if dynamic_callbacks:
        returned_callbacks.extend(dynamic_callbacks)  # type: ignore
    return returned_callbacks


def function_setup(  # noqa: PLR0915
    original_function: str, rules_obj, start_time, *args, **kwargs
):  # just run once to check if user wants to send their data anywhere - PostHog/Sentry/Slack/etc.
    ### NOTICES ###
    if litellm.set_verbose is True:
        verbose_logger.warning(
            "`litellm.set_verbose` is deprecated. Please set `os.environ['LITELLM_LOG'] = 'DEBUG'` for debug logs."
        )
    try:
        global callback_list, add_breadcrumb, user_logger_fn, Logging

        ## CUSTOM LLM SETUP ##
        custom_llm_setup()

        ## GET APPLIED GUARDRAILS
        applied_guardrails = get_applied_guardrails(kwargs)

        ## LOGGING SETUP
        function_id: Optional[str] = kwargs["id"] if "id" in kwargs else None

        ## DYNAMIC CALLBACKS ##
        dynamic_callbacks: Optional[List[Union[str, Callable, CustomLogger]]] = (
            kwargs.pop("callbacks", None)
        )
        all_callbacks = get_dynamic_callbacks(dynamic_callbacks=dynamic_callbacks)

        if len(all_callbacks) > 0:
            for callback in all_callbacks:
                # check if callback is a string - e.g. "lago", "openmeter"
                if isinstance(callback, str):
                    callback = litellm.litellm_core_utils.litellm_logging._init_custom_logger_compatible_class(  # type: ignore
                        callback, internal_usage_cache=None, llm_router=None  # type: ignore
                    )
                    if callback is None or any(
                        isinstance(cb, type(callback))
                        for cb in litellm._async_success_callback
                    ):  # don't double add a callback
                        continue
                if callback not in litellm.input_callback:
                    litellm.input_callback.append(callback)  # type: ignore
                if callback not in litellm.success_callback:
                    litellm.logging_callback_manager.add_litellm_success_callback(callback)  # type: ignore
                if callback not in litellm.failure_callback:
                    litellm.logging_callback_manager.add_litellm_failure_callback(callback)  # type: ignore
                if callback not in litellm._async_success_callback:
                    litellm.logging_callback_manager.add_litellm_async_success_callback(callback)  # type: ignore
                if callback not in litellm._async_failure_callback:
                    litellm.logging_callback_manager.add_litellm_async_failure_callback(callback)  # type: ignore
            print_verbose(
                f"Initialized litellm callbacks, Async Success Callbacks: {litellm._async_success_callback}"
            )

        if (
            len(litellm.input_callback) > 0
            or len(litellm.success_callback) > 0
            or len(litellm.failure_callback) > 0
        ) and len(
            callback_list  # type: ignore
        ) == 0:  # type: ignore
            callback_list = list(
                set(
                    litellm.input_callback  # type: ignore
                    + litellm.success_callback
                    + litellm.failure_callback
                )
            )
            get_set_callbacks()(callback_list=callback_list, function_id=function_id)
        ## ASYNC CALLBACKS
        if len(litellm.input_callback) > 0:
            removed_async_items = []
            for index, callback in enumerate(litellm.input_callback):  # type: ignore
                if get_coroutine_checker().is_async_callable(callback):
                    litellm._async_input_callback.append(callback)
                    removed_async_items.append(index)

            # Pop the async items from input_callback in reverse order to avoid index issues
            for index in reversed(removed_async_items):
                litellm.input_callback.pop(index)
        if len(litellm.success_callback) > 0:
            removed_async_items = []
            for index, callback in enumerate(litellm.success_callback):  # type: ignore
                if get_coroutine_checker().is_async_callable(callback):
                    litellm.logging_callback_manager.add_litellm_async_success_callback(
                        callback
                    )
                    removed_async_items.append(index)
                elif callback == "dynamodb" or callback == "openmeter":
                    # dynamo is an async callback, it's used for the proxy and needs to be async
                    # we only support async dynamo db logging for acompletion/aembedding since that's used on proxy
                    litellm.logging_callback_manager.add_litellm_async_success_callback(
                        callback
                    )
                    removed_async_items.append(index)
                elif (
                    callback in litellm._known_custom_logger_compatible_callbacks
                    and isinstance(callback, str)
                ):
                    _add_custom_logger_callback_to_specific_event(callback, "success")

            # Pop the async items from success_callback in reverse order to avoid index issues
            for index in reversed(removed_async_items):
                litellm.success_callback.pop(index)

        if len(litellm.failure_callback) > 0:
            removed_async_items = []
            for index, callback in enumerate(litellm.failure_callback):  # type: ignore
                if get_coroutine_checker().is_async_callable(callback):
                    litellm.logging_callback_manager.add_litellm_async_failure_callback(
                        callback
                    )
                    removed_async_items.append(index)
                elif (
                    callback in litellm._known_custom_logger_compatible_callbacks
                    and isinstance(callback, str)
                ):
                    _add_custom_logger_callback_to_specific_event(callback, "failure")

            # Pop the async items from failure_callback in reverse order to avoid index issues
            for index in reversed(removed_async_items):
                litellm.failure_callback.pop(index)
        ### DYNAMIC CALLBACKS ###
        dynamic_success_callbacks: Optional[
            List[Union[str, Callable, CustomLogger]]
        ] = None
        dynamic_async_success_callbacks: Optional[
            List[Union[str, Callable, CustomLogger]]
        ] = None
        dynamic_failure_callbacks: Optional[
            List[Union[str, Callable, CustomLogger]]
        ] = None
        dynamic_async_failure_callbacks: Optional[
            List[Union[str, Callable, CustomLogger]]
        ] = None
        if kwargs.get("success_callback", None) is not None and isinstance(
            kwargs["success_callback"], list
        ):
            removed_async_items = []
            for index, callback in enumerate(kwargs["success_callback"]):
                if (
                    get_coroutine_checker().is_async_callable(callback)
                    or callback == "dynamodb"
                    or callback == "s3"
                ):
                    if dynamic_async_success_callbacks is not None and isinstance(
                        dynamic_async_success_callbacks, list
                    ):
                        dynamic_async_success_callbacks.append(callback)
                    else:
                        dynamic_async_success_callbacks = [callback]
                    removed_async_items.append(index)
            # Pop the async items from success_callback in reverse order to avoid index issues
            for index in reversed(removed_async_items):
                kwargs["success_callback"].pop(index)
            dynamic_success_callbacks = kwargs.pop("success_callback")
        if kwargs.get("failure_callback", None) is not None and isinstance(
            kwargs["failure_callback"], list
        ):
            dynamic_failure_callbacks = kwargs.pop("failure_callback")

        if add_breadcrumb:
            try:
                from litellm.litellm_core_utils.core_helpers import safe_deep_copy

                details_to_log = safe_deep_copy(kwargs)
            except Exception:
                details_to_log = kwargs

            if litellm.turn_off_message_logging:
                # make a copy of the _model_Call_details and log it
                details_to_log.pop("messages", None)
                details_to_log.pop("input", None)
                details_to_log.pop("prompt", None)
            add_breadcrumb(
                category="litellm.llm_call",
                message=f"Keyword Args: {details_to_log}",
                level="info",
            )
        if "logger_fn" in kwargs:
            user_logger_fn = kwargs["logger_fn"]
        # INIT LOGGER - for user-specified integrations
        model = args[0] if len(args) > 0 else kwargs.get("model", None)
        call_type = original_function
        if (
            call_type == CallTypes.completion.value
            or call_type == CallTypes.acompletion.value
            or call_type == CallTypes.anthropic_messages.value
        ):
            messages = None
            if len(args) > 1:
                messages = args[1]
            elif kwargs.get("messages", None):
                messages = kwargs["messages"]
            ### PRE-CALL RULES ###
            if (
                Rules.has_pre_call_rules()
                and isinstance(messages, list)
                and len(messages) > 0
                and isinstance(messages[0], dict)
                and "content" in messages[0]
            ):

                buffer = StringIO()
                for m in messages:
                    content = m.get("content", "")
                    if content is not None and isinstance(content, str):
                        buffer.write(content)

                rules_obj.pre_call_rules(
                    input=buffer.getvalue(),
                    model=model,
                )
        elif (
            call_type == CallTypes.embedding.value
            or call_type == CallTypes.aembedding.value
        ):
            messages = args[1] if len(args) > 1 else kwargs.get("input", None)
        elif (
            call_type == CallTypes.image_generation.value
            or call_type == CallTypes.aimage_generation.value
        ):
            messages = args[0] if len(args) > 0 else kwargs["prompt"]
        elif (
            call_type == CallTypes.moderation.value
            or call_type == CallTypes.amoderation.value
        ):
            messages = args[1] if len(args) > 1 else kwargs["input"]
        elif (
            call_type == CallTypes.atext_completion.value
            or call_type == CallTypes.text_completion.value
        ):
            messages = args[0] if len(args) > 0 else kwargs["prompt"]
        elif (
            call_type == CallTypes.rerank.value or call_type == CallTypes.arerank.value
        ):
            messages = kwargs.get("query")
        elif (
            call_type == CallTypes.atranscription.value
            or call_type == CallTypes.transcription.value
        ):
            _file_obj: FileTypes = args[1] if len(args) > 1 else kwargs["file"]
            file_checksum = (
                litellm.litellm_core_utils.audio_utils.utils.get_audio_file_name(
                    file_obj=_file_obj
                )
            )
            if "metadata" in kwargs:
                kwargs["metadata"]["file_checksum"] = file_checksum
            else:
                kwargs["metadata"] = {"file_checksum": file_checksum}
            messages = file_checksum
        elif (
            call_type == CallTypes.aspeech.value or call_type == CallTypes.speech.value
        ):
            messages = kwargs.get("input", "speech")
        elif (
            call_type == CallTypes.aresponses.value
            or call_type == CallTypes.responses.value
        ):
            messages = args[0] if len(args) > 0 else kwargs["input"]
        else:
            messages = "default-message-value"
        stream = False
        if _is_streaming_request(
            kwargs=kwargs,
            call_type=call_type,
        ):
            stream = True
        logging_obj = get_litellm_logging_class()(  # Victim for object pool
            model=model,  # type: ignore
            messages=messages,
            stream=stream,
            litellm_call_id=kwargs["litellm_call_id"],
            litellm_trace_id=kwargs.get("litellm_trace_id"),
            function_id=function_id or "",
            call_type=call_type,
            start_time=start_time,
            dynamic_success_callbacks=dynamic_success_callbacks,
            dynamic_failure_callbacks=dynamic_failure_callbacks,
            dynamic_async_success_callbacks=dynamic_async_success_callbacks,
            dynamic_async_failure_callbacks=dynamic_async_failure_callbacks,
            kwargs=kwargs,
            applied_guardrails=applied_guardrails,
        )

        ## check if metadata is passed in
        litellm_params: Dict[str, Any] = {"api_base": ""}
        if "metadata" in kwargs:
            litellm_params["metadata"] = kwargs["metadata"]

        logging_obj.update_environment_variables(
            model=model,
            user="",
            optional_params={},
            litellm_params=litellm_params,
            stream_options=kwargs.get("stream_options", None),
        )
        return logging_obj, kwargs
    except Exception as e:
        verbose_logger.exception(
            "litellm.utils.py::function_setup() - [Non-Blocking] Error in function_setup"
        )
        raise e


async def _client_async_logging_helper(
    logging_obj: LiteLLMLoggingObject,
    result,
    start_time,
    end_time,
    is_completion_with_fallbacks: bool,
):
    if (
        is_completion_with_fallbacks is False
    ):  # don't log the parent event litellm.completion_with_fallbacks as a 'log_success_event', this will lead to double logging the same call - https://github.com/BerriAI/litellm/issues/7477
        print_verbose(
            f"Async Wrapper: Completed Call, calling async_success_handler: {logging_obj.async_success_handler}"
        )
        ################################################
        # Async Logging Worker
        ################################################
        from litellm.litellm_core_utils.logging_worker import GLOBAL_LOGGING_WORKER

        GLOBAL_LOGGING_WORKER.ensure_initialized_and_enqueue(
            async_coroutine=logging_obj.async_success_handler(
                result=result, start_time=start_time, end_time=end_time
            )
        )

        ################################################
        # Sync Logging Worker
        ################################################
        logging_obj.handle_sync_success_callbacks_for_async_calls(
            result=result,
            start_time=start_time,
            end_time=end_time,
        )


def _get_wrapper_num_retries(
    kwargs: Dict[str, Any], exception: Exception
) -> Tuple[Optional[int], Dict[str, Any]]:
    """
    Get the number of retries from the kwargs and the retry policy.
    Used for the wrapper functions.
    """

    num_retries = kwargs.get("num_retries", None)
    if num_retries is None:
        num_retries = litellm.num_retries
    if kwargs.get("retry_policy", None):
        retry_policy_num_retries = get_num_retries_from_retry_policy(
            exception=exception,
            retry_policy=kwargs.get("retry_policy"),
        )
        kwargs["retry_policy"] = reset_retry_policy()
        if retry_policy_num_retries is not None:
            num_retries = retry_policy_num_retries

    return num_retries, kwargs


def _get_wrapper_timeout(
    kwargs: Dict[str, Any], exception: Exception
) -> Optional[Union[float, int, httpx.Timeout]]:
    """
    Get the timeout from the kwargs
    Used for the wrapper functions.
    """

    timeout = cast(
        Optional[Union[float, int, httpx.Timeout]], kwargs.get("timeout", None)
    )

    return timeout


def check_coroutine(value) -> bool:
    return get_coroutine_checker().is_async_callable(value)


async def async_pre_call_deployment_hook(kwargs: Dict[str, Any], call_type: str):
    """
    Allow modifying the request just before it's sent to the deployment.

    Use this instead of 'async_pre_call_hook' when you need to modify the request AFTER a deployment is selected, but BEFORE the request is sent.
    """
    try:
        typed_call_type = CallTypes(call_type)
    except ValueError:
        typed_call_type = None  # unknown call type

    modified_kwargs = kwargs.copy()

    for callback in litellm.callbacks:
        if isinstance(callback, CustomLogger):
            result = await callback.async_pre_call_deployment_hook(
                modified_kwargs, typed_call_type
            )
            if result is not None:
                modified_kwargs = result

    return modified_kwargs


async def async_post_call_success_deployment_hook(
    request_data: dict, response: Any, call_type: Optional[CallTypes]
) -> Optional[Any]:
    """
    Allow modifying / reviewing the response just after it's received from the deployment.
    """
    try:
        typed_call_type = CallTypes(call_type)
    except ValueError:
        typed_call_type = None  # unknown call type

    for callback in litellm.callbacks:
        if isinstance(callback, CustomLogger):
            result = await callback.async_post_call_success_deployment_hook(
                request_data, cast(LLMResponseTypes, response), typed_call_type
            )
            if result is not None:
                return result

    return response


def post_call_processing(
    original_response,
    model,
    optional_params: Optional[dict],
    original_function,
    rules_obj,
):
    try:
        if original_response is None:
            pass
        else:
            call_type = original_function.__name__
            if (
                call_type == CallTypes.completion.value
                or call_type == CallTypes.acompletion.value
            ):
                is_coroutine = check_coroutine(original_response)
                if is_coroutine is True:
                    pass
                else:
                    if (
                        isinstance(original_response, ModelResponse)
                        and len(original_response.choices) > 0
                    ):
                        model_response: Optional[str] = original_response.choices[
                            0
                        ].message.content  # type: ignore
                        if model_response is not None:
                            ### POST-CALL RULES ###
                            rules_obj.post_call_rules(input=model_response, model=model)
                            ### JSON SCHEMA VALIDATION ###
                            if litellm.enable_json_schema_validation is True:
                                try:
                                    if (
                                        optional_params is not None
                                        and "response_format" in optional_params
                                        and optional_params["response_format"]
                                        is not None
                                    ):
                                        json_response_format: Optional[dict] = None
                                        if (
                                            isinstance(
                                                optional_params["response_format"],
                                                dict,
                                            )
                                            and optional_params["response_format"].get(
                                                "json_schema"
                                            )
                                            is not None
                                        ):
                                            json_response_format = optional_params[
                                                "response_format"
                                            ]
                                        elif _parsing._completions.is_basemodel_type(
                                            optional_params["response_format"]  # type: ignore
                                        ):
                                            json_response_format = (
                                                type_to_response_format_param(
                                                    response_format=optional_params[
                                                        "response_format"
                                                    ]
                                                )
                                            )
                                        if json_response_format is not None:
                                            litellm.litellm_core_utils.json_validation_rule.validate_schema(
                                                schema=json_response_format[
                                                    "json_schema"
                                                ]["schema"],
                                                response=model_response,
                                            )
                                except TypeError:
                                    pass
                            if (
                                optional_params is not None
                                and "response_format" in optional_params
                                and isinstance(optional_params["response_format"], dict)
                                and "type" in optional_params["response_format"]
                                and optional_params["response_format"]["type"]
                                == "json_object"
                                and "response_schema"
                                in optional_params["response_format"]
                                and isinstance(
                                    optional_params["response_format"][
                                        "response_schema"
                                    ],
                                    dict,
                                )
                                and "enforce_validation"
                                in optional_params["response_format"]
                                and optional_params["response_format"][
                                    "enforce_validation"
                                ]
                                is True
                            ):
                                # schema given, json response expected, and validation enforced
                                litellm.litellm_core_utils.json_validation_rule.validate_schema(
                                    schema=optional_params["response_format"][
                                        "response_schema"
                                    ],
                                    response=model_response,
                                )

    except Exception as e:
        raise e


def client(original_function):  # noqa: PLR0915
    rules_obj = Rules()

    @wraps(original_function)
    def wrapper(*args, **kwargs):  # noqa: PLR0915
        # DO NOT MOVE THIS. It always needs to run first
        # Check if this is an async function. If so only execute the async function
        call_type = original_function.__name__
        if _is_async_request(kwargs):
            # [OPTIONAL] CHECK MAX RETRIES / REQUEST
            if litellm.num_retries_per_request is not None:
                # check if previous_models passed in as ['litellm_params']['metadata]['previous_models']
                previous_models = kwargs.get("metadata", {}).get(
                    "previous_models", None
                )
                if previous_models is not None:
                    if litellm.num_retries_per_request <= len(previous_models):
                        raise Exception("Max retries per request hit!")

            # MODEL CALL
            result = original_function(*args, **kwargs)
            if _is_streaming_request(
                kwargs=kwargs,
                call_type=call_type,
            ):
                if (
                    "complete_response" in kwargs
                    and kwargs["complete_response"] is True
                ):
                    chunks = []
                    for idx, chunk in enumerate(result):
                        chunks.append(chunk)
                    return litellm.stream_chunk_builder(
                        chunks, messages=kwargs.get("messages", None)
                    )
                else:
                    return result

            return result

        # Prints Exactly what was passed to litellm function - don't execute any logic here - it should just print
        print_args_passed_to_litellm(original_function, args, kwargs)
        start_time = datetime.datetime.now()
        result = None
        logging_obj: Optional[LiteLLMLoggingObject] = kwargs.get(
            "litellm_logging_obj", None
        )

        # only set litellm_call_id if its not in kwargs
        if "litellm_call_id" not in kwargs:
            kwargs["litellm_call_id"] = str(uuid.uuid4())

        model: Optional[str] = args[0] if len(args) > 0 else kwargs.get("model", None)

        try:
            if logging_obj is None:
                logging_obj, kwargs = function_setup(
                    original_function.__name__, rules_obj, start_time, *args, **kwargs
                )
            ## LOAD CREDENTIALS
            load_credentials_from_list(kwargs)
            kwargs["litellm_logging_obj"] = logging_obj
            _llm_caching_handler: LLMCachingHandler = LLMCachingHandler(
                original_function=original_function,
                request_kwargs=kwargs,
                start_time=start_time,
            )
            logging_obj._llm_caching_handler = _llm_caching_handler

            # CHECK FOR 'os.environ/' in kwargs
            for k, v in kwargs.items():
                if v is not None and isinstance(v, str) and v.startswith("os.environ/"):
                    kwargs[k] = litellm.get_secret(v)
            # [OPTIONAL] CHECK BUDGET
            if litellm.max_budget:
                if litellm._current_cost > litellm.max_budget:
                    raise BudgetExceededError(
                        current_cost=litellm._current_cost,
                        max_budget=litellm.max_budget,
                    )

            # [OPTIONAL] CHECK MAX RETRIES / REQUEST
            if litellm.num_retries_per_request is not None:
                # check if previous_models passed in as ['litellm_params']['metadata]['previous_models']
                previous_models = kwargs.get("metadata", {}).get(
                    "previous_models", None
                )
                if previous_models is not None:
                    if litellm.num_retries_per_request <= len(previous_models):
                        raise Exception("Max retries per request hit!")

            # [OPTIONAL] CHECK CACHE
            print_verbose(
                f"SYNC kwargs[caching]: {kwargs.get('caching', False)}; litellm.cache: {litellm.cache}; kwargs.get('cache')['no-cache']: {kwargs.get('cache', {}).get('no-cache', False)}"
            )
            # if caching is false or cache["no-cache"]==True, don't run this
            if (
                (
                    (
                        (
                            kwargs.get("caching", None) is None
                            and litellm.cache is not None
                        )
                        or kwargs.get("caching", False) is True
                    )
                    and kwargs.get("cache", {}).get("no-cache", False) is not True
                )
                and kwargs.get("aembedding", False) is not True
                and kwargs.get("atext_completion", False) is not True
                and kwargs.get("acompletion", False) is not True
                and kwargs.get("aimg_generation", False) is not True
                and kwargs.get("atranscription", False) is not True
                and kwargs.get("arerank", False) is not True
                and kwargs.get("_arealtime", False) is not True
            ):  # allow users to control returning cached responses from the completion function
                # checking cache
                verbose_logger.debug("INSIDE CHECKING SYNC CACHE")
                caching_handler_response: CachingHandlerResponse = (
                    _llm_caching_handler._sync_get_cache(
                        model=model or "",
                        original_function=original_function,
                        logging_obj=logging_obj,
                        start_time=start_time,
                        call_type=call_type,
                        kwargs=kwargs,
                        args=args,
                    )
                )

                if caching_handler_response.cached_result is not None:
                    verbose_logger.debug("Cache hit!")
                    return caching_handler_response.cached_result

            # CHECK MAX TOKENS
            if (
                kwargs.get("max_tokens", None) is not None
                and model is not None
                and litellm.modify_params
                is True  # user is okay with params being modified
                and (
                    call_type == CallTypes.acompletion.value
                    or call_type == CallTypes.completion.value
                    or call_type == CallTypes.anthropic_messages.value
                )
            ):
                try:
                    base_model = model
                    if kwargs.get("hf_model_name", None) is not None:
                        base_model = f"huggingface/{kwargs.get('hf_model_name')}"
                    messages = None
                    if len(args) > 1:
                        messages = args[1]
                    elif kwargs.get("messages", None):
                        messages = kwargs["messages"]
                    user_max_tokens = kwargs.get("max_tokens")
                    modified_max_tokens = get_modified_max_tokens(
                        model=model,
                        base_model=base_model,
                        messages=messages,
                        user_max_tokens=user_max_tokens,
                        buffer_num=None,
                        buffer_perc=None,
                    )
                    kwargs["max_tokens"] = modified_max_tokens
                except Exception as e:
                    print_verbose(f"Error while checking max token limit: {str(e)}")
            # MODEL CALL
            result = original_function(*args, **kwargs)
            end_time = datetime.datetime.now()
            if _is_streaming_request(
                kwargs=kwargs,
                call_type=call_type,
            ):
                if (
                    "complete_response" in kwargs
                    and kwargs["complete_response"] is True
                ):
                    chunks = []
                    for idx, chunk in enumerate(result):
                        chunks.append(chunk)
                    return litellm.stream_chunk_builder(
                        chunks, messages=kwargs.get("messages", None)
                    )
                else:
                    # RETURN RESULT
                    update_response_metadata(
                        result=result,
                        logging_obj=logging_obj,
                        model=model,
                        kwargs=kwargs,
                        start_time=start_time,
                        end_time=end_time,
                    )
                    return result
            elif "acompletion" in kwargs and kwargs["acompletion"] is True:
                return result
            elif "aembedding" in kwargs and kwargs["aembedding"] is True:
                return result
            elif "aimg_generation" in kwargs and kwargs["aimg_generation"] is True:
                return result
            elif "atranscription" in kwargs and kwargs["atranscription"] is True:
                return result
            elif "aspeech" in kwargs and kwargs["aspeech"] is True:
                return result
            elif asyncio.iscoroutine(result):  # bubble up to relevant async function
                return result

            ### POST-CALL RULES ###
            post_call_processing(
                original_response=result,
                model=model or None,
                optional_params=kwargs,
                original_function=original_function,
                rules_obj=rules_obj,
            )

            # [OPTIONAL] ADD TO CACHE
            _llm_caching_handler.sync_set_cache(
                result=result,
                args=args,
                kwargs=kwargs,
            )

            # LOG SUCCESS - handle streaming success logging in the _next_ object, remove `handle_success` once it's deprecated
            verbose_logger.info("Wrapper: Completed Call, calling success_handler")
            executor.submit(
                logging_obj.success_handler,
                result,
                start_time,
                end_time,
            )
            # RETURN RESULT
            update_response_metadata(
                result=result,
                logging_obj=logging_obj,
                model=model,
                kwargs=kwargs,
                start_time=start_time,
                end_time=end_time,
            )
            return result
        except Exception as e:
            call_type = original_function.__name__
            if call_type == CallTypes.completion.value:
                num_retries = (
                    kwargs.get("num_retries", None) or litellm.num_retries or None
                )
                if kwargs.get("retry_policy", None):
                    num_retries = get_num_retries_from_retry_policy(
                        exception=e,
                        retry_policy=kwargs.get("retry_policy"),
                    )
                    kwargs["retry_policy"] = (
                        reset_retry_policy()
                    )  # prevent infinite loops
                litellm.num_retries = (
                    None  # set retries to None to prevent infinite loops
                )
                context_window_fallback_dict = kwargs.get(
                    "context_window_fallback_dict", {}
                )

                _is_litellm_router_call = "model_group" in kwargs.get(
                    "metadata", {}
                )  # check if call from litellm.router/proxy
                if (
                    num_retries and not _is_litellm_router_call
                ):  # only enter this if call is not from litellm router/proxy. router has it's own logic for retrying
                    if (
                        isinstance(e, openai.APIError)
                        or isinstance(e, openai.Timeout)
                        or isinstance(e, openai.APIConnectionError)
                    ):
                        kwargs["num_retries"] = num_retries
                        return litellm.completion_with_retries(*args, **kwargs)
                elif (
                    isinstance(e, litellm.exceptions.ContextWindowExceededError)
                    and context_window_fallback_dict
                    and model in context_window_fallback_dict
                    and not _is_litellm_router_call
                ):
                    if len(args) > 0:
                        args[0] = context_window_fallback_dict[model]  # type: ignore
                    else:
                        kwargs["model"] = context_window_fallback_dict[model]
                    return original_function(*args, **kwargs)
            traceback_exception = traceback.format_exc()
            end_time = datetime.datetime.now()

            # LOG FAILURE - handle streaming failure logging in the _next_ object, remove `handle_failure` once it's deprecated
            if logging_obj:
                logging_obj.failure_handler(
                    e, traceback_exception, start_time, end_time
                )  # DO NOT MAKE THREADED - router retry fallback relies on this!
            raise e

    @wraps(original_function)
    async def wrapper_async(*args, **kwargs):  # noqa: PLR0915
        print_args_passed_to_litellm(original_function, args, kwargs)
        start_time = datetime.datetime.now()
        result = None
        logging_obj: Optional[LiteLLMLoggingObject] = kwargs.get(
            "litellm_logging_obj", None
        )
        _llm_caching_handler: LLMCachingHandler = LLMCachingHandler(
            original_function=original_function,
            request_kwargs=kwargs,
            start_time=start_time,
        )
        # only set litellm_call_id if its not in kwargs
        call_type = original_function.__name__
        if "litellm_call_id" not in kwargs:
            kwargs["litellm_call_id"] = str(uuid.uuid4())

        model: Optional[str] = args[0] if len(args) > 0 else kwargs.get("model", None)
        is_completion_with_fallbacks = kwargs.get("fallbacks") is not None

        try:
            if logging_obj is None:
                logging_obj, kwargs = function_setup(
                    original_function.__name__, rules_obj, start_time, *args, **kwargs
                )

            modified_kwargs = await async_pre_call_deployment_hook(kwargs, call_type)
            if modified_kwargs is not None:
                kwargs = modified_kwargs

            kwargs["litellm_logging_obj"] = logging_obj
            ## LOAD CREDENTIALS
            load_credentials_from_list(kwargs)
            logging_obj._llm_caching_handler = _llm_caching_handler
            # [OPTIONAL] CHECK BUDGET
            if litellm.max_budget:
                if litellm._current_cost > litellm.max_budget:
                    raise BudgetExceededError(
                        current_cost=litellm._current_cost,
                        max_budget=litellm.max_budget,
                    )

            # [OPTIONAL] CHECK CACHE
            print_verbose(
                f"ASYNC kwargs[caching]: {kwargs.get('caching', False)}; litellm.cache: {litellm.cache}; kwargs.get('cache'): {kwargs.get('cache', None)}"
            )
            _caching_handler_response: Optional[CachingHandlerResponse] = (
                await _llm_caching_handler._async_get_cache(
                    model=model or "",
                    original_function=original_function,
                    logging_obj=logging_obj,
                    start_time=start_time,
                    call_type=call_type,
                    kwargs=kwargs,
                    args=args,
                )
            )

            if _caching_handler_response is not None:
                if (
                    _caching_handler_response.cached_result is not None
                    and _caching_handler_response.final_embedding_cached_response
                    is None
                ):
                    return _caching_handler_response.cached_result

                elif _caching_handler_response.embedding_all_elements_cache_hit is True:
                    return _caching_handler_response.final_embedding_cached_response

            # CHECK MAX TOKENS
            if (
                kwargs.get("max_tokens", None) is not None
                and model is not None
                and litellm.modify_params
                is True  # user is okay with params being modified
                and (
                    call_type == CallTypes.acompletion.value
                    or call_type == CallTypes.completion.value
                    or call_type == CallTypes.anthropic_messages.value
                )
            ):
                try:
                    base_model = model
                    if kwargs.get("hf_model_name", None) is not None:
                        base_model = f"huggingface/{kwargs.get('hf_model_name')}"
                    messages = None
                    if len(args) > 1:
                        messages = args[1]
                    elif kwargs.get("messages", None):
                        messages = kwargs["messages"]
                    user_max_tokens = kwargs.get("max_tokens")
                    modified_max_tokens = get_modified_max_tokens(
                        model=model,
                        base_model=base_model,
                        messages=messages,
                        user_max_tokens=user_max_tokens,
                        buffer_num=None,
                        buffer_perc=None,
                    )
                    kwargs["max_tokens"] = modified_max_tokens
                except Exception as e:
                    print_verbose(f"Error while checking max token limit: {str(e)}")

            # MODEL CALL
            result = await original_function(*args, **kwargs)
            end_time = datetime.datetime.now()
            if _is_streaming_request(
                kwargs=kwargs,
                call_type=call_type,
            ):
                if (
                    "complete_response" in kwargs
                    and kwargs["complete_response"] is True
                ):
                    chunks = []
                    for idx, chunk in enumerate(result):
                        chunks.append(chunk)
                    return litellm.stream_chunk_builder(
                        chunks, messages=kwargs.get("messages", None)
                    )
                else:
                    update_response_metadata(
                        result=result,
                        logging_obj=logging_obj,
                        model=model,
                        kwargs=kwargs,
                        start_time=start_time,
                        end_time=end_time,
                    )
                    return result
            elif call_type == CallTypes.arealtime.value:
                return result
            ### POST-CALL RULES ###
            post_call_processing(
                original_response=result,
                model=model,
                optional_params=kwargs,
                original_function=original_function,
                rules_obj=rules_obj,
            )
            # Only run if call_type is a valid value in CallTypes
            if call_type in [ct.value for ct in CallTypes]:
                result = await async_post_call_success_deployment_hook(
                    request_data=kwargs,
                    response=result,
                    call_type=CallTypes(call_type),
                )

            ## Add response to cache
            await _llm_caching_handler.async_set_cache(
                result=result,
                original_function=original_function,
                kwargs=kwargs,
                args=args,
            )

            # LOG SUCCESS - handle streaming success logging in the _next_ object
            asyncio.create_task(
                _client_async_logging_helper(
                    logging_obj=logging_obj,
                    result=result,
                    start_time=start_time,
                    end_time=end_time,
                    is_completion_with_fallbacks=is_completion_with_fallbacks,
                )
            )
            logging_obj.handle_sync_success_callbacks_for_async_calls(
                result=result,
                start_time=start_time,
                end_time=end_time,
            )
            # REBUILD EMBEDDING CACHING
            if (
                isinstance(result, EmbeddingResponse)
                and _caching_handler_response is not None
                and _caching_handler_response.final_embedding_cached_response
                is not None
            ):
                return _llm_caching_handler._combine_cached_embedding_response_with_api_result(
                    _caching_handler_response=_caching_handler_response,
                    embedding_response=result,
                    start_time=start_time,
                    end_time=end_time,
                )

            update_response_metadata(
                result=result,
                logging_obj=logging_obj,
                model=model,
                kwargs=kwargs,
                start_time=start_time,
                end_time=end_time,
            )

            return result
        except Exception as e:
            traceback_exception = traceback.format_exc()
            end_time = datetime.datetime.now()
            if logging_obj:
                try:
                    logging_obj.failure_handler(
                        e, traceback_exception, start_time, end_time
                    )  # DO NOT MAKE THREADED - router retry fallback relies on this!
                except Exception as e:
                    raise e
                try:
                    await logging_obj.async_failure_handler(
                        e, traceback_exception, start_time, end_time
                    )
                except Exception as e:
                    raise e

            call_type = original_function.__name__
            num_retries, kwargs = _get_wrapper_num_retries(kwargs=kwargs, exception=e)
            if call_type == CallTypes.acompletion.value:
                context_window_fallback_dict = kwargs.get(
                    "context_window_fallback_dict", {}
                )

                _is_litellm_router_call = "model_group" in kwargs.get(
                    "metadata", {}
                )  # check if call from litellm.router/proxy

                if (
                    num_retries and not _is_litellm_router_call
                ):  # only enter this if call is not from litellm router/proxy. router has it's own logic for retrying
                    try:
                        litellm.num_retries = (
                            None  # set retries to None to prevent infinite loops
                        )
                        kwargs["num_retries"] = num_retries
                        kwargs["original_function"] = original_function
                        if isinstance(
                            e, openai.RateLimitError
                        ):  # rate limiting specific error
                            kwargs["retry_strategy"] = "exponential_backoff_retry"
                        elif isinstance(e, openai.APIError):  # generic api error
                            kwargs["retry_strategy"] = "constant_retry"
                        return await litellm.acompletion_with_retries(*args, **kwargs)
                    except Exception:
                        pass
                elif (
                    isinstance(e, litellm.exceptions.ContextWindowExceededError)
                    and context_window_fallback_dict
                    and model in context_window_fallback_dict
                ):
                    if len(args) > 0:
                        args[0] = context_window_fallback_dict[model]  # type: ignore
                    else:
                        kwargs["model"] = context_window_fallback_dict[model]
                    return await original_function(*args, **kwargs)

            setattr(
                e, "num_retries", num_retries
            )  ## IMPORTANT: returns the deployment's num_retries to the router

            timeout = _get_wrapper_timeout(kwargs=kwargs, exception=e)
            setattr(e, "timeout", timeout)
            raise e

    is_coroutine = get_coroutine_checker().is_async_callable(original_function)

    # Return the appropriate wrapper based on the original function type
    if is_coroutine:
        return wrapper_async
    else:
        return wrapper


def _is_async_request(
    kwargs: Optional[dict],
    is_pass_through: bool = False,
) -> bool:
    """
    Returns True if the call type is an internal async request.

    eg. litellm.acompletion, litellm.aimage_generation, litellm.acreate_batch, litellm._arealtime

    Args:
        kwargs (dict): The kwargs passed to the litellm function
        is_pass_through (bool): Whether the call is a pass-through call. By default all pass through calls are async.
    """
    if kwargs is None:
        return False
    if (
        kwargs.get("acompletion", False) is True
        or kwargs.get("aembedding", False) is True
        or kwargs.get("aimg_generation", False) is True
        or kwargs.get("amoderation", False) is True
        or kwargs.get("atext_completion", False) is True
        or kwargs.get("atranscription", False) is True
        or kwargs.get("arerank", False) is True
        or kwargs.get("_arealtime", False) is True
        or kwargs.get("acreate_batch", False) is True
        or kwargs.get("acreate_fine_tuning_job", False) is True
        or is_pass_through is True
    ):
        return True
    return False


def _is_streaming_request(
    kwargs: Dict[str, Any],
    call_type: Union[CallTypes, str],
) -> bool:
    """
    Returns True if the call type is a streaming request.
    Returns True if:
        - if "stream=True" in kwargs  (litellm chat completion, litellm text completion, litellm messages)
        - if call_type is generate_content_stream or agenerate_content_stream (litellm google genai)
    """
    if "stream" in kwargs and kwargs["stream"] is True:
        return True

    #########################################################
    # Check if it's a google genai streaming request
    if isinstance(call_type, str):
        # check if it can be casted to CallTypes
        try:
            call_type = CallTypes(call_type)
        except ValueError:
            return False

    if (
        call_type == CallTypes.generate_content_stream
        or call_type == CallTypes.agenerate_content_stream
    ):
        return True
    #########################################################
    return False


def _select_tokenizer(
    model: str, custom_tokenizer: Optional[CustomHuggingfaceTokenizer] = None
):
    if custom_tokenizer is not None:
        _tokenizer = create_pretrained_tokenizer(
            identifier=custom_tokenizer["identifier"],
            revision=custom_tokenizer["revision"],
            auth_token=custom_tokenizer["auth_token"],
        )
        return _tokenizer
    return _select_tokenizer_helper(model=model)


@lru_cache(maxsize=DEFAULT_MAX_LRU_CACHE_SIZE)
def _select_tokenizer_helper(model: str) -> SelectTokenizerResponse:
    if litellm.disable_hf_tokenizer_download is True:
        return _return_openai_tokenizer(model)

    try:
        result = _return_huggingface_tokenizer(model)
        if result is not None:
            return result
    except Exception as e:
        verbose_logger.debug(f"Error selecting tokenizer: {e}")

    # default - tiktoken
    return _return_openai_tokenizer(model)


def _return_openai_tokenizer(model: str) -> SelectTokenizerResponse:
    return {"type": "openai_tokenizer", "tokenizer": encoding}


def _return_huggingface_tokenizer(model: str) -> Optional[SelectTokenizerResponse]:
    if model in litellm.cohere_models and "command-r" in model:
        # cohere
        cohere_tokenizer = Tokenizer.from_pretrained(
            "Xenova/c4ai-command-r-v01-tokenizer"
        )
        return {"type": "huggingface_tokenizer", "tokenizer": cohere_tokenizer}
    # anthropic
    elif model in litellm.anthropic_models and "claude-3" not in model:
        claude_tokenizer = Tokenizer.from_str(claude_json_str)
        return {"type": "huggingface_tokenizer", "tokenizer": claude_tokenizer}
    # llama2
    elif "llama-2" in model.lower() or "replicate" in model.lower():
        tokenizer = Tokenizer.from_pretrained("hf-internal-testing/llama-tokenizer")
        return {"type": "huggingface_tokenizer", "tokenizer": tokenizer}
    # llama3
    elif "llama-3" in model.lower():
        tokenizer = Tokenizer.from_pretrained("Xenova/llama-3-tokenizer")
        return {"type": "huggingface_tokenizer", "tokenizer": tokenizer}
    else:
        return None


def encode(model="", text="", custom_tokenizer: Optional[dict] = None):
    """
    Encodes the given text using the specified model.

    Args:
        model (str): The name of the model to use for tokenization.
        custom_tokenizer (Optional[dict]): A custom tokenizer created with the `create_pretrained_tokenizer` or `create_tokenizer` method. Must be a dictionary with a string value for `type` and Tokenizer for `tokenizer`. Default is None.
        text (str): The text to be encoded.

    Returns:
        enc: The encoded text.
    """
    tokenizer_json = custom_tokenizer or _select_tokenizer(model=model)
    if isinstance(tokenizer_json["tokenizer"], Encoding):
        enc = tokenizer_json["tokenizer"].encode(text, disallowed_special=())
    else:
        enc = tokenizer_json["tokenizer"].encode(text)
    return enc


def decode(model="", tokens: List[int] = [], custom_tokenizer: Optional[dict] = None):
    tokenizer_json = custom_tokenizer or _select_tokenizer(model=model)
    dec = tokenizer_json["tokenizer"].decode(tokens)
    return dec


def create_pretrained_tokenizer(
    identifier: str, revision="main", auth_token: Optional[str] = None
):
    """
    Creates a tokenizer from an existing file on a HuggingFace repository to be used with `token_counter`.

    Args:
    identifier (str): The identifier of a Model on the Hugging Face Hub, that contains a tokenizer.json file
    revision (str, defaults to main): A branch or commit id
    auth_token (str, optional, defaults to None): An optional auth token used to access private repositories on the Hugging Face Hub

    Returns:
    dict: A dictionary with the tokenizer and its type.
    """

    try:
        tokenizer = Tokenizer.from_pretrained(
            identifier, revision=revision, auth_token=auth_token  # type: ignore
        )
    except Exception as e:
        verbose_logger.error(
            f"Error creating pretrained tokenizer: {e}. Defaulting to version without 'auth_token'."
        )
        tokenizer = Tokenizer.from_pretrained(identifier, revision=revision)
    return {"type": "huggingface_tokenizer", "tokenizer": tokenizer}


def create_tokenizer(json: str):
    """
    Creates a tokenizer from a valid JSON string for use with `token_counter`.

    Args:
    json (str): A valid JSON string representing a previously serialized tokenizer

    Returns:
    dict: A dictionary with the tokenizer and its type.
    """

    tokenizer = Tokenizer.from_str(json)
    return {"type": "huggingface_tokenizer", "tokenizer": tokenizer}


def token_counter(
    model="",
    custom_tokenizer: Optional[Union[dict, SelectTokenizerResponse]] = None,
    text: Optional[Union[str, List[str]]] = None,
    messages: Optional[List] = None,
    count_response_tokens: Optional[bool] = False,
    tools: Optional[List[ChatCompletionToolParam]] = None,
    tool_choice: Optional[ChatCompletionNamedToolChoiceParam] = None,
    use_default_image_token_count: Optional[bool] = False,
    default_token_count: Optional[int] = None,
) -> int:
    """
    The same as `litellm.litellm_core_utils.token_counter`.

    Kept for backwards compatibility.
    """

    #########################################################
    # Flag to disable token counter
    # We've gotten reports of this consuming CPU cycles,
    # exposing this flag to allow users to disable
    # it to confirm if this is indeed the issue
    #########################################################
    if litellm.disable_token_counter is True:
        return 0

    return token_counter_new(
        model,
        custom_tokenizer,
        text,
        messages,
        count_response_tokens,
        tools,
        tool_choice,
        use_default_image_token_count,
        default_token_count,
    )


def supports_httpx_timeout(custom_llm_provider: str) -> bool:
    """
    Helper function to know if a provider implementation supports httpx timeout
    """
    supported_providers = ["openai", "azure", "bedrock"]

    if custom_llm_provider in supported_providers:
        return True

    return False


def supports_system_messages(model: str, custom_llm_provider: Optional[str]) -> bool:
    """
    Check if the given model supports system messages and return a boolean value.

    Parameters:
    model (str): The model name to be checked.
    custom_llm_provider (str): The provider to be checked.

    Returns:
    bool: True if the model supports system messages, False otherwise.

    Raises:
    Exception: If the given model is not found in model_prices_and_context_window.json.
    """
    return _supports_factory(
        model=model,
        custom_llm_provider=custom_llm_provider,
        key="supports_system_messages",
    )


def supports_web_search(model: str, custom_llm_provider: Optional[str] = None) -> bool:
    """
    Check if the given model supports web search and return a boolean value.

    Parameters:
    model (str): The model name to be checked.
    custom_llm_provider (str): The provider to be checked.

    Returns:
    bool: True if the model supports web search, False otherwise.

    Raises:
    Exception: If the given model is not found in model_prices_and_context_window.json.
    """
    return _supports_factory(
        model=model,
        custom_llm_provider=custom_llm_provider,
        key="supports_web_search",
    )


def supports_url_context(model: str, custom_llm_provider: Optional[str] = None) -> bool:
    """
    Check if the given model supports URL context and return a boolean value.

    Parameters:
    model (str): The model name to be checked.
    custom_llm_provider (str): The provider to be checked.

    Returns:
    bool: True if the model supports URL context, False otherwise.

    Raises:
    Exception: If the given model is not found in model_prices_and_context_window.json.
    """
    return _supports_factory(
        model=model,
        custom_llm_provider=custom_llm_provider,
        key="supports_url_context",
    )


def supports_native_streaming(model: str, custom_llm_provider: Optional[str]) -> bool:
    """
    Check if the given model supports native streaming and return a boolean value.

    Parameters:
    model (str): The model name to be checked.
    custom_llm_provider (str): The provider to be checked.

    Returns:
    bool: True if the model supports native streaming, False otherwise.

    Raises:
    Exception: If the given model is not found in model_prices_and_context_window.json.
    """
    try:
        model, custom_llm_provider, _, _ = litellm.get_llm_provider(
            model=model, custom_llm_provider=custom_llm_provider
        )

        model_info = _get_model_info_helper(
            model=model, custom_llm_provider=custom_llm_provider
        )
        supports_native_streaming = model_info.get("supports_native_streaming", True)
        if supports_native_streaming is None:
            supports_native_streaming = True
        return supports_native_streaming
    except Exception as e:
        verbose_logger.debug(
            f"Model not found or error in checking supports_native_streaming support. You passed model={model}, custom_llm_provider={custom_llm_provider}. Error: {str(e)}"
        )
        return False


def supports_response_schema(
    model: str, custom_llm_provider: Optional[str] = None
) -> bool:
    """
    Check if the given model + provider supports 'response_schema' as a param.

    Parameters:
    model (str): The model name to be checked.
    custom_llm_provider (str): The provider to be checked.

    Returns:
    bool: True if the model supports response_schema, False otherwise.

    Does not raise error. Defaults to 'False'. Outputs logging.error.
    """
    ## GET LLM PROVIDER ##
    try:
        model, custom_llm_provider, _, _ = get_llm_provider(
            model=model, custom_llm_provider=custom_llm_provider
        )
    except Exception as e:
        verbose_logger.debug(
            f"Model not found or error in checking response schema support. You passed model={model}, custom_llm_provider={custom_llm_provider}. Error: {str(e)}"
        )
        return False

    # providers that globally support response schema
    PROVIDERS_GLOBALLY_SUPPORT_RESPONSE_SCHEMA = [
        litellm.LlmProviders.PREDIBASE,
        litellm.LlmProviders.FIREWORKS_AI,
        litellm.LlmProviders.LM_STUDIO,
        litellm.LlmProviders.NEBIUS,
    ]

    if custom_llm_provider in PROVIDERS_GLOBALLY_SUPPORT_RESPONSE_SCHEMA:
        return True
    return _supports_factory(
        model=model,
        custom_llm_provider=custom_llm_provider,
        key="supports_response_schema",
    )


def supports_parallel_function_calling(
    model: str, custom_llm_provider: Optional[str] = None
) -> bool:
    """
    Check if the given model supports parallel tool calls and return a boolean value.
    """
    return _supports_factory(
        model=model,
        custom_llm_provider=custom_llm_provider,
        key="supports_parallel_function_calling",
    )


def supports_function_calling(
    model: str, custom_llm_provider: Optional[str] = None
) -> bool:
    """
    Check if the given model supports function calling and return a boolean value.

    Parameters:
    model (str): The model name to be checked.
    custom_llm_provider (Optional[str]): The provider to be checked.

    Returns:
    bool: True if the model supports function calling, False otherwise.

    Raises:
    Exception: If the given model is not found or there's an error in retrieval.
    """
    return _supports_factory(
        model=model,
        custom_llm_provider=custom_llm_provider,
        key="supports_function_calling",
    )


def supports_tool_choice(model: str, custom_llm_provider: Optional[str] = None) -> bool:
    """
    Check if the given model supports `tool_choice` and return a boolean value.
    """
    return _supports_factory(
        model=model, custom_llm_provider=custom_llm_provider, key="supports_tool_choice"
    )


def _supports_provider_info_factory(
    model: str, custom_llm_provider: Optional[str], key: str
) -> Optional[Literal[True]]:
    """
    Check if the given model supports a provider specific model info and return a boolean value.
    """

    provider_info = get_provider_info(
        model=model, custom_llm_provider=custom_llm_provider
    )

    if provider_info is not None and provider_info.get(key, False) is True:
        return True
    return None


def _supports_factory(model: str, custom_llm_provider: Optional[str], key: str) -> bool:
    """
    Check if the given model supports function calling and return a boolean value.

    Parameters:
    model (str): The model name to be checked.
    custom_llm_provider (Optional[str]): The provider to be checked.

    Returns:
    bool: True if the model supports function calling, False otherwise.

    Raises:
    Exception: If the given model is not found or there's an error in retrieval.
    """
    try:
        model, custom_llm_provider, _, _ = litellm.get_llm_provider(
            model=model, custom_llm_provider=custom_llm_provider
        )

        model_info = _get_model_info_helper(
            model=model, custom_llm_provider=custom_llm_provider
        )

        if model_info.get(key, False) is True:
            return True
        elif model_info.get(key) is None:  # don't check if 'False' explicitly set
            supported_by_provider = _supports_provider_info_factory(
                model, custom_llm_provider, key
            )
            if supported_by_provider is not None:
                return supported_by_provider

        return False
    except Exception as e:
        verbose_logger.debug(
            f"Model not found or error in checking {key} support. You passed model={model}, custom_llm_provider={custom_llm_provider}. Error: {str(e)}"
        )

        supported_by_provider = _supports_provider_info_factory(
            model, custom_llm_provider, key
        )
        if supported_by_provider is not None:
            return supported_by_provider

        return False


def supports_audio_input(model: str, custom_llm_provider: Optional[str] = None) -> bool:
    """Check if a given model supports audio input in a chat completion call"""
    return _supports_factory(
        model=model, custom_llm_provider=custom_llm_provider, key="supports_audio_input"
    )


def supports_pdf_input(model: str, custom_llm_provider: Optional[str] = None) -> bool:
    """Check if a given model supports pdf input in a chat completion call"""
    return _supports_factory(
        model=model, custom_llm_provider=custom_llm_provider, key="supports_pdf_input"
    )


def supports_audio_output(
    model: str, custom_llm_provider: Optional[str] = None
) -> bool:
    """Check if a given model supports audio output in a chat completion call"""
    return _supports_factory(
        model=model, custom_llm_provider=custom_llm_provider, key="supports_audio_input"
    )


def supports_prompt_caching(
    model: str, custom_llm_provider: Optional[str] = None
) -> bool:
    """
    Check if the given model supports prompt caching and return a boolean value.

    Parameters:
    model (str): The model name to be checked.
    custom_llm_provider (Optional[str]): The provider to be checked.

    Returns:
    bool: True if the model supports prompt caching, False otherwise.

    Raises:
    Exception: If the given model is not found or there's an error in retrieval.
    """
    return _supports_factory(
        model=model,
        custom_llm_provider=custom_llm_provider,
        key="supports_prompt_caching",
    )


def supports_computer_use(
    model: str, custom_llm_provider: Optional[str] = None
) -> bool:
    """
    Check if the given model supports computer use and return a boolean value.

    Parameters:
    model (str): The model name to be checked.
    custom_llm_provider (Optional[str]): The provider to be checked.

    Returns:
    bool: True if the model supports computer use, False otherwise.

    Raises:
    Exception: If the given model is not found or there's an error in retrieval.
    """
    return _supports_factory(
        model=model,
        custom_llm_provider=custom_llm_provider,
        key="supports_computer_use",
    )


def supports_vision(model: str, custom_llm_provider: Optional[str] = None) -> bool:
    """
    Check if the given model supports vision and return a boolean value.

    Parameters:
    model (str): The model name to be checked.
    custom_llm_provider (Optional[str]): The provider to be checked.

    Returns:
    bool: True if the model supports vision, False otherwise.
    """
    return _supports_factory(
        model=model,
        custom_llm_provider=custom_llm_provider,
        key="supports_vision",
    )


def supports_reasoning(model: str, custom_llm_provider: Optional[str] = None) -> bool:
    """
    Check if the given model supports reasoning and return a boolean value.
    """
    return _supports_factory(
        model=model, custom_llm_provider=custom_llm_provider, key="supports_reasoning"
    )


def get_supported_regions(
    model: str, custom_llm_provider: Optional[str] = None
) -> Optional[List[str]]:
    """
    Get a list of supported regions for a given model and provider.

    Parameters:
    model (str): The model name to be checked.
    custom_llm_provider (Optional[str]): The provider to be checked.
    """
    try:
        model, custom_llm_provider, _, _ = litellm.get_llm_provider(
            model=model, custom_llm_provider=custom_llm_provider
        )

        model_info = _get_model_info_helper(
            model=model, custom_llm_provider=custom_llm_provider
        )

        supported_regions = model_info.get("supported_regions", None)
        if supported_regions is None:
            return None

        #########################################################
        # Ensure only list supported regions are returned
        #########################################################
        if isinstance(supported_regions, list):
            return supported_regions
        else:
            return None
    except Exception as e:
        verbose_logger.debug(
            f"Model not found or error in checking supported_regions support. You passed model={model}, custom_llm_provider={custom_llm_provider}. Error: {str(e)}"
        )
        return None


def supports_embedding_image_input(
    model: str, custom_llm_provider: Optional[str] = None
) -> bool:
    """
    Check if the given model supports embedding image input and return a boolean value.
    """
    return _supports_factory(
        model=model,
        custom_llm_provider=custom_llm_provider,
        key="supports_embedding_image_input",
    )


####### HELPER FUNCTIONS ################
def _update_dictionary(existing_dict: Dict, new_dict: dict) -> dict:
    for k, v in new_dict.items():
        if v is not None:
            # Convert stringified numbers to appropriate numeric types
            if isinstance(v, str):
                existing_dict[k] = _convert_stringified_numbers(v)
            elif isinstance(v, dict):
                existing_nested_dict = existing_dict.get(k)
                if isinstance(existing_nested_dict, dict):
                    existing_nested_dict.update(v)
                    existing_dict[k] = existing_nested_dict
                else:
                    existing_dict[k] = v
            else:
                existing_dict[k] = v

    return existing_dict


def _convert_stringified_numbers(value):
    """Convert stringified numbers (including scientific notation) to appropriate numeric types."""
    if isinstance(value, str):
        try:
            # Try to convert to float first to handle scientific notation like "3e-07"
            if "e" in value.lower() or "." in value:
                return float(value)
            # Try to convert to int for whole numbers like "8192"
            else:
                return int(value)
        except (ValueError, TypeError):
            # If conversion fails, return the original string
            return value
    return value


def register_model(model_cost: Union[str, dict]):  # noqa: PLR0915
    """
    Register new / Override existing models (and their pricing) to specific providers.
    Provide EITHER a model cost dictionary or a url to a hosted json blob
    Example usage:
    model_cost_dict = {
        "gpt-4": {
            "max_tokens": 8192,
            "input_cost_per_token": 0.00003,
            "output_cost_per_token": 0.00006,
            "litellm_provider": "openai",
            "mode": "chat"
        },
    }
    """

    loaded_model_cost = {}
    if isinstance(model_cost, dict):
        # Convert stringified numbers to appropriate numeric types
        loaded_model_cost = model_cost
    elif isinstance(model_cost, str):
        loaded_model_cost = litellm.get_model_cost_map(url=model_cost)

    for key, value in loaded_model_cost.items():
        ## get model info ##
        try:
            existing_model: dict = cast(dict, get_model_info(model=key))
            model_cost_key = existing_model["key"]
        except Exception:
            existing_model = {}
            model_cost_key = key
        ## override / add new keys to the existing model cost dictionary
        updated_dictionary = _update_dictionary(existing_model, value)
        litellm.model_cost.setdefault(model_cost_key, {}).update(updated_dictionary)
        verbose_logger.debug(
            f"added/updated model={model_cost_key} in litellm.model_cost: {model_cost_key}"
        )
        # add new model names to provider lists
        if value.get("litellm_provider") == "openai":
            if key not in litellm.open_ai_chat_completion_models:
                litellm.open_ai_chat_completion_models.add(key)
        elif value.get("litellm_provider") == "text-completion-openai":
            if key not in litellm.open_ai_text_completion_models:
                litellm.open_ai_text_completion_models.add(key)
        elif value.get("litellm_provider") == "cohere":
            if key not in litellm.cohere_models:
                litellm.cohere_models.add(key)
        elif value.get("litellm_provider") == "anthropic":
            if key not in litellm.anthropic_models:
                litellm.anthropic_models.add(key)
        elif value.get("litellm_provider") == "openrouter":
            split_string = key.split("/", 1)
            if key not in litellm.openrouter_models:
                litellm.openrouter_models.add(split_string[1])
        elif value.get("litellm_provider") == "vercel_ai_gateway":
            if key not in litellm.vercel_ai_gateway_models:
                litellm.vercel_ai_gateway_models.add(key)
        elif value.get("litellm_provider") == "vertex_ai-text-models":
            if key not in litellm.vertex_text_models:
                litellm.vertex_text_models.add(key)
        elif value.get("litellm_provider") == "vertex_ai-code-text-models":
            if key not in litellm.vertex_code_text_models:
                litellm.vertex_code_text_models.add(key)
        elif value.get("litellm_provider") == "vertex_ai-chat-models":
            if key not in litellm.vertex_chat_models:
                litellm.vertex_chat_models.add(key)
        elif value.get("litellm_provider") == "vertex_ai-code-chat-models":
            if key not in litellm.vertex_code_chat_models:
                litellm.vertex_code_chat_models.add(key)
        elif value.get("litellm_provider") == "ai21":
            if key not in litellm.ai21_models:
                litellm.ai21_models.add(key)
        elif value.get("litellm_provider") == "nlp_cloud":
            if key not in litellm.nlp_cloud_models:
                litellm.nlp_cloud_models.add(key)
        elif value.get("litellm_provider") == "aleph_alpha":
            if key not in litellm.aleph_alpha_models:
                litellm.aleph_alpha_models.add(key)
        elif value.get("litellm_provider") == "bedrock":
            if key not in litellm.bedrock_models:
                litellm.bedrock_models.add(key)
        elif value.get("litellm_provider") == "novita":
            if key not in litellm.novita_models:
                litellm.novita_models.add(key)
    return model_cost


def _should_drop_param(k, additional_drop_params) -> bool:
    if (
        additional_drop_params is not None
        and isinstance(additional_drop_params, list)
        and k in additional_drop_params
    ):
        return True  # allow user to drop specific params for a model - e.g. vllm - logit bias

    return False


def _get_non_default_params(
    passed_params: dict, default_params: dict, additional_drop_params: Optional[list]
) -> dict:
    non_default_params = {}
    for k, v in passed_params.items():
        if (
            k in default_params
            and v != default_params[k]
            and _should_drop_param(k=k, additional_drop_params=additional_drop_params)
            is False
        ):
            non_default_params[k] = v

    return non_default_params


def get_optional_params_transcription(
    model: str,
    custom_llm_provider: str,
    language: Optional[str] = None,
    prompt: Optional[str] = None,
    response_format: Optional[str] = None,
    temperature: Optional[int] = None,
    timestamp_granularities: Optional[List[Literal["word", "segment"]]] = None,
    drop_params: Optional[bool] = None,
    **kwargs,
):
    from litellm.constants import OPENAI_TRANSCRIPTION_PARAMS

    # retrieve all parameters passed to the function
    passed_params = locals()

    passed_params.pop("OPENAI_TRANSCRIPTION_PARAMS")
    custom_llm_provider = passed_params.pop("custom_llm_provider")
    drop_params = passed_params.pop("drop_params")
    special_params = passed_params.pop("kwargs")
    for k, v in special_params.items():
        passed_params[k] = v

    default_params = {
        "language": None,
        "prompt": None,
        "response_format": None,
        "temperature": None,  # openai defaults this to 0
        "timestamp_granularities": None,
    }

    non_default_params = {
        k: v
        for k, v in passed_params.items()
        if (k in default_params and v != default_params[k])
    }
    optional_params = {}

    ## raise exception if non-default value passed for non-openai/azure embedding calls
    def _check_valid_arg(supported_params):
        if len(non_default_params.keys()) > 0:
            keys = list(non_default_params.keys())
            for k in keys:
                if (
                    drop_params is True or litellm.drop_params is True
                ) and k not in supported_params:  # drop the unsupported non-default values
                    non_default_params.pop(k, None)
                elif k not in supported_params:
                    raise UnsupportedParamsError(
                        status_code=500,
                        message=f"Setting user/encoding format is not supported by {custom_llm_provider}. To drop it from the call, set `litellm.drop_params = True`.",
                    )
            return non_default_params

    provider_config: Optional[BaseAudioTranscriptionConfig] = None
    if custom_llm_provider is not None:
        provider_config = ProviderConfigManager.get_provider_audio_transcription_config(
            model=model,
            provider=LlmProviders(custom_llm_provider),
        )

    if custom_llm_provider == "openai" or custom_llm_provider == "azure":
        optional_params = non_default_params
    elif custom_llm_provider == "groq":
        supported_params = litellm.GroqSTTConfig().get_supported_openai_params_stt()
        _check_valid_arg(supported_params=supported_params)
        optional_params = litellm.GroqSTTConfig().map_openai_params_stt(
            non_default_params=non_default_params,
            optional_params=optional_params,
            model=model,
            drop_params=drop_params if drop_params is not None else False,
        )
    elif provider_config is not None:  # handles fireworks ai, and any future providers
        supported_params = provider_config.get_supported_openai_params(model=model)
        _check_valid_arg(supported_params=supported_params)
        optional_params = provider_config.map_openai_params(
            non_default_params=non_default_params,
            optional_params=optional_params,
            model=model,
            drop_params=drop_params if drop_params is not None else False,
        )

    optional_params = add_provider_specific_params_to_optional_params(
        optional_params=optional_params,
        passed_params=passed_params,
        custom_llm_provider=custom_llm_provider,
        openai_params=OPENAI_TRANSCRIPTION_PARAMS,
        additional_drop_params=kwargs.get("additional_drop_params", None),
    )

    return optional_params


def _map_openai_size_to_vertex_ai_aspect_ratio(size: Optional[str]) -> str:
    """Map OpenAI size parameter to Vertex AI aspectRatio."""
    if size is None:
        return "1:1"

    # Map OpenAI size strings to Vertex AI aspect ratio strings
    # Vertex AI accepts: "1:1", "9:16", "16:9", "4:3", "3:4"
    size_to_aspect_ratio = {
        "256x256": "1:1",  # Square
        "512x512": "1:1",  # Square
        "1024x1024": "1:1",  # Square (default)
        "1792x1024": "16:9",  # Landscape
        "1024x1792": "9:16",  # Portrait
    }
    return size_to_aspect_ratio.get(
        size, "1:1"
    )  # Default to square if size not recognized


def get_optional_params_image_gen(
    model: Optional[str] = None,
    n: Optional[int] = None,
    quality: Optional[str] = None,
    response_format: Optional[str] = None,
    size: Optional[str] = None,
    style: Optional[str] = None,
    user: Optional[str] = None,
    custom_llm_provider: Optional[str] = None,
    additional_drop_params: Optional[list] = None,
    provider_config: Optional[BaseImageGenerationConfig] = None,
    drop_params: Optional[bool] = None,
    **kwargs,
):
    # retrieve all parameters passed to the function
    passed_params = locals()
    model = passed_params.pop("model", None)
    custom_llm_provider = passed_params.pop("custom_llm_provider")
    provider_config = passed_params.pop("provider_config", None)
    drop_params = passed_params.pop("drop_params", None)
    additional_drop_params = passed_params.pop("additional_drop_params", None)
    special_params = passed_params.pop("kwargs")
    for k, v in special_params.items():
        if k.startswith("aws_") and (
            custom_llm_provider != "bedrock" and custom_llm_provider != "sagemaker"
        ):  # allow dynamically setting boto3 init logic
            continue
        elif k == "hf_model_name" and custom_llm_provider != "sagemaker":
            continue
        elif (
            k.startswith("vertex_")
            and custom_llm_provider != "vertex_ai"
            and custom_llm_provider != "vertex_ai_beta"
        ):  # allow dynamically setting vertex ai init logic
            continue
        passed_params[k] = v

    default_params = {
        "n": None,
        "quality": None,
        "response_format": None,
        "size": None,
        "style": None,
        "user": None,
    }

    non_default_params = _get_non_default_params(
        passed_params=passed_params,
        default_params=default_params,
        additional_drop_params=additional_drop_params,
    )
    optional_params: Dict[str, Any] = {}

    ## raise exception if non-default value passed for non-openai/azure embedding calls
    def _check_valid_arg(supported_params):
        if len(non_default_params.keys()) > 0:
            keys = list(non_default_params.keys())
            for k in keys:
                if (
                    litellm.drop_params is True or drop_params is True
                ) and k not in supported_params:  # drop the unsupported non-default values
                    non_default_params.pop(k, None)
                elif k not in supported_params:
                    raise UnsupportedParamsError(
                        status_code=500,
                        message=f"Setting `{k}` is not supported by {custom_llm_provider}, {model}. To drop it from the call, set `litellm.drop_params = True`.",
                    )
            return non_default_params

    if provider_config is not None:
        supported_params = provider_config.get_supported_openai_params(
            model=model or ""
        )
        _check_valid_arg(supported_params=supported_params)
        optional_params = provider_config.map_openai_params(
            non_default_params=non_default_params,
            optional_params=optional_params,
            model=model or "",
            drop_params=drop_params if drop_params is not None else False,
        )
    elif (
        custom_llm_provider == "openai"
        or custom_llm_provider == "azure"
        or custom_llm_provider in litellm.openai_compatible_providers
    ):
        optional_params = non_default_params
    elif custom_llm_provider == "bedrock":
        # use stability3 config class if model is a stability3 model
        config_class = (
            litellm.AmazonStability3Config
            if litellm.AmazonStability3Config._is_stability_3_model(model=model)
            else (
                litellm.AmazonNovaCanvasConfig
                if litellm.AmazonNovaCanvasConfig._is_nova_model(model=model)
                else litellm.AmazonStabilityConfig
            )
        )
        supported_params = config_class.get_supported_openai_params(model=model)
        _check_valid_arg(supported_params=supported_params)
        optional_params = config_class.map_openai_params(
            non_default_params=non_default_params, optional_params={}
        )
    elif custom_llm_provider == "vertex_ai":
        supported_params = ["n", "size"]
        """
        All params here: https://console.cloud.google.com/vertex-ai/publishers/google/model-garden/imagegeneration?project=adroit-crow-413218
        """
        _check_valid_arg(supported_params=supported_params)
        if n is not None:
            optional_params["sampleCount"] = int(n)

        # Map OpenAI size parameter to Vertex AI aspectRatio
        if size is not None:
            optional_params["aspectRatio"] = _map_openai_size_to_vertex_ai_aspect_ratio(
                size
            )

    openai_params: list[str] = list(default_params.keys())
    if provider_config is not None:
        supported_params = provider_config.get_supported_openai_params(
            model=model or ""
        )
        openai_params = list(supported_params)

    optional_params = add_provider_specific_params_to_optional_params(
        optional_params=optional_params,
        passed_params=passed_params,
        custom_llm_provider=custom_llm_provider or "",
        openai_params=openai_params,
        additional_drop_params=additional_drop_params,
    )
    # remove keys with None or empty dict/list values to avoid sending empty payloads
    optional_params = {
        k: v
        for k, v in optional_params.items()
        if v is not None and (not isinstance(v, (dict, list)) or len(v) > 0)
    }
    return optional_params


def get_optional_params_embeddings(  # noqa: PLR0915
    # 2 optional params
    model: str,
    user: Optional[str] = None,
    encoding_format: Optional[str] = None,
    dimensions: Optional[int] = None,
    custom_llm_provider="",
    drop_params: Optional[bool] = None,
    additional_drop_params: Optional[List[str]] = None,
    **kwargs,
):
    # retrieve all parameters passed to the function
    passed_params = locals()
    custom_llm_provider = passed_params.pop("custom_llm_provider", None)
    special_params = passed_params.pop("kwargs")

    drop_params = passed_params.pop("drop_params", None)
    additional_drop_params = passed_params.pop("additional_drop_params", None)

    def _check_valid_arg(supported_params: Optional[list]):
        if supported_params is None:
            return
        unsupported_params = {}
        for k in non_default_params.keys():
            if k not in supported_params:
                unsupported_params[k] = non_default_params[k]
        if unsupported_params:
            if litellm.drop_params is True or (
                drop_params is not None and drop_params is True
            ):
                pass
            else:
                raise UnsupportedParamsError(
                    status_code=500,
                    message=f"{custom_llm_provider} does not support parameters: {unsupported_params}, for model={model}. To drop these, set `litellm.drop_params=True` or for proxy:\n\n`litellm_settings:\n drop_params: true`\n",
                )

    non_default_params = (
        PreProcessNonDefaultParams.embedding_pre_process_non_default_params(
            passed_params=passed_params,
            special_params=special_params,
            custom_llm_provider=custom_llm_provider,
            additional_drop_params=additional_drop_params,
            model=model,
        )
    )

    provider_config: Optional[BaseEmbeddingConfig] = None

    optional_params = {}
    if (
        custom_llm_provider is not None
        and custom_llm_provider in LlmProviders._member_map_.values()
    ):
        provider_config = ProviderConfigManager.get_provider_embedding_config(
            model=model,
            provider=LlmProviders(custom_llm_provider),
        )

    if provider_config is not None:
        supported_params: Optional[list] = provider_config.get_supported_openai_params(
            model=model
        )
        _check_valid_arg(supported_params=supported_params)
        optional_params = provider_config.map_openai_params(
            non_default_params=non_default_params,
            optional_params={},
            model=model,
            drop_params=drop_params if drop_params is not None else False,
        )
    ## raise exception if non-default value passed for non-openai/azure embedding calls
    elif custom_llm_provider == "openai":
        # 'dimensions` is only supported in `text-embedding-3` and later models

        if (
            model is not None
            and "text-embedding-3" not in model
            and "dimensions" in non_default_params.keys()
        ):
            raise UnsupportedParamsError(
                status_code=500,
                message="Setting dimensions is not supported for OpenAI `text-embedding-3` and later models. To drop it from the call, set `litellm.drop_params = True`.",
            )
        else:
            optional_params = non_default_params
    elif custom_llm_provider == "triton":
        supported_params = get_supported_openai_params(
            model=model,
            custom_llm_provider=custom_llm_provider,
            request_type="embeddings",
        )
        _check_valid_arg(supported_params=supported_params)
        optional_params = litellm.TritonEmbeddingConfig().map_openai_params(
            non_default_params=non_default_params,
            optional_params={},
            model=model,
            drop_params=drop_params if drop_params is not None else False,
        )
    elif custom_llm_provider == "databricks":
        supported_params = get_supported_openai_params(
            model=model or "",
            custom_llm_provider="databricks",
            request_type="embeddings",
        )
        _check_valid_arg(supported_params=supported_params)
        optional_params = litellm.DatabricksEmbeddingConfig().map_openai_params(
            non_default_params=non_default_params, optional_params={}
        )

    elif custom_llm_provider == "nvidia_nim":
        supported_params = get_supported_openai_params(
            model=model or "",
            custom_llm_provider="nvidia_nim",
            request_type="embeddings",
        )
        _check_valid_arg(supported_params=supported_params)
        optional_params = litellm.nvidiaNimEmbeddingConfig.map_openai_params(
            non_default_params=non_default_params, optional_params={}, kwargs=kwargs
        )
    elif custom_llm_provider == "vertex_ai" or custom_llm_provider == "gemini":
        supported_params = get_supported_openai_params(
            model=model,
            custom_llm_provider="vertex_ai",
            request_type="embeddings",
        )
        _check_valid_arg(supported_params=supported_params)
        (
            optional_params,
            kwargs,
        ) = litellm.VertexAITextEmbeddingConfig().map_openai_params(
            non_default_params=non_default_params, optional_params={}, kwargs=kwargs
        )
    elif custom_llm_provider == "lm_studio":
        supported_params = (
            litellm.LmStudioEmbeddingConfig().get_supported_openai_params()
        )
        _check_valid_arg(supported_params=supported_params)
        optional_params = litellm.LmStudioEmbeddingConfig().map_openai_params(
            non_default_params=non_default_params, optional_params={}
        )
    elif custom_llm_provider == "bedrock":
        # if dimensions is in non_default_params -> pass it for model=bedrock/amazon.titan-embed-text-v2
        if "amazon.titan-embed-text-v1" in model:
            object: Any = litellm.AmazonTitanG1Config()
        elif "amazon.titan-embed-image-v1" in model:
            object = litellm.AmazonTitanMultimodalEmbeddingG1Config()
        elif "amazon.titan-embed-text-v2:0" in model:
            object = litellm.AmazonTitanV2Config()
        elif "cohere.embed-multilingual-v3" in model:
            object = litellm.BedrockCohereEmbeddingConfig()
        elif "twelvelabs" in model or "marengo" in model:
            object = litellm.TwelveLabsMarengoEmbeddingConfig()
        else:  # unmapped model
            supported_params = []
            _check_valid_arg(supported_params=supported_params)
            final_params = {**kwargs}
            return final_params

        supported_params = object.get_supported_openai_params()
        _check_valid_arg(supported_params=supported_params)
        optional_params = object.map_openai_params(
            non_default_params=non_default_params, optional_params={}
        )
    elif custom_llm_provider == "mistral":
        supported_params = get_supported_openai_params(
            model=model,
            custom_llm_provider="mistral",
            request_type="embeddings",
        )
        _check_valid_arg(supported_params=supported_params)
        optional_params = litellm.MistralEmbeddingConfig().map_openai_params(
            non_default_params=non_default_params, optional_params={}
        )
    elif custom_llm_provider == "jina_ai":
        supported_params = get_supported_openai_params(
            model=model,
            custom_llm_provider="jina_ai",
            request_type="embeddings",
        )
        _check_valid_arg(supported_params=supported_params)
        optional_params = litellm.JinaAIEmbeddingConfig().map_openai_params(
            non_default_params=non_default_params,
            optional_params={},
            model=model,
            drop_params=drop_params if drop_params is not None else False,
        )
    elif custom_llm_provider == "voyage":
        supported_params = get_supported_openai_params(
            model=model,
            custom_llm_provider="voyage",
            request_type="embeddings",
        )
        _check_valid_arg(supported_params=supported_params)
        if litellm.VoyageContextualEmbeddingConfig.is_contextualized_embeddings(model):
            optional_params = (
                litellm.VoyageContextualEmbeddingConfig().map_openai_params(
                    non_default_params=non_default_params,
                    optional_params={},
                    model=model,
                    drop_params=drop_params if drop_params is not None else False,
                )
            )
        else:
            optional_params = litellm.VoyageEmbeddingConfig().map_openai_params(
                non_default_params=non_default_params,
                optional_params={},
                model=model,
                drop_params=drop_params if drop_params is not None else False,
            )
    elif custom_llm_provider == "infinity":
        supported_params = get_supported_openai_params(
            model=model,
            custom_llm_provider="infinity",
            request_type="embeddings",
        )
        _check_valid_arg(supported_params=supported_params)
        optional_params = litellm.InfinityEmbeddingConfig().map_openai_params(
            non_default_params=non_default_params,
            optional_params={},
            model=model,
            drop_params=drop_params if drop_params is not None else False,
        )
    elif custom_llm_provider == "fireworks_ai":
        supported_params = get_supported_openai_params(
            model=model,
            custom_llm_provider="fireworks_ai",
            request_type="embeddings",
        )
        _check_valid_arg(supported_params=supported_params)
        optional_params = litellm.FireworksAIEmbeddingConfig().map_openai_params(
            non_default_params=non_default_params, optional_params={}, model=model
        )
    elif custom_llm_provider == "sambanova":
        supported_params = get_supported_openai_params(
            model=model,
            custom_llm_provider="sambanova",
            request_type="embeddings",
        )
        _check_valid_arg(supported_params=supported_params)
        optional_params = litellm.SambaNovaEmbeddingConfig().map_openai_params(
            non_default_params=non_default_params,
            optional_params={},
            model=model,
            drop_params=drop_params if drop_params is not None else False,
        )
    elif custom_llm_provider == "ovhcloud":
        supported_params = get_supported_openai_params(
            model=model,
            custom_llm_provider="ovhcloud",
            request_type="embeddings",
        )
        _check_valid_arg(supported_params=supported_params)
        optional_params = litellm.OVHCloudEmbeddingConfig().map_openai_params(
            non_default_params=non_default_params,
            optional_params={},
            model=model,
            drop_params=drop_params if drop_params is not None else False,
        )

    elif (
        custom_llm_provider != "openai"
        and custom_llm_provider != "azure"
        and custom_llm_provider not in litellm.openai_compatible_providers
    ):
        if len(non_default_params.keys()) > 0:
            if (
                litellm.drop_params is True or drop_params is True
            ):  # drop the unsupported non-default values
                keys = list(non_default_params.keys())
                for k in keys:
                    non_default_params.pop(k, None)
            else:
                raise UnsupportedParamsError(
                    status_code=500,
                    message=f"Setting {non_default_params} is not supported by {custom_llm_provider}. To drop it from the call, set `litellm.drop_params = True`.",
                )
        else:
            optional_params = non_default_params
    else:
        optional_params = non_default_params

    final_params = add_provider_specific_params_to_optional_params(
        optional_params=optional_params,
        passed_params=passed_params,
        custom_llm_provider=custom_llm_provider,
        openai_params=list(DEFAULT_EMBEDDING_PARAM_VALUES.keys()),
        additional_drop_params=kwargs.get("additional_drop_params", None),
    )

    if "extra_body" in final_params and len(final_params["extra_body"]) == 0:
        final_params.pop("extra_body", None)

    return final_params


def _remove_additional_properties(schema):
    """
    clean out 'additionalProperties = False'. Causes vertexai/gemini OpenAI API Schema errors - https://github.com/langchain-ai/langchainjs/issues/5240

    Relevant Issues: https://github.com/BerriAI/litellm/issues/6136, https://github.com/BerriAI/litellm/issues/6088
    """
    if isinstance(schema, dict):
        # Remove the 'additionalProperties' key if it exists and is set to False
        if "additionalProperties" in schema and schema["additionalProperties"] is False:
            del schema["additionalProperties"]

        # Recursively process all dictionary values
        for key, value in schema.items():
            _remove_additional_properties(value)

    elif isinstance(schema, list):
        # Recursively process all items in the list
        for item in schema:
            _remove_additional_properties(item)

    return schema


def _remove_strict_from_schema(schema):
    """
    Relevant Issues: https://github.com/BerriAI/litellm/issues/6136, https://github.com/BerriAI/litellm/issues/6088
    """
    if isinstance(schema, dict):
        # Remove the 'additionalProperties' key if it exists and is set to False
        if "strict" in schema:
            del schema["strict"]

        # Recursively process all dictionary values
        for key, value in schema.items():
            _remove_strict_from_schema(value)

    elif isinstance(schema, list):
        # Recursively process all items in the list
        for item in schema:
            _remove_strict_from_schema(item)

    return schema


def _remove_json_schema_refs(schema, max_depth=10):
    """
    Remove JSON schema reference fields like '$id' and '$schema' that can cause issues with some providers.

    These fields are used for schema validation but can cause problems when the schema references
    are not accessible to the provider's validation system.

    Args:
        schema: The schema object to clean (dict, list, or other)
        max_depth: Maximum recursion depth to prevent infinite loops (default: 10)

    Relevant Issues: Mistral API grammar validation fails when schema contains $id and $schema references
    """
    if max_depth <= 0:
        return schema

    if isinstance(schema, dict):
        # Remove JSON schema reference fields
        schema.pop("$id", None)
        schema.pop("$schema", None)

        # Recursively process all dictionary values
        for key, value in schema.items():
            _remove_json_schema_refs(value, max_depth - 1)

    elif isinstance(schema, list):
        # Recursively process all items in the list
        for item in schema:
            _remove_json_schema_refs(item, max_depth - 1)

    return schema


def _remove_unsupported_params(
    non_default_params: dict, supported_openai_params: Optional[List[str]]
) -> dict:
    """
    Remove unsupported params from non_default_params
    """
    remove_keys = []
    if supported_openai_params is None:
        return {}  # no supported params, so no optional openai params to send
    for param in non_default_params.keys():
        if param not in supported_openai_params:
            remove_keys.append(param)
    for key in remove_keys:
        non_default_params.pop(key, None)
    return non_default_params


class PreProcessNonDefaultParams:
    @staticmethod
    def base_pre_process_non_default_params(
        passed_params: dict,
        special_params: dict,
        custom_llm_provider: str,
        additional_drop_params: Optional[List[str]],
        default_param_values: dict,
        additional_endpoint_specific_params: List[str],
    ) -> dict:
        for k, v in special_params.items():
            if k.startswith("aws_") and (
                custom_llm_provider != "bedrock"
                and not custom_llm_provider.startswith("sagemaker")
            ):  # allow dynamically setting boto3 init logic
                continue
            elif k == "hf_model_name" and custom_llm_provider != "sagemaker":
                continue
            elif (
                k.startswith("vertex_")
                and custom_llm_provider != "vertex_ai"
                and custom_llm_provider != "vertex_ai_beta"
            ):  # allow dynamically setting vertex ai init logic
                continue
            passed_params[k] = v

        # filter out those parameters that were passed with non-default values
        non_default_params = {
            k: v
            for k, v in passed_params.items()
            if (
                k != "model"
                and k != "custom_llm_provider"
                and k != "api_version"
                and k != "drop_params"
                and k != "allowed_openai_params"
                and k != "additional_drop_params"
                and k not in additional_endpoint_specific_params
                and k in default_param_values
                and v != default_param_values[k]
                and _should_drop_param(
                    k=k, additional_drop_params=additional_drop_params
                )
                is False
            )
        }

        return non_default_params

    @staticmethod
    def embedding_pre_process_non_default_params(
        passed_params: dict,
        special_params: dict,
        custom_llm_provider: str,
        additional_drop_params: Optional[List[str]],
        model: str,
        remove_sensitive_keys: bool = False,
        add_provider_specific_params: bool = False,
    ) -> dict:
        non_default_params = (
            PreProcessNonDefaultParams.base_pre_process_non_default_params(
                passed_params=passed_params,
                special_params=special_params,
                custom_llm_provider=custom_llm_provider,
                additional_drop_params=additional_drop_params,
                default_param_values={k: None for k in OPENAI_EMBEDDING_PARAMS},
                additional_endpoint_specific_params=["input"],
            )
        )

        return non_default_params


def pre_process_non_default_params(
    passed_params: dict,
    special_params: dict,
    custom_llm_provider: str,
    additional_drop_params: Optional[List[str]],
    model: str,
    remove_sensitive_keys: bool = False,
    add_provider_specific_params: bool = False,
    provider_config: Optional[BaseConfig] = None,
) -> dict:
    """
    Pre-process non-default params to a standardized format
    """
    # retrieve all parameters passed to the function

    non_default_params = PreProcessNonDefaultParams.base_pre_process_non_default_params(
        passed_params=passed_params,
        special_params=special_params,
        custom_llm_provider=custom_llm_provider,
        additional_drop_params=additional_drop_params,
        default_param_values=DEFAULT_CHAT_COMPLETION_PARAM_VALUES,
        additional_endpoint_specific_params=["messages"],
    )

    if "response_format" in non_default_params:
        if provider_config is not None:
            non_default_params["response_format"] = (
                provider_config.get_json_schema_from_pydantic_object(
                    response_format=non_default_params["response_format"]
                )
            )
        else:
            non_default_params["response_format"] = type_to_response_format_param(
                response_format=non_default_params["response_format"]
            )

    if "tools" in non_default_params and isinstance(
        non_default_params, list
    ):  # fixes https://github.com/BerriAI/litellm/issues/4933
        tools = non_default_params["tools"]
        for (
            tool
        ) in (
            tools
        ):  # clean out 'additionalProperties = False'. Causes vertexai/gemini OpenAI API Schema errors - https://github.com/langchain-ai/langchainjs/issues/5240
            tool_function = tool.get("function", {})
            parameters = tool_function.get("parameters", None)
            if parameters is not None:
                new_parameters = copy.deepcopy(parameters)
                if (
                    "additionalProperties" in new_parameters
                    and new_parameters["additionalProperties"] is False
                ):
                    new_parameters.pop("additionalProperties", None)
                tool_function["parameters"] = new_parameters

    if add_provider_specific_params:
        non_default_params = add_provider_specific_params_to_optional_params(
            optional_params=non_default_params,
            passed_params=passed_params,
            custom_llm_provider=custom_llm_provider,
            openai_params=list(DEFAULT_CHAT_COMPLETION_PARAM_VALUES.keys()),
            additional_drop_params=additional_drop_params,
        )

    if remove_sensitive_keys:
        non_default_params = remove_sensitive_keys_from_dict(non_default_params)
    return non_default_params


def remove_sensitive_keys_from_dict(d: dict) -> dict:
    """
    Remove sensitive keys from a dictionary
    """
    sensitive_key_phrases = ["key", "secret", "access", "credential"]
    remove_keys = []
    for key in d.keys():
        if any(phrase in key.lower() for phrase in sensitive_key_phrases):
            remove_keys.append(key)
    for key in remove_keys:
        d.pop(key)
    return d


def pre_process_optional_params(
    passed_params: dict, non_default_params: dict, custom_llm_provider: str
) -> dict:
    """For .completion(), preprocess optional params"""
    optional_params: Dict = {}

    common_auth_dict = litellm.common_cloud_provider_auth_params
    if custom_llm_provider in common_auth_dict["providers"]:
        """
        Check if params = ["project", "region_name", "token"]
        and correctly translate for = ["azure", "vertex_ai", "watsonx", "aws"]
        """
        if custom_llm_provider == "azure":
            optional_params = litellm.AzureOpenAIConfig().map_special_auth_params(
                non_default_params=passed_params, optional_params=optional_params
            )
        elif custom_llm_provider == "bedrock":
            optional_params = (
                litellm.AmazonBedrockGlobalConfig().map_special_auth_params(
                    non_default_params=passed_params, optional_params=optional_params
                )
            )
        elif (
            custom_llm_provider == "vertex_ai"
            or custom_llm_provider == "vertex_ai_beta"
        ):
            optional_params = litellm.VertexAIConfig().map_special_auth_params(
                non_default_params=passed_params, optional_params=optional_params
            )
        elif custom_llm_provider == "watsonx":
            optional_params = litellm.IBMWatsonXAIConfig().map_special_auth_params(
                non_default_params=passed_params, optional_params=optional_params
            )

    ## raise exception if function calling passed in for a provider that doesn't support it
    if (
        "functions" in non_default_params
        or "function_call" in non_default_params
        or "tools" in non_default_params
    ):
        if (
            custom_llm_provider == "ollama"
            and custom_llm_provider != "text-completion-openai"
            and custom_llm_provider != "azure"
            and custom_llm_provider != "vertex_ai"
            and custom_llm_provider != "anyscale"
            and custom_llm_provider != "together_ai"
            and custom_llm_provider != "groq"
            and custom_llm_provider != "nvidia_nim"
            and custom_llm_provider != "cerebras"
            and custom_llm_provider != "xai"
            and custom_llm_provider != "ai21_chat"
            and custom_llm_provider != "volcengine"
            and custom_llm_provider != "deepseek"
            and custom_llm_provider != "codestral"
            and custom_llm_provider != "mistral"
            and custom_llm_provider != "anthropic"
            and custom_llm_provider != "cohere_chat"
            and custom_llm_provider != "cohere"
            and custom_llm_provider != "bedrock"
            and custom_llm_provider != "ollama_chat"
            and custom_llm_provider != "openrouter"
            and custom_llm_provider != "vercel_ai_gateway"
            and custom_llm_provider != "nebius"
            and custom_llm_provider != "wandb"
            and custom_llm_provider not in litellm.openai_compatible_providers
        ):
            if custom_llm_provider == "ollama":
                # ollama actually supports json output
                optional_params["format"] = "json"
                litellm.add_function_to_prompt = (
                    True  # so that main.py adds the function call to the prompt
                )
                if "tools" in non_default_params:
                    optional_params["functions_unsupported_model"] = (
                        non_default_params.pop("tools")
                    )
                    non_default_params.pop(
                        "tool_choice", None
                    )  # causes ollama requests to hang
                elif "functions" in non_default_params:
                    optional_params["functions_unsupported_model"] = (
                        non_default_params.pop("functions")
                    )
            elif (
                litellm.add_function_to_prompt
            ):  # if user opts to add it to prompt instead
                optional_params["functions_unsupported_model"] = non_default_params.pop(
                    "tools", non_default_params.pop("functions", None)
                )
            else:
                raise UnsupportedParamsError(
                    status_code=500,
                    message=f"Function calling is not supported by {custom_llm_provider}.",
                )

    return optional_params


def get_optional_params(  # noqa: PLR0915
    # use the openai defaults
    # https://platform.openai.com/docs/api-reference/chat/create
    model: str,
    functions=None,
    function_call=None,
    temperature=None,
    top_p=None,
    n=None,
    stream=False,
    stream_options=None,
    stop=None,
    max_tokens=None,
    max_completion_tokens=None,
    modalities=None,
    prediction=None,
    audio=None,
    presence_penalty=None,
    frequency_penalty=None,
    logit_bias=None,
    user=None,
    custom_llm_provider="",
    response_format=None,
    seed=None,
    tools=None,
    tool_choice=None,
    max_retries=None,
    logprobs=None,
    top_logprobs=None,
    extra_headers=None,
    api_version=None,
    parallel_tool_calls=None,
    drop_params=None,
    allowed_openai_params: Optional[List[str]] = None,
    reasoning_effort=None,
    additional_drop_params=None,
    messages: Optional[List[AllMessageValues]] = None,
    thinking: Optional[AnthropicThinkingParam] = None,
    web_search_options: Optional[OpenAIWebSearchOptions] = None,
    safety_identifier: Optional[str] = None,
    **kwargs,
):
    passed_params = locals().copy()
    special_params = passed_params.pop("kwargs")
    non_default_params = pre_process_non_default_params(
        passed_params=passed_params,
        special_params=special_params,
        custom_llm_provider=custom_llm_provider,
        additional_drop_params=additional_drop_params,
        model=model,
    )
    optional_params = pre_process_optional_params(
        passed_params=passed_params,
        non_default_params=non_default_params,
        custom_llm_provider=custom_llm_provider,
    )
    provider_config: Optional[BaseConfig] = None
    if custom_llm_provider is not None and custom_llm_provider in [
        provider.value for provider in LlmProviders
    ]:
        provider_config = ProviderConfigManager.get_provider_chat_config(
            model=model, provider=LlmProviders(custom_llm_provider)
        )

    def _check_valid_arg(supported_params: List[str]):
        """
        Check if the params passed to completion() are supported by the provider

        Args:
            supported_params: List[str] - supported params from the litellm config
        """
        verbose_logger.info(
            f"\nLiteLLM completion() model= {model}; provider = {custom_llm_provider}"
        )
        verbose_logger.debug(
            f"\nLiteLLM: Params passed to completion() {passed_params}"
        )
        verbose_logger.debug(
            f"\nLiteLLM: Non-Default params passed to completion() {non_default_params}"
        )
        unsupported_params = {}
        for k in non_default_params.keys():
            if k not in supported_params:
                if k == "user" or k == "stream_options" or k == "stream":
                    continue
                if k == "n" and n == 1:  # langchain sends n=1 as a default value
                    continue  # skip this param
                if (
                    k == "max_retries"
                ):  # TODO: This is a patch. We support max retries for OpenAI, Azure. For non OpenAI LLMs we need to add support for max retries
                    continue  # skip this param
                # Always keeps this in elif code blocks
                else:
                    unsupported_params[k] = non_default_params[k]

        if unsupported_params:
            if litellm.drop_params is True or (
                drop_params is not None and drop_params is True
            ):
                for k in unsupported_params.keys():
                    non_default_params.pop(k, None)
            else:
                raise UnsupportedParamsError(
                    status_code=500,
                    message=f"{custom_llm_provider} does not support parameters: {list(unsupported_params.keys())}, for model={model}. To drop these, set `litellm.drop_params=True` or for proxy:\n\n`litellm_settings:\n drop_params: true`\n. \n If you want to use these params dynamically send allowed_openai_params={list(unsupported_params.keys())} in your request.",
                )

    supported_params = get_supported_openai_params(
        model=model, custom_llm_provider=custom_llm_provider
    )
    if supported_params is None:
        supported_params = get_supported_openai_params(
            model=model, custom_llm_provider="openai"
        )

    supported_params = supported_params or []
    allowed_openai_params = allowed_openai_params or []
    supported_params.extend(allowed_openai_params)

    _check_valid_arg(
        supported_params=supported_params or [],
    )
    ## raise exception if provider doesn't support passed in param
    if custom_llm_provider == "anthropic":
        ## check if unsupported param passed in
        optional_params = litellm.AnthropicConfig().map_openai_params(
            model=model,
            non_default_params=non_default_params,
            optional_params=optional_params,
            drop_params=(
                drop_params
                if drop_params is not None and isinstance(drop_params, bool)
                else False
            ),
        )
    elif custom_llm_provider == "anthropic_text":
        optional_params = litellm.AnthropicTextConfig().map_openai_params(
            model=model,
            non_default_params=non_default_params,
            optional_params=optional_params,
            drop_params=(
                drop_params
                if drop_params is not None and isinstance(drop_params, bool)
                else False
            ),
        )
        optional_params = litellm.AnthropicTextConfig().map_openai_params(
            model=model,
            non_default_params=non_default_params,
            optional_params=optional_params,
            drop_params=(
                drop_params
                if drop_params is not None and isinstance(drop_params, bool)
                else False
            ),
        )

    elif custom_llm_provider == "cohere_chat" or custom_llm_provider == "cohere":
        # handle cohere params
        optional_params = litellm.CohereChatConfig().map_openai_params(
            non_default_params=non_default_params,
            optional_params=optional_params,
            model=model,
            drop_params=(
                drop_params
                if drop_params is not None and isinstance(drop_params, bool)
                else False
            ),
        )
    elif custom_llm_provider == "triton":
        optional_params = litellm.TritonConfig().map_openai_params(
            non_default_params=non_default_params,
            optional_params=optional_params,
            model=model,
            drop_params=drop_params if drop_params is not None else False,
        )

    elif custom_llm_provider == "maritalk":
        optional_params = litellm.MaritalkConfig().map_openai_params(
            non_default_params=non_default_params,
            optional_params=optional_params,
            model=model,
            drop_params=(
                drop_params
                if drop_params is not None and isinstance(drop_params, bool)
                else False
            ),
        )
    elif custom_llm_provider == "replicate":
        optional_params = litellm.ReplicateConfig().map_openai_params(
            non_default_params=non_default_params,
            optional_params=optional_params,
            model=model,
            drop_params=(
                drop_params
                if drop_params is not None and isinstance(drop_params, bool)
                else False
            ),
        )
    elif custom_llm_provider == "predibase":
        optional_params = litellm.PredibaseConfig().map_openai_params(
            non_default_params=non_default_params,
            optional_params=optional_params,
            model=model,
            drop_params=(
                drop_params
                if drop_params is not None and isinstance(drop_params, bool)
                else False
            ),
        )
    elif custom_llm_provider == "huggingface":
        optional_params = litellm.HuggingFaceChatConfig().map_openai_params(
            non_default_params=non_default_params,
            optional_params=optional_params,
            model=model,
            drop_params=(
                drop_params
                if drop_params is not None and isinstance(drop_params, bool)
                else False
            ),
        )
    elif custom_llm_provider == "together_ai":
        optional_params = litellm.TogetherAIConfig().map_openai_params(
            non_default_params=non_default_params,
            optional_params=optional_params,
            model=model,
            drop_params=(
                drop_params
                if drop_params is not None and isinstance(drop_params, bool)
                else False
            ),
        )
    elif custom_llm_provider == "vertex_ai" and (
        model in litellm.vertex_chat_models
        or model in litellm.vertex_code_chat_models
        or model in litellm.vertex_text_models
        or model in litellm.vertex_code_text_models
        or model in litellm.vertex_language_models
        or model in litellm.vertex_vision_models
    ):
        optional_params = litellm.VertexGeminiConfig().map_openai_params(
            non_default_params=non_default_params,
            optional_params=optional_params,
            model=model,
            drop_params=(
                drop_params
                if drop_params is not None and isinstance(drop_params, bool)
                else False
            ),
        )

    elif custom_llm_provider == "gemini":
        optional_params = litellm.GoogleAIStudioGeminiConfig().map_openai_params(
            non_default_params=non_default_params,
            optional_params=optional_params,
            model=model,
            drop_params=(
                drop_params
                if drop_params is not None and isinstance(drop_params, bool)
                else False
            ),
        )
    elif custom_llm_provider == "vertex_ai_beta" or (
        custom_llm_provider == "vertex_ai" and "gemini" in model
    ):
        optional_params = litellm.VertexGeminiConfig().map_openai_params(
            non_default_params=non_default_params,
            optional_params=optional_params,
            model=model,
            drop_params=(
                drop_params
                if drop_params is not None and isinstance(drop_params, bool)
                else False
            ),
        )
    elif litellm.VertexAIAnthropicConfig.is_supported_model(
        model=model, custom_llm_provider=custom_llm_provider
    ):
        optional_params = litellm.VertexAIAnthropicConfig().map_openai_params(
            model=model,
            non_default_params=non_default_params,
            optional_params=optional_params,
            drop_params=(
                drop_params
                if drop_params is not None and isinstance(drop_params, bool)
                else False
            ),
        )
    elif custom_llm_provider == "vertex_ai":
        if model in litellm.vertex_mistral_models:
            if "codestral" in model:
                optional_params = (
                    litellm.CodestralTextCompletionConfig().map_openai_params(
                        model=model,
                        non_default_params=non_default_params,
                        optional_params=optional_params,
                        drop_params=(
                            drop_params
                            if drop_params is not None and isinstance(drop_params, bool)
                            else False
                        ),
                    )
                )
            else:
                optional_params = litellm.MistralConfig().map_openai_params(
                    model=model,
                    non_default_params=non_default_params,
                    optional_params=optional_params,
                    drop_params=(
                        drop_params
                        if drop_params is not None and isinstance(drop_params, bool)
                        else False
                    ),
                )
        elif model in litellm.vertex_ai_ai21_models:
            optional_params = litellm.VertexAIAi21Config().map_openai_params(
                non_default_params=non_default_params,
                optional_params=optional_params,
                model=model,
                drop_params=(
                    drop_params
                    if drop_params is not None and isinstance(drop_params, bool)
                    else False
                ),
            )
        elif provider_config is not None:
            optional_params = provider_config.map_openai_params(
                non_default_params=non_default_params,
                optional_params=optional_params,
                model=model,
                drop_params=(
                    drop_params
                    if drop_params is not None and isinstance(drop_params, bool)
                    else False
                ),
            )
        else:  # use generic openai-like param mapping
            optional_params = litellm.VertexAILlama3Config().map_openai_params(
                non_default_params=non_default_params,
                optional_params=optional_params,
                model=model,
                drop_params=(
                    drop_params
                    if drop_params is not None and isinstance(drop_params, bool)
                    else False
                ),
            )

    elif custom_llm_provider == "sagemaker":
        # temperature, top_p, n, stream, stop, max_tokens, n, presence_penalty default to None
        optional_params = litellm.SagemakerConfig().map_openai_params(
            non_default_params=non_default_params,
            optional_params=optional_params,
            model=model,
            drop_params=(
                drop_params
                if drop_params is not None and isinstance(drop_params, bool)
                else False
            ),
        )
    elif custom_llm_provider == "bedrock":
        bedrock_route = BedrockModelInfo.get_bedrock_route(model)
        bedrock_base_model = BedrockModelInfo.get_base_model(model)
        if bedrock_route == "converse" or bedrock_route == "converse_like":
            optional_params = litellm.AmazonConverseConfig().map_openai_params(
                model=model,
                non_default_params=non_default_params,
                optional_params=optional_params,
                drop_params=(
                    drop_params
                    if drop_params is not None and isinstance(drop_params, bool)
                    else False
                ),
            )

        elif "anthropic" in bedrock_base_model and bedrock_route == "invoke":
            if bedrock_base_model.startswith("anthropic.claude-3"):
                optional_params = (
                    litellm.AmazonAnthropicClaudeConfig().map_openai_params(
                        non_default_params=non_default_params,
                        optional_params=optional_params,
                        model=model,
                        drop_params=(
                            drop_params
                            if drop_params is not None and isinstance(drop_params, bool)
                            else False
                        ),
                    )
                )

            else:
                optional_params = litellm.AmazonAnthropicConfig().map_openai_params(
                    non_default_params=non_default_params,
                    optional_params=optional_params,
                    model=model,
                    drop_params=(
                        drop_params
                        if drop_params is not None and isinstance(drop_params, bool)
                        else False
                    ),
                )
        elif provider_config is not None:
            optional_params = provider_config.map_openai_params(
                non_default_params=non_default_params,
                optional_params=optional_params,
                model=model,
                drop_params=(
                    drop_params
                    if drop_params is not None and isinstance(drop_params, bool)
                    else False
                ),
            )
    elif custom_llm_provider == "cloudflare":
        optional_params = litellm.CloudflareChatConfig().map_openai_params(
            model=model,
            non_default_params=non_default_params,
            optional_params=optional_params,
            drop_params=(
                drop_params
                if drop_params is not None and isinstance(drop_params, bool)
                else False
            ),
        )
    elif custom_llm_provider == "ollama":
        optional_params = litellm.OllamaConfig().map_openai_params(
            non_default_params=non_default_params,
            optional_params=optional_params,
            model=model,
            drop_params=(
                drop_params
                if drop_params is not None and isinstance(drop_params, bool)
                else False
            ),
        )
    elif custom_llm_provider == "ollama_chat":
        optional_params = litellm.OllamaChatConfig().map_openai_params(
            model=model,
            non_default_params=non_default_params,
            optional_params=optional_params,
            drop_params=(
                drop_params
                if drop_params is not None and isinstance(drop_params, bool)
                else False
            ),
        )
    elif custom_llm_provider == "nlp_cloud":
        optional_params = litellm.NLPCloudConfig().map_openai_params(
            non_default_params=non_default_params,
            optional_params=optional_params,
            model=model,
            drop_params=(
                drop_params
                if drop_params is not None and isinstance(drop_params, bool)
                else False
            ),
        )

    elif custom_llm_provider == "petals":
        optional_params = litellm.PetalsConfig().map_openai_params(
            non_default_params=non_default_params,
            optional_params=optional_params,
            model=model,
            drop_params=(
                drop_params
                if drop_params is not None and isinstance(drop_params, bool)
                else False
            ),
        )
    elif custom_llm_provider == "deepinfra":
        optional_params = litellm.DeepInfraConfig().map_openai_params(
            non_default_params=non_default_params,
            optional_params=optional_params,
            model=model,
            drop_params=(
                drop_params
                if drop_params is not None and isinstance(drop_params, bool)
                else False
            ),
        )
    elif custom_llm_provider == "perplexity" and provider_config is not None:
        optional_params = provider_config.map_openai_params(
            non_default_params=non_default_params,
            optional_params=optional_params,
            model=model,
            drop_params=(
                drop_params
                if drop_params is not None and isinstance(drop_params, bool)
                else False
            ),
        )
    elif custom_llm_provider == "mistral" or custom_llm_provider == "codestral":
        optional_params = litellm.MistralConfig().map_openai_params(
            non_default_params=non_default_params,
            optional_params=optional_params,
            model=model,
            drop_params=(
                drop_params
                if drop_params is not None and isinstance(drop_params, bool)
                else False
            ),
        )
    elif custom_llm_provider == "text-completion-codestral":
        optional_params = litellm.CodestralTextCompletionConfig().map_openai_params(
            non_default_params=non_default_params,
            optional_params=optional_params,
            model=model,
            drop_params=(
                drop_params
                if drop_params is not None and isinstance(drop_params, bool)
                else False
            ),
        )

    elif custom_llm_provider == "databricks":
        optional_params = litellm.DatabricksConfig().map_openai_params(
            non_default_params=non_default_params,
            optional_params=optional_params,
            model=model,
            drop_params=(
                drop_params
                if drop_params is not None and isinstance(drop_params, bool)
                else False
            ),
        )
    elif custom_llm_provider == "nvidia_nim":
        optional_params = litellm.NvidiaNimConfig().map_openai_params(
            model=model,
            non_default_params=non_default_params,
            optional_params=optional_params,
            drop_params=(
                drop_params
                if drop_params is not None and isinstance(drop_params, bool)
                else False
            ),
        )
    elif custom_llm_provider == "cerebras":
        optional_params = litellm.CerebrasConfig().map_openai_params(
            non_default_params=non_default_params,
            optional_params=optional_params,
            model=model,
            drop_params=(
                drop_params
                if drop_params is not None and isinstance(drop_params, bool)
                else False
            ),
        )
    elif custom_llm_provider == "xai":
        optional_params = litellm.XAIChatConfig().map_openai_params(
            model=model,
            non_default_params=non_default_params,
            optional_params=optional_params,
        )
    elif custom_llm_provider == "ai21_chat" or custom_llm_provider == "ai21":
        optional_params = litellm.AI21ChatConfig().map_openai_params(
            non_default_params=non_default_params,
            optional_params=optional_params,
            model=model,
            drop_params=(
                drop_params
                if drop_params is not None and isinstance(drop_params, bool)
                else False
            ),
        )
    elif custom_llm_provider == "fireworks_ai":
        optional_params = litellm.FireworksAIConfig().map_openai_params(
            non_default_params=non_default_params,
            optional_params=optional_params,
            model=model,
            drop_params=(
                drop_params
                if drop_params is not None and isinstance(drop_params, bool)
                else False
            ),
        )
    elif custom_llm_provider == "volcengine":
        optional_params = litellm.VolcEngineConfig().map_openai_params(
            non_default_params=non_default_params,
            optional_params=optional_params,
            model=model,
            drop_params=(
                drop_params
                if drop_params is not None and isinstance(drop_params, bool)
                else False
            ),
        )
    elif custom_llm_provider == "hosted_vllm":
        optional_params = litellm.HostedVLLMChatConfig().map_openai_params(
            non_default_params=non_default_params,
            optional_params=optional_params,
            model=model,
            drop_params=(
                drop_params
                if drop_params is not None and isinstance(drop_params, bool)
                else False
            ),
        )
    elif custom_llm_provider == "vllm":
        optional_params = litellm.VLLMConfig().map_openai_params(
            non_default_params=non_default_params,
            optional_params=optional_params,
            model=model,
            drop_params=(
                drop_params
                if drop_params is not None and isinstance(drop_params, bool)
                else False
            ),
        )
    elif custom_llm_provider == "groq":
        optional_params = litellm.GroqChatConfig().map_openai_params(
            non_default_params=non_default_params,
            optional_params=optional_params,
            model=model,
            drop_params=(
                drop_params
                if drop_params is not None and isinstance(drop_params, bool)
                else False
            ),
        )
    elif custom_llm_provider == "deepseek":
        optional_params = litellm.OpenAIConfig().map_openai_params(
            non_default_params=non_default_params,
            optional_params=optional_params,
            model=model,
            drop_params=(
                drop_params
                if drop_params is not None and isinstance(drop_params, bool)
                else False
            ),
        )
    elif custom_llm_provider == "openrouter":
        optional_params = litellm.OpenrouterConfig().map_openai_params(
            non_default_params=non_default_params,
            optional_params=optional_params,
            model=model,
            drop_params=(
                drop_params
                if drop_params is not None and isinstance(drop_params, bool)
                else False
            ),
        )
    elif custom_llm_provider == "watsonx":
        optional_params = litellm.IBMWatsonXChatConfig().map_openai_params(
            non_default_params=non_default_params,
            optional_params=optional_params,
            model=model,
            drop_params=(
                drop_params
                if drop_params is not None and isinstance(drop_params, bool)
                else False
            ),
        )
        # WatsonX-text param check
        for param in passed_params.keys():
            if litellm.IBMWatsonXAIConfig().is_watsonx_text_param(param):
                raise ValueError(
                    f"LiteLLM now defaults to Watsonx's `/text/chat` endpoint. Please use the `watsonx_text` provider instead, to call the `/text/generation` endpoint. Param: {param}"
                )
    elif custom_llm_provider == "watsonx_text":
        optional_params = litellm.IBMWatsonXAIConfig().map_openai_params(
            non_default_params=non_default_params,
            optional_params=optional_params,
            model=model,
            drop_params=(
                drop_params
                if drop_params is not None and isinstance(drop_params, bool)
                else False
            ),
        )
    elif custom_llm_provider == "openai":
        optional_params = litellm.OpenAIConfig().map_openai_params(
            non_default_params=non_default_params,
            optional_params=optional_params,
            model=model,
            drop_params=(
                drop_params
                if drop_params is not None and isinstance(drop_params, bool)
                else False
            ),
        )
    elif custom_llm_provider == "nebius":
        optional_params = litellm.NebiusConfig().map_openai_params(
            non_default_params=non_default_params,
            optional_params=optional_params,
            model=model,
            drop_params=(
                drop_params
                if drop_params is not None and isinstance(drop_params, bool)
                else False
            ),
        )
    elif custom_llm_provider == "azure":
        if litellm.AzureOpenAIO1Config().is_o_series_model(model=model):
            optional_params = litellm.AzureOpenAIO1Config().map_openai_params(
                non_default_params=non_default_params,
                optional_params=optional_params,
                model=model,
                drop_params=(
                    drop_params
                    if drop_params is not None and isinstance(drop_params, bool)
                    else False
                ),
            )
        elif litellm.AzureOpenAIGPT5Config.is_model_gpt_5_model(model=model):
            optional_params = litellm.AzureOpenAIGPT5Config().map_openai_params(
                non_default_params=non_default_params,
                optional_params=optional_params,
                model=model,
                drop_params=(
                    drop_params
                    if drop_params is not None and isinstance(drop_params, bool)
                    else False
                ),
            )
        else:
            verbose_logger.debug(
                "Azure optional params - api_version: api_version={}, litellm.api_version={}, os.environ['AZURE_API_VERSION']={}".format(
                    api_version, litellm.api_version, get_secret("AZURE_API_VERSION")
                )
            )
            api_version = (
                api_version
                or litellm.api_version
                or get_secret("AZURE_API_VERSION")
                or litellm.AZURE_DEFAULT_API_VERSION
            )
            optional_params = litellm.AzureOpenAIConfig().map_openai_params(
                non_default_params=non_default_params,
                optional_params=optional_params,
                model=model,
                api_version=api_version,  # type: ignore
                drop_params=(
                    drop_params
                    if drop_params is not None and isinstance(drop_params, bool)
                    else False
                ),
            )
    elif provider_config is not None:
        optional_params = provider_config.map_openai_params(
            non_default_params=non_default_params,
            optional_params=optional_params,
            model=model,
            drop_params=(
                drop_params
                if drop_params is not None and isinstance(drop_params, bool)
                else False
            ),
        )
    else:  # assume passing in params for openai-like api
        optional_params = litellm.OpenAILikeChatConfig().map_openai_params(
            non_default_params=non_default_params,
            optional_params=optional_params,
            model=model,
            drop_params=(
                drop_params
                if drop_params is not None and isinstance(drop_params, bool)
                else False
            ),
        )
    # if user passed in non-default kwargs for specific providers/models, pass them along
    optional_params = add_provider_specific_params_to_optional_params(
        optional_params=optional_params,
        passed_params=passed_params,
        custom_llm_provider=custom_llm_provider,
        openai_params=list(DEFAULT_CHAT_COMPLETION_PARAM_VALUES.keys()),
        additional_drop_params=additional_drop_params,
    )
    print_verbose(f"Final returned optional params: {optional_params}")
    optional_params = _apply_openai_param_overrides(
        optional_params=optional_params,
        non_default_params=non_default_params,
        allowed_openai_params=allowed_openai_params,
    )
    return optional_params


def add_provider_specific_params_to_optional_params(
    optional_params: dict,
    passed_params: dict,
    custom_llm_provider: str,
    openai_params: List[str],
    additional_drop_params: Optional[list] = None,
) -> dict:
    """
    Add provider specific params to optional_params
    """

    if (
        custom_llm_provider
        in ["openai", "azure", "text-completion-openai"]
        + litellm.openai_compatible_providers
    ):
        # for openai, azure we should pass the extra/passed params within `extra_body` https://github.com/openai/openai-python/blob/ac33853ba10d13ac149b1fa3ca6dba7d613065c9/src/openai/resources/models.py#L46
        if (
            _should_drop_param(
                k="extra_body", additional_drop_params=additional_drop_params
            )
            is False
        ):
            extra_body = passed_params.pop("extra_body", {})
            for k in passed_params.keys():
                if k not in openai_params and passed_params[k] is not None:
                    extra_body[k] = passed_params[k]
            optional_params.setdefault("extra_body", {})
            initial_extra_body = {
                **optional_params["extra_body"],
                **extra_body,
            }

            if additional_drop_params is not None:
                processed_extra_body = {
                    k: v
                    for k, v in initial_extra_body.items()
                    if k not in additional_drop_params
                }
            else:
                processed_extra_body = initial_extra_body

            optional_params["extra_body"] = _ensure_extra_body_is_safe(
                extra_body=processed_extra_body
            )
    else:
        for k in passed_params.keys():
            if k not in openai_params and passed_params[k] is not None:
                optional_params[k] = passed_params[k]
    return optional_params


def _apply_openai_param_overrides(
    optional_params: dict, non_default_params: dict, allowed_openai_params: list
):
    """
    If user passes in allowed_openai_params, apply them to optional_params

    These params will get passed as is to the LLM API since the user opted in to passing them in the request
    """
    if allowed_openai_params:
        for param in allowed_openai_params:
            if param not in optional_params:
                optional_params[param] = non_default_params.pop(param, None)
    return optional_params


def get_non_default_params(passed_params: dict) -> dict:
    # filter out those parameters that were passed with non-default values
    non_default_params = {
        k: v
        for k, v in passed_params.items()
        if (
            k != "model"
            and k != "custom_llm_provider"
            and k in DEFAULT_CHAT_COMPLETION_PARAM_VALUES
            and v != DEFAULT_CHAT_COMPLETION_PARAM_VALUES[k]
        )
    }

    return non_default_params


def calculate_max_parallel_requests(
    max_parallel_requests: Optional[int],
    rpm: Optional[int],
    tpm: Optional[int],
    default_max_parallel_requests: Optional[int],
) -> Optional[int]:
    """
    Returns the max parallel requests to send to a deployment.

    Used in semaphore for async requests on router.

    Parameters:
    - max_parallel_requests - Optional[int] - max_parallel_requests allowed for that deployment
    - rpm - Optional[int] - requests per minute allowed for that deployment
    - tpm - Optional[int] - tokens per minute allowed for that deployment
    - default_max_parallel_requests - Optional[int] - default_max_parallel_requests allowed for any deployment

    Returns:
    - int or None (if all params are None)

    Order:
    max_parallel_requests > rpm > tpm / 6 (azure formula) > default max_parallel_requests

    Azure RPM formula:
    6 rpm per 1000 TPM
    https://learn.microsoft.com/en-us/azure/ai-services/openai/quotas-limits


    """
    if max_parallel_requests is not None:
        return max_parallel_requests
    elif rpm is not None:
        return rpm
    elif tpm is not None:
        calculated_rpm = int(tpm / 1000 / 6)
        if calculated_rpm == 0:
            calculated_rpm = 1
        return calculated_rpm
    elif default_max_parallel_requests is not None:
        return default_max_parallel_requests
    return None


def _get_order_filtered_deployments(healthy_deployments: List[Dict]) -> List:
    min_order = min(
        (
            deployment["litellm_params"]["order"]
            for deployment in healthy_deployments
            if "order" in deployment["litellm_params"]
        ),
        default=None,
    )

    if min_order is not None:
        filtered_deployments = [
            deployment
            for deployment in healthy_deployments
            if deployment["litellm_params"].get("order") == min_order
        ]

        return filtered_deployments
    return healthy_deployments


def _get_model_region(
    custom_llm_provider: str, litellm_params: LiteLLM_Params
) -> Optional[str]:
    """
    Return the region for a model, for a given provider
    """
    if custom_llm_provider == "vertex_ai":
        # check 'vertex_location'
        vertex_ai_location = (
            litellm_params.vertex_location
            or litellm.vertex_location
            or get_secret("VERTEXAI_LOCATION")
            or get_secret("VERTEX_LOCATION")
        )
        if vertex_ai_location is not None and isinstance(vertex_ai_location, str):
            return vertex_ai_location
    elif custom_llm_provider == "bedrock":
        aws_region_name = litellm_params.aws_region_name
        if aws_region_name is not None:
            return aws_region_name
    elif custom_llm_provider == "watsonx":
        watsonx_region_name = litellm_params.watsonx_region_name
        if watsonx_region_name is not None:
            return watsonx_region_name
    return litellm_params.region_name


def _infer_model_region(litellm_params: LiteLLM_Params) -> Optional[AllowedModelRegion]:
    """
    Infer if a model is in the EU or US region

    Returns:
    - str (region) - "eu" or "us"
    - None (if region not found)
    """
    model, custom_llm_provider, _, _ = litellm.get_llm_provider(
        model=litellm_params.model, litellm_params=litellm_params
    )

    model_region = _get_model_region(
        custom_llm_provider=custom_llm_provider, litellm_params=litellm_params
    )

    if model_region is None:
        verbose_logger.debug(
            "Cannot infer model region for model: {}".format(litellm_params.model)
        )
        return None

    if custom_llm_provider == "azure":
        eu_regions = litellm.AzureOpenAIConfig().get_eu_regions()
        us_regions = litellm.AzureOpenAIConfig().get_us_regions()
    elif custom_llm_provider == "vertex_ai":
        eu_regions = litellm.VertexAIConfig().get_eu_regions()
        us_regions = litellm.VertexAIConfig().get_us_regions()
    elif custom_llm_provider == "bedrock":
        eu_regions = litellm.AmazonBedrockGlobalConfig().get_eu_regions()
        us_regions = litellm.AmazonBedrockGlobalConfig().get_us_regions()
    elif custom_llm_provider == "watsonx":
        eu_regions = litellm.IBMWatsonXAIConfig().get_eu_regions()
        us_regions = litellm.IBMWatsonXAIConfig().get_us_regions()
    else:
        eu_regions = []
        us_regions = []

    for region in eu_regions:
        if region in model_region.lower():
            return "eu"
    for region in us_regions:
        if region in model_region.lower():
            return "us"
    return None


def _is_region_eu(litellm_params: LiteLLM_Params) -> bool:
    """
    Return true/false if a deployment is in the EU
    """
    if litellm_params.region_name == "eu":
        return True

    ## Else - try and infer from model region
    model_region = _infer_model_region(litellm_params=litellm_params)
    if model_region is not None and model_region == "eu":
        return True
    return False


def _is_region_us(litellm_params: LiteLLM_Params) -> bool:
    """
    Return true/false if a deployment is in the US
    """
    if litellm_params.region_name == "us":
        return True

    ## Else - try and infer from model region
    model_region = _infer_model_region(litellm_params=litellm_params)
    if model_region is not None and model_region == "us":
        return True
    return False


def is_region_allowed(
    litellm_params: LiteLLM_Params, allowed_model_region: str
) -> bool:
    """
    Return true/false if a deployment is in the EU
    """
    if litellm_params.region_name == allowed_model_region:
        return True
    return False


def get_model_region(
    litellm_params: LiteLLM_Params, mode: Optional[str]
) -> Optional[str]:
    """
    Pass the litellm params for an azure model, and get back the region
    """
    if (
        "azure" in litellm_params.model
        and isinstance(litellm_params.api_key, str)
        and isinstance(litellm_params.api_base, str)
    ):
        _model = litellm_params.model.replace("azure/", "")
        response: dict = litellm.AzureChatCompletion().get_headers(
            model=_model,
            api_key=litellm_params.api_key,
            api_base=litellm_params.api_base,
            api_version=litellm_params.api_version or litellm.AZURE_DEFAULT_API_VERSION,
            timeout=10,
            mode=mode or "chat",
        )

        region: Optional[str] = response.get("x-ms-region", None)
        return region
    return None


def get_first_chars_messages(kwargs: dict) -> str:
    try:
        _messages = kwargs.get("messages")
        _messages = str(_messages)[:100]
        return _messages
    except Exception:
        return ""


def _count_characters(text: str) -> int:
    # Remove white spaces and count characters
    filtered_text = "".join(char for char in text if not char.isspace())
    return len(filtered_text)


def get_response_string(response_obj: Union[ModelResponse, ModelResponseStream]) -> str:
    _choices: Union[List[Union[Choices, StreamingChoices]], List[StreamingChoices]] = (
        response_obj.choices
    )

    response_str = ""
    for choice in _choices:
        if isinstance(choice, Choices):
            if choice.message.content is not None:
                response_str += choice.message.content
        elif isinstance(choice, StreamingChoices):
            if choice.delta.content is not None:
                response_str += choice.delta.content

    return response_str


def get_api_key(llm_provider: str, dynamic_api_key: Optional[str]):
    api_key = dynamic_api_key or litellm.api_key
    # openai
    if llm_provider == "openai" or llm_provider == "text-completion-openai":
        api_key = api_key or litellm.openai_key or get_secret("OPENAI_API_KEY")
    # anthropic
    elif llm_provider == "anthropic" or llm_provider == "anthropic_text":
        api_key = api_key or litellm.anthropic_key or get_secret("ANTHROPIC_API_KEY")
    # ai21
    elif llm_provider == "ai21":
        api_key = api_key or litellm.ai21_key or get_secret("AI211_API_KEY")
    # aleph_alpha
    elif llm_provider == "aleph_alpha":
        api_key = (
            api_key or litellm.aleph_alpha_key or get_secret("ALEPH_ALPHA_API_KEY")
        )
    # baseten
    elif llm_provider == "baseten":
        api_key = api_key or litellm.baseten_key or get_secret("BASETEN_API_KEY")
    # cohere
    elif llm_provider == "cohere" or llm_provider == "cohere_chat":
        api_key = api_key or litellm.cohere_key or get_secret("COHERE_API_KEY")
    # huggingface
    elif llm_provider == "huggingface":
        api_key = (
            api_key or litellm.huggingface_key or get_secret("HUGGINGFACE_API_KEY")
        )
    # nlp_cloud
    elif llm_provider == "nlp_cloud":
        api_key = api_key or litellm.nlp_cloud_key or get_secret("NLP_CLOUD_API_KEY")
    # replicate
    elif llm_provider == "replicate":
        api_key = api_key or litellm.replicate_key or get_secret("REPLICATE_API_KEY")
    # together_ai
    elif llm_provider == "together_ai":
        api_key = (
            api_key
            or litellm.togetherai_api_key
            or get_secret("TOGETHERAI_API_KEY")
            or get_secret("TOGETHER_AI_TOKEN")
        )
    # nebius
    elif llm_provider == "nebius":
        api_key = api_key or litellm.nebius_key or get_secret("NEBIUS_API_KEY")
    # wandb
    elif llm_provider == "wandb":
        api_key = api_key or litellm.wandb_key or get_secret("WANDB_API_KEY")
    return api_key


def get_utc_datetime():
    import datetime as dt
    from datetime import datetime

    if hasattr(dt, "UTC"):
        return datetime.now(dt.UTC)  # type: ignore
    else:
        return datetime.utcnow()  # type: ignore


def get_max_tokens(model: str) -> Optional[int]:
    """
    Get the maximum number of output tokens allowed for a given model.

    Parameters:
    model (str): The name of the model.

    Returns:
        int: The maximum number of tokens allowed for the given model.

    Raises:
        Exception: If the model is not mapped yet.

    Example:
        >>> get_max_tokens("gpt-4")
        8192
    """

    def _get_max_position_embeddings(model_name):
        # Construct the URL for the config.json file
        config_url = f"https://huggingface.co/{model_name}/raw/main/config.json"
        try:
            # Make the HTTP request to get the raw JSON file
            response = litellm.module_level_client.get(config_url)
            response.raise_for_status()  # Raise an exception for bad responses (4xx or 5xx)

            # Parse the JSON response
            config_json = response.json()
            # Extract and return the max_position_embeddings
            max_position_embeddings = config_json.get("max_position_embeddings")
            if max_position_embeddings is not None:
                return max_position_embeddings
            else:
                return None
        except Exception:
            return None

    try:
        if model in litellm.model_cost:
            if "max_output_tokens" in litellm.model_cost[model]:
                return litellm.model_cost[model]["max_output_tokens"]
            elif "max_tokens" in litellm.model_cost[model]:
                return litellm.model_cost[model]["max_tokens"]
        model, custom_llm_provider, _, _ = get_llm_provider(model=model)
        if custom_llm_provider == "huggingface":
            max_tokens = _get_max_position_embeddings(model_name=model)
            return max_tokens
        if model in litellm.model_cost:  # check if extracted model is in model_list
            if "max_output_tokens" in litellm.model_cost[model]:
                return litellm.model_cost[model]["max_output_tokens"]
            elif "max_tokens" in litellm.model_cost[model]:
                return litellm.model_cost[model]["max_tokens"]
        else:
            raise Exception()
        return None
    except Exception:
        raise Exception(
            f"Model {model} isn't mapped yet. Add it here - https://github.com/BerriAI/litellm/blob/main/model_prices_and_context_window.json"
        )


def _strip_stable_vertex_version(model_name) -> str:
    return re.sub(r"-\d+$", "", model_name)


def _get_base_bedrock_model(model_name) -> str:
    """
    Get the base model from the given model name.

    Handle model names like - "us.meta.llama3-2-11b-instruct-v1:0" -> "meta.llama3-2-11b-instruct-v1"
    AND "meta.llama3-2-11b-instruct-v1:0" -> "meta.llama3-2-11b-instruct-v1"
    """
    from litellm.llms.bedrock.common_utils import BedrockModelInfo

    return BedrockModelInfo.get_base_model(model_name)


def _strip_openai_finetune_model_name(model_name: str) -> str:
    """
    Strips the organization, custom suffix, and ID from an OpenAI fine-tuned model name.

    input: ft:gpt-3.5-turbo:my-org:custom_suffix:id
    output: ft:gpt-3.5-turbo

    Args:
    model_name (str): The full model name

    Returns:
    str: The stripped model name
    """
    return re.sub(r"(:[^:]+){3}$", "", model_name)


def _strip_model_name(model: str, custom_llm_provider: Optional[str]) -> str:
    if custom_llm_provider and custom_llm_provider in ["bedrock", "bedrock_converse"]:
        stripped_bedrock_model = _get_base_bedrock_model(model_name=model)
        return stripped_bedrock_model
    elif custom_llm_provider and (
        custom_llm_provider == "vertex_ai" or custom_llm_provider == "gemini"
    ):
        strip_version = _strip_stable_vertex_version(model_name=model)
        return strip_version
    elif custom_llm_provider and (custom_llm_provider == "databricks"):
        strip_version = _strip_stable_vertex_version(model_name=model)
        return strip_version
    elif "ft:" in model:
        strip_finetune = _strip_openai_finetune_model_name(model_name=model)
        return strip_finetune
    else:
        return model


def _get_model_info_from_model_cost(key: str) -> dict:
    return litellm.model_cost[key]


def _check_provider_match(model_info: dict, custom_llm_provider: Optional[str]) -> bool:
    """
    Check if the model info provider matches the custom provider.
    """
    if custom_llm_provider and (
        "litellm_provider" in model_info
        and model_info["litellm_provider"] != custom_llm_provider
    ):
        if custom_llm_provider == "vertex_ai" and model_info[
            "litellm_provider"
        ].startswith("vertex_ai"):
            return True
        elif custom_llm_provider == "fireworks_ai" and model_info[
            "litellm_provider"
        ].startswith("fireworks_ai"):
            return True
        elif custom_llm_provider.startswith("bedrock") and model_info[
            "litellm_provider"
        ].startswith("bedrock"):
            return True
        elif (
            custom_llm_provider == "litellm_proxy"
        ):  # litellm_proxy is a special case, it's not a provider, it's a proxy for the provider
            return True
        else:
            return False

    return True


from typing_extensions import TypedDict


class PotentialModelNamesAndCustomLLMProvider(TypedDict):
    split_model: str
    combined_model_name: str
    stripped_model_name: str
    combined_stripped_model_name: str
    custom_llm_provider: str


def _get_potential_model_names(
    model: str, custom_llm_provider: Optional[str]
) -> PotentialModelNamesAndCustomLLMProvider:
    if custom_llm_provider is None:
        # Get custom_llm_provider
        try:
            split_model, custom_llm_provider, _, _ = get_llm_provider(model=model)
        except Exception:
            split_model = model
        combined_model_name = model
        stripped_model_name = _strip_model_name(
            model=model, custom_llm_provider=custom_llm_provider
        )
        combined_stripped_model_name = stripped_model_name
    elif custom_llm_provider and model.startswith(
        custom_llm_provider + "/"
    ):  # handle case where custom_llm_provider is provided and model starts with custom_llm_provider
        split_model = model.split("/", 1)[1]
        combined_model_name = model
        stripped_model_name = _strip_model_name(
            model=split_model, custom_llm_provider=custom_llm_provider
        )
        combined_stripped_model_name = "{}/{}".format(
            custom_llm_provider, stripped_model_name
        )
    else:
        split_model = model
        combined_model_name = "{}/{}".format(custom_llm_provider, model)
        stripped_model_name = _strip_model_name(
            model=model, custom_llm_provider=custom_llm_provider
        )
        combined_stripped_model_name = "{}/{}".format(
            custom_llm_provider,
            stripped_model_name,
        )

    return PotentialModelNamesAndCustomLLMProvider(
        split_model=split_model,
        combined_model_name=combined_model_name,
        stripped_model_name=stripped_model_name,
        combined_stripped_model_name=combined_stripped_model_name,
        custom_llm_provider=cast(str, custom_llm_provider),
    )


def _get_max_position_embeddings(model_name: str) -> Optional[int]:
    # Construct the URL for the config.json file
    config_url = f"https://huggingface.co/{model_name}/raw/main/config.json"

    try:
        # Make the HTTP request to get the raw JSON file
        response = litellm.module_level_client.get(config_url)
        response.raise_for_status()  # Raise an exception for bad responses (4xx or 5xx)

        # Parse the JSON response
        config_json = response.json()

        # Extract and return the max_position_embeddings
        max_position_embeddings = config_json.get("max_position_embeddings")

        if max_position_embeddings is not None:
            return max_position_embeddings
        else:
            return None
    except Exception:
        return None


def _cached_get_model_info_helper(
    model: str, custom_llm_provider: Optional[str]
) -> ModelInfoBase:
    """
    _get_model_info_helper wrapped with lru_cache

    Speed Optimization to hit high RPS
    """
    return _get_model_info_helper(model=model, custom_llm_provider=custom_llm_provider)


def get_provider_info(
    model: str, custom_llm_provider: Optional[str]
) -> Optional[ProviderSpecificModelInfo]:
    ## PROVIDER-SPECIFIC INFORMATION
    # if custom_llm_provider == "predibase":
    #     _model_info["supports_response_schema"] = True
    provider_config: Optional[BaseLLMModelInfo] = None
    if custom_llm_provider and custom_llm_provider in LlmProvidersSet:
        # Check if the provider string exists in LlmProviders enum
        provider_config = ProviderConfigManager.get_provider_model_info(
            model=model, provider=LlmProviders(custom_llm_provider)
        )

    model_info: Optional[ProviderSpecificModelInfo] = None
    if provider_config:
        model_info = provider_config.get_provider_info(model=model)

    return model_info


def _is_potential_model_name_in_model_cost(
    potential_model_names: PotentialModelNamesAndCustomLLMProvider,
) -> bool:
    """
    Check if the potential model name is in the model cost.
    """
    return any(
        potential_model_name in litellm.model_cost
        for potential_model_name in potential_model_names.values()
    )


def _get_model_info_helper(  # noqa: PLR0915
    model: str, custom_llm_provider: Optional[str] = None
) -> ModelInfoBase:
    """
    Helper for 'get_model_info'. Separated out to avoid infinite loop caused by returning 'supported_openai_param's
    """
    try:
        azure_llms = {**litellm.azure_llms, **litellm.azure_embedding_models}
        if model in azure_llms:
            model = azure_llms[model]
        if custom_llm_provider is not None and custom_llm_provider == "vertex_ai_beta":
            custom_llm_provider = "vertex_ai"
        if custom_llm_provider is not None and custom_llm_provider == "vertex_ai":
            if "meta/" + model in litellm.vertex_llama3_models:
                model = "meta/" + model
            elif model + "@latest" in litellm.vertex_mistral_models:
                model = model + "@latest"
            elif model + "@latest" in litellm.vertex_ai_ai21_models:
                model = model + "@latest"
        ##########################
        potential_model_names = _get_potential_model_names(
            model=model, custom_llm_provider=custom_llm_provider
        )

        verbose_logger.debug(
            f"checking potential_model_names in litellm.model_cost: {potential_model_names}"
        )

        combined_model_name = potential_model_names["combined_model_name"]
        stripped_model_name = potential_model_names["stripped_model_name"]
        combined_stripped_model_name = potential_model_names[
            "combined_stripped_model_name"
        ]
        split_model = potential_model_names["split_model"]
        custom_llm_provider = potential_model_names["custom_llm_provider"]
        #########################
        if custom_llm_provider == "huggingface":
            max_tokens = _get_max_position_embeddings(model_name=model)
            return ModelInfoBase(
                key=model,
                max_tokens=max_tokens,  # type: ignore
                max_input_tokens=None,
                max_output_tokens=None,
                input_cost_per_token=0,
                output_cost_per_token=0,
                litellm_provider="huggingface",
                mode="chat",
                supports_system_messages=None,
                supports_response_schema=None,
                supports_function_calling=None,
                supports_tool_choice=None,
                supports_assistant_prefill=None,
                supports_prompt_caching=None,
                supports_computer_use=None,
                supports_pdf_input=None,
            )
        elif (
            custom_llm_provider == "ollama" or custom_llm_provider == "ollama_chat"
        ) and not _is_potential_model_name_in_model_cost(potential_model_names):
            return litellm.OllamaConfig().get_model_info(model)
        else:
            """
            Check if: (in order of specificity)
            1. 'custom_llm_provider/model' in litellm.model_cost. Checks "groq/llama3-8b-8192" if model="llama3-8b-8192" and custom_llm_provider="groq"
            2. 'model' in litellm.model_cost. Checks "gemini-1.5-pro-002" in  litellm.model_cost if model="gemini-1.5-pro-002" and custom_llm_provider=None
            3. 'combined_stripped_model_name' in litellm.model_cost. Checks if 'gemini/gemini-1.5-flash' in model map, if 'gemini/gemini-1.5-flash-001' given.
            4. 'stripped_model_name' in litellm.model_cost. Checks if 'ft:gpt-3.5-turbo' in model map, if 'ft:gpt-3.5-turbo:my-org:custom_suffix:id' given.
            5. 'split_model' in litellm.model_cost. Checks "llama3-8b-8192" in litellm.model_cost if model="groq/llama3-8b-8192"
            """

            _model_info: Optional[Dict[str, Any]] = None
            key: Optional[str] = None

            if combined_model_name in litellm.model_cost:
                key = combined_model_name
                _model_info = _get_model_info_from_model_cost(key=cast(str, key))
                if not _check_provider_match(
                    model_info=_model_info, custom_llm_provider=custom_llm_provider
                ):
                    _model_info = None
            if _model_info is None and model in litellm.model_cost:
                key = model
                _model_info = _get_model_info_from_model_cost(key=cast(str, key))
                if not _check_provider_match(
                    model_info=_model_info, custom_llm_provider=custom_llm_provider
                ):
                    _model_info = None
            if (
                _model_info is None
                and combined_stripped_model_name in litellm.model_cost
            ):
                key = combined_stripped_model_name
                _model_info = _get_model_info_from_model_cost(key=cast(str, key))
                if not _check_provider_match(
                    model_info=_model_info, custom_llm_provider=custom_llm_provider
                ):
                    _model_info = None
            if _model_info is None and stripped_model_name in litellm.model_cost:
                key = stripped_model_name
                _model_info = _get_model_info_from_model_cost(key=cast(str, key))
                if not _check_provider_match(
                    model_info=_model_info, custom_llm_provider=custom_llm_provider
                ):
                    _model_info = None
            if _model_info is None and split_model in litellm.model_cost:
                key = split_model
                _model_info = _get_model_info_from_model_cost(key=cast(str, key))
                if not _check_provider_match(
                    model_info=_model_info, custom_llm_provider=custom_llm_provider
                ):
                    _model_info = None

            if _model_info is None or key is None:
                raise ValueError(
                    "This model isn't mapped yet. Add it here - https://github.com/BerriAI/litellm/blob/main/model_prices_and_context_window.json"
                )

            _input_cost_per_token: Optional[float] = _model_info.get(
                "input_cost_per_token"
            )
            if _input_cost_per_token is None:
                # default value to 0, be noisy about this
                verbose_logger.debug(
                    "model={}, custom_llm_provider={} has no input_cost_per_token in model_cost_map. Defaulting to 0.".format(
                        model, custom_llm_provider
                    )
                )
                _input_cost_per_token = 0

            _output_cost_per_token: Optional[float] = _model_info.get(
                "output_cost_per_token"
            )
            if _output_cost_per_token is None:
                # default value to 0, be noisy about this
                verbose_logger.debug(
                    "model={}, custom_llm_provider={} has no output_cost_per_token in model_cost_map. Defaulting to 0.".format(
                        model, custom_llm_provider
                    )
                )
                _output_cost_per_token = 0

            return ModelInfoBase(
                key=key,
                max_tokens=_model_info.get("max_tokens", None),
                max_input_tokens=_model_info.get("max_input_tokens", None),
                max_output_tokens=_model_info.get("max_output_tokens", None),
                input_cost_per_token=_input_cost_per_token,
                input_cost_per_token_flex=_model_info.get(
                    "input_cost_per_token_flex", None
                ),
                input_cost_per_token_priority=_model_info.get(
                    "input_cost_per_token_priority", None
                ),
                cache_creation_input_token_cost=_model_info.get(
                    "cache_creation_input_token_cost", None
                ),
                cache_read_input_token_cost=_model_info.get(
                    "cache_read_input_token_cost", None
                ),
                cache_read_input_token_cost_flex=_model_info.get(
                    "cache_read_input_token_cost_flex", None
                ),
                cache_read_input_token_cost_priority=_model_info.get(
                    "cache_read_input_token_cost_priority", None
                ),
                cache_creation_input_token_cost_above_1hr=_model_info.get(
                    "cache_creation_input_token_cost_above_1hr", None
                ),
                input_cost_per_character=_model_info.get(
                    "input_cost_per_character", None
                ),
                input_cost_per_token_above_128k_tokens=_model_info.get(
                    "input_cost_per_token_above_128k_tokens", None
                ),
                input_cost_per_token_above_200k_tokens=_model_info.get(
                    "input_cost_per_token_above_200k_tokens", None
                ),
                input_cost_per_query=_model_info.get("input_cost_per_query", None),
                input_cost_per_second=_model_info.get("input_cost_per_second", None),
                input_cost_per_audio_token=_model_info.get(
                    "input_cost_per_audio_token", None
                ),
                input_cost_per_token_batches=_model_info.get(
                    "input_cost_per_token_batches"
                ),
                output_cost_per_token_batches=_model_info.get(
                    "output_cost_per_token_batches"
                ),
                output_cost_per_token=_output_cost_per_token,
                output_cost_per_token_flex=_model_info.get(
                    "output_cost_per_token_flex", None
                ),
                output_cost_per_token_priority=_model_info.get(
                    "output_cost_per_token_priority", None
                ),
                output_cost_per_audio_token=_model_info.get(
                    "output_cost_per_audio_token", None
                ),
                output_cost_per_character=_model_info.get(
                    "output_cost_per_character", None
                ),
                output_cost_per_reasoning_token=_model_info.get(
                    "output_cost_per_reasoning_token", None
                ),
                output_cost_per_token_above_128k_tokens=_model_info.get(
                    "output_cost_per_token_above_128k_tokens", None
                ),
                output_cost_per_character_above_128k_tokens=_model_info.get(
                    "output_cost_per_character_above_128k_tokens", None
                ),
                output_cost_per_token_above_200k_tokens=_model_info.get(
                    "output_cost_per_token_above_200k_tokens", None
                ),
                output_cost_per_second=_model_info.get("output_cost_per_second", None),
                output_cost_per_image=_model_info.get("output_cost_per_image", None),
                output_vector_size=_model_info.get("output_vector_size", None),
                citation_cost_per_token=_model_info.get(
                    "citation_cost_per_token", None
                ),
                tiered_pricing=_model_info.get("tiered_pricing", None),
                litellm_provider=_model_info.get(
                    "litellm_provider", custom_llm_provider
                ),
                mode=_model_info.get("mode"),  # type: ignore
                supports_system_messages=_model_info.get(
                    "supports_system_messages", None
                ),
                supports_response_schema=_model_info.get(
                    "supports_response_schema", None
                ),
                supports_vision=_model_info.get("supports_vision", None),
                supports_function_calling=_model_info.get(
                    "supports_function_calling", None
                ),
                supports_tool_choice=_model_info.get("supports_tool_choice", None),
                supports_assistant_prefill=_model_info.get(
                    "supports_assistant_prefill", None
                ),
                supports_prompt_caching=_model_info.get(
                    "supports_prompt_caching", None
                ),
                supports_audio_input=_model_info.get("supports_audio_input", None),
                supports_audio_output=_model_info.get("supports_audio_output", None),
                supports_pdf_input=_model_info.get("supports_pdf_input", None),
                supports_embedding_image_input=_model_info.get(
                    "supports_embedding_image_input", None
                ),
                supports_native_streaming=_model_info.get(
                    "supports_native_streaming", None
                ),
                supports_web_search=_model_info.get("supports_web_search", None),
                supports_url_context=_model_info.get("supports_url_context", None),
                supports_reasoning=_model_info.get("supports_reasoning", None),
                supports_computer_use=_model_info.get("supports_computer_use", None),
                search_context_cost_per_query=_model_info.get(
                    "search_context_cost_per_query", None
                ),
                tpm=_model_info.get("tpm", None),
                rpm=_model_info.get("rpm", None),
                ocr_cost_per_page=_model_info.get("ocr_cost_per_page", None),
                annotation_cost_per_page=_model_info.get(
                    "annotation_cost_per_page", None
                ),
            )
    except Exception as e:
        verbose_logger.debug(f"Error getting model info: {e}")
        if "OllamaError" in str(e):
            raise e
        raise Exception(
            "This model isn't mapped yet. model={}, custom_llm_provider={}. Add it here - https://github.com/BerriAI/litellm/blob/main/model_prices_and_context_window.json.".format(
                model, custom_llm_provider
            )
        )


def get_model_info(model: str, custom_llm_provider: Optional[str] = None) -> ModelInfo:
    """
    Get a dict for the maximum tokens (context window), input_cost_per_token, output_cost_per_token  for a given model.

    Parameters:
    - model (str): The name of the model.
    - custom_llm_provider (str | null): the provider used for the model. If provided, used to check if the litellm model info is for that provider.

    Returns:
        dict: A dictionary containing the following information:
            key: Required[str] # the key in litellm.model_cost which is returned
            max_tokens: Required[Optional[int]]
            max_input_tokens: Required[Optional[int]]
            max_output_tokens: Required[Optional[int]]
            input_cost_per_token: Required[float]
            input_cost_per_character: Optional[float]  # only for vertex ai models
            input_cost_per_token_above_128k_tokens: Optional[float]  # only for vertex ai models
            input_cost_per_character_above_128k_tokens: Optional[
                float
            ]  # only for vertex ai models
            input_cost_per_query: Optional[float] # only for rerank models
            input_cost_per_image: Optional[float]  # only for vertex ai models
            input_cost_per_audio_token: Optional[float]
            input_cost_per_audio_per_second: Optional[float]  # only for vertex ai models
            input_cost_per_video_per_second: Optional[float]  # only for vertex ai models
            output_cost_per_token: Required[float]
            output_cost_per_audio_token: Optional[float]
            output_cost_per_character: Optional[float]  # only for vertex ai models
            output_cost_per_token_above_128k_tokens: Optional[
                float
            ]  # only for vertex ai models
            output_cost_per_character_above_128k_tokens: Optional[
                float
            ]  # only for vertex ai models
            output_cost_per_image: Optional[float]
            output_vector_size: Optional[int]
            output_cost_per_video_per_second: Optional[float]  # only for vertex ai models
            output_cost_per_audio_per_second: Optional[float]  # only for vertex ai models
            litellm_provider: Required[str]
            mode: Required[
                Literal[
                    "completion", "embedding", "image_generation", "chat", "audio_transcription"
                ]
            ]
            supported_openai_params: Required[Optional[List[str]]]
            supports_system_messages: Optional[bool]
            supports_response_schema: Optional[bool]
            supports_vision: Optional[bool]
            supports_function_calling: Optional[bool]
            supports_tool_choice: Optional[bool]
            supports_prompt_caching: Optional[bool]
            supports_audio_input: Optional[bool]
            supports_audio_output: Optional[bool]
            supports_pdf_input: Optional[bool]
            supports_web_search: Optional[bool]
            supports_url_context: Optional[bool]
            supports_reasoning: Optional[bool]
    Raises:
        Exception: If the model is not mapped yet.

    Example:
        >>> get_model_info("gpt-4")
        {
            "max_tokens": 8192,
            "input_cost_per_token": 0.00003,
            "output_cost_per_token": 0.00006,
            "litellm_provider": "openai",
            "mode": "chat",
            "supported_openai_params": ["temperature", "max_tokens", "top_p", "frequency_penalty", "presence_penalty"]
        }
    """
    supported_openai_params = litellm.get_supported_openai_params(
        model=model, custom_llm_provider=custom_llm_provider
    )

    _model_info = _get_model_info_helper(
        model=model,
        custom_llm_provider=custom_llm_provider,
    )

    verbose_logger.debug(f"model_info: {_model_info}")

    returned_model_info = ModelInfo(
        **_model_info, supported_openai_params=supported_openai_params
    )

    return returned_model_info


def json_schema_type(python_type_name: str):
    """Converts standard python types to json schema types

    Parameters
    ----------
    python_type_name : str
        __name__ of type

    Returns
    -------
    str
        a standard JSON schema type, "string" if not recognized.
    """
    python_to_json_schema_types = {
        str.__name__: "string",
        int.__name__: "integer",
        float.__name__: "number",
        bool.__name__: "boolean",
        list.__name__: "array",
        dict.__name__: "object",
        "NoneType": "null",
    }

    return python_to_json_schema_types.get(python_type_name, "string")


def function_to_dict(input_function) -> dict:  # noqa: C901
    """Using type hints and numpy-styled docstring,
    produce a dictionary usable for OpenAI function calling

    Parameters
    ----------
    input_function : function
        A function with a numpy-style docstring

    Returns
    -------
    dictionnary
        A dictionnary to add to the list passed to `functions` parameter of `litellm.completion`
    """
    # Get function name and docstring
    try:
        import inspect
        from ast import literal_eval

        from numpydoc.docscrape import NumpyDocString
    except Exception as e:
        raise e

    name = input_function.__name__
    docstring = inspect.getdoc(input_function)
    numpydoc = NumpyDocString(docstring)
    description = "\n".join([s.strip() for s in numpydoc["Summary"]])

    # Get function parameters and their types from annotations and docstring
    parameters = {}
    required_params = []
    param_info = inspect.signature(input_function).parameters

    for param_name, param in param_info.items():
        if hasattr(param, "annotation"):
            param_type = json_schema_type(param.annotation.__name__)
        else:
            param_type = None
        param_description = None
        param_enum = None

        # Try to extract param description from docstring using numpydoc
        for param_data in numpydoc["Parameters"]:
            if param_data.name == param_name:
                if hasattr(param_data, "type"):
                    # replace type from docstring rather than annotation
                    param_type = param_data.type
                    if "optional" in param_type:
                        param_type = param_type.split(",")[0]
                    elif "{" in param_type:
                        # may represent a set of acceptable values
                        # translating as enum for function calling
                        try:
                            param_enum = str(list(literal_eval(param_type)))
                            param_type = "string"
                        except Exception:
                            pass
                    param_type = json_schema_type(param_type)
                param_description = "\n".join([s.strip() for s in param_data.desc])

        param_dict = {
            "type": param_type,
            "description": param_description,
            "enum": param_enum,
        }

        parameters[param_name] = dict(
            [(k, v) for k, v in param_dict.items() if isinstance(v, str)]
        )

        # Check if the parameter has no default value (i.e., it's required)
        if param.default == param.empty:
            required_params.append(param_name)

    # Create the dictionary
    result = {
        "name": name,
        "description": description,
        "parameters": {
            "type": "object",
            "properties": parameters,
        },
    }

    # Add "required" key if there are required parameters
    if required_params:
        result["parameters"]["required"] = required_params

    return result


def modify_url(original_url, new_path):
    url = httpx.URL(original_url)
    modified_url = url.copy_with(path=new_path)
    return str(modified_url)


def load_test_model(
    model: str,
    custom_llm_provider: str = "",
    api_base: str = "",
    prompt: str = "",
    num_calls: int = 0,
    force_timeout: int = 0,
):
    test_prompt = "Hey, how's it going"
    test_calls = 100
    if prompt:
        test_prompt = prompt
    if num_calls:
        test_calls = num_calls
    messages = [[{"role": "user", "content": test_prompt}] for _ in range(test_calls)]
    start_time = time.time()
    try:
        litellm.batch_completion(
            model=model,
            messages=messages,
            custom_llm_provider=custom_llm_provider,
            api_base=api_base,
            force_timeout=force_timeout,
        )
        end_time = time.time()
        response_time = end_time - start_time
        return {
            "total_response_time": response_time,
            "calls_made": 100,
            "status": "success",
            "exception": None,
        }
    except Exception as e:
        end_time = time.time()
        response_time = end_time - start_time
        return {
            "total_response_time": response_time,
            "calls_made": 100,
            "status": "failed",
            "exception": e,
        }


def get_provider_fields(custom_llm_provider: str) -> List[ProviderField]:
    """Return the fields required for each provider"""

    if custom_llm_provider == "databricks":
        return litellm.DatabricksConfig().get_required_params()

    elif custom_llm_provider == "ollama":
        return litellm.OllamaConfig().get_required_params()

    elif custom_llm_provider == "azure_ai":
        return litellm.AzureAIStudioConfig().get_required_params()

    else:
        return []


def create_proxy_transport_and_mounts():
    proxies = {
        key: None if url is None else Proxy(url=url)
        for key, url in get_environment_proxies().items()
    }

    sync_proxy_mounts = {}
    async_proxy_mounts = {}

    # Retrieve NO_PROXY environment variable
    no_proxy = os.getenv("NO_PROXY", None)
    no_proxy_urls = no_proxy.split(",") if no_proxy else []

    for key, proxy in proxies.items():
        if proxy is None:
            sync_proxy_mounts[key] = httpx.HTTPTransport()
            async_proxy_mounts[key] = httpx.AsyncHTTPTransport()
        else:
            sync_proxy_mounts[key] = httpx.HTTPTransport(proxy=proxy)
            async_proxy_mounts[key] = httpx.AsyncHTTPTransport(proxy=proxy)

    for url in no_proxy_urls:
        sync_proxy_mounts[url] = httpx.HTTPTransport()
        async_proxy_mounts[url] = httpx.AsyncHTTPTransport()

    return sync_proxy_mounts, async_proxy_mounts


def validate_environment(  # noqa: PLR0915
    model: Optional[str] = None,
    api_key: Optional[str] = None,
    api_base: Optional[str] = None,
    api_version: Optional[str] = None,
) -> dict:
    """
    Checks if the environment variables are valid for the given model.

    Args:
        model (Optional[str]): The name of the model. Defaults to None.
        api_key (Optional[str]): If the user passed in an api key, of their own.

    Returns:
        dict: A dictionary containing the following keys:
            - keys_in_environment (bool): True if all the required keys are present in the environment, False otherwise.
            - missing_keys (List[str]): A list of missing keys in the environment.
    """
    keys_in_environment = False
    missing_keys: List[str] = []

    if model is None:
        return {
            "keys_in_environment": keys_in_environment,
            "missing_keys": missing_keys,
        }
    ## EXTRACT LLM PROVIDER - if model name provided
    try:
        _, custom_llm_provider, _, _ = get_llm_provider(model=model)
    except Exception:
        custom_llm_provider = None

    if custom_llm_provider:
        if custom_llm_provider == "openai":
            if "OPENAI_API_KEY" in os.environ:
                keys_in_environment = True
            else:
                missing_keys.append("OPENAI_API_KEY")
        elif custom_llm_provider == "azure":
            if (
                "AZURE_API_BASE" in os.environ
                and "AZURE_API_VERSION" in os.environ
                and "AZURE_API_KEY" in os.environ
            ):
                keys_in_environment = True
            else:
                missing_keys.extend(
                    ["AZURE_API_BASE", "AZURE_API_VERSION", "AZURE_API_KEY"]
                )
        elif custom_llm_provider == "anthropic":
            if "ANTHROPIC_API_KEY" in os.environ:
                keys_in_environment = True
            else:
                missing_keys.append("ANTHROPIC_API_KEY")
        elif custom_llm_provider == "cohere":
            if "COHERE_API_KEY" in os.environ:
                keys_in_environment = True
            else:
                missing_keys.append("COHERE_API_KEY")
        elif custom_llm_provider == "replicate":
            if "REPLICATE_API_KEY" in os.environ:
                keys_in_environment = True
            else:
                missing_keys.append("REPLICATE_API_KEY")
        elif custom_llm_provider == "openrouter":
            if "OPENROUTER_API_KEY" in os.environ:
                keys_in_environment = True
            else:
                missing_keys.append("OPENROUTER_API_KEY")
        elif custom_llm_provider == "vercel_ai_gateway":
            if "VERCEL_AI_GATEWAY_API_KEY" in os.environ:
                keys_in_environment = True
            else:
                missing_keys.append("VERCEL_AI_GATEWAY_API_KEY")
        elif custom_llm_provider == "datarobot":
            if "DATAROBOT_API_TOKEN" in os.environ:
                keys_in_environment = True
            else:
                missing_keys.append("DATAROBOT_API_TOKEN")
        elif custom_llm_provider == "vertex_ai":
            if "VERTEXAI_PROJECT" in os.environ and "VERTEXAI_LOCATION" in os.environ:
                keys_in_environment = True
            else:
                missing_keys.extend(["VERTEXAI_PROJECT", "VERTEXAI_LOCATION"])
        elif custom_llm_provider == "huggingface":
            if "HUGGINGFACE_API_KEY" in os.environ:
                keys_in_environment = True
            else:
                missing_keys.append("HUGGINGFACE_API_KEY")
        elif custom_llm_provider == "ai21":
            if "AI21_API_KEY" in os.environ:
                keys_in_environment = True
            else:
                missing_keys.append("AI21_API_KEY")
        elif custom_llm_provider == "together_ai":
            if "TOGETHERAI_API_KEY" in os.environ:
                keys_in_environment = True
            else:
                missing_keys.append("TOGETHERAI_API_KEY")
        elif custom_llm_provider == "aleph_alpha":
            if "ALEPH_ALPHA_API_KEY" in os.environ:
                keys_in_environment = True
            else:
                missing_keys.append("ALEPH_ALPHA_API_KEY")
        elif custom_llm_provider == "baseten":
            if "BASETEN_API_KEY" in os.environ:
                keys_in_environment = True
            else:
                missing_keys.append("BASETEN_API_KEY")
        elif custom_llm_provider == "nlp_cloud":
            if "NLP_CLOUD_API_KEY" in os.environ:
                keys_in_environment = True
            else:
                missing_keys.append("NLP_CLOUD_API_KEY")
        elif custom_llm_provider == "bedrock" or custom_llm_provider == "sagemaker":
            if (
                "AWS_ACCESS_KEY_ID" in os.environ
                and "AWS_SECRET_ACCESS_KEY" in os.environ
            ):
                keys_in_environment = True
            else:
                missing_keys.append("AWS_ACCESS_KEY_ID")
                missing_keys.append("AWS_SECRET_ACCESS_KEY")
        elif custom_llm_provider in ["ollama", "ollama_chat"]:
            if "OLLAMA_API_BASE" in os.environ:
                keys_in_environment = True
            else:
                missing_keys.append("OLLAMA_API_BASE")
        elif custom_llm_provider == "anyscale":
            if "ANYSCALE_API_KEY" in os.environ:
                keys_in_environment = True
            else:
                missing_keys.append("ANYSCALE_API_KEY")
        elif custom_llm_provider == "deepinfra":
            if "DEEPINFRA_API_KEY" in os.environ:
                keys_in_environment = True
            else:
                missing_keys.append("DEEPINFRA_API_KEY")
        elif custom_llm_provider == "featherless_ai":
            if "FEATHERLESS_AI_API_KEY" in os.environ:
                keys_in_environment = True
            else:
                missing_keys.append("FEATHERLESS_AI_API_KEY")
        elif custom_llm_provider == "gemini":
            if ("GOOGLE_API_KEY" in os.environ) or ("GEMINI_API_KEY" in os.environ):
                keys_in_environment = True
            else:
                missing_keys.append("GOOGLE_API_KEY")
                missing_keys.append("GEMINI_API_KEY")
        elif custom_llm_provider == "groq":
            if "GROQ_API_KEY" in os.environ:
                keys_in_environment = True
            else:
                missing_keys.append("GROQ_API_KEY")
        elif custom_llm_provider == "nvidia_nim":
            if "NVIDIA_NIM_API_KEY" in os.environ:
                keys_in_environment = True
            else:
                missing_keys.append("NVIDIA_NIM_API_KEY")
        elif custom_llm_provider == "cerebras":
            if "CEREBRAS_API_KEY" in os.environ:
                keys_in_environment = True
            else:
                missing_keys.append("CEREBRAS_API_KEY")
        elif custom_llm_provider == "baseten":
            if "BASETEN_API_KEY" in os.environ:
                keys_in_environment = True
            else:
                missing_keys.append("BASETEN_API_KEY")
        elif custom_llm_provider == "xai":
            if "XAI_API_KEY" in os.environ:
                keys_in_environment = True
            else:
                missing_keys.append("XAI_API_KEY")
        elif custom_llm_provider == "ai21_chat":
            if "AI21_API_KEY" in os.environ:
                keys_in_environment = True
            else:
                missing_keys.append("AI21_API_KEY")
        elif custom_llm_provider == "volcengine":
            if "VOLCENGINE_API_KEY" in os.environ:
                keys_in_environment = True
            else:
                missing_keys.append("VOLCENGINE_API_KEY")
        elif (
            custom_llm_provider == "codestral"
            or custom_llm_provider == "text-completion-codestral"
        ):
            if "CODESTRAL_API_KEY" in os.environ:
                keys_in_environment = True
            else:
                missing_keys.append("CODESTRAL_API_KEY")
        elif custom_llm_provider == "deepseek":
            if "DEEPSEEK_API_KEY" in os.environ:
                keys_in_environment = True
            else:
                missing_keys.append("DEEPSEEK_API_KEY")
        elif custom_llm_provider == "mistral":
            if "MISTRAL_API_KEY" in os.environ:
                keys_in_environment = True
            else:
                missing_keys.append("MISTRAL_API_KEY")
        elif custom_llm_provider == "palm":
            if "PALM_API_KEY" in os.environ:
                keys_in_environment = True
            else:
                missing_keys.append("PALM_API_KEY")
        elif custom_llm_provider == "perplexity":
            if "PERPLEXITYAI_API_KEY" in os.environ:
                keys_in_environment = True
            else:
                missing_keys.append("PERPLEXITYAI_API_KEY")
        elif custom_llm_provider == "voyage":
            if "VOYAGE_API_KEY" in os.environ:
                keys_in_environment = True
            else:
                missing_keys.append("VOYAGE_API_KEY")
        elif custom_llm_provider == "infinity":
            if "INFINITY_API_KEY" in os.environ:
                keys_in_environment = True
            else:
                missing_keys.append("INFINITY_API_KEY")
        elif custom_llm_provider == "fireworks_ai":
            if (
                "FIREWORKS_AI_API_KEY" in os.environ
                or "FIREWORKS_API_KEY" in os.environ
                or "FIREWORKSAI_API_KEY" in os.environ
                or "FIREWORKS_AI_TOKEN" in os.environ
            ):
                keys_in_environment = True
            else:
                missing_keys.append("FIREWORKS_AI_API_KEY")
        elif custom_llm_provider == "cloudflare":
            if "CLOUDFLARE_API_KEY" in os.environ and (
                "CLOUDFLARE_ACCOUNT_ID" in os.environ
                or "CLOUDFLARE_API_BASE" in os.environ
            ):
                keys_in_environment = True
            else:
                missing_keys.append("CLOUDFLARE_API_KEY")
                missing_keys.append("CLOUDFLARE_API_BASE")
        elif custom_llm_provider == "novita":
            if "NOVITA_API_KEY" in os.environ:
                keys_in_environment = True
            else:
                missing_keys.append("NOVITA_API_KEY")
        elif custom_llm_provider == "nebius":
            if "NEBIUS_API_KEY" in os.environ:
                keys_in_environment = True
            else:
                missing_keys.append("NEBIUS_API_KEY")
        elif custom_llm_provider == "wandb":
            if "WANDB_API_KEY" in os.environ:
                keys_in_environment = True
            else:
                missing_keys.append("WANDB_API_KEY")
        elif custom_llm_provider == "dashscope":
            if "DASHSCOPE_API_KEY" in os.environ:
                keys_in_environment = True
            else:
                missing_keys.append("DASHSCOPE_API_KEY")
        elif custom_llm_provider == "moonshot":
            if "MOONSHOT_API_KEY" in os.environ:
                keys_in_environment = True
            else:
                missing_keys.append("MOONSHOT_API_KEY")
    else:
        ## openai - chatcompletion + text completion
        if (
            model in litellm.open_ai_chat_completion_models
            or model in litellm.open_ai_text_completion_models
            or model in litellm.open_ai_embedding_models
            or model in litellm.openai_image_generation_models
        ):
            if "OPENAI_API_KEY" in os.environ:
                keys_in_environment = True
            else:
                missing_keys.append("OPENAI_API_KEY")
        ## anthropic
        elif model in litellm.anthropic_models:
            if "ANTHROPIC_API_KEY" in os.environ:
                keys_in_environment = True
            else:
                missing_keys.append("ANTHROPIC_API_KEY")
        ## cohere
        elif model in litellm.cohere_models:
            if "COHERE_API_KEY" in os.environ:
                keys_in_environment = True
            else:
                missing_keys.append("COHERE_API_KEY")
        ## replicate
        elif model in litellm.replicate_models:
            if "REPLICATE_API_KEY" in os.environ:
                keys_in_environment = True
            else:
                missing_keys.append("REPLICATE_API_KEY")
        ## openrouter
        elif model in litellm.openrouter_models:
            if "OPENROUTER_API_KEY" in os.environ:
                keys_in_environment = True
            else:
                missing_keys.append("OPENROUTER_API_KEY")
        ## vercel_ai_gateway
        elif model in litellm.vercel_ai_gateway_models:
            if "VERCEL_AI_GATEWAY_API_KEY" in os.environ:
                keys_in_environment = True
            else:
                missing_keys.append("VERCEL_AI_GATEWAY_API_KEY")
        ## datarobot
        elif model in litellm.datarobot_models:
            if "DATAROBOT_API_TOKEN" in os.environ:
                keys_in_environment = True
            else:
                missing_keys.append("DATAROBOT_API_TOKEN")
        ## vertex - text + chat models
        elif (
            model in litellm.vertex_chat_models
            or model in litellm.vertex_text_models
            or model in litellm.models_by_provider["vertex_ai"]
        ):
            if "VERTEXAI_PROJECT" in os.environ and "VERTEXAI_LOCATION" in os.environ:
                keys_in_environment = True
            else:
                missing_keys.extend(["VERTEXAI_PROJECT", "VERTEXAI_LOCATION"])
        ## huggingface
        elif model in litellm.huggingface_models:
            if "HUGGINGFACE_API_KEY" in os.environ:
                keys_in_environment = True
            else:
                missing_keys.append("HUGGINGFACE_API_KEY")
        ## ai21
        elif model in litellm.ai21_models:
            if "AI21_API_KEY" in os.environ:
                keys_in_environment = True
            else:
                missing_keys.append("AI21_API_KEY")
        ## together_ai
        elif model in litellm.together_ai_models:
            if "TOGETHERAI_API_KEY" in os.environ:
                keys_in_environment = True
            else:
                missing_keys.append("TOGETHERAI_API_KEY")
        ## aleph_alpha
        elif model in litellm.aleph_alpha_models:
            if "ALEPH_ALPHA_API_KEY" in os.environ:
                keys_in_environment = True
            else:
                missing_keys.append("ALEPH_ALPHA_API_KEY")
        ## baseten
        elif model in litellm.baseten_models:
            if "BASETEN_API_KEY" in os.environ:
                keys_in_environment = True
            else:
                missing_keys.append("BASETEN_API_KEY")
        ## nlp_cloud
        elif model in litellm.nlp_cloud_models:
            if "NLP_CLOUD_API_KEY" in os.environ:
                keys_in_environment = True
            else:
                missing_keys.append("NLP_CLOUD_API_KEY")
        elif model in litellm.novita_models:
            if "NOVITA_API_KEY" in os.environ:
                keys_in_environment = True
            else:
                missing_keys.append("NOVITA_API_KEY")
        elif model in litellm.nebius_models:
            if "NEBIUS_API_KEY" in os.environ:
                keys_in_environment = True
            else:
                missing_keys.append("NEBIUS_API_KEY")
        elif model in litellm.wandb_models:
            if "WANDB_API_KEY" in os.environ:
                keys_in_environment = True
            else:
                missing_keys.append("WANDB_API_KEY")

    def filter_missing_keys(keys: List[str], exclude_pattern: str) -> List[str]:
        """Filter out keys that contain the exclude_pattern (case insensitive)."""
        return [key for key in keys if exclude_pattern not in key.lower()]

    if api_key is not None:
        missing_keys = filter_missing_keys(missing_keys, "api_key")

    if api_base is not None:
        missing_keys = filter_missing_keys(missing_keys, "api_base")

    if api_version is not None:
        missing_keys = filter_missing_keys(missing_keys, "api_version")

    if len(missing_keys) == 0:  # no missing keys
        keys_in_environment = True

    return {"keys_in_environment": keys_in_environment, "missing_keys": missing_keys}


def acreate(*args, **kwargs):  ## Thin client to handle the acreate langchain call
    return litellm.acompletion(*args, **kwargs)


def prompt_token_calculator(model, messages):
    # use tiktoken or anthropic's tokenizer depending on the model
    text = " ".join(message["content"] for message in messages)
    num_tokens = 0
    if "claude" in model:
        try:
            import anthropic
        except Exception:
            Exception("Anthropic import failed please run `pip install anthropic`")
        from anthropic import AI_PROMPT, HUMAN_PROMPT, Anthropic

        anthropic_obj = Anthropic()
        num_tokens = anthropic_obj.count_tokens(text)  # type: ignore
    else:
        num_tokens = len(encoding.encode(text))
    return num_tokens


def valid_model(model):
    try:
        # for a given model name, check if the user has the right permissions to access the model
        if (
            model in litellm.open_ai_chat_completion_models
            or model in litellm.open_ai_text_completion_models
        ):
            openai.models.retrieve(model)
        else:
            messages = [{"role": "user", "content": "Hello World"}]
            litellm.completion(model=model, messages=messages)
    except Exception:
        raise BadRequestError(message="", model=model, llm_provider="")


def check_valid_key(model: str, api_key: str):
    """
    Checks if a given API key is valid for a specific model by making a litellm.completion call with max_tokens=10

    Args:
        model (str): The name of the model to check the API key against.
        api_key (str): The API key to be checked.

    Returns:
        bool: True if the API key is valid for the model, False otherwise.
    """
    messages = [{"role": "user", "content": "Hey, how's it going?"}]
    try:
        litellm.completion(
            model=model, messages=messages, api_key=api_key, max_tokens=10
        )
        return True
    except AuthenticationError:
        return False
    except Exception:
        return False


def _should_retry(status_code: int):
    """
    Retries on 408, 409, 429 and 500 errors.

    Any client error in the 400-499 range that isn't explicitly handled (such as 400 Bad Request, 401 Unauthorized, 403 Forbidden, 404 Not Found, etc.) would not trigger a retry.

    Reimplementation of openai's should retry logic, since that one can't be imported.
    https://github.com/openai/openai-python/blob/af67cfab4210d8e497c05390ce14f39105c77519/src/openai/_base_client.py#L639
    """
    # If the server explicitly says whether or not to retry, obey.
    # Retry on request timeouts.
    if status_code == 408:
        return True

    # Retry on lock timeouts.
    if status_code == 409:
        return True

    # Retry on rate limits.
    if status_code == 429:
        return True

    # Retry internal errors.
    if status_code >= 500:
        return True

    return False


def _get_retry_after_from_exception_header(
    response_headers: Optional[httpx.Headers] = None,
):
    """
    Reimplementation of openai's calculate retry after, since that one can't be imported.
    https://github.com/openai/openai-python/blob/af67cfab4210d8e497c05390ce14f39105c77519/src/openai/_base_client.py#L631
    """
    try:
        import email  # openai import

        # About the Retry-After header: https://developer.mozilla.org/en-US/docs/Web/HTTP/Headers/Retry-After
        #
        # <http-date>". See https://developer.mozilla.org/en-US/docs/Web/HTTP/Headers/Retry-After#syntax for
        # details.
        if response_headers is not None:
            retry_header = response_headers.get("retry-after")
            try:
                retry_after = int(retry_header)
            except Exception:
                retry_date_tuple = email.utils.parsedate_tz(retry_header)  # type: ignore
                if retry_date_tuple is None:
                    retry_after = -1
                else:
                    retry_date = email.utils.mktime_tz(retry_date_tuple)  # type: ignore
                    retry_after = int(retry_date - time.time())
        else:
            retry_after = -1

        return retry_after

    except Exception:
        retry_after = -1


def _calculate_retry_after(
    remaining_retries: int,
    max_retries: int,
    response_headers: Optional[httpx.Headers] = None,
    min_timeout: int = 0,
) -> Union[float, int]:
    retry_after = _get_retry_after_from_exception_header(response_headers)

    # Add some jitter (default JITTER is 0.75 - so upto 0.75s)
    jitter = JITTER * random.random()

    # If the API asks us to wait a certain amount of time (and it's a reasonable amount), just do what it says.
    if retry_after is not None and 0 < retry_after <= 60:
        return retry_after + jitter

    # Calculate exponential backoff
    num_retries = max_retries - remaining_retries
    sleep_seconds = INITIAL_RETRY_DELAY * pow(2.0, num_retries)

    # Make sure sleep_seconds is boxed between min_timeout and MAX_RETRY_DELAY
    sleep_seconds = max(sleep_seconds, min_timeout)
    sleep_seconds = min(sleep_seconds, MAX_RETRY_DELAY)

    return sleep_seconds + jitter


# custom prompt helper function
def register_prompt_template(
    model: str,
    roles: dict = {},
    initial_prompt_value: str = "",
    final_prompt_value: str = "",
    tokenizer_config: dict = {},
):
    """
    Register a prompt template to follow your custom format for a given model

    Args:
        model (str): The name of the model.
        roles (dict): A dictionary mapping roles to their respective prompt values.
        initial_prompt_value (str, optional): The initial prompt value. Defaults to "".
        final_prompt_value (str, optional): The final prompt value. Defaults to "".

    Returns:
        dict: The updated custom prompt dictionary.
    Example usage:
    ```
    import litellm
    litellm.register_prompt_template(
            model="llama-2",
        initial_prompt_value="You are a good assistant" # [OPTIONAL]
            roles={
            "system": {
                "pre_message": "[INST] <<SYS>>\n", # [OPTIONAL]
                "post_message": "\n<</SYS>>\n [/INST]\n" # [OPTIONAL]
            },
            "user": {
                "pre_message": "[INST] ", # [OPTIONAL]
                "post_message": " [/INST]" # [OPTIONAL]
            },
            "assistant": {
                "pre_message": "\n" # [OPTIONAL]
                "post_message": "\n" # [OPTIONAL]
            }
        }
        final_prompt_value="Now answer as best you can:" # [OPTIONAL]
    )
    ```
    """
    complete_model = model
    potential_models = [complete_model]
    try:
        model = get_llm_provider(model=model)[0]
        potential_models.append(model)
    except Exception:
        pass
    if tokenizer_config:
        for m in potential_models:
            litellm.known_tokenizer_config[m] = {
                "tokenizer": tokenizer_config,
                "status": "success",
            }
    else:
        for m in potential_models:
            litellm.custom_prompt_dict[m] = {
                "roles": roles,
                "initial_prompt_value": initial_prompt_value,
                "final_prompt_value": final_prompt_value,
            }

    return litellm.custom_prompt_dict


class TextCompletionStreamWrapper:
    def __init__(
        self,
        completion_stream,
        model,
        stream_options: Optional[dict] = None,
        custom_llm_provider: Optional[str] = None,
    ):
        self.completion_stream = completion_stream
        self.model = model
        self.stream_options = stream_options
        self.custom_llm_provider = custom_llm_provider

    def __iter__(self):
        return self

    def __aiter__(self):
        return self

    def convert_to_text_completion_object(self, chunk: ModelResponse):
        try:
            response = TextCompletionResponse()
            response["id"] = chunk.get("id", None)
            response["object"] = "text_completion"
            response["created"] = chunk.get("created", None)
            response["model"] = chunk.get("model", None)
            text_choices = TextChoices()
            if isinstance(
                chunk, Choices
            ):  # chunk should always be of type StreamingChoices
                raise Exception
            delta = chunk["choices"][0]["delta"]
            text_choices["text"] = delta["content"]
            text_choices["reasoning_content"] = delta.get("reasoning_content")
            text_choices["index"] = chunk["choices"][0]["index"]
            text_choices["finish_reason"] = chunk["choices"][0]["finish_reason"]
            response["choices"] = [text_choices]

            # only pass usage when stream_options["include_usage"] is True
            if (
                self.stream_options
                and self.stream_options.get("include_usage", False) is True
            ):
                response["usage"] = chunk.get("usage", None)

            return response
        except Exception as e:
            raise Exception(
                f"Error occurred converting to text completion object - chunk: {chunk}; Error: {str(e)}"
            )

    def __next__(self):
        # model_response = ModelResponse(stream=True, model=self.model)
        TextCompletionResponse()
        try:
            for chunk in self.completion_stream:
                if chunk == "None" or chunk is None:
                    raise Exception
                processed_chunk = self.convert_to_text_completion_object(chunk=chunk)
                return processed_chunk
            raise StopIteration
        except StopIteration:
            raise StopIteration
        except Exception as e:
            raise exception_type(
                model=self.model,
                custom_llm_provider=self.custom_llm_provider or "",
                original_exception=e,
                completion_kwargs={},
                extra_kwargs={},
            )

    async def __anext__(self):
        try:
            async for chunk in self.completion_stream:
                if chunk == "None" or chunk is None:
                    raise Exception
                processed_chunk = self.convert_to_text_completion_object(chunk=chunk)
                return processed_chunk
            raise StopIteration
        except StopIteration:
            raise StopAsyncIteration


def mock_completion_streaming_obj(
    model_response, mock_response, model, n: Optional[int] = None
):
    if isinstance(mock_response, litellm.MockException):
        raise mock_response
    for i in range(0, len(mock_response), 3):
        completion_obj = Delta(role="assistant", content=mock_response[i : i + 3])
        if n is None:
            model_response.choices[0].delta = completion_obj
        else:
            _all_choices = []
            for j in range(n):
                _streaming_choice = litellm.utils.StreamingChoices(
                    index=j,
                    delta=litellm.utils.Delta(
                        role="assistant", content=mock_response[i : i + 3]
                    ),
                )
                _all_choices.append(_streaming_choice)
            model_response.choices = _all_choices
        yield model_response


async def async_mock_completion_streaming_obj(
    model_response, mock_response, model, n: Optional[int] = None
):
    if isinstance(mock_response, litellm.MockException):
        raise mock_response
    for i in range(0, len(mock_response), 3):
        completion_obj = Delta(role="assistant", content=mock_response[i : i + 3])
        if n is None:
            model_response.choices[0].delta = completion_obj
        else:
            _all_choices = []
            for j in range(n):
                _streaming_choice = litellm.utils.StreamingChoices(
                    index=j,
                    delta=litellm.utils.Delta(
                        role="assistant", content=mock_response[i : i + 3]
                    ),
                )
                _all_choices.append(_streaming_choice)
            model_response.choices = _all_choices
        yield model_response


########## Reading Config File ############################
def read_config_args(config_path) -> dict:
    try:
        import os

        os.getcwd()
        with open(config_path, "r") as config_file:
            config = json.load(config_file)

        # read keys/ values from config file and return them
        return config
    except Exception as e:
        raise e


########## experimental completion variants ############################


def process_system_message(system_message, max_tokens, model):
    system_message_event = {"role": "system", "content": system_message}
    system_message_tokens = get_token_count([system_message_event], model)

    if system_message_tokens > max_tokens:
        print_verbose(
            "`tokentrimmer`: Warning, system message exceeds token limit. Trimming..."
        )
        # shorten system message to fit within max_tokens
        new_system_message = shorten_message_to_fit_limit(
            system_message_event, max_tokens, model
        )
        system_message_tokens = get_token_count([new_system_message], model)

    return system_message_event, max_tokens - system_message_tokens


def process_messages(messages, max_tokens, model):
    # Process messages from older to more recent
    messages = messages[::-1]
    final_messages = []
    verbose_logger.debug(
        f"calling process_messages with messages: {messages}, max_tokens: {max_tokens}, model: {model}"
    )
    for message in messages:
        verbose_logger.debug(f"processing final_messages: {final_messages}")
        used_tokens = get_token_count(final_messages, model)
        available_tokens = max_tokens - used_tokens
        verbose_logger.debug(
            f"used_tokens: {used_tokens}, available_tokens: {available_tokens}"
        )
        if available_tokens <= 3:
            break

        final_messages = attempt_message_addition(
            final_messages=final_messages,
            message=message,
            available_tokens=available_tokens,
            max_tokens=max_tokens,
            model=model,
        )
        verbose_logger.debug(
            f"final_messages after attempt_message_addition: {final_messages}"
        )
    verbose_logger.debug(f"Final messages: {final_messages}")
    return final_messages


def attempt_message_addition(
    final_messages, message, available_tokens, max_tokens, model
):
    temp_messages = [message] + final_messages
    temp_message_tokens = get_token_count(messages=temp_messages, model=model)
    verbose_logger.debug(
        f"temp_message_tokens: {temp_message_tokens}, max_tokens: {max_tokens}"
    )
    if temp_message_tokens <= max_tokens:
        return temp_messages

    # if temp_message_tokens > max_tokens, try shortening temp_messages
    elif "function_call" not in message:
        verbose_logger.debug("attempting to shorten message to fit limit")
        # fit updated_message to be within temp_message_tokens - max_tokens (aka the amount temp_message_tokens is greate than max_tokens)
        updated_message = shorten_message_to_fit_limit(message, available_tokens, model)
        if can_add_message(updated_message, final_messages, max_tokens, model):
            verbose_logger.debug(
                "can add message, returning [updated_message] + final_messages"
            )
            return [updated_message] + final_messages
        else:
            verbose_logger.debug("cannot add message, returning final_messages")
    return final_messages


def can_add_message(message, messages, max_tokens, model):
    if get_token_count(messages + [message], model) <= max_tokens:
        return True
    return False


def get_token_count(messages, model):
    return token_counter(model=model, messages=messages)


def shorten_message_to_fit_limit(
    message, tokens_needed, model: Optional[str], raise_error_on_max_limit: bool = False
):
    """
    Shorten a message to fit within a token limit by removing characters from the middle.

    Args:
        message: The message to shorten
        tokens_needed: The maximum number of tokens allowed
        model: The model being used (optional)
        raise_error_on_max_limit: If True, raises an error when max attempts reached. If False, returns final trimmed content.
    """

    # For OpenAI models, even blank messages cost 7 token,
    # and if the buffer is less than 3, the while loop will never end,
    # hence the value 10.
    if model is not None and "gpt" in model and tokens_needed <= 10:
        return message

    content = message["content"]
    attempts = 0

    verbose_logger.debug(f"content: {content}")

    while attempts < MAX_TOKEN_TRIMMING_ATTEMPTS:
        verbose_logger.debug(f"getting token count for message: {message}")
        total_tokens = get_token_count([message], model)
        verbose_logger.debug(
            f"total_tokens: {total_tokens}, tokens_needed: {tokens_needed}"
        )

        if total_tokens <= tokens_needed:
            break

        ratio = (tokens_needed) / total_tokens

        new_length = int(len(content) * ratio) - 1
        new_length = max(0, new_length)

        half_length = new_length // 2
        left_half = content[:half_length]
        right_half = content[-half_length:]

        trimmed_content = left_half + ".." + right_half
        message["content"] = trimmed_content
        verbose_logger.debug(f"trimmed_content: {trimmed_content}")
        content = trimmed_content
        attempts += 1

    if attempts >= MAX_TOKEN_TRIMMING_ATTEMPTS and raise_error_on_max_limit:
        raise Exception(
            f"Failed to trim message to fit within {tokens_needed} tokens after {MAX_TOKEN_TRIMMING_ATTEMPTS} attempts"
        )

    return message


# LiteLLM token trimmer
# this code is borrowed from https://github.com/KillianLucas/tokentrim/blob/main/tokentrim/tokentrim.py
# Credits for this code go to Killian Lucas
def trim_messages(
    messages,
    model: Optional[str] = None,
    trim_ratio: float = DEFAULT_TRIM_RATIO,
    return_response_tokens: bool = False,
    max_tokens=None,
):
    """
    Trim a list of messages to fit within a model's token limit.

    Args:
        messages: Input messages to be trimmed. Each message is a dictionary with 'role' and 'content'.
        model: The LiteLLM model being used (determines the token limit).
        trim_ratio: Target ratio of tokens to use after trimming. Default is 0.75, meaning it will trim messages so they use about 75% of the model's token limit.
        return_response_tokens: If True, also return the number of tokens left available for the response after trimming.
        max_tokens: Instead of specifying a model or trim_ratio, you can specify this directly.

    Returns:
        Trimmed messages and optionally the number of tokens available for response.
    """
    # Initialize max_tokens
    # if users pass in max tokens, trim to this amount
    original_messages = messages
    messages = copy.deepcopy(messages)
    try:
        if max_tokens is None:
            # Check if model is valid
            if model in litellm.model_cost:
                max_tokens_for_model = litellm.model_cost[model].get(
                    "max_input_tokens", litellm.model_cost[model]["max_tokens"]
                )
                max_tokens = int(max_tokens_for_model * trim_ratio)
            else:
                # if user did not specify max (input) tokens
                # or passed an llm litellm does not know
                # do nothing, just return messages
                return messages

        system_message = ""
        for message in messages:
            if message["role"] == "system":
                system_message += "\n" if system_message else ""
                system_message += message["content"]

        ## Handle Tool Call ## - check if last message is a tool response, return as is - https://github.com/BerriAI/litellm/issues/4931
        tool_messages = []

        for message in reversed(messages):
            if message["role"] != "tool":
                break
            tool_messages.append(message)
        tool_messages.reverse()
        # # Remove the collected tool messages from the original list
        if len(tool_messages):
            messages = messages[: -len(tool_messages)]

        current_tokens = token_counter(model=model or "", messages=messages)
        print_verbose(f"Current tokens: {current_tokens}, max tokens: {max_tokens}")

        # Do nothing if current tokens under messages
        if current_tokens < max_tokens:
            return messages + tool_messages

        #### Trimming messages if current_tokens > max_tokens
        print_verbose(
            f"Need to trim input messages: {messages}, current_tokens{current_tokens}, max_tokens: {max_tokens}"
        )
        system_message_event: Optional[dict] = None
        if system_message:
            system_message_event, max_tokens = process_system_message(
                system_message=system_message, max_tokens=max_tokens, model=model
            )

            if max_tokens == 0:  # the system messages are too long
                return [system_message_event]

            # Since all system messages are combined and trimmed to fit the max_tokens,
            # we remove all system messages from the messages list
            messages = [message for message in messages if message["role"] != "system"]

        verbose_logger.debug(f"Processed system message: {system_message_event}")
        final_messages = process_messages(
            messages=messages, max_tokens=max_tokens, model=model
        )
        verbose_logger.debug(f"Processed messages: {final_messages}")

        # Add system message to the beginning of the final messages
        if system_message_event:
            final_messages = [system_message_event] + final_messages

        if len(tool_messages) > 0:
            final_messages.extend(tool_messages)

        verbose_logger.debug(
            f"Final messages: {final_messages}, return_response_tokens: {return_response_tokens}"
        )
        if (
            return_response_tokens
        ):  # if user wants token count with new trimmed messages
            response_tokens = max_tokens - get_token_count(final_messages, model)
            return final_messages, response_tokens
        return final_messages
    except Exception as e:  # [NON-Blocking, if error occurs just return final_messages
        verbose_logger.exception(
            "Got exception while token trimming - {}".format(str(e))
        )
        return original_messages


from litellm.caching.in_memory_cache import InMemoryCache


class AvailableModelsCache(InMemoryCache):
    def __init__(self, ttl_seconds: int = 300, max_size: int = 1000):
        super().__init__(ttl_seconds, max_size)
        self._env_hash: Optional[str] = None

    def _get_env_hash(self) -> str:
        """Create a hash of relevant environment variables"""
        env_vars = {
            k: v
            for k, v in os.environ.items()
            if k.startswith(("OPENAI", "ANTHROPIC", "AZURE", "AWS"))
        }
        return str(hash(frozenset(env_vars.items())))

    def _check_env_changed(self) -> bool:
        """Check if environment variables have changed"""
        current_hash = self._get_env_hash()
        if self._env_hash is None:
            self._env_hash = current_hash
            return True
        return current_hash != self._env_hash

    def _get_cache_key(
        self,
        custom_llm_provider: Optional[str],
        litellm_params: Optional[LiteLLM_Params],
    ) -> str:
        valid_str = ""

        if litellm_params is not None:
            valid_str = litellm_params.model_dump_json()
        if custom_llm_provider is not None:
            valid_str = f"{custom_llm_provider}:{valid_str}"
        return hashlib.sha256(valid_str.encode()).hexdigest()

    def get_cached_model_info(
        self,
        custom_llm_provider: Optional[str] = None,
        litellm_params: Optional[LiteLLM_Params] = None,
    ) -> Optional[List[str]]:
        """Get cached model info"""
        # Check if environment has changed
        if litellm_params is None and self._check_env_changed():
            self.cache_dict.clear()
            return None

        cache_key = self._get_cache_key(custom_llm_provider, litellm_params)

        result = cast(Optional[List[str]], self.get_cache(cache_key))

        if result is not None:
            return copy.deepcopy(result)
        return result

    def set_cached_model_info(
        self,
        custom_llm_provider: str,
        litellm_params: Optional[LiteLLM_Params],
        available_models: List[str],
    ):
        """Set cached model info"""
        cache_key = self._get_cache_key(custom_llm_provider, litellm_params)
        self.set_cache(cache_key, copy.deepcopy(available_models))


# Global cache instance
_model_cache = AvailableModelsCache()


def _infer_valid_provider_from_env_vars(
    custom_llm_provider: Optional[str] = None,
) -> List[str]:
    valid_providers: List[str] = []
    environ_keys = os.environ.keys()
    for provider in litellm.provider_list:
        if custom_llm_provider and provider != custom_llm_provider:
            continue

        # edge case litellm has together_ai as a provider, it should be togetherai
        env_provider_1 = provider.replace("_", "")
        env_provider_2 = provider

        # litellm standardizes expected provider keys to
        # PROVIDER_API_KEY. Example: OPENAI_API_KEY, COHERE_API_KEY
        expected_provider_key_1 = f"{env_provider_1.upper()}_API_KEY"
        expected_provider_key_2 = f"{env_provider_2.upper()}_API_KEY"
        if (
            expected_provider_key_1 in environ_keys
            or expected_provider_key_2 in environ_keys
        ):
            # key is set
            valid_providers.append(provider)

    return valid_providers


def _get_valid_models_from_provider_api(
    provider_config: BaseLLMModelInfo,
    custom_llm_provider: str,
    litellm_params: Optional[LiteLLM_Params] = None,
) -> List[str]:
    try:
        cached_result = _model_cache.get_cached_model_info(
            custom_llm_provider, litellm_params
        )

        if cached_result is not None:
            return cached_result
        models = provider_config.get_models(
            api_key=litellm_params.api_key if litellm_params is not None else None,
            api_base=litellm_params.api_base if litellm_params is not None else None,
        )

        _model_cache.set_cached_model_info(custom_llm_provider, litellm_params, models)
        return models
    except Exception as e:
        verbose_logger.warning(f"Error getting valid models: {e}")
        return []


def get_valid_models(
    check_provider_endpoint: Optional[bool] = None,
    custom_llm_provider: Optional[str] = None,
    litellm_params: Optional[LiteLLM_Params] = None,
    api_key: Optional[str] = None,
    api_base: Optional[str] = None,
) -> List[str]:
    """
    Returns a list of valid LLMs based on the set environment variables

    Args:
        check_provider_endpoint: If True, will check the provider's endpoint for valid models.
        custom_llm_provider: If provided, will only check the provider's endpoint for valid models.
        api_key: If provided, will use the API key to get valid models.
        api_base: If provided, will use the API base to get valid models.
    Returns:
        A list of valid LLMs
    """

    try:
        ################################
        # init litellm_params
        #################################
        if litellm_params is None:
            litellm_params = LiteLLM_Params(model="")
        if api_key is not None:
            litellm_params.api_key = api_key
        if api_base is not None:
            litellm_params.api_base = api_base
        #################################

        check_provider_endpoint = (
            check_provider_endpoint or litellm.check_provider_endpoint
        )
        # get keys set in .env

        valid_providers: List[str] = []
        valid_models: List[str] = []
        # for all valid providers, make a list of supported llms

        if custom_llm_provider:
            valid_providers = [custom_llm_provider]
        else:
            valid_providers = _infer_valid_provider_from_env_vars(custom_llm_provider)

        for provider in valid_providers:
            provider_config = ProviderConfigManager.get_provider_model_info(
                model=None,
                provider=LlmProviders(provider),
            )

            if custom_llm_provider and provider != custom_llm_provider:
                continue

            if provider == "azure":
                valid_models.append("Azure-LLM")
            elif (
                provider_config is not None
                and check_provider_endpoint
                and provider is not None
            ):
                valid_models.extend(
                    _get_valid_models_from_provider_api(
                        provider_config,
                        provider,
                        litellm_params,
                    )
                )
            else:
                models_for_provider = copy.deepcopy(
                    litellm.models_by_provider.get(provider, [])
                )
                valid_models.extend(models_for_provider)

        return valid_models
    except Exception as e:
        verbose_logger.warning(f"Error getting valid models: {e}")
        return []  # NON-Blocking


def print_args_passed_to_litellm(original_function, args, kwargs):
    if not _is_debugging_on():
        return
    try:
        # we've already printed this for acompletion, don't print for completion
        if (
            "acompletion" in kwargs
            and kwargs["acompletion"] is True
            and original_function.__name__ == "completion"
        ):
            return
        elif (
            "aembedding" in kwargs
            and kwargs["aembedding"] is True
            and original_function.__name__ == "embedding"
        ):
            return
        elif (
            "aimg_generation" in kwargs
            and kwargs["aimg_generation"] is True
            and original_function.__name__ == "img_generation"
        ):
            return

        args_str = ", ".join(map(repr, args))
        kwargs_str = ", ".join(f"{key}={repr(value)}" for key, value in kwargs.items())
        print_verbose(
            "\n",
        )  # new line before
        print_verbose(
            "\033[92mRequest to litellm:\033[0m",
        )
        if args and kwargs:
            print_verbose(
                f"\033[92mlitellm.{original_function.__name__}({args_str}, {kwargs_str})\033[0m"
            )
        elif args:
            print_verbose(
                f"\033[92mlitellm.{original_function.__name__}({args_str})\033[0m"
            )
        elif kwargs:
            print_verbose(
                f"\033[92mlitellm.{original_function.__name__}({kwargs_str})\033[0m"
            )
        else:
            print_verbose(f"\033[92mlitellm.{original_function.__name__}()\033[0m")
        print_verbose("\n")  # new line after
    except Exception:
        # This should always be non blocking
        pass


def get_logging_id(start_time, response_obj):
    try:
        response_id = (
            "time-" + start_time.strftime("%H-%M-%S-%f") + "_" + response_obj.get("id")
        )
        return response_id
    except Exception:
        return None


def _get_base_model_from_metadata(model_call_details=None):
    if model_call_details is None:
        return None
    litellm_params = model_call_details.get("litellm_params", {})
    if litellm_params is not None:
        _base_model = litellm_params.get("base_model", None)
        if _base_model is not None:
            return _base_model
        metadata = litellm_params.get("metadata", {})

        return _get_base_model_from_litellm_call_metadata(metadata=metadata)
    return None


class ModelResponseIterator:
    def __init__(self, model_response: ModelResponse, convert_to_delta: bool = False):
        if convert_to_delta is True:
            self.model_response = ModelResponse(stream=True)
            _delta = self.model_response.choices[0].delta  # type: ignore
            _delta.content = model_response.choices[0].message.content  # type: ignore
        else:
            self.model_response = model_response
        self.is_done = False

    # Sync iterator
    def __iter__(self):
        return self

    def __next__(self):
        if self.is_done:
            raise StopIteration
        self.is_done = True
        return self.model_response

    # Async iterator
    def __aiter__(self):
        return self

    async def __anext__(self):
        if self.is_done:
            raise StopAsyncIteration
        self.is_done = True
        return self.model_response


class ModelResponseListIterator:
    def __init__(self, model_responses, delay: Optional[float] = None):
        self.model_responses = model_responses
        self.index = 0
        self.delay = delay

    # Sync iterator
    def __iter__(self):
        return self

    def __next__(self):
        if self.index >= len(self.model_responses):
            raise StopIteration
        model_response = self.model_responses[self.index]
        self.index += 1
        if self.delay:
            time.sleep(self.delay)
        return model_response

    # Async iterator
    def __aiter__(self):
        return self

    async def __anext__(self):
        if self.index >= len(self.model_responses):
            raise StopAsyncIteration
        model_response = self.model_responses[self.index]
        self.index += 1
        if self.delay:
            await asyncio.sleep(self.delay)
        return model_response


class CustomModelResponseIterator(Iterable):
    def __init__(self) -> None:
        super().__init__()


def is_cached_message(message: AllMessageValues) -> bool:
    """
    Returns true, if message is marked as needing to be cached.

    Used for anthropic/gemini context caching.

    Follows the anthropic format {"cache_control": {"type": "ephemeral"}}
    """
    if "content" not in message:
        return False
    if message["content"] is None or isinstance(message["content"], str):
        return False

    for content in message["content"]:
        if (
            content["type"] == "text"
            and content.get("cache_control") is not None
            and content["cache_control"]["type"] == "ephemeral"  # type: ignore
        ):
            return True

    return False


def is_base64_encoded(s: str) -> bool:
    try:
        # Strip out the prefix if it exists
        if not s.startswith(
            "data:"
        ):  # require `data:` for base64 str, like openai. Prevents false positives like s='Dog'
            return False

        s = s.split(",")[1]

        # Try to decode the string
        decoded_bytes = base64.b64decode(s, validate=True)

        # Check if the original string can be re-encoded to the same string
        return base64.b64encode(decoded_bytes).decode("utf-8") == s
    except Exception:
        return False


def get_base64_str(s: str) -> str:
    """
    s: b64str OR data:image/png;base64,b64str
    """
    if "," in s:
        return s.split(",")[1]
    return s


def has_tool_call_blocks(messages: List[AllMessageValues]) -> bool:
    """
    Returns true, if messages has tool call blocks.

    Used for anthropic/bedrock message validation.
    """
    for message in messages:
        if message.get("tool_calls") is not None:
            return True
    return False


def add_dummy_tool(custom_llm_provider: str) -> List[ChatCompletionToolParam]:
    """
    Prevent Anthropic from raising error when tool_use block exists but no tools are provided.

    Relevent Issues: https://github.com/BerriAI/litellm/issues/5388, https://github.com/BerriAI/litellm/issues/5747
    """
    return [
        ChatCompletionToolParam(
            type="function",
            function=ChatCompletionToolParamFunctionChunk(
                name="dummy_tool",
                description="This is a dummy tool call",  # provided to satisfy bedrock constraint.
                parameters={
                    "type": "object",
                    "properties": {},
                },
            ),
        )
    ]


from litellm.types.llms.openai import (
    ChatCompletionAudioObject,
    ChatCompletionImageObject,
    ChatCompletionTextObject,
    ChatCompletionUserMessage,
    OpenAIMessageContent,
    ValidUserMessageContentTypes,
)


def convert_to_dict(message: Union[BaseModel, dict]) -> dict:
    """
    Converts a message to a dictionary if it's a Pydantic model.

    Args:
        message: The message, which may be a Pydantic model or a dictionary.

    Returns:
        dict: The converted message.
    """
    if isinstance(message, BaseModel):
        return message.model_dump(exclude_none=True)
    elif isinstance(message, dict):
        return message
    else:
        raise TypeError(
            f"Invalid message type: {type(message)}. Expected dict or Pydantic model."
        )


def convert_list_message_to_dict(messages: List):
    new_messages = []
    for message in messages:
        convert_msg_to_dict = cast(AllMessageValues, convert_to_dict(message))
        cleaned_message = cleanup_none_field_in_message(message=convert_msg_to_dict)
        new_messages.append(cleaned_message)
    return new_messages


def validate_and_fix_openai_messages(messages: List):
    """
    Ensures all messages are valid OpenAI chat completion messages.

    Handles missing role for assistant messages.
    """
    new_messages = []
    for message in messages:
        if not message.get("role"):
            message["role"] = "assistant"
        if message.get("tool_calls"):
            message["tool_calls"] = jsonify_tools(tools=message["tool_calls"])

        convert_msg_to_dict = cast(AllMessageValues, convert_to_dict(message))
        cleaned_message = cleanup_none_field_in_message(message=convert_msg_to_dict)
        new_messages.append(cleaned_message)
    return validate_chat_completion_user_messages(messages=new_messages)


def validate_and_fix_openai_tools(tools: Optional[List]) -> Optional[List[dict]]:
    """
    Ensure tools is List[dict] and not List[BaseModel]
    """
    new_tools = []
    if tools is None:
        return tools
    for tool in tools:
        if isinstance(tool, BaseModel):
            new_tools.append(tool.model_dump())
        elif isinstance(tool, dict):
            new_tools.append(tool)
    return new_tools


def cleanup_none_field_in_message(message: AllMessageValues):
    """
    Cleans up the message by removing the none field.

    remove None fields in the message - e.g. {"function": None} - some providers raise validation errors
    """
    new_message = message.copy()
    return {k: v for k, v in new_message.items() if v is not None}


def validate_chat_completion_user_messages(messages: List[AllMessageValues]):
    """
    Ensures all user messages are valid OpenAI chat completion messages.

    Args:
        messages: List of message dictionaries
        message_content_type: Type to validate content against

    Returns:
        List[dict]: The validated messages

    Raises:
        ValueError: If any message is invalid
    """
    for idx, m in enumerate(messages):
        try:
            if m["role"] == "user":
                user_content = m.get("content")
                if user_content is not None:
                    if isinstance(user_content, str):
                        continue
                    elif isinstance(user_content, list):
                        for item in user_content:
                            if isinstance(item, dict):
                                if item.get("type") not in ValidUserMessageContentTypes:
                                    raise Exception("invalid content type")
        except Exception as e:
            if isinstance(e, KeyError):
                raise Exception(
                    f"Invalid message={m} at index {idx}. Please ensure all messages are valid OpenAI chat completion messages."
                )
            if "invalid content type" in str(e):
                raise Exception(
                    f"Invalid user message={m} at index {idx}. Please ensure all user messages are valid OpenAI chat completion messages."
                )
            else:
                raise e

    return messages


def validate_chat_completion_tool_choice(
    tool_choice: Optional[Union[dict, str]],
) -> Optional[Union[dict, str]]:
    """
    Confirm the tool choice is passed in the OpenAI format.

    Prevents user errors like: https://github.com/BerriAI/litellm/issues/7483
    """
    from litellm.types.llms.openai import (
        ChatCompletionToolChoiceObjectParam,
        ChatCompletionToolChoiceStringValues,
    )

    if tool_choice is None:
        return tool_choice
    elif isinstance(tool_choice, str):
        return tool_choice
    elif isinstance(tool_choice, dict):
        # Handle Cursor IDE format: {"type": "auto"} -> return as-is
        if (
            tool_choice.get("type") in ["auto", "none", "required"]
            and "function" not in tool_choice
        ):
            return tool_choice

        # Standard OpenAI format: {"type": "function", "function": {...}}
        if tool_choice.get("type") is None or tool_choice.get("function") is None:
            raise Exception(
                f"Invalid tool choice, tool_choice={tool_choice}. Please ensure tool_choice follows the OpenAI spec"
            )
        return tool_choice
    raise Exception(
        f"Invalid tool choice, tool_choice={tool_choice}. Got={type(tool_choice)}. Expecting str, or dict. Please ensure tool_choice follows the OpenAI tool_choice spec"
    )


class ProviderConfigManager:
    @staticmethod
    def get_provider_chat_config(  # noqa: PLR0915
        model: str, provider: LlmProviders
    ) -> Optional[BaseConfig]:
        """
        Returns the provider config for a given provider.
        """

        if (
            provider == LlmProviders.OPENAI
            and litellm.openaiOSeriesConfig.is_model_o_series_model(model=model)
        ):
            return litellm.openaiOSeriesConfig
        elif (
            provider == LlmProviders.OPENAI
            and litellm.OpenAIGPT5Config.is_model_gpt_5_model(model=model)
        ):
            return litellm.OpenAIGPT5Config()
        elif litellm.LlmProviders.DEEPSEEK == provider:
            return litellm.DeepSeekChatConfig()
        elif litellm.LlmProviders.GROQ == provider:
            return litellm.GroqChatConfig()
        elif litellm.LlmProviders.BYTEZ == provider:
            return litellm.BytezChatConfig()
        elif litellm.LlmProviders.DATABRICKS == provider:
            return litellm.DatabricksConfig()
        elif litellm.LlmProviders.XAI == provider:
            return litellm.XAIChatConfig()
        elif litellm.LlmProviders.LAMBDA_AI == provider:
            return litellm.LambdaAIChatConfig()
        elif litellm.LlmProviders.LLAMA == provider:
            return litellm.LlamaAPIConfig()
        elif litellm.LlmProviders.TEXT_COMPLETION_OPENAI == provider:
            return litellm.OpenAITextCompletionConfig()
        elif (
            litellm.LlmProviders.COHERE_CHAT == provider
            or litellm.LlmProviders.COHERE == provider
        ):
            return litellm.CohereChatConfig()
        elif litellm.LlmProviders.SNOWFLAKE == provider:
            return litellm.SnowflakeConfig()
        elif litellm.LlmProviders.CLARIFAI == provider:
            return litellm.ClarifaiConfig()
        elif litellm.LlmProviders.ANTHROPIC == provider:
            return litellm.AnthropicConfig()
        elif litellm.LlmProviders.ANTHROPIC_TEXT == provider:
            return litellm.AnthropicTextConfig()
        elif litellm.LlmProviders.VERTEX_AI_BETA == provider:
            return litellm.VertexGeminiConfig()
        elif litellm.LlmProviders.VERTEX_AI == provider:
            if "gemini" in model:
                return litellm.VertexGeminiConfig()
            elif "claude" in model:
                return litellm.VertexAIAnthropicConfig()
            elif "gpt-oss" in model:
                from litellm.llms.vertex_ai.vertex_ai_partner_models.gpt_oss.transformation import (
                    VertexAIGPTOSSTransformation,
                )

                return VertexAIGPTOSSTransformation()
            elif model in litellm.vertex_mistral_models:
                if "codestral" in model:
                    return litellm.CodestralTextCompletionConfig()
                else:
                    return litellm.MistralConfig()
            elif model in litellm.vertex_ai_ai21_models:
                return litellm.VertexAIAi21Config()
            else:  # use generic openai-like param mapping
                return litellm.VertexAILlama3Config()
        elif litellm.LlmProviders.CLOUDFLARE == provider:
            return litellm.CloudflareChatConfig()
        elif litellm.LlmProviders.SAGEMAKER_CHAT == provider:
            return litellm.SagemakerChatConfig()
        elif litellm.LlmProviders.SAGEMAKER == provider:
            return litellm.SagemakerConfig()
        elif litellm.LlmProviders.FIREWORKS_AI == provider:
            return litellm.FireworksAIConfig()
        elif litellm.LlmProviders.FRIENDLIAI == provider:
            return litellm.FriendliaiChatConfig()
        elif litellm.LlmProviders.WATSONX == provider:
            return litellm.IBMWatsonXChatConfig()
        elif litellm.LlmProviders.WATSONX_TEXT == provider:
            return litellm.IBMWatsonXAIConfig()
        elif litellm.LlmProviders.EMPOWER == provider:
            return litellm.EmpowerChatConfig()
        elif litellm.LlmProviders.GITHUB == provider:
            return litellm.GithubChatConfig()
        elif litellm.LlmProviders.COMPACTIFAI == provider:
            return litellm.CompactifAIChatConfig()
        elif litellm.LlmProviders.GITHUB_COPILOT == provider:
            return litellm.GithubCopilotConfig()
        elif (
            litellm.LlmProviders.CUSTOM == provider
            or litellm.LlmProviders.CUSTOM_OPENAI == provider
            or litellm.LlmProviders.OPENAI_LIKE == provider
        ):
            return litellm.OpenAILikeChatConfig()
        elif litellm.LlmProviders.AIOHTTP_OPENAI == provider:
            return litellm.AiohttpOpenAIChatConfig()
        elif litellm.LlmProviders.HOSTED_VLLM == provider:
            return litellm.HostedVLLMChatConfig()
        elif litellm.LlmProviders.LLAMAFILE == provider:
            return litellm.LlamafileChatConfig()
        elif litellm.LlmProviders.LM_STUDIO == provider:
            return litellm.LMStudioChatConfig()
        elif litellm.LlmProviders.GALADRIEL == provider:
            return litellm.GaladrielChatConfig()
        elif litellm.LlmProviders.REPLICATE == provider:
            return litellm.ReplicateConfig()
        elif litellm.LlmProviders.HUGGINGFACE == provider:
            return litellm.HuggingFaceChatConfig()
        elif litellm.LlmProviders.TOGETHER_AI == provider:
            return litellm.TogetherAIConfig()
        elif litellm.LlmProviders.OPENROUTER == provider:
            return litellm.OpenrouterConfig()
        elif litellm.LlmProviders.VERCEL_AI_GATEWAY == provider:
            return litellm.VercelAIGatewayConfig()
        elif litellm.LlmProviders.COMETAPI == provider:
            return litellm.CometAPIConfig()
        elif litellm.LlmProviders.DATAROBOT == provider:
            return litellm.DataRobotConfig()
        elif litellm.LlmProviders.GEMINI == provider:
            return litellm.GoogleAIStudioGeminiConfig()
        elif (
            litellm.LlmProviders.AI21 == provider
            or litellm.LlmProviders.AI21_CHAT == provider
        ):
            return litellm.AI21ChatConfig()
        elif litellm.LlmProviders.AZURE == provider:
            if litellm.AzureOpenAIO1Config().is_o_series_model(model=model):
                return litellm.AzureOpenAIO1Config()
            if litellm.AzureOpenAIGPT5Config.is_model_gpt_5_model(model=model):
                return litellm.AzureOpenAIGPT5Config()
            return litellm.AzureOpenAIConfig()
        elif litellm.LlmProviders.AZURE_AI == provider:
            return litellm.AzureAIStudioConfig()
        elif litellm.LlmProviders.AZURE_TEXT == provider:
            return litellm.AzureOpenAITextConfig()
        elif litellm.LlmProviders.HOSTED_VLLM == provider:
            return litellm.HostedVLLMChatConfig()
        elif litellm.LlmProviders.NLP_CLOUD == provider:
            return litellm.NLPCloudConfig()
        elif litellm.LlmProviders.OOBABOOGA == provider:
            return litellm.OobaboogaConfig()
        elif litellm.LlmProviders.OLLAMA_CHAT == provider:
            return litellm.OllamaChatConfig()
        elif litellm.LlmProviders.DEEPINFRA == provider:
            return litellm.DeepInfraConfig()
        elif litellm.LlmProviders.PERPLEXITY == provider:
            return litellm.PerplexityChatConfig()
        elif (
            litellm.LlmProviders.MISTRAL == provider
            or litellm.LlmProviders.CODESTRAL == provider
        ):
            return litellm.MistralConfig()
        elif litellm.LlmProviders.NVIDIA_NIM == provider:
            return litellm.NvidiaNimConfig()
        elif litellm.LlmProviders.CEREBRAS == provider:
            return litellm.CerebrasConfig()
        elif litellm.LlmProviders.BASETEN == provider:
            return litellm.BasetenConfig()
        elif litellm.LlmProviders.VOLCENGINE == provider:
            return litellm.VolcEngineConfig()
        elif litellm.LlmProviders.TEXT_COMPLETION_CODESTRAL == provider:
            return litellm.CodestralTextCompletionConfig()
        elif litellm.LlmProviders.SAMBANOVA == provider:
            return litellm.SambanovaConfig()
        elif litellm.LlmProviders.MARITALK == provider:
            return litellm.MaritalkConfig()
        elif litellm.LlmProviders.CLOUDFLARE == provider:
            return litellm.CloudflareChatConfig()
        elif litellm.LlmProviders.ANTHROPIC_TEXT == provider:
            return litellm.AnthropicTextConfig()
        elif litellm.LlmProviders.VLLM == provider:
            return litellm.VLLMConfig()
        elif litellm.LlmProviders.OLLAMA == provider:
            return litellm.OllamaConfig()
        elif litellm.LlmProviders.PREDIBASE == provider:
            return litellm.PredibaseConfig()
        elif litellm.LlmProviders.TRITON == provider:
            return litellm.TritonConfig()
        elif litellm.LlmProviders.PETALS == provider:
            return litellm.PetalsConfig()
        elif litellm.LlmProviders.FEATHERLESS_AI == provider:
            return litellm.FeatherlessAIConfig()
        elif litellm.LlmProviders.NOVITA == provider:
            return litellm.NovitaConfig()
        elif litellm.LlmProviders.NEBIUS == provider:
            return litellm.NebiusConfig()
        elif litellm.LlmProviders.WANDB == provider:
            return litellm.WandbConfig()
        elif litellm.LlmProviders.DASHSCOPE == provider:
            return litellm.DashScopeChatConfig()
        elif litellm.LlmProviders.MOONSHOT == provider:
            return litellm.MoonshotChatConfig()
        elif litellm.LlmProviders.V0 == provider:
            return litellm.V0ChatConfig()
        elif litellm.LlmProviders.MORPH == provider:
            return litellm.MorphChatConfig()
        elif litellm.LlmProviders.BEDROCK == provider:
            bedrock_route = BedrockModelInfo.get_bedrock_route(model)
            bedrock_invoke_provider = litellm.BedrockLLM.get_bedrock_invoke_provider(
                model=model
            )

            base_model = BedrockModelInfo.get_base_model(model)

            if bedrock_route == "converse" or bedrock_route == "converse_like":
                return litellm.AmazonConverseConfig()
            elif bedrock_route == "agent":
                from litellm.llms.bedrock.chat.invoke_agent.transformation import (
                    AmazonInvokeAgentConfig,
                )

                return AmazonInvokeAgentConfig()
            elif bedrock_invoke_provider == "amazon":  # amazon titan llms
                return litellm.AmazonTitanConfig()
            elif bedrock_invoke_provider == "anthropic":
                if (
                    base_model
                    in litellm.AmazonAnthropicConfig.get_legacy_anthropic_model_names()
                ):
                    return litellm.AmazonAnthropicConfig()
                else:
                    return litellm.AmazonAnthropicClaudeConfig()
            elif (
                bedrock_invoke_provider == "meta" or bedrock_invoke_provider == "llama"
            ):  # amazon / meta llms
                return litellm.AmazonLlamaConfig()
            elif bedrock_invoke_provider == "ai21":  # ai21 llms
                return litellm.AmazonAI21Config()
            elif bedrock_invoke_provider == "cohere":  # cohere models on bedrock
                return litellm.AmazonCohereConfig()
            elif bedrock_invoke_provider == "mistral":  # mistral models on bedrock
                return litellm.AmazonMistralConfig()
            elif bedrock_invoke_provider == "deepseek_r1":  # deepseek models on bedrock
                return litellm.AmazonDeepSeekR1Config()
            elif bedrock_invoke_provider == "nova":
                return litellm.AmazonInvokeNovaConfig()
            else:
                return litellm.AmazonInvokeConfig()
        elif litellm.LlmProviders.LITELLM_PROXY == provider:
            return litellm.LiteLLMProxyChatConfig()
        elif litellm.LlmProviders.OPENAI == provider:
            return litellm.OpenAIGPTConfig()
        elif litellm.LlmProviders.GRADIENT_AI == provider:
            return litellm.GradientAIConfig()
        elif litellm.LlmProviders.NSCALE == provider:
            return litellm.NscaleConfig()
        elif litellm.LlmProviders.HEROKU == provider:
            return litellm.HerokuChatConfig()
        elif litellm.LlmProviders.OCI == provider:
            return litellm.OCIChatConfig()
        elif litellm.LlmProviders.HYPERBOLIC == provider:
            return litellm.HyperbolicChatConfig()
        elif litellm.LlmProviders.OVHCLOUD == provider:
            return litellm.OVHCloudChatConfig()
        return None

    @staticmethod
    def get_provider_embedding_config(
        model: str,
        provider: LlmProviders,
    ) -> Optional[BaseEmbeddingConfig]:
        if (
            litellm.LlmProviders.VOYAGE == provider
            and litellm.VoyageContextualEmbeddingConfig.is_contextualized_embeddings(
                model
            )
        ):
            return litellm.VoyageContextualEmbeddingConfig()
        elif litellm.LlmProviders.VOYAGE == provider:
            return litellm.VoyageEmbeddingConfig()
        elif litellm.LlmProviders.TRITON == provider:
            return litellm.TritonEmbeddingConfig()
        elif litellm.LlmProviders.WATSONX == provider:
            return litellm.IBMWatsonXEmbeddingConfig()
        elif litellm.LlmProviders.INFINITY == provider:
            return litellm.InfinityEmbeddingConfig()
        elif litellm.LlmProviders.SAMBANOVA == provider:
            return litellm.SambaNovaEmbeddingConfig()
        elif (
            litellm.LlmProviders.COHERE == provider
            or litellm.LlmProviders.COHERE_CHAT == provider
        ):
            from litellm.llms.cohere.embed.transformation import CohereEmbeddingConfig

            return CohereEmbeddingConfig()
        elif litellm.LlmProviders.JINA_AI == provider:
            from litellm.llms.jina_ai.embedding.transformation import (
                JinaAIEmbeddingConfig,
            )

            return JinaAIEmbeddingConfig()
        elif litellm.LlmProviders.VOLCENGINE == provider:
            from litellm.llms.volcengine.embedding.transformation import (
                VolcEngineEmbeddingConfig,
            )

            return VolcEngineEmbeddingConfig()
        elif litellm.LlmProviders.OVHCLOUD == provider:
            return litellm.OVHCloudEmbeddingConfig()
        elif litellm.LlmProviders.COMETAPI == provider:
            return litellm.CometAPIEmbeddingConfig()
        elif litellm.LlmProviders.SAGEMAKER == provider:
            from litellm.llms.sagemaker.embedding.transformation import (
                SagemakerEmbeddingConfig,
            )

            return SagemakerEmbeddingConfig.get_model_config(model)
        return None

    @staticmethod
    def get_provider_rerank_config(
        model: str,
        provider: LlmProviders,
        api_base: Optional[str],
        present_version_params: List[str],
    ) -> BaseRerankConfig:
        if (
            litellm.LlmProviders.COHERE == provider
            or litellm.LlmProviders.COHERE_CHAT == provider
        ):
            if should_use_cohere_v1_client(api_base, present_version_params):
                return litellm.CohereRerankConfig()
            else:
                return litellm.CohereRerankV2Config()
        elif litellm.LlmProviders.AZURE_AI == provider:
            return litellm.AzureAIRerankConfig()
        elif litellm.LlmProviders.INFINITY == provider:
            return litellm.InfinityRerankConfig()
        elif litellm.LlmProviders.JINA_AI == provider:
            return litellm.JinaAIRerankConfig()
        elif litellm.LlmProviders.HUGGINGFACE == provider:
            return litellm.HuggingFaceRerankConfig()
        elif litellm.LlmProviders.DEEPINFRA == provider:
            return litellm.DeepinfraRerankConfig()
        elif litellm.LlmProviders.NVIDIA_NIM == provider:
            return litellm.NvidiaNimRerankConfig()
        elif litellm.LlmProviders.VERTEX_AI == provider:
            return litellm.VertexAIRerankConfig()
        return litellm.CohereRerankConfig()

    @staticmethod
    def get_provider_anthropic_messages_config(
        model: str,
        provider: LlmProviders,
    ) -> Optional[BaseAnthropicMessagesConfig]:
        if litellm.LlmProviders.ANTHROPIC == provider:
            return litellm.AnthropicMessagesConfig()
        # The 'BEDROCK' provider corresponds to Amazon's implementation of Anthropic Claude v3.
        # This mapping ensures that the correct configuration is returned for BEDROCK.
        elif litellm.LlmProviders.BEDROCK == provider:
            from litellm.llms.bedrock.common_utils import BedrockModelInfo

            return BedrockModelInfo.get_bedrock_provider_config_for_messages_api(model)
        elif litellm.LlmProviders.VERTEX_AI == provider:
            if "claude" in model:
                from litellm.llms.vertex_ai.vertex_ai_partner_models.anthropic.experimental_pass_through.transformation import (
                    VertexAIPartnerModelsAnthropicMessagesConfig,
                )

                return VertexAIPartnerModelsAnthropicMessagesConfig()
        return None

    @staticmethod
    def get_provider_audio_transcription_config(
        model: str,
        provider: LlmProviders,
    ) -> Optional[BaseAudioTranscriptionConfig]:
        if litellm.LlmProviders.FIREWORKS_AI == provider:
            return litellm.FireworksAIAudioTranscriptionConfig()
        elif litellm.LlmProviders.DEEPGRAM == provider:
            return litellm.DeepgramAudioTranscriptionConfig()
        elif litellm.LlmProviders.ELEVENLABS == provider:
            from litellm.llms.elevenlabs.audio_transcription.transformation import (
                ElevenLabsAudioTranscriptionConfig,
            )

            return ElevenLabsAudioTranscriptionConfig()
        elif litellm.LlmProviders.OPENAI == provider:
            if "gpt-4o" in model:
                return litellm.OpenAIGPTAudioTranscriptionConfig()
            else:
                return litellm.OpenAIWhisperAudioTranscriptionConfig()
        elif litellm.LlmProviders.HOSTED_VLLM == provider:
            from litellm.llms.hosted_vllm.transcriptions.transformation import (
                HostedVLLMAudioTranscriptionConfig,
            )

            return HostedVLLMAudioTranscriptionConfig()
        return None

    @staticmethod
    def get_provider_responses_api_config(
        provider: LlmProviders,
        model: Optional[str] = None,
    ) -> Optional[BaseResponsesAPIConfig]:
        if litellm.LlmProviders.OPENAI == provider:
            return litellm.OpenAIResponsesAPIConfig()
        elif litellm.LlmProviders.AZURE == provider:
            # Check if it's an O-series model
            if model and ("o_series" in model.lower() or supports_reasoning(model)):
                return litellm.AzureOpenAIOSeriesResponsesAPIConfig()
            else:
                return litellm.AzureOpenAIResponsesAPIConfig()
        elif litellm.LlmProviders.LITELLM_PROXY == provider:
            return litellm.LiteLLMProxyResponsesAPIConfig()
        return None

    @staticmethod
    def get_provider_text_completion_config(
        model: str,
        provider: LlmProviders,
    ) -> BaseTextCompletionConfig:
        if LlmProviders.FIREWORKS_AI == provider:
            return litellm.FireworksAITextCompletionConfig()
        elif LlmProviders.TOGETHER_AI == provider:
            return litellm.TogetherAITextCompletionConfig()
        return litellm.OpenAITextCompletionConfig()

    @staticmethod
    def get_provider_model_info(
        model: Optional[str],
        provider: LlmProviders,
    ) -> Optional[BaseLLMModelInfo]:
        if LlmProviders.FIREWORKS_AI == provider:
            return litellm.FireworksAIConfig()
        elif LlmProviders.OPENAI == provider:
            return litellm.OpenAIGPTConfig()
        elif LlmProviders.GEMINI == provider:
            return litellm.GeminiModelInfo()
        elif LlmProviders.VERTEX_AI == provider:
            from litellm.llms.vertex_ai.common_utils import VertexAIModelInfo

            return VertexAIModelInfo()
        elif LlmProviders.LITELLM_PROXY == provider:
            return litellm.LiteLLMProxyChatConfig()
        elif LlmProviders.TOPAZ == provider:
            return litellm.TopazModelInfo()
        elif LlmProviders.ANTHROPIC == provider:
            return litellm.AnthropicModelInfo()
        elif LlmProviders.XAI == provider:
            return litellm.XAIModelInfo()
        elif LlmProviders.OLLAMA == provider or LlmProviders.OLLAMA_CHAT == provider:
            # Dynamic model listing for Ollama server
            from litellm.llms.ollama.common_utils import OllamaModelInfo

            return OllamaModelInfo()
        elif LlmProviders.VLLM == provider or LlmProviders.HOSTED_VLLM == provider:
            from litellm.llms.vllm.common_utils import (
                VLLMModelInfo,  # experimental approach, to reduce bloat on __init__.py
            )

            return VLLMModelInfo()
        elif LlmProviders.LEMONADE == provider:
            return litellm.LemonadeChatConfig()
        elif LlmProviders.CLARIFAI == provider:
            return litellm.ClarifaiConfig()
        return None

    @staticmethod
    def get_provider_passthrough_config(
        model: str,
        provider: LlmProviders,
    ) -> Optional[BasePassthroughConfig]:
        if LlmProviders.BEDROCK == provider:
            from litellm.llms.bedrock.passthrough.transformation import (
                BedrockPassthroughConfig,
            )

            return BedrockPassthroughConfig()
        elif LlmProviders.VLLM == provider:
            from litellm.llms.vllm.passthrough.transformation import (
                VLLMPassthroughConfig,
            )

            return VLLMPassthroughConfig()
        elif LlmProviders.AZURE == provider:
            from litellm.llms.azure.passthrough.transformation import (
                AzurePassthroughConfig,
            )

            return AzurePassthroughConfig()
        return None

    @staticmethod
    def get_provider_image_variation_config(
        model: str,
        provider: LlmProviders,
    ) -> Optional[BaseImageVariationConfig]:
        if LlmProviders.OPENAI == provider:
            return litellm.OpenAIImageVariationConfig()
        elif LlmProviders.TOPAZ == provider:
            return litellm.TopazImageVariationConfig()
        return None

    @staticmethod
    def get_provider_files_config(
        model: str,
        provider: LlmProviders,
    ) -> Optional[BaseFilesConfig]:
        if LlmProviders.GEMINI == provider:
            from litellm.llms.gemini.files.transformation import (
                GoogleAIStudioFilesHandler,  # experimental approach, to reduce bloat on __init__.py
            )

            return GoogleAIStudioFilesHandler()
        elif LlmProviders.VERTEX_AI == provider:
            from litellm.llms.vertex_ai.files.transformation import VertexAIFilesConfig

            return VertexAIFilesConfig()
        elif LlmProviders.BEDROCK == provider:
            from litellm.llms.bedrock.files.transformation import BedrockFilesConfig

            return BedrockFilesConfig()
        return None

    @staticmethod
    def get_provider_batches_config(
        model: str,
        provider: LlmProviders,
    ) -> Optional[BaseBatchesConfig]:
        if LlmProviders.BEDROCK == provider:
            from litellm.llms.bedrock.batches.transformation import BedrockBatchesConfig

            return BedrockBatchesConfig()
        return None

    @staticmethod
    def get_provider_vector_store_config(
        provider: LlmProviders,
    ) -> Optional[CustomLogger]:
        from litellm.integrations.vector_store_integrations.bedrock_vector_store import (
            BedrockVectorStore,
        )

        if LlmProviders.BEDROCK == provider:
            return BedrockVectorStore.get_initialized_custom_logger()
        return None

    @staticmethod
    def get_provider_vector_stores_config(
        provider: LlmProviders,
        api_type: Optional[str] = None,
    ) -> Optional[BaseVectorStoreConfig]:
        """
        v2 vector store config, use this for new vector store integrations
        """
        if litellm.LlmProviders.OPENAI == provider:
            from litellm.llms.openai.vector_stores.transformation import (
                OpenAIVectorStoreConfig,
            )

            return OpenAIVectorStoreConfig()
        elif litellm.LlmProviders.AZURE == provider:
            from litellm.llms.azure.vector_stores.transformation import (
                AzureOpenAIVectorStoreConfig,
            )

            return AzureOpenAIVectorStoreConfig()
        elif litellm.LlmProviders.VERTEX_AI == provider:
            if api_type == "rag_api" or api_type is None:  # default to rag_api
                from litellm.llms.vertex_ai.vector_stores.rag_api.transformation import (
                    VertexVectorStoreConfig,
                )

                return VertexVectorStoreConfig()
            elif api_type == "search_api":
                from litellm.llms.vertex_ai.vector_stores.search_api.transformation import (
                    VertexSearchAPIVectorStoreConfig,
                )

                return VertexSearchAPIVectorStoreConfig()
        elif litellm.LlmProviders.BEDROCK == provider:
            from litellm.llms.bedrock.vector_stores.transformation import (
                BedrockVectorStoreConfig,
            )

            return BedrockVectorStoreConfig()
        elif litellm.LlmProviders.PG_VECTOR == provider:
            from litellm.llms.pg_vector.vector_stores.transformation import (
                PGVectorStoreConfig,
            )

            return PGVectorStoreConfig()
        return None

    @staticmethod
    def get_provider_image_generation_config(
        model: str,
        provider: LlmProviders,
    ) -> Optional[BaseImageGenerationConfig]:
        if LlmProviders.OPENAI == provider:
            from litellm.llms.openai.image_generation import (
                get_openai_image_generation_config,
            )

            return get_openai_image_generation_config(model)
        elif LlmProviders.AZURE == provider:
            from litellm.llms.azure.image_generation import (
                get_azure_image_generation_config,
            )

            return get_azure_image_generation_config(model)
        elif LlmProviders.AZURE_AI == provider:
            from litellm.llms.azure_ai.image_generation import (
                get_azure_ai_image_generation_config,
            )

            return get_azure_ai_image_generation_config(model)
        elif LlmProviders.XINFERENCE == provider:
            from litellm.llms.xinference.image_generation import (
                get_xinference_image_generation_config,
            )

            return get_xinference_image_generation_config(model)
        elif LlmProviders.RECRAFT == provider:
            from litellm.llms.recraft.image_generation import (
                get_recraft_image_generation_config,
            )

            return get_recraft_image_generation_config(model)
        elif LlmProviders.AIML == provider:
            from litellm.llms.aiml.image_generation import (
                get_aiml_image_generation_config,
            )

            return get_aiml_image_generation_config(model)
        elif LlmProviders.COMETAPI == provider:
            from litellm.llms.cometapi.image_generation import (
                get_cometapi_image_generation_config,
            )

            return get_cometapi_image_generation_config(model)
        elif LlmProviders.GEMINI == provider:
            from litellm.llms.gemini.image_generation import (
                get_gemini_image_generation_config,
            )

            return get_gemini_image_generation_config(model)
        elif LlmProviders.LITELLM_PROXY == provider:
            from litellm.llms.litellm_proxy.image_generation.transformation import (
                LiteLLMProxyImageGenerationConfig,
            )

            return LiteLLMProxyImageGenerationConfig()
        return None

    @staticmethod
    def get_provider_realtime_config(
        model: str,
        provider: LlmProviders,
    ) -> Optional[BaseRealtimeConfig]:
        if LlmProviders.GEMINI == provider:
            from litellm.llms.gemini.realtime.transformation import GeminiRealtimeConfig

            return GeminiRealtimeConfig()
        return None

    @staticmethod
    def get_provider_image_edit_config(
        model: str,
        provider: LlmProviders,
    ) -> Optional[BaseImageEditConfig]:
        if LlmProviders.OPENAI == provider:
            from litellm.llms.openai.image_edit import get_openai_image_edit_config

            return get_openai_image_edit_config(model=model)
        elif LlmProviders.AZURE == provider:
            from litellm.llms.azure.image_edit.transformation import (
                AzureImageEditConfig,
            )

            return AzureImageEditConfig()
        elif LlmProviders.RECRAFT == provider:
            from litellm.llms.recraft.image_edit.transformation import (
                RecraftImageEditConfig,
            )

            return RecraftImageEditConfig()
        elif LlmProviders.AZURE_AI == provider:
            from litellm.llms.azure_ai.image_edit import get_azure_ai_image_edit_config

            return get_azure_ai_image_edit_config(model)
        elif LlmProviders.LITELLM_PROXY == provider:
            from litellm.llms.litellm_proxy.image_edit.transformation import (
                LiteLLMProxyImageEditConfig,
            )

            return LiteLLMProxyImageEditConfig()
        return None

    @staticmethod
    def get_provider_ocr_config(
        model: str,
        provider: LlmProviders,
    ) -> Optional["BaseOCRConfig"]:
        """
        Get OCR configuration for a given provider.
        """
        from litellm.llms.azure_ai.ocr.transformation import AzureAIOCRConfig

        PROVIDER_TO_CONFIG_MAP = {
            litellm.LlmProviders.MISTRAL: MistralOCRConfig,
            litellm.LlmProviders.AZURE_AI: AzureAIOCRConfig,
        }
        config_class = PROVIDER_TO_CONFIG_MAP.get(provider, None)
        if config_class is None:
            return None
        return config_class()

    @staticmethod
    def get_provider_search_config(
        provider: "SearchProviders",
    ) -> Optional["BaseSearchConfig"]:
        """
        Get Search configuration for a given provider.
        """
<<<<<<< HEAD
        from litellm.llms.exa_ai.search.transformation import ExaAISearchConfig
=======
        from litellm.llms.dataforseo.search.transformation import (
            DataForSEOSearchConfig,
        )
        from litellm.llms.exa_ai.search.transformation import (
            ExaAISearchConfig,
        )
        from litellm.llms.google_pse.search.transformation import (
            GooglePSESearchConfig,
        )
>>>>>>> 3e4b5ef3
        from litellm.llms.parallel_ai.search.transformation import (
            ParallelAISearchConfig,
        )
        from litellm.llms.perplexity.search.transformation import PerplexitySearchConfig
        from litellm.llms.tavily.search.transformation import TavilySearchConfig

        PROVIDER_TO_CONFIG_MAP = {
            SearchProviders.PERPLEXITY: PerplexitySearchConfig,
            SearchProviders.TAVILY: TavilySearchConfig,
            SearchProviders.PARALLEL_AI: ParallelAISearchConfig,
            SearchProviders.EXA_AI: ExaAISearchConfig,
            SearchProviders.GOOGLE_PSE: GooglePSESearchConfig,
            SearchProviders.DATAFORSEO: DataForSEOSearchConfig,
        }
        config_class = PROVIDER_TO_CONFIG_MAP.get(provider, None)
        if config_class is None:
            return None
        return config_class()

    @staticmethod
    def get_provider_text_to_speech_config(
        model: str,
        provider: LlmProviders,
    ) -> Optional["BaseTextToSpeechConfig"]:
        """
        Get text-to-speech configuration for a given provider.
        """
        from litellm.llms.base_llm.text_to_speech.transformation import (
            BaseTextToSpeechConfig,
        )

        if litellm.LlmProviders.AZURE == provider:
            # Only return Azure AVA config for Azure Speech Service models (speech/)
            # Azure OpenAI TTS models (azure/azure-tts) should not use this config
            if model.startswith("speech/"):
                from litellm.llms.azure.text_to_speech.transformation import (
                    AzureAVATextToSpeechConfig,
                )

                return AzureAVATextToSpeechConfig()
        return None

    @staticmethod
    def get_provider_google_genai_generate_content_config(
        model: str,
        provider: LlmProviders,
    ) -> Optional[BaseGoogleGenAIGenerateContentConfig]:
        if litellm.LlmProviders.GEMINI == provider:
            from litellm.llms.gemini.google_genai.transformation import (
                GoogleGenAIConfig,
            )

            return GoogleGenAIConfig()
        elif litellm.LlmProviders.VERTEX_AI == provider:
            from litellm.llms.vertex_ai.google_genai.transformation import (
                VertexAIGoogleGenAIConfig,
            )
            from litellm.llms.vertex_ai.vertex_ai_partner_models.main import (
                VertexAIPartnerModels,
            )

            #########################################################
            # If Vertex Partner models like Anthropic, Mistral, etc. are used,
            # return None as we want this to go through the litellm.completion() adapter
            # and not the Google Gen AI adapter
            #########################################################
            if VertexAIPartnerModels.is_vertex_partner_model(model):
                return None

            #########################################################
            # If the model is not a Vertex Partner model, return the Vertex AI Google Gen AI Config
            # This is for Vertex `gemini` models
            #########################################################
            return VertexAIGoogleGenAIConfig()
        return None


def get_end_user_id_for_cost_tracking(
    litellm_params: dict,
    service_type: Literal["litellm_logging", "prometheus"] = "litellm_logging",
) -> Optional[str]:
    """
    Used for enforcing `disable_end_user_cost_tracking` param.

    service_type: "litellm_logging" or "prometheus" - used to allow prometheus only disable cost tracking.
    """
    _metadata = cast(
        dict, get_litellm_metadata_from_kwargs(dict(litellm_params=litellm_params))
    )

    end_user_id = cast(
        Optional[str],
        litellm_params.get("user_api_key_end_user_id")
        or _metadata.get("user_api_key_end_user_id"),
    )
    if litellm.disable_end_user_cost_tracking:
        return None

    #######################################
    # By default we don't track end_user on prometheus since we don't want to increase cardinality
    # by default litellm.enable_end_user_cost_tracking_prometheus_only is None, so we don't track end_user on prometheus
    #######################################
    if service_type == "prometheus":
        if litellm.enable_end_user_cost_tracking_prometheus_only is not True:
            return None
    return end_user_id


def should_use_cohere_v1_client(
    api_base: Optional[str], present_version_params: List[str]
):
    if not api_base:
        return False
    uses_v1_params = ("max_chunks_per_doc" in present_version_params) and (
        "max_tokens_per_doc" not in present_version_params
    )
    return api_base.endswith("/v1/rerank") or (
        uses_v1_params and not api_base.endswith("/v2/rerank")
    )


def is_prompt_caching_valid_prompt(
    model: str,
    messages: Optional[List[AllMessageValues]],
    tools: Optional[List[ChatCompletionToolParam]] = None,
    custom_llm_provider: Optional[str] = None,
) -> bool:
    """
    Returns true if the prompt is valid for prompt caching.

    OpenAI + Anthropic providers have a minimum token count of 1024 for prompt caching.
    """
    try:
        if messages is None and tools is None:
            return False
        if custom_llm_provider is not None and not model.startswith(
            custom_llm_provider
        ):
            model = custom_llm_provider + "/" + model
        token_count = token_counter(
            messages=messages,
            tools=tools,
            model=model,
            use_default_image_token_count=True,
        )
        return token_count >= MINIMUM_PROMPT_CACHE_TOKEN_COUNT
    except Exception as e:
        verbose_logger.error(f"Error in is_prompt_caching_valid_prompt: {e}")
        return False


def extract_duration_from_srt_or_vtt(srt_or_vtt_content: str) -> Optional[float]:
    """
    Extracts the total duration (in seconds) from SRT or VTT content.

    Args:
        srt_or_vtt_content (str): The content of an SRT or VTT file as a string.

    Returns:
        Optional[float]: The total duration in seconds, or None if no timestamps are found.
    """
    # Regular expression to match timestamps in the format "hh:mm:ss,ms" or "hh:mm:ss.ms"
    timestamp_pattern = r"(\d{2}):(\d{2}):(\d{2})[.,](\d{3})"

    timestamps = re.findall(timestamp_pattern, srt_or_vtt_content)

    if not timestamps:
        return None

    # Convert timestamps to seconds and find the max (end time)
    durations = []
    for match in timestamps:
        hours, minutes, seconds, milliseconds = map(int, match)
        total_seconds = hours * 3600 + minutes * 60 + seconds + milliseconds / 1000.0
        durations.append(total_seconds)

    return max(durations) if durations else None


import httpx


def _add_path_to_api_base(api_base: str, ending_path: str) -> str:
    """
    Adds an ending path to an API base URL while preventing duplicate path segments.

    Args:
        api_base: Base URL string
        ending_path: Path to append to the base URL

    Returns:
        Modified URL string with proper path handling
    """
    original_url = httpx.URL(api_base)
    base_url = original_url.copy_with(params={})  # Removes query params
    base_path = original_url.path.rstrip("/")
    end_path = ending_path.lstrip("/")

    # Split paths into segments
    base_segments = [s for s in base_path.split("/") if s]
    end_segments = [s for s in end_path.split("/") if s]

    # Find overlapping segments from the end of base_path and start of ending_path
    final_segments = []
    for i in range(len(base_segments)):
        if base_segments[i:] == end_segments[: len(base_segments) - i]:
            final_segments = base_segments[:i] + end_segments
            break
    else:
        # No overlap found, just combine all segments
        final_segments = base_segments + end_segments

    # Construct the new path
    modified_path = "/" + "/".join(final_segments)
    modified_url = base_url.copy_with(path=modified_path)

    # Re-add the original query parameters
    return str(modified_url.copy_with(params=original_url.params))


def get_standard_openai_params(params: dict) -> dict:
    return {
        k: v
        for k, v in params.items()
        if k in litellm.OPENAI_CHAT_COMPLETION_PARAMS and v is not None
    }


def get_non_default_completion_params(kwargs: dict) -> dict:
    openai_params = litellm.OPENAI_CHAT_COMPLETION_PARAMS
    default_params = openai_params + all_litellm_params
    non_default_params = {
        k: v for k, v in kwargs.items() if k not in default_params
    }  # model-specific params - pass them straight to the model/provider

    return non_default_params


def get_non_default_transcription_params(kwargs: dict) -> dict:
    from litellm.constants import OPENAI_TRANSCRIPTION_PARAMS

    default_params = OPENAI_TRANSCRIPTION_PARAMS + all_litellm_params
    non_default_params = {k: v for k, v in kwargs.items() if k not in default_params}
    return non_default_params


def add_openai_metadata(metadata: dict) -> dict:
    """
    Add metadata to openai optional parameters, excluding hidden params.

    OpenAI 'metadata' only supports string values.

    Args:
        params (dict): Dictionary of API parameters
        metadata (dict, optional): Metadata to include in the request

    Returns:
        dict: Updated parameters dictionary with visible metadata only
    """
    if metadata is None:
        return None
    # Only include non-hidden parameters
    visible_metadata = {
        k: v
        for k, v in metadata.items()
        if k != "hidden_params" and isinstance(v, (str))
    }

    # max 16 keys allowed by openai - trim down to 16
    if len(visible_metadata) > 16:
        filtered_metadata = {}
        idx = 0
        for k, v in visible_metadata.items():
            if idx < 16:
                filtered_metadata[k] = v
            idx += 1
        visible_metadata = filtered_metadata

    return visible_metadata.copy()


def return_raw_request(endpoint: CallTypes, kwargs: dict) -> RawRequestTypedDict:
    """
    Return the json str of the request

    This is currently in BETA, and tested for `/chat/completions` -> `litellm.completion` calls.
    """
    from datetime import datetime

    from litellm.litellm_core_utils.litellm_logging import Logging

    litellm_logging_obj = Logging(
        model="gpt-3.5-turbo",
        messages=[{"role": "user", "content": "hi"}],
        stream=False,
        call_type="acompletion",
        litellm_call_id="1234",
        start_time=datetime.now(),
        function_id="1234",
        log_raw_request_response=True,
    )

    llm_api_endpoint = getattr(litellm, endpoint.value)

    received_exception = ""

    try:
        llm_api_endpoint(
            **kwargs,
            litellm_logging_obj=litellm_logging_obj,
            api_key="my-fake-api-key",  # 👈 ensure the request fails
        )
    except Exception as e:
        received_exception = str(e)

    raw_request_typed_dict = litellm_logging_obj.model_call_details.get(
        "raw_request_typed_dict"
    )
    if raw_request_typed_dict:
        return cast(RawRequestTypedDict, raw_request_typed_dict)
    else:
        return RawRequestTypedDict(
            error=received_exception,
        )


def jsonify_tools(tools: List[Any]) -> List[Dict]:
    """
    Fixes https://github.com/BerriAI/litellm/issues/9321

    Where user passes in a pydantic base model
    """
    new_tools: List[Dict] = []
    for tool in tools:
        if isinstance(tool, BaseModel):
            tool = tool.model_dump(exclude_none=True)
        elif isinstance(tool, dict):
            tool = tool.copy()
        if isinstance(tool, dict):
            new_tools.append(tool)
    return new_tools


def get_empty_usage() -> Usage:
    return Usage(
        prompt_tokens=0,
        completion_tokens=0,
        total_tokens=0,
    )


def should_run_mock_completion(
    mock_response: Optional[Any],
    mock_tool_calls: Optional[Any],
    mock_timeout: Optional[Any],
) -> bool:
    if mock_response or mock_tool_calls or mock_timeout:
        return True
    return False<|MERGE_RESOLUTION|>--- conflicted
+++ resolved
@@ -7633,9 +7633,6 @@
         """
         Get Search configuration for a given provider.
         """
-<<<<<<< HEAD
-        from litellm.llms.exa_ai.search.transformation import ExaAISearchConfig
-=======
         from litellm.llms.dataforseo.search.transformation import (
             DataForSEOSearchConfig,
         )
@@ -7645,7 +7642,6 @@
         from litellm.llms.google_pse.search.transformation import (
             GooglePSESearchConfig,
         )
->>>>>>> 3e4b5ef3
         from litellm.llms.parallel_ai.search.transformation import (
             ParallelAISearchConfig,
         )
