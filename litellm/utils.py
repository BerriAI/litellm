# from __future__ import annotations must be the first non-comment statement
from __future__ import annotations

import ast
import asyncio
import base64
import binascii
import contextvars
import copy
import datetime
import hashlib
import inspect
import io
import itertools
import json
import logging
import os
import random  # type: ignore
import re
import struct
import subprocess

# What is this?
## Generic utils.py file. Problem-specific utils (e.g. 'cost calculation), should all be in `litellm_core_utils/`.
import sys
import textwrap
import threading
import time
import traceback
from dataclasses import dataclass, field
from functools import lru_cache, wraps
from importlib import resources
from inspect import iscoroutine
from io import StringIO
from os.path import abspath, dirname, join

import dotenv
import httpx
import openai
import tiktoken
from httpx import Proxy
from httpx._utils import get_environment_proxies
from openai.lib import _parsing, _pydantic
from openai.types.chat.completion_create_params import ResponseFormat
from pydantic import BaseModel
from tiktoken import Encoding
from tokenizers import Tokenizer

import litellm

import litellm.litellm_core_utils

# audio_utils.utils is lazy-loaded - only imported when needed for transcription calls
import litellm.litellm_core_utils.json_validation_rule
from litellm._lazy_imports import (
    _get_default_encoding,
    _get_modified_max_tokens,
    _get_token_counter_new,
)
from litellm._uuid import uuid
from litellm.constants import (
    DEFAULT_CHAT_COMPLETION_PARAM_VALUES,
    DEFAULT_EMBEDDING_PARAM_VALUES,
    DEFAULT_MAX_LRU_CACHE_SIZE,
    DEFAULT_TRIM_RATIO,
    FUNCTION_DEFINITION_TOKEN_COUNT,
    INITIAL_RETRY_DELAY,
    JITTER,
    MAX_RETRY_DELAY,
    MAX_TOKEN_TRIMMING_ATTEMPTS,
    MINIMUM_PROMPT_CACHE_TOKEN_COUNT,
    OPENAI_EMBEDDING_PARAMS,
    TOOL_CHOICE_OBJECT_TOKEN_COUNT,
)



_CachingHandlerResponse = None
_LLMCachingHandler = None
_CustomGuardrail = None
_CustomLogger = None


def _get_cached_custom_logger():
    """
    Get cached CustomLogger class.
    Lazy imports on first call to avoid loading custom_logger at import time.
    Subsequent calls use cached class for better performance.
    """
    global _CustomLogger
    if _CustomLogger is None:
        from litellm.integrations.custom_logger import CustomLogger

        _CustomLogger = CustomLogger
    return _CustomLogger


def _get_cached_custom_guardrail():
    """
    Get cached CustomGuardrail class.
    Lazy imports on first call to avoid loading custom_guardrail at import time.
    Subsequent calls use cached class for better performance.
    """
    global _CustomGuardrail
    if _CustomGuardrail is None:
        from litellm.integrations.custom_guardrail import CustomGuardrail

        _CustomGuardrail = CustomGuardrail
    return _CustomGuardrail


def _get_cached_caching_handler_response():
    """
    Get cached CachingHandlerResponse class.
    Lazy imports on first call to avoid loading caching_handler at import time.
    Subsequent calls use cached class for better performance.
    """
    global _CachingHandlerResponse
    if _CachingHandlerResponse is None:
        from litellm.caching.caching_handler import CachingHandlerResponse

        _CachingHandlerResponse = CachingHandlerResponse
    return _CachingHandlerResponse


def _get_cached_llm_caching_handler():
    """
    Get cached LLMCachingHandler class.
    Lazy imports on first call to avoid loading caching_handler at import time.
    Subsequent calls use cached class for better performance.
    """
    global _LLMCachingHandler
    if _LLMCachingHandler is None:
        from litellm.caching.caching_handler import LLMCachingHandler

        _LLMCachingHandler = LLMCachingHandler
    return _LLMCachingHandler


# Cached lazy import for audio_utils.utils
# Module-level cache to avoid repeated imports while preserving memory benefits
_audio_utils_module = None


def _get_cached_audio_utils():
    """
    Get cached audio_utils.utils module.
    Lazy imports on first call to avoid loading audio_utils.utils at import time.
    Subsequent calls use cached module for better performance.
    """
    global _audio_utils_module
    if _audio_utils_module is None:
        import litellm.litellm_core_utils.audio_utils.utils

        _audio_utils_module = litellm.litellm_core_utils.audio_utils.utils
    return _audio_utils_module

<<<<<<< HEAD

from litellm.types.llms.anthropic import (
    ANTHROPIC_API_ONLY_HEADERS,
    AnthropicThinkingParam,
)
=======
>>>>>>> c07ff5d9
from litellm.types.llms.openai import (
    AllMessageValues,
    AllPromptValues,
    ChatCompletionAssistantToolCall,
    ChatCompletionNamedToolChoiceParam,
    ChatCompletionToolParam,
    ChatCompletionToolParamFunctionChunk,
    OpenAITextCompletionUserMessage,
    OpenAIWebSearchOptions,
)
from litellm.types.utils import FileTypes  # type: ignore
from litellm.types.utils import (
    OPENAI_RESPONSE_HEADERS,
    CallTypes,
    ChatCompletionDeltaToolCall,
    ChatCompletionMessageToolCall,
    Choices,
    CostPerToken,
    CredentialItem,
    CustomHuggingfaceTokenizer,
    Delta,
    Embedding,
    EmbeddingResponse,
    Function,
    ImageResponse,
    LlmProviders,
    LlmProvidersSet,
    LLMResponseTypes,
    Message,
    ModelInfo,
    ModelInfoBase,
    ModelResponse,
    ModelResponseStream,
    ProviderField,
    ProviderSpecificModelInfo,
    RawRequestTypedDict,
    SearchProviders,
    SelectTokenizerResponse,
    StreamingChoices,
    TextChoices,
    TextCompletionResponse,
    TranscriptionResponse,
    Usage,
    all_litellm_params,
)

# +-----------------------------------------------+
# |                                               |
# |           Give Feedback / Get Help            |
# | https://github.com/BerriAI/litellm/issues/new |
# |                                               |
# +-----------------------------------------------+
#
#  Thank you users! We ❤️ you! - Krrish & Ishaan


try:
    # Python 3.9+
    with resources.files("litellm.litellm_core_utils.tokenizers").joinpath(
        "anthropic_tokenizer.json"
    ).open("r", encoding="utf-8") as f:
        json_data = json.load(f)
except (ImportError, AttributeError, TypeError):
    with resources.open_text(
        "litellm.litellm_core_utils.tokenizers", "anthropic_tokenizer.json"
    ) as f:
        json_data = json.load(f)

# Convert to str (if necessary)
claude_json_str = json.dumps(json_data)
import importlib.metadata
from typing import (
    TYPE_CHECKING,
    Any,
    Callable,
    Dict,
    Iterable,
    List,
    Literal,
    Mapping,
    Optional,
    Tuple,
    Type,
    Union,
    cast,
    get_args,
)

from openai import OpenAIError as OriginalError

# These are lazy loaded via __getattr__
from litellm.llms.base_llm.base_utils import (
    BaseLLMModelInfo,
    type_to_response_format_param,
)

if TYPE_CHECKING:
    # Heavy types that are only needed for type checking; avoid importing
    # their modules at runtime during `litellm` import.
    from litellm.caching.caching_handler import (
        CachingHandlerResponse,
        LLMCachingHandler,
    )
    from litellm.integrations.custom_logger import CustomLogger
    from litellm.llms.base_llm.files.transformation import BaseFilesConfig
    from litellm.proxy._types import AllowedModelRegion
    # Type stubs for lazy-loaded functions to help mypy understand their types
    # These imports allow mypy to understand the types when these are accessed via __getattr__
    from litellm.litellm_core_utils.exception_mapping_utils import exception_type
    from litellm.litellm_core_utils.get_llm_provider_logic import (
        _is_non_openai_azure_model,
        get_llm_provider,
    )
    from litellm.litellm_core_utils.get_supported_openai_params import (
        get_supported_openai_params,
    )
    from litellm.litellm_core_utils.llm_response_utils.convert_dict_to_response import (
        LiteLLMResponseObjectHandler,
        _handle_invalid_parallel_tool_calls,
        convert_to_model_response_object,
        convert_to_streaming_response,
        convert_to_streaming_response_async,
    )
    from litellm.litellm_core_utils.llm_response_utils.get_api_base import get_api_base
    from litellm.litellm_core_utils.llm_response_utils.response_metadata import (
        ResponseMetadata,
    )
    from litellm.litellm_core_utils.prompt_templates.common_utils import (
        _parse_content_for_reasoning,
    )
    from litellm.litellm_core_utils.redact_messages import (
        LiteLLMLoggingObject,
        redact_message_input_output_from_logging,
    )
    from litellm.litellm_core_utils.streaming_handler import CustomStreamWrapper
    from litellm.llms.base_llm.google_genai.transformation import (
        BaseGoogleGenAIGenerateContentConfig,
    )
    from litellm.llms.base_llm.ocr.transformation import BaseOCRConfig
    from litellm.llms.base_llm.search.transformation import BaseSearchConfig
    from litellm.llms.base_llm.text_to_speech.transformation import BaseTextToSpeechConfig
    from litellm.llms.bedrock.common_utils import BedrockModelInfo
    from litellm.llms.cohere.common_utils import CohereModelInfo
    from litellm.llms.mistral.ocr.transformation import MistralOCRConfig
    # Type stubs for lazy-loaded functions and classes
    from litellm.litellm_core_utils.cached_imports import (
        get_coroutine_checker,
        get_litellm_logging_class,
        get_set_callbacks,
    )
    from litellm.litellm_core_utils.core_helpers import (
        get_litellm_metadata_from_kwargs,
        map_finish_reason,
        process_response_headers,
    )
    from litellm.litellm_core_utils.dot_notation_indexing import (
        delete_nested_value,
        is_nested_path,
    )
    from litellm.litellm_core_utils.get_litellm_params import (
        _get_base_model_from_litellm_call_metadata,
        get_litellm_params,
    )
    from litellm.litellm_core_utils.llm_request_utils import _ensure_extra_body_is_safe
    from litellm.litellm_core_utils.llm_response_utils.get_formatted_prompt import (
        get_formatted_prompt,
    )
    from litellm.litellm_core_utils.llm_response_utils.get_headers import (
        get_response_headers,
    )
    from litellm.litellm_core_utils.llm_response_utils.response_metadata import (
        update_response_metadata,
    )
    from litellm.litellm_core_utils.rules import Rules
    from litellm.litellm_core_utils.thread_pool_executor import executor
    from litellm.llms.base_llm.anthropic_messages.transformation import (
        BaseAnthropicMessagesConfig,
    )
    from litellm.llms.base_llm.audio_transcription.transformation import (
        BaseAudioTranscriptionConfig,
    )
    from litellm.llms.custom_httpx.http_handler import AsyncHTTPHandler, HTTPHandler
    from litellm.router_utils.get_retry_from_policy import (
        get_num_retries_from_retry_policy,
        reset_retry_policy,
    )
    from litellm.secret_managers.main import get_secret
    # Type stubs for lazy-loaded config classes and types
    from litellm.llms.base_llm.batches.transformation import BaseBatchesConfig
    from litellm.llms.base_llm.containers.transformation import BaseContainerConfig
    from litellm.llms.base_llm.embedding.transformation import BaseEmbeddingConfig
    from litellm.llms.base_llm.image_edit.transformation import BaseImageEditConfig
    from litellm.llms.base_llm.image_generation.transformation import (
        BaseImageGenerationConfig,
    )
    from litellm.llms.base_llm.image_variations.transformation import (
        BaseImageVariationConfig,
    )
    from litellm.llms.base_llm.passthrough.transformation import BasePassthroughConfig
    from litellm.llms.base_llm.realtime.transformation import BaseRealtimeConfig
    from litellm.llms.base_llm.rerank.transformation import BaseRerankConfig
    from litellm.llms.base_llm.vector_store.transformation import BaseVectorStoreConfig
    from litellm.llms.base_llm.vector_store_files.transformation import (
        BaseVectorStoreFilesConfig,
    )
    from litellm.llms.base_llm.videos.transformation import BaseVideoConfig
    from litellm.types.llms.anthropic import (
        ANTHROPIC_API_ONLY_HEADERS,
        AnthropicThinkingParam,
    )
    from litellm.types.rerank import RerankResponse
    from litellm.types.llms.openai import (
        ChatCompletionDeltaToolCallChunk,
        ChatCompletionToolCallChunk,
        ChatCompletionToolCallFunctionChunk,
    )
    from litellm.types.router import LiteLLM_Params

from litellm.llms.base_llm.chat.transformation import BaseConfig
from litellm.llms.base_llm.completion.transformation import BaseTextCompletionConfig
from litellm.llms.base_llm.responses.transformation import BaseResponsesAPIConfig
from litellm.llms.base_llm.skills.transformation import BaseSkillsAPIConfig

from ._logging import _is_debugging_on, verbose_logger
from .caching.caching import (
    AzureBlobCache,
    Cache,
    QdrantSemanticCache,
    RedisCache,
    RedisSemanticCache,
    S3Cache,
)
from .exceptions import (
    APIConnectionError,
    APIError,
    AuthenticationError,
    BadRequestError,
    BudgetExceededError,
    ContentPolicyViolationError,
    ContextWindowExceededError,
    NotFoundError,
    OpenAIError,
    PermissionDeniedError,
    RateLimitError,
    ServiceUnavailableError,
    Timeout,
    UnprocessableEntityError,
    UnsupportedParamsError,
)

if TYPE_CHECKING:
    from litellm import MockException

####### ENVIRONMENT VARIABLES ####################
# Adjust to your specific application needs / system capabilities.
sentry_sdk_instance = None
capture_exception = None
add_breadcrumb = None
posthog = None
slack_app = None
alerts_channel = None
heliconeLogger = None
athinaLogger = None
promptLayerLogger = None
langsmithLogger = None
logfireLogger = None
weightsBiasesLogger = None
customLogger = None
langFuseLogger = None
openMeterLogger = None
lagoLogger = None
dataDogLogger = None
prometheusLogger = None
dynamoLogger = None
s3Logger = None
greenscaleLogger = None
lunaryLogger = None
aispendLogger = None
supabaseClient = None
callback_list: Optional[List[str]] = []
user_logger_fn = None
additional_details: Optional[Dict[str, str]] = {}
local_cache: Optional[Dict[str, str]] = {}
last_fetched_at = None
last_fetched_at_keys = None
######## Model Response #########################

# All liteLLM Model responses will be in this format, Follows the OpenAI Format
# https://docs.litellm.ai/docs/completion/output
# {
#   'choices': [
#      {
#         'finish_reason': 'stop',
#         'index': 0,
#         'message': {
#            'role': 'assistant',
#             'content': " I'm doing well, thank you for asking. I am Claude, an AI assistant created by Anthropic."
#         }
#       }
#     ],
#  'created': 1691429984.3852863,
#  'model': 'claude-instant-1',
#  'usage': {'prompt_tokens': 18, 'completion_tokens': 23, 'total_tokens': 41}
# }


############################################################
def print_verbose(
    print_statement,
    logger_only: bool = False,
    log_level: Literal["DEBUG", "INFO", "ERROR"] = "DEBUG",
):
    try:
        if log_level == "DEBUG":
            verbose_logger.debug(print_statement)
        elif log_level == "INFO":
            verbose_logger.info(print_statement)
        elif log_level == "ERROR":
            verbose_logger.error(print_statement)
        if litellm.set_verbose is True and logger_only is False:
            print(print_statement)  # noqa
    except Exception:
        pass


####### CLIENT ###################
# make it easy to log if completion/embedding runs succeeded or failed + see what happened | Non-Blocking
def custom_llm_setup():
    """
    Add custom_llm provider to provider list
    """
    for custom_llm in litellm.custom_provider_map:
        if custom_llm["provider"] not in litellm.provider_list:
            litellm.provider_list.append(custom_llm["provider"])

        if custom_llm["provider"] not in litellm._custom_providers:
            litellm._custom_providers.append(custom_llm["provider"])


def _add_custom_logger_callback_to_specific_event(
    callback: str, logging_event: Literal["success", "failure"]
) -> None:
    """
    Add a custom logger callback to the specific event
    """
    from litellm import _custom_logger_compatible_callbacks_literal
    from litellm.litellm_core_utils.litellm_logging import (
        _init_custom_logger_compatible_class,
    )

    if callback not in litellm._known_custom_logger_compatible_callbacks:
        verbose_logger.debug(
            f"Callback {callback} is not a valid custom logger compatible callback. Known list - {litellm._known_custom_logger_compatible_callbacks}"
        )
        return

    callback_class = _init_custom_logger_compatible_class(
        cast(_custom_logger_compatible_callbacks_literal, callback),
        internal_usage_cache=None,
        llm_router=None,
    )

    if callback_class:
        if (
            logging_event == "success"
            and _custom_logger_class_exists_in_success_callbacks(callback_class)
            is False
        ):
            litellm.logging_callback_manager.add_litellm_success_callback(
                callback_class
            )
            litellm.logging_callback_manager.add_litellm_async_success_callback(
                callback_class
            )
            if callback in litellm.success_callback:
                litellm.success_callback.remove(
                    callback
                )  # remove the string from the callback list
            if callback in litellm._async_success_callback:
                litellm._async_success_callback.remove(
                    callback
                )  # remove the string from the callback list
        elif (
            logging_event == "failure"
            and _custom_logger_class_exists_in_failure_callbacks(callback_class)
            is False
        ):
            litellm.logging_callback_manager.add_litellm_failure_callback(
                callback_class
            )
            litellm.logging_callback_manager.add_litellm_async_failure_callback(
                callback_class
            )
            if callback in litellm.failure_callback:
                litellm.failure_callback.remove(
                    callback
                )  # remove the string from the callback list
            if callback in litellm._async_failure_callback:
                litellm._async_failure_callback.remove(
                    callback
                )  # remove the string from the callback list


def _custom_logger_class_exists_in_success_callbacks(
    callback_class: "CustomLogger",
) -> bool:
    """
    Returns True if an instance of the custom logger exists in litellm.success_callback or litellm._async_success_callback

    e.g if `LangfusePromptManagement` is passed in, it will return True if an instance of `LangfusePromptManagement` exists in litellm.success_callback or litellm._async_success_callback

    Prevents double adding a custom logger callback to the litellm callbacks
    """
    return any(
        isinstance(cb, type(callback_class))
        for cb in litellm.success_callback + litellm._async_success_callback
    )


def _custom_logger_class_exists_in_failure_callbacks(
    callback_class: "CustomLogger",
) -> bool:
    """
    Returns True if an instance of the custom logger exists in litellm.failure_callback or litellm._async_failure_callback

    e.g if `LangfusePromptManagement` is passed in, it will return True if an instance of `LangfusePromptManagement` exists in litellm.failure_callback or litellm._async_failure_callback

    Prevents double adding a custom logger callback to the litellm callbacks
    """
    return any(
        isinstance(cb, type(callback_class))
        for cb in litellm.failure_callback + litellm._async_failure_callback
    )


def get_request_guardrails(kwargs: Dict[str, Any]) -> List[str]:
    """
    Get the request guardrails from the kwargs
    """
    metadata = kwargs.get("metadata") or {}
    requester_metadata = metadata.get("requester_metadata") or {}
    applied_guardrails = requester_metadata.get("guardrails") or []
    return applied_guardrails


def get_applied_guardrails(kwargs: Dict[str, Any]) -> List[str]:
    """
    - Add 'default_on' guardrails to the list
    - Add request guardrails to the list
    """

    request_guardrails = get_request_guardrails(kwargs)
    applied_guardrails = []
    CustomGuardrail = _get_cached_custom_guardrail()
    for callback in litellm.callbacks:
        if callback is not None and isinstance(callback, CustomGuardrail):
            if callback.guardrail_name is not None:
                if callback.default_on is True:
                    applied_guardrails.append(callback.guardrail_name)
                elif callback.guardrail_name in request_guardrails:
                    applied_guardrails.append(callback.guardrail_name)

    return applied_guardrails


def _get_utils_globals() -> dict:
    """
    Get the globals dictionary of the utils module.
    
    This is where we cache imported attributes so we don't import them twice.
    """
    return sys.modules[__name__].__dict__


def load_credentials_from_list(kwargs: dict):
    """
    Updates kwargs with the credentials if credential_name in kwarg
    """
    # Access CredentialAccessor via module to trigger lazy loading if needed
    CredentialAccessor = getattr(sys.modules[__name__], 'CredentialAccessor')
    
    credential_name = kwargs.get("litellm_credential_name")
    if credential_name and litellm.credential_list:
        credential_accessor = CredentialAccessor.get_credential_values(credential_name)
        for key, value in credential_accessor.items():
            if key not in kwargs:
                kwargs[key] = value


def get_dynamic_callbacks(
    dynamic_callbacks: Optional[List[Union[str, Callable, "CustomLogger"]]],
) -> List:
    returned_callbacks = litellm.callbacks.copy()
    if dynamic_callbacks:
        returned_callbacks.extend(dynamic_callbacks)  # type: ignore
    return returned_callbacks


def _is_gemini_model(model: Optional[str], custom_llm_provider: Optional[str]) -> bool:
    """
    Check if the target model is a Gemini or Vertex AI Gemini model.
    """
    if custom_llm_provider in ["gemini", "vertex_ai", "vertex_ai_beta"]:
        # For vertex_ai, check if it's actually a Gemini model
        if custom_llm_provider in ["vertex_ai", "vertex_ai_beta"]:
            return model is not None and "gemini" in model.lower()
        return True

    # Check if model name contains gemini
    return model is not None and "gemini" in model.lower()


def _remove_thought_signature_from_id(tool_call_id: str, separator: str) -> str:
    """
    Remove thought signature from a tool call ID.
    """
    if separator in tool_call_id:
        return tool_call_id.split(separator, 1)[0]
    return tool_call_id


def _process_assistant_message_tool_calls(
    msg_copy: dict, thought_signature_separator: str
) -> dict:
    """
    Process assistant message to remove thought signatures from tool call IDs.
    """
    role = msg_copy.get("role")
    tool_calls = msg_copy.get("tool_calls")

    if role == "assistant" and isinstance(tool_calls, list):
        new_tool_calls = []
        for tc in tool_calls:
            # Handle both dict and Pydantic model tool calls
            if hasattr(tc, "model_dump"):
                # It's a Pydantic model, convert to dict
                tc_dict = tc.model_dump()
            elif isinstance(tc, dict):
                tc_dict = tc.copy()
            else:
                new_tool_calls.append(tc)
                continue

            # Remove thought signature from ID if present
            if isinstance(tc_dict.get("id"), str):
                if thought_signature_separator in tc_dict["id"]:
                    tc_dict["id"] = _remove_thought_signature_from_id(
                        tc_dict["id"], thought_signature_separator
                    )

            new_tool_calls.append(tc_dict)
        msg_copy["tool_calls"] = new_tool_calls

    return msg_copy


def _process_tool_message_id(msg_copy: dict, thought_signature_separator: str) -> dict:
    """
    Process tool message to remove thought signature from tool_call_id.
    """
    if msg_copy.get("role") == "tool" and isinstance(msg_copy.get("tool_call_id"), str):
        if thought_signature_separator in msg_copy["tool_call_id"]:
            msg_copy["tool_call_id"] = _remove_thought_signature_from_id(
                msg_copy["tool_call_id"], thought_signature_separator
            )

    return msg_copy


def _remove_thought_signatures_from_messages(
    messages: List, thought_signature_separator: str
) -> List:
    """
    Remove thought signatures from tool call IDs in all messages.
    """
    processed_messages = []

    for msg in messages:
        # Handle Pydantic models (convert to dict)
        if hasattr(msg, "model_dump"):
            msg_dict = msg.model_dump()
        elif isinstance(msg, dict):
            msg_dict = msg.copy()
        else:
            # Unknown type, keep as is
            processed_messages.append(msg)
            continue

        # Process assistant messages with tool_calls
        msg_dict = _process_assistant_message_tool_calls(
            msg_dict, thought_signature_separator
        )

        # Process tool messages with tool_call_id
        msg_dict = _process_tool_message_id(msg_dict, thought_signature_separator)

        processed_messages.append(msg_dict)

    return processed_messages


def function_setup(  # noqa: PLR0915
    original_function: str, rules_obj, start_time, *args, **kwargs
):  # just run once to check if user wants to send their data anywhere - PostHog/Sentry/Slack/etc.
    ### NOTICES ###
    if litellm.set_verbose is True:
        verbose_logger.warning(
            "`litellm.set_verbose` is deprecated. Please set `os.environ['LITELLM_LOG'] = 'DEBUG'` for debug logs."
        )
    try:
        global callback_list, add_breadcrumb, user_logger_fn, Logging

        ## CUSTOM LLM SETUP ##
        custom_llm_setup()

        ## GET APPLIED GUARDRAILS
        applied_guardrails = get_applied_guardrails(kwargs)

        ## LOGGING SETUP
        function_id: Optional[str] = kwargs["id"] if "id" in kwargs else None

        ## DYNAMIC CALLBACKS ##
        dynamic_callbacks: Optional[
            List[Union[str, Callable, "CustomLogger"]]
        ] = kwargs.pop("callbacks", None)
        all_callbacks = get_dynamic_callbacks(dynamic_callbacks=dynamic_callbacks)

        if len(all_callbacks) > 0:
            for callback in all_callbacks:
                # check if callback is a string - e.g. "lago", "openmeter"
                if isinstance(callback, str):
                    callback = litellm.litellm_core_utils.litellm_logging._init_custom_logger_compatible_class(  # type: ignore
                        callback, internal_usage_cache=None, llm_router=None  # type: ignore
                    )
                    if callback is None or any(
                        isinstance(cb, type(callback))
                        for cb in litellm._async_success_callback
                    ):  # don't double add a callback
                        continue
                if callback not in litellm.input_callback:
                    litellm.input_callback.append(callback)  # type: ignore
                if callback not in litellm.success_callback:
                    litellm.logging_callback_manager.add_litellm_success_callback(callback)  # type: ignore
                if callback not in litellm.failure_callback:
                    litellm.logging_callback_manager.add_litellm_failure_callback(callback)  # type: ignore
                if callback not in litellm._async_success_callback:
                    litellm.logging_callback_manager.add_litellm_async_success_callback(callback)  # type: ignore
                if callback not in litellm._async_failure_callback:
                    litellm.logging_callback_manager.add_litellm_async_failure_callback(callback)  # type: ignore
            print_verbose(
                f"Initialized litellm callbacks, Async Success Callbacks: {litellm._async_success_callback}"
            )

        if (
            len(litellm.input_callback) > 0
            or len(litellm.success_callback) > 0
            or len(litellm.failure_callback) > 0
        ) and len(
            callback_list  # type: ignore
        ) == 0:  # type: ignore
            callback_list = list(
                set(
                    litellm.input_callback  # type: ignore
                    + litellm.success_callback
                    + litellm.failure_callback
                )
            )
            get_set_callbacks = getattr(sys.modules[__name__], 'get_set_callbacks')
            get_set_callbacks()(callback_list=callback_list, function_id=function_id)
        ## ASYNC CALLBACKS
        if len(litellm.input_callback) > 0:
            removed_async_items = []
            for index, callback in enumerate(litellm.input_callback):  # type: ignore
                if get_coroutine_checker().is_async_callable(callback):
                    litellm._async_input_callback.append(callback)
                    removed_async_items.append(index)

            # Pop the async items from input_callback in reverse order to avoid index issues
            for index in reversed(removed_async_items):
                litellm.input_callback.pop(index)
        if len(litellm.success_callback) > 0:
            removed_async_items = []
            for index, callback in enumerate(litellm.success_callback):  # type: ignore
                if get_coroutine_checker().is_async_callable(callback):
                    litellm.logging_callback_manager.add_litellm_async_success_callback(
                        callback
                    )
                    removed_async_items.append(index)
                elif callback == "dynamodb" or callback == "openmeter":
                    # dynamo is an async callback, it's used for the proxy and needs to be async
                    # we only support async dynamo db logging for acompletion/aembedding since that's used on proxy
                    litellm.logging_callback_manager.add_litellm_async_success_callback(
                        callback
                    )
                    removed_async_items.append(index)
                elif (
                    callback in litellm._known_custom_logger_compatible_callbacks
                    and isinstance(callback, str)
                ):
                    _add_custom_logger_callback_to_specific_event(callback, "success")

            # Pop the async items from success_callback in reverse order to avoid index issues
            for index in reversed(removed_async_items):
                litellm.success_callback.pop(index)

        if len(litellm.failure_callback) > 0:
            removed_async_items = []
            for index, callback in enumerate(litellm.failure_callback):  # type: ignore
                if get_coroutine_checker().is_async_callable(callback):
                    litellm.logging_callback_manager.add_litellm_async_failure_callback(
                        callback
                    )
                    removed_async_items.append(index)
                elif (
                    callback in litellm._known_custom_logger_compatible_callbacks
                    and isinstance(callback, str)
                ):
                    _add_custom_logger_callback_to_specific_event(callback, "failure")

            # Pop the async items from failure_callback in reverse order to avoid index issues
            for index in reversed(removed_async_items):
                litellm.failure_callback.pop(index)
        ### DYNAMIC CALLBACKS ###
        dynamic_success_callbacks: Optional[
            List[Union[str, Callable, "CustomLogger"]]
        ] = None
        dynamic_async_success_callbacks: Optional[
            List[Union[str, Callable, "CustomLogger"]]
        ] = None
        dynamic_failure_callbacks: Optional[
            List[Union[str, Callable, "CustomLogger"]]
        ] = None
        dynamic_async_failure_callbacks: Optional[
            List[Union[str, Callable, "CustomLogger"]]
        ] = None
        if kwargs.get("success_callback", None) is not None and isinstance(
            kwargs["success_callback"], list
        ):
            removed_async_items = []
            for index, callback in enumerate(kwargs["success_callback"]):
                if (
                    get_coroutine_checker().is_async_callable(callback)
                    or callback == "dynamodb"
                    or callback == "s3"
                ):
                    if dynamic_async_success_callbacks is not None and isinstance(
                        dynamic_async_success_callbacks, list
                    ):
                        dynamic_async_success_callbacks.append(callback)
                    else:
                        dynamic_async_success_callbacks = [callback]
                    removed_async_items.append(index)
            # Pop the async items from success_callback in reverse order to avoid index issues
            for index in reversed(removed_async_items):
                kwargs["success_callback"].pop(index)
            dynamic_success_callbacks = kwargs.pop("success_callback")
        if kwargs.get("failure_callback", None) is not None and isinstance(
            kwargs["failure_callback"], list
        ):
            dynamic_failure_callbacks = kwargs.pop("failure_callback")

        if add_breadcrumb:
            try:
                from litellm.litellm_core_utils.core_helpers import safe_deep_copy

                details_to_log = safe_deep_copy(kwargs)
            except Exception:
                details_to_log = kwargs

            if litellm.turn_off_message_logging:
                # make a copy of the _model_Call_details and log it
                details_to_log.pop("messages", None)
                details_to_log.pop("input", None)
                details_to_log.pop("prompt", None)
            add_breadcrumb(
                category="litellm.llm_call",
                message=f"Keyword Args: {details_to_log}",
                level="info",
            )
        if "logger_fn" in kwargs:
            user_logger_fn = kwargs["logger_fn"]
        # INIT LOGGER - for user-specified integrations
        model = args[0] if len(args) > 0 else kwargs.get("model", None)
        call_type = original_function
        if (
            call_type == CallTypes.completion.value
            or call_type == CallTypes.acompletion.value
            or call_type == CallTypes.anthropic_messages.value
        ):
            messages = None
            if len(args) > 1:
                messages = args[1]
            elif kwargs.get("messages", None):
                messages = kwargs["messages"]
            ### PRE-CALL RULES ###
            Rules = getattr(sys.modules[__name__], 'Rules')
            if (
                Rules.has_pre_call_rules()
                and isinstance(messages, list)
                and len(messages) > 0
                and isinstance(messages[0], dict)
                and "content" in messages[0]
            ):
                buffer = StringIO()
                for m in messages:
                    content = m.get("content", "")
                    if content is not None and isinstance(content, str):
                        buffer.write(content)

                rules_obj.pre_call_rules(
                    input=buffer.getvalue(),
                    model=model,
                )

            ### REMOVE THOUGHT SIGNATURES FROM TOOL CALL IDS FOR NON-GEMINI MODELS ###
            # Gemini models embed thought signatures in tool call IDs. When sending
            # messages with tool calls to non-Gemini providers, we need to remove these
            # signatures to ensure compatibility.
            if isinstance(messages, list) and len(messages) > 0:
                try:
                    from litellm.litellm_core_utils.get_llm_provider_logic import (
                        get_llm_provider,
                    )
                    from litellm.litellm_core_utils.prompt_templates.factory import (
                        THOUGHT_SIGNATURE_SEPARATOR,
                    )

                    # Get custom_llm_provider to determine target provider
                    custom_llm_provider = kwargs.get("custom_llm_provider")

                    # If custom_llm_provider not in kwargs, try to determine it from the model
                    if not custom_llm_provider and model:
                        try:
                            _, custom_llm_provider, _, _ = get_llm_provider(
                                model=model,
                                custom_llm_provider=custom_llm_provider,
                            )
                        except Exception:
                            # If we can't determine the provider, skip this processing
                            pass

                    # Only process if target is NOT a Gemini model
                    if not _is_gemini_model(model, custom_llm_provider):
                        verbose_logger.debug(
                            "Removing thought signatures from tool call IDs for non-Gemini model"
                        )

                        # Process messages to remove thought signatures
                        processed_messages = _remove_thought_signatures_from_messages(
                            messages, THOUGHT_SIGNATURE_SEPARATOR
                        )

                        # Update messages in kwargs or args
                        if "messages" in kwargs:
                            kwargs["messages"] = processed_messages
                        elif len(args) > 1:
                            args_list = list(args)
                            args_list[1] = processed_messages
                            args = tuple(args_list)

                except Exception as e:
                    # Log the error but don't fail the request
                    verbose_logger.warning(
                        f"Error removing thought signatures from tool call IDs: {str(e)}"
                    )
        elif (
            call_type == CallTypes.embedding.value
            or call_type == CallTypes.aembedding.value
        ):
            messages = args[1] if len(args) > 1 else kwargs.get("input", None)
        elif (
            call_type == CallTypes.image_generation.value
            or call_type == CallTypes.aimage_generation.value
        ):
            messages = args[0] if len(args) > 0 else kwargs["prompt"]
        elif (
            call_type == CallTypes.moderation.value
            or call_type == CallTypes.amoderation.value
        ):
            messages = args[1] if len(args) > 1 else kwargs["input"]
        elif (
            call_type == CallTypes.atext_completion.value
            or call_type == CallTypes.text_completion.value
        ):
            messages = args[0] if len(args) > 0 else kwargs["prompt"]
        elif (
            call_type == CallTypes.rerank.value or call_type == CallTypes.arerank.value
        ):
            messages = kwargs.get("query")
        elif (
            call_type == CallTypes.atranscription.value
            or call_type == CallTypes.transcription.value
        ):
            _file_obj: FileTypes = args[1] if len(args) > 1 else kwargs["file"]
            # Lazy import audio_utils.utils only when needed for transcription calls
            audio_utils = _get_cached_audio_utils()
            file_checksum = audio_utils.get_audio_file_content_hash(file_obj=_file_obj)
            if "metadata" in kwargs:
                kwargs["metadata"]["file_checksum"] = file_checksum
            else:
                kwargs["metadata"] = {"file_checksum": file_checksum}
            messages = file_checksum
        elif (
            call_type == CallTypes.aspeech.value or call_type == CallTypes.speech.value
        ):
            messages = kwargs.get("input", "speech")
        elif (
            call_type == CallTypes.aresponses.value
            or call_type == CallTypes.responses.value
        ):
            # Handle both 'input' (standard Responses API) and 'messages' (Cursor chat format)
            messages = (
                args[0]
                if len(args) > 0
                else kwargs.get("input")
                or kwargs.get("messages", "default-message-value")
            )
        else:
            messages = "default-message-value"
        stream = False
        if _is_streaming_request(
            kwargs=kwargs,
            call_type=call_type,
        ):
            stream = True
        get_litellm_logging_class = getattr(sys.modules[__name__], 'get_litellm_logging_class')
        logging_obj = get_litellm_logging_class()(  # Victim for object pool
            model=model,  # type: ignore
            messages=messages,
            stream=stream,
            litellm_call_id=kwargs["litellm_call_id"],
            litellm_trace_id=kwargs.get("litellm_trace_id"),
            function_id=function_id or "",
            call_type=call_type,
            start_time=start_time,
            dynamic_success_callbacks=dynamic_success_callbacks,
            dynamic_failure_callbacks=dynamic_failure_callbacks,
            dynamic_async_success_callbacks=dynamic_async_success_callbacks,
            dynamic_async_failure_callbacks=dynamic_async_failure_callbacks,
            kwargs=kwargs,
            applied_guardrails=applied_guardrails,
        )

        ## check if metadata is passed in
        litellm_params: Dict[str, Any] = {"api_base": ""}
        if "metadata" in kwargs:
            litellm_params["metadata"] = kwargs["metadata"]

        logging_obj.update_environment_variables(
            model=model,
            user="",
            optional_params={},
            litellm_params=litellm_params,
            stream_options=kwargs.get("stream_options", None),
        )
        return logging_obj, kwargs
    except Exception as e:
        verbose_logger.exception(
            "litellm.utils.py::function_setup() - [Non-Blocking] Error in function_setup"
        )
        raise e


async def _client_async_logging_helper(
    logging_obj: LiteLLMLoggingObject,
    result,
    start_time,
    end_time,
    is_completion_with_fallbacks: bool,
):
    if (
        is_completion_with_fallbacks is False
    ):  # don't log the parent event litellm.completion_with_fallbacks as a 'log_success_event', this will lead to double logging the same call - https://github.com/BerriAI/litellm/issues/7477
        print_verbose(
            f"Async Wrapper: Completed Call, calling async_success_handler: {logging_obj.async_success_handler}"
        )
        ################################################
        # Async Logging Worker
        ################################################
        from litellm.litellm_core_utils.logging_worker import GLOBAL_LOGGING_WORKER

        GLOBAL_LOGGING_WORKER.ensure_initialized_and_enqueue(
            async_coroutine=logging_obj.async_success_handler(
                result=result, start_time=start_time, end_time=end_time
            )
        )

        ################################################
        # Sync Logging Worker
        ################################################
        logging_obj.handle_sync_success_callbacks_for_async_calls(
            result=result,
            start_time=start_time,
            end_time=end_time,
        )


def _get_wrapper_num_retries(
    kwargs: Dict[str, Any], exception: Exception
) -> Tuple[Optional[int], Dict[str, Any]]:
    """
    Get the number of retries from the kwargs and the retry policy.
    Used for the wrapper functions.
    """

    num_retries = kwargs.get("num_retries", None)
    if num_retries is None:
        num_retries = litellm.num_retries
    if kwargs.get("retry_policy", None):
        get_num_retries_from_retry_policy = getattr(sys.modules[__name__], 'get_num_retries_from_retry_policy')
        reset_retry_policy = getattr(sys.modules[__name__], 'reset_retry_policy')
        retry_policy_num_retries = get_num_retries_from_retry_policy(
            exception=exception,
            retry_policy=kwargs.get("retry_policy"),
        )
        kwargs["retry_policy"] = reset_retry_policy()
        if retry_policy_num_retries is not None:
            num_retries = retry_policy_num_retries

    return num_retries, kwargs


def _get_wrapper_timeout(
    kwargs: Dict[str, Any], exception: Exception
) -> Optional[Union[float, int, httpx.Timeout]]:
    """
    Get the timeout from the kwargs
    Used for the wrapper functions.
    """

    timeout = cast(
        Optional[Union[float, int, httpx.Timeout]], kwargs.get("timeout", None)
    )

    return timeout


def check_coroutine(value) -> bool:
    return get_coroutine_checker().is_async_callable(value)


async def async_pre_call_deployment_hook(kwargs: Dict[str, Any], call_type: str):
    """
    Allow modifying the request just before it's sent to the deployment.

    Use this instead of 'async_pre_call_hook' when you need to modify the request AFTER a deployment is selected, but BEFORE the request is sent.
    """
    try:
        typed_call_type = CallTypes(call_type)
    except ValueError:
        typed_call_type = None  # unknown call type

    modified_kwargs = kwargs.copy()

    CustomLogger = _get_cached_custom_logger()
    for callback in litellm.callbacks:
        if isinstance(callback, CustomLogger):
            result = await callback.async_pre_call_deployment_hook(
                modified_kwargs, typed_call_type
            )
            if result is not None:
                modified_kwargs = result

    return modified_kwargs


async def async_post_call_success_deployment_hook(
    request_data: dict, response: Any, call_type: Optional[CallTypes]
) -> Optional[Any]:
    """
    Allow modifying / reviewing the response just after it's received from the deployment.
    """
    try:
        typed_call_type = CallTypes(call_type)
    except ValueError:
        typed_call_type = None  # unknown call type

    CustomLogger = _get_cached_custom_logger()
    for callback in litellm.callbacks:
        if isinstance(callback, CustomLogger):
            result = await callback.async_post_call_success_deployment_hook(
                request_data, cast(LLMResponseTypes, response), typed_call_type
            )
            if result is not None:
                return result

    return response


def post_call_processing(
    original_response,
    model,
    optional_params: Optional[dict],
    original_function,
    rules_obj,
):
    try:
        if original_response is None:
            pass
        else:
            call_type = original_function.__name__
            if (
                call_type == CallTypes.completion.value
                or call_type == CallTypes.acompletion.value
            ):
                is_coroutine = check_coroutine(original_response)
                if is_coroutine is True:
                    pass
                else:
                    if (
                        isinstance(original_response, ModelResponse)
                        and len(original_response.choices) > 0
                    ):
                        model_response: Optional[str] = original_response.choices[
                            0
                        ].message.content  # type: ignore
                        if model_response is not None:
                            ### POST-CALL RULES ###
                            rules_obj.post_call_rules(input=model_response, model=model)
                            ### JSON SCHEMA VALIDATION ###
                            if litellm.enable_json_schema_validation is True:
                                try:
                                    if (
                                        optional_params is not None
                                        and "response_format" in optional_params
                                        and optional_params["response_format"]
                                        is not None
                                    ):
                                        json_response_format: Optional[dict] = None
                                        if (
                                            isinstance(
                                                optional_params["response_format"],
                                                dict,
                                            )
                                            and optional_params["response_format"].get(
                                                "json_schema"
                                            )
                                            is not None
                                        ):
                                            json_response_format = optional_params[
                                                "response_format"
                                            ]
                                        elif _parsing._completions.is_basemodel_type(
                                            optional_params["response_format"]  # type: ignore
                                        ):
                                            json_response_format = (
                                                type_to_response_format_param(
                                                    response_format=optional_params[
                                                        "response_format"
                                                    ]
                                                )
                                            )
                                        if json_response_format is not None:
                                            litellm.litellm_core_utils.json_validation_rule.validate_schema(
                                                schema=json_response_format[
                                                    "json_schema"
                                                ]["schema"],
                                                response=model_response,
                                            )
                                except TypeError:
                                    pass
                            if (
                                optional_params is not None
                                and "response_format" in optional_params
                                and isinstance(optional_params["response_format"], dict)
                                and "type" in optional_params["response_format"]
                                and optional_params["response_format"]["type"]
                                == "json_object"
                                and "response_schema"
                                in optional_params["response_format"]
                                and isinstance(
                                    optional_params["response_format"][
                                        "response_schema"
                                    ],
                                    dict,
                                )
                                and "enforce_validation"
                                in optional_params["response_format"]
                                and optional_params["response_format"][
                                    "enforce_validation"
                                ]
                                is True
                            ):
                                # schema given, json response expected, and validation enforced
                                litellm.litellm_core_utils.json_validation_rule.validate_schema(
                                    schema=optional_params["response_format"][
                                        "response_schema"
                                    ],
                                    response=model_response,
                                )

    except Exception as e:
        raise e


def client(original_function):  # noqa: PLR0915
    Rules = getattr(sys.modules[__name__], 'Rules')
    rules_obj = Rules()

    @wraps(original_function)
    def wrapper(*args, **kwargs):  # noqa: PLR0915
        # DO NOT MOVE THIS. It always needs to run first
        # Check if this is an async function. If so only execute the async function
        call_type = original_function.__name__
        if _is_async_request(kwargs):
            # [OPTIONAL] CHECK MAX RETRIES / REQUEST
            if litellm.num_retries_per_request is not None:
                # check if previous_models passed in as ['litellm_params']['metadata]['previous_models']
                previous_models = kwargs.get("metadata", {}).get(
                    "previous_models", None
                )
                if previous_models is not None:
                    if litellm.num_retries_per_request <= len(previous_models):
                        raise Exception("Max retries per request hit!")

            # MODEL CALL
            result = original_function(*args, **kwargs)
            if _is_streaming_request(
                kwargs=kwargs,
                call_type=call_type,
            ):
                if (
                    "complete_response" in kwargs
                    and kwargs["complete_response"] is True
                ):
                    chunks = []
                    for idx, chunk in enumerate(result):
                        chunks.append(chunk)
                    return litellm.stream_chunk_builder(
                        chunks, messages=kwargs.get("messages", None)
                    )
                else:
                    return result

            return result

        # Prints Exactly what was passed to litellm function - don't execute any logic here - it should just print
        print_args_passed_to_litellm(original_function, args, kwargs)
        start_time = datetime.datetime.now()
        result = None
        logging_obj: Optional[LiteLLMLoggingObject] = kwargs.get(
            "litellm_logging_obj", None
        )

        # only set litellm_call_id if its not in kwargs
        if "litellm_call_id" not in kwargs:
            kwargs["litellm_call_id"] = str(uuid.uuid4())

        model: Optional[str] = args[0] if len(args) > 0 else kwargs.get("model", None)

        try:
            if logging_obj is None:
                logging_obj, kwargs = function_setup(
                    original_function.__name__, rules_obj, start_time, *args, **kwargs
                )
            ## LOAD CREDENTIALS
            load_credentials_from_list(kwargs)
            kwargs["litellm_logging_obj"] = logging_obj
            LLMCachingHandler = _get_cached_llm_caching_handler()
            _llm_caching_handler: "LLMCachingHandler" = LLMCachingHandler(
                original_function=original_function,
                request_kwargs=kwargs,
                start_time=start_time,
            )
            logging_obj._llm_caching_handler = _llm_caching_handler

            # CHECK FOR 'os.environ/' in kwargs
            for k, v in kwargs.items():
                if v is not None and isinstance(v, str) and v.startswith("os.environ/"):
                    kwargs[k] = litellm.get_secret(v)
            # [OPTIONAL] CHECK BUDGET
            if litellm.max_budget:
                if litellm._current_cost > litellm.max_budget:
                    raise BudgetExceededError(
                        current_cost=litellm._current_cost,
                        max_budget=litellm.max_budget,
                    )

            # [OPTIONAL] CHECK MAX RETRIES / REQUEST
            if litellm.num_retries_per_request is not None:
                # check if previous_models passed in as ['litellm_params']['metadata]['previous_models']
                previous_models = kwargs.get("metadata", {}).get(
                    "previous_models", None
                )
                if previous_models is not None:
                    if litellm.num_retries_per_request <= len(previous_models):
                        raise Exception("Max retries per request hit!")

            # [OPTIONAL] CHECK CACHE
            print_verbose(
                f"SYNC kwargs[caching]: {kwargs.get('caching', False)}; litellm.cache: {litellm.cache}; kwargs.get('cache')['no-cache']: {kwargs.get('cache', {}).get('no-cache', False)}"
            )
            # if caching is false or cache["no-cache"]==True, don't run this
            if (
                (
                    (
                        (
                            kwargs.get("caching", None) is None
                            and litellm.cache is not None
                        )
                        or kwargs.get("caching", False) is True
                    )
                    and kwargs.get("cache", {}).get("no-cache", False) is not True
                )
                and kwargs.get("aembedding", False) is not True
                and kwargs.get("atext_completion", False) is not True
                and kwargs.get("acompletion", False) is not True
                and kwargs.get("aimg_generation", False) is not True
                and kwargs.get("atranscription", False) is not True
                and kwargs.get("arerank", False) is not True
                and kwargs.get("_arealtime", False) is not True
            ):  # allow users to control returning cached responses from the completion function
                # checking cache
                verbose_logger.debug("INSIDE CHECKING SYNC CACHE")
                caching_handler_response: "CachingHandlerResponse" = (
                    _llm_caching_handler._sync_get_cache(
                        model=model or "",
                        original_function=original_function,
                        logging_obj=logging_obj,
                        start_time=start_time,
                        call_type=call_type,
                        kwargs=kwargs,
                        args=args,
                    )
                )

                if caching_handler_response.cached_result is not None:
                    verbose_logger.debug("Cache hit!")
                    return caching_handler_response.cached_result

            # CHECK MAX TOKENS
            if (
                kwargs.get("max_tokens", None) is not None
                and model is not None
                and litellm.modify_params
                is True  # user is okay with params being modified
                and (
                    call_type == CallTypes.acompletion.value
                    or call_type == CallTypes.completion.value
                    or call_type == CallTypes.anthropic_messages.value
                )
            ):
                try:
                    base_model = model
                    if kwargs.get("hf_model_name", None) is not None:
                        base_model = f"huggingface/{kwargs.get('hf_model_name')}"
                    messages = None
                    if len(args) > 1:
                        messages = args[1]
                    elif kwargs.get("messages", None):
                        messages = kwargs["messages"]
                    user_max_tokens = kwargs.get("max_tokens")
                    modified_max_tokens = _get_modified_max_tokens()(
                        model=model,
                        base_model=base_model,
                        messages=messages,
                        user_max_tokens=user_max_tokens,
                        buffer_num=None,
                        buffer_perc=None,
                    )
                    kwargs["max_tokens"] = modified_max_tokens
                except Exception as e:
                    print_verbose(f"Error while checking max token limit: {str(e)}")
            # MODEL CALL
            result = original_function(*args, **kwargs)
            end_time = datetime.datetime.now()
            if _is_streaming_request(
                kwargs=kwargs,
                call_type=call_type,
            ):
                if (
                    "complete_response" in kwargs
                    and kwargs["complete_response"] is True
                ):
                    chunks = []
                    for idx, chunk in enumerate(result):
                        chunks.append(chunk)
                    return litellm.stream_chunk_builder(
                        chunks, messages=kwargs.get("messages", None)
                    )
                else:
                    # RETURN RESULT
                    update_response_metadata = getattr(sys.modules[__name__], 'update_response_metadata')
                    update_response_metadata(
                        result=result,
                        logging_obj=logging_obj,
                        model=model,
                        kwargs=kwargs,
                        start_time=start_time,
                        end_time=end_time,
                    )
                    return result
            elif "acompletion" in kwargs and kwargs["acompletion"] is True:
                return result
            elif "aembedding" in kwargs and kwargs["aembedding"] is True:
                return result
            elif "aimg_generation" in kwargs and kwargs["aimg_generation"] is True:
                return result
            elif "atranscription" in kwargs and kwargs["atranscription"] is True:
                return result
            elif "aspeech" in kwargs and kwargs["aspeech"] is True:
                return result
            elif asyncio.iscoroutine(result):  # bubble up to relevant async function
                return result

            ### POST-CALL RULES ###
            post_call_processing(
                original_response=result,
                model=model or None,
                optional_params=kwargs,
                original_function=original_function,
                rules_obj=rules_obj,
            )

            # [OPTIONAL] ADD TO CACHE
            _llm_caching_handler.sync_set_cache(
                result=result,
                args=args,
                kwargs=kwargs,
            )

            # LOG SUCCESS - handle streaming success logging in the _next_ object, remove `handle_success` once it's deprecated
            verbose_logger.info("Wrapper: Completed Call, calling success_handler")
            # Copy the current context to propagate it to the background thread
            # This is essential for OpenTelemetry span context propagation
            ctx = contextvars.copy_context()
            executor = getattr(sys.modules[__name__], 'executor')
            executor.submit(
                ctx.run,
                logging_obj.success_handler,
                result,
                start_time,
                end_time,
            )
            # RETURN RESULT
            update_response_metadata = getattr(sys.modules[__name__], 'update_response_metadata')
            update_response_metadata(
                result=result,
                logging_obj=logging_obj,
                model=model,
                kwargs=kwargs,
                start_time=start_time,
                end_time=end_time,
            )
            return result
        except Exception as e:
            call_type = original_function.__name__
            if call_type == CallTypes.completion.value:
                num_retries = (
                    kwargs.get("num_retries", None) or litellm.num_retries or None
                )
<<<<<<< HEAD
                _retry_policy_provided = kwargs.get("retry_policy", None) is not None
                if _retry_policy_provided:
=======
                if kwargs.get("retry_policy", None):
                    get_num_retries_from_retry_policy = getattr(sys.modules[__name__], 'get_num_retries_from_retry_policy')
                    reset_retry_policy = getattr(sys.modules[__name__], 'reset_retry_policy')
>>>>>>> c07ff5d9
                    num_retries = get_num_retries_from_retry_policy(
                        exception=e,
                        retry_policy=kwargs.get("retry_policy"),
                    )
                    kwargs[
                        "retry_policy"
                    ] = reset_retry_policy()  # prevent infinite loops
                litellm.num_retries = (
                    None  # set retries to None to prevent infinite loops
                )
                context_window_fallback_dict = kwargs.get(
                    "context_window_fallback_dict", {}
                )

                _is_litellm_router_call = "model_group" in kwargs.get(
                    "metadata", {}
                )  # check if call from litellm.router/proxy
                if (
                    num_retries and not _is_litellm_router_call
                ):  # only enter this if call is not from litellm router/proxy. router has it's own logic for retrying
                    # Check if this error should be retried based on status code
                    # AuthenticationError (401), BadRequestError (400), etc. should NOT be retried by default
                    # Only retry: 408, 409, 429, 500+ errors
                    # However, if explicit retry_policy is provided, respect the policy decision
                    _should_retry_error, _status_code = _is_retryable_exception(
                        e, _retry_policy_provided
                    )
                    if _should_retry_error:
                        verbose_logger.debug(
                            f"Retrying request after {type(e).__name__} (status_code={_status_code})"
                        )
                        kwargs["num_retries"] = num_retries
                        return litellm.completion_with_retries(*args, **kwargs)
                elif (
                    isinstance(e, litellm.exceptions.ContextWindowExceededError)
                    and context_window_fallback_dict
                    and model in context_window_fallback_dict
                    and not _is_litellm_router_call
                ):
                    if len(args) > 0:
                        args[0] = context_window_fallback_dict[model]  # type: ignore
                    else:
                        kwargs["model"] = context_window_fallback_dict[model]
                    return original_function(*args, **kwargs)
            traceback_exception = traceback.format_exc()
            end_time = datetime.datetime.now()

            # LOG FAILURE - handle streaming failure logging in the _next_ object, remove `handle_failure` once it's deprecated
            if logging_obj:
                logging_obj.failure_handler(
                    e, traceback_exception, start_time, end_time
                )  # DO NOT MAKE THREADED - router retry fallback relies on this!
            raise e

    @wraps(original_function)
    async def wrapper_async(*args, **kwargs):  # noqa: PLR0915
        print_args_passed_to_litellm(original_function, args, kwargs)
        start_time = datetime.datetime.now()
        result = None
        logging_obj: Optional[LiteLLMLoggingObject] = kwargs.get(
            "litellm_logging_obj", None
        )
        LLMCachingHandler = _get_cached_llm_caching_handler()
        _llm_caching_handler: "LLMCachingHandler" = LLMCachingHandler(
            original_function=original_function,
            request_kwargs=kwargs,
            start_time=start_time,
        )
        # only set litellm_call_id if its not in kwargs
        call_type = original_function.__name__
        if "litellm_call_id" not in kwargs:
            kwargs["litellm_call_id"] = str(uuid.uuid4())

        model: Optional[str] = args[0] if len(args) > 0 else kwargs.get("model", None)
        is_completion_with_fallbacks = kwargs.get("fallbacks") is not None

        try:
            if logging_obj is None:
                logging_obj, kwargs = function_setup(
                    original_function.__name__, rules_obj, start_time, *args, **kwargs
                )

            modified_kwargs = await async_pre_call_deployment_hook(kwargs, call_type)
            if modified_kwargs is not None:
                kwargs = modified_kwargs

            kwargs["litellm_logging_obj"] = logging_obj
            ## LOAD CREDENTIALS
            load_credentials_from_list(kwargs)
            logging_obj._llm_caching_handler = _llm_caching_handler
            # [OPTIONAL] CHECK BUDGET
            if litellm.max_budget:
                if litellm._current_cost > litellm.max_budget:
                    raise BudgetExceededError(
                        current_cost=litellm._current_cost,
                        max_budget=litellm.max_budget,
                    )

            # [OPTIONAL] CHECK CACHE
            print_verbose(
                f"ASYNC kwargs[caching]: {kwargs.get('caching', False)}; litellm.cache: {litellm.cache}; kwargs.get('cache'): {kwargs.get('cache', None)}"
            )
            _caching_handler_response: "Optional[CachingHandlerResponse]" = (
                await _llm_caching_handler._async_get_cache(
                    model=model or "",
                    original_function=original_function,
                    logging_obj=logging_obj,
                    start_time=start_time,
                    call_type=call_type,
                    kwargs=kwargs,
                    args=args,
                )
            )

            if _caching_handler_response is not None:
                if (
                    _caching_handler_response.cached_result is not None
                    and _caching_handler_response.final_embedding_cached_response
                    is None
                ):
                    return _caching_handler_response.cached_result

                elif _caching_handler_response.embedding_all_elements_cache_hit is True:
                    return _caching_handler_response.final_embedding_cached_response

            # CHECK MAX TOKENS
            if (
                kwargs.get("max_tokens", None) is not None
                and model is not None
                and litellm.modify_params
                is True  # user is okay with params being modified
                and (
                    call_type == CallTypes.acompletion.value
                    or call_type == CallTypes.completion.value
                    or call_type == CallTypes.anthropic_messages.value
                )
            ):
                try:
                    base_model = model
                    if kwargs.get("hf_model_name", None) is not None:
                        base_model = f"huggingface/{kwargs.get('hf_model_name')}"
                    messages = None
                    if len(args) > 1:
                        messages = args[1]
                    elif kwargs.get("messages", None):
                        messages = kwargs["messages"]
                    user_max_tokens = kwargs.get("max_tokens")
                    modified_max_tokens = _get_modified_max_tokens()(
                        model=model,
                        base_model=base_model,
                        messages=messages,
                        user_max_tokens=user_max_tokens,
                        buffer_num=None,
                        buffer_perc=None,
                    )
                    kwargs["max_tokens"] = modified_max_tokens
                except Exception as e:
                    print_verbose(f"Error while checking max token limit: {str(e)}")

            # MODEL CALL
            result = await original_function(*args, **kwargs)
            end_time = datetime.datetime.now()
            if _is_streaming_request(
                kwargs=kwargs,
                call_type=call_type,
            ):
                if (
                    "complete_response" in kwargs
                    and kwargs["complete_response"] is True
                ):
                    chunks = []
                    for idx, chunk in enumerate(result):
                        chunks.append(chunk)
                    return litellm.stream_chunk_builder(
                        chunks, messages=kwargs.get("messages", None)
                    )
                else:
                    update_response_metadata = getattr(sys.modules[__name__], 'update_response_metadata')
                    update_response_metadata(
                        result=result,
                        logging_obj=logging_obj,
                        model=model,
                        kwargs=kwargs,
                        start_time=start_time,
                        end_time=end_time,
                    )
                    return result
            elif call_type == CallTypes.arealtime.value:
                return result
            ### POST-CALL RULES ###
            post_call_processing(
                original_response=result,
                model=model,
                optional_params=kwargs,
                original_function=original_function,
                rules_obj=rules_obj,
            )
            # Only run if call_type is a valid value in CallTypes
            if call_type in [ct.value for ct in CallTypes]:
                result = await async_post_call_success_deployment_hook(
                    request_data=kwargs,
                    response=result,
                    call_type=CallTypes(call_type),
                )

            ## Add response to cache
            await _llm_caching_handler.async_set_cache(
                result=result,
                original_function=original_function,
                kwargs=kwargs,
                args=args,
            )

            # LOG SUCCESS - handle streaming success logging in the _next_ object
            asyncio.create_task(
                _client_async_logging_helper(
                    logging_obj=logging_obj,
                    result=result,
                    start_time=start_time,
                    end_time=end_time,
                    is_completion_with_fallbacks=is_completion_with_fallbacks,
                )
            )
            logging_obj.handle_sync_success_callbacks_for_async_calls(
                result=result,
                start_time=start_time,
                end_time=end_time,
            )
            # REBUILD EMBEDDING CACHING
            if (
                isinstance(result, EmbeddingResponse)
                and _caching_handler_response is not None
                and _caching_handler_response.final_embedding_cached_response
                is not None
            ):
                return _llm_caching_handler._combine_cached_embedding_response_with_api_result(
                    _caching_handler_response=_caching_handler_response,
                    embedding_response=result,
                    start_time=start_time,
                    end_time=end_time,
                )

            update_response_metadata = getattr(sys.modules[__name__], 'update_response_metadata')
            update_response_metadata(
                result=result,
                logging_obj=logging_obj,
                model=model,
                kwargs=kwargs,
                start_time=start_time,
                end_time=end_time,
            )

            return result
        except Exception as e:
            traceback_exception = traceback.format_exc()
            end_time = datetime.datetime.now()
            if logging_obj:
                try:
                    logging_obj.failure_handler(
                        e, traceback_exception, start_time, end_time
                    )  # DO NOT MAKE THREADED - router retry fallback relies on this!
                except Exception as e:
                    raise e
                try:
                    await logging_obj.async_failure_handler(
                        e, traceback_exception, start_time, end_time
                    )
                except Exception as e:
                    raise e

            call_type = original_function.__name__
            _retry_policy_provided = kwargs.get("retry_policy", None) is not None
            num_retries, kwargs = _get_wrapper_num_retries(kwargs=kwargs, exception=e)
            if call_type == CallTypes.acompletion.value:
                context_window_fallback_dict = kwargs.get(
                    "context_window_fallback_dict", {}
                )

                _is_litellm_router_call = "model_group" in kwargs.get(
                    "metadata", {}
                )  # check if call from litellm.router/proxy

                if (
                    num_retries and not _is_litellm_router_call
                ):  # only enter this if call is not from litellm router/proxy. router has it's own logic for retrying
                    # Check if this error should be retried based on status code
                    # AuthenticationError (401), BadRequestError (400), etc. should NOT be retried by default
                    # Only retry: 408, 409, 429, 500+ errors
                    # However, if explicit retry_policy is provided, respect the policy decision
                    _should_retry_error, _status_code = _is_retryable_exception(
                        e, _retry_policy_provided
                    )
                    if _should_retry_error:
                        try:
                            verbose_logger.debug(
                                f"Retrying async request after {type(e).__name__} (status_code={_status_code})"
                            )
                            litellm.num_retries = (
                                None  # set retries to None to prevent infinite loops
                            )
                            kwargs["num_retries"] = num_retries
                            kwargs["original_function"] = original_function
                            if isinstance(
                                e, openai.RateLimitError
                            ):  # rate limiting specific error
                                kwargs["retry_strategy"] = "exponential_backoff_retry"
                            else:
                                kwargs["retry_strategy"] = "constant_retry"
                            return await litellm.acompletion_with_retries(
                                *args, **kwargs
                            )
                        except Exception:
                            pass
                elif (
                    isinstance(e, litellm.exceptions.ContextWindowExceededError)
                    and context_window_fallback_dict
                    and model in context_window_fallback_dict
                ):
                    if len(args) > 0:
                        args[0] = context_window_fallback_dict[model]  # type: ignore
                    else:
                        kwargs["model"] = context_window_fallback_dict[model]
                    return await original_function(*args, **kwargs)

            setattr(
                e, "num_retries", num_retries
            )  ## IMPORTANT: returns the deployment's num_retries to the router

            timeout = _get_wrapper_timeout(kwargs=kwargs, exception=e)
            setattr(e, "timeout", timeout)
            raise e

    get_coroutine_checker = getattr(sys.modules[__name__], 'get_coroutine_checker')
    is_coroutine = get_coroutine_checker().is_async_callable(original_function)

    # Return the appropriate wrapper based on the original function type
    if is_coroutine:
        return wrapper_async
    else:
        return wrapper


def _is_async_request(
    kwargs: Optional[dict],
    is_pass_through: bool = False,
) -> bool:
    """
    Returns True if the call type is an internal async request.

    eg. litellm.acompletion, litellm.aimage_generation, litellm.acreate_batch, litellm._arealtime

    Args:
        kwargs (dict): The kwargs passed to the litellm function
        is_pass_through (bool): Whether the call is a pass-through call. By default all pass through calls are async.
    """
    if kwargs is None:
        return False
    if (
        kwargs.get("acompletion", False) is True
        or kwargs.get("aembedding", False) is True
        or kwargs.get("aimg_generation", False) is True
        or kwargs.get("amoderation", False) is True
        or kwargs.get("atext_completion", False) is True
        or kwargs.get("atranscription", False) is True
        or kwargs.get("arerank", False) is True
        or kwargs.get("_arealtime", False) is True
        or kwargs.get("acreate_batch", False) is True
        or kwargs.get("acreate_fine_tuning_job", False) is True
        or is_pass_through is True
    ):
        return True
    return False


def _is_streaming_request(
    kwargs: Dict[str, Any],
    call_type: Union[CallTypes, str],
) -> bool:
    """
    Returns True if the call type is a streaming request.
    Returns True if:
        - if "stream=True" in kwargs  (litellm chat completion, litellm text completion, litellm messages)
        - if call_type is generate_content_stream or agenerate_content_stream (litellm google genai)
    """
    if "stream" in kwargs and kwargs["stream"] is True:
        return True

    #########################################################
    # Check if it's a google genai streaming request
    if isinstance(call_type, str):
        # check if it can be casted to CallTypes
        try:
            call_type = CallTypes(call_type)
        except ValueError:
            return False

    if (
        call_type == CallTypes.generate_content_stream
        or call_type == CallTypes.agenerate_content_stream
    ):
        return True
    #########################################################
    return False


def _select_tokenizer(
    model: str, custom_tokenizer: Optional[CustomHuggingfaceTokenizer] = None
):
    if custom_tokenizer is not None:
        _tokenizer = create_pretrained_tokenizer(
            identifier=custom_tokenizer["identifier"],
            revision=custom_tokenizer["revision"],
            auth_token=custom_tokenizer["auth_token"],
        )
        return _tokenizer
    return _select_tokenizer_helper(model=model)


@lru_cache(maxsize=DEFAULT_MAX_LRU_CACHE_SIZE)
def _select_tokenizer_helper(model: str) -> SelectTokenizerResponse:
    if litellm.disable_hf_tokenizer_download is True:
        return _return_openai_tokenizer(model)

    try:
        result = _return_huggingface_tokenizer(model)
        if result is not None:
            return result
    except Exception as e:
        verbose_logger.debug(f"Error selecting tokenizer: {e}")

    # default - tiktoken
    return _return_openai_tokenizer(model)


def _return_openai_tokenizer(model: str) -> SelectTokenizerResponse:
    return {"type": "openai_tokenizer", "tokenizer": _get_default_encoding()}


def _return_huggingface_tokenizer(model: str) -> Optional[SelectTokenizerResponse]:
    if model in litellm.cohere_models and "command-r" in model:
        # cohere
        cohere_tokenizer = Tokenizer.from_pretrained(
            "Xenova/c4ai-command-r-v01-tokenizer"
        )
        return {"type": "huggingface_tokenizer", "tokenizer": cohere_tokenizer}
    # anthropic
    elif model in litellm.anthropic_models and "claude-3" not in model:
        claude_tokenizer = Tokenizer.from_str(claude_json_str)
        return {"type": "huggingface_tokenizer", "tokenizer": claude_tokenizer}
    # llama2
    elif "llama-2" in model.lower() or "replicate" in model.lower():
        tokenizer = Tokenizer.from_pretrained("hf-internal-testing/llama-tokenizer")
        return {"type": "huggingface_tokenizer", "tokenizer": tokenizer}
    # llama3
    elif "llama-3" in model.lower():
        tokenizer = Tokenizer.from_pretrained("Xenova/llama-3-tokenizer")
        return {"type": "huggingface_tokenizer", "tokenizer": tokenizer}
    else:
        return None


def encode(model="", text="", custom_tokenizer: Optional[dict] = None):
    """
    Encodes the given text using the specified model.

    Args:
        model (str): The name of the model to use for tokenization.
        custom_tokenizer (Optional[dict]): A custom tokenizer created with the `create_pretrained_tokenizer` or `create_tokenizer` method. Must be a dictionary with a string value for `type` and Tokenizer for `tokenizer`. Default is None.
        text (str): The text to be encoded.

    Returns:
        enc: The encoded text.
    """
    tokenizer_json = custom_tokenizer or _select_tokenizer(model=model)
    if isinstance(tokenizer_json["tokenizer"], Encoding):
        enc = tokenizer_json["tokenizer"].encode(text, disallowed_special=())
    else:
        enc = tokenizer_json["tokenizer"].encode(text)
    return enc


def decode(model="", tokens: List[int] = [], custom_tokenizer: Optional[dict] = None):
    tokenizer_json = custom_tokenizer or _select_tokenizer(model=model)
    dec = tokenizer_json["tokenizer"].decode(tokens)
    return dec


def create_pretrained_tokenizer(
    identifier: str, revision="main", auth_token: Optional[str] = None
):
    """
    Creates a tokenizer from an existing file on a HuggingFace repository to be used with `token_counter`.

    Args:
    identifier (str): The identifier of a Model on the Hugging Face Hub, that contains a tokenizer.json file
    revision (str, defaults to main): A branch or commit id
    auth_token (str, optional, defaults to None): An optional auth token used to access private repositories on the Hugging Face Hub

    Returns:
    dict: A dictionary with the tokenizer and its type.
    """

    try:
        tokenizer = Tokenizer.from_pretrained(
            identifier, revision=revision, auth_token=auth_token  # type: ignore
        )
    except Exception as e:
        verbose_logger.error(
            f"Error creating pretrained tokenizer: {e}. Defaulting to version without 'auth_token'."
        )
        tokenizer = Tokenizer.from_pretrained(identifier, revision=revision)
    return {"type": "huggingface_tokenizer", "tokenizer": tokenizer}


def create_tokenizer(json: str):
    """
    Creates a tokenizer from a valid JSON string for use with `token_counter`.

    Args:
    json (str): A valid JSON string representing a previously serialized tokenizer

    Returns:
    dict: A dictionary with the tokenizer and its type.
    """

    tokenizer = Tokenizer.from_str(json)
    return {"type": "huggingface_tokenizer", "tokenizer": tokenizer}


def token_counter(
    model="",
    custom_tokenizer: Optional[Union[dict, SelectTokenizerResponse]] = None,
    text: Optional[Union[str, List[str]]] = None,
    messages: Optional[List] = None,
    count_response_tokens: Optional[bool] = False,
    tools: Optional[List[ChatCompletionToolParam]] = None,
    tool_choice: Optional[ChatCompletionNamedToolChoiceParam] = None,
    use_default_image_token_count: Optional[bool] = False,
    default_token_count: Optional[int] = None,
) -> int:
    """
    The same as `litellm.litellm_core_utils.token_counter`.

    Kept for backwards compatibility.
    """

    #########################################################
    # Flag to disable token counter
    # We've gotten reports of this consuming CPU cycles,
    # exposing this flag to allow users to disable
    # it to confirm if this is indeed the issue
    #########################################################
    if litellm.disable_token_counter is True:
        return 0

    return _get_token_counter_new()(
        model,
        custom_tokenizer,
        text,
        messages,
        count_response_tokens,
        tools,
        tool_choice,
        use_default_image_token_count,
        default_token_count,
    )


def supports_httpx_timeout(custom_llm_provider: str) -> bool:
    """
    Helper function to know if a provider implementation supports httpx timeout
    """
    supported_providers = ["openai", "azure", "bedrock"]

    if custom_llm_provider in supported_providers:
        return True

    return False


def supports_system_messages(model: str, custom_llm_provider: Optional[str]) -> bool:
    """
    Check if the given model supports system messages and return a boolean value.

    Parameters:
    model (str): The model name to be checked.
    custom_llm_provider (str): The provider to be checked.

    Returns:
    bool: True if the model supports system messages, False otherwise.

    Raises:
    Exception: If the given model is not found in model_prices_and_context_window.json.
    """
    return _supports_factory(
        model=model,
        custom_llm_provider=custom_llm_provider,
        key="supports_system_messages",
    )


def supports_web_search(model: str, custom_llm_provider: Optional[str] = None) -> bool:
    """
    Check if the given model supports web search and return a boolean value.

    Parameters:
    model (str): The model name to be checked.
    custom_llm_provider (str): The provider to be checked.

    Returns:
    bool: True if the model supports web search, False otherwise.

    Raises:
    Exception: If the given model is not found in model_prices_and_context_window.json.
    """
    return _supports_factory(
        model=model,
        custom_llm_provider=custom_llm_provider,
        key="supports_web_search",
    )


def supports_url_context(model: str, custom_llm_provider: Optional[str] = None) -> bool:
    """
    Check if the given model supports URL context and return a boolean value.

    Parameters:
    model (str): The model name to be checked.
    custom_llm_provider (str): The provider to be checked.

    Returns:
    bool: True if the model supports URL context, False otherwise.

    Raises:
    Exception: If the given model is not found in model_prices_and_context_window.json.
    """
    return _supports_factory(
        model=model,
        custom_llm_provider=custom_llm_provider,
        key="supports_url_context",
    )


def supports_native_streaming(model: str, custom_llm_provider: Optional[str]) -> bool:
    """
    Check if the given model supports native streaming and return a boolean value.

    Parameters:
    model (str): The model name to be checked.
    custom_llm_provider (str): The provider to be checked.

    Returns:
    bool: True if the model supports native streaming, False otherwise.

    Raises:
    Exception: If the given model is not found in model_prices_and_context_window.json.
    """
    try:
        model, custom_llm_provider, _, _ = litellm.get_llm_provider(
            model=model, custom_llm_provider=custom_llm_provider
        )

        model_info = _get_model_info_helper(
            model=model, custom_llm_provider=custom_llm_provider
        )
        supports_native_streaming = model_info.get("supports_native_streaming", True)
        if supports_native_streaming is None:
            supports_native_streaming = True
        return supports_native_streaming
    except Exception as e:
        verbose_logger.debug(
            f"Model not found or error in checking supports_native_streaming support. You passed model={model}, custom_llm_provider={custom_llm_provider}. Error: {str(e)}"
        )
        return False


def supports_response_schema(
    model: str, custom_llm_provider: Optional[str] = None
) -> bool:
    """
    Check if the given model + provider supports 'response_schema' as a param.

    Parameters:
    model (str): The model name to be checked.
    custom_llm_provider (str): The provider to be checked.

    Returns:
    bool: True if the model supports response_schema, False otherwise.

    Does not raise error. Defaults to 'False'. Outputs logging.error.
    """
    ## GET LLM PROVIDER ##
    try:
        get_llm_provider = getattr(sys.modules[__name__], 'get_llm_provider')
        model, custom_llm_provider, _, _ = get_llm_provider(
            model=model, custom_llm_provider=custom_llm_provider
        )
    except Exception as e:
        verbose_logger.debug(
            f"Model not found or error in checking response schema support. You passed model={model}, custom_llm_provider={custom_llm_provider}. Error: {str(e)}"
        )
        return False

    # providers that globally support response schema
    PROVIDERS_GLOBALLY_SUPPORT_RESPONSE_SCHEMA = [
        litellm.LlmProviders.PREDIBASE,
        litellm.LlmProviders.FIREWORKS_AI,
        litellm.LlmProviders.LM_STUDIO,
        litellm.LlmProviders.NEBIUS,
    ]

    if custom_llm_provider in PROVIDERS_GLOBALLY_SUPPORT_RESPONSE_SCHEMA:
        return True
    return _supports_factory(
        model=model,
        custom_llm_provider=custom_llm_provider,
        key="supports_response_schema",
    )


def supports_parallel_function_calling(
    model: str, custom_llm_provider: Optional[str] = None
) -> bool:
    """
    Check if the given model supports parallel tool calls and return a boolean value.
    """
    return _supports_factory(
        model=model,
        custom_llm_provider=custom_llm_provider,
        key="supports_parallel_function_calling",
    )


def supports_function_calling(
    model: str, custom_llm_provider: Optional[str] = None
) -> bool:
    """
    Check if the given model supports function calling and return a boolean value.

    Parameters:
    model (str): The model name to be checked.
    custom_llm_provider (Optional[str]): The provider to be checked.

    Returns:
    bool: True if the model supports function calling, False otherwise.

    Raises:
    Exception: If the given model is not found or there's an error in retrieval.
    """
    return _supports_factory(
        model=model,
        custom_llm_provider=custom_llm_provider,
        key="supports_function_calling",
    )


def supports_tool_choice(model: str, custom_llm_provider: Optional[str] = None) -> bool:
    """
    Check if the given model supports `tool_choice` and return a boolean value.
    """
    return _supports_factory(
        model=model, custom_llm_provider=custom_llm_provider, key="supports_tool_choice"
    )


def _supports_provider_info_factory(
    model: str, custom_llm_provider: Optional[str], key: str
) -> Optional[Literal[True]]:
    """
    Check if the given model supports a provider specific model info and return a boolean value.
    """

    provider_info = get_provider_info(
        model=model, custom_llm_provider=custom_llm_provider
    )

    if provider_info is not None and provider_info.get(key, False) is True:
        return True
    return None


def _supports_factory(model: str, custom_llm_provider: Optional[str], key: str) -> bool:
    """
    Check if the given model supports function calling and return a boolean value.

    Parameters:
    model (str): The model name to be checked.
    custom_llm_provider (Optional[str]): The provider to be checked.

    Returns:
    bool: True if the model supports function calling, False otherwise.

    Raises:
    Exception: If the given model is not found or there's an error in retrieval.
    """
    try:
        model, custom_llm_provider, _, _ = litellm.get_llm_provider(
            model=model, custom_llm_provider=custom_llm_provider
        )

        model_info = _get_model_info_helper(
            model=model, custom_llm_provider=custom_llm_provider
        )

        if model_info.get(key, False) is True:
            return True
        elif model_info.get(key) is None:  # don't check if 'False' explicitly set
            supported_by_provider = _supports_provider_info_factory(
                model, custom_llm_provider, key
            )
            if supported_by_provider is not None:
                return supported_by_provider

        return False
    except Exception as e:
        verbose_logger.debug(
            f"Model not found or error in checking {key} support. You passed model={model}, custom_llm_provider={custom_llm_provider}. Error: {str(e)}"
        )

        supported_by_provider = _supports_provider_info_factory(
            model, custom_llm_provider, key
        )
        if supported_by_provider is not None:
            return supported_by_provider

        return False


def supports_audio_input(model: str, custom_llm_provider: Optional[str] = None) -> bool:
    """Check if a given model supports audio input in a chat completion call"""
    return _supports_factory(
        model=model, custom_llm_provider=custom_llm_provider, key="supports_audio_input"
    )


def supports_pdf_input(model: str, custom_llm_provider: Optional[str] = None) -> bool:
    """Check if a given model supports pdf input in a chat completion call"""
    return _supports_factory(
        model=model, custom_llm_provider=custom_llm_provider, key="supports_pdf_input"
    )


def supports_audio_output(
    model: str, custom_llm_provider: Optional[str] = None
) -> bool:
    """Check if a given model supports audio output in a chat completion call"""
    return _supports_factory(
        model=model, custom_llm_provider=custom_llm_provider, key="supports_audio_input"
    )


def supports_prompt_caching(
    model: str, custom_llm_provider: Optional[str] = None
) -> bool:
    """
    Check if the given model supports prompt caching and return a boolean value.

    Parameters:
    model (str): The model name to be checked.
    custom_llm_provider (Optional[str]): The provider to be checked.

    Returns:
    bool: True if the model supports prompt caching, False otherwise.

    Raises:
    Exception: If the given model is not found or there's an error in retrieval.
    """
    return _supports_factory(
        model=model,
        custom_llm_provider=custom_llm_provider,
        key="supports_prompt_caching",
    )


def supports_computer_use(
    model: str, custom_llm_provider: Optional[str] = None
) -> bool:
    """
    Check if the given model supports computer use and return a boolean value.

    Parameters:
    model (str): The model name to be checked.
    custom_llm_provider (Optional[str]): The provider to be checked.

    Returns:
    bool: True if the model supports computer use, False otherwise.

    Raises:
    Exception: If the given model is not found or there's an error in retrieval.
    """
    return _supports_factory(
        model=model,
        custom_llm_provider=custom_llm_provider,
        key="supports_computer_use",
    )


def supports_vision(model: str, custom_llm_provider: Optional[str] = None) -> bool:
    """
    Check if the given model supports vision and return a boolean value.

    Parameters:
    model (str): The model name to be checked.
    custom_llm_provider (Optional[str]): The provider to be checked.

    Returns:
    bool: True if the model supports vision, False otherwise.
    """
    return _supports_factory(
        model=model,
        custom_llm_provider=custom_llm_provider,
        key="supports_vision",
    )


def supports_reasoning(model: str, custom_llm_provider: Optional[str] = None) -> bool:
    """
    Check if the given model supports reasoning and return a boolean value.
    """
    return _supports_factory(
        model=model, custom_llm_provider=custom_llm_provider, key="supports_reasoning"
    )


def get_supported_regions(
    model: str, custom_llm_provider: Optional[str] = None
) -> Optional[List[str]]:
    """
    Get a list of supported regions for a given model and provider.

    Parameters:
    model (str): The model name to be checked.
    custom_llm_provider (Optional[str]): The provider to be checked.
    """
    try:
        model, custom_llm_provider, _, _ = litellm.get_llm_provider(
            model=model, custom_llm_provider=custom_llm_provider
        )

        model_info = _get_model_info_helper(
            model=model, custom_llm_provider=custom_llm_provider
        )

        supported_regions = model_info.get("supported_regions", None)
        if supported_regions is None:
            return None

        #########################################################
        # Ensure only list supported regions are returned
        #########################################################
        if isinstance(supported_regions, list):
            return supported_regions
        else:
            return None
    except Exception as e:
        verbose_logger.debug(
            f"Model not found or error in checking supported_regions support. You passed model={model}, custom_llm_provider={custom_llm_provider}. Error: {str(e)}"
        )
        return None


def supports_embedding_image_input(
    model: str, custom_llm_provider: Optional[str] = None
) -> bool:
    """
    Check if the given model supports embedding image input and return a boolean value.
    """
    return _supports_factory(
        model=model,
        custom_llm_provider=custom_llm_provider,
        key="supports_embedding_image_input",
    )


####### HELPER FUNCTIONS ################
def _update_dictionary(existing_dict: Dict, new_dict: dict) -> dict:
    for k, v in new_dict.items():
        if v is not None:
            # Convert stringified numbers to appropriate numeric types
            if isinstance(v, str):
                existing_dict[k] = _convert_stringified_numbers(v)
            elif isinstance(v, dict):
                existing_nested_dict = existing_dict.get(k)
                if isinstance(existing_nested_dict, dict):
                    existing_nested_dict.update(v)
                    existing_dict[k] = existing_nested_dict
                else:
                    existing_dict[k] = v
            else:
                existing_dict[k] = v

    return existing_dict


def _convert_stringified_numbers(value):
    """Convert stringified numbers (including scientific notation) to appropriate numeric types."""
    if isinstance(value, str):
        try:
            # Try to convert to float first to handle scientific notation like "3e-07"
            if "e" in value.lower() or "." in value:
                return float(value)
            # Try to convert to int for whole numbers like "8192"
            else:
                return int(value)
        except (ValueError, TypeError):
            # If conversion fails, return the original string
            return value
    return value


def register_model(model_cost: Union[str, dict]):  # noqa: PLR0915
    """
    Register new / Override existing models (and their pricing) to specific providers.
    Provide EITHER a model cost dictionary or a url to a hosted json blob
    Example usage:
    model_cost_dict = {
        "gpt-4": {
            "max_tokens": 8192,
            "input_cost_per_token": 0.00003,
            "output_cost_per_token": 0.00006,
            "litellm_provider": "openai",
            "mode": "chat"
        },
    }
    """

    loaded_model_cost = {}
    if isinstance(model_cost, dict):
        # Convert stringified numbers to appropriate numeric types
        loaded_model_cost = model_cost
    elif isinstance(model_cost, str):
        loaded_model_cost = litellm.get_model_cost_map(url=model_cost)

    # Providers that trigger side effects (e.g., OAuth flows) when get_model_info is called
    # Skip get_model_info for these providers during model registration
    _skip_get_model_info_providers = {
        LlmProviders.GITHUB_COPILOT.value,
    }

    for key, value in loaded_model_cost.items():
        ## get model info ##
        provider = value.get("litellm_provider", "")
        if provider in _skip_get_model_info_providers or any(
            key.startswith(f"{p}/") for p in _skip_get_model_info_providers
        ):
            existing_model = litellm.model_cost.get(key, {})
            model_cost_key = key
        else:
            try:
                existing_model = cast(dict, get_model_info(model=key))
                model_cost_key = existing_model["key"]
            except Exception:
                existing_model = {}
                model_cost_key = key
        ## override / add new keys to the existing model cost dictionary
        updated_dictionary = _update_dictionary(existing_model, value)
        litellm.model_cost.setdefault(model_cost_key, {}).update(updated_dictionary)
        verbose_logger.debug(
            f"added/updated model={model_cost_key} in litellm.model_cost: {model_cost_key}"
        )
        # add new model names to provider lists
        if value.get("litellm_provider") == "openai":
            if key not in litellm.open_ai_chat_completion_models:
                litellm.open_ai_chat_completion_models.add(key)
        elif value.get("litellm_provider") == "text-completion-openai":
            if key not in litellm.open_ai_text_completion_models:
                litellm.open_ai_text_completion_models.add(key)
        elif value.get("litellm_provider") == "cohere":
            if key not in litellm.cohere_models:
                litellm.cohere_models.add(key)
        elif value.get("litellm_provider") == "anthropic":
            if key not in litellm.anthropic_models:
                litellm.anthropic_models.add(key)
        elif value.get("litellm_provider") == "openrouter":
            split_string = key.split("/", 1)
            if key not in litellm.openrouter_models:
                litellm.openrouter_models.add(split_string[1])
        elif value.get("litellm_provider") == "vercel_ai_gateway":
            if key not in litellm.vercel_ai_gateway_models:
                litellm.vercel_ai_gateway_models.add(key)
        elif value.get("litellm_provider") == "vertex_ai-text-models":
            if key not in litellm.vertex_text_models:
                litellm.vertex_text_models.add(key)
        elif value.get("litellm_provider") == "vertex_ai-code-text-models":
            if key not in litellm.vertex_code_text_models:
                litellm.vertex_code_text_models.add(key)
        elif value.get("litellm_provider") == "vertex_ai-chat-models":
            if key not in litellm.vertex_chat_models:
                litellm.vertex_chat_models.add(key)
        elif value.get("litellm_provider") == "vertex_ai-code-chat-models":
            if key not in litellm.vertex_code_chat_models:
                litellm.vertex_code_chat_models.add(key)
        elif value.get("litellm_provider") == "ai21":
            if key not in litellm.ai21_models:
                litellm.ai21_models.add(key)
        elif value.get("litellm_provider") == "nlp_cloud":
            if key not in litellm.nlp_cloud_models:
                litellm.nlp_cloud_models.add(key)
        elif value.get("litellm_provider") == "aleph_alpha":
            if key not in litellm.aleph_alpha_models:
                litellm.aleph_alpha_models.add(key)
        elif value.get("litellm_provider") == "bedrock":
            if key not in litellm.bedrock_models:
                litellm.bedrock_models.add(key)
        elif value.get("litellm_provider") == "novita":
            if key not in litellm.novita_models:
                litellm.novita_models.add(key)
    return model_cost


def _should_drop_param(k, additional_drop_params) -> bool:
    if (
        additional_drop_params is not None
        and isinstance(additional_drop_params, list)
        and k in additional_drop_params
    ):
        return True  # allow user to drop specific params for a model - e.g. vllm - logit bias

    return False


def _get_non_default_params(
    passed_params: dict, default_params: dict, additional_drop_params: Optional[list]
) -> dict:
    non_default_params = {}
    for k, v in passed_params.items():
        if (
            k in default_params
            and v != default_params[k]
            and _should_drop_param(k=k, additional_drop_params=additional_drop_params)
            is False
        ):
            non_default_params[k] = v

    return non_default_params


def get_optional_params_transcription(
    model: str,
    custom_llm_provider: str,
    language: Optional[str] = None,
    prompt: Optional[str] = None,
    response_format: Optional[str] = None,
    temperature: Optional[int] = None,
    timestamp_granularities: Optional[List[Literal["word", "segment"]]] = None,
    drop_params: Optional[bool] = None,
    **kwargs,
):
    from litellm.constants import OPENAI_TRANSCRIPTION_PARAMS

    # retrieve all parameters passed to the function
    passed_params = locals()

    passed_params.pop("OPENAI_TRANSCRIPTION_PARAMS")
    custom_llm_provider = passed_params.pop("custom_llm_provider")
    drop_params = passed_params.pop("drop_params")
    special_params = passed_params.pop("kwargs")
    for k, v in special_params.items():
        passed_params[k] = v

    default_params = {
        "language": None,
        "prompt": None,
        "response_format": None,
        "temperature": None,  # openai defaults this to 0
        "timestamp_granularities": None,
    }

    non_default_params = {
        k: v
        for k, v in passed_params.items()
        if (k in default_params and v != default_params[k])
    }
    optional_params = {}

    ## raise exception if non-default value passed for non-openai/azure embedding calls
    def _check_valid_arg(supported_params):
        if len(non_default_params.keys()) > 0:
            keys = list(non_default_params.keys())
            for k in keys:
                if (
                    drop_params is True or litellm.drop_params is True
                ) and k not in supported_params:  # drop the unsupported non-default values
                    non_default_params.pop(k, None)
                elif k not in supported_params:
                    raise UnsupportedParamsError(
                        status_code=500,
                        message=f"Setting user/encoding format is not supported by {custom_llm_provider}. To drop it from the call, set `litellm.drop_params = True`.",
                    )
            return non_default_params

    provider_config: Optional[BaseAudioTranscriptionConfig] = None
    if custom_llm_provider is not None:
        provider_config = ProviderConfigManager.get_provider_audio_transcription_config(
            model=model,
            provider=LlmProviders(custom_llm_provider),
        )

    if custom_llm_provider == "openai" or custom_llm_provider == "azure":
        optional_params = non_default_params
    elif custom_llm_provider == "groq":
        supported_params = litellm.GroqSTTConfig().get_supported_openai_params_stt()
        _check_valid_arg(supported_params=supported_params)
        optional_params = litellm.GroqSTTConfig().map_openai_params_stt(
            non_default_params=non_default_params,
            optional_params=optional_params,
            model=model,
            drop_params=drop_params if drop_params is not None else False,
        )
    elif provider_config is not None:  # handles fireworks ai, and any future providers
        supported_params = provider_config.get_supported_openai_params(model=model)
        _check_valid_arg(supported_params=supported_params)
        optional_params = provider_config.map_openai_params(
            non_default_params=non_default_params,
            optional_params=optional_params,
            model=model,
            drop_params=drop_params if drop_params is not None else False,
        )

    optional_params = add_provider_specific_params_to_optional_params(
        optional_params=optional_params,
        passed_params=passed_params,
        custom_llm_provider=custom_llm_provider,
        openai_params=OPENAI_TRANSCRIPTION_PARAMS,
        additional_drop_params=kwargs.get("additional_drop_params", None),
    )

    return optional_params


def _map_openai_size_to_vertex_ai_aspect_ratio(size: Optional[str]) -> str:
    """Map OpenAI size parameter to Vertex AI aspectRatio."""
    if size is None:
        return "1:1"

    # Map OpenAI size strings to Vertex AI aspect ratio strings
    # Vertex AI accepts: "1:1", "9:16", "16:9", "4:3", "3:4"
    size_to_aspect_ratio = {
        "256x256": "1:1",  # Square
        "512x512": "1:1",  # Square
        "1024x1024": "1:1",  # Square (default)
        "1792x1024": "16:9",  # Landscape
        "1024x1792": "9:16",  # Portrait
    }
    return size_to_aspect_ratio.get(
        size, "1:1"
    )  # Default to square if size not recognized


def get_optional_params_image_gen(
    model: Optional[str] = None,
    n: Optional[int] = None,
    quality: Optional[str] = None,
    response_format: Optional[str] = None,
    size: Optional[str] = None,
    style: Optional[str] = None,
    user: Optional[str] = None,
    custom_llm_provider: Optional[str] = None,
    additional_drop_params: Optional[list] = None,
    provider_config: Optional[BaseImageGenerationConfig] = None,
    drop_params: Optional[bool] = None,
    **kwargs,
):
    # retrieve all parameters passed to the function
    passed_params = locals()
    model = passed_params.pop("model", None)
    custom_llm_provider = passed_params.pop("custom_llm_provider")
    provider_config = passed_params.pop("provider_config", None)
    drop_params = passed_params.pop("drop_params", None)
    additional_drop_params = passed_params.pop("additional_drop_params", None)
    special_params = passed_params.pop("kwargs")
    for k, v in special_params.items():
        if k.startswith("aws_") and (
            custom_llm_provider != "bedrock" and custom_llm_provider != "sagemaker"
        ):  # allow dynamically setting boto3 init logic
            continue
        elif k == "hf_model_name" and custom_llm_provider != "sagemaker":
            continue
        elif (
            k.startswith("vertex_")
            and custom_llm_provider != "vertex_ai"
            and custom_llm_provider != "vertex_ai_beta"
        ):  # allow dynamically setting vertex ai init logic
            continue
        passed_params[k] = v

    default_params = {
        "n": None,
        "quality": None,
        "response_format": None,
        "size": None,
        "style": None,
        "user": None,
    }

    non_default_params = _get_non_default_params(
        passed_params=passed_params,
        default_params=default_params,
        additional_drop_params=additional_drop_params,
    )
    optional_params: Dict[str, Any] = {}

    ## raise exception if non-default value passed for non-openai/azure embedding calls
    def _check_valid_arg(supported_params):
        if len(non_default_params.keys()) > 0:
            keys = list(non_default_params.keys())
            for k in keys:
                if (
                    litellm.drop_params is True or drop_params is True
                ) and k not in supported_params:  # drop the unsupported non-default values
                    non_default_params.pop(k, None)
                elif k not in supported_params:
                    raise UnsupportedParamsError(
                        status_code=500,
                        message=f"Setting `{k}` is not supported by {custom_llm_provider}, {model}. To drop it from the call, set `litellm.drop_params = True`.",
                    )
            return non_default_params

    if provider_config is not None:
        supported_params = provider_config.get_supported_openai_params(
            model=model or ""
        )
        _check_valid_arg(supported_params=supported_params)
        optional_params = provider_config.map_openai_params(
            non_default_params=non_default_params,
            optional_params=optional_params,
            model=model or "",
            drop_params=drop_params if drop_params is not None else False,
        )
    elif (
        custom_llm_provider == "openai"
        or custom_llm_provider == "azure"
        or custom_llm_provider in litellm.openai_compatible_providers
    ):
        optional_params = non_default_params
    elif custom_llm_provider == "bedrock":
        config_class = litellm.BedrockImageGeneration.get_config_class(model=model)
        supported_params = config_class.get_supported_openai_params(model=model)
        _check_valid_arg(supported_params=supported_params)
        optional_params = config_class.map_openai_params(
            non_default_params=non_default_params, optional_params={}
        )
    elif custom_llm_provider == "vertex_ai":
        supported_params = ["n", "size"]
        """
        All params here: https://console.cloud.google.com/vertex-ai/publishers/google/model-garden/imagegeneration?project=adroit-crow-413218
        """
        _check_valid_arg(supported_params=supported_params)
        if n is not None:
            optional_params["sampleCount"] = int(n)

        # Map OpenAI size parameter to Vertex AI aspectRatio
        if size is not None:
            optional_params["aspectRatio"] = _map_openai_size_to_vertex_ai_aspect_ratio(
                size
            )

    openai_params: list[str] = list(default_params.keys())
    if provider_config is not None:
        supported_params = provider_config.get_supported_openai_params(
            model=model or ""
        )
        openai_params = list(supported_params)

    optional_params = add_provider_specific_params_to_optional_params(
        optional_params=optional_params,
        passed_params=passed_params,
        custom_llm_provider=custom_llm_provider or "",
        openai_params=openai_params,
        additional_drop_params=additional_drop_params,
    )
    # remove keys with None or empty dict/list values to avoid sending empty payloads
    optional_params = {
        k: v
        for k, v in optional_params.items()
        if v is not None and (not isinstance(v, (dict, list)) or len(v) > 0)
    }
    return optional_params


def get_optional_params_embeddings(  # noqa: PLR0915
    # 2 optional params
    model: str,
    user: Optional[str] = None,
    encoding_format: Optional[str] = None,
    dimensions: Optional[int] = None,
    custom_llm_provider="",
    drop_params: Optional[bool] = None,
    additional_drop_params: Optional[List[str]] = None,
    **kwargs,
):
    # Lazy load get_supported_openai_params
    get_supported_openai_params = getattr(sys.modules[__name__], 'get_supported_openai_params')
    
    # retrieve all parameters passed to the function
    passed_params = locals()
    custom_llm_provider = passed_params.pop("custom_llm_provider", None)
    special_params = passed_params.pop("kwargs")

    drop_params = passed_params.pop("drop_params", None)
    additional_drop_params = passed_params.pop("additional_drop_params", None)

    def _check_valid_arg(supported_params: Optional[list]):
        if supported_params is None:
            return
        unsupported_params = {}
        for k in non_default_params.keys():
            if k not in supported_params:
                unsupported_params[k] = non_default_params[k]
        if unsupported_params:
            if litellm.drop_params is True or (
                drop_params is not None and drop_params is True
            ):
                pass
            else:
                raise UnsupportedParamsError(
                    status_code=500,
                    message=f"{custom_llm_provider} does not support parameters: {unsupported_params}, for model={model}. To drop these, set `litellm.drop_params=True` or for proxy:\n\n`litellm_settings:\n drop_params: true`\n",
                )

    non_default_params = (
        PreProcessNonDefaultParams.embedding_pre_process_non_default_params(
            passed_params=passed_params,
            special_params=special_params,
            custom_llm_provider=custom_llm_provider,
            additional_drop_params=additional_drop_params,
            model=model,
        )
    )

    provider_config: Optional[BaseEmbeddingConfig] = None

    optional_params = {}
    if (
        custom_llm_provider is not None
        and custom_llm_provider in LlmProviders._member_map_.values()
    ):
        provider_config = ProviderConfigManager.get_provider_embedding_config(
            model=model,
            provider=LlmProviders(custom_llm_provider),
        )

    if provider_config is not None:
        supported_params: Optional[list] = provider_config.get_supported_openai_params(
            model=model
        )
        _check_valid_arg(supported_params=supported_params)
        optional_params = provider_config.map_openai_params(
            non_default_params=non_default_params,
            optional_params={},
            model=model,
            drop_params=drop_params if drop_params is not None else False,
        )
    ## raise exception if non-default value passed for non-openai/azure embedding calls
    elif custom_llm_provider == "openai":
        # 'dimensions` is only supported in `text-embedding-3` and later models

        if (
            model is not None
            and "text-embedding-3" not in model
            and "dimensions" in non_default_params.keys()
        ):
            raise UnsupportedParamsError(
                status_code=500,
                message="Setting dimensions is not supported for OpenAI `text-embedding-3` and later models. To drop it from the call, set `litellm.drop_params = True`.",
            )
        else:
            optional_params = non_default_params
    elif custom_llm_provider == "triton":
        supported_params = get_supported_openai_params(
            model=model,
            custom_llm_provider=custom_llm_provider,
            request_type="embeddings",
        )
        _check_valid_arg(supported_params=supported_params)
        optional_params = litellm.TritonEmbeddingConfig().map_openai_params(
            non_default_params=non_default_params,
            optional_params={},
            model=model,
            drop_params=drop_params if drop_params is not None else False,
        )
    elif custom_llm_provider == "databricks":
        supported_params = get_supported_openai_params(
            model=model or "",
            custom_llm_provider="databricks",
            request_type="embeddings",
        )
        _check_valid_arg(supported_params=supported_params)
        optional_params = litellm.DatabricksEmbeddingConfig().map_openai_params(
            non_default_params=non_default_params, optional_params={}
        )

    elif custom_llm_provider == "nvidia_nim":
        supported_params = get_supported_openai_params(
            model=model or "",
            custom_llm_provider="nvidia_nim",
            request_type="embeddings",
        )
        _check_valid_arg(supported_params=supported_params)
        optional_params = litellm.nvidiaNimEmbeddingConfig.map_openai_params(
            non_default_params=non_default_params, optional_params={}, kwargs=kwargs
        )
    elif custom_llm_provider == "vertex_ai" or custom_llm_provider == "gemini":
        supported_params = get_supported_openai_params(
            model=model,
            custom_llm_provider="vertex_ai",
            request_type="embeddings",
        )
        _check_valid_arg(supported_params=supported_params)
        (
            optional_params,
            kwargs,
        ) = litellm.VertexAITextEmbeddingConfig().map_openai_params(
            non_default_params=non_default_params, optional_params={}, kwargs=kwargs
        )
    elif custom_llm_provider == "lm_studio":
        supported_params = (
            litellm.LmStudioEmbeddingConfig().get_supported_openai_params()
        )
        _check_valid_arg(supported_params=supported_params)
        optional_params = litellm.LmStudioEmbeddingConfig().map_openai_params(
            non_default_params=non_default_params, optional_params={}
        )
    elif custom_llm_provider == "bedrock":
        # if dimensions is in non_default_params -> pass it for model=bedrock/amazon.titan-embed-text-v2
        if "amazon.titan-embed-text-v1" in model:
            object: Any = litellm.AmazonTitanG1Config()
        elif "amazon.titan-embed-image-v1" in model:
            object = litellm.AmazonTitanMultimodalEmbeddingG1Config()
        elif "amazon.titan-embed-text-v2:0" in model:
            object = litellm.AmazonTitanV2Config()
        elif "cohere.embed-multilingual-v3" in model:
            object = litellm.BedrockCohereEmbeddingConfig()
        elif "twelvelabs" in model or "marengo" in model:
            object = litellm.TwelveLabsMarengoEmbeddingConfig()
        elif "nova" in model.lower():
            object = litellm.AmazonNovaEmbeddingConfig()
        else:  # unmapped model
            supported_params = []
            _check_valid_arg(supported_params=supported_params)
            final_params = {**kwargs}
            return final_params

        supported_params = object.get_supported_openai_params()
        _check_valid_arg(supported_params=supported_params)
        optional_params = object.map_openai_params(
            non_default_params=non_default_params, optional_params={}
        )
    elif custom_llm_provider == "mistral":
        supported_params = get_supported_openai_params(
            model=model,
            custom_llm_provider="mistral",
            request_type="embeddings",
        )
        _check_valid_arg(supported_params=supported_params)
        optional_params = litellm.MistralEmbeddingConfig().map_openai_params(
            non_default_params=non_default_params, optional_params={}
        )
    elif custom_llm_provider == "jina_ai":
        supported_params = get_supported_openai_params(
            model=model,
            custom_llm_provider="jina_ai",
            request_type="embeddings",
        )
        _check_valid_arg(supported_params=supported_params)
        optional_params = litellm.JinaAIEmbeddingConfig().map_openai_params(
            non_default_params=non_default_params,
            optional_params={},
            model=model,
            drop_params=drop_params if drop_params is not None else False,
        )
    elif custom_llm_provider == "voyage":
        supported_params = get_supported_openai_params(
            model=model,
            custom_llm_provider="voyage",
            request_type="embeddings",
        )
        _check_valid_arg(supported_params=supported_params)
        if litellm.VoyageContextualEmbeddingConfig.is_contextualized_embeddings(model):
            optional_params = (
                litellm.VoyageContextualEmbeddingConfig().map_openai_params(
                    non_default_params=non_default_params,
                    optional_params={},
                    model=model,
                    drop_params=drop_params if drop_params is not None else False,
                )
            )
        else:
            optional_params = litellm.VoyageEmbeddingConfig().map_openai_params(
                non_default_params=non_default_params,
                optional_params={},
                model=model,
                drop_params=drop_params if drop_params is not None else False,
            )
        final_params = {**optional_params, **kwargs}
        return final_params
    elif custom_llm_provider == "sap":
        supported_params = get_supported_openai_params(
            model=model,
            custom_llm_provider="sap",
            request_type="embeddings",
        )
        _check_valid_arg(supported_params=supported_params)
        optional_params = litellm.GenAIHubEmbeddingConfig().map_openai_params(
            non_default_params=non_default_params,
            optional_params={},
            model=model,
            drop_params=drop_params if drop_params is not None else False,
        )
    elif custom_llm_provider == "infinity":
        supported_params = get_supported_openai_params(
            model=model,
            custom_llm_provider="infinity",
            request_type="embeddings",
        )
        _check_valid_arg(supported_params=supported_params)
        optional_params = litellm.InfinityEmbeddingConfig().map_openai_params(
            non_default_params=non_default_params,
            optional_params={},
            model=model,
            drop_params=drop_params if drop_params is not None else False,
        )

        final_params = {**optional_params, **kwargs}
        return final_params

    elif custom_llm_provider == "fireworks_ai":
        supported_params = get_supported_openai_params(
            model=model,
            custom_llm_provider="fireworks_ai",
            request_type="embeddings",
        )
        _check_valid_arg(supported_params=supported_params)
        optional_params = litellm.FireworksAIEmbeddingConfig().map_openai_params(
            non_default_params=non_default_params, optional_params={}, model=model
        )
    elif custom_llm_provider == "sambanova":
        supported_params = get_supported_openai_params(
            model=model,
            custom_llm_provider="sambanova",
            request_type="embeddings",
        )
        _check_valid_arg(supported_params=supported_params)
        optional_params = litellm.SambaNovaEmbeddingConfig().map_openai_params(
            non_default_params=non_default_params,
            optional_params={},
            model=model,
            drop_params=drop_params if drop_params is not None else False,
        )
    elif custom_llm_provider == "ovhcloud":
        supported_params = get_supported_openai_params(
            model=model,
            custom_llm_provider="ovhcloud",
            request_type="embeddings",
        )
        _check_valid_arg(supported_params=supported_params)
        optional_params = litellm.OVHCloudEmbeddingConfig().map_openai_params(
            non_default_params=non_default_params,
            optional_params={},
            model=model,
            drop_params=drop_params if drop_params is not None else False,
        )

    elif custom_llm_provider == "ollama":
        if "dimensions" in non_default_params:
            optional_params["dimensions"] = non_default_params.pop("dimensions")
        if len(non_default_params.keys()) > 0:
            if (
                litellm.drop_params is True or drop_params is True
            ):  # drop the unsupported non-default values
                keys = list(non_default_params.keys())
                for k in keys:
                    non_default_params.pop(k, None)
            else:
                raise UnsupportedParamsError(
                    status_code=500,
                    message=f"Setting {non_default_params} is not supported by {custom_llm_provider}. To drop it from the call, set `litellm.drop_params = True`.",
                )
    elif (
        custom_llm_provider != "openai"
        and custom_llm_provider != "azure"
        and custom_llm_provider not in litellm.openai_compatible_providers
    ):
        if len(non_default_params.keys()) > 0:
            if (
                litellm.drop_params is True or drop_params is True
            ):  # drop the unsupported non-default values
                keys = list(non_default_params.keys())
                for k in keys:
                    non_default_params.pop(k, None)
            else:
                raise UnsupportedParamsError(
                    status_code=500,
                    message=f"Setting {non_default_params} is not supported by {custom_llm_provider}. To drop it from the call, set `litellm.drop_params = True`.",
                )
        else:
            optional_params = non_default_params
    else:
        optional_params = non_default_params

    final_params = add_provider_specific_params_to_optional_params(
        optional_params=optional_params,
        passed_params=passed_params,
        custom_llm_provider=custom_llm_provider,
        openai_params=list(DEFAULT_EMBEDDING_PARAM_VALUES.keys()),
        additional_drop_params=kwargs.get("additional_drop_params", None),
    )

    if "extra_body" in final_params and len(final_params["extra_body"]) == 0:
        final_params.pop("extra_body", None)

    return final_params


def _remove_additional_properties(schema):
    """
    clean out 'additionalProperties = False'. Causes vertexai/gemini OpenAI API Schema errors - https://github.com/langchain-ai/langchainjs/issues/5240

    Relevant Issues: https://github.com/BerriAI/litellm/issues/6136, https://github.com/BerriAI/litellm/issues/6088
    """
    if isinstance(schema, dict):
        # Remove the 'additionalProperties' key if it exists and is set to False
        if "additionalProperties" in schema and schema["additionalProperties"] is False:
            del schema["additionalProperties"]

        # Recursively process all dictionary values
        for key, value in schema.items():
            _remove_additional_properties(value)

    elif isinstance(schema, list):
        # Recursively process all items in the list
        for item in schema:
            _remove_additional_properties(item)

    return schema


def _remove_strict_from_schema(schema):
    """
    Relevant Issues: https://github.com/BerriAI/litellm/issues/6136, https://github.com/BerriAI/litellm/issues/6088
    """
    if isinstance(schema, dict):
        # Remove the 'additionalProperties' key if it exists and is set to False
        if "strict" in schema:
            del schema["strict"]

        # Recursively process all dictionary values
        for key, value in schema.items():
            _remove_strict_from_schema(value)

    elif isinstance(schema, list):
        # Recursively process all items in the list
        for item in schema:
            _remove_strict_from_schema(item)

    return schema


def _remove_json_schema_refs(schema, max_depth=10):
    """
    Remove JSON schema reference fields like '$id' and '$schema' that can cause issues with some providers.

    These fields are used for schema validation but can cause problems when the schema references
    are not accessible to the provider's validation system.

    Args:
        schema: The schema object to clean (dict, list, or other)
        max_depth: Maximum recursion depth to prevent infinite loops (default: 10)

    Relevant Issues: Mistral API grammar validation fails when schema contains $id and $schema references
    """
    if max_depth <= 0:
        return schema

    if isinstance(schema, dict):
        # Remove JSON schema reference fields
        schema.pop("$id", None)
        schema.pop("$schema", None)

        # Recursively process all dictionary values
        for key, value in schema.items():
            _remove_json_schema_refs(value, max_depth - 1)

    elif isinstance(schema, list):
        # Recursively process all items in the list
        for item in schema:
            _remove_json_schema_refs(item, max_depth - 1)

    return schema


def _remove_unsupported_params(
    non_default_params: dict, supported_openai_params: Optional[List[str]]
) -> dict:
    """
    Remove unsupported params from non_default_params
    """
    remove_keys = []
    if supported_openai_params is None:
        return {}  # no supported params, so no optional openai params to send
    for param in non_default_params.keys():
        if param not in supported_openai_params:
            remove_keys.append(param)
    for key in remove_keys:
        non_default_params.pop(key, None)
    return non_default_params


def filter_out_litellm_params(kwargs: dict) -> dict:
    """
    Filter out LiteLLM internal parameters from kwargs dict.

    Returns a new dict containing only non-LiteLLM parameters that should be
    passed to external provider APIs.

    Args:
        kwargs: Dictionary that may contain LiteLLM internal parameters

    Returns:
        Dictionary with LiteLLM internal parameters filtered out

    Example:
        >>> kwargs = {"query": "test", "shared_session": session_obj, "metadata": {}}
        >>> filtered = filter_out_litellm_params(kwargs)
        >>> # filtered = {"query": "test"}
    """

    return {
        key: value for key, value in kwargs.items() if key not in all_litellm_params
    }


class PreProcessNonDefaultParams:
    @staticmethod
    def base_pre_process_non_default_params(
        passed_params: dict,
        special_params: dict,
        custom_llm_provider: str,
        additional_drop_params: Optional[List[str]],
        default_param_values: dict,
        additional_endpoint_specific_params: List[str],
    ) -> dict:
        for k, v in special_params.items():
            if k.startswith("aws_") and (
                custom_llm_provider != "bedrock"
                and not custom_llm_provider.startswith("sagemaker")
            ):  # allow dynamically setting boto3 init logic
                continue
            elif k == "hf_model_name" and custom_llm_provider != "sagemaker":
                continue
            elif (
                k.startswith("vertex_")
                and custom_llm_provider != "vertex_ai"
                and custom_llm_provider != "vertex_ai_beta"
            ):  # allow dynamically setting vertex ai init logic
                continue
            passed_params[k] = v

        # filter out those parameters that were passed with non-default values
        non_default_params = {
            k: v
            for k, v in passed_params.items()
            if (
                k != "model"
                and k != "custom_llm_provider"
                and k != "api_version"
                and k != "drop_params"
                and k != "allowed_openai_params"
                and k != "additional_drop_params"
                and k not in additional_endpoint_specific_params
                and k in default_param_values
                and v != default_param_values[k]
                and _should_drop_param(
                    k=k, additional_drop_params=additional_drop_params
                )
                is False
            )
        }

        return non_default_params

    @staticmethod
    def embedding_pre_process_non_default_params(
        passed_params: dict,
        special_params: dict,
        custom_llm_provider: str,
        additional_drop_params: Optional[List[str]],
        model: str,
        remove_sensitive_keys: bool = False,
        add_provider_specific_params: bool = False,
    ) -> dict:
        non_default_params = (
            PreProcessNonDefaultParams.base_pre_process_non_default_params(
                passed_params=passed_params,
                special_params=special_params,
                custom_llm_provider=custom_llm_provider,
                additional_drop_params=additional_drop_params,
                default_param_values={k: None for k in OPENAI_EMBEDDING_PARAMS},
                additional_endpoint_specific_params=["input"],
            )
        )

        return non_default_params


def pre_process_non_default_params(
    passed_params: dict,
    special_params: dict,
    custom_llm_provider: str,
    additional_drop_params: Optional[List[str]],
    model: str,
    remove_sensitive_keys: bool = False,
    add_provider_specific_params: bool = False,
    provider_config: Optional[BaseConfig] = None,
) -> dict:
    """
    Pre-process non-default params to a standardized format
    """
    # retrieve all parameters passed to the function

    non_default_params = PreProcessNonDefaultParams.base_pre_process_non_default_params(
        passed_params=passed_params,
        special_params=special_params,
        custom_llm_provider=custom_llm_provider,
        additional_drop_params=additional_drop_params,
        default_param_values=DEFAULT_CHAT_COMPLETION_PARAM_VALUES,
        additional_endpoint_specific_params=["messages"],
    )

    if "response_format" in non_default_params:
        if provider_config is not None:
            non_default_params[
                "response_format"
            ] = provider_config.get_json_schema_from_pydantic_object(
                response_format=non_default_params["response_format"]
            )
        else:
            non_default_params["response_format"] = type_to_response_format_param(
                response_format=non_default_params["response_format"]
            )

    if "tools" in non_default_params and isinstance(
        non_default_params, list
    ):  # fixes https://github.com/BerriAI/litellm/issues/4933
        tools = non_default_params["tools"]
        for (
            tool
        ) in (
            tools
        ):  # clean out 'additionalProperties = False'. Causes vertexai/gemini OpenAI API Schema errors - https://github.com/langchain-ai/langchainjs/issues/5240
            tool_function = tool.get("function", {})
            parameters = tool_function.get("parameters", None)
            if parameters is not None:
                new_parameters = copy.deepcopy(parameters)
                if (
                    "additionalProperties" in new_parameters
                    and new_parameters["additionalProperties"] is False
                ):
                    new_parameters.pop("additionalProperties", None)
                tool_function["parameters"] = new_parameters

    if add_provider_specific_params:
        non_default_params = add_provider_specific_params_to_optional_params(
            optional_params=non_default_params,
            passed_params=passed_params,
            custom_llm_provider=custom_llm_provider,
            openai_params=list(DEFAULT_CHAT_COMPLETION_PARAM_VALUES.keys()),
            additional_drop_params=additional_drop_params,
        )

    if remove_sensitive_keys:
        non_default_params = remove_sensitive_keys_from_dict(non_default_params)
    return non_default_params


def remove_sensitive_keys_from_dict(d: dict) -> dict:
    """
    Remove sensitive keys from a dictionary
    """
    sensitive_key_phrases = ["key", "secret", "access", "credential"]
    remove_keys = []
    for key in d.keys():
        if any(phrase in key.lower() for phrase in sensitive_key_phrases):
            remove_keys.append(key)
    for key in remove_keys:
        d.pop(key)
    return d


def pre_process_optional_params(
    passed_params: dict, non_default_params: dict, custom_llm_provider: str
) -> dict:
    """For .completion(), preprocess optional params"""
    optional_params: Dict = {}

    common_auth_dict = litellm.common_cloud_provider_auth_params
    if custom_llm_provider in common_auth_dict["providers"]:
        """
        Check if params = ["project", "region_name", "token"]
        and correctly translate for = ["azure", "vertex_ai", "watsonx", "aws"]
        """
        if custom_llm_provider == "azure":
            optional_params = litellm.AzureOpenAIConfig().map_special_auth_params(
                non_default_params=passed_params, optional_params=optional_params
            )
        elif custom_llm_provider == "bedrock":
            optional_params = (
                litellm.AmazonBedrockGlobalConfig().map_special_auth_params(
                    non_default_params=passed_params, optional_params=optional_params
                )
            )
        elif (
            custom_llm_provider == "vertex_ai"
            or custom_llm_provider == "vertex_ai_beta"
        ):
            optional_params = litellm.VertexAIConfig().map_special_auth_params(
                non_default_params=passed_params, optional_params=optional_params
            )
        elif custom_llm_provider == "watsonx":
            optional_params = litellm.IBMWatsonXAIConfig().map_special_auth_params(
                non_default_params=passed_params, optional_params=optional_params
            )

    ## raise exception if function calling passed in for a provider that doesn't support it
    if (
        "functions" in non_default_params
        or "function_call" in non_default_params
        or "tools" in non_default_params
    ):
        if (
            custom_llm_provider == "ollama"
            and custom_llm_provider != "text-completion-openai"
            and custom_llm_provider != "azure"
            and custom_llm_provider != "vertex_ai"
            and custom_llm_provider != "anyscale"
            and custom_llm_provider != "together_ai"
            and custom_llm_provider != "groq"
            and custom_llm_provider != "nvidia_nim"
            and custom_llm_provider != "cerebras"
            and custom_llm_provider != "xai"
            and custom_llm_provider != "ai21_chat"
            and custom_llm_provider != "volcengine"
            and custom_llm_provider != "deepseek"
            and custom_llm_provider != "codestral"
            and custom_llm_provider != "mistral"
            and custom_llm_provider != "anthropic"
            and custom_llm_provider != "cohere_chat"
            and custom_llm_provider != "cohere"
            and custom_llm_provider != "bedrock"
            and custom_llm_provider != "ollama_chat"
            and custom_llm_provider != "openrouter"
            and custom_llm_provider != "vercel_ai_gateway"
            and custom_llm_provider != "nebius"
            and custom_llm_provider != "wandb"
            and custom_llm_provider not in litellm.openai_compatible_providers
        ):
            if custom_llm_provider == "ollama":
                # ollama actually supports json output
                optional_params["format"] = "json"
                litellm.add_function_to_prompt = (
                    True  # so that main.py adds the function call to the prompt
                )
                if "tools" in non_default_params:
                    optional_params[
                        "functions_unsupported_model"
                    ] = non_default_params.pop("tools")
                    non_default_params.pop(
                        "tool_choice", None
                    )  # causes ollama requests to hang
                elif "functions" in non_default_params:
                    optional_params[
                        "functions_unsupported_model"
                    ] = non_default_params.pop("functions")
            elif (
                litellm.add_function_to_prompt
            ):  # if user opts to add it to prompt instead
                optional_params["functions_unsupported_model"] = non_default_params.pop(
                    "tools", non_default_params.pop("functions", None)
                )
            else:
                raise UnsupportedParamsError(
                    status_code=500,
                    message=f"Function calling is not supported by {custom_llm_provider}.",
                )

    return optional_params


def get_optional_params(  # noqa: PLR0915
    # use the openai defaults
    # https://platform.openai.com/docs/api-reference/chat/create
    model: str,
    functions=None,
    function_call=None,
    temperature=None,
    top_p=None,
    n=None,
    stream=False,
    stream_options=None,
    stop=None,
    max_tokens=None,
    max_completion_tokens=None,
    modalities=None,
    prediction=None,
    audio=None,
    presence_penalty=None,
    frequency_penalty=None,
    logit_bias=None,
    user=None,
    custom_llm_provider="",
    response_format=None,
    seed=None,
    tools=None,
    tool_choice=None,
    max_retries=None,
    logprobs=None,
    top_logprobs=None,
    extra_headers=None,
    api_version=None,
    parallel_tool_calls=None,
    drop_params=None,
    allowed_openai_params: Optional[List[str]] = None,
    reasoning_effort=None,
    verbosity=None,
    additional_drop_params=None,
    messages: Optional[List[AllMessageValues]] = None,
    thinking: Optional[AnthropicThinkingParam] = None,
    web_search_options: Optional[OpenAIWebSearchOptions] = None,
    safety_identifier: Optional[str] = None,
    **kwargs,
):
    passed_params = locals().copy()
    special_params = passed_params.pop("kwargs")
    non_default_params = pre_process_non_default_params(
        passed_params=passed_params,
        special_params=special_params,
        custom_llm_provider=custom_llm_provider,
        additional_drop_params=additional_drop_params,
        model=model,
    )
    optional_params = pre_process_optional_params(
        passed_params=passed_params,
        non_default_params=non_default_params,
        custom_llm_provider=custom_llm_provider,
    )
    provider_config: Optional[BaseConfig] = None
    if custom_llm_provider is not None and custom_llm_provider in [
        provider.value for provider in LlmProviders
    ]:
        provider_config = ProviderConfigManager.get_provider_chat_config(
            model=model, provider=LlmProviders(custom_llm_provider)
        )

    def _check_valid_arg(supported_params: List[str]):
        """
        Check if the params passed to completion() are supported by the provider

        Args:
            supported_params: List[str] - supported params from the litellm config
        """
        verbose_logger.info(
            f"\nLiteLLM completion() model= {model}; provider = {custom_llm_provider}"
        )
        verbose_logger.debug(
            f"\nLiteLLM: Params passed to completion() {passed_params}"
        )
        verbose_logger.debug(
            f"\nLiteLLM: Non-Default params passed to completion() {non_default_params}"
        )
        unsupported_params = {}
        for k in non_default_params.keys():
            if k not in supported_params:
                if k == "user" or k == "stream_options" or k == "stream":
                    continue
                if k == "n" and n == 1:  # langchain sends n=1 as a default value
                    continue  # skip this param
                if (
                    k == "max_retries"
                ):  # TODO: This is a patch. We support max retries for OpenAI, Azure. For non OpenAI LLMs we need to add support for max retries
                    continue  # skip this param
                # Always keeps this in elif code blocks
                else:
                    unsupported_params[k] = non_default_params[k]

        if unsupported_params:
            if litellm.drop_params is True or (
                drop_params is not None and drop_params is True
            ):
                for k in unsupported_params.keys():
                    non_default_params.pop(k, None)
            else:
                raise UnsupportedParamsError(
                    status_code=500,
                    message=f"{custom_llm_provider} does not support parameters: {list(unsupported_params.keys())}, for model={model}. To drop these, set `litellm.drop_params=True` or for proxy:\n\n`litellm_settings:\n drop_params: true`\n. \n If you want to use these params dynamically send allowed_openai_params={list(unsupported_params.keys())} in your request.",
                )

    get_supported_openai_params = getattr(sys.modules[__name__], 'get_supported_openai_params')
    supported_params = get_supported_openai_params(
        model=model, custom_llm_provider=custom_llm_provider
    )
    if supported_params is None:
        supported_params = get_supported_openai_params(
            model=model, custom_llm_provider="openai"
        )

    supported_params = supported_params or []
    allowed_openai_params = allowed_openai_params or []
    supported_params.extend(allowed_openai_params)

    _check_valid_arg(
        supported_params=supported_params or [],
    )
    ## raise exception if provider doesn't support passed in param
    if custom_llm_provider == "anthropic":
        ## check if unsupported param passed in
        optional_params = litellm.AnthropicConfig().map_openai_params(
            model=model,
            non_default_params=non_default_params,
            optional_params=optional_params,
            drop_params=(
                drop_params
                if drop_params is not None and isinstance(drop_params, bool)
                else False
            ),
        )
    elif custom_llm_provider == "anthropic_text":
        optional_params = litellm.AnthropicTextConfig().map_openai_params(
            model=model,
            non_default_params=non_default_params,
            optional_params=optional_params,
            drop_params=(
                drop_params
                if drop_params is not None and isinstance(drop_params, bool)
                else False
            ),
        )
        optional_params = litellm.AnthropicTextConfig().map_openai_params(
            model=model,
            non_default_params=non_default_params,
            optional_params=optional_params,
            drop_params=(
                drop_params
                if drop_params is not None and isinstance(drop_params, bool)
                else False
            ),
        )

    elif custom_llm_provider == "cohere_chat" or custom_llm_provider == "cohere":
        # handle cohere params
        optional_params = litellm.CohereChatConfig().map_openai_params(
            non_default_params=non_default_params,
            optional_params=optional_params,
            model=model,
            drop_params=(
                drop_params
                if drop_params is not None and isinstance(drop_params, bool)
                else False
            ),
        )
    elif custom_llm_provider == "triton":
        optional_params = litellm.TritonConfig().map_openai_params(
            non_default_params=non_default_params,
            optional_params=optional_params,
            model=model,
            drop_params=drop_params if drop_params is not None else False,
        )

    elif custom_llm_provider == "maritalk":
        optional_params = litellm.MaritalkConfig().map_openai_params(
            non_default_params=non_default_params,
            optional_params=optional_params,
            model=model,
            drop_params=(
                drop_params
                if drop_params is not None and isinstance(drop_params, bool)
                else False
            ),
        )
    elif custom_llm_provider == "replicate":
        optional_params = litellm.ReplicateConfig().map_openai_params(
            non_default_params=non_default_params,
            optional_params=optional_params,
            model=model,
            drop_params=(
                drop_params
                if drop_params is not None and isinstance(drop_params, bool)
                else False
            ),
        )
    elif custom_llm_provider == "predibase":
        optional_params = litellm.PredibaseConfig().map_openai_params(
            non_default_params=non_default_params,
            optional_params=optional_params,
            model=model,
            drop_params=(
                drop_params
                if drop_params is not None and isinstance(drop_params, bool)
                else False
            ),
        )
    elif custom_llm_provider == "huggingface":
        optional_params = litellm.HuggingFaceChatConfig().map_openai_params(
            non_default_params=non_default_params,
            optional_params=optional_params,
            model=model,
            drop_params=(
                drop_params
                if drop_params is not None and isinstance(drop_params, bool)
                else False
            ),
        )
    elif custom_llm_provider == "together_ai":
        optional_params = litellm.TogetherAIConfig().map_openai_params(
            non_default_params=non_default_params,
            optional_params=optional_params,
            model=model,
            drop_params=(
                drop_params
                if drop_params is not None and isinstance(drop_params, bool)
                else False
            ),
        )
    elif custom_llm_provider == "vertex_ai" and (
        model in litellm.vertex_chat_models
        or model in litellm.vertex_code_chat_models
        or model in litellm.vertex_text_models
        or model in litellm.vertex_code_text_models
        or model in litellm.vertex_language_models
        or model in litellm.vertex_vision_models
    ):
        optional_params = litellm.VertexGeminiConfig().map_openai_params(
            non_default_params=non_default_params,
            optional_params=optional_params,
            model=model,
            drop_params=(
                drop_params
                if drop_params is not None and isinstance(drop_params, bool)
                else False
            ),
        )

    elif custom_llm_provider == "gemini":
        optional_params = litellm.GoogleAIStudioGeminiConfig().map_openai_params(
            non_default_params=non_default_params,
            optional_params=optional_params,
            model=model,
            drop_params=(
                drop_params
                if drop_params is not None and isinstance(drop_params, bool)
                else False
            ),
        )
    elif custom_llm_provider == "vertex_ai_beta" or (
        custom_llm_provider == "vertex_ai" and "gemini" in model
    ):
        optional_params = litellm.VertexGeminiConfig().map_openai_params(
            non_default_params=non_default_params,
            optional_params=optional_params,
            model=model,
            drop_params=(
                drop_params
                if drop_params is not None and isinstance(drop_params, bool)
                else False
            ),
        )
    elif litellm.VertexAIAnthropicConfig.is_supported_model(
        model=model, custom_llm_provider=custom_llm_provider
    ):
        optional_params = litellm.VertexAIAnthropicConfig().map_openai_params(
            model=model,
            non_default_params=non_default_params,
            optional_params=optional_params,
            drop_params=(
                drop_params
                if drop_params is not None and isinstance(drop_params, bool)
                else False
            ),
        )
    elif custom_llm_provider == "vertex_ai":
        if model in litellm.vertex_mistral_models:
            if "codestral" in model:
                optional_params = (
                    litellm.CodestralTextCompletionConfig().map_openai_params(
                        model=model,
                        non_default_params=non_default_params,
                        optional_params=optional_params,
                        drop_params=(
                            drop_params
                            if drop_params is not None and isinstance(drop_params, bool)
                            else False
                        ),
                    )
                )
            else:
                optional_params = litellm.MistralConfig().map_openai_params(
                    model=model,
                    non_default_params=non_default_params,
                    optional_params=optional_params,
                    drop_params=(
                        drop_params
                        if drop_params is not None and isinstance(drop_params, bool)
                        else False
                    ),
                )
        elif model in litellm.vertex_ai_ai21_models:
            optional_params = litellm.VertexAIAi21Config().map_openai_params(
                non_default_params=non_default_params,
                optional_params=optional_params,
                model=model,
                drop_params=(
                    drop_params
                    if drop_params is not None and isinstance(drop_params, bool)
                    else False
                ),
            )
        elif provider_config is not None:
            optional_params = provider_config.map_openai_params(
                non_default_params=non_default_params,
                optional_params=optional_params,
                model=model,
                drop_params=(
                    drop_params
                    if drop_params is not None and isinstance(drop_params, bool)
                    else False
                ),
            )
        else:  # use generic openai-like param mapping
            optional_params = litellm.VertexAILlama3Config().map_openai_params(
                non_default_params=non_default_params,
                optional_params=optional_params,
                model=model,
                drop_params=(
                    drop_params
                    if drop_params is not None and isinstance(drop_params, bool)
                    else False
                ),
            )

    elif custom_llm_provider == "sagemaker":
        # temperature, top_p, n, stream, stop, max_tokens, n, presence_penalty default to None
        optional_params = litellm.SagemakerConfig().map_openai_params(
            non_default_params=non_default_params,
            optional_params=optional_params,
            model=model,
            drop_params=(
                drop_params
                if drop_params is not None and isinstance(drop_params, bool)
                else False
            ),
        )
    elif custom_llm_provider == "bedrock":
        BedrockModelInfo = getattr(sys.modules[__name__], 'BedrockModelInfo')
        bedrock_route = BedrockModelInfo.get_bedrock_route(model)
        bedrock_base_model = BedrockModelInfo.get_base_model(model)
        if bedrock_route == "converse" or bedrock_route == "converse_like":
            optional_params = litellm.AmazonConverseConfig().map_openai_params(
                model=model,
                non_default_params=non_default_params,
                optional_params=optional_params,
                drop_params=(
                    drop_params
                    if drop_params is not None and isinstance(drop_params, bool)
                    else False
                ),
            )
        elif bedrock_route == "openai":
            optional_params = litellm.AmazonBedrockOpenAIConfig().map_openai_params(
                model=model,
                non_default_params=non_default_params,
                optional_params=optional_params,
                drop_params=(
                    drop_params
                    if drop_params is not None and isinstance(drop_params, bool)
                    else False
                ),
            )
        elif "anthropic" in bedrock_base_model and bedrock_route == "invoke":
            if bedrock_base_model.startswith("anthropic.claude-3"):
                optional_params = (
                    litellm.AmazonAnthropicClaudeConfig().map_openai_params(
                        non_default_params=non_default_params,
                        optional_params=optional_params,
                        model=model,
                        drop_params=(
                            drop_params
                            if drop_params is not None and isinstance(drop_params, bool)
                            else False
                        ),
                    )
                )

            else:
                optional_params = litellm.AmazonAnthropicConfig().map_openai_params(
                    non_default_params=non_default_params,
                    optional_params=optional_params,
                    model=model,
                    drop_params=(
                        drop_params
                        if drop_params is not None and isinstance(drop_params, bool)
                        else False
                    ),
                )
        elif provider_config is not None:
            optional_params = provider_config.map_openai_params(
                non_default_params=non_default_params,
                optional_params=optional_params,
                model=model,
                drop_params=(
                    drop_params
                    if drop_params is not None and isinstance(drop_params, bool)
                    else False
                ),
            )
    elif custom_llm_provider == "cloudflare":
        optional_params = litellm.CloudflareChatConfig().map_openai_params(
            model=model,
            non_default_params=non_default_params,
            optional_params=optional_params,
            drop_params=(
                drop_params
                if drop_params is not None and isinstance(drop_params, bool)
                else False
            ),
        )
    elif custom_llm_provider == "ollama":
        optional_params = litellm.OllamaConfig().map_openai_params(
            non_default_params=non_default_params,
            optional_params=optional_params,
            model=model,
            drop_params=(
                drop_params
                if drop_params is not None and isinstance(drop_params, bool)
                else False
            ),
        )
    elif custom_llm_provider == "ollama_chat":
        optional_params = litellm.OllamaChatConfig().map_openai_params(
            model=model,
            non_default_params=non_default_params,
            optional_params=optional_params,
            drop_params=(
                drop_params
                if drop_params is not None and isinstance(drop_params, bool)
                else False
            ),
        )
    elif custom_llm_provider == "nlp_cloud":
        optional_params = litellm.NLPCloudConfig().map_openai_params(
            non_default_params=non_default_params,
            optional_params=optional_params,
            model=model,
            drop_params=(
                drop_params
                if drop_params is not None and isinstance(drop_params, bool)
                else False
            ),
        )

    elif custom_llm_provider == "petals":
        optional_params = litellm.PetalsConfig().map_openai_params(
            non_default_params=non_default_params,
            optional_params=optional_params,
            model=model,
            drop_params=(
                drop_params
                if drop_params is not None and isinstance(drop_params, bool)
                else False
            ),
        )
    elif custom_llm_provider == "deepinfra":
        optional_params = litellm.DeepInfraConfig().map_openai_params(
            non_default_params=non_default_params,
            optional_params=optional_params,
            model=model,
            drop_params=(
                drop_params
                if drop_params is not None and isinstance(drop_params, bool)
                else False
            ),
        )
    elif custom_llm_provider == "perplexity" and provider_config is not None:
        optional_params = provider_config.map_openai_params(
            non_default_params=non_default_params,
            optional_params=optional_params,
            model=model,
            drop_params=(
                drop_params
                if drop_params is not None and isinstance(drop_params, bool)
                else False
            ),
        )
    elif custom_llm_provider == "mistral" or custom_llm_provider == "codestral":
        optional_params = litellm.MistralConfig().map_openai_params(
            non_default_params=non_default_params,
            optional_params=optional_params,
            model=model,
            drop_params=(
                drop_params
                if drop_params is not None and isinstance(drop_params, bool)
                else False
            ),
        )
    elif custom_llm_provider == "text-completion-codestral":
        optional_params = litellm.CodestralTextCompletionConfig().map_openai_params(
            non_default_params=non_default_params,
            optional_params=optional_params,
            model=model,
            drop_params=(
                drop_params
                if drop_params is not None and isinstance(drop_params, bool)
                else False
            ),
        )

    elif custom_llm_provider == "databricks":
        optional_params = litellm.DatabricksConfig().map_openai_params(
            non_default_params=non_default_params,
            optional_params=optional_params,
            model=model,
            drop_params=(
                drop_params
                if drop_params is not None and isinstance(drop_params, bool)
                else False
            ),
        )
    elif custom_llm_provider == "nvidia_nim":
        optional_params = litellm.NvidiaNimConfig().map_openai_params(
            model=model,
            non_default_params=non_default_params,
            optional_params=optional_params,
            drop_params=(
                drop_params
                if drop_params is not None and isinstance(drop_params, bool)
                else False
            ),
        )
    elif custom_llm_provider == "cerebras":
        optional_params = litellm.CerebrasConfig().map_openai_params(
            non_default_params=non_default_params,
            optional_params=optional_params,
            model=model,
            drop_params=(
                drop_params
                if drop_params is not None and isinstance(drop_params, bool)
                else False
            ),
        )
    elif custom_llm_provider == "xai":
        optional_params = litellm.XAIChatConfig().map_openai_params(
            model=model,
            non_default_params=non_default_params,
            optional_params=optional_params,
        )
    elif custom_llm_provider == "ai21_chat" or custom_llm_provider == "ai21":
        optional_params = litellm.AI21ChatConfig().map_openai_params(
            non_default_params=non_default_params,
            optional_params=optional_params,
            model=model,
            drop_params=(
                drop_params
                if drop_params is not None and isinstance(drop_params, bool)
                else False
            ),
        )
    elif custom_llm_provider == "fireworks_ai":
        optional_params = litellm.FireworksAIConfig().map_openai_params(
            non_default_params=non_default_params,
            optional_params=optional_params,
            model=model,
            drop_params=(
                drop_params
                if drop_params is not None and isinstance(drop_params, bool)
                else False
            ),
        )
    elif custom_llm_provider == "volcengine":
        optional_params = litellm.VolcEngineConfig().map_openai_params(
            non_default_params=non_default_params,
            optional_params=optional_params,
            model=model,
            drop_params=(
                drop_params
                if drop_params is not None and isinstance(drop_params, bool)
                else False
            ),
        )
    elif custom_llm_provider == "hosted_vllm":
        optional_params = litellm.HostedVLLMChatConfig().map_openai_params(
            non_default_params=non_default_params,
            optional_params=optional_params,
            model=model,
            drop_params=(
                drop_params
                if drop_params is not None and isinstance(drop_params, bool)
                else False
            ),
        )
    elif custom_llm_provider == "vllm":
        optional_params = litellm.VLLMConfig().map_openai_params(
            non_default_params=non_default_params,
            optional_params=optional_params,
            model=model,
            drop_params=(
                drop_params
                if drop_params is not None and isinstance(drop_params, bool)
                else False
            ),
        )
    elif custom_llm_provider == "groq":
        optional_params = litellm.GroqChatConfig().map_openai_params(
            non_default_params=non_default_params,
            optional_params=optional_params,
            model=model,
            drop_params=(
                drop_params
                if drop_params is not None and isinstance(drop_params, bool)
                else False
            ),
        )
    elif custom_llm_provider == "deepseek":
        optional_params = litellm.OpenAIConfig().map_openai_params(
            non_default_params=non_default_params,
            optional_params=optional_params,
            model=model,
            drop_params=(
                drop_params
                if drop_params is not None and isinstance(drop_params, bool)
                else False
            ),
        )
    elif custom_llm_provider == "openrouter":
        optional_params = litellm.OpenrouterConfig().map_openai_params(
            non_default_params=non_default_params,
            optional_params=optional_params,
            model=model,
            drop_params=(
                drop_params
                if drop_params is not None and isinstance(drop_params, bool)
                else False
            ),
        )
    elif custom_llm_provider == "watsonx":
        optional_params = litellm.IBMWatsonXChatConfig().map_openai_params(
            non_default_params=non_default_params,
            optional_params=optional_params,
            model=model,
            drop_params=(
                drop_params
                if drop_params is not None and isinstance(drop_params, bool)
                else False
            ),
        )
        # WatsonX-text param check
        for param in passed_params.keys():
            if litellm.IBMWatsonXAIConfig().is_watsonx_text_param(param):
                raise ValueError(
                    f"LiteLLM now defaults to Watsonx's `/text/chat` endpoint. Please use the `watsonx_text` provider instead, to call the `/text/generation` endpoint. Param: {param}"
                )
    elif custom_llm_provider == "watsonx_text":
        optional_params = litellm.IBMWatsonXAIConfig().map_openai_params(
            non_default_params=non_default_params,
            optional_params=optional_params,
            model=model,
            drop_params=(
                drop_params
                if drop_params is not None and isinstance(drop_params, bool)
                else False
            ),
        )
    elif custom_llm_provider == "openai":
        optional_params = litellm.OpenAIConfig().map_openai_params(
            non_default_params=non_default_params,
            optional_params=optional_params,
            model=model,
            drop_params=(
                drop_params
                if drop_params is not None and isinstance(drop_params, bool)
                else False
            ),
        )
    elif custom_llm_provider == "nebius":
        optional_params = litellm.NebiusConfig().map_openai_params(
            non_default_params=non_default_params,
            optional_params=optional_params,
            model=model,
            drop_params=(
                drop_params
                if drop_params is not None and isinstance(drop_params, bool)
                else False
            ),
        )
    elif custom_llm_provider == "azure":
        if litellm.AzureOpenAIO1Config().is_o_series_model(model=model):
            optional_params = litellm.AzureOpenAIO1Config().map_openai_params(
                non_default_params=non_default_params,
                optional_params=optional_params,
                model=model,
                drop_params=(
                    drop_params
                    if drop_params is not None and isinstance(drop_params, bool)
                    else False
                ),
            )
        elif litellm.AzureOpenAIGPT5Config.is_model_gpt_5_model(model=model):
            optional_params = litellm.AzureOpenAIGPT5Config().map_openai_params(
                non_default_params=non_default_params,
                optional_params=optional_params,
                model=model,
                drop_params=(
                    drop_params
                    if drop_params is not None and isinstance(drop_params, bool)
                    else False
                ),
            )
        else:
            verbose_logger.debug(
                "Azure optional params - api_version: api_version={}, litellm.api_version={}, os.environ['AZURE_API_VERSION']={}".format(
                    api_version, litellm.api_version, get_secret("AZURE_API_VERSION")
                )
            )
            api_version = (
                api_version
                or litellm.api_version
                or get_secret("AZURE_API_VERSION")
                or litellm.AZURE_DEFAULT_API_VERSION
            )
            optional_params = litellm.AzureOpenAIConfig().map_openai_params(
                non_default_params=non_default_params,
                optional_params=optional_params,
                model=model,
                api_version=api_version,  # type: ignore
                drop_params=(
                    drop_params
                    if drop_params is not None and isinstance(drop_params, bool)
                    else False
                ),
            )
    elif provider_config is not None:
        optional_params = provider_config.map_openai_params(
            non_default_params=non_default_params,
            optional_params=optional_params,
            model=model,
            drop_params=(
                drop_params
                if drop_params is not None and isinstance(drop_params, bool)
                else False
            ),
        )
    else:  # assume passing in params for openai-like api
        optional_params = litellm.OpenAILikeChatConfig().map_openai_params(
            non_default_params=non_default_params,
            optional_params=optional_params,
            model=model,
            drop_params=(
                drop_params
                if drop_params is not None and isinstance(drop_params, bool)
                else False
            ),
        )
    # if user passed in non-default kwargs for specific providers/models, pass them along
    optional_params = add_provider_specific_params_to_optional_params(
        optional_params=optional_params,
        passed_params=passed_params,
        custom_llm_provider=custom_llm_provider,
        openai_params=list(DEFAULT_CHAT_COMPLETION_PARAM_VALUES.keys()),
        additional_drop_params=additional_drop_params,
    )
    print_verbose(f"Final returned optional params: {optional_params}")
    optional_params = _apply_openai_param_overrides(
        optional_params=optional_params,
        non_default_params=non_default_params,
        allowed_openai_params=allowed_openai_params,
    )

    # Apply nested drops from additional_drop_params
    if additional_drop_params:
        is_nested_path = getattr(sys.modules[__name__], 'is_nested_path')
        delete_nested_value = getattr(sys.modules[__name__], 'delete_nested_value')
        nested_paths = [p for p in additional_drop_params if is_nested_path(p)]
        for path in nested_paths:
            optional_params = delete_nested_value(optional_params, path)

    return optional_params


def add_provider_specific_params_to_optional_params(
    optional_params: dict,
    passed_params: dict,
    custom_llm_provider: str,
    openai_params: List[str],
    additional_drop_params: Optional[list] = None,
) -> dict:
    """
    Add provider specific params to optional_params
    """

    if (
        custom_llm_provider
        in ["openai", "azure", "text-completion-openai"]
        + litellm.openai_compatible_providers
    ):
        # for openai, azure we should pass the extra/passed params within `extra_body` https://github.com/openai/openai-python/blob/ac33853ba10d13ac149b1fa3ca6dba7d613065c9/src/openai/resources/models.py#L46
        if (
            _should_drop_param(
                k="extra_body", additional_drop_params=additional_drop_params
            )
            is False
        ):
            extra_body = passed_params.pop("extra_body", {})
            for k in passed_params.keys():
                if k not in openai_params and passed_params[k] is not None:
                    extra_body[k] = passed_params[k]
            optional_params.setdefault("extra_body", {})
            initial_extra_body = {
                **optional_params["extra_body"],
                **extra_body,
            }

            if additional_drop_params is not None:
                processed_extra_body = {
                    k: v
                    for k, v in initial_extra_body.items()
                    if k not in additional_drop_params
                }
            else:
                processed_extra_body = initial_extra_body

            _ensure_extra_body_is_safe = getattr(sys.modules[__name__], '_ensure_extra_body_is_safe')
            optional_params["extra_body"] = _ensure_extra_body_is_safe(
                extra_body=processed_extra_body
            )
    else:
        for k in passed_params.keys():
            if k not in openai_params and passed_params[k] is not None:
                optional_params[k] = passed_params[k]
    return optional_params


def _apply_openai_param_overrides(
    optional_params: dict, non_default_params: dict, allowed_openai_params: list
):
    """
    If user passes in allowed_openai_params, apply them to optional_params

    These params will get passed as is to the LLM API since the user opted in to passing them in the request
    """
    if allowed_openai_params:
        for param in allowed_openai_params:
            if param not in optional_params:
                optional_params[param] = non_default_params.pop(param, None)
    return optional_params


def get_non_default_params(passed_params: dict) -> dict:
    # filter out those parameters that were passed with non-default values
    non_default_params = {
        k: v
        for k, v in passed_params.items()
        if (
            k != "model"
            and k != "custom_llm_provider"
            and k in DEFAULT_CHAT_COMPLETION_PARAM_VALUES
            and v != DEFAULT_CHAT_COMPLETION_PARAM_VALUES[k]
        )
    }

    return non_default_params


def calculate_max_parallel_requests(
    max_parallel_requests: Optional[int],
    rpm: Optional[int],
    tpm: Optional[int],
    default_max_parallel_requests: Optional[int],
) -> Optional[int]:
    """
    Returns the max parallel requests to send to a deployment.

    Used in semaphore for async requests on router.

    Parameters:
    - max_parallel_requests - Optional[int] - max_parallel_requests allowed for that deployment
    - rpm - Optional[int] - requests per minute allowed for that deployment
    - tpm - Optional[int] - tokens per minute allowed for that deployment
    - default_max_parallel_requests - Optional[int] - default_max_parallel_requests allowed for any deployment

    Returns:
    - int or None (if all params are None)

    Order:
    max_parallel_requests > rpm > tpm / 6 (azure formula) > default max_parallel_requests

    Azure RPM formula:
    6 rpm per 1000 TPM
    https://learn.microsoft.com/en-us/azure/ai-services/openai/quotas-limits


    """
    if max_parallel_requests is not None:
        return max_parallel_requests
    elif rpm is not None:
        return rpm
    elif tpm is not None:
        calculated_rpm = int(tpm / 1000 / 6)
        if calculated_rpm == 0:
            calculated_rpm = 1
        return calculated_rpm
    elif default_max_parallel_requests is not None:
        return default_max_parallel_requests
    return None


def _get_order_filtered_deployments(healthy_deployments: List[Dict]) -> List:
    min_order = min(
        (
            deployment["litellm_params"]["order"]
            for deployment in healthy_deployments
            if "order" in deployment["litellm_params"]
        ),
        default=None,
    )

    if min_order is not None:
        filtered_deployments = [
            deployment
            for deployment in healthy_deployments
            if deployment["litellm_params"].get("order") == min_order
        ]

        return filtered_deployments
    return healthy_deployments


def _get_model_region(
    custom_llm_provider: str, litellm_params: LiteLLM_Params
) -> Optional[str]:
    """
    Return the region for a model, for a given provider
    """
    if custom_llm_provider == "vertex_ai":
        # check 'vertex_location'
        vertex_ai_location = (
            litellm_params.vertex_location
            or litellm.vertex_location
            or get_secret("VERTEXAI_LOCATION")
            or get_secret("VERTEX_LOCATION")
        )
        if vertex_ai_location is not None and isinstance(vertex_ai_location, str):
            return vertex_ai_location
    elif custom_llm_provider == "bedrock":
        aws_region_name = litellm_params.aws_region_name
        if aws_region_name is not None:
            return aws_region_name
    elif custom_llm_provider == "watsonx":
        watsonx_region_name = litellm_params.watsonx_region_name
        if watsonx_region_name is not None:
            return watsonx_region_name
    return litellm_params.region_name


def _infer_model_region(litellm_params: LiteLLM_Params) -> Optional[AllowedModelRegion]:
    """
    Infer if a model is in the EU or US region

    Returns:
    - str (region) - "eu" or "us"
    - None (if region not found)
    """
    model, custom_llm_provider, _, _ = litellm.get_llm_provider(
        model=litellm_params.model, litellm_params=litellm_params
    )

    model_region = _get_model_region(
        custom_llm_provider=custom_llm_provider, litellm_params=litellm_params
    )

    if model_region is None:
        verbose_logger.debug(
            "Cannot infer model region for model: {}".format(litellm_params.model)
        )
        return None

    if custom_llm_provider == "azure":
        eu_regions = litellm.AzureOpenAIConfig().get_eu_regions()
        us_regions = litellm.AzureOpenAIConfig().get_us_regions()
    elif custom_llm_provider == "vertex_ai":
        eu_regions = litellm.VertexAIConfig().get_eu_regions()
        us_regions = litellm.VertexAIConfig().get_us_regions()
    elif custom_llm_provider == "bedrock":
        eu_regions = litellm.AmazonBedrockGlobalConfig().get_eu_regions()
        us_regions = litellm.AmazonBedrockGlobalConfig().get_us_regions()
    elif custom_llm_provider == "watsonx":
        eu_regions = litellm.IBMWatsonXAIConfig().get_eu_regions()
        us_regions = litellm.IBMWatsonXAIConfig().get_us_regions()
    else:
        eu_regions = []
        us_regions = []

    for region in eu_regions:
        if region in model_region.lower():
            return "eu"
    for region in us_regions:
        if region in model_region.lower():
            return "us"
    return None


def _is_region_eu(litellm_params: LiteLLM_Params) -> bool:
    """
    Return true/false if a deployment is in the EU
    """
    if litellm_params.region_name == "eu":
        return True

    ## Else - try and infer from model region
    model_region = _infer_model_region(litellm_params=litellm_params)
    if model_region is not None and model_region == "eu":
        return True
    return False


def _is_region_us(litellm_params: LiteLLM_Params) -> bool:
    """
    Return true/false if a deployment is in the US
    """
    if litellm_params.region_name == "us":
        return True

    ## Else - try and infer from model region
    model_region = _infer_model_region(litellm_params=litellm_params)
    if model_region is not None and model_region == "us":
        return True
    return False


def is_region_allowed(
    litellm_params: LiteLLM_Params, allowed_model_region: str
) -> bool:
    """
    Return true/false if a deployment is in the EU
    """
    if litellm_params.region_name == allowed_model_region:
        return True
    return False


def get_model_region(
    litellm_params: LiteLLM_Params, mode: Optional[str]
) -> Optional[str]:
    """
    Pass the litellm params for an azure model, and get back the region
    """
    if (
        "azure" in litellm_params.model
        and isinstance(litellm_params.api_key, str)
        and isinstance(litellm_params.api_base, str)
    ):
        _model = litellm_params.model.replace("azure/", "")
        response: dict = litellm.AzureChatCompletion().get_headers(
            model=_model,
            api_key=litellm_params.api_key,
            api_base=litellm_params.api_base,
            api_version=litellm_params.api_version or litellm.AZURE_DEFAULT_API_VERSION,
            timeout=10,
            mode=mode or "chat",
        )

        region: Optional[str] = response.get("x-ms-region", None)
        return region
    return None


def get_first_chars_messages(kwargs: dict) -> str:
    try:
        _messages = kwargs.get("messages")
        _messages = str(_messages)[:100]
        return _messages
    except Exception:
        return ""


def _count_characters(text: str) -> int:
    # Remove white spaces and count characters
    filtered_text = "".join(char for char in text if not char.isspace())
    return len(filtered_text)


def get_response_string(response_obj: Union[ModelResponse, ModelResponseStream]) -> str:
    # Handle Responses API streaming events
    if hasattr(response_obj, "type") and hasattr(response_obj, "response"):
        # This is a Responses API streaming event (e.g., ResponseCreatedEvent, ResponseCompletedEvent)
        # Extract text from the response object's output if available
        responses_api_response = getattr(response_obj, "response", None)
        if responses_api_response and hasattr(responses_api_response, "output"):
            output_list = responses_api_response.output
            # Use list accumulation to avoid O(n^2) string concatenation:
            # repeatedly doing `response_str += part` copies the full string each time
            # because Python strings are immutable, so total work grows with n^2.
            response_output_parts: List[str] = []
            for output_item in output_list:
                # Handle output items with content array
                if hasattr(output_item, "content"):
                    for content_part in output_item.content:
                        if hasattr(content_part, "text"):
                            response_output_parts.append(content_part.text)
                # Handle output items with direct text field
                elif hasattr(output_item, "text"):
                    response_output_parts.append(output_item.text)
            return "".join(response_output_parts)

    # Handle Responses API text delta events
    if hasattr(response_obj, "type") and hasattr(response_obj, "delta"):
        event_type = getattr(response_obj, "type", "")
        if "text.delta" in event_type or "output_text.delta" in event_type:
            delta = getattr(response_obj, "delta", "")
            return delta if isinstance(delta, str) else ""

    # Handle standard ModelResponse and ModelResponseStream
    _choices: Union[
        List[Union[Choices, StreamingChoices]], List[StreamingChoices]
    ] = response_obj.choices

    # Use list accumulation to avoid O(n^2) string concatenation across choices
    response_parts: List[str] = []
    for choice in _choices:
        if isinstance(choice, Choices):
            if choice.message.content is not None:
                response_parts.append(str(choice.message.content))
        elif isinstance(choice, StreamingChoices):
            if choice.delta.content is not None:
                response_parts.append(str(choice.delta.content))

    return "".join(response_parts)


def get_api_key(llm_provider: str, dynamic_api_key: Optional[str]):
    api_key = dynamic_api_key or litellm.api_key
    # openai
    if llm_provider == "openai" or llm_provider == "text-completion-openai":
        api_key = api_key or litellm.openai_key or get_secret("OPENAI_API_KEY")
    # anthropic
    elif llm_provider == "anthropic" or llm_provider == "anthropic_text":
        api_key = api_key or litellm.anthropic_key or get_secret("ANTHROPIC_API_KEY")
    # ai21
    elif llm_provider == "ai21":
        api_key = api_key or litellm.ai21_key or get_secret("AI211_API_KEY")
    # aleph_alpha
    elif llm_provider == "aleph_alpha":
        api_key = (
            api_key or litellm.aleph_alpha_key or get_secret("ALEPH_ALPHA_API_KEY")
        )
    # baseten
    elif llm_provider == "baseten":
        api_key = api_key or litellm.baseten_key or get_secret("BASETEN_API_KEY")
    # cohere
    elif llm_provider == "cohere" or llm_provider == "cohere_chat":
        api_key = api_key or litellm.cohere_key or get_secret("COHERE_API_KEY")
    # huggingface
    elif llm_provider == "huggingface":
        api_key = (
            api_key or litellm.huggingface_key or get_secret("HUGGINGFACE_API_KEY")
        )
    # nlp_cloud
    elif llm_provider == "nlp_cloud":
        api_key = api_key or litellm.nlp_cloud_key or get_secret("NLP_CLOUD_API_KEY")
    # replicate
    elif llm_provider == "replicate":
        api_key = api_key or litellm.replicate_key or get_secret("REPLICATE_API_KEY")
    # together_ai
    elif llm_provider == "together_ai":
        api_key = (
            api_key
            or litellm.togetherai_api_key
            or get_secret("TOGETHERAI_API_KEY")
            or get_secret("TOGETHER_AI_TOKEN")
        )
    # nebius
    elif llm_provider == "nebius":
        api_key = api_key or litellm.nebius_key or get_secret("NEBIUS_API_KEY")
    # wandb
    elif llm_provider == "wandb":
        api_key = api_key or litellm.wandb_key or get_secret("WANDB_API_KEY")
    return api_key


def get_utc_datetime():
    import datetime as dt
    from datetime import datetime

    if hasattr(dt, "UTC"):
        return datetime.now(dt.UTC)  # type: ignore
    else:
        return datetime.utcnow()  # type: ignore


def get_max_tokens(model: str) -> Optional[int]:
    """
    Get the maximum number of output tokens allowed for a given model.

    Parameters:
    model (str): The name of the model.

    Returns:
        int: The maximum number of tokens allowed for the given model.

    Raises:
        Exception: If the model is not mapped yet.

    Example:
        >>> get_max_tokens("gpt-4")
        8192
    """

    def _get_max_position_embeddings(model_name):
        # Construct the URL for the config.json file
        config_url = f"https://huggingface.co/{model_name}/raw/main/config.json"
        try:
            # Make the HTTP request to get the raw JSON file
            response = litellm.module_level_client.get(config_url)
            response.raise_for_status()  # Raise an exception for bad responses (4xx or 5xx)

            # Parse the JSON response
            config_json = response.json()
            # Extract and return the max_position_embeddings
            max_position_embeddings = config_json.get("max_position_embeddings")
            if max_position_embeddings is not None:
                return max_position_embeddings
            else:
                return None
        except Exception:
            return None

    try:
        if model in litellm.model_cost:
            if "max_output_tokens" in litellm.model_cost[model]:
                return litellm.model_cost[model]["max_output_tokens"]
            elif "max_tokens" in litellm.model_cost[model]:
                return litellm.model_cost[model]["max_tokens"]
        get_llm_provider = getattr(sys.modules[__name__], 'get_llm_provider')
        model, custom_llm_provider, _, _ = get_llm_provider(model=model)
        if custom_llm_provider == "huggingface":
            max_tokens = _get_max_position_embeddings(model_name=model)
            return max_tokens
        if model in litellm.model_cost:  # check if extracted model is in model_list
            if "max_output_tokens" in litellm.model_cost[model]:
                return litellm.model_cost[model]["max_output_tokens"]
            elif "max_tokens" in litellm.model_cost[model]:
                return litellm.model_cost[model]["max_tokens"]
        else:
            raise Exception()
        return None
    except Exception:
        raise Exception(
            f"Model {model} isn't mapped yet. Add it here - https://github.com/BerriAI/litellm/blob/main/model_prices_and_context_window.json"
        )


def _strip_stable_vertex_version(model_name) -> str:
    return re.sub(r"-\d+$", "", model_name)


def _get_base_bedrock_model(model_name) -> str:
    """
    Get the base model from the given model name.

    Handle model names like - "us.meta.llama3-2-11b-instruct-v1:0" -> "meta.llama3-2-11b-instruct-v1"
    AND "meta.llama3-2-11b-instruct-v1:0" -> "meta.llama3-2-11b-instruct-v1"
    """
    from litellm.llms.bedrock.common_utils import BedrockModelInfo

    return BedrockModelInfo.get_base_model(model_name)


def _strip_openai_finetune_model_name(model_name: str) -> str:
    """
    Strips the organization, custom suffix, and ID from an OpenAI fine-tuned model name.

    input: ft:gpt-3.5-turbo:my-org:custom_suffix:id
    output: ft:gpt-3.5-turbo

    Args:
    model_name (str): The full model name

    Returns:
    str: The stripped model name
    """
    return re.sub(r"(:[^:]+){3}$", "", model_name)


def _strip_model_name(model: str, custom_llm_provider: Optional[str]) -> str:
    if custom_llm_provider and custom_llm_provider in ["bedrock", "bedrock_converse"]:
        stripped_bedrock_model = _get_base_bedrock_model(model_name=model)
        return stripped_bedrock_model
    elif custom_llm_provider and (
        custom_llm_provider == "vertex_ai" or custom_llm_provider == "gemini"
    ):
        strip_version = _strip_stable_vertex_version(model_name=model)
        return strip_version
    elif custom_llm_provider and (custom_llm_provider == "databricks"):
        strip_version = _strip_stable_vertex_version(model_name=model)
        return strip_version
    elif "ft:" in model:
        strip_finetune = _strip_openai_finetune_model_name(model_name=model)
        return strip_finetune
    else:
        return model


def _get_model_info_from_model_cost(key: str) -> dict:
    return litellm.model_cost[key]


def _check_provider_match(model_info: dict, custom_llm_provider: Optional[str]) -> bool:
    """
    Check if the model info provider matches the custom provider.
    """
    if custom_llm_provider and (
        "litellm_provider" in model_info
        and model_info["litellm_provider"] != custom_llm_provider
    ):
        if custom_llm_provider == "vertex_ai" and model_info[
            "litellm_provider"
        ].startswith("vertex_ai"):
            return True
        elif custom_llm_provider == "fireworks_ai" and model_info[
            "litellm_provider"
        ].startswith("fireworks_ai"):
            return True
        elif custom_llm_provider.startswith("bedrock") and model_info[
            "litellm_provider"
        ].startswith("bedrock"):
            return True
        elif (
            custom_llm_provider == "litellm_proxy"
        ):  # litellm_proxy is a special case, it's not a provider, it's a proxy for the provider
            return True
        else:
            return False

    return True


from typing_extensions import TypedDict


class PotentialModelNamesAndCustomLLMProvider(TypedDict):
    split_model: str
    combined_model_name: str
    stripped_model_name: str
    combined_stripped_model_name: str
    custom_llm_provider: str


def _get_potential_model_names(
    model: str, custom_llm_provider: Optional[str]
) -> PotentialModelNamesAndCustomLLMProvider:
    if custom_llm_provider is None:
        # Get custom_llm_provider
        try:
            get_llm_provider = getattr(sys.modules[__name__], 'get_llm_provider')
            split_model, custom_llm_provider, _, _ = get_llm_provider(model=model)
        except Exception:
            split_model = model
        combined_model_name = model
        stripped_model_name = _strip_model_name(
            model=model, custom_llm_provider=custom_llm_provider
        )
        combined_stripped_model_name = stripped_model_name
    elif custom_llm_provider and model.startswith(
        custom_llm_provider + "/"
    ):  # handle case where custom_llm_provider is provided and model starts with custom_llm_provider
        split_model = model.split("/", 1)[1]
        combined_model_name = model
        stripped_model_name = _strip_model_name(
            model=split_model, custom_llm_provider=custom_llm_provider
        )
        combined_stripped_model_name = "{}/{}".format(
            custom_llm_provider, stripped_model_name
        )
    else:
        split_model = model
        combined_model_name = "{}/{}".format(custom_llm_provider, model)
        stripped_model_name = _strip_model_name(
            model=model, custom_llm_provider=custom_llm_provider
        )
        combined_stripped_model_name = "{}/{}".format(
            custom_llm_provider,
            stripped_model_name,
        )

    return PotentialModelNamesAndCustomLLMProvider(
        split_model=split_model,
        combined_model_name=combined_model_name,
        stripped_model_name=stripped_model_name,
        combined_stripped_model_name=combined_stripped_model_name,
        custom_llm_provider=cast(str, custom_llm_provider),
    )


def _get_max_position_embeddings(model_name: str) -> Optional[int]:
    # Construct the URL for the config.json file
    config_url = f"https://huggingface.co/{model_name}/raw/main/config.json"

    try:
        # Make the HTTP request to get the raw JSON file
        response = litellm.module_level_client.get(config_url)
        response.raise_for_status()  # Raise an exception for bad responses (4xx or 5xx)

        # Parse the JSON response
        config_json = response.json()

        # Extract and return the max_position_embeddings
        max_position_embeddings = config_json.get("max_position_embeddings")

        if max_position_embeddings is not None:
            return max_position_embeddings
        else:
            return None
    except Exception:
        return None


def _cached_get_model_info_helper(
    model: str, custom_llm_provider: Optional[str]
) -> ModelInfoBase:
    """
    _get_model_info_helper wrapped with lru_cache

    Speed Optimization to hit high RPS
    """
    return _get_model_info_helper(model=model, custom_llm_provider=custom_llm_provider)


def get_provider_info(
    model: str, custom_llm_provider: Optional[str]
) -> Optional[ProviderSpecificModelInfo]:
    ## PROVIDER-SPECIFIC INFORMATION
    # if custom_llm_provider == "predibase":
    #     _model_info["supports_response_schema"] = True
    provider_config: Optional[BaseLLMModelInfo] = None
    if custom_llm_provider and custom_llm_provider in LlmProvidersSet:
        # Check if the provider string exists in LlmProviders enum
        provider_config = ProviderConfigManager.get_provider_model_info(
            model=model, provider=LlmProviders(custom_llm_provider)
        )

    model_info: Optional[ProviderSpecificModelInfo] = None
    if provider_config:
        model_info = provider_config.get_provider_info(model=model)

    return model_info


def _is_potential_model_name_in_model_cost(
    potential_model_names: PotentialModelNamesAndCustomLLMProvider,
) -> bool:
    """
    Check if the potential model name is in the model cost.
    """
    return any(
        potential_model_name in litellm.model_cost
        for potential_model_name in potential_model_names.values()
    )


def _get_model_info_helper(  # noqa: PLR0915
    model: str, custom_llm_provider: Optional[str] = None
) -> ModelInfoBase:
    """
    Helper for 'get_model_info'. Separated out to avoid infinite loop caused by returning 'supported_openai_param's
    """
    try:
        azure_llms = {**litellm.azure_llms, **litellm.azure_embedding_models}
        if model in azure_llms:
            model = azure_llms[model]
        if custom_llm_provider is not None and custom_llm_provider == "vertex_ai_beta":
            custom_llm_provider = "vertex_ai"
        if custom_llm_provider is not None and custom_llm_provider == "vertex_ai":
            if "meta/" + model in litellm.vertex_llama3_models:
                model = "meta/" + model
            elif model + "@latest" in litellm.vertex_mistral_models:
                model = model + "@latest"
            elif model + "@latest" in litellm.vertex_ai_ai21_models:
                model = model + "@latest"
        ##########################
        potential_model_names = _get_potential_model_names(
            model=model, custom_llm_provider=custom_llm_provider
        )

        verbose_logger.debug(
            f"checking potential_model_names in litellm.model_cost: {potential_model_names}"
        )

        combined_model_name = potential_model_names["combined_model_name"]
        stripped_model_name = potential_model_names["stripped_model_name"]
        combined_stripped_model_name = potential_model_names[
            "combined_stripped_model_name"
        ]
        split_model = potential_model_names["split_model"]
        custom_llm_provider = potential_model_names["custom_llm_provider"]
        #########################
        if custom_llm_provider == "huggingface":
            max_tokens = _get_max_position_embeddings(model_name=model)
            return ModelInfoBase(
                key=model,
                max_tokens=max_tokens,  # type: ignore
                max_input_tokens=None,
                max_output_tokens=None,
                input_cost_per_token=0,
                output_cost_per_token=0,
                litellm_provider="huggingface",
                mode="chat",
                supports_system_messages=None,
                supports_response_schema=None,
                supports_function_calling=None,
                supports_tool_choice=None,
                supports_assistant_prefill=None,
                supports_prompt_caching=None,
                supports_computer_use=None,
                supports_pdf_input=None,
            )
        elif (
            custom_llm_provider == "ollama" or custom_llm_provider == "ollama_chat"
        ) and not _is_potential_model_name_in_model_cost(potential_model_names):
            return litellm.OllamaConfig().get_model_info(model)
        else:
            """
            Check if: (in order of specificity)
            1. 'custom_llm_provider/model' in litellm.model_cost. Checks "groq/llama3-8b-8192" if model="llama3-8b-8192" and custom_llm_provider="groq"
            2. 'model' in litellm.model_cost. Checks "gemini-1.5-pro-002" in  litellm.model_cost if model="gemini-1.5-pro-002" and custom_llm_provider=None
            3. 'combined_stripped_model_name' in litellm.model_cost. Checks if 'gemini/gemini-1.5-flash' in model map, if 'gemini/gemini-1.5-flash-001' given.
            4. 'stripped_model_name' in litellm.model_cost. Checks if 'ft:gpt-3.5-turbo' in model map, if 'ft:gpt-3.5-turbo:my-org:custom_suffix:id' given.
            5. 'split_model' in litellm.model_cost. Checks "llama3-8b-8192" in litellm.model_cost if model="groq/llama3-8b-8192"
            """

            _model_info: Optional[Dict[str, Any]] = None
            key: Optional[str] = None

            if combined_model_name in litellm.model_cost:
                key = combined_model_name
                _model_info = _get_model_info_from_model_cost(key=cast(str, key))
                if not _check_provider_match(
                    model_info=_model_info, custom_llm_provider=custom_llm_provider
                ):
                    _model_info = None
            if _model_info is None and model in litellm.model_cost:
                key = model
                _model_info = _get_model_info_from_model_cost(key=cast(str, key))
                if not _check_provider_match(
                    model_info=_model_info, custom_llm_provider=custom_llm_provider
                ):
                    _model_info = None
            if (
                _model_info is None
                and combined_stripped_model_name in litellm.model_cost
            ):
                key = combined_stripped_model_name
                _model_info = _get_model_info_from_model_cost(key=cast(str, key))
                if not _check_provider_match(
                    model_info=_model_info, custom_llm_provider=custom_llm_provider
                ):
                    _model_info = None
            if _model_info is None and stripped_model_name in litellm.model_cost:
                key = stripped_model_name
                _model_info = _get_model_info_from_model_cost(key=cast(str, key))
                if not _check_provider_match(
                    model_info=_model_info, custom_llm_provider=custom_llm_provider
                ):
                    _model_info = None
            if _model_info is None and split_model in litellm.model_cost:
                key = split_model
                _model_info = _get_model_info_from_model_cost(key=cast(str, key))
                if not _check_provider_match(
                    model_info=_model_info, custom_llm_provider=custom_llm_provider
                ):
                    _model_info = None

            if _model_info is None or key is None:
                raise ValueError(
                    "This model isn't mapped yet. Add it here - https://github.com/BerriAI/litellm/blob/main/model_prices_and_context_window.json"
                )

            _input_cost_per_token: Optional[float] = _model_info.get(
                "input_cost_per_token"
            )
            if _input_cost_per_token is None:
                # default value to 0, be noisy about this
                verbose_logger.debug(
                    "model={}, custom_llm_provider={} has no input_cost_per_token in model_cost_map. Defaulting to 0.".format(
                        model, custom_llm_provider
                    )
                )
                _input_cost_per_token = 0

            _output_cost_per_token: Optional[float] = _model_info.get(
                "output_cost_per_token"
            )
            if _output_cost_per_token is None:
                # default value to 0, be noisy about this
                verbose_logger.debug(
                    "model={}, custom_llm_provider={} has no output_cost_per_token in model_cost_map. Defaulting to 0.".format(
                        model, custom_llm_provider
                    )
                )
                _output_cost_per_token = 0

            return ModelInfoBase(
                key=key,
                max_tokens=_model_info.get("max_tokens", None),
                max_input_tokens=_model_info.get("max_input_tokens", None),
                max_output_tokens=_model_info.get("max_output_tokens", None),
                input_cost_per_token=_input_cost_per_token,
                input_cost_per_token_flex=_model_info.get(
                    "input_cost_per_token_flex", None
                ),
                input_cost_per_token_priority=_model_info.get(
                    "input_cost_per_token_priority", None
                ),
                cache_creation_input_token_cost=_model_info.get(
                    "cache_creation_input_token_cost", None
                ),
                cache_creation_input_token_cost_above_200k_tokens=_model_info.get(
                    "cache_creation_input_token_cost_above_200k_tokens", None
                ),
                cache_read_input_token_cost=_model_info.get(
                    "cache_read_input_token_cost", None
                ),
                cache_read_input_token_cost_above_200k_tokens=_model_info.get(
                    "cache_read_input_token_cost_above_200k_tokens", None
                ),
                cache_read_input_token_cost_flex=_model_info.get(
                    "cache_read_input_token_cost_flex", None
                ),
                cache_read_input_token_cost_priority=_model_info.get(
                    "cache_read_input_token_cost_priority", None
                ),
                cache_creation_input_token_cost_above_1hr=_model_info.get(
                    "cache_creation_input_token_cost_above_1hr", None
                ),
                input_cost_per_character=_model_info.get(
                    "input_cost_per_character", None
                ),
                input_cost_per_token_above_128k_tokens=_model_info.get(
                    "input_cost_per_token_above_128k_tokens", None
                ),
                input_cost_per_token_above_200k_tokens=_model_info.get(
                    "input_cost_per_token_above_200k_tokens", None
                ),
                input_cost_per_query=_model_info.get("input_cost_per_query", None),
                input_cost_per_second=_model_info.get("input_cost_per_second", None),
                input_cost_per_audio_token=_model_info.get(
                    "input_cost_per_audio_token", None
                ),
                input_cost_per_image_token=_model_info.get(
                    "input_cost_per_image_token", None
                ),
                input_cost_per_token_batches=_model_info.get(
                    "input_cost_per_token_batches"
                ),
                output_cost_per_token_batches=_model_info.get(
                    "output_cost_per_token_batches"
                ),
                output_cost_per_token=_output_cost_per_token,
                output_cost_per_token_flex=_model_info.get(
                    "output_cost_per_token_flex", None
                ),
                output_cost_per_token_priority=_model_info.get(
                    "output_cost_per_token_priority", None
                ),
                output_cost_per_audio_token=_model_info.get(
                    "output_cost_per_audio_token", None
                ),
                output_cost_per_character=_model_info.get(
                    "output_cost_per_character", None
                ),
                output_cost_per_reasoning_token=_model_info.get(
                    "output_cost_per_reasoning_token", None
                ),
                output_cost_per_token_above_128k_tokens=_model_info.get(
                    "output_cost_per_token_above_128k_tokens", None
                ),
                output_cost_per_character_above_128k_tokens=_model_info.get(
                    "output_cost_per_character_above_128k_tokens", None
                ),
                output_cost_per_token_above_200k_tokens=_model_info.get(
                    "output_cost_per_token_above_200k_tokens", None
                ),
                output_cost_per_second=_model_info.get("output_cost_per_second", None),
                output_cost_per_video_per_second=_model_info.get(
                    "output_cost_per_video_per_second", None
                ),
                output_cost_per_image=_model_info.get("output_cost_per_image", None),
                output_cost_per_image_token=_model_info.get(
                    "output_cost_per_image_token", None
                ),
                output_vector_size=_model_info.get("output_vector_size", None),
                citation_cost_per_token=_model_info.get(
                    "citation_cost_per_token", None
                ),
                tiered_pricing=_model_info.get("tiered_pricing", None),
                litellm_provider=_model_info.get(
                    "litellm_provider", custom_llm_provider
                ),
                mode=_model_info.get("mode"),  # type: ignore
                supports_system_messages=_model_info.get(
                    "supports_system_messages", None
                ),
                supports_response_schema=_model_info.get(
                    "supports_response_schema", None
                ),
                supports_vision=_model_info.get("supports_vision", None),
                supports_function_calling=_model_info.get(
                    "supports_function_calling", None
                ),
                supports_tool_choice=_model_info.get("supports_tool_choice", None),
                supports_assistant_prefill=_model_info.get(
                    "supports_assistant_prefill", None
                ),
                supports_prompt_caching=_model_info.get(
                    "supports_prompt_caching", None
                ),
                supports_audio_input=_model_info.get("supports_audio_input", None),
                supports_audio_output=_model_info.get("supports_audio_output", None),
                supports_pdf_input=_model_info.get("supports_pdf_input", None),
                supports_embedding_image_input=_model_info.get(
                    "supports_embedding_image_input", None
                ),
                supports_native_streaming=_model_info.get(
                    "supports_native_streaming", None
                ),
                supports_web_search=_model_info.get("supports_web_search", None),
                supports_url_context=_model_info.get("supports_url_context", None),
                supports_reasoning=_model_info.get("supports_reasoning", None),
                supports_computer_use=_model_info.get("supports_computer_use", None),
                search_context_cost_per_query=_model_info.get(
                    "search_context_cost_per_query", None
                ),
                tpm=_model_info.get("tpm", None),
                rpm=_model_info.get("rpm", None),
                ocr_cost_per_page=_model_info.get("ocr_cost_per_page", None),
                annotation_cost_per_page=_model_info.get(
                    "annotation_cost_per_page", None
                ),
            )
    except Exception as e:
        verbose_logger.debug(f"Error getting model info: {e}")
        if "OllamaError" in str(e):
            raise e
        raise Exception(
            "This model isn't mapped yet. model={}, custom_llm_provider={}. Add it here - https://github.com/BerriAI/litellm/blob/main/model_prices_and_context_window.json.".format(
                model, custom_llm_provider
            )
        )


def get_model_info(model: str, custom_llm_provider: Optional[str] = None) -> ModelInfo:
    """
    Get a dict for the maximum tokens (context window), input_cost_per_token, output_cost_per_token  for a given model.

    Parameters:
    - model (str): The name of the model.
    - custom_llm_provider (str | null): the provider used for the model. If provided, used to check if the litellm model info is for that provider.

    Returns:
        dict: A dictionary containing the following information:
            key: Required[str] # the key in litellm.model_cost which is returned
            max_tokens: Required[Optional[int]]
            max_input_tokens: Required[Optional[int]]
            max_output_tokens: Required[Optional[int]]
            input_cost_per_token: Required[float]
            input_cost_per_character: Optional[float]  # only for vertex ai models
            input_cost_per_token_above_128k_tokens: Optional[float]  # only for vertex ai models
            input_cost_per_character_above_128k_tokens: Optional[
                float
            ]  # only for vertex ai models
            input_cost_per_query: Optional[float] # only for rerank models
            input_cost_per_image: Optional[float]  # only for vertex ai models
            input_cost_per_audio_token: Optional[float]
            input_cost_per_audio_per_second: Optional[float]  # only for vertex ai models
            input_cost_per_video_per_second: Optional[float]  # only for vertex ai models
            output_cost_per_token: Required[float]
            output_cost_per_audio_token: Optional[float]
            output_cost_per_character: Optional[float]  # only for vertex ai models
            output_cost_per_token_above_128k_tokens: Optional[
                float
            ]  # only for vertex ai models
            output_cost_per_character_above_128k_tokens: Optional[
                float
            ]  # only for vertex ai models
            output_cost_per_image: Optional[float]
            output_vector_size: Optional[int]
            output_cost_per_video_per_second: Optional[float]  # only for vertex ai models
            output_cost_per_audio_per_second: Optional[float]  # only for vertex ai models
            litellm_provider: Required[str]
            mode: Required[
                Literal[
                    "completion", "embedding", "image_generation", "chat", "audio_transcription"
                ]
            ]
            supported_openai_params: Required[Optional[List[str]]]
            supports_system_messages: Optional[bool]
            supports_response_schema: Optional[bool]
            supports_vision: Optional[bool]
            supports_function_calling: Optional[bool]
            supports_tool_choice: Optional[bool]
            supports_prompt_caching: Optional[bool]
            supports_audio_input: Optional[bool]
            supports_audio_output: Optional[bool]
            supports_pdf_input: Optional[bool]
            supports_web_search: Optional[bool]
            supports_url_context: Optional[bool]
            supports_reasoning: Optional[bool]
    Raises:
        Exception: If the model is not mapped yet.

    Example:
        >>> get_model_info("gpt-4")
        {
            "max_tokens": 8192,
            "input_cost_per_token": 0.00003,
            "output_cost_per_token": 0.00006,
            "litellm_provider": "openai",
            "mode": "chat",
            "supported_openai_params": ["temperature", "max_tokens", "top_p", "frequency_penalty", "presence_penalty"]
        }
    """
    supported_openai_params = litellm.get_supported_openai_params(
        model=model, custom_llm_provider=custom_llm_provider
    )

    _model_info = _get_model_info_helper(
        model=model,
        custom_llm_provider=custom_llm_provider,
    )

    verbose_logger.debug(f"model_info: {_model_info}")

    returned_model_info = ModelInfo(
        **_model_info, supported_openai_params=supported_openai_params
    )

    return returned_model_info


def json_schema_type(python_type_name: str):
    """Converts standard python types to json schema types

    Parameters
    ----------
    python_type_name : str
        __name__ of type

    Returns
    -------
    str
        a standard JSON schema type, "string" if not recognized.
    """
    python_to_json_schema_types = {
        str.__name__: "string",
        int.__name__: "integer",
        float.__name__: "number",
        bool.__name__: "boolean",
        list.__name__: "array",
        dict.__name__: "object",
        "NoneType": "null",
    }

    return python_to_json_schema_types.get(python_type_name, "string")


def function_to_dict(input_function) -> dict:  # noqa: C901
    """Using type hints and numpy-styled docstring,
    produce a dictionary usable for OpenAI function calling

    Parameters
    ----------
    input_function : function
        A function with a numpy-style docstring

    Returns
    -------
    dictionnary
        A dictionnary to add to the list passed to `functions` parameter of `litellm.completion`
    """
    # Get function name and docstring
    try:
        import inspect
        from ast import literal_eval

        from numpydoc.docscrape import NumpyDocString
    except Exception as e:
        raise e

    name = input_function.__name__
    docstring = inspect.getdoc(input_function)
    numpydoc = NumpyDocString(docstring)
    description = "\n".join([s.strip() for s in numpydoc["Summary"]])

    # Get function parameters and their types from annotations and docstring
    parameters = {}
    required_params = []
    param_info = inspect.signature(input_function).parameters

    for param_name, param in param_info.items():
        if hasattr(param, "annotation"):
            param_type = json_schema_type(param.annotation.__name__)
        else:
            param_type = None
        param_description = None
        param_enum = None

        # Try to extract param description from docstring using numpydoc
        for param_data in numpydoc["Parameters"]:
            if param_data.name == param_name:
                if hasattr(param_data, "type"):
                    # replace type from docstring rather than annotation
                    param_type = param_data.type
                    if "optional" in param_type:
                        param_type = param_type.split(",")[0]
                    elif "{" in param_type:
                        # may represent a set of acceptable values
                        # translating as enum for function calling
                        try:
                            param_enum = str(list(literal_eval(param_type)))
                            param_type = "string"
                        except Exception:
                            pass
                    param_type = json_schema_type(param_type)
                param_description = "\n".join([s.strip() for s in param_data.desc])

        param_dict = {
            "type": param_type,
            "description": param_description,
            "enum": param_enum,
        }

        parameters[param_name] = dict(
            [(k, v) for k, v in param_dict.items() if isinstance(v, str)]
        )

        # Check if the parameter has no default value (i.e., it's required)
        if param.default == param.empty:
            required_params.append(param_name)

    # Create the dictionary
    result = {
        "name": name,
        "description": description,
        "parameters": {
            "type": "object",
            "properties": parameters,
        },
    }

    # Add "required" key if there are required parameters
    if required_params:
        result["parameters"]["required"] = required_params

    return result


def modify_url(original_url, new_path):
    url = httpx.URL(original_url)
    modified_url = url.copy_with(path=new_path)
    return str(modified_url)


def load_test_model(
    model: str,
    custom_llm_provider: str = "",
    api_base: str = "",
    prompt: str = "",
    num_calls: int = 0,
    force_timeout: int = 0,
):
    test_prompt = "Hey, how's it going"
    test_calls = 100
    if prompt:
        test_prompt = prompt
    if num_calls:
        test_calls = num_calls
    messages = [[{"role": "user", "content": test_prompt}] for _ in range(test_calls)]
    start_time = time.time()
    try:
        litellm.batch_completion(
            model=model,
            messages=messages,
            custom_llm_provider=custom_llm_provider,
            api_base=api_base,
            force_timeout=force_timeout,
        )
        end_time = time.time()
        response_time = end_time - start_time
        return {
            "total_response_time": response_time,
            "calls_made": 100,
            "status": "success",
            "exception": None,
        }
    except Exception as e:
        end_time = time.time()
        response_time = end_time - start_time
        return {
            "total_response_time": response_time,
            "calls_made": 100,
            "status": "failed",
            "exception": e,
        }


def get_provider_fields(custom_llm_provider: str) -> List[ProviderField]:
    """Return the fields required for each provider"""

    if custom_llm_provider == "databricks":
        return litellm.DatabricksConfig().get_required_params()

    elif custom_llm_provider == "ollama":
        return litellm.OllamaConfig().get_required_params()

    elif custom_llm_provider == "azure_ai":
        return litellm.AzureAIStudioConfig().get_required_params()

    else:
        return []


def create_proxy_transport_and_mounts():
    proxies = {
        key: None if url is None else Proxy(url=url)
        for key, url in get_environment_proxies().items()
    }

    sync_proxy_mounts = {}
    async_proxy_mounts = {}

    # Retrieve NO_PROXY environment variable
    no_proxy = os.getenv("NO_PROXY", None)
    no_proxy_urls = no_proxy.split(",") if no_proxy else []

    for key, proxy in proxies.items():
        if proxy is None:
            sync_proxy_mounts[key] = httpx.HTTPTransport()
            async_proxy_mounts[key] = httpx.AsyncHTTPTransport()
        else:
            sync_proxy_mounts[key] = httpx.HTTPTransport(proxy=proxy)
            async_proxy_mounts[key] = httpx.AsyncHTTPTransport(proxy=proxy)

    for url in no_proxy_urls:
        sync_proxy_mounts[url] = httpx.HTTPTransport()
        async_proxy_mounts[url] = httpx.AsyncHTTPTransport()

    return sync_proxy_mounts, async_proxy_mounts


def validate_environment(  # noqa: PLR0915
    model: Optional[str] = None,
    api_key: Optional[str] = None,
    api_base: Optional[str] = None,
    api_version: Optional[str] = None,
) -> dict:
    """
    Checks if the environment variables are valid for the given model.

    Args:
        model (Optional[str]): The name of the model. Defaults to None.
        api_key (Optional[str]): If the user passed in an api key, of their own.

    Returns:
        dict: A dictionary containing the following keys:
            - keys_in_environment (bool): True if all the required keys are present in the environment, False otherwise.
            - missing_keys (List[str]): A list of missing keys in the environment.
    """
    keys_in_environment = False
    missing_keys: List[str] = []

    if model is None:
        return {
            "keys_in_environment": keys_in_environment,
            "missing_keys": missing_keys,
        }
    ## EXTRACT LLM PROVIDER - if model name provided
    try:
        get_llm_provider = getattr(sys.modules[__name__], 'get_llm_provider')
        _, custom_llm_provider, _, _ = get_llm_provider(model=model)
    except Exception:
        custom_llm_provider = None

    if custom_llm_provider:
        if custom_llm_provider == "openai":
            if "OPENAI_API_KEY" in os.environ:
                keys_in_environment = True
            else:
                missing_keys.append("OPENAI_API_KEY")
        elif custom_llm_provider == "azure":
            if (
                "AZURE_API_BASE" in os.environ
                and "AZURE_API_VERSION" in os.environ
                and "AZURE_API_KEY" in os.environ
            ):
                keys_in_environment = True
            else:
                missing_keys.extend(
                    ["AZURE_API_BASE", "AZURE_API_VERSION", "AZURE_API_KEY"]
                )
        elif custom_llm_provider == "anthropic":
            if "ANTHROPIC_API_KEY" in os.environ:
                keys_in_environment = True
            else:
                missing_keys.append("ANTHROPIC_API_KEY")
        elif custom_llm_provider == "cohere":
            if "COHERE_API_KEY" in os.environ:
                keys_in_environment = True
            else:
                missing_keys.append("COHERE_API_KEY")
        elif custom_llm_provider == "replicate":
            if "REPLICATE_API_KEY" in os.environ:
                keys_in_environment = True
            else:
                missing_keys.append("REPLICATE_API_KEY")
        elif custom_llm_provider == "openrouter":
            if "OPENROUTER_API_KEY" in os.environ:
                keys_in_environment = True
            else:
                missing_keys.append("OPENROUTER_API_KEY")
        elif custom_llm_provider == "vercel_ai_gateway":
            if "VERCEL_AI_GATEWAY_API_KEY" in os.environ:
                keys_in_environment = True
            else:
                missing_keys.append("VERCEL_AI_GATEWAY_API_KEY")
        elif custom_llm_provider == "datarobot":
            if "DATAROBOT_API_TOKEN" in os.environ:
                keys_in_environment = True
            else:
                missing_keys.append("DATAROBOT_API_TOKEN")
        elif custom_llm_provider == "vertex_ai":
            if "VERTEXAI_PROJECT" in os.environ and "VERTEXAI_LOCATION" in os.environ:
                keys_in_environment = True
            else:
                missing_keys.extend(["VERTEXAI_PROJECT", "VERTEXAI_LOCATION"])
        elif custom_llm_provider == "huggingface":
            if "HUGGINGFACE_API_KEY" in os.environ:
                keys_in_environment = True
            else:
                missing_keys.append("HUGGINGFACE_API_KEY")
        elif custom_llm_provider == "ai21":
            if "AI21_API_KEY" in os.environ:
                keys_in_environment = True
            else:
                missing_keys.append("AI21_API_KEY")
        elif custom_llm_provider == "together_ai":
            if "TOGETHERAI_API_KEY" in os.environ:
                keys_in_environment = True
            else:
                missing_keys.append("TOGETHERAI_API_KEY")
        elif custom_llm_provider == "aleph_alpha":
            if "ALEPH_ALPHA_API_KEY" in os.environ:
                keys_in_environment = True
            else:
                missing_keys.append("ALEPH_ALPHA_API_KEY")
        elif custom_llm_provider == "baseten":
            if "BASETEN_API_KEY" in os.environ:
                keys_in_environment = True
            else:
                missing_keys.append("BASETEN_API_KEY")
        elif custom_llm_provider == "nlp_cloud":
            if "NLP_CLOUD_API_KEY" in os.environ:
                keys_in_environment = True
            else:
                missing_keys.append("NLP_CLOUD_API_KEY")
        elif custom_llm_provider == "bedrock" or custom_llm_provider == "sagemaker":
            if (
                "AWS_ACCESS_KEY_ID" in os.environ
                and "AWS_SECRET_ACCESS_KEY" in os.environ
            ):
                keys_in_environment = True
            else:
                missing_keys.append("AWS_ACCESS_KEY_ID")
                missing_keys.append("AWS_SECRET_ACCESS_KEY")
        elif custom_llm_provider in ["ollama", "ollama_chat"]:
            if "OLLAMA_API_BASE" in os.environ:
                keys_in_environment = True
            else:
                missing_keys.append("OLLAMA_API_BASE")
        elif custom_llm_provider == "anyscale":
            if "ANYSCALE_API_KEY" in os.environ:
                keys_in_environment = True
            else:
                missing_keys.append("ANYSCALE_API_KEY")
        elif custom_llm_provider == "deepinfra":
            if "DEEPINFRA_API_KEY" in os.environ:
                keys_in_environment = True
            else:
                missing_keys.append("DEEPINFRA_API_KEY")
        elif custom_llm_provider == "featherless_ai":
            if "FEATHERLESS_AI_API_KEY" in os.environ:
                keys_in_environment = True
            else:
                missing_keys.append("FEATHERLESS_AI_API_KEY")
        elif custom_llm_provider == "gemini":
            if ("GOOGLE_API_KEY" in os.environ) or ("GEMINI_API_KEY" in os.environ):
                keys_in_environment = True
            else:
                missing_keys.append("GOOGLE_API_KEY")
                missing_keys.append("GEMINI_API_KEY")
        elif custom_llm_provider == "groq":
            if "GROQ_API_KEY" in os.environ:
                keys_in_environment = True
            else:
                missing_keys.append("GROQ_API_KEY")
        elif custom_llm_provider == "nvidia_nim":
            if "NVIDIA_NIM_API_KEY" in os.environ:
                keys_in_environment = True
            else:
                missing_keys.append("NVIDIA_NIM_API_KEY")
        elif custom_llm_provider == "cerebras":
            if "CEREBRAS_API_KEY" in os.environ:
                keys_in_environment = True
            else:
                missing_keys.append("CEREBRAS_API_KEY")
        elif custom_llm_provider == "baseten":
            if "BASETEN_API_KEY" in os.environ:
                keys_in_environment = True
            else:
                missing_keys.append("BASETEN_API_KEY")
        elif custom_llm_provider == "xai":
            if "XAI_API_KEY" in os.environ:
                keys_in_environment = True
            else:
                missing_keys.append("XAI_API_KEY")
        elif custom_llm_provider == "ai21_chat":
            if "AI21_API_KEY" in os.environ:
                keys_in_environment = True
            else:
                missing_keys.append("AI21_API_KEY")
        elif custom_llm_provider == "volcengine":
            if "VOLCENGINE_API_KEY" in os.environ:
                keys_in_environment = True
            else:
                missing_keys.append("VOLCENGINE_API_KEY")
        elif (
            custom_llm_provider == "codestral"
            or custom_llm_provider == "text-completion-codestral"
        ):
            if "CODESTRAL_API_KEY" in os.environ:
                keys_in_environment = True
            else:
                missing_keys.append("CODESTRAL_API_KEY")
        elif custom_llm_provider == "deepseek":
            if "DEEPSEEK_API_KEY" in os.environ:
                keys_in_environment = True
            else:
                missing_keys.append("DEEPSEEK_API_KEY")
        elif custom_llm_provider == "mistral":
            if "MISTRAL_API_KEY" in os.environ:
                keys_in_environment = True
            else:
                missing_keys.append("MISTRAL_API_KEY")
        elif custom_llm_provider == "palm":
            if "PALM_API_KEY" in os.environ:
                keys_in_environment = True
            else:
                missing_keys.append("PALM_API_KEY")
        elif custom_llm_provider == "perplexity":
            if "PERPLEXITYAI_API_KEY" in os.environ:
                keys_in_environment = True
            else:
                missing_keys.append("PERPLEXITYAI_API_KEY")
        elif custom_llm_provider == "voyage":
            if "VOYAGE_API_KEY" in os.environ:
                keys_in_environment = True
            else:
                missing_keys.append("VOYAGE_API_KEY")
        elif custom_llm_provider == "infinity":
            if "INFINITY_API_KEY" in os.environ:
                keys_in_environment = True
            else:
                missing_keys.append("INFINITY_API_KEY")
        elif custom_llm_provider == "fireworks_ai":
            if (
                "FIREWORKS_AI_API_KEY" in os.environ
                or "FIREWORKS_API_KEY" in os.environ
                or "FIREWORKSAI_API_KEY" in os.environ
                or "FIREWORKS_AI_TOKEN" in os.environ
            ):
                keys_in_environment = True
            else:
                missing_keys.append("FIREWORKS_AI_API_KEY")
        elif custom_llm_provider == "cloudflare":
            if "CLOUDFLARE_API_KEY" in os.environ and (
                "CLOUDFLARE_ACCOUNT_ID" in os.environ
                or "CLOUDFLARE_API_BASE" in os.environ
            ):
                keys_in_environment = True
            else:
                missing_keys.append("CLOUDFLARE_API_KEY")
                missing_keys.append("CLOUDFLARE_API_BASE")
        elif custom_llm_provider == "novita":
            if "NOVITA_API_KEY" in os.environ:
                keys_in_environment = True
            else:
                missing_keys.append("NOVITA_API_KEY")
        elif custom_llm_provider == "nebius":
            if "NEBIUS_API_KEY" in os.environ:
                keys_in_environment = True
            else:
                missing_keys.append("NEBIUS_API_KEY")
        elif custom_llm_provider == "wandb":
            if "WANDB_API_KEY" in os.environ:
                keys_in_environment = True
            else:
                missing_keys.append("WANDB_API_KEY")
        elif custom_llm_provider == "dashscope":
            if "DASHSCOPE_API_KEY" in os.environ:
                keys_in_environment = True
            else:
                missing_keys.append("DASHSCOPE_API_KEY")
        elif custom_llm_provider == "moonshot":
            if "MOONSHOT_API_KEY" in os.environ:
                keys_in_environment = True
            else:
                missing_keys.append("MOONSHOT_API_KEY")
    else:
        ## openai - chatcompletion + text completion
        if (
            model in litellm.open_ai_chat_completion_models
            or model in litellm.open_ai_text_completion_models
            or model in litellm.open_ai_embedding_models
            or model in litellm.openai_image_generation_models
        ):
            if "OPENAI_API_KEY" in os.environ:
                keys_in_environment = True
            else:
                missing_keys.append("OPENAI_API_KEY")
        ## anthropic
        elif model in litellm.anthropic_models:
            if "ANTHROPIC_API_KEY" in os.environ:
                keys_in_environment = True
            else:
                missing_keys.append("ANTHROPIC_API_KEY")
        ## cohere
        elif model in litellm.cohere_models:
            if "COHERE_API_KEY" in os.environ:
                keys_in_environment = True
            else:
                missing_keys.append("COHERE_API_KEY")
        ## replicate
        elif model in litellm.replicate_models:
            if "REPLICATE_API_KEY" in os.environ:
                keys_in_environment = True
            else:
                missing_keys.append("REPLICATE_API_KEY")
        ## openrouter
        elif model in litellm.openrouter_models:
            if "OPENROUTER_API_KEY" in os.environ:
                keys_in_environment = True
            else:
                missing_keys.append("OPENROUTER_API_KEY")
        ## vercel_ai_gateway
        elif model in litellm.vercel_ai_gateway_models:
            if "VERCEL_AI_GATEWAY_API_KEY" in os.environ:
                keys_in_environment = True
            else:
                missing_keys.append("VERCEL_AI_GATEWAY_API_KEY")
        ## datarobot
        elif model in litellm.datarobot_models:
            if "DATAROBOT_API_TOKEN" in os.environ:
                keys_in_environment = True
            else:
                missing_keys.append("DATAROBOT_API_TOKEN")
        ## vertex - text + chat models
        elif (
            model in litellm.vertex_chat_models
            or model in litellm.vertex_text_models
            or model in litellm.models_by_provider["vertex_ai"]
        ):
            if "VERTEXAI_PROJECT" in os.environ and "VERTEXAI_LOCATION" in os.environ:
                keys_in_environment = True
            else:
                missing_keys.extend(["VERTEXAI_PROJECT", "VERTEXAI_LOCATION"])
        ## huggingface
        elif model in litellm.huggingface_models:
            if "HUGGINGFACE_API_KEY" in os.environ:
                keys_in_environment = True
            else:
                missing_keys.append("HUGGINGFACE_API_KEY")
        ## ai21
        elif model in litellm.ai21_models:
            if "AI21_API_KEY" in os.environ:
                keys_in_environment = True
            else:
                missing_keys.append("AI21_API_KEY")
        ## together_ai
        elif model in litellm.together_ai_models:
            if "TOGETHERAI_API_KEY" in os.environ:
                keys_in_environment = True
            else:
                missing_keys.append("TOGETHERAI_API_KEY")
        ## aleph_alpha
        elif model in litellm.aleph_alpha_models:
            if "ALEPH_ALPHA_API_KEY" in os.environ:
                keys_in_environment = True
            else:
                missing_keys.append("ALEPH_ALPHA_API_KEY")
        ## baseten
        elif model in litellm.baseten_models:
            if "BASETEN_API_KEY" in os.environ:
                keys_in_environment = True
            else:
                missing_keys.append("BASETEN_API_KEY")
        ## nlp_cloud
        elif model in litellm.nlp_cloud_models:
            if "NLP_CLOUD_API_KEY" in os.environ:
                keys_in_environment = True
            else:
                missing_keys.append("NLP_CLOUD_API_KEY")
        elif model in litellm.novita_models:
            if "NOVITA_API_KEY" in os.environ:
                keys_in_environment = True
            else:
                missing_keys.append("NOVITA_API_KEY")
        elif model in litellm.nebius_models:
            if "NEBIUS_API_KEY" in os.environ:
                keys_in_environment = True
            else:
                missing_keys.append("NEBIUS_API_KEY")
        elif model in litellm.wandb_models:
            if "WANDB_API_KEY" in os.environ:
                keys_in_environment = True
            else:
                missing_keys.append("WANDB_API_KEY")

    def filter_missing_keys(keys: List[str], exclude_pattern: str) -> List[str]:
        """Filter out keys that contain the exclude_pattern (case insensitive)."""
        return [key for key in keys if exclude_pattern not in key.lower()]

    if api_key is not None:
        missing_keys = filter_missing_keys(missing_keys, "api_key")

    if api_base is not None:
        missing_keys = filter_missing_keys(missing_keys, "api_base")

    if api_version is not None:
        missing_keys = filter_missing_keys(missing_keys, "api_version")

    if len(missing_keys) == 0:  # no missing keys
        keys_in_environment = True

    return {"keys_in_environment": keys_in_environment, "missing_keys": missing_keys}


def acreate(*args, **kwargs):  ## Thin client to handle the acreate langchain call
    return litellm.acompletion(*args, **kwargs)


def prompt_token_calculator(model, messages):
    # use tiktoken or anthropic's tokenizer depending on the model
    text = " ".join(message["content"] for message in messages)
    num_tokens = 0
    if "claude" in model:
        try:
            import anthropic
        except Exception:
            Exception("Anthropic import failed please run `pip install anthropic`")
        from anthropic import AI_PROMPT, HUMAN_PROMPT, Anthropic

        anthropic_obj = Anthropic()
        num_tokens = anthropic_obj.count_tokens(text)  # type: ignore
    else:
        num_tokens = len(_get_default_encoding().encode(text))
    return num_tokens


def valid_model(model):
    try:
        # for a given model name, check if the user has the right permissions to access the model
        if (
            model in litellm.open_ai_chat_completion_models
            or model in litellm.open_ai_text_completion_models
        ):
            openai.models.retrieve(model)
        else:
            messages = [{"role": "user", "content": "Hello World"}]
            litellm.completion(model=model, messages=messages)
    except Exception:
        raise BadRequestError(message="", model=model, llm_provider="")


def check_valid_key(model: str, api_key: str):
    """
    Checks if a given API key is valid for a specific model by making a litellm.completion call with max_tokens=10

    Args:
        model (str): The name of the model to check the API key against.
        api_key (str): The API key to be checked.

    Returns:
        bool: True if the API key is valid for the model, False otherwise.
    """
    messages = [{"role": "user", "content": "Hey, how's it going?"}]
    try:
        litellm.completion(
            model=model, messages=messages, api_key=api_key, max_tokens=10
        )
        return True
    except AuthenticationError:
        return False
    except Exception:
        return False


def _should_retry(status_code: int):
    """
    Retries on 408, 409, 429 and 500 errors.

    Any client error in the 400-499 range that isn't explicitly handled (such as 400 Bad Request, 401 Unauthorized, 403 Forbidden, 404 Not Found, etc.) would not trigger a retry.

    Reimplementation of openai's should retry logic, since that one can't be imported.
    https://github.com/openai/openai-python/blob/af67cfab4210d8e497c05390ce14f39105c77519/src/openai/_base_client.py#L639
    """
    # If the server explicitly says whether or not to retry, obey.
    # Retry on request timeouts.
    if status_code == 408:
        return True

    # Retry on lock timeouts.
    if status_code == 409:
        return True

    # Retry on rate limits.
    if status_code == 429:
        return True

    # Retry internal errors.
    if status_code >= 500:
        return True

    return False


def _is_retryable_exception(
    exception: Exception,
    retry_policy_provided: bool,
) -> tuple[bool, int]:
    """
    Determine if an exception should trigger a retry.

    Args:
        exception: The exception that was raised
        retry_policy_provided: Whether an explicit retry_policy was provided by the user

    Returns:
        Tuple of (should_retry: bool, status_code: int) - whether to retry and the exception's status code.

    Notes:
        - Timeout and APIConnectionError inherit from APIError but don't have status_code.
          When these occur, getattr(e, "status_code", 0) returns 0, and _should_retry(0)
          returns False. The separate OR checks ensure these transient errors are always retried.
        - AuthenticationError (401), BadRequestError (400), etc. should NOT be retried by default.
        - Only retry: 408, 409, 429, 500+ errors.
        - If explicit retry_policy is provided, respect the policy decision.
    """
    status_code = getattr(exception, "status_code", 0)

    if retry_policy_provided:
        # Retry policy explicitly provided - trust it (it already determined num_retries)
        should_retry = (
            isinstance(exception, openai.APIError)
            or isinstance(exception, openai.Timeout)
            or isinstance(exception, openai.APIConnectionError)
        )
    else:
        # No retry policy - use _should_retry to exclude non-retryable errors like AuthenticationError
        should_retry = (
            (isinstance(exception, openai.APIError) and _should_retry(status_code))
            or isinstance(exception, openai.Timeout)
            or isinstance(exception, openai.APIConnectionError)
        )

    return should_retry, status_code


def _get_retry_after_from_exception_header(
    response_headers: Optional[httpx.Headers] = None,
):
    """
    Reimplementation of openai's calculate retry after, since that one can't be imported.
    https://github.com/openai/openai-python/blob/af67cfab4210d8e497c05390ce14f39105c77519/src/openai/_base_client.py#L631
    """
    try:
        import email  # openai import

        # About the Retry-After header: https://developer.mozilla.org/en-US/docs/Web/HTTP/Headers/Retry-After
        #
        # <http-date>". See https://developer.mozilla.org/en-US/docs/Web/HTTP/Headers/Retry-After#syntax for
        # details.
        if response_headers is not None:
            retry_header = response_headers.get("retry-after")
            try:
                retry_after = int(retry_header)
            except Exception:
                retry_date_tuple = email.utils.parsedate_tz(retry_header)  # type: ignore
                if retry_date_tuple is None:
                    retry_after = -1
                else:
                    retry_date = email.utils.mktime_tz(retry_date_tuple)  # type: ignore
                    retry_after = int(retry_date - time.time())
        else:
            retry_after = -1

        return retry_after

    except Exception:
        retry_after = -1


def _calculate_retry_after(
    remaining_retries: int,
    max_retries: int,
    response_headers: Optional[httpx.Headers] = None,
    min_timeout: int = 0,
) -> Union[float, int]:
    retry_after = _get_retry_after_from_exception_header(response_headers)

    # Add some jitter (default JITTER is 0.75 - so upto 0.75s)
    jitter = JITTER * random.random()

    # If the API asks us to wait a certain amount of time (and it's a reasonable amount), just do what it says.
    if retry_after is not None and 0 < retry_after <= 60:
        return retry_after + jitter

    # Calculate exponential backoff
    num_retries = max_retries - remaining_retries
    sleep_seconds = INITIAL_RETRY_DELAY * pow(2.0, num_retries)

    # Make sure sleep_seconds is boxed between min_timeout and MAX_RETRY_DELAY
    sleep_seconds = max(sleep_seconds, min_timeout)
    sleep_seconds = min(sleep_seconds, MAX_RETRY_DELAY)

    return sleep_seconds + jitter


# custom prompt helper function
def register_prompt_template(
    model: str,
    roles: dict = {},
    initial_prompt_value: str = "",
    final_prompt_value: str = "",
    tokenizer_config: dict = {},
):
    """
    Register a prompt template to follow your custom format for a given model

    Args:
        model (str): The name of the model.
        roles (dict): A dictionary mapping roles to their respective prompt values.
        initial_prompt_value (str, optional): The initial prompt value. Defaults to "".
        final_prompt_value (str, optional): The final prompt value. Defaults to "".

    Returns:
        dict: The updated custom prompt dictionary.
    Example usage:
    ```
    import litellm
    litellm.register_prompt_template(
            model="llama-2",
        initial_prompt_value="You are a good assistant" # [OPTIONAL]
            roles={
            "system": {
                "pre_message": "[INST] <<SYS>>\n", # [OPTIONAL]
                "post_message": "\n<</SYS>>\n [/INST]\n" # [OPTIONAL]
            },
            "user": {
                "pre_message": "[INST] ", # [OPTIONAL]
                "post_message": " [/INST]" # [OPTIONAL]
            },
            "assistant": {
                "pre_message": "\n" # [OPTIONAL]
                "post_message": "\n" # [OPTIONAL]
            }
        }
        final_prompt_value="Now answer as best you can:" # [OPTIONAL]
    )
    ```
    """
    complete_model = model
    potential_models = [complete_model]
    try:
        get_llm_provider = getattr(sys.modules[__name__], 'get_llm_provider')
        model = get_llm_provider(model=model)[0]
        potential_models.append(model)
    except Exception:
        pass
    if tokenizer_config:
        for m in potential_models:
            litellm.known_tokenizer_config[m] = {
                "tokenizer": tokenizer_config,
                "status": "success",
            }
    else:
        for m in potential_models:
            litellm.custom_prompt_dict[m] = {
                "roles": roles,
                "initial_prompt_value": initial_prompt_value,
                "final_prompt_value": final_prompt_value,
            }

    return litellm.custom_prompt_dict


class TextCompletionStreamWrapper:
    def __init__(
        self,
        completion_stream,
        model,
        stream_options: Optional[dict] = None,
        custom_llm_provider: Optional[str] = None,
    ):
        self.completion_stream = completion_stream
        self.model = model
        self.stream_options = stream_options
        self.custom_llm_provider = custom_llm_provider

    def __iter__(self):
        return self

    def __aiter__(self):
        return self

    def convert_to_text_completion_object(self, chunk: ModelResponse):
        try:
            response = TextCompletionResponse()
            response["id"] = chunk.get("id", None)
            response["object"] = "text_completion"
            response["created"] = chunk.get("created", None)
            response["model"] = chunk.get("model", None)
            text_choices = TextChoices()
            if isinstance(
                chunk, Choices
            ):  # chunk should always be of type StreamingChoices
                raise Exception
            delta = chunk["choices"][0]["delta"]
            text_choices["text"] = delta["content"]
            text_choices["reasoning_content"] = delta.get("reasoning_content")
            text_choices["index"] = chunk["choices"][0]["index"]
            text_choices["finish_reason"] = chunk["choices"][0]["finish_reason"]
            response["choices"] = [text_choices]

            # only pass usage when stream_options["include_usage"] is True
            if (
                self.stream_options
                and self.stream_options.get("include_usage", False) is True
            ):
                response["usage"] = chunk.get("usage", None)

            return response
        except Exception as e:
            raise Exception(
                f"Error occurred converting to text completion object - chunk: {chunk}; Error: {str(e)}"
            )

    def __next__(self):
        # model_response = ModelResponse(stream=True, model=self.model)
        TextCompletionResponse()
        try:
            for chunk in self.completion_stream:
                if chunk == "None" or chunk is None:
                    raise Exception
                processed_chunk = self.convert_to_text_completion_object(chunk=chunk)
                return processed_chunk
            raise StopIteration
        except StopIteration:
            raise StopIteration
        except Exception as e:
            exception_type = getattr(sys.modules[__name__], 'exception_type')
            raise exception_type(
                model=self.model,
                custom_llm_provider=self.custom_llm_provider or "",
                original_exception=e,
                completion_kwargs={},
                extra_kwargs={},
            )

    async def __anext__(self):
        try:
            async for chunk in self.completion_stream:
                if chunk == "None" or chunk is None:
                    raise Exception
                processed_chunk = self.convert_to_text_completion_object(chunk=chunk)
                return processed_chunk
            raise StopIteration
        except StopIteration:
            raise StopAsyncIteration


def mock_completion_streaming_obj(
    model_response, mock_response, model, n: Optional[int] = None
):
    if isinstance(mock_response, litellm.MockException):
        raise mock_response
    if isinstance(mock_response, ModelResponseStream):
        yield mock_response
        return
    for i in range(0, len(mock_response), 3):
        completion_obj = Delta(role="assistant", content=mock_response[i : i + 3])
        if n is None:
            model_response.choices[0].delta = completion_obj
        else:
            _all_choices = []
            for j in range(n):
                _streaming_choice = litellm.utils.StreamingChoices(
                    index=j,
                    delta=litellm.utils.Delta(
                        role="assistant", content=mock_response[i : i + 3]
                    ),
                )
                _all_choices.append(_streaming_choice)
            model_response.choices = _all_choices
        yield model_response


async def async_mock_completion_streaming_obj(
    model_response,
    mock_response: Union[str, "MockException", ModelResponseStream],
    model,
    n: Optional[int] = None,
):
    if isinstance(mock_response, litellm.MockException):
        raise mock_response
    if isinstance(mock_response, ModelResponseStream):
        yield mock_response
        return
    for i in range(0, len(mock_response), 3):
        completion_obj = Delta(role="assistant", content=mock_response[i : i + 3])
        if n is None:
            model_response.choices[0].delta = completion_obj
        else:
            _all_choices = []
            for j in range(n):
                _streaming_choice = litellm.utils.StreamingChoices(
                    index=j,
                    delta=litellm.utils.Delta(
                        role="assistant", content=mock_response[i : i + 3]
                    ),
                )
                _all_choices.append(_streaming_choice)
            model_response.choices = _all_choices
        yield model_response


########## Reading Config File ############################
def read_config_args(config_path) -> dict:
    try:
        import os

        os.getcwd()
        with open(config_path, "r") as config_file:
            config = json.load(config_file)

        # read keys/ values from config file and return them
        return config
    except Exception as e:
        raise e


########## experimental completion variants ############################


def process_system_message(system_message, max_tokens, model):
    system_message_event = {"role": "system", "content": system_message}
    system_message_tokens = get_token_count([system_message_event], model)

    if system_message_tokens > max_tokens:
        print_verbose(
            "`tokentrimmer`: Warning, system message exceeds token limit. Trimming..."
        )
        # shorten system message to fit within max_tokens
        new_system_message = shorten_message_to_fit_limit(
            system_message_event, max_tokens, model
        )
        system_message_tokens = get_token_count([new_system_message], model)

    return system_message_event, max_tokens - system_message_tokens


def process_messages(messages, max_tokens, model):
    # Process messages from older to more recent
    messages = messages[::-1]
    final_messages = []
    verbose_logger.debug(
        f"calling process_messages with messages: {messages}, max_tokens: {max_tokens}, model: {model}"
    )
    for message in messages:
        verbose_logger.debug(f"processing final_messages: {final_messages}")
        used_tokens = get_token_count(final_messages, model)
        available_tokens = max_tokens - used_tokens
        verbose_logger.debug(
            f"used_tokens: {used_tokens}, available_tokens: {available_tokens}"
        )
        if available_tokens <= 3:
            break

        final_messages = attempt_message_addition(
            final_messages=final_messages,
            message=message,
            available_tokens=available_tokens,
            max_tokens=max_tokens,
            model=model,
        )
        verbose_logger.debug(
            f"final_messages after attempt_message_addition: {final_messages}"
        )
    verbose_logger.debug(f"Final messages: {final_messages}")
    return final_messages


def attempt_message_addition(
    final_messages, message, available_tokens, max_tokens, model
):
    temp_messages = [message] + final_messages
    temp_message_tokens = get_token_count(messages=temp_messages, model=model)
    verbose_logger.debug(
        f"temp_message_tokens: {temp_message_tokens}, max_tokens: {max_tokens}"
    )
    if temp_message_tokens <= max_tokens:
        return temp_messages

    # if temp_message_tokens > max_tokens, try shortening temp_messages
    elif "function_call" not in message:
        verbose_logger.debug("attempting to shorten message to fit limit")
        # fit updated_message to be within temp_message_tokens - max_tokens (aka the amount temp_message_tokens is greate than max_tokens)
        updated_message = shorten_message_to_fit_limit(message, available_tokens, model)
        if can_add_message(updated_message, final_messages, max_tokens, model):
            verbose_logger.debug(
                "can add message, returning [updated_message] + final_messages"
            )
            return [updated_message] + final_messages
        else:
            verbose_logger.debug("cannot add message, returning final_messages")
    return final_messages


def can_add_message(message, messages, max_tokens, model):
    if get_token_count(messages + [message], model) <= max_tokens:
        return True
    return False


def get_token_count(messages, model):
    return token_counter(model=model, messages=messages)


def shorten_message_to_fit_limit(
    message, tokens_needed, model: Optional[str], raise_error_on_max_limit: bool = False
):
    """
    Shorten a message to fit within a token limit by removing characters from the middle.

    Args:
        message: The message to shorten
        tokens_needed: The maximum number of tokens allowed
        model: The model being used (optional)
        raise_error_on_max_limit: If True, raises an error when max attempts reached. If False, returns final trimmed content.
    """

    # For OpenAI models, even blank messages cost 7 token,
    # and if the buffer is less than 3, the while loop will never end,
    # hence the value 10.
    if model is not None and "gpt" in model and tokens_needed <= 10:
        return message

    content = message["content"]
    attempts = 0

    verbose_logger.debug(f"content: {content}")

    while attempts < MAX_TOKEN_TRIMMING_ATTEMPTS:
        verbose_logger.debug(f"getting token count for message: {message}")
        total_tokens = get_token_count([message], model)
        verbose_logger.debug(
            f"total_tokens: {total_tokens}, tokens_needed: {tokens_needed}"
        )

        if total_tokens <= tokens_needed:
            break

        ratio = (tokens_needed) / total_tokens

        new_length = int(len(content) * ratio) - 1
        new_length = max(0, new_length)

        half_length = new_length // 2
        left_half = content[:half_length]
        right_half = content[-half_length:]

        trimmed_content = left_half + ".." + right_half
        message["content"] = trimmed_content
        verbose_logger.debug(f"trimmed_content: {trimmed_content}")
        content = trimmed_content
        attempts += 1

    if attempts >= MAX_TOKEN_TRIMMING_ATTEMPTS and raise_error_on_max_limit:
        raise Exception(
            f"Failed to trim message to fit within {tokens_needed} tokens after {MAX_TOKEN_TRIMMING_ATTEMPTS} attempts"
        )

    return message


# LiteLLM token trimmer
# this code is borrowed from https://github.com/KillianLucas/tokentrim/blob/main/tokentrim/tokentrim.py
# Credits for this code go to Killian Lucas
def trim_messages(
    messages,
    model: Optional[str] = None,
    trim_ratio: float = DEFAULT_TRIM_RATIO,
    return_response_tokens: bool = False,
    max_tokens=None,
):
    """
    Trim a list of messages to fit within a model's token limit.

    Args:
        messages: Input messages to be trimmed. Each message is a dictionary with 'role' and 'content'.
        model: The LiteLLM model being used (determines the token limit).
        trim_ratio: Target ratio of tokens to use after trimming. Default is 0.75, meaning it will trim messages so they use about 75% of the model's token limit.
        return_response_tokens: If True, also return the number of tokens left available for the response after trimming.
        max_tokens: Instead of specifying a model or trim_ratio, you can specify this directly.

    Returns:
        Trimmed messages and optionally the number of tokens available for response.
    """
    # Initialize max_tokens
    # if users pass in max tokens, trim to this amount
    original_messages = messages
    messages = copy.deepcopy(messages)
    try:
        if max_tokens is None:
            # Check if model is valid
            if model in litellm.model_cost:
                max_tokens_for_model = litellm.model_cost[model].get(
                    "max_input_tokens", litellm.model_cost[model]["max_tokens"]
                )
                max_tokens = int(max_tokens_for_model * trim_ratio)
            else:
                # if user did not specify max (input) tokens
                # or passed an llm litellm does not know
                # do nothing, just return messages
                return messages

        system_message = ""
        for message in messages:
            if message["role"] == "system":
                system_message += "\n" if system_message else ""
                system_message += message["content"]

        ## Handle Tool Call ## - check if last message is a tool response, return as is - https://github.com/BerriAI/litellm/issues/4931
        tool_messages = []

        for message in reversed(messages):
            if message["role"] != "tool":
                break
            tool_messages.append(message)
        tool_messages.reverse()
        # # Remove the collected tool messages from the original list
        if len(tool_messages):
            messages = messages[: -len(tool_messages)]

        current_tokens = token_counter(model=model or "", messages=messages)
        print_verbose(f"Current tokens: {current_tokens}, max tokens: {max_tokens}")

        # Do nothing if current tokens under messages
        if current_tokens < max_tokens:
            return messages + tool_messages

        #### Trimming messages if current_tokens > max_tokens
        print_verbose(
            f"Need to trim input messages: {messages}, current_tokens{current_tokens}, max_tokens: {max_tokens}"
        )
        system_message_event: Optional[dict] = None
        if system_message:
            system_message_event, max_tokens = process_system_message(
                system_message=system_message, max_tokens=max_tokens, model=model
            )

            if max_tokens == 0:  # the system messages are too long
                return [system_message_event]

            # Since all system messages are combined and trimmed to fit the max_tokens,
            # we remove all system messages from the messages list
            messages = [message for message in messages if message["role"] != "system"]

        verbose_logger.debug(f"Processed system message: {system_message_event}")
        final_messages = process_messages(
            messages=messages, max_tokens=max_tokens, model=model
        )
        verbose_logger.debug(f"Processed messages: {final_messages}")

        # Add system message to the beginning of the final messages
        if system_message_event:
            final_messages = [system_message_event] + final_messages

        if len(tool_messages) > 0:
            final_messages.extend(tool_messages)

        verbose_logger.debug(
            f"Final messages: {final_messages}, return_response_tokens: {return_response_tokens}"
        )
        if (
            return_response_tokens
        ):  # if user wants token count with new trimmed messages
            response_tokens = max_tokens - get_token_count(final_messages, model)
            return final_messages, response_tokens
        return final_messages
    except Exception as e:  # [NON-Blocking, if error occurs just return final_messages
        verbose_logger.exception(
            "Got exception while token trimming - {}".format(str(e))
        )
        return original_messages


from litellm.caching.in_memory_cache import InMemoryCache


class AvailableModelsCache(InMemoryCache):
    def __init__(self, ttl_seconds: int = 300, max_size: int = 1000):
        super().__init__(ttl_seconds, max_size)
        self._env_hash: Optional[str] = None

    def _get_env_hash(self) -> str:
        """Create a hash of relevant environment variables"""
        env_vars = {
            k: v
            for k, v in os.environ.items()
            if k.startswith(("OPENAI", "ANTHROPIC", "AZURE", "AWS"))
        }
        return str(hash(frozenset(env_vars.items())))

    def _check_env_changed(self) -> bool:
        """Check if environment variables have changed"""
        current_hash = self._get_env_hash()
        if self._env_hash is None:
            self._env_hash = current_hash
            return True
        return current_hash != self._env_hash

    def _get_cache_key(
        self,
        custom_llm_provider: Optional[str],
        litellm_params: Optional[LiteLLM_Params],
    ) -> str:
        valid_str = ""

        if litellm_params is not None:
            valid_str = litellm_params.model_dump_json()
        if custom_llm_provider is not None:
            valid_str = f"{custom_llm_provider}:{valid_str}"
        return hashlib.sha256(valid_str.encode()).hexdigest()

    def get_cached_model_info(
        self,
        custom_llm_provider: Optional[str] = None,
        litellm_params: Optional[LiteLLM_Params] = None,
    ) -> Optional[List[str]]:
        """Get cached model info"""
        # Check if environment has changed
        if litellm_params is None and self._check_env_changed():
            self.cache_dict.clear()
            return None

        cache_key = self._get_cache_key(custom_llm_provider, litellm_params)

        result = cast(Optional[List[str]], self.get_cache(cache_key))

        if result is not None:
            return copy.deepcopy(result)
        return result

    def set_cached_model_info(
        self,
        custom_llm_provider: str,
        litellm_params: Optional[LiteLLM_Params],
        available_models: List[str],
    ):
        """Set cached model info"""
        cache_key = self._get_cache_key(custom_llm_provider, litellm_params)
        self.set_cache(cache_key, copy.deepcopy(available_models))


# Global cache instance
_model_cache = AvailableModelsCache()


def _infer_valid_provider_from_env_vars(
    custom_llm_provider: Optional[str] = None,
) -> List[str]:
    valid_providers: List[str] = []
    environ_keys = os.environ.keys()
    for provider in litellm.provider_list:
        if custom_llm_provider and provider != custom_llm_provider:
            continue

        # edge case litellm has together_ai as a provider, it should be togetherai
        env_provider_1 = provider.replace("_", "")
        env_provider_2 = provider

        # litellm standardizes expected provider keys to
        # PROVIDER_API_KEY. Example: OPENAI_API_KEY, COHERE_API_KEY
        expected_provider_key_1 = f"{env_provider_1.upper()}_API_KEY"
        expected_provider_key_2 = f"{env_provider_2.upper()}_API_KEY"
        if (
            expected_provider_key_1 in environ_keys
            or expected_provider_key_2 in environ_keys
        ):
            # key is set
            valid_providers.append(provider)

    return valid_providers


def _get_valid_models_from_provider_api(
    provider_config: BaseLLMModelInfo,
    custom_llm_provider: str,
    litellm_params: Optional[LiteLLM_Params] = None,
) -> List[str]:
    try:
        cached_result = _model_cache.get_cached_model_info(
            custom_llm_provider, litellm_params
        )

        if cached_result is not None:
            return cached_result
        models = provider_config.get_models(
            api_key=litellm_params.api_key if litellm_params is not None else None,
            api_base=litellm_params.api_base if litellm_params is not None else None,
        )

        _model_cache.set_cached_model_info(custom_llm_provider, litellm_params, models)
        return models
    except Exception as e:
        verbose_logger.warning(f"Error getting valid models: {e}")
        return []


def get_valid_models(
    check_provider_endpoint: Optional[bool] = None,
    custom_llm_provider: Optional[str] = None,
    litellm_params: Optional[LiteLLM_Params] = None,
    api_key: Optional[str] = None,
    api_base: Optional[str] = None,
) -> List[str]:
    """
    Returns a list of valid LLMs based on the set environment variables

    Args:
        check_provider_endpoint: If True, will check the provider's endpoint for valid models.
        custom_llm_provider: If provided, will only check the provider's endpoint for valid models.
        api_key: If provided, will use the API key to get valid models.
        api_base: If provided, will use the API base to get valid models.
    Returns:
        A list of valid LLMs
    """

    try:
        ################################
        # init litellm_params
        #################################
        if litellm_params is None:
            litellm_params = LiteLLM_Params(model="")
        if api_key is not None:
            litellm_params.api_key = api_key
        if api_base is not None:
            litellm_params.api_base = api_base
        #################################

        check_provider_endpoint = (
            check_provider_endpoint or litellm.check_provider_endpoint
        )
        # get keys set in .env

        valid_providers: List[str] = []
        valid_models: List[str] = []
        # for all valid providers, make a list of supported llms

        if custom_llm_provider:
            valid_providers = [custom_llm_provider]
        else:
            valid_providers = _infer_valid_provider_from_env_vars(custom_llm_provider)

        for provider in valid_providers:
            provider_config = ProviderConfigManager.get_provider_model_info(
                model=None,
                provider=LlmProviders(provider),
            )

            if custom_llm_provider and provider != custom_llm_provider:
                continue

            if provider == "azure":
                valid_models.append("Azure-LLM")
            elif (
                provider_config is not None
                and check_provider_endpoint
                and provider is not None
            ):
                valid_models.extend(
                    _get_valid_models_from_provider_api(
                        provider_config,
                        provider,
                        litellm_params,
                    )
                )
            else:
                models_for_provider = copy.deepcopy(
                    litellm.models_by_provider.get(provider, [])
                )
                valid_models.extend(models_for_provider)

        return valid_models
    except Exception as e:
        verbose_logger.warning(f"Error getting valid models: {e}")
        return []  # NON-Blocking


def print_args_passed_to_litellm(original_function, args, kwargs):
    if not _is_debugging_on():
        return
    try:
        # we've already printed this for acompletion, don't print for completion
        if (
            "acompletion" in kwargs
            and kwargs["acompletion"] is True
            and original_function.__name__ == "completion"
        ):
            return
        elif (
            "aembedding" in kwargs
            and kwargs["aembedding"] is True
            and original_function.__name__ == "embedding"
        ):
            return
        elif (
            "aimg_generation" in kwargs
            and kwargs["aimg_generation"] is True
            and original_function.__name__ == "img_generation"
        ):
            return

        args_str = ", ".join(map(repr, args))
        kwargs_str = ", ".join(f"{key}={repr(value)}" for key, value in kwargs.items())
        print_verbose(
            "\n",
        )  # new line before
        print_verbose(
            "\033[92mRequest to litellm:\033[0m",
        )
        if args and kwargs:
            print_verbose(
                f"\033[92mlitellm.{original_function.__name__}({args_str}, {kwargs_str})\033[0m"
            )
        elif args:
            print_verbose(
                f"\033[92mlitellm.{original_function.__name__}({args_str})\033[0m"
            )
        elif kwargs:
            print_verbose(
                f"\033[92mlitellm.{original_function.__name__}({kwargs_str})\033[0m"
            )
        else:
            print_verbose(f"\033[92mlitellm.{original_function.__name__}()\033[0m")
        print_verbose("\n")  # new line after
    except Exception:
        # This should always be non blocking
        pass


def get_logging_id(start_time, response_obj):
    try:
        response_id = (
            "time-" + start_time.strftime("%H-%M-%S-%f") + "_" + response_obj.get("id")
        )
        return response_id
    except Exception:
        return None


def _get_base_model_from_metadata(model_call_details=None):
    if model_call_details is None:
        return None
    litellm_params = model_call_details.get("litellm_params", {})
    if litellm_params is not None:
        _base_model = litellm_params.get("base_model", None)
        if _base_model is not None:
            return _base_model
        metadata = litellm_params.get("metadata", {})

        _get_base_model_from_litellm_call_metadata = getattr(sys.modules[__name__], '_get_base_model_from_litellm_call_metadata')
        base_model_from_metadata = _get_base_model_from_litellm_call_metadata(metadata=metadata)
        if base_model_from_metadata is not None:
            return base_model_from_metadata

        # Also check litellm_metadata (used by Responses API and other generic API calls)
        litellm_metadata = litellm_params.get("litellm_metadata", {})
        _get_base_model_from_litellm_call_metadata = getattr(sys.modules[__name__], '_get_base_model_from_litellm_call_metadata')
        return _get_base_model_from_litellm_call_metadata(metadata=litellm_metadata)
    return None


class ModelResponseIterator:
    def __init__(self, model_response: ModelResponse, convert_to_delta: bool = False):
        if convert_to_delta is True:
            self.model_response = ModelResponse(stream=True)
            _delta = self.model_response.choices[0].delta  # type: ignore
            _delta.content = model_response.choices[0].message.content  # type: ignore
        else:
            self.model_response = model_response
        self.is_done = False

    # Sync iterator
    def __iter__(self):
        return self

    def __next__(self):
        if self.is_done:
            raise StopIteration
        self.is_done = True
        return self.model_response

    # Async iterator
    def __aiter__(self):
        return self

    async def __anext__(self):
        if self.is_done:
            raise StopAsyncIteration
        self.is_done = True
        return self.model_response


class ModelResponseListIterator:
    def __init__(self, model_responses, delay: Optional[float] = None):
        self.model_responses = model_responses
        self.index = 0
        self.delay = delay

    # Sync iterator
    def __iter__(self):
        return self

    def __next__(self):
        if self.index >= len(self.model_responses):
            raise StopIteration
        model_response = self.model_responses[self.index]
        self.index += 1
        if self.delay:
            time.sleep(self.delay)
        return model_response

    # Async iterator
    def __aiter__(self):
        return self

    async def __anext__(self):
        if self.index >= len(self.model_responses):
            raise StopAsyncIteration
        model_response = self.model_responses[self.index]
        self.index += 1
        if self.delay:
            await asyncio.sleep(self.delay)
        return model_response


class CustomModelResponseIterator(Iterable):
    def __init__(self) -> None:
        super().__init__()


def is_cached_message(message: AllMessageValues) -> bool:
    """
    Returns true, if message is marked as needing to be cached.

    Used for anthropic/gemini context caching.

    Follows the anthropic format {"cache_control": {"type": "ephemeral"}}
    """
    if "content" not in message:
        return False

    content = message["content"]

    # Handle non-list content types (None, str, etc.)
    if not isinstance(content, list):
        return False

    for content_item in content:
        # Ensure content_item is a dictionary before accessing keys
        if not isinstance(content_item, dict):
            continue

        cache_control = content_item.get("cache_control")
        if (
            content_item.get("type") == "text"
            and cache_control is not None
            and isinstance(cache_control, dict)
            and cache_control.get("type") == "ephemeral"
        ):
            return True

    return False


def is_base64_encoded(s: str) -> bool:
    try:
        # Strip out the prefix if it exists
        if not s.startswith(
            "data:"
        ):  # require `data:` for base64 str, like openai. Prevents false positives like s='Dog'
            return False

        s = s.split(",")[1]

        # Try to decode the string
        decoded_bytes = base64.b64decode(s, validate=True)

        # Check if the original string can be re-encoded to the same string
        return base64.b64encode(decoded_bytes).decode("utf-8") == s
    except Exception:
        return False


def get_base64_str(s: str) -> str:
    """
    s: b64str OR data:image/png;base64,b64str
    """
    if "," in s:
        return s.split(",")[1]
    return s


def has_tool_call_blocks(messages: List[AllMessageValues]) -> bool:
    """
    Returns true, if messages has tool call blocks.

    Used for anthropic/bedrock message validation.
    """
    for message in messages:
        if message.get("tool_calls") is not None:
            return True
    return False


def last_assistant_with_tool_calls_has_no_thinking_blocks(
    messages: List[AllMessageValues],
) -> bool:
    """
    Returns true if the last assistant message with tool_calls has no thinking_blocks.

    This is used to detect when thinking param should be dropped to avoid
    Anthropic error: "Expected thinking or redacted_thinking, but found tool_use"

    When thinking is enabled, assistant messages with tool_calls must include thinking_blocks.
    If the client didn't preserve thinking_blocks, we need to drop the thinking param.

    Related issues: https://github.com/BerriAI/litellm/issues/14194, https://github.com/BerriAI/litellm/issues/9020
    """
    # Find the last assistant message with tool_calls
    last_assistant_with_tools = None
    for message in messages:
        if message.get("role") == "assistant" and message.get("tool_calls") is not None:
            last_assistant_with_tools = message

    if last_assistant_with_tools is None:
        return False

    # Check if it has thinking_blocks
    thinking_blocks = last_assistant_with_tools.get("thinking_blocks")
    return thinking_blocks is None or (
        hasattr(thinking_blocks, "__len__") and len(thinking_blocks) == 0
    )


def add_dummy_tool(custom_llm_provider: str) -> List[ChatCompletionToolParam]:
    """
    Prevent Anthropic from raising error when tool_use block exists but no tools are provided.

    Relevent Issues: https://github.com/BerriAI/litellm/issues/5388, https://github.com/BerriAI/litellm/issues/5747
    """
    return [
        ChatCompletionToolParam(
            type="function",
            function=ChatCompletionToolParamFunctionChunk(
                name="dummy_tool",
                description="This is a dummy tool call",  # provided to satisfy bedrock constraint.
                parameters={
                    "type": "object",
                    "properties": {},
                },
            ),
        )
    ]


from litellm.types.llms.openai import (
    ChatCompletionAudioObject,
    ChatCompletionImageObject,
    ChatCompletionTextObject,
    ChatCompletionUserMessage,
    OpenAIMessageContent,
    ValidUserMessageContentTypes,
)


def convert_to_dict(message: Union[BaseModel, dict]) -> dict:
    """
    Converts a message to a dictionary if it's a Pydantic model.

    Args:
        message: The message, which may be a Pydantic model or a dictionary.

    Returns:
        dict: The converted message.
    """
    if isinstance(message, BaseModel):
        return message.model_dump(exclude_none=True)  # type: ignore
    elif isinstance(message, dict):
        return message
    else:
        raise TypeError(
            f"Invalid message type: {type(message)}. Expected dict or Pydantic model."
        )


def convert_list_message_to_dict(messages: List):
    new_messages = []
    for message in messages:
        convert_msg_to_dict = cast(AllMessageValues, convert_to_dict(message))
        cleaned_message = cleanup_none_field_in_message(message=convert_msg_to_dict)
        new_messages.append(cleaned_message)
    return new_messages


def validate_and_fix_openai_messages(messages: List):
    """
    Ensures all messages are valid OpenAI chat completion messages.

    Handles missing role for assistant messages.
    """
    new_messages = []
    for message in messages:
        if not message.get("role"):
            message["role"] = "assistant"
        if message.get("tool_calls"):
            message["tool_calls"] = jsonify_tools(tools=message["tool_calls"])

        convert_msg_to_dict = cast(AllMessageValues, convert_to_dict(message))
        cleaned_message = cleanup_none_field_in_message(message=convert_msg_to_dict)
        new_messages.append(cleaned_message)
    return validate_chat_completion_user_messages(messages=new_messages)


def validate_and_fix_openai_tools(tools: Optional[List]) -> Optional[List[dict]]:
    """
    Ensure tools is List[dict] and not List[BaseModel]
    """
    new_tools = []
    if tools is None:
        return tools
    for tool in tools:
        if isinstance(tool, BaseModel):
            new_tools.append(tool.model_dump())
        elif isinstance(tool, dict):
            new_tools.append(tool)
    return new_tools


def cleanup_none_field_in_message(message: AllMessageValues):
    """
    Cleans up the message by removing the none field.

    remove None fields in the message - e.g. {"function": None} - some providers raise validation errors
    """
    new_message = message.copy()
    return {k: v for k, v in new_message.items() if v is not None}


def validate_chat_completion_user_messages(messages: List[AllMessageValues]):
    """
    Ensures all user messages are valid OpenAI chat completion messages.

    Args:
        messages: List of message dictionaries
        message_content_type: Type to validate content against

    Returns:
        List[dict]: The validated messages

    Raises:
        ValueError: If any message is invalid
    """
    for idx, m in enumerate(messages):
        try:
            if m["role"] == "user":
                user_content = m.get("content")
                if user_content is not None:
                    if isinstance(user_content, str):
                        continue
                    elif isinstance(user_content, list):
                        for item in user_content:
                            if isinstance(item, dict):
                                if item.get("type") not in ValidUserMessageContentTypes:
                                    raise Exception(
                                        f"invalid content type={item.get('type')}"
                                    )
        except Exception as e:
            if isinstance(e, KeyError):
                raise Exception(
                    f"Invalid message at index {idx}. Please ensure all messages are valid OpenAI chat completion messages."
                )
            if "invalid content type" in str(e):
                raise Exception(
                    f"Invalid user message at index {idx}. Please ensure all user messages are valid OpenAI chat completion messages."
                )
            else:
                raise e

    return messages


def validate_chat_completion_tool_choice(
    tool_choice: Optional[Union[dict, str]],
) -> Optional[Union[dict, str]]:
    """
    Confirm the tool choice is passed in the OpenAI format.

    Prevents user errors like: https://github.com/BerriAI/litellm/issues/7483
    """
    from litellm.types.llms.openai import (
        ChatCompletionToolChoiceObjectParam,
        ChatCompletionToolChoiceStringValues,
    )

    if tool_choice is None:
        return tool_choice
    elif isinstance(tool_choice, str):
        return tool_choice
    elif isinstance(tool_choice, dict):
        # Handle Cursor IDE format: {"type": "auto"} -> return as-is
        if (
            tool_choice.get("type") in ["auto", "none", "required"]
            and "function" not in tool_choice
        ):
            return tool_choice

        # Standard OpenAI format: {"type": "function", "function": {...}}
        if tool_choice.get("type") is None or tool_choice.get("function") is None:
            raise Exception(
                f"Invalid tool choice, tool_choice={tool_choice}. Please ensure tool_choice follows the OpenAI spec"
            )
        return tool_choice
    raise Exception(
        f"Invalid tool choice, tool_choice={tool_choice}. Got={type(tool_choice)}. Expecting str, or dict. Please ensure tool_choice follows the OpenAI tool_choice spec"
    )


class ProviderConfigManager:
    @staticmethod
    def get_provider_chat_config(  # noqa: PLR0915
        model: str, provider: LlmProviders
    ) -> Optional[BaseConfig]:
        """
        Returns the provider config for a given provider.
        """

        # Check JSON providers FIRST
        from litellm.llms.openai_like.dynamic_config import create_config_class
        from litellm.llms.openai_like.json_loader import JSONProviderRegistry

        if JSONProviderRegistry.exists(provider.value):
            provider_config = JSONProviderRegistry.get(provider.value)
            if provider_config is None:
                raise ValueError(f"Provider {provider.value} not found")
            return create_config_class(provider_config)()

        if (
            provider == LlmProviders.OPENAI
            and litellm.openaiOSeriesConfig.is_model_o_series_model(model=model)
        ):
            return litellm.openaiOSeriesConfig
        elif (
            provider == LlmProviders.OPENAI
            and litellm.OpenAIGPT5Config.is_model_gpt_5_model(model=model)
        ):
            return litellm.OpenAIGPT5Config()
        elif litellm.LlmProviders.DEEPSEEK == provider:
            return litellm.DeepSeekChatConfig()
        elif litellm.LlmProviders.GROQ == provider:
            return litellm.GroqChatConfig()
        elif litellm.LlmProviders.BYTEZ == provider:
            return litellm.BytezChatConfig()
        elif litellm.LlmProviders.DATABRICKS == provider:
            return litellm.DatabricksConfig()
        elif litellm.LlmProviders.XAI == provider:
            return litellm.XAIChatConfig()
        elif litellm.LlmProviders.ZAI == provider:
            return litellm.ZAIChatConfig()
        elif litellm.LlmProviders.LAMBDA_AI == provider:
            return litellm.LambdaAIChatConfig()
        elif litellm.LlmProviders.LLAMA == provider:
            return litellm.LlamaAPIConfig()
        elif litellm.LlmProviders.TEXT_COMPLETION_OPENAI == provider:
            return litellm.OpenAITextCompletionConfig()
        elif (
            litellm.LlmProviders.COHERE_CHAT == provider
            or litellm.LlmProviders.COHERE == provider
        ):
            CohereModelInfo = getattr(sys.modules[__name__], 'CohereModelInfo')
            route = CohereModelInfo.get_cohere_route(model)
            if route == "v2":
                return litellm.CohereV2ChatConfig()
            else:
                return litellm.CohereChatConfig()
        elif litellm.LlmProviders.SNOWFLAKE == provider:
            return litellm.SnowflakeConfig()
        elif litellm.LlmProviders.CLARIFAI == provider:
            return litellm.ClarifaiConfig()
        elif litellm.LlmProviders.ANTHROPIC == provider:
            return litellm.AnthropicConfig()
        elif litellm.LlmProviders.ANTHROPIC_TEXT == provider:
            return litellm.AnthropicTextConfig()
        elif litellm.LlmProviders.VERTEX_AI_BETA == provider:
            return litellm.VertexGeminiConfig()
        elif litellm.LlmProviders.VERTEX_AI == provider:
            if "gemini" in model:
                return litellm.VertexGeminiConfig()
            elif "claude" in model:
                return litellm.VertexAIAnthropicConfig()
            elif "gpt-oss" in model:
                from litellm.llms.vertex_ai.vertex_ai_partner_models.gpt_oss.transformation import (
                    VertexAIGPTOSSTransformation,
                )

                return VertexAIGPTOSSTransformation()
            elif model in litellm.vertex_mistral_models:
                if "codestral" in model:
                    return litellm.CodestralTextCompletionConfig()
                else:
                    return litellm.MistralConfig()
            elif model in litellm.vertex_ai_ai21_models:
                return litellm.VertexAIAi21Config()
            else:  # use generic openai-like param mapping
                return litellm.VertexAILlama3Config()
        elif litellm.LlmProviders.CLOUDFLARE == provider:
            return litellm.CloudflareChatConfig()
        elif litellm.LlmProviders.SAGEMAKER_CHAT == provider:
            return litellm.SagemakerChatConfig()
        elif litellm.LlmProviders.SAGEMAKER == provider:
            return litellm.SagemakerConfig()
        elif litellm.LlmProviders.FIREWORKS_AI == provider:
            return litellm.FireworksAIConfig()
        elif litellm.LlmProviders.FRIENDLIAI == provider:
            return litellm.FriendliaiChatConfig()
        elif litellm.LlmProviders.WATSONX == provider:
            return litellm.IBMWatsonXChatConfig()
        elif litellm.LlmProviders.WATSONX_TEXT == provider:
            return litellm.IBMWatsonXAIConfig()
        elif litellm.LlmProviders.EMPOWER == provider:
            return litellm.EmpowerChatConfig()
        elif litellm.LlmProviders.MINIMAX == provider:
            return litellm.MinimaxChatConfig()
        elif litellm.LlmProviders.GITHUB == provider:
            return litellm.GithubChatConfig()
        elif litellm.LlmProviders.COMPACTIFAI == provider:
            return litellm.CompactifAIChatConfig()
        elif litellm.LlmProviders.GITHUB_COPILOT == provider:
            return litellm.GithubCopilotConfig()
        elif litellm.LlmProviders.RAGFLOW == provider:
            return litellm.RAGFlowConfig()
        elif (
            litellm.LlmProviders.CUSTOM == provider
            or litellm.LlmProviders.CUSTOM_OPENAI == provider
            or litellm.LlmProviders.OPENAI_LIKE == provider
        ):
            return litellm.OpenAILikeChatConfig()
        elif litellm.LlmProviders.AIOHTTP_OPENAI == provider:
            return litellm.AiohttpOpenAIChatConfig()
        elif litellm.LlmProviders.HOSTED_VLLM == provider:
            return litellm.HostedVLLMChatConfig()
        elif litellm.LlmProviders.LLAMAFILE == provider:
            return litellm.LlamafileChatConfig()
        elif litellm.LlmProviders.LM_STUDIO == provider:
            return litellm.LMStudioChatConfig()
        elif litellm.LlmProviders.GALADRIEL == provider:
            return litellm.GaladrielChatConfig()
        elif litellm.LlmProviders.REPLICATE == provider:
            return litellm.ReplicateConfig()
        elif litellm.LlmProviders.HUGGINGFACE == provider:
            return litellm.HuggingFaceChatConfig()
        elif litellm.LlmProviders.TOGETHER_AI == provider:
            return litellm.TogetherAIConfig()
        elif litellm.LlmProviders.OPENROUTER == provider:
            return litellm.OpenrouterConfig()
        elif litellm.LlmProviders.VERCEL_AI_GATEWAY == provider:
            return litellm.VercelAIGatewayConfig()
        elif litellm.LlmProviders.COMETAPI == provider:
            return litellm.CometAPIConfig()
        elif litellm.LlmProviders.DATAROBOT == provider:
            return litellm.DataRobotConfig()
        elif litellm.LlmProviders.GEMINI == provider:
            return litellm.GoogleAIStudioGeminiConfig()
        elif (
            litellm.LlmProviders.AI21 == provider
            or litellm.LlmProviders.AI21_CHAT == provider
        ):
            return litellm.AI21ChatConfig()
        elif litellm.LlmProviders.AZURE == provider:
            if litellm.AzureOpenAIO1Config().is_o_series_model(model=model):
                return litellm.AzureOpenAIO1Config()
            if litellm.AzureOpenAIGPT5Config.is_model_gpt_5_model(model=model):
                return litellm.AzureOpenAIGPT5Config()
            return litellm.AzureOpenAIConfig()
        elif litellm.LlmProviders.AZURE_AI == provider:
            if "claude" in model.lower():
                return litellm.AzureAnthropicConfig()
            return litellm.AzureAIStudioConfig()
        elif litellm.LlmProviders.AZURE_TEXT == provider:
            return litellm.AzureOpenAITextConfig()
        elif litellm.LlmProviders.HOSTED_VLLM == provider:
            return litellm.HostedVLLMChatConfig()
        elif litellm.LlmProviders.NLP_CLOUD == provider:
            return litellm.NLPCloudConfig()
        elif litellm.LlmProviders.OOBABOOGA == provider:
            return litellm.OobaboogaConfig()
        elif litellm.LlmProviders.OLLAMA_CHAT == provider:
            return litellm.OllamaChatConfig()
        elif litellm.LlmProviders.DEEPINFRA == provider:
            return litellm.DeepInfraConfig()
        elif litellm.LlmProviders.PERPLEXITY == provider:
            return litellm.PerplexityChatConfig()
        elif (
            litellm.LlmProviders.MISTRAL == provider
            or litellm.LlmProviders.CODESTRAL == provider
        ):
            return litellm.MistralConfig()
        elif litellm.LlmProviders.NVIDIA_NIM == provider:
            return litellm.NvidiaNimConfig()
        elif litellm.LlmProviders.CEREBRAS == provider:
            return litellm.CerebrasConfig()
        elif litellm.LlmProviders.BASETEN == provider:
            return litellm.BasetenConfig()
        elif litellm.LlmProviders.VOLCENGINE == provider:
            return litellm.VolcEngineConfig()
        elif litellm.LlmProviders.TEXT_COMPLETION_CODESTRAL == provider:
            return litellm.CodestralTextCompletionConfig()
        elif litellm.LlmProviders.SAMBANOVA == provider:
            return litellm.SambanovaConfig()
        elif litellm.LlmProviders.MARITALK == provider:
            return litellm.MaritalkConfig()
        elif litellm.LlmProviders.CLOUDFLARE == provider:
            return litellm.CloudflareChatConfig()
        elif litellm.LlmProviders.ANTHROPIC_TEXT == provider:
            return litellm.AnthropicTextConfig()
        elif litellm.LlmProviders.VLLM == provider:
            return litellm.VLLMConfig()
        elif litellm.LlmProviders.OLLAMA == provider:
            return litellm.OllamaConfig()
        elif litellm.LlmProviders.PREDIBASE == provider:
            return litellm.PredibaseConfig()
        elif litellm.LlmProviders.TRITON == provider:
            return litellm.TritonConfig()
        elif litellm.LlmProviders.PETALS == provider:
            return litellm.PetalsConfig()
        elif litellm.LlmProviders.SAP_GENERATIVE_AI_HUB == provider:
            return litellm.GenAIHubOrchestrationConfig()
        elif litellm.LlmProviders.FEATHERLESS_AI == provider:
            return litellm.FeatherlessAIConfig()
        elif litellm.LlmProviders.NOVITA == provider:
            return litellm.NovitaConfig()
        elif litellm.LlmProviders.NEBIUS == provider:
            return litellm.NebiusConfig()
        elif litellm.LlmProviders.WANDB == provider:
            return litellm.WandbConfig()
        elif litellm.LlmProviders.DASHSCOPE == provider:
            return litellm.DashScopeChatConfig()
        elif litellm.LlmProviders.MOONSHOT == provider:
            return litellm.MoonshotChatConfig()
        elif litellm.LlmProviders.DOCKER_MODEL_RUNNER == provider:
            return litellm.DockerModelRunnerChatConfig()
        elif litellm.LlmProviders.V0 == provider:
            return litellm.V0ChatConfig()
        elif litellm.LlmProviders.MORPH == provider:
            return litellm.MorphChatConfig()
        elif litellm.LlmProviders.BEDROCK == provider:
            from litellm.llms.bedrock.common_utils import get_bedrock_chat_config

            return get_bedrock_chat_config(model=model)
        elif litellm.LlmProviders.LITELLM_PROXY == provider:
            return litellm.LiteLLMProxyChatConfig()
        elif litellm.LlmProviders.OPENAI == provider:
            return litellm.OpenAIGPTConfig()
        elif litellm.LlmProviders.GRADIENT_AI == provider:
            return litellm.GradientAIConfig()
        elif litellm.LlmProviders.NSCALE == provider:
            return litellm.NscaleConfig()
        elif litellm.LlmProviders.HEROKU == provider:
            return litellm.HerokuChatConfig()
        elif litellm.LlmProviders.OCI == provider:
            return litellm.OCIChatConfig()
        elif litellm.LlmProviders.HYPERBOLIC == provider:
            return litellm.HyperbolicChatConfig()
        elif litellm.LlmProviders.OVHCLOUD == provider:
            return litellm.OVHCloudChatConfig()
        elif litellm.LlmProviders.AMAZON_NOVA == provider:
            return litellm.AmazonNovaChatConfig()
        elif litellm.LlmProviders.LANGGRAPH == provider:
            from litellm.llms.langgraph.chat.transformation import LangGraphConfig

            return LangGraphConfig()
        return None

    @staticmethod
    def get_provider_embedding_config(
        model: str,
        provider: LlmProviders,
    ) -> Optional[BaseEmbeddingConfig]:
        if (
            litellm.LlmProviders.VOYAGE == provider
            and litellm.VoyageContextualEmbeddingConfig.is_contextualized_embeddings(
                model
            )
        ):
            return litellm.VoyageContextualEmbeddingConfig()
        elif litellm.LlmProviders.VOYAGE == provider:
            return litellm.VoyageEmbeddingConfig()
        elif litellm.LlmProviders.TRITON == provider:
            return litellm.TritonEmbeddingConfig()
        elif litellm.LlmProviders.WATSONX == provider:
            return litellm.IBMWatsonXEmbeddingConfig()
        elif litellm.LlmProviders.SAP_GENERATIVE_AI_HUB == provider:
            return litellm.GenAIHubEmbeddingConfig()
        elif litellm.LlmProviders.INFINITY == provider:
            return litellm.InfinityEmbeddingConfig()
        elif litellm.LlmProviders.SAMBANOVA == provider:
            return litellm.SambaNovaEmbeddingConfig()
        elif (
            litellm.LlmProviders.COHERE == provider
            or litellm.LlmProviders.COHERE_CHAT == provider
        ):
            from litellm.llms.cohere.embed.transformation import CohereEmbeddingConfig

            return CohereEmbeddingConfig()
        elif litellm.LlmProviders.JINA_AI == provider:
            from litellm.llms.jina_ai.embedding.transformation import (
                JinaAIEmbeddingConfig,
            )

            return JinaAIEmbeddingConfig()
        elif litellm.LlmProviders.VOLCENGINE == provider:
            from litellm.llms.volcengine.embedding.transformation import (
                VolcEngineEmbeddingConfig,
            )

            return VolcEngineEmbeddingConfig()
        elif litellm.LlmProviders.OVHCLOUD == provider:
            return litellm.OVHCloudEmbeddingConfig()
        elif litellm.LlmProviders.SNOWFLAKE == provider:
            return litellm.SnowflakeEmbeddingConfig()
        elif litellm.LlmProviders.COMETAPI == provider:
            return litellm.CometAPIEmbeddingConfig()
        elif litellm.LlmProviders.GITHUB_COPILOT == provider:
            return litellm.GithubCopilotEmbeddingConfig()
        elif litellm.LlmProviders.SAGEMAKER == provider:
            from litellm.llms.sagemaker.embedding.transformation import (
                SagemakerEmbeddingConfig,
            )

            return SagemakerEmbeddingConfig.get_model_config(model)
        return None

    @staticmethod
    def get_provider_rerank_config(
        model: str,
        provider: LlmProviders,
        api_base: Optional[str],
        present_version_params: List[str],
    ) -> BaseRerankConfig:
        if (
            litellm.LlmProviders.COHERE == provider
            or litellm.LlmProviders.COHERE_CHAT == provider
        ):
            if should_use_cohere_v1_client(api_base, present_version_params):
                return litellm.CohereRerankConfig()
            else:
                return litellm.CohereRerankV2Config()
        elif litellm.LlmProviders.AZURE_AI == provider:
            return litellm.AzureAIRerankConfig()
        elif litellm.LlmProviders.INFINITY == provider:
            return litellm.InfinityRerankConfig()
        elif litellm.LlmProviders.JINA_AI == provider:
            return litellm.JinaAIRerankConfig()
        elif litellm.LlmProviders.HOSTED_VLLM == provider:
            return litellm.HostedVLLMRerankConfig()
        elif litellm.LlmProviders.HUGGINGFACE == provider:
            return litellm.HuggingFaceRerankConfig()
        elif litellm.LlmProviders.DEEPINFRA == provider:
            return litellm.DeepinfraRerankConfig()
        elif litellm.LlmProviders.NVIDIA_NIM == provider:
            from litellm.llms.nvidia_nim.rerank.common_utils import (
                get_nvidia_nim_rerank_config,
            )

            return get_nvidia_nim_rerank_config(model)
        elif litellm.LlmProviders.VERTEX_AI == provider:
            return litellm.VertexAIRerankConfig()
        elif litellm.LlmProviders.FIREWORKS_AI == provider:
            return litellm.FireworksAIRerankConfig()
        elif litellm.LlmProviders.VOYAGE == provider:
            return litellm.VoyageRerankConfig()
        return litellm.CohereRerankConfig()

    @staticmethod
    def get_provider_anthropic_messages_config(
        model: str,
        provider: LlmProviders,
    ) -> Optional[BaseAnthropicMessagesConfig]:
        if litellm.LlmProviders.ANTHROPIC == provider:
            return litellm.AnthropicMessagesConfig()
        # The 'BEDROCK' provider corresponds to Amazon's implementation of Anthropic Claude v3.
        # This mapping ensures that the correct configuration is returned for BEDROCK.
        elif litellm.LlmProviders.BEDROCK == provider:
            from litellm.llms.bedrock.common_utils import BedrockModelInfo

            return BedrockModelInfo.get_bedrock_provider_config_for_messages_api(model)
        elif litellm.LlmProviders.VERTEX_AI == provider:
            if "claude" in model.lower():
                from litellm.llms.vertex_ai.vertex_ai_partner_models.anthropic.experimental_pass_through.transformation import (
                    VertexAIPartnerModelsAnthropicMessagesConfig,
                )

                return VertexAIPartnerModelsAnthropicMessagesConfig()
        elif litellm.LlmProviders.AZURE_AI == provider:
            if "claude" in model.lower():
                from litellm.llms.azure_ai.anthropic.messages_transformation import (
                    AzureAnthropicMessagesConfig,
                )

                return AzureAnthropicMessagesConfig()
        elif litellm.LlmProviders.MINIMAX == provider:
            from litellm.llms.minimax.messages.transformation import (
                MinimaxMessagesConfig,
            )

            return MinimaxMessagesConfig()
        return None

    @staticmethod
    def get_provider_audio_transcription_config(
        model: str,
        provider: LlmProviders,
    ) -> Optional[BaseAudioTranscriptionConfig]:
        if litellm.LlmProviders.FIREWORKS_AI == provider:
            return litellm.FireworksAIAudioTranscriptionConfig()
        elif litellm.LlmProviders.DEEPGRAM == provider:
            return litellm.DeepgramAudioTranscriptionConfig()
        elif litellm.LlmProviders.ELEVENLABS == provider:
            from litellm.llms.elevenlabs.audio_transcription.transformation import (
                ElevenLabsAudioTranscriptionConfig,
            )

            return ElevenLabsAudioTranscriptionConfig()
        elif litellm.LlmProviders.OPENAI == provider:
            if "gpt-4o" in model:
                return litellm.OpenAIGPTAudioTranscriptionConfig()
            else:
                return litellm.OpenAIWhisperAudioTranscriptionConfig()
        elif litellm.LlmProviders.HOSTED_VLLM == provider:
            from litellm.llms.hosted_vllm.transcriptions.transformation import (
                HostedVLLMAudioTranscriptionConfig,
            )

            return HostedVLLMAudioTranscriptionConfig()
        elif litellm.LlmProviders.WATSONX == provider:
            from litellm.llms.watsonx.audio_transcription.transformation import (
                IBMWatsonXAudioTranscriptionConfig,
            )

            return IBMWatsonXAudioTranscriptionConfig()
        elif litellm.LlmProviders.OVHCLOUD == provider:
            from litellm.llms.ovhcloud.audio_transcription.transformation import (
                OVHCloudAudioTranscriptionConfig,
            )

            return OVHCloudAudioTranscriptionConfig()
        return None

    @staticmethod
    def get_provider_responses_api_config(
        provider: LlmProviders,
        model: Optional[str] = None,
    ) -> Optional[BaseResponsesAPIConfig]:
        if litellm.LlmProviders.OPENAI == provider:
            return litellm.OpenAIResponsesAPIConfig()
        elif litellm.LlmProviders.AZURE == provider:
            # Check if it's an O-series model
            # Note: GPT models (gpt-3.5, gpt-4, gpt-5, etc.) support temperature parameter
            # O-series models (o1, o3) do not contain "gpt" and have different parameter restrictions
            is_gpt_model = model and "gpt" in model.lower()
            is_o_series = model and (
                "o_series" in model.lower()
                or (supports_reasoning(model) and not is_gpt_model)
            )

            if is_o_series:
                return litellm.AzureOpenAIOSeriesResponsesAPIConfig()
            else:
                return litellm.AzureOpenAIResponsesAPIConfig()
        elif litellm.LlmProviders.XAI == provider:
            return litellm.XAIResponsesAPIConfig()
        elif litellm.LlmProviders.GITHUB_COPILOT == provider:
            return litellm.GithubCopilotResponsesAPIConfig()
        elif litellm.LlmProviders.LITELLM_PROXY == provider:
            return litellm.LiteLLMProxyResponsesAPIConfig()
        return None

    @staticmethod
    def get_provider_skills_api_config(
        provider: LlmProviders,
    ) -> Optional["BaseSkillsAPIConfig"]:
        """
        Get provider-specific Skills API configuration

        Args:
            provider: The LLM provider

        Returns:
            Provider-specific Skills API config or None
        """
        if litellm.LlmProviders.ANTHROPIC == provider:
            return litellm.AnthropicSkillsConfig()
        return None

    @staticmethod
    def get_provider_text_completion_config(
        model: str,
        provider: LlmProviders,
    ) -> BaseTextCompletionConfig:
        if LlmProviders.FIREWORKS_AI == provider:
            return litellm.FireworksAITextCompletionConfig()
        elif LlmProviders.TOGETHER_AI == provider:
            return litellm.TogetherAITextCompletionConfig()
        return litellm.OpenAITextCompletionConfig()

    @staticmethod
    def get_provider_model_info(
        model: Optional[str],
        provider: LlmProviders,
    ) -> Optional[BaseLLMModelInfo]:
        if LlmProviders.FIREWORKS_AI == provider:
            return litellm.FireworksAIConfig()
        elif LlmProviders.OPENAI == provider:
            return litellm.OpenAIGPTConfig()
        elif LlmProviders.GEMINI == provider:
            return litellm.GeminiModelInfo()
        elif LlmProviders.VERTEX_AI == provider:
            from litellm.llms.vertex_ai.common_utils import VertexAIModelInfo

            return VertexAIModelInfo()
        elif LlmProviders.LITELLM_PROXY == provider:
            return litellm.LiteLLMProxyChatConfig()
        elif LlmProviders.TOPAZ == provider:
            return litellm.TopazModelInfo()
        elif LlmProviders.ANTHROPIC == provider:
            return litellm.AnthropicModelInfo()
        elif LlmProviders.XAI == provider:
            return litellm.XAIModelInfo()
        elif LlmProviders.OLLAMA == provider or LlmProviders.OLLAMA_CHAT == provider:
            # Dynamic model listing for Ollama server
            from litellm.llms.ollama.common_utils import OllamaModelInfo

            return OllamaModelInfo()
        elif LlmProviders.VLLM == provider or LlmProviders.HOSTED_VLLM == provider:
            from litellm.llms.vllm.common_utils import (
                VLLMModelInfo,  # experimental approach, to reduce bloat on __init__.py
            )

            return VLLMModelInfo()
        elif LlmProviders.LEMONADE == provider:
            return litellm.LemonadeChatConfig()
        elif LlmProviders.CLARIFAI == provider:
            return litellm.ClarifaiConfig()
        return None

    @staticmethod
    def get_provider_passthrough_config(
        model: str,
        provider: LlmProviders,
    ) -> Optional[BasePassthroughConfig]:
        if LlmProviders.BEDROCK == provider:
            from litellm.llms.bedrock.passthrough.transformation import (
                BedrockPassthroughConfig,
            )

            return BedrockPassthroughConfig()
        elif LlmProviders.VLLM == provider or LlmProviders.HOSTED_VLLM == provider:
            from litellm.llms.vllm.passthrough.transformation import (
                VLLMPassthroughConfig,
            )

            return VLLMPassthroughConfig()
        elif LlmProviders.AZURE == provider:
            from litellm.llms.azure.passthrough.transformation import (
                AzurePassthroughConfig,
            )

            return AzurePassthroughConfig()
        return None

    @staticmethod
    def get_provider_image_variation_config(
        model: str,
        provider: LlmProviders,
    ) -> Optional[BaseImageVariationConfig]:
        if LlmProviders.OPENAI == provider:
            return litellm.OpenAIImageVariationConfig()
        elif LlmProviders.TOPAZ == provider:
            return litellm.TopazImageVariationConfig()
        return None

    @staticmethod
    def get_provider_files_config(
        model: str,
        provider: LlmProviders,
    ) -> Optional[BaseFilesConfig]:
        if LlmProviders.GEMINI == provider:
            from litellm.llms.gemini.files.transformation import (
                GoogleAIStudioFilesHandler,  # experimental approach, to reduce bloat on __init__.py
            )

            return GoogleAIStudioFilesHandler()
        elif LlmProviders.VERTEX_AI == provider:
            from litellm.llms.vertex_ai.files.transformation import VertexAIFilesConfig

            return VertexAIFilesConfig()
        elif LlmProviders.BEDROCK == provider:
            from litellm.llms.bedrock.files.transformation import BedrockFilesConfig

            return BedrockFilesConfig()
        return None

    @staticmethod
    def get_provider_batches_config(
        model: str,
        provider: LlmProviders,
    ) -> Optional[BaseBatchesConfig]:
        if LlmProviders.BEDROCK == provider:
            from litellm.llms.bedrock.batches.transformation import BedrockBatchesConfig

            return BedrockBatchesConfig()
        return None

    @staticmethod
    def get_provider_vector_store_config(
        provider: LlmProviders,
    ) -> Optional[CustomLogger]:
        from litellm.integrations.vector_store_integrations.bedrock_vector_store import (
            BedrockVectorStore,
        )

        if LlmProviders.BEDROCK == provider:
            return BedrockVectorStore.get_initialized_custom_logger()
        return None

    @staticmethod
    def get_provider_vector_stores_config(
        provider: LlmProviders,
        api_type: Optional[str] = None,
    ) -> Optional[BaseVectorStoreConfig]:
        """
        v2 vector store config, use this for new vector store integrations
        """
        if litellm.LlmProviders.OPENAI == provider:
            from litellm.llms.openai.vector_stores.transformation import (
                OpenAIVectorStoreConfig,
            )

            return OpenAIVectorStoreConfig()
        elif litellm.LlmProviders.AZURE == provider:
            from litellm.llms.azure.vector_stores.transformation import (
                AzureOpenAIVectorStoreConfig,
            )

            return AzureOpenAIVectorStoreConfig()
        elif litellm.LlmProviders.VERTEX_AI == provider:
            if api_type == "rag_api" or api_type is None:  # default to rag_api
                from litellm.llms.vertex_ai.vector_stores.rag_api.transformation import (
                    VertexVectorStoreConfig,
                )

                return VertexVectorStoreConfig()
            elif api_type == "search_api":
                from litellm.llms.vertex_ai.vector_stores.search_api.transformation import (
                    VertexSearchAPIVectorStoreConfig,
                )

                return VertexSearchAPIVectorStoreConfig()
        elif litellm.LlmProviders.BEDROCK == provider:
            from litellm.llms.bedrock.vector_stores.transformation import (
                BedrockVectorStoreConfig,
            )

            return BedrockVectorStoreConfig()
        elif litellm.LlmProviders.PG_VECTOR == provider:
            from litellm.llms.pg_vector.vector_stores.transformation import (
                PGVectorStoreConfig,
            )

            return PGVectorStoreConfig()
        elif litellm.LlmProviders.AZURE_AI == provider:
            from litellm.llms.azure_ai.vector_stores.transformation import (
                AzureAIVectorStoreConfig,
            )

            return AzureAIVectorStoreConfig()
        elif litellm.LlmProviders.MILVUS == provider:
            from litellm.llms.milvus.vector_stores.transformation import (
                MilvusVectorStoreConfig,
            )

            return MilvusVectorStoreConfig()
        elif litellm.LlmProviders.GEMINI == provider:
            from litellm.llms.gemini.vector_stores.transformation import (
                GeminiVectorStoreConfig,
            )

            return GeminiVectorStoreConfig()
        elif litellm.LlmProviders.RAGFLOW == provider:
            from litellm.llms.ragflow.vector_stores.transformation import (
                RAGFlowVectorStoreConfig,
            )

            return RAGFlowVectorStoreConfig()
        return None

    @staticmethod
    def get_provider_vector_store_files_config(
        provider: LlmProviders,
    ) -> Optional[BaseVectorStoreFilesConfig]:
        if litellm.LlmProviders.OPENAI == provider:
            from litellm.llms.openai.vector_store_files.transformation import (
                OpenAIVectorStoreFilesConfig,
            )

            return OpenAIVectorStoreFilesConfig()
        return None

    @staticmethod
    def get_provider_image_generation_config(
        model: str,
        provider: LlmProviders,
    ) -> Optional[BaseImageGenerationConfig]:
        if LlmProviders.OPENAI == provider:
            from litellm.llms.openai.image_generation import (
                get_openai_image_generation_config,
            )

            return get_openai_image_generation_config(model)
        elif LlmProviders.AZURE == provider:
            from litellm.llms.azure.image_generation import (
                get_azure_image_generation_config,
            )

            return get_azure_image_generation_config(model)
        elif LlmProviders.AZURE_AI == provider:
            from litellm.llms.azure_ai.image_generation import (
                get_azure_ai_image_generation_config,
            )

            return get_azure_ai_image_generation_config(model)
        elif LlmProviders.XINFERENCE == provider:
            from litellm.llms.xinference.image_generation import (
                get_xinference_image_generation_config,
            )

            return get_xinference_image_generation_config(model)
        elif LlmProviders.RECRAFT == provider:
            from litellm.llms.recraft.image_generation import (
                get_recraft_image_generation_config,
            )

            return get_recraft_image_generation_config(model)
        elif LlmProviders.AIML == provider:
            from litellm.llms.aiml.image_generation import (
                get_aiml_image_generation_config,
            )

            return get_aiml_image_generation_config(model)
        elif LlmProviders.COMETAPI == provider:
            from litellm.llms.cometapi.image_generation import (
                get_cometapi_image_generation_config,
            )

            return get_cometapi_image_generation_config(model)
        elif LlmProviders.GEMINI == provider:
            from litellm.llms.gemini.image_generation import (
                get_gemini_image_generation_config,
            )

            return get_gemini_image_generation_config(model)
        elif LlmProviders.LITELLM_PROXY == provider:
            from litellm.llms.litellm_proxy.image_generation.transformation import (
                LiteLLMProxyImageGenerationConfig,
            )

            return LiteLLMProxyImageGenerationConfig()
        elif LlmProviders.FAL_AI == provider:
            from litellm.llms.fal_ai.image_generation import (
                get_fal_ai_image_generation_config,
            )

            return get_fal_ai_image_generation_config(model)
        elif LlmProviders.STABILITY == provider:
            from litellm.llms.stability.image_generation import (
                get_stability_image_generation_config,
            )

            return get_stability_image_generation_config(model)
        elif LlmProviders.RUNWAYML == provider:
            from litellm.llms.runwayml.image_generation import (
                get_runwayml_image_generation_config,
            )

            return get_runwayml_image_generation_config(model)
        elif LlmProviders.VERTEX_AI == provider:
            from litellm.llms.vertex_ai.image_generation import (
                get_vertex_ai_image_generation_config,
            )

            return get_vertex_ai_image_generation_config(model)
        return None

    @staticmethod
    def get_provider_video_config(
        model: Optional[str],
        provider: LlmProviders,
    ) -> Optional[BaseVideoConfig]:
        if LlmProviders.OPENAI == provider:
            from litellm.llms.openai.videos.transformation import OpenAIVideoConfig

            return OpenAIVideoConfig()
        elif LlmProviders.AZURE == provider:
            from litellm.llms.azure.videos.transformation import AzureVideoConfig

            return AzureVideoConfig()
        elif LlmProviders.GEMINI == provider:
            from litellm.llms.gemini.videos.transformation import GeminiVideoConfig

            return GeminiVideoConfig()
        elif LlmProviders.VERTEX_AI == provider:
            from litellm.llms.vertex_ai.videos.transformation import VertexAIVideoConfig

            return VertexAIVideoConfig()
        elif LlmProviders.RUNWAYML == provider:
            from litellm.llms.runwayml.videos.transformation import RunwayMLVideoConfig

            return RunwayMLVideoConfig()
        return None

    @staticmethod
    def get_provider_container_config(
        provider: LlmProviders,
    ) -> Optional[BaseContainerConfig]:
        if LlmProviders.OPENAI == provider:
            from litellm.llms.openai.containers.transformation import (
                OpenAIContainerConfig,
            )

            return OpenAIContainerConfig()
        return None

    @staticmethod
    def get_provider_realtime_config(
        model: str,
        provider: LlmProviders,
    ) -> Optional[BaseRealtimeConfig]:
        if LlmProviders.GEMINI == provider:
            from litellm.llms.gemini.realtime.transformation import GeminiRealtimeConfig

            return GeminiRealtimeConfig()
        return None

    @staticmethod
    def get_provider_image_edit_config(
        model: str,
        provider: LlmProviders,
    ) -> Optional[BaseImageEditConfig]:
        if LlmProviders.OPENAI == provider:
            from litellm.llms.openai.image_edit import get_openai_image_edit_config

            return get_openai_image_edit_config(model=model)
        elif LlmProviders.AZURE == provider:
            from litellm.llms.azure.image_edit.transformation import (
                AzureImageEditConfig,
            )

            return AzureImageEditConfig()
        elif LlmProviders.RECRAFT == provider:
            from litellm.llms.recraft.image_edit.transformation import (
                RecraftImageEditConfig,
            )

            return RecraftImageEditConfig()
        elif LlmProviders.AZURE_AI == provider:
            from litellm.llms.azure_ai.image_edit import get_azure_ai_image_edit_config

            return get_azure_ai_image_edit_config(model)
        elif LlmProviders.GEMINI == provider:
            from litellm.llms.gemini.image_edit import get_gemini_image_edit_config

            return get_gemini_image_edit_config(model)
        elif LlmProviders.LITELLM_PROXY == provider:
            from litellm.llms.litellm_proxy.image_edit.transformation import (
                LiteLLMProxyImageEditConfig,
            )

            return LiteLLMProxyImageEditConfig()
        elif LlmProviders.VERTEX_AI == provider:
            from litellm.llms.vertex_ai.image_edit import (
                get_vertex_ai_image_edit_config,
            )

            return get_vertex_ai_image_edit_config(model)
        elif LlmProviders.STABILITY == provider:
            from litellm.llms.stability.image_edit import (
                get_stability_image_edit_config,
            )

            return get_stability_image_edit_config(model)
        elif LlmProviders.BEDROCK == provider:
            from litellm.llms.bedrock.image_edit.stability_transformation import (
                BedrockStabilityImageEditConfig,
            )

            return BedrockStabilityImageEditConfig()
        return None

    @staticmethod
    def get_provider_ocr_config(
        model: str,
        provider: LlmProviders,
    ) -> Optional["BaseOCRConfig"]:
        """
        Get OCR configuration for a given provider.
        """
        from litellm.llms.vertex_ai.ocr.transformation import VertexAIOCRConfig

        # Special handling for Azure AI - distinguish between Mistral OCR and Document Intelligence
        if provider == litellm.LlmProviders.AZURE_AI:
            from litellm.llms.azure_ai.ocr.common_utils import get_azure_ai_ocr_config

            return get_azure_ai_ocr_config(model=model)

        if provider == litellm.LlmProviders.VERTEX_AI:
            from litellm.llms.vertex_ai.ocr.common_utils import get_vertex_ai_ocr_config

            return get_vertex_ai_ocr_config(model=model)
<<<<<<< HEAD

=======
        
        MistralOCRConfig = getattr(sys.modules[__name__], 'MistralOCRConfig')
>>>>>>> c07ff5d9
        PROVIDER_TO_CONFIG_MAP = {
            litellm.LlmProviders.MISTRAL: MistralOCRConfig,
        }
        config_class = PROVIDER_TO_CONFIG_MAP.get(provider, None)
        if config_class is None:
            return None
        return config_class()

    @staticmethod
    def get_provider_search_config(
        provider: "SearchProviders",
    ) -> Optional["BaseSearchConfig"]:
        """
        Get Search configuration for a given provider.
        """
        from litellm.llms.dataforseo.search.transformation import DataForSEOSearchConfig
        from litellm.llms.exa_ai.search.transformation import ExaAISearchConfig
        from litellm.llms.firecrawl.search.transformation import FirecrawlSearchConfig
        from litellm.llms.google_pse.search.transformation import GooglePSESearchConfig
        from litellm.llms.linkup.search.transformation import LinkupSearchConfig
        from litellm.llms.parallel_ai.search.transformation import (
            ParallelAISearchConfig,
        )
        from litellm.llms.perplexity.search.transformation import PerplexitySearchConfig
        from litellm.llms.searxng.search.transformation import SearXNGSearchConfig
        from litellm.llms.tavily.search.transformation import TavilySearchConfig

        PROVIDER_TO_CONFIG_MAP = {
            SearchProviders.PERPLEXITY: PerplexitySearchConfig,
            SearchProviders.TAVILY: TavilySearchConfig,
            SearchProviders.PARALLEL_AI: ParallelAISearchConfig,
            SearchProviders.EXA_AI: ExaAISearchConfig,
            SearchProviders.GOOGLE_PSE: GooglePSESearchConfig,
            SearchProviders.DATAFORSEO: DataForSEOSearchConfig,
            SearchProviders.FIRECRAWL: FirecrawlSearchConfig,
            SearchProviders.SEARXNG: SearXNGSearchConfig,
            SearchProviders.LINKUP: LinkupSearchConfig,
        }
        config_class = PROVIDER_TO_CONFIG_MAP.get(provider, None)
        if config_class is None:
            return None
        return config_class()

    @staticmethod
    def get_provider_text_to_speech_config(
        model: str,
        provider: LlmProviders,
    ) -> Optional["BaseTextToSpeechConfig"]:
        """
        Get text-to-speech configuration for a given provider.
        """
        from litellm.llms.base_llm.text_to_speech.transformation import (
            BaseTextToSpeechConfig,
        )

        if litellm.LlmProviders.AZURE == provider:
            # Only return Azure AVA config for Azure Speech Service models (speech/)
            # Azure OpenAI TTS models (azure/azure-tts) should not use this config
            if model.startswith("speech/"):
                from litellm.llms.azure.text_to_speech.transformation import (
                    AzureAVATextToSpeechConfig,
                )

                return AzureAVATextToSpeechConfig()
        elif litellm.LlmProviders.ELEVENLABS == provider:
            from litellm.llms.elevenlabs.text_to_speech.transformation import (
                ElevenLabsTextToSpeechConfig,
            )

            return ElevenLabsTextToSpeechConfig()
        elif litellm.LlmProviders.RUNWAYML == provider:
            from litellm.llms.runwayml.text_to_speech.transformation import (
                RunwayMLTextToSpeechConfig,
            )

            return RunwayMLTextToSpeechConfig()
        elif litellm.LlmProviders.VERTEX_AI == provider:
            from litellm.llms.vertex_ai.text_to_speech.transformation import (
                VertexAITextToSpeechConfig,
            )

            return VertexAITextToSpeechConfig()
        elif litellm.LlmProviders.MINIMAX == provider:
            from litellm.llms.minimax.text_to_speech.transformation import (
                MinimaxTextToSpeechConfig,
            )

            return MinimaxTextToSpeechConfig()
        elif litellm.LlmProviders.AWS_POLLY == provider:
            from litellm.llms.aws_polly.text_to_speech.transformation import (
                AWSPollyTextToSpeechConfig,
            )

            return AWSPollyTextToSpeechConfig()
        return None

    @staticmethod
    def get_provider_google_genai_generate_content_config(
        model: str,
        provider: LlmProviders,
    ) -> Optional[BaseGoogleGenAIGenerateContentConfig]:
        if litellm.LlmProviders.GEMINI == provider:
            from litellm.llms.gemini.google_genai.transformation import (
                GoogleGenAIConfig,
            )

            return GoogleGenAIConfig()
        elif litellm.LlmProviders.VERTEX_AI == provider:
            from litellm.llms.vertex_ai.google_genai.transformation import (
                VertexAIGoogleGenAIConfig,
            )
            from litellm.llms.vertex_ai.vertex_ai_partner_models.main import (
                VertexAIPartnerModels,
            )

            #########################################################
            # If Vertex Partner models like Anthropic, Mistral, etc. are used,
            # return None as we want this to go through the litellm.completion() adapter
            # and not the Google Gen AI adapter
            #########################################################
            if VertexAIPartnerModels.is_vertex_partner_model(model):
                return None

            #########################################################
            # If the model is not a Vertex Partner model, return the Vertex AI Google Gen AI Config
            # This is for Vertex `gemini` models
            #########################################################
            return VertexAIGoogleGenAIConfig()
        return None


def get_end_user_id_for_cost_tracking(
    litellm_params: dict,
    service_type: Literal["litellm_logging", "prometheus"] = "litellm_logging",
) -> Optional[str]:
    """
    Used for enforcing `disable_end_user_cost_tracking` param.

    service_type: "litellm_logging" or "prometheus" - used to allow prometheus only disable cost tracking.
    """
    get_litellm_metadata_from_kwargs = getattr(sys.modules[__name__], 'get_litellm_metadata_from_kwargs')
    _metadata = cast(
        dict, get_litellm_metadata_from_kwargs(dict(litellm_params=litellm_params))
    )

    end_user_id = cast(
        Optional[str],
        litellm_params.get("user_api_key_end_user_id")
        or _metadata.get("user_api_key_end_user_id"),
    )
    if litellm.disable_end_user_cost_tracking:
        return None

    #######################################
    # By default we don't track end_user on prometheus since we don't want to increase cardinality
    # by default litellm.enable_end_user_cost_tracking_prometheus_only is None, so we don't track end_user on prometheus
    #######################################
    if service_type == "prometheus":
        if litellm.enable_end_user_cost_tracking_prometheus_only is not True:
            return None
    return end_user_id


def should_use_cohere_v1_client(
    api_base: Optional[str], present_version_params: List[str]
):
    if not api_base:
        return False
    uses_v1_params = ("max_chunks_per_doc" in present_version_params) and (
        "max_tokens_per_doc" not in present_version_params
    )
    return api_base.endswith("/v1/rerank") or (
        uses_v1_params and not api_base.endswith("/v2/rerank")
    )


def is_prompt_caching_valid_prompt(
    model: str,
    messages: Optional[List[AllMessageValues]],
    tools: Optional[List[ChatCompletionToolParam]] = None,
    custom_llm_provider: Optional[str] = None,
) -> bool:
    """
    Returns true if the prompt is valid for prompt caching.

    OpenAI + Anthropic providers have a minimum token count of 1024 for prompt caching.
    """
    try:
        if messages is None and tools is None:
            return False
        if custom_llm_provider is not None and not model.startswith(
            custom_llm_provider
        ):
            model = custom_llm_provider + "/" + model
        token_count = token_counter(
            messages=messages,
            tools=tools,
            model=model,
            use_default_image_token_count=True,
        )
        return token_count >= MINIMUM_PROMPT_CACHE_TOKEN_COUNT
    except Exception as e:
        verbose_logger.error(f"Error in is_prompt_caching_valid_prompt: {e}")
        return False


def extract_duration_from_srt_or_vtt(srt_or_vtt_content: str) -> Optional[float]:
    """
    Extracts the total duration (in seconds) from SRT or VTT content.

    Args:
        srt_or_vtt_content (str): The content of an SRT or VTT file as a string.

    Returns:
        Optional[float]: The total duration in seconds, or None if no timestamps are found.
    """
    # Regular expression to match timestamps in the format "hh:mm:ss,ms" or "hh:mm:ss.ms"
    timestamp_pattern = r"(\d{2}):(\d{2}):(\d{2})[.,](\d{3})"

    timestamps = re.findall(timestamp_pattern, srt_or_vtt_content)

    if not timestamps:
        return None

    # Convert timestamps to seconds and find the max (end time)
    durations = []
    for match in timestamps:
        hours, minutes, seconds, milliseconds = map(int, match)
        total_seconds = hours * 3600 + minutes * 60 + seconds + milliseconds / 1000.0
        durations.append(total_seconds)

    return max(durations) if durations else None


def _add_path_to_api_base(api_base: str, ending_path: str) -> str:
    """
    Adds an ending path to an API base URL while preventing duplicate path segments.

    Args:
        api_base: Base URL string
        ending_path: Path to append to the base URL

    Returns:
        Modified URL string with proper path handling
    """
    original_url = httpx.URL(api_base)
    base_url = original_url.copy_with(params={})  # Removes query params
    base_path = original_url.path.rstrip("/")
    end_path = ending_path.lstrip("/")

    # Split paths into segments
    base_segments = [s for s in base_path.split("/") if s]
    end_segments = [s for s in end_path.split("/") if s]

    # Find overlapping segments from the end of base_path and start of ending_path
    final_segments = []
    for i in range(len(base_segments)):
        if base_segments[i:] == end_segments[: len(base_segments) - i]:
            final_segments = base_segments[:i] + end_segments
            break
    else:
        # No overlap found, just combine all segments
        final_segments = base_segments + end_segments

    # Construct the new path
    modified_path = "/" + "/".join(final_segments)
    modified_url = base_url.copy_with(path=modified_path)

    # Re-add the original query parameters
    return str(modified_url.copy_with(params=original_url.params))


def get_standard_openai_params(params: dict) -> dict:
    return {
        k: v
        for k, v in params.items()
        if k in litellm.OPENAI_CHAT_COMPLETION_PARAMS and v is not None
    }


def get_non_default_completion_params(kwargs: dict) -> dict:
    openai_params = litellm.OPENAI_CHAT_COMPLETION_PARAMS
    default_params = openai_params + all_litellm_params
    non_default_params = {
        k: v for k, v in kwargs.items() if k not in default_params
    }  # model-specific params - pass them straight to the model/provider

    return non_default_params


def get_non_default_transcription_params(kwargs: dict) -> dict:
    from litellm.constants import OPENAI_TRANSCRIPTION_PARAMS

    default_params = OPENAI_TRANSCRIPTION_PARAMS + all_litellm_params
    non_default_params = {k: v for k, v in kwargs.items() if k not in default_params}
    return non_default_params


def add_openai_metadata(
    metadata: Optional[Mapping[str, Any]],
) -> Optional[Dict[str, str]]:
    """
    Add metadata to openai optional parameters, excluding hidden params.

    OpenAI 'metadata' only supports string values.

    Args:
        params (dict): Dictionary of API parameters
        metadata (dict, optional): Metadata to include in the request

    Returns:
        dict: Updated parameters dictionary with visible metadata only
    """
    if metadata is None:
        return None
    # Only include non-hidden parameters
    visible_metadata: Dict[str, str] = {
        str(k): v
        for k, v in metadata.items()
        if k != "hidden_params" and isinstance(v, str)
    }

    # max 16 keys allowed by openai - trim down to 16
    if len(visible_metadata) > 16:
        filtered_metadata = {}
        idx = 0
        for k, v in visible_metadata.items():
            if idx < 16:
                filtered_metadata[k] = v
            idx += 1
        visible_metadata = filtered_metadata

    return visible_metadata.copy()


def get_requester_metadata(metadata: dict):
    if not metadata:
        return None

    requester_metadata = metadata.get("requester_metadata")
    if isinstance(requester_metadata, dict):
        cleaned_metadata = add_openai_metadata(requester_metadata)
        if cleaned_metadata:
            return cleaned_metadata

    cleaned_metadata = add_openai_metadata(metadata)
    if cleaned_metadata:
        return cleaned_metadata

    return None


def return_raw_request(endpoint: CallTypes, kwargs: dict) -> RawRequestTypedDict:
    """
    Return the json str of the request

    This is currently in BETA, and tested for `/chat/completions` -> `litellm.completion` calls.
    """
    from datetime import datetime

    from litellm.litellm_core_utils.litellm_logging import Logging

    litellm_logging_obj = Logging(
        model="gpt-3.5-turbo",
        messages=[{"role": "user", "content": "hi"}],
        stream=False,
        call_type="acompletion",
        litellm_call_id="1234",
        start_time=datetime.now(),
        function_id="1234",
        log_raw_request_response=True,
    )

    llm_api_endpoint = getattr(litellm, endpoint.value)

    received_exception = ""

    try:
        llm_api_endpoint(
            **kwargs,
            litellm_logging_obj=litellm_logging_obj,
            api_key="my-fake-api-key",  # 👈 ensure the request fails
        )
    except Exception as e:
        received_exception = str(e)

    raw_request_typed_dict = litellm_logging_obj.model_call_details.get(
        "raw_request_typed_dict"
    )
    if raw_request_typed_dict:
        return cast(RawRequestTypedDict, raw_request_typed_dict)
    else:
        return RawRequestTypedDict(
            error=received_exception,
        )


def jsonify_tools(tools: List[Any]) -> List[Dict]:
    """
    Fixes https://github.com/BerriAI/litellm/issues/9321

    Where user passes in a pydantic base model
    """
    new_tools: List[Dict] = []
    for tool in tools:
        if isinstance(tool, BaseModel):
            tool = tool.model_dump(exclude_none=True)
        elif isinstance(tool, dict):
            tool = tool.copy()
        if isinstance(tool, dict):
            new_tools.append(tool)
    return new_tools


def get_empty_usage() -> Usage:
    return Usage(
        prompt_tokens=0,
        completion_tokens=0,
        total_tokens=0,
    )


def should_run_mock_completion(
    mock_response: Optional[Any],
    mock_tool_calls: Optional[Any],
    mock_timeout: Optional[Any],
) -> bool:
    if mock_response or mock_tool_calls or mock_timeout:
        return True
    return False


def __getattr__(name: str) -> Any:  # noqa: PLR0915
    """Lazy import handler for utils module"""
    _globals = _get_utils_globals()
    
    # Lazy load encoding from main.py to avoid heavy tiktoken import
    if name == "encoding":
<<<<<<< HEAD
        # Cache it in the module's __dict__ for subsequent accesses
        import sys

        from litellm.main import encoding as _encoding

        sys.modules[__name__].__dict__["encoding"] = _encoding
        return _encoding
=======
        # Check if already cached
        if "encoding" not in _globals:
            from litellm.main import encoding as _encoding
            _globals["encoding"] = _encoding
        return _globals["encoding"]
    
    # Lazy load BaseVectorStore to avoid loading it at module import time
    if name == "BaseVectorStore":
        # Check if already cached
        if "BaseVectorStore" not in _globals:
            from litellm.integrations.vector_store_integrations.base_vector_store import (
                BaseVectorStore as _BaseVectorStore,
            )
            _globals["BaseVectorStore"] = _BaseVectorStore
        return _globals["BaseVectorStore"]
    
    # Lazy load CredentialAccessor to avoid loading it at module import time
    if name == "CredentialAccessor":
        # Check if already cached
        if "CredentialAccessor" not in _globals:
            from litellm.litellm_core_utils.credential_accessor import (
                CredentialAccessor as _CredentialAccessor,
            )
            _globals["CredentialAccessor"] = _CredentialAccessor
        return _globals["CredentialAccessor"]
    
    # Lazy load exception_mapping_utils functions to avoid loading at module import time
    if name == "exception_type":
        # Check if already cached
        if "exception_type" not in _globals:
            from litellm.litellm_core_utils.exception_mapping_utils import (
                exception_type as _exception_type,
            )
            _globals["exception_type"] = _exception_type
        return _globals["exception_type"]
    
    if name == "get_error_message":
        # Check if already cached
        if "get_error_message" not in _globals:
            from litellm.litellm_core_utils.exception_mapping_utils import (
                get_error_message as _get_error_message,
            )
            _globals["get_error_message"] = _get_error_message
        return _globals["get_error_message"]
    
    if name == "_get_response_headers":
        # Check if already cached
        if "_get_response_headers" not in _globals:
            from litellm.litellm_core_utils.exception_mapping_utils import (
                _get_response_headers as __get_response_headers,
            )
            _globals["_get_response_headers"] = __get_response_headers
        return _globals["_get_response_headers"]
    
    # Lazy load get_llm_provider_logic functions to avoid loading at module import time
    if name == "get_llm_provider":
        # Check if already cached
        if "get_llm_provider" not in _globals:
            from litellm.litellm_core_utils.get_llm_provider_logic import (
                get_llm_provider as _get_llm_provider,
            )
            _globals["get_llm_provider"] = _get_llm_provider
        return _globals["get_llm_provider"]
    
    if name == "_is_non_openai_azure_model":
        # Check if already cached
        if "_is_non_openai_azure_model" not in _globals:
            from litellm.litellm_core_utils.get_llm_provider_logic import (
                _is_non_openai_azure_model as __is_non_openai_azure_model,
            )
            _globals["_is_non_openai_azure_model"] = __is_non_openai_azure_model
        return _globals["_is_non_openai_azure_model"]
    
    # Lazy load get_supported_openai_params to avoid loading at module import time
    if name == "get_supported_openai_params":
        # Check if already cached
        if "get_supported_openai_params" not in _globals:
            from litellm.litellm_core_utils.get_supported_openai_params import (
                get_supported_openai_params as _get_supported_openai_params,
            )
            _globals["get_supported_openai_params"] = _get_supported_openai_params
        return _globals["get_supported_openai_params"]
    
    # Lazy load convert_dict_to_response functions to avoid loading at module import time
    if name == "LiteLLMResponseObjectHandler":
        # Check if already cached
        if "LiteLLMResponseObjectHandler" not in _globals:
            from litellm.litellm_core_utils.llm_response_utils.convert_dict_to_response import (
                LiteLLMResponseObjectHandler as _LiteLLMResponseObjectHandler,
            )
            _globals["LiteLLMResponseObjectHandler"] = _LiteLLMResponseObjectHandler
        return _globals["LiteLLMResponseObjectHandler"]
    
    if name == "_handle_invalid_parallel_tool_calls":
        # Check if already cached
        if "_handle_invalid_parallel_tool_calls" not in _globals:
            from litellm.litellm_core_utils.llm_response_utils.convert_dict_to_response import (
                _handle_invalid_parallel_tool_calls as __handle_invalid_parallel_tool_calls,
            )
            _globals["_handle_invalid_parallel_tool_calls"] = __handle_invalid_parallel_tool_calls
        return _globals["_handle_invalid_parallel_tool_calls"]
    
    if name == "convert_to_model_response_object":
        # Check if already cached
        if "convert_to_model_response_object" not in _globals:
            from litellm.litellm_core_utils.llm_response_utils.convert_dict_to_response import (
                convert_to_model_response_object as _convert_to_model_response_object,
            )
            _globals["convert_to_model_response_object"] = _convert_to_model_response_object
        return _globals["convert_to_model_response_object"]
    
    if name == "convert_to_streaming_response":
        # Check if already cached
        if "convert_to_streaming_response" not in _globals:
            from litellm.litellm_core_utils.llm_response_utils.convert_dict_to_response import (
                convert_to_streaming_response as _convert_to_streaming_response,
            )
            _globals["convert_to_streaming_response"] = _convert_to_streaming_response
        return _globals["convert_to_streaming_response"]
    
    if name == "convert_to_streaming_response_async":
        # Check if already cached
        if "convert_to_streaming_response_async" not in _globals:
            from litellm.litellm_core_utils.llm_response_utils.convert_dict_to_response import (
                convert_to_streaming_response_async as _convert_to_streaming_response_async,
            )
            _globals["convert_to_streaming_response_async"] = _convert_to_streaming_response_async
        return _globals["convert_to_streaming_response_async"]
    
    # Lazy load get_api_base to avoid loading at module import time
    if name == "get_api_base":
        # Check if already cached
        if "get_api_base" not in _globals:
            from litellm.litellm_core_utils.llm_response_utils.get_api_base import (
                get_api_base as _get_api_base,
            )
            _globals["get_api_base"] = _get_api_base
        return _globals["get_api_base"]
    
    # Lazy load ResponseMetadata to avoid loading at module import time
    if name == "ResponseMetadata":
        # Check if already cached
        if "ResponseMetadata" not in _globals:
            from litellm.litellm_core_utils.llm_response_utils.response_metadata import (
                ResponseMetadata as _ResponseMetadata,
            )
            _globals["ResponseMetadata"] = _ResponseMetadata
        return _globals["ResponseMetadata"]
    
    # Lazy load _parse_content_for_reasoning to avoid loading at module import time
    if name == "_parse_content_for_reasoning":
        # Check if already cached
        if "_parse_content_for_reasoning" not in _globals:
            from litellm.litellm_core_utils.prompt_templates.common_utils import (
                _parse_content_for_reasoning as __parse_content_for_reasoning,
            )
            _globals["_parse_content_for_reasoning"] = __parse_content_for_reasoning
        return _globals["_parse_content_for_reasoning"]
    
    # Lazy load redact_messages to avoid loading at module import time
    if name == "LiteLLMLoggingObject":
        # Check if already cached
        if "LiteLLMLoggingObject" not in _globals:
            from litellm.litellm_core_utils.redact_messages import (
                LiteLLMLoggingObject as _LiteLLMLoggingObject,
            )
            _globals["LiteLLMLoggingObject"] = _LiteLLMLoggingObject
        return _globals["LiteLLMLoggingObject"]
    
    if name == "redact_message_input_output_from_logging":
        # Check if already cached
        if "redact_message_input_output_from_logging" not in _globals:
            from litellm.litellm_core_utils.redact_messages import (
                redact_message_input_output_from_logging as _redact_message_input_output_from_logging,
            )
            _globals["redact_message_input_output_from_logging"] = _redact_message_input_output_from_logging
        return _globals["redact_message_input_output_from_logging"]
    
    # Lazy load CustomStreamWrapper to avoid loading at module import time
    if name == "CustomStreamWrapper":
        # Check if already cached
        if "CustomStreamWrapper" not in _globals:
            from litellm.litellm_core_utils.streaming_handler import (
                CustomStreamWrapper as _CustomStreamWrapper,
            )
            _globals["CustomStreamWrapper"] = _CustomStreamWrapper
        return _globals["CustomStreamWrapper"]
    
    # Lazy load BaseGoogleGenAIGenerateContentConfig to avoid loading at module import time
    if name == "BaseGoogleGenAIGenerateContentConfig":
        # Check if already cached
        if "BaseGoogleGenAIGenerateContentConfig" not in _globals:
            from litellm.llms.base_llm.google_genai.transformation import (
                BaseGoogleGenAIGenerateContentConfig as _BaseGoogleGenAIGenerateContentConfig,
            )
            _globals["BaseGoogleGenAIGenerateContentConfig"] = _BaseGoogleGenAIGenerateContentConfig
        return _globals["BaseGoogleGenAIGenerateContentConfig"]
    
    # Lazy load BaseOCRConfig to avoid loading at module import time
    if name == "BaseOCRConfig":
        # Check if already cached
        if "BaseOCRConfig" not in _globals:
            from litellm.llms.base_llm.ocr.transformation import (
                BaseOCRConfig as _BaseOCRConfig,
            )
            _globals["BaseOCRConfig"] = _BaseOCRConfig
        return _globals["BaseOCRConfig"]
    
    # Lazy load BaseSearchConfig to avoid loading at module import time
    if name == "BaseSearchConfig":
        # Check if already cached
        if "BaseSearchConfig" not in _globals:
            from litellm.llms.base_llm.search.transformation import (
                BaseSearchConfig as _BaseSearchConfig,
            )
            _globals["BaseSearchConfig"] = _BaseSearchConfig
        return _globals["BaseSearchConfig"]
    
    # Lazy load BaseTextToSpeechConfig to avoid loading at module import time
    if name == "BaseTextToSpeechConfig":
        # Check if already cached
        if "BaseTextToSpeechConfig" not in _globals:
            from litellm.llms.base_llm.text_to_speech.transformation import (
                BaseTextToSpeechConfig as _BaseTextToSpeechConfig,
            )
            _globals["BaseTextToSpeechConfig"] = _BaseTextToSpeechConfig
        return _globals["BaseTextToSpeechConfig"]
    
    # Lazy load BedrockModelInfo to avoid loading at module import time
    if name == "BedrockModelInfo":
        # Check if already cached
        if "BedrockModelInfo" not in _globals:
            from litellm.llms.bedrock.common_utils import (
                BedrockModelInfo as _BedrockModelInfo,
            )
            _globals["BedrockModelInfo"] = _BedrockModelInfo
        return _globals["BedrockModelInfo"]
    
    # Lazy load CohereModelInfo to avoid loading at module import time
    if name == "CohereModelInfo":
        # Check if already cached
        if "CohereModelInfo" not in _globals:
            from litellm.llms.cohere.common_utils import (
                CohereModelInfo as _CohereModelInfo,
            )
            _globals["CohereModelInfo"] = _CohereModelInfo
        return _globals["CohereModelInfo"]
    
    # Lazy load MistralOCRConfig to avoid loading at module import time
    if name == "MistralOCRConfig":
        # Check if already cached
        if "MistralOCRConfig" not in _globals:
            from litellm.llms.mistral.ocr.transformation import (
                MistralOCRConfig as _MistralOCRConfig,
            )
            _globals["MistralOCRConfig"] = _MistralOCRConfig
        return _globals["MistralOCRConfig"]
    
    # Lazy load Rules to avoid loading at module import time
    if name == "Rules":
        # Check if already cached
        if "Rules" not in _globals:
            from litellm.litellm_core_utils.rules import Rules as _Rules
            _globals["Rules"] = _Rules
        return _globals["Rules"]
    
    # Lazy load AsyncHTTPHandler and HTTPHandler to avoid loading at module import time
    if name == "AsyncHTTPHandler":
        # Check if already cached
        if "AsyncHTTPHandler" not in _globals:
            from litellm.llms.custom_httpx.http_handler import (
                AsyncHTTPHandler as _AsyncHTTPHandler,
            )
            _globals["AsyncHTTPHandler"] = _AsyncHTTPHandler
        return _globals["AsyncHTTPHandler"]
    
    if name == "HTTPHandler":
        # Check if already cached
        if "HTTPHandler" not in _globals:
            from litellm.llms.custom_httpx.http_handler import (
                HTTPHandler as _HTTPHandler,
            )
            _globals["HTTPHandler"] = _HTTPHandler
        return _globals["HTTPHandler"]
    
    # Lazy load get_num_retries_from_retry_policy and reset_retry_policy to avoid loading at module import time
    if name == "get_num_retries_from_retry_policy":
        # Check if already cached
        if "get_num_retries_from_retry_policy" not in _globals:
            from litellm.router_utils.get_retry_from_policy import (
                get_num_retries_from_retry_policy as _get_num_retries_from_retry_policy,
            )
            _globals["get_num_retries_from_retry_policy"] = _get_num_retries_from_retry_policy
        return _globals["get_num_retries_from_retry_policy"]
    
    if name == "reset_retry_policy":
        # Check if already cached
        if "reset_retry_policy" not in _globals:
            from litellm.router_utils.get_retry_from_policy import (
                reset_retry_policy as _reset_retry_policy,
            )
            _globals["reset_retry_policy"] = _reset_retry_policy
        return _globals["reset_retry_policy"]
    
    # Lazy load get_secret to avoid loading at module import time
    if name == "get_secret":
        # Check if already cached
        if "get_secret" not in _globals:
            from litellm.secret_managers.main import get_secret as _get_secret
            _globals["get_secret"] = _get_secret
        return _globals["get_secret"]
    
    # Lazy load cached_imports functions to avoid loading at module import time
    if name == "get_coroutine_checker":
        # Check if already cached
        if "get_coroutine_checker" not in _globals:
            from litellm.litellm_core_utils.cached_imports import (
                get_coroutine_checker as _get_coroutine_checker,
            )
            _globals["get_coroutine_checker"] = _get_coroutine_checker
        return _globals["get_coroutine_checker"]
    
    if name == "get_litellm_logging_class":
        # Check if already cached
        if "get_litellm_logging_class" not in _globals:
            from litellm.litellm_core_utils.cached_imports import (
                get_litellm_logging_class as _get_litellm_logging_class,
            )
            _globals["get_litellm_logging_class"] = _get_litellm_logging_class
        return _globals["get_litellm_logging_class"]
    
    if name == "get_set_callbacks":
        # Check if already cached
        if "get_set_callbacks" not in _globals:
            from litellm.litellm_core_utils.cached_imports import (
                get_set_callbacks as _get_set_callbacks,
            )
            _globals["get_set_callbacks"] = _get_set_callbacks
        return _globals["get_set_callbacks"]
    
    # Lazy load core_helpers functions to avoid loading at module import time
    if name == "get_litellm_metadata_from_kwargs":
        # Check if already cached
        if "get_litellm_metadata_from_kwargs" not in _globals:
            from litellm.litellm_core_utils.core_helpers import (
                get_litellm_metadata_from_kwargs as _get_litellm_metadata_from_kwargs,
            )
            _globals["get_litellm_metadata_from_kwargs"] = _get_litellm_metadata_from_kwargs
        return _globals["get_litellm_metadata_from_kwargs"]
    
    if name == "map_finish_reason":
        # Check if already cached
        if "map_finish_reason" not in _globals:
            from litellm.litellm_core_utils.core_helpers import (
                map_finish_reason as _map_finish_reason,
            )
            _globals["map_finish_reason"] = _map_finish_reason
        return _globals["map_finish_reason"]
    
    if name == "process_response_headers":
        # Check if already cached
        if "process_response_headers" not in _globals:
            from litellm.litellm_core_utils.core_helpers import (
                process_response_headers as _process_response_headers,
            )
            _globals["process_response_headers"] = _process_response_headers
        return _globals["process_response_headers"]
    
    # Lazy load dot_notation_indexing functions to avoid loading at module import time
    if name == "delete_nested_value":
        # Check if already cached
        if "delete_nested_value" not in _globals:
            from litellm.litellm_core_utils.dot_notation_indexing import (
                delete_nested_value as _delete_nested_value,
            )
            _globals["delete_nested_value"] = _delete_nested_value
        return _globals["delete_nested_value"]
    
    if name == "is_nested_path":
        # Check if already cached
        if "is_nested_path" not in _globals:
            from litellm.litellm_core_utils.dot_notation_indexing import (
                is_nested_path as _is_nested_path,
            )
            _globals["is_nested_path"] = _is_nested_path
        return _globals["is_nested_path"]
    
    # Lazy load get_litellm_params functions to avoid loading at module import time
    if name == "_get_base_model_from_litellm_call_metadata":
        # Check if already cached
        if "_get_base_model_from_litellm_call_metadata" not in _globals:
            from litellm.litellm_core_utils.get_litellm_params import (
                _get_base_model_from_litellm_call_metadata as __get_base_model_from_litellm_call_metadata,
            )
            _globals["_get_base_model_from_litellm_call_metadata"] = __get_base_model_from_litellm_call_metadata
        return _globals["_get_base_model_from_litellm_call_metadata"]
    
    if name == "get_litellm_params":
        # Check if already cached
        if "get_litellm_params" not in _globals:
            from litellm.litellm_core_utils.get_litellm_params import (
                get_litellm_params as _get_litellm_params,
            )
            _globals["get_litellm_params"] = _get_litellm_params
        return _globals["get_litellm_params"]
    
    # Lazy load _ensure_extra_body_is_safe to avoid loading at module import time
    if name == "_ensure_extra_body_is_safe":
        # Check if already cached
        if "_ensure_extra_body_is_safe" not in _globals:
            from litellm.litellm_core_utils.llm_request_utils import (
                _ensure_extra_body_is_safe as __ensure_extra_body_is_safe,
            )
            _globals["_ensure_extra_body_is_safe"] = __ensure_extra_body_is_safe
        return _globals["_ensure_extra_body_is_safe"]
    
    # Lazy load get_formatted_prompt to avoid loading at module import time
    if name == "get_formatted_prompt":
        # Check if already cached
        if "get_formatted_prompt" not in _globals:
            from litellm.litellm_core_utils.llm_response_utils.get_formatted_prompt import (
                get_formatted_prompt as _get_formatted_prompt,
            )
            _globals["get_formatted_prompt"] = _get_formatted_prompt
        return _globals["get_formatted_prompt"]
    
    # Lazy load get_response_headers to avoid loading at module import time
    if name == "get_response_headers":
        # Check if already cached
        if "get_response_headers" not in _globals:
            from litellm.litellm_core_utils.llm_response_utils.get_headers import (
                get_response_headers as _get_response_headers,
            )
            _globals["get_response_headers"] = _get_response_headers
        return _globals["get_response_headers"]
    
    # Lazy load update_response_metadata to avoid loading at module import time
    if name == "update_response_metadata":
        # Check if already cached
        if "update_response_metadata" not in _globals:
            from litellm.litellm_core_utils.llm_response_utils.response_metadata import (
                update_response_metadata as _update_response_metadata,
            )
            _globals["update_response_metadata"] = _update_response_metadata
        return _globals["update_response_metadata"]
    
    # Lazy load executor to avoid loading at module import time
    if name == "executor":
        # Check if already cached
        if "executor" not in _globals:
            from litellm.litellm_core_utils.thread_pool_executor import (
                executor as _executor,
            )
            _globals["executor"] = _executor
        return _globals["executor"]
    
    # Lazy load BaseAnthropicMessagesConfig to avoid loading at module import time
    if name == "BaseAnthropicMessagesConfig":
        # Check if already cached
        if "BaseAnthropicMessagesConfig" not in _globals:
            from litellm.llms.base_llm.anthropic_messages.transformation import (
                BaseAnthropicMessagesConfig as _BaseAnthropicMessagesConfig,
            )
            _globals["BaseAnthropicMessagesConfig"] = _BaseAnthropicMessagesConfig
        return _globals["BaseAnthropicMessagesConfig"]
    
    # Lazy load BaseAudioTranscriptionConfig to avoid loading at module import time
    if name == "BaseAudioTranscriptionConfig":
        # Check if already cached
        if "BaseAudioTranscriptionConfig" not in _globals:
            from litellm.llms.base_llm.audio_transcription.transformation import (
                BaseAudioTranscriptionConfig as _BaseAudioTranscriptionConfig,
            )
            _globals["BaseAudioTranscriptionConfig"] = _BaseAudioTranscriptionConfig
        return _globals["BaseAudioTranscriptionConfig"]
    
    # Lazy load BaseBatchesConfig to avoid loading at module import time
    if name == "BaseBatchesConfig":
        # Check if already cached
        if "BaseBatchesConfig" not in _globals:
            from litellm.llms.base_llm.batches.transformation import (
                BaseBatchesConfig as _BaseBatchesConfig,
            )
            _globals["BaseBatchesConfig"] = _BaseBatchesConfig
        return _globals["BaseBatchesConfig"]
    
    # Lazy load BaseContainerConfig to avoid loading at module import time
    if name == "BaseContainerConfig":
        # Check if already cached
        if "BaseContainerConfig" not in _globals:
            from litellm.llms.base_llm.containers.transformation import (
                BaseContainerConfig as _BaseContainerConfig,
            )
            _globals["BaseContainerConfig"] = _BaseContainerConfig
        return _globals["BaseContainerConfig"]
    
    # Lazy load BaseEmbeddingConfig to avoid loading at module import time
    if name == "BaseEmbeddingConfig":
        # Check if already cached
        if "BaseEmbeddingConfig" not in _globals:
            from litellm.llms.base_llm.embedding.transformation import (
                BaseEmbeddingConfig as _BaseEmbeddingConfig,
            )
            _globals["BaseEmbeddingConfig"] = _BaseEmbeddingConfig
        return _globals["BaseEmbeddingConfig"]
    
    # Lazy load BaseImageEditConfig to avoid loading at module import time
    if name == "BaseImageEditConfig":
        # Check if already cached
        if "BaseImageEditConfig" not in _globals:
            from litellm.llms.base_llm.image_edit.transformation import (
                BaseImageEditConfig as _BaseImageEditConfig,
            )
            _globals["BaseImageEditConfig"] = _BaseImageEditConfig
        return _globals["BaseImageEditConfig"]
    
    # Lazy load BaseImageGenerationConfig to avoid loading at module import time
    if name == "BaseImageGenerationConfig":
        # Check if already cached
        if "BaseImageGenerationConfig" not in _globals:
            from litellm.llms.base_llm.image_generation.transformation import (
                BaseImageGenerationConfig as _BaseImageGenerationConfig,
            )
            _globals["BaseImageGenerationConfig"] = _BaseImageGenerationConfig
        return _globals["BaseImageGenerationConfig"]
    
    # Lazy load BaseImageVariationConfig to avoid loading at module import time
    if name == "BaseImageVariationConfig":
        # Check if already cached
        if "BaseImageVariationConfig" not in _globals:
            from litellm.llms.base_llm.image_variations.transformation import (
                BaseImageVariationConfig as _BaseImageVariationConfig,
            )
            _globals["BaseImageVariationConfig"] = _BaseImageVariationConfig
        return _globals["BaseImageVariationConfig"]
    
    # Lazy load BasePassthroughConfig to avoid loading at module import time
    if name == "BasePassthroughConfig":
        # Check if already cached
        if "BasePassthroughConfig" not in _globals:
            from litellm.llms.base_llm.passthrough.transformation import (
                BasePassthroughConfig as _BasePassthroughConfig,
            )
            _globals["BasePassthroughConfig"] = _BasePassthroughConfig
        return _globals["BasePassthroughConfig"]
    
    # Lazy load BaseRealtimeConfig to avoid loading at module import time
    if name == "BaseRealtimeConfig":
        # Check if already cached
        if "BaseRealtimeConfig" not in _globals:
            from litellm.llms.base_llm.realtime.transformation import (
                BaseRealtimeConfig as _BaseRealtimeConfig,
            )
            _globals["BaseRealtimeConfig"] = _BaseRealtimeConfig
        return _globals["BaseRealtimeConfig"]
    
    # Lazy load BaseRerankConfig to avoid loading at module import time
    if name == "BaseRerankConfig":
        # Check if already cached
        if "BaseRerankConfig" not in _globals:
            from litellm.llms.base_llm.rerank.transformation import (
                BaseRerankConfig as _BaseRerankConfig,
            )
            _globals["BaseRerankConfig"] = _BaseRerankConfig
        return _globals["BaseRerankConfig"]
    
    # Lazy load BaseVectorStoreConfig to avoid loading at module import time
    if name == "BaseVectorStoreConfig":
        # Check if already cached
        if "BaseVectorStoreConfig" not in _globals:
            from litellm.llms.base_llm.vector_store.transformation import (
                BaseVectorStoreConfig as _BaseVectorStoreConfig,
            )
            _globals["BaseVectorStoreConfig"] = _BaseVectorStoreConfig
        return _globals["BaseVectorStoreConfig"]
    
    # Lazy load BaseVectorStoreFilesConfig to avoid loading at module import time
    if name == "BaseVectorStoreFilesConfig":
        # Check if already cached
        if "BaseVectorStoreFilesConfig" not in _globals:
            from litellm.llms.base_llm.vector_store_files.transformation import (
                BaseVectorStoreFilesConfig as _BaseVectorStoreFilesConfig,
            )
            _globals["BaseVectorStoreFilesConfig"] = _BaseVectorStoreFilesConfig
        return _globals["BaseVectorStoreFilesConfig"]
    
    # Lazy load BaseVideoConfig to avoid loading at module import time
    if name == "BaseVideoConfig":
        # Check if already cached
        if "BaseVideoConfig" not in _globals:
            from litellm.llms.base_llm.videos.transformation import (
                BaseVideoConfig as _BaseVideoConfig,
            )
            _globals["BaseVideoConfig"] = _BaseVideoConfig
        return _globals["BaseVideoConfig"]
    
    # Lazy load ANTHROPIC_API_ONLY_HEADERS to avoid loading at module import time
    if name == "ANTHROPIC_API_ONLY_HEADERS":
        # Check if already cached
        if "ANTHROPIC_API_ONLY_HEADERS" not in _globals:
            from litellm.types.llms.anthropic import (
                ANTHROPIC_API_ONLY_HEADERS as _ANTHROPIC_API_ONLY_HEADERS,
            )
            _globals["ANTHROPIC_API_ONLY_HEADERS"] = _ANTHROPIC_API_ONLY_HEADERS
        return _globals["ANTHROPIC_API_ONLY_HEADERS"]
    
    # Lazy load AnthropicThinkingParam to avoid loading at module import time
    if name == "AnthropicThinkingParam":
        # Check if already cached
        if "AnthropicThinkingParam" not in _globals:
            from litellm.types.llms.anthropic import (
                AnthropicThinkingParam as _AnthropicThinkingParam,
            )
            _globals["AnthropicThinkingParam"] = _AnthropicThinkingParam
        return _globals["AnthropicThinkingParam"]
    
    # Lazy load RerankResponse to avoid loading at module import time
    if name == "RerankResponse":
        # Check if already cached
        if "RerankResponse" not in _globals:
            from litellm.types.rerank import RerankResponse as _RerankResponse
            _globals["RerankResponse"] = _RerankResponse
        return _globals["RerankResponse"]
    
    # Lazy load ChatCompletionDeltaToolCallChunk to avoid loading at module import time
    if name == "ChatCompletionDeltaToolCallChunk":
        # Check if already cached
        if "ChatCompletionDeltaToolCallChunk" not in _globals:
            from litellm.types.llms.openai import (
                ChatCompletionDeltaToolCallChunk as _ChatCompletionDeltaToolCallChunk,
            )
            _globals["ChatCompletionDeltaToolCallChunk"] = _ChatCompletionDeltaToolCallChunk
        return _globals["ChatCompletionDeltaToolCallChunk"]
    
    # Lazy load ChatCompletionToolCallChunk to avoid loading at module import time
    if name == "ChatCompletionToolCallChunk":
        # Check if already cached
        if "ChatCompletionToolCallChunk" not in _globals:
            from litellm.types.llms.openai import (
                ChatCompletionToolCallChunk as _ChatCompletionToolCallChunk,
            )
            _globals["ChatCompletionToolCallChunk"] = _ChatCompletionToolCallChunk
        return _globals["ChatCompletionToolCallChunk"]
    
    # Lazy load ChatCompletionToolCallFunctionChunk to avoid loading at module import time
    if name == "ChatCompletionToolCallFunctionChunk":
        # Check if already cached
        if "ChatCompletionToolCallFunctionChunk" not in _globals:
            from litellm.types.llms.openai import (
                ChatCompletionToolCallFunctionChunk as _ChatCompletionToolCallFunctionChunk,
            )
            _globals["ChatCompletionToolCallFunctionChunk"] = _ChatCompletionToolCallFunctionChunk
        return _globals["ChatCompletionToolCallFunctionChunk"]
    
    # Lazy load LiteLLM_Params to avoid loading at module import time
    if name == "LiteLLM_Params":
        # Check if already cached
        if "LiteLLM_Params" not in _globals:
            from litellm.types.router import LiteLLM_Params as _LiteLLM_Params
            _globals["LiteLLM_Params"] = _LiteLLM_Params
        return _globals["LiteLLM_Params"]
    
>>>>>>> c07ff5d9
    raise AttributeError(f"module {__name__!r} has no attribute {name!r}")<|MERGE_RESOLUTION|>--- conflicted
+++ resolved
@@ -155,14 +155,6 @@
         _audio_utils_module = litellm.litellm_core_utils.audio_utils.utils
     return _audio_utils_module
 
-<<<<<<< HEAD
-
-from litellm.types.llms.anthropic import (
-    ANTHROPIC_API_ONLY_HEADERS,
-    AnthropicThinkingParam,
-)
-=======
->>>>>>> c07ff5d9
 from litellm.types.llms.openai import (
     AllMessageValues,
     AllPromptValues,
@@ -1614,14 +1606,9 @@
                 num_retries = (
                     kwargs.get("num_retries", None) or litellm.num_retries or None
                 )
-<<<<<<< HEAD
-                _retry_policy_provided = kwargs.get("retry_policy", None) is not None
-                if _retry_policy_provided:
-=======
                 if kwargs.get("retry_policy", None):
                     get_num_retries_from_retry_policy = getattr(sys.modules[__name__], 'get_num_retries_from_retry_policy')
                     reset_retry_policy = getattr(sys.modules[__name__], 'reset_retry_policy')
->>>>>>> c07ff5d9
                     num_retries = get_num_retries_from_retry_policy(
                         exception=e,
                         retry_policy=kwargs.get("retry_policy"),
@@ -8385,12 +8372,8 @@
             from litellm.llms.vertex_ai.ocr.common_utils import get_vertex_ai_ocr_config
 
             return get_vertex_ai_ocr_config(model=model)
-<<<<<<< HEAD
-
-=======
         
         MistralOCRConfig = getattr(sys.modules[__name__], 'MistralOCRConfig')
->>>>>>> c07ff5d9
         PROVIDER_TO_CONFIG_MAP = {
             litellm.LlmProviders.MISTRAL: MistralOCRConfig,
         }
@@ -8829,15 +8812,6 @@
     
     # Lazy load encoding from main.py to avoid heavy tiktoken import
     if name == "encoding":
-<<<<<<< HEAD
-        # Cache it in the module's __dict__ for subsequent accesses
-        import sys
-
-        from litellm.main import encoding as _encoding
-
-        sys.modules[__name__].__dict__["encoding"] = _encoding
-        return _encoding
-=======
         # Check if already cached
         if "encoding" not in _globals:
             from litellm.main import encoding as _encoding
@@ -9500,5 +9474,4 @@
             _globals["LiteLLM_Params"] = _LiteLLM_Params
         return _globals["LiteLLM_Params"]
     
->>>>>>> c07ff5d9
     raise AttributeError(f"module {__name__!r} has no attribute {name!r}")