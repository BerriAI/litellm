# +-----------------------------------------------+
# |                                               |
# |           Give Feedback / Get Help            |
# | https://github.com/BerriAI/litellm/issues/new |
# |                                               |
# +-----------------------------------------------+
#
#  Thank you users! We ❤️ you! - Krrish & Ishaan

import sys, re, binascii, struct
import litellm
import dotenv, json, traceback, threading, base64, ast
import subprocess, os
from os.path import abspath, join, dirname
import litellm, openai
import itertools
import random, uuid, requests
from functools import wraps
import datetime, time
import tiktoken
import uuid
import aiohttp
import textwrap
import logging
import asyncio, httpx, inspect
from inspect import iscoroutine
import copy
from tokenizers import Tokenizer
from dataclasses import (
    dataclass,
    field,
)

import litellm._service_logger  # for storing API inputs, outputs, and metadata

try:
    # this works in python 3.8
    import pkg_resources

    filename = pkg_resources.resource_filename(__name__, "llms/tokenizers")
# try:
#     filename = str(
#         resources.files().joinpath("llms/tokenizers")  # type: ignore
#     )  # for python 3.8 and 3.12
except:
    # this works in python 3.9+
    from importlib import resources

    filename = str(
        resources.files(litellm).joinpath("llms/tokenizers")  # for python 3.10
    )  # for python 3.10+
os.environ["TIKTOKEN_CACHE_DIR"] = (
    filename  # use local copy of tiktoken b/c of - https://github.com/BerriAI/litellm/issues/1071
)

encoding = tiktoken.get_encoding("cl100k_base")
import importlib.metadata
from ._logging import verbose_logger
from .types.router import LiteLLM_Params
from .integrations.traceloop import TraceloopLogger
from .integrations.athina import AthinaLogger
from .integrations.helicone import HeliconeLogger
from .integrations.aispend import AISpendLogger
from .integrations.berrispend import BerriSpendLogger
from .integrations.supabase import Supabase
from .integrations.lunary import LunaryLogger
from .integrations.prompt_layer import PromptLayerLogger
from .integrations.langsmith import LangsmithLogger
from .integrations.weights_biases import WeightsBiasesLogger
from .integrations.custom_logger import CustomLogger
from .integrations.langfuse import LangFuseLogger
from .integrations.openmeter import OpenMeterLogger
from .integrations.datadog import DataDogLogger
from .integrations.prometheus import PrometheusLogger
from .integrations.prometheus_services import PrometheusServicesLogger
from .integrations.dynamodb import DyanmoDBLogger
from .integrations.s3 import S3Logger
from .integrations.clickhouse import ClickhouseLogger
from .integrations.greenscale import GreenscaleLogger
from .integrations.litedebugger import LiteDebugger
from .proxy._types import KeyManagementSystem
from openai import OpenAIError as OriginalError
from openai._models import BaseModel as OpenAIObject
from .caching import S3Cache, RedisSemanticCache, RedisCache
from .exceptions import (
    AuthenticationError,
    BadRequestError,
    NotFoundError,
    RateLimitError,
    ServiceUnavailableError,
    OpenAIError,
    PermissionDeniedError,
    ContextWindowExceededError,
    ContentPolicyViolationError,
    Timeout,
    APIConnectionError,
    APIError,
    BudgetExceededError,
    UnprocessableEntityError,
)

try:
    from .proxy.enterprise.enterprise_callbacks.generic_api_callback import (
        GenericAPILogger,
    )
except Exception as e:
    verbose_logger.debug(f"Exception import enterprise features {str(e)}")

from typing import cast, List, Dict, Union, Optional, Literal, Any, BinaryIO, Iterable
from .caching import Cache
from concurrent.futures import ThreadPoolExecutor

####### ENVIRONMENT VARIABLES ####################
# Adjust to your specific application needs / system capabilities.
MAX_THREADS = 100

# Create a ThreadPoolExecutor
executor = ThreadPoolExecutor(max_workers=MAX_THREADS)
dotenv.load_dotenv()  # Loading env variables using dotenv
sentry_sdk_instance = None
capture_exception = None
add_breadcrumb = None
posthog = None
slack_app = None
alerts_channel = None
heliconeLogger = None
athinaLogger = None
promptLayerLogger = None
langsmithLogger = None
weightsBiasesLogger = None
customLogger = None
langFuseLogger = None
openMeterLogger = None
dataDogLogger = None
prometheusLogger = None
dynamoLogger = None
s3Logger = None
genericAPILogger = None
clickHouseLogger = None
greenscaleLogger = None
lunaryLogger = None
aispendLogger = None
berrispendLogger = None
supabaseClient = None
liteDebuggerClient = None
callback_list: Optional[List[str]] = []
user_logger_fn = None
additional_details: Optional[Dict[str, str]] = {}
local_cache: Optional[Dict[str, str]] = {}
last_fetched_at = None
last_fetched_at_keys = None
######## Model Response #########################
# All liteLLM Model responses will be in this format, Follows the OpenAI Format
# https://docs.litellm.ai/docs/completion/output
# {
#   'choices': [
#      {
#         'finish_reason': 'stop',
#         'index': 0,
#         'message': {
#            'role': 'assistant',
#             'content': " I'm doing well, thank you for asking. I am Claude, an AI assistant created by Anthropic."
#         }
#       }
#     ],
#  'created': 1691429984.3852863,
#  'model': 'claude-instant-1',
#  'usage': {'prompt_tokens': 18, 'completion_tokens': 23, 'total_tokens': 41}
# }


class UnsupportedParamsError(Exception):
    def __init__(self, status_code, message):
        self.status_code = status_code
        self.message = message
        self.request = httpx.Request(method="POST", url=" https://openai.api.com/v1/")
        self.response = httpx.Response(status_code=status_code, request=self.request)
        super().__init__(
            self.message
        )  # Call the base class constructor with the parameters it needs


def _generate_id():  # private helper function
    return "chatcmpl-" + str(uuid.uuid4())


def map_finish_reason(
    finish_reason: str,
):  # openai supports 5 stop sequences - 'stop', 'length', 'function_call', 'content_filter', 'null'
    # anthropic mapping
    if finish_reason == "stop_sequence":
        return "stop"
    # cohere mapping - https://docs.cohere.com/reference/generate
    elif finish_reason == "COMPLETE":
        return "stop"
    elif finish_reason == "MAX_TOKENS":  # cohere + vertex ai
        return "length"
    elif finish_reason == "ERROR_TOXIC":
        return "content_filter"
    elif (
        finish_reason == "ERROR"
    ):  # openai currently doesn't support an 'error' finish reason
        return "stop"
    # huggingface mapping https://huggingface.github.io/text-generation-inference/#/Text%20Generation%20Inference/generate_stream
    elif finish_reason == "eos_token" or finish_reason == "stop_sequence":
        return "stop"
    elif (
        finish_reason == "FINISH_REASON_UNSPECIFIED" or finish_reason == "STOP"
    ):  # vertex ai - got from running `print(dir(response_obj.candidates[0].finish_reason))`: ['FINISH_REASON_UNSPECIFIED', 'MAX_TOKENS', 'OTHER', 'RECITATION', 'SAFETY', 'STOP',]
        return "stop"
    elif finish_reason == "SAFETY":  # vertex ai
        return "content_filter"
    elif finish_reason == "STOP":  # vertex ai
        return "stop"
    elif finish_reason == "end_turn" or finish_reason == "stop_sequence":  # anthropic
        return "stop"
    elif finish_reason == "max_tokens":  # anthropic
        return "length"
    elif finish_reason == "tool_use":  # anthropic
        return "tool_calls"
    return finish_reason


class FunctionCall(OpenAIObject):
    arguments: str
    name: Optional[str] = None


class Function(OpenAIObject):
    arguments: str
    name: Optional[str] = None

    def __init__(
        self,
        arguments: Union[Dict, str],
        name: Optional[str] = None,
        **params,
    ):
        if isinstance(arguments, Dict):
            arguments = json.dumps(arguments)
        else:
            arguments = arguments

        name = name

        # Build a dictionary with the structure your BaseModel expects
        data = {"arguments": arguments, "name": name, **params}

        super(Function, self).__init__(**data)


class ChatCompletionDeltaToolCall(OpenAIObject):
    id: Optional[str] = None
    function: Function
    type: Optional[str] = None
    index: int


class HiddenParams(OpenAIObject):
    original_response: Optional[str] = None
    model_id: Optional[str] = None  # used in Router for individual deployments

    class Config:
        extra = "allow"
        protected_namespaces = ()

    def get(self, key, default=None):
        # Custom .get() method to access attributes with a default value if the attribute doesn't exist
        return getattr(self, key, default)

    def __getitem__(self, key):
        # Allow dictionary-style access to attributes
        return getattr(self, key)

    def __setitem__(self, key, value):
        # Allow dictionary-style assignment of attributes
        setattr(self, key, value)

    def json(self, **kwargs):
        try:
            return self.model_dump()  # noqa
        except:
            # if using pydantic v1
            return self.dict()


class ChatCompletionMessageToolCall(OpenAIObject):
    def __init__(
        self,
        function: Union[Dict, Function],
        id: Optional[str] = None,
        type: Optional[str] = None,
        **params,
    ):
        super(ChatCompletionMessageToolCall, self).__init__(**params)
        if isinstance(function, Dict):
            self.function = Function(**function)
        else:
            self.function = function

        if id is not None:
            self.id = id
        else:
            self.id = f"{uuid.uuid4()}"

        if type is not None:
            self.type = type
        else:
            self.type = "function"


class Message(OpenAIObject):
    def __init__(
        self,
        content="default",
        role="assistant",
        logprobs=None,
        function_call=None,
        tool_calls=None,
        **params,
    ):
        super(Message, self).__init__(**params)
        self.content = content
        self.role = role
        if function_call is not None:
            self.function_call = FunctionCall(**function_call)

        if tool_calls is not None:
            self.tool_calls = []
            for tool_call in tool_calls:
                self.tool_calls.append(ChatCompletionMessageToolCall(**tool_call))

        if logprobs is not None:
            self._logprobs = logprobs

    def get(self, key, default=None):
        # Custom .get() method to access attributes with a default value if the attribute doesn't exist
        return getattr(self, key, default)

    def __getitem__(self, key):
        # Allow dictionary-style access to attributes
        return getattr(self, key)

    def __setitem__(self, key, value):
        # Allow dictionary-style assignment of attributes
        setattr(self, key, value)

    def json(self, **kwargs):
        try:
            return self.model_dump()  # noqa
        except:
            # if using pydantic v1
            return self.dict()


class Delta(OpenAIObject):
    def __init__(
        self, content=None, role=None, function_call=None, tool_calls=None, **params
    ):
        super(Delta, self).__init__(**params)
        self.content = content
        self.role = role
        if function_call is not None and isinstance(function_call, dict):
            self.function_call = FunctionCall(**function_call)
        else:
            self.function_call = function_call
        if tool_calls is not None and isinstance(tool_calls, list):
            self.tool_calls = []
            for tool_call in tool_calls:
                if isinstance(tool_call, dict):
                    if tool_call.get("index", None) is None:
                        tool_call["index"] = 0
                    self.tool_calls.append(ChatCompletionDeltaToolCall(**tool_call))
                elif isinstance(tool_call, ChatCompletionDeltaToolCall):
                    self.tool_calls.append(tool_call)
        else:
            self.tool_calls = tool_calls

    def __contains__(self, key):
        # Define custom behavior for the 'in' operator
        return hasattr(self, key)

    def get(self, key, default=None):
        # Custom .get() method to access attributes with a default value if the attribute doesn't exist
        return getattr(self, key, default)

    def __getitem__(self, key):
        # Allow dictionary-style access to attributes
        return getattr(self, key)

    def __setitem__(self, key, value):
        # Allow dictionary-style assignment of attributes
        setattr(self, key, value)


class Choices(OpenAIObject):
    def __init__(
        self,
        finish_reason=None,
        index=0,
        message=None,
        logprobs=None,
        enhancements=None,
        **params,
    ):
        super(Choices, self).__init__(**params)
        self.finish_reason = (
            map_finish_reason(finish_reason) or "stop"
        )  # set finish_reason for all responses
        self.index = index
        if message is None:
            self.message = Message()
        else:
            if isinstance(message, Message):
                self.message = message
            elif isinstance(message, dict):
                self.message = Message(**message)
        if logprobs is not None:
            self.logprobs = logprobs
        if enhancements is not None:
            self.enhancements = enhancements

    def __contains__(self, key):
        # Define custom behavior for the 'in' operator
        return hasattr(self, key)

    def get(self, key, default=None):
        # Custom .get() method to access attributes with a default value if the attribute doesn't exist
        return getattr(self, key, default)

    def __getitem__(self, key):
        # Allow dictionary-style access to attributes
        return getattr(self, key)

    def __setitem__(self, key, value):
        # Allow dictionary-style assignment of attributes
        setattr(self, key, value)


class Usage(OpenAIObject):
    def __init__(
        self, prompt_tokens=None, completion_tokens=None, total_tokens=None, **params
    ):
        super(Usage, self).__init__(**params)
        if prompt_tokens:
            self.prompt_tokens = prompt_tokens
        if completion_tokens:
            self.completion_tokens = completion_tokens
        if total_tokens:
            self.total_tokens = total_tokens

    def __contains__(self, key):
        # Define custom behavior for the 'in' operator
        return hasattr(self, key)

    def get(self, key, default=None):
        # Custom .get() method to access attributes with a default value if the attribute doesn't exist
        return getattr(self, key, default)

    def __getitem__(self, key):
        # Allow dictionary-style access to attributes
        return getattr(self, key)

    def __setitem__(self, key, value):
        # Allow dictionary-style assignment of attributes
        setattr(self, key, value)


class StreamingChoices(OpenAIObject):
    def __init__(
        self,
        finish_reason=None,
        index=0,
        delta: Optional[Delta] = None,
        logprobs=None,
        enhancements=None,
        **params,
    ):
        super(StreamingChoices, self).__init__(**params)
        if finish_reason:
            self.finish_reason = finish_reason
        else:
            self.finish_reason = None
        self.index = index
        if delta is not None:
            if isinstance(delta, Delta):
                self.delta = delta
            if isinstance(delta, dict):
                self.delta = Delta(**delta)
        else:
            self.delta = Delta()
        if enhancements is not None:
            self.enhancements = enhancements
        self.logprobs = logprobs

    def __contains__(self, key):
        # Define custom behavior for the 'in' operator
        return hasattr(self, key)

    def get(self, key, default=None):
        # Custom .get() method to access attributes with a default value if the attribute doesn't exist
        return getattr(self, key, default)

    def __getitem__(self, key):
        # Allow dictionary-style access to attributes
        return getattr(self, key)

    def __setitem__(self, key, value):
        # Allow dictionary-style assignment of attributes
        setattr(self, key, value)


class ModelResponse(OpenAIObject):
    id: str
    """A unique identifier for the completion."""

    choices: List[Union[Choices, StreamingChoices]]
    """The list of completion choices the model generated for the input prompt."""

    created: int
    """The Unix timestamp (in seconds) of when the completion was created."""

    model: Optional[str] = None
    """The model used for completion."""

    object: str
    """The object type, which is always "text_completion" """

    system_fingerprint: Optional[str] = None
    """This fingerprint represents the backend configuration that the model runs with.

    Can be used in conjunction with the `seed` request parameter to understand when
    backend changes have been made that might impact determinism.
    """

    _hidden_params: dict = {}

    def __init__(
        self,
        id=None,
        choices=None,
        created=None,
        model=None,
        object=None,
        system_fingerprint=None,
        usage=None,
        stream=None,
        response_ms=None,
        hidden_params=None,
        **params,
    ):
        if stream is not None and stream == True:
            object = "chat.completion.chunk"
            if choices is not None and isinstance(choices, list):
                new_choices = []
                for choice in choices:
                    if isinstance(choice, StreamingChoices):
                        _new_choice = choice
                    elif isinstance(choice, dict):
                        _new_choice = StreamingChoices(**choice)
                    new_choices.append(_new_choice)
                choices = new_choices
            else:
                choices = [StreamingChoices()]
        else:
            if model in litellm.open_ai_embedding_models:
                object = "embedding"
            else:
                object = "chat.completion"
            if choices is not None and isinstance(choices, list):
                new_choices = []
                for choice in choices:
                    if isinstance(choice, Choices):
                        _new_choice = choice
                    elif isinstance(choice, dict):
                        _new_choice = Choices(**choice)
                    new_choices.append(_new_choice)
                choices = new_choices
            else:
                choices = [Choices()]
        if id is None:
            id = _generate_id()
        else:
            id = id
        if created is None:
            created = int(time.time())
        else:
            created = created
        model = model
        if usage is not None:
            usage = usage
        elif stream is None or stream == False:
            usage = Usage()
        if hidden_params:
            self._hidden_params = hidden_params

        init_values = {
            "id": id,
            "choices": choices,
            "created": created,
            "model": model,
            "object": object,
            "system_fingerprint": system_fingerprint,
        }

        if usage is not None:
            init_values["usage"] = usage

        super().__init__(
            **init_values,
            **params,
        )

    def __contains__(self, key):
        # Define custom behavior for the 'in' operator
        return hasattr(self, key)

    def get(self, key, default=None):
        # Custom .get() method to access attributes with a default value if the attribute doesn't exist
        return getattr(self, key, default)

    def __getitem__(self, key):
        # Allow dictionary-style access to attributes
        return getattr(self, key)

    def __setitem__(self, key, value):
        # Allow dictionary-style assignment of attributes
        setattr(self, key, value)

    def json(self, **kwargs):
        try:
            return self.model_dump()  # noqa
        except:
            # if using pydantic v1
            return self.dict()


class Embedding(OpenAIObject):
    embedding: Union[list, str] = []
    index: int
    object: str

    def get(self, key, default=None):
        # Custom .get() method to access attributes with a default value if the attribute doesn't exist
        return getattr(self, key, default)

    def __getitem__(self, key):
        # Allow dictionary-style access to attributes
        return getattr(self, key)

    def __setitem__(self, key, value):
        # Allow dictionary-style assignment of attributes
        setattr(self, key, value)


class EmbeddingResponse(OpenAIObject):
    model: Optional[str] = None
    """The model used for embedding."""

    data: Optional[List] = None
    """The actual embedding value"""

    object: str
    """The object type, which is always "embedding" """

    usage: Optional[Usage] = None
    """Usage statistics for the embedding request."""

    _hidden_params: dict = {}

    def __init__(
        self, model=None, usage=None, stream=False, response_ms=None, data=None
    ):
        object = "list"
        if response_ms:
            _response_ms = response_ms
        else:
            _response_ms = None
        if data:
            data = data
        else:
            data = None

        if usage:
            usage = usage
        else:
            usage = Usage()

        model = model
        super().__init__(model=model, object=object, data=data, usage=usage)

    def __contains__(self, key):
        # Define custom behavior for the 'in' operator
        return hasattr(self, key)

    def get(self, key, default=None):
        # Custom .get() method to access attributes with a default value if the attribute doesn't exist
        return getattr(self, key, default)

    def __getitem__(self, key):
        # Allow dictionary-style access to attributes
        return getattr(self, key)

    def __setitem__(self, key, value):
        # Allow dictionary-style assignment of attributes
        setattr(self, key, value)

    def json(self, **kwargs):
        try:
            return self.model_dump()  # noqa
        except:
            # if using pydantic v1
            return self.dict()


class Logprobs(OpenAIObject):
    text_offset: List[int]
    token_logprobs: List[float]
    tokens: List[str]
    top_logprobs: List[Dict[str, float]]


class TextChoices(OpenAIObject):
    def __init__(self, finish_reason=None, index=0, text=None, logprobs=None, **params):
        super(TextChoices, self).__init__(**params)
        if finish_reason:
            self.finish_reason = map_finish_reason(finish_reason)
        else:
            self.finish_reason = None
        self.index = index
        if text is not None:
            self.text = text
        else:
            self.text = None
        if logprobs is None:
            self.logprobs = None
        else:
            if isinstance(logprobs, dict):
                self.logprobs = Logprobs(**logprobs)
            else:
                self.logprobs = logprobs

    def __contains__(self, key):
        # Define custom behavior for the 'in' operator
        return hasattr(self, key)

    def get(self, key, default=None):
        # Custom .get() method to access attributes with a default value if the attribute doesn't exist
        return getattr(self, key, default)

    def __getitem__(self, key):
        # Allow dictionary-style access to attributes
        return getattr(self, key)

    def __setitem__(self, key, value):
        # Allow dictionary-style assignment of attributes
        setattr(self, key, value)

    def json(self, **kwargs):
        try:
            return self.model_dump()  # noqa
        except:
            # if using pydantic v1
            return self.dict()


class TextCompletionResponse(OpenAIObject):
    """
    {
        "id": response["id"],
        "object": "text_completion",
        "created": response["created"],
        "model": response["model"],
        "choices": [
        {
            "text": response["choices"][0]["message"]["content"],
            "index": response["choices"][0]["index"],
            "logprobs": transformed_logprobs,
            "finish_reason": response["choices"][0]["finish_reason"]
        }
        ],
        "usage": response["usage"]
    }
    """

    id: str
    object: str
    created: int
    model: Optional[str]
    choices: List[TextChoices]
    usage: Optional[Usage]
    _response_ms: Optional[int] = None
    _hidden_params: HiddenParams

    def __init__(
        self,
        id=None,
        choices=None,
        created=None,
        model=None,
        usage=None,
        stream=False,
        response_ms=None,
        object=None,
        **params,
    ):

        if stream:
            object = "text_completion.chunk"
            choices = [TextChoices()]
        else:
            object = "text_completion"
            if choices is not None and isinstance(choices, list):
                new_choices = []
                for choice in choices:

                    if isinstance(choice, TextChoices):
                        _new_choice = choice
                    elif isinstance(choice, dict):
                        _new_choice = TextChoices(**choice)
                    new_choices.append(_new_choice)
                choices = new_choices
            else:
                choices = [TextChoices()]
        if object is not None:
            object = object
        if id is None:
            id = _generate_id()
        else:
            id = id
        if created is None:
            created = int(time.time())
        else:
            created = created

        model = model
        if usage:
            usage = usage
        else:
            usage = Usage()

        super(TextCompletionResponse, self).__init__(
            id=id,
            object=object,
            created=created,
            model=model,
            choices=choices,
            usage=usage,
            **params,
        )

        if response_ms:
            self._response_ms = response_ms
        else:
            self._response_ms = None
        self._hidden_params = HiddenParams()

    def __contains__(self, key):
        # Define custom behavior for the 'in' operator
        return hasattr(self, key)

    def get(self, key, default=None):
        # Custom .get() method to access attributes with a default value if the attribute doesn't exist
        return getattr(self, key, default)

    def __getitem__(self, key):
        # Allow dictionary-style access to attributes
        return getattr(self, key)

    def __setitem__(self, key, value):
        # Allow dictionary-style assignment of attributes
        setattr(self, key, value)


class ImageResponse(OpenAIObject):
    created: Optional[int] = None

    data: Optional[list] = None

    usage: Optional[dict] = None

    _hidden_params: dict = {}

    def __init__(self, created=None, data=None, response_ms=None):
        if response_ms:
            _response_ms = response_ms
        else:
            _response_ms = None
        if data:
            data = data
        else:
            data = None

        if created:
            created = created
        else:
            created = None

        super().__init__(data=data, created=created)
        self.usage = {"prompt_tokens": 0, "completion_tokens": 0, "total_tokens": 0}

    def __contains__(self, key):
        # Define custom behavior for the 'in' operator
        return hasattr(self, key)

    def get(self, key, default=None):
        # Custom .get() method to access attributes with a default value if the attribute doesn't exist
        return getattr(self, key, default)

    def __getitem__(self, key):
        # Allow dictionary-style access to attributes
        return getattr(self, key)

    def __setitem__(self, key, value):
        # Allow dictionary-style assignment of attributes
        setattr(self, key, value)

    def json(self, **kwargs):
        try:
            return self.model_dump()  # noqa
        except:
            # if using pydantic v1
            return self.dict()


class TranscriptionResponse(OpenAIObject):
    text: Optional[str] = None

    _hidden_params: dict = {}

    def __init__(self, text=None):
        super().__init__(text=text)

    def __contains__(self, key):
        # Define custom behavior for the 'in' operator
        return hasattr(self, key)

    def get(self, key, default=None):
        # Custom .get() method to access attributes with a default value if the attribute doesn't exist
        return getattr(self, key, default)

    def __getitem__(self, key):
        # Allow dictionary-style access to attributes
        return getattr(self, key)

    def __setitem__(self, key, value):
        # Allow dictionary-style assignment of attributes
        setattr(self, key, value)

    def json(self, **kwargs):
        try:
            return self.model_dump()  # noqa
        except:
            # if using pydantic v1
            return self.dict()


############################################################
def print_verbose(
    print_statement,
    logger_only: bool = False,
    log_level: Literal["DEBUG", "INFO"] = "DEBUG",
):
    try:
        if log_level == "DEBUG":
            verbose_logger.debug(print_statement)
        elif log_level == "INFO":
            verbose_logger.info(print_statement)
        if litellm.set_verbose == True and logger_only == False:
            print(print_statement)  # noqa
    except:
        pass


####### LOGGING ###################
from enum import Enum


class CallTypes(Enum):
    embedding = "embedding"
    aembedding = "aembedding"
    completion = "completion"
    acompletion = "acompletion"
    atext_completion = "atext_completion"
    text_completion = "text_completion"
    image_generation = "image_generation"
    aimage_generation = "aimage_generation"
    moderation = "moderation"
    amoderation = "amoderation"
    atranscription = "atranscription"
    transcription = "transcription"


# Logging function -> log the exact model details + what's being sent | Non-BlockingP
class Logging:
    global supabaseClient, liteDebuggerClient, promptLayerLogger, weightsBiasesLogger, langsmithLogger, capture_exception, add_breadcrumb, lunaryLogger

    def __init__(
        self,
        model,
        messages,
        stream,
        call_type,
        start_time,
        litellm_call_id,
        function_id,
        dynamic_success_callbacks=None,
        dynamic_async_success_callbacks=None,
        langfuse_public_key=None,
        langfuse_secret=None,
    ):
        if call_type not in [item.value for item in CallTypes]:
            allowed_values = ", ".join([item.value for item in CallTypes])
            raise ValueError(
                f"Invalid call_type {call_type}. Allowed values: {allowed_values}"
            )
        if messages is not None:
            if isinstance(messages, str):
                messages = [
                    {"role": "user", "content": messages}
                ]  # convert text completion input to the chat completion format
            elif (
                isinstance(messages, list)
                and len(messages) > 0
                and isinstance(messages[0], str)
            ):
                new_messages = []
                for m in messages:
                    new_messages.append({"role": "user", "content": m})
                messages = new_messages
        self.model = model
        self.messages = messages
        self.stream = stream
        self.start_time = start_time  # log the call start time
        self.call_type = call_type
        self.litellm_call_id = litellm_call_id
        self.function_id = function_id
        self.streaming_chunks = []  # for generating complete stream response
        self.sync_streaming_chunks = []  # for generating complete stream response
        self.model_call_details = {}
        self.dynamic_input_callbacks = []  # [TODO] callbacks set for just that call
        self.dynamic_failure_callbacks = []  # [TODO] callbacks set for just that call
        self.dynamic_success_callbacks = (
            dynamic_success_callbacks  # callbacks set for just that call
        )
        self.dynamic_async_success_callbacks = (
            dynamic_async_success_callbacks  # callbacks set for just that call
        )
        ## DYNAMIC LANGFUSE KEYS ##
        self.langfuse_public_key = langfuse_public_key
        self.langfuse_secret = langfuse_secret
        ## TIME TO FIRST TOKEN LOGGING ##
        self.completion_start_time: Optional[datetime.datetime] = None

    def update_environment_variables(
        self, model, user, optional_params, litellm_params, **additional_params
    ):
        self.optional_params = optional_params
        self.model = model
        self.user = user
        self.litellm_params = litellm_params
        self.logger_fn = litellm_params.get("logger_fn", None)
        print_verbose(f"self.optional_params: {self.optional_params}")
        self.model_call_details = {
            "model": self.model,
            "messages": self.messages,
            "optional_params": self.optional_params,
            "litellm_params": self.litellm_params,
            "start_time": self.start_time,
            "stream": self.stream,
            "user": user,
            "call_type": str(self.call_type),
            "litellm_call_id": self.litellm_call_id,
            "completion_start_time": self.completion_start_time,
            **self.optional_params,
            **additional_params,
        }

    def _pre_call(self, input, api_key, model=None, additional_args={}):
        """
        Common helper function across the sync + async pre-call function
        """
        # print_verbose(f"logging pre call for model: {self.model} with call type: {self.call_type}")
        self.model_call_details["input"] = input
        self.model_call_details["api_key"] = api_key
        self.model_call_details["additional_args"] = additional_args
        self.model_call_details["log_event_type"] = "pre_api_call"
        if (
            model
        ):  # if model name was changes pre-call, overwrite the initial model call name with the new one
            self.model_call_details["model"] = model

    def pre_call(self, input, api_key, model=None, additional_args={}):
        # Log the exact input to the LLM API
        litellm.error_logs["PRE_CALL"] = locals()
        try:
            self._pre_call(
                input=input,
                api_key=api_key,
                model=model,
                additional_args=additional_args,
            )

            # User Logging -> if you pass in a custom logging function
            headers = additional_args.get("headers", {})
            if headers is None:
                headers = {}
            data = additional_args.get("complete_input_dict", {})
            api_base = additional_args.get("api_base", "")
            self.model_call_details["litellm_params"]["api_base"] = str(
                api_base
            )  # used for alerting
            masked_headers = {
                k: (v[:-20] + "*" * 20) if (isinstance(v, str) and len(v) > 20) else v
                for k, v in headers.items()
            }
            formatted_headers = " ".join(
                [f"-H '{k}: {v}'" for k, v in masked_headers.items()]
            )

            verbose_logger.debug(f"PRE-API-CALL ADDITIONAL ARGS: {additional_args}")

            curl_command = "\n\nPOST Request Sent from LiteLLM:\n"
            curl_command += "curl -X POST \\\n"
            curl_command += f"{api_base} \\\n"
            curl_command += (
                f"{formatted_headers} \\\n" if formatted_headers.strip() != "" else ""
            )
            curl_command += f"-d '{str(data)}'\n"
            if additional_args.get("request_str", None) is not None:
                # print the sagemaker / bedrock client request
                curl_command = "\nRequest Sent from LiteLLM:\n"
                curl_command += additional_args.get("request_str", None)
            elif api_base == "":
                curl_command = self.model_call_details

            # only print verbose if verbose logger is not set
            if verbose_logger.level == 0:
                # this means verbose logger was not switched on - user is in litellm.set_verbose=True
                print_verbose(f"\033[92m{curl_command}\033[0m\n")

            if litellm.json_logs:
                verbose_logger.info(
                    "POST Request Sent from LiteLLM",
                    extra={"api_base": {api_base}, **masked_headers},
                )
            else:
                verbose_logger.info(f"\033[92m{curl_command}\033[0m\n")
            if self.logger_fn and callable(self.logger_fn):
                try:
                    self.logger_fn(
                        self.model_call_details
                    )  # Expectation: any logger function passed in by the user should accept a dict object
                except Exception as e:
                    print_verbose(
                        f"LiteLLM.LoggingError: [Non-Blocking] Exception occurred while logging {traceback.format_exc()}"
                    )

            # Input Integration Logging -> If you want to log the fact that an attempt to call the model was made
            callbacks = litellm.input_callback + self.dynamic_input_callbacks
            for callback in callbacks:
                try:
                    if callback == "supabase":
                        print_verbose("reaches supabase for logging!")
                        model = self.model_call_details["model"]
                        messages = self.model_call_details["input"]
                        print_verbose(f"supabaseClient: {supabaseClient}")
                        supabaseClient.input_log_event(
                            model=model,
                            messages=messages,
                            end_user=self.model_call_details.get("user", "default"),
                            litellm_call_id=self.litellm_params["litellm_call_id"],
                            print_verbose=print_verbose,
                        )
<<<<<<< HEAD
=======
                    elif callback == "sentry" and add_breadcrumb:
                        try:
                            details_to_log = copy.deepcopy(self.model_call_details)
                        except:
                            details_to_log = self.model_call_details
                        if litellm.turn_off_message_logging:
                            # make a copy of the _model_Call_details and log it
                            details_to_log.pop("messages", None)
                            details_to_log.pop("input", None)
                            details_to_log.pop("prompt", None)
>>>>>>> 5baeeec8

                    elif callback == "lite_debugger":
                        print_verbose(
                            f"reaches litedebugger for logging! - model_call_details {self.model_call_details}"
                        )
                        model = self.model_call_details["model"]
                        messages = self.model_call_details["input"]
                        print_verbose(f"liteDebuggerClient: {liteDebuggerClient}")
                        liteDebuggerClient.input_log_event(
                            model=model,
                            messages=messages,
                            end_user=self.model_call_details.get("user", "default"),
                            litellm_call_id=self.litellm_params["litellm_call_id"],
                            litellm_params=self.model_call_details["litellm_params"],
                            optional_params=self.model_call_details["optional_params"],
                            print_verbose=print_verbose,
                            call_type=self.call_type,
                        )
                    elif callback == "sentry" and add_breadcrumb:
                        print_verbose("reaches sentry breadcrumbing")
                        add_breadcrumb(
                            category="litellm.llm_call",
                            message=f"Model Call Details pre-call: {self.model_call_details}",
                            level="info",
                        )
                    elif isinstance(callback, CustomLogger):  # custom logger class
                        callback.log_pre_api_call(
                            model=self.model,
                            messages=self.messages,
                            kwargs=self.model_call_details,
                        )
                    elif callable(callback):  # custom logger functions
                        customLogger.log_input_event(
                            model=self.model,
                            messages=self.messages,
                            kwargs=self.model_call_details,
                            print_verbose=print_verbose,
                            callback_func=callback,
                        )
                except Exception as e:
                    traceback.print_exc()
                    print_verbose(
                        f"LiteLLM.LoggingError: [Non-Blocking] Exception occurred while input logging with integrations {traceback.format_exc()}"
                    )
                    print_verbose(
                        f"LiteLLM.Logging: is sentry capture exception initialized {capture_exception}"
                    )
                    if capture_exception:  # log this error to sentry for debugging
                        capture_exception(e)
        except:
            print_verbose(
                f"LiteLLM.LoggingError: [Non-Blocking] Exception occurred while logging {traceback.format_exc()}"
            )
            print_verbose(
                f"LiteLLM.Logging: is sentry capture exception initialized {capture_exception}"
            )
            if capture_exception:  # log this error to sentry for debugging
                capture_exception(e)

    def post_call(
        self, original_response, input=None, api_key=None, additional_args={}
    ):
        # Log the exact result from the LLM API, for streaming - log the type of response received
        litellm.error_logs["POST_CALL"] = locals()
        if isinstance(original_response, dict):
            original_response = json.dumps(original_response)
        try:
            self.model_call_details["input"] = input
            self.model_call_details["api_key"] = api_key
            self.model_call_details["original_response"] = original_response
            self.model_call_details["additional_args"] = additional_args
            self.model_call_details["log_event_type"] = "post_api_call"
            # User Logging -> if you pass in a custom logging function
            print_verbose(
                f"RAW RESPONSE:\n{self.model_call_details.get('original_response', self.model_call_details)}\n\n",
                log_level="DEBUG",
            )
            if self.logger_fn and callable(self.logger_fn):
                try:
                    self.logger_fn(
                        self.model_call_details
                    )  # Expectation: any logger function passed in by the user should accept a dict object
                except Exception as e:
                    print_verbose(
                        f"LiteLLM.LoggingError: [Non-Blocking] Exception occurred while logging {traceback.format_exc()}"
                    )

            # Input Integration Logging -> If you want to log the fact that an attempt to call the model was made

            callbacks = litellm.input_callback + self.dynamic_input_callbacks
            for callback in callbacks:
                try:
                    if callback == "lite_debugger":
                        print_verbose("reaches litedebugger for post-call logging!")
                        print_verbose(f"liteDebuggerClient: {liteDebuggerClient}")
                        liteDebuggerClient.post_call_log_event(
                            original_response=original_response,
                            litellm_call_id=self.litellm_params["litellm_call_id"],
                            print_verbose=print_verbose,
                            call_type=self.call_type,
                            stream=self.stream,
                        )
                    elif callback == "sentry" and add_breadcrumb:
                        print_verbose("reaches sentry breadcrumbing")
<<<<<<< HEAD
=======
                        try:
                            details_to_log = copy.deepcopy(self.model_call_details)
                        except:
                            details_to_log = self.model_call_details
                        if litellm.turn_off_message_logging:
                            # make a copy of the _model_Call_details and log it
                            details_to_log.pop("messages", None)
                            details_to_log.pop("input", None)
                            details_to_log.pop("prompt", None)

>>>>>>> 5baeeec8
                        add_breadcrumb(
                            category="litellm.llm_call",
                            message=f"Model Call Details post-call: {self.model_call_details}",
                            level="info",
                        )
                    elif isinstance(callback, CustomLogger):  # custom logger class
                        callback.log_post_api_call(
                            kwargs=self.model_call_details,
                            response_obj=None,
                            start_time=self.start_time,
                            end_time=None,
                        )
                except Exception as e:
                    print_verbose(
                        f"LiteLLM.LoggingError: [Non-Blocking] Exception occurred while post-call logging with integrations {traceback.format_exc()}"
                    )
                    print_verbose(
                        f"LiteLLM.Logging: is sentry capture exception initialized {capture_exception}"
                    )
                    if capture_exception:  # log this error to sentry for debugging
                        capture_exception(e)
        except:
            print_verbose(
                f"LiteLLM.LoggingError: [Non-Blocking] Exception occurred while logging {traceback.format_exc()}"
            )
            pass

    def _success_handler_helper_fn(
        self, result=None, start_time=None, end_time=None, cache_hit=None
    ):
        try:
            if start_time is None:
                start_time = self.start_time
            if end_time is None:
                end_time = datetime.datetime.now()
            if self.completion_start_time is None:
                self.completion_start_time = end_time
                self.model_call_details["completion_start_time"] = (
                    self.completion_start_time
                )
            self.model_call_details["log_event_type"] = "successful_api_call"
            self.model_call_details["end_time"] = end_time
            self.model_call_details["cache_hit"] = cache_hit
            ## if model in model cost map - log the response cost
            ## else set cost to None
            verbose_logger.debug(f"Model={self.model};")
            if (
                result is not None
                and (
                    isinstance(result, ModelResponse)
                    or isinstance(result, EmbeddingResponse)
                    or isinstance(result, ImageResponse)
                    or isinstance(result, TranscriptionResponse)
                    or isinstance(result, TextCompletionResponse)
                )
                and self.stream != True
            ):  # handle streaming separately
                try:
                    if self.model_call_details.get("cache_hit", False) == True:
                        self.model_call_details["response_cost"] = 0.0
                    else:
                        result._hidden_params["optional_params"] = self.optional_params
                        if (
                            self.call_type == CallTypes.aimage_generation.value
                            or self.call_type == CallTypes.image_generation.value
                        ):
                            self.model_call_details["response_cost"] = (
                                litellm.completion_cost(
                                    completion_response=result,
                                    model=self.model,
                                    call_type=self.call_type,
                                    custom_llm_provider=self.model_call_details.get(
                                        "custom_llm_provider", None
                                    ),  # set for img gen models
                                )
                            )
                        else:
                            # check if base_model set on azure
                            base_model = _get_base_model_from_metadata(
                                model_call_details=self.model_call_details
                            )
                            # base_model defaults to None if not set on model_info
                            self.model_call_details["response_cost"] = (
                                litellm.completion_cost(
                                    completion_response=result,
                                    call_type=self.call_type,
                                    model=base_model,
                                )
                            )
                except litellm.NotFoundError as e:
                    verbose_logger.debug(
                        f"Model={self.model} not found in completion cost map."
                    )
                    self.model_call_details["response_cost"] = None
            else:  # streaming chunks + image gen.
                self.model_call_details["response_cost"] = None

            if (
                litellm.max_budget
                and self.stream == False
                and result is not None
                and "content" in result
            ):
                time_diff = (end_time - start_time).total_seconds()
                float_diff = float(time_diff)
                litellm._current_cost += litellm.completion_cost(
                    model=self.model,
                    prompt="",
                    completion=result["content"],
                    total_time=float_diff,
                )

            return start_time, end_time, result
        except Exception as e:
            raise Exception(f"[Non-Blocking] LiteLLM.Success_Call Error: {str(e)}")

    def success_handler(
        self, result=None, start_time=None, end_time=None, cache_hit=None, **kwargs
    ):
        print_verbose(f"Logging Details LiteLLM-Success Call: {cache_hit}")
        start_time, end_time, result = self._success_handler_helper_fn(
            start_time=start_time,
            end_time=end_time,
            result=result,
            cache_hit=cache_hit,
        )
        # print(f"original response in success handler: {self.model_call_details['original_response']}")
        try:
            print_verbose(f"success callbacks: {litellm.success_callback}")
            ## BUILD COMPLETE STREAMED RESPONSE
            complete_streaming_response = None
            if self.stream and isinstance(result, ModelResponse):
                if (
                    result.choices[0].finish_reason is not None
                ):  # if it's the last chunk
                    self.sync_streaming_chunks.append(result)
                    # print_verbose(f"final set of received chunks: {self.sync_streaming_chunks}")
                    try:
                        complete_streaming_response = litellm.stream_chunk_builder(
                            self.sync_streaming_chunks,
                            messages=self.model_call_details.get("messages", None),
                            start_time=start_time,
                            end_time=end_time,
                        )
                    except Exception as e:

                        complete_streaming_response = None
                else:
                    self.sync_streaming_chunks.append(result)

            if complete_streaming_response is not None:
                print_verbose(
                    f"Logging Details LiteLLM-Success Call streaming complete"
                )
                self.model_call_details["complete_streaming_response"] = (
                    complete_streaming_response
                )
                try:
                    if self.model_call_details.get("cache_hit", False) == True:
                        self.model_call_details["response_cost"] = 0.0
                    else:
                        # check if base_model set on azure
                        base_model = _get_base_model_from_metadata(
                            model_call_details=self.model_call_details
                        )
                        # base_model defaults to None if not set on model_info
                        self.model_call_details["response_cost"] = (
                            litellm.completion_cost(
                                completion_response=complete_streaming_response,
                                model=base_model,
                            )
                        )
                    verbose_logger.debug(
                        f"Model={self.model}; cost={self.model_call_details['response_cost']}"
                    )
                except litellm.NotFoundError as e:
                    verbose_logger.debug(
                        f"Model={self.model} not found in completion cost map."
                    )
                    self.model_call_details["response_cost"] = None
            if self.dynamic_success_callbacks is not None and isinstance(
                self.dynamic_success_callbacks, list
            ):
                callbacks = self.dynamic_success_callbacks
                ## keep the internal functions ##
                for callback in litellm.success_callback:
                    if (
                        isinstance(callback, CustomLogger)
                        and "_PROXY_" in callback.__class__.__name__
                    ):
                        callbacks.append(callback)
            else:
                callbacks = litellm.success_callback

            for callback in callbacks:
                try:
                    litellm_params = self.model_call_details.get("litellm_params", {})
                    if litellm_params.get("no-log", False) == True:
                        # proxy cost tracking cal backs should run
                        if not (
                            isinstance(callback, CustomLogger)
                            and "_PROXY_" in callback.__class__.__name__
                        ):
                            print_verbose("no-log request, skipping logging")
                            continue
                    if callback == "lite_debugger":
                        print_verbose("reaches lite_debugger for logging!")
                        print_verbose(f"liteDebuggerClient: {liteDebuggerClient}")
                        print_verbose(
                            f"liteDebuggerClient details function {self.call_type} and stream set to {self.stream}"
                        )
                        liteDebuggerClient.log_event(
                            end_user=kwargs.get("user", "default"),
                            response_obj=result,
                            start_time=start_time,
                            end_time=end_time,
                            litellm_call_id=self.litellm_call_id,
                            print_verbose=print_verbose,
                            call_type=self.call_type,
                            stream=self.stream,
                        )
                    if callback == "promptlayer":
                        print_verbose("reaches promptlayer for logging!")
                        promptLayerLogger.log_event(
                            kwargs=self.model_call_details,
                            response_obj=result,
                            start_time=start_time,
                            end_time=end_time,
                            print_verbose=print_verbose,
                        )
                    if callback == "supabase":
                        print_verbose("reaches supabase for logging!")
                        kwargs = self.model_call_details

                        # this only logs streaming once, complete_streaming_response exists i.e when stream ends
                        if self.stream:
                            if "complete_streaming_response" not in kwargs:
                                return
                            else:
                                print_verbose("reaches supabase for streaming logging!")
                                result = kwargs["complete_streaming_response"]

                        model = kwargs["model"]
                        messages = kwargs["messages"]
                        optional_params = kwargs.get("optional_params", {})
                        litellm_params = kwargs.get("litellm_params", {})
                        supabaseClient.log_event(
                            model=model,
                            messages=messages,
                            end_user=optional_params.get("user", "default"),
                            response_obj=result,
                            start_time=start_time,
                            end_time=end_time,
                            litellm_call_id=litellm_params.get(
                                "litellm_call_id", str(uuid.uuid4())
                            ),
                            print_verbose=print_verbose,
                        )
                    if callback == "wandb":
                        print_verbose("reaches wandb for logging!")
                        weightsBiasesLogger.log_event(
                            kwargs=self.model_call_details,
                            response_obj=result,
                            start_time=start_time,
                            end_time=end_time,
                            print_verbose=print_verbose,
                        )
                    if callback == "langsmith":
                        print_verbose("reaches langsmith for logging!")
                        if self.stream:
                            if "complete_streaming_response" not in kwargs:
                                break
                            else:
                                print_verbose(
                                    "reaches langsmith for streaming logging!"
                                )
                                result = kwargs["complete_streaming_response"]
                        langsmithLogger.log_event(
                            kwargs=self.model_call_details,
                            response_obj=result,
                            start_time=start_time,
                            end_time=end_time,
                            print_verbose=print_verbose,
                        )
                    if callback == "lunary":
                        print_verbose("reaches lunary for logging!")
                        model = self.model
                        kwargs = self.model_call_details

                        input = kwargs.get("messages", kwargs.get("input", None))

                        type = (
                            "embed"
                            if self.call_type == CallTypes.embedding.value
                            else "llm"
                        )

                        # this only logs streaming once, complete_streaming_response exists i.e when stream ends
                        if self.stream:
                            if "complete_streaming_response" not in kwargs:
                                break
                            else:
                                result = kwargs["complete_streaming_response"]

                        lunaryLogger.log_event(
                            type=type,
                            kwargs=kwargs,
                            event="end",
                            model=model,
                            input=input,
                            user_id=kwargs.get("user", None),
                            # user_props=self.model_call_details.get("user_props", None),
                            extra=kwargs.get("optional_params", {}),
                            response_obj=result,
                            start_time=start_time,
                            end_time=end_time,
                            run_id=self.litellm_call_id,
                            print_verbose=print_verbose,
                        )
                    if callback == "helicone":
                        print_verbose("reaches helicone for logging!")
                        model = self.model
                        messages = kwargs["input"]
                        heliconeLogger.log_success(
                            model=model,
                            messages=messages,
                            response_obj=result,
                            start_time=start_time,
                            end_time=end_time,
                            print_verbose=print_verbose,
                        )
                    if callback == "langfuse":
                        global langFuseLogger
                        verbose_logger.debug("reaches langfuse for success logging!")
                        kwargs = {}
                        for k, v in self.model_call_details.items():
                            if (
                                k != "original_response"
                            ):  # copy.deepcopy raises errors as this could be a coroutine
                                kwargs[k] = v
                        # this only logs streaming once, complete_streaming_response exists i.e when stream ends
                        if self.stream:
                            verbose_logger.debug(
                                f"is complete_streaming_response in kwargs: {kwargs.get('complete_streaming_response', None)}"
                            )
                            if complete_streaming_response is None:
                                continue
                            else:
                                print_verbose("reaches langfuse for streaming logging!")
                                result = kwargs["complete_streaming_response"]
                        if langFuseLogger is None or (
                            (
                                self.langfuse_public_key is not None
                                and self.langfuse_public_key
                                != langFuseLogger.public_key
                            )
                            and (
                                self.langfuse_public_key is not None
                                and self.langfuse_public_key
                                != langFuseLogger.public_key
                            )
                        ):
                            langFuseLogger = LangFuseLogger(
                                langfuse_public_key=self.langfuse_public_key,
                                langfuse_secret=self.langfuse_secret,
                            )
                        langFuseLogger.log_event(
                            kwargs=kwargs,
                            response_obj=result,
                            start_time=start_time,
                            end_time=end_time,
                            user_id=kwargs.get("user", None),
                            print_verbose=print_verbose,
                        )
                    if callback == "datadog":
                        global dataDogLogger
                        verbose_logger.debug("reaches datadog for success logging!")
                        kwargs = {}
                        for k, v in self.model_call_details.items():
                            if (
                                k != "original_response"
                            ):  # copy.deepcopy raises errors as this could be a coroutine
                                kwargs[k] = v
                        # this only logs streaming once, complete_streaming_response exists i.e when stream ends
                        if self.stream:
                            verbose_logger.debug(
                                f"datadog: is complete_streaming_response in kwargs: {kwargs.get('complete_streaming_response', None)}"
                            )
                            if complete_streaming_response is None:
                                continue
                            else:
                                print_verbose("reaches datadog for streaming logging!")
                                result = kwargs["complete_streaming_response"]
                        dataDogLogger.log_event(
                            kwargs=kwargs,
                            response_obj=result,
                            start_time=start_time,
                            end_time=end_time,
                            user_id=kwargs.get("user", None),
                            print_verbose=print_verbose,
                        )
                    if callback == "prometheus":
                        global prometheusLogger
                        verbose_logger.debug("reaches prometheus for success logging!")
                        kwargs = {}
                        for k, v in self.model_call_details.items():
                            if (
                                k != "original_response"
                            ):  # copy.deepcopy raises errors as this could be a coroutine
                                kwargs[k] = v
                        # this only logs streaming once, complete_streaming_response exists i.e when stream ends
                        if self.stream:
                            verbose_logger.debug(
                                f"prometheus: is complete_streaming_response in kwargs: {kwargs.get('complete_streaming_response', None)}"
                            )
                            if complete_streaming_response is None:
                                continue
                            else:
                                print_verbose(
                                    "reaches prometheus for streaming logging!"
                                )
                                result = kwargs["complete_streaming_response"]
                        prometheusLogger.log_event(
                            kwargs=kwargs,
                            response_obj=result,
                            start_time=start_time,
                            end_time=end_time,
                            user_id=kwargs.get("user", None),
                            print_verbose=print_verbose,
                        )
                    if callback == "generic":
                        global genericAPILogger
                        verbose_logger.debug("reaches langfuse for success logging!")
                        kwargs = {}
                        for k, v in self.model_call_details.items():
                            if (
                                k != "original_response"
                            ):  # copy.deepcopy raises errors as this could be a coroutine
                                kwargs[k] = v
                        # this only logs streaming once, complete_streaming_response exists i.e when stream ends
                        if self.stream:
                            verbose_logger.debug(
                                f"is complete_streaming_response in kwargs: {kwargs.get('complete_streaming_response', None)}"
                            )
                            if complete_streaming_response is None:
                                break
                            else:
                                print_verbose("reaches langfuse for streaming logging!")
                                result = kwargs["complete_streaming_response"]
                        if genericAPILogger is None:
                            genericAPILogger = GenericAPILogger()
                        genericAPILogger.log_event(
                            kwargs=kwargs,
                            response_obj=result,
                            start_time=start_time,
                            end_time=end_time,
                            user_id=kwargs.get("user", None),
                            print_verbose=print_verbose,
                        )
                    if callback == "clickhouse":
                        global clickHouseLogger
                        verbose_logger.debug("reaches clickhouse for success logging!")
                        kwargs = {}
                        for k, v in self.model_call_details.items():
                            if (
                                k != "original_response"
                            ):  # copy.deepcopy raises errors as this could be a coroutine
                                kwargs[k] = v
                        # this only logs streaming once, complete_streaming_response exists i.e when stream ends
                        if self.stream:
                            verbose_logger.debug(
                                f"is complete_streaming_response in kwargs: {kwargs.get('complete_streaming_response', None)}"
                            )
                            if complete_streaming_response is None:
                                break
                            else:
                                print_verbose(
                                    "reaches clickhouse for streaming logging!"
                                )
                                result = kwargs["complete_streaming_response"]
                        if clickHouseLogger is None:
                            clickHouseLogger = ClickhouseLogger()
                        clickHouseLogger.log_event(
                            kwargs=kwargs,
                            response_obj=result,
                            start_time=start_time,
                            end_time=end_time,
                            user_id=kwargs.get("user", None),
                            print_verbose=print_verbose,
                        )
                    if callback == "greenscale":
                        kwargs = {}
                        for k, v in self.model_call_details.items():
                            if (
                                k != "original_response"
                            ):  # copy.deepcopy raises errors as this could be a coroutine
                                kwargs[k] = v
                        # this only logs streaming once, complete_streaming_response exists i.e when stream ends
                        if self.stream:
                            verbose_logger.debug(
                                f"is complete_streaming_response in kwargs: {kwargs.get('complete_streaming_response', None)}"
                            )
                            if complete_streaming_response is None:
                                break
                            else:
                                print_verbose(
                                    "reaches greenscale for streaming logging!"
                                )
                                result = kwargs["complete_streaming_response"]

                        greenscaleLogger.log_event(
                            kwargs=kwargs,
                            response_obj=result,
                            start_time=start_time,
                            end_time=end_time,
                            print_verbose=print_verbose,
                        )
                    if callback == "cache" and litellm.cache is not None:
                        # this only logs streaming once, complete_streaming_response exists i.e when stream ends
                        print_verbose("success_callback: reaches cache for logging!")
                        kwargs = self.model_call_details
                        if self.stream:
                            if "complete_streaming_response" not in kwargs:
                                print_verbose(
                                    f"success_callback: reaches cache for logging, there is no complete_streaming_response. Kwargs={kwargs}\n\n"
                                )
                                pass
                            else:
                                print_verbose(
                                    "success_callback: reaches cache for logging, there is a complete_streaming_response. Adding to cache"
                                )
                                result = kwargs["complete_streaming_response"]
                                # only add to cache once we have a complete streaming response
                                litellm.cache.add_cache(result, **kwargs)
                    if callback == "athina":
                        deep_copy = {}
                        for k, v in self.model_call_details.items():
                            deep_copy[k] = v
                        athinaLogger.log_event(
                            kwargs=deep_copy,
                            response_obj=result,
                            start_time=start_time,
                            end_time=end_time,
                            print_verbose=print_verbose,
                        )
                    if callback == "traceloop":
                        deep_copy = {}
                        for k, v in self.model_call_details.items():
                            if k != "original_response":
                                deep_copy[k] = v
                        traceloopLogger.log_event(
                            kwargs=deep_copy,
                            response_obj=result,
                            start_time=start_time,
                            end_time=end_time,
                            print_verbose=print_verbose,
                        )
                    if callback == "s3":
                        global s3Logger
                        if s3Logger is None:
                            s3Logger = S3Logger()
                        if self.stream:
                            if "complete_streaming_response" in self.model_call_details:
                                print_verbose(
                                    "S3Logger Logger: Got Stream Event - Completed Stream Response"
                                )
                                s3Logger.log_event(
                                    kwargs=self.model_call_details,
                                    response_obj=self.model_call_details[
                                        "complete_streaming_response"
                                    ],
                                    start_time=start_time,
                                    end_time=end_time,
                                    print_verbose=print_verbose,
                                )
                            else:
                                print_verbose(
                                    "S3Logger Logger: Got Stream Event - No complete stream response as yet"
                                )
                        else:
                            s3Logger.log_event(
                                kwargs=self.model_call_details,
                                response_obj=result,
                                start_time=start_time,
                                end_time=end_time,
                                print_verbose=print_verbose,
                            )
                    if (
                        callback == "openmeter"
                        and self.model_call_details.get("litellm_params", {}).get(
                            "acompletion", False
                        )
                        == False
                        and self.model_call_details.get("litellm_params", {}).get(
                            "aembedding", False
                        )
                        == False
                        and self.model_call_details.get("litellm_params", {}).get(
                            "aimage_generation", False
                        )
                        == False
                        and self.model_call_details.get("litellm_params", {}).get(
                            "atranscription", False
                        )
                        == False
                    ):
                        global openMeterLogger
                        if openMeterLogger is None:
                            print_verbose("Instantiates openmeter client")
                            openMeterLogger = OpenMeterLogger()
                        if self.stream and complete_streaming_response is None:
                            openMeterLogger.log_stream_event(
                                kwargs=self.model_call_details,
                                response_obj=result,
                                start_time=start_time,
                                end_time=end_time,
                            )
                        else:
                            if self.stream and complete_streaming_response:
                                self.model_call_details["complete_response"] = (
                                    self.model_call_details.get(
                                        "complete_streaming_response", {}
                                    )
                                )
                                result = self.model_call_details["complete_response"]
                            openMeterLogger.log_success_event(
                                kwargs=self.model_call_details,
                                response_obj=result,
                                start_time=start_time,
                                end_time=end_time,
                            )

                    if (
                        isinstance(callback, CustomLogger)
                        and self.model_call_details.get("litellm_params", {}).get(
                            "acompletion", False
                        )
                        == False
                        and self.model_call_details.get("litellm_params", {}).get(
                            "aembedding", False
                        )
                        == False
                        and self.model_call_details.get("litellm_params", {}).get(
                            "aimage_generation", False
                        )
                        == False
                        and self.model_call_details.get("litellm_params", {}).get(
                            "atranscription", False
                        )
                        == False
                    ):  # custom logger class
                        if self.stream and complete_streaming_response is None:
                            callback.log_stream_event(
                                kwargs=self.model_call_details,
                                response_obj=result,
                                start_time=start_time,
                                end_time=end_time,
                            )
                        else:
                            if self.stream and complete_streaming_response:
                                self.model_call_details["complete_response"] = (
                                    self.model_call_details.get(
                                        "complete_streaming_response", {}
                                    )
                                )
                                result = self.model_call_details["complete_response"]
                            callback.log_success_event(
                                kwargs=self.model_call_details,
                                response_obj=result,
                                start_time=start_time,
                                end_time=end_time,
                            )
                    if (
                        callable(callback) == True
                        and self.model_call_details.get("litellm_params", {}).get(
                            "acompletion", False
                        )
                        == False
                        and self.model_call_details.get("litellm_params", {}).get(
                            "aembedding", False
                        )
                        == False
                        and self.model_call_details.get("litellm_params", {}).get(
                            "aimage_generation", False
                        )
                        == False
                        and self.model_call_details.get("litellm_params", {}).get(
                            "atranscription", False
                        )
                        == False
                    ):  # custom logger functions
                        print_verbose(
                            f"success callbacks: Running Custom Callback Function"
                        )
                        customLogger.log_event(
                            kwargs=self.model_call_details,
                            response_obj=result,
                            start_time=start_time,
                            end_time=end_time,
                            print_verbose=print_verbose,
                            callback_func=callback,
                        )

                except Exception as e:
                    print_verbose(
                        f"LiteLLM.LoggingError: [Non-Blocking] Exception occurred while success logging with integrations {traceback.format_exc()}"
                    )
                    print_verbose(
                        f"LiteLLM.Logging: is sentry capture exception initialized {capture_exception}"
                    )
                    if capture_exception:  # log this error to sentry for debugging
                        capture_exception(e)
        except:
            print_verbose(
                f"LiteLLM.LoggingError: [Non-Blocking] Exception occurred while success logging {traceback.format_exc()}"
            )
            pass

    async def async_success_handler(
        self, result=None, start_time=None, end_time=None, cache_hit=None, **kwargs
    ):
        """
        Implementing async callbacks, to handle asyncio event loop issues when custom integrations need to use async functions.
        """
        print_verbose(f"Logging Details LiteLLM-Async Success Call: {cache_hit}")
        start_time, end_time, result = self._success_handler_helper_fn(
            start_time=start_time, end_time=end_time, result=result, cache_hit=cache_hit
        )
        ## BUILD COMPLETE STREAMED RESPONSE
        complete_streaming_response = None
        if self.stream:
            if result.choices[0].finish_reason is not None:  # if it's the last chunk
                self.streaming_chunks.append(result)
                # verbose_logger.debug(f"final set of received chunks: {self.streaming_chunks}")
                try:
                    complete_streaming_response = litellm.stream_chunk_builder(
                        self.streaming_chunks,
                        messages=self.model_call_details.get("messages", None),
                        start_time=start_time,
                        end_time=end_time,
                    )
                except Exception as e:
                    print_verbose(
                        f"Error occurred building stream chunk: {traceback.format_exc()}"
                    )
                    complete_streaming_response = None
            else:
                self.streaming_chunks.append(result)
        if complete_streaming_response is not None:
            print_verbose("Async success callbacks: Got a complete streaming response")
            self.model_call_details["async_complete_streaming_response"] = (
                complete_streaming_response
            )
            try:
                if self.model_call_details.get("cache_hit", False) == True:
                    self.model_call_details["response_cost"] = 0.0
                else:
                    # check if base_model set on azure
                    base_model = _get_base_model_from_metadata(
                        model_call_details=self.model_call_details
                    )
                    # base_model defaults to None if not set on model_info
                    self.model_call_details["response_cost"] = litellm.completion_cost(
                        completion_response=complete_streaming_response,
                        model=base_model,
                    )
                verbose_logger.debug(
                    f"Model={self.model}; cost={self.model_call_details['response_cost']}"
                )
            except litellm.NotFoundError as e:
                verbose_logger.debug(
                    f"Model={self.model} not found in completion cost map."
                )
                self.model_call_details["response_cost"] = None

        if self.dynamic_async_success_callbacks is not None and isinstance(
            self.dynamic_async_success_callbacks, list
        ):
            callbacks = self.dynamic_async_success_callbacks
            ## keep the internal functions ##
            for callback in litellm._async_success_callback:
                callback_name = ""
                if isinstance(callback, CustomLogger):
                    callback_name = callback.__class__.__name__
                if callable(callback):
                    callback_name = callback.__name__
                if "_PROXY_" in callback_name:
                    callbacks.append(callback)
        else:
            callbacks = litellm._async_success_callback
<<<<<<< HEAD
        print_verbose(f"Async success callbacks: {callbacks}")
=======

        self.redact_message_input_output_from_logging(result=result)

>>>>>>> 5baeeec8
        for callback in callbacks:
            # check if callback can run for this request
            litellm_params = self.model_call_details.get("litellm_params", {})
            if litellm_params.get("no-log", False) == True:
                # proxy cost tracking cal backs should run
                if not (
                    isinstance(callback, CustomLogger)
                    and "_PROXY_" in callback.__class__.__name__
                ):
                    print_verbose("no-log request, skipping logging")
                    continue
            try:
                if kwargs.get("no-log", False) == True:
                    print_verbose("no-log request, skipping logging")
                    continue
                if callback == "cache" and litellm.cache is not None:
                    # set_cache once complete streaming response is built
                    print_verbose("async success_callback: reaches cache for logging!")
                    kwargs = self.model_call_details
                    if self.stream:
                        if "async_complete_streaming_response" not in kwargs:
                            print_verbose(
                                f"async success_callback: reaches cache for logging, there is no async_complete_streaming_response. Kwargs={kwargs}\n\n"
                            )
                            pass
                        else:
                            print_verbose(
                                "async success_callback: reaches cache for logging, there is a async_complete_streaming_response. Adding to cache"
                            )
                            result = kwargs["async_complete_streaming_response"]
                            # only add to cache once we have a complete streaming response
                            if litellm.cache is not None and not isinstance(
                                litellm.cache.cache, S3Cache
                            ):
                                await litellm.cache.async_add_cache(result, **kwargs)
                            else:
                                litellm.cache.add_cache(result, **kwargs)
                if callback == "openmeter":
                    global openMeterLogger
                    if self.stream == True:
                        if (
                            "async_complete_streaming_response"
                            in self.model_call_details
                        ):
                            await openMeterLogger.async_log_success_event(
                                kwargs=self.model_call_details,
                                response_obj=self.model_call_details[
                                    "async_complete_streaming_response"
                                ],
                                start_time=start_time,
                                end_time=end_time,
                            )
                        else:
                            await openMeterLogger.async_log_stream_event(  # [TODO]: move this to being an async log stream event function
                                kwargs=self.model_call_details,
                                response_obj=result,
                                start_time=start_time,
                                end_time=end_time,
                            )
                    else:
                        await openMeterLogger.async_log_success_event(
                            kwargs=self.model_call_details,
                            response_obj=result,
                            start_time=start_time,
                            end_time=end_time,
                        )
                if isinstance(callback, CustomLogger):  # custom logger class
                    if self.stream == True:
                        if (
                            "async_complete_streaming_response"
                            in self.model_call_details
                        ):
                            await callback.async_log_success_event(
                                kwargs=self.model_call_details,
                                response_obj=self.model_call_details[
                                    "async_complete_streaming_response"
                                ],
                                start_time=start_time,
                                end_time=end_time,
                            )
                        else:
                            await callback.async_log_stream_event(  # [TODO]: move this to being an async log stream event function
                                kwargs=self.model_call_details,
                                response_obj=result,
                                start_time=start_time,
                                end_time=end_time,
                            )
                    else:
                        await callback.async_log_success_event(
                            kwargs=self.model_call_details,
                            response_obj=result,
                            start_time=start_time,
                            end_time=end_time,
                        )
                if callable(callback):  # custom logger functions
                    if self.stream:
                        if (
                            "async_complete_streaming_response"
                            in self.model_call_details
                        ):

                            await customLogger.async_log_event(
                                kwargs=self.model_call_details,
                                response_obj=self.model_call_details[
                                    "async_complete_streaming_response"
                                ],
                                start_time=start_time,
                                end_time=end_time,
                                print_verbose=print_verbose,
                                callback_func=callback,
                            )
                    else:
                        await customLogger.async_log_event(
                            kwargs=self.model_call_details,
                            response_obj=result,
                            start_time=start_time,
                            end_time=end_time,
                            print_verbose=print_verbose,
                            callback_func=callback,
                        )
                if callback == "dynamodb":
                    global dynamoLogger
                    if dynamoLogger is None:
                        dynamoLogger = DyanmoDBLogger()
                    if self.stream:
                        if (
                            "async_complete_streaming_response"
                            in self.model_call_details
                        ):
                            print_verbose(
                                "DynamoDB Logger: Got Stream Event - Completed Stream Response"
                            )
                            await dynamoLogger._async_log_event(
                                kwargs=self.model_call_details,
                                response_obj=self.model_call_details[
                                    "async_complete_streaming_response"
                                ],
                                start_time=start_time,
                                end_time=end_time,
                                print_verbose=print_verbose,
                            )
                        else:
                            print_verbose(
                                "DynamoDB Logger: Got Stream Event - No complete stream response as yet"
                            )
                    else:
                        await dynamoLogger._async_log_event(
                            kwargs=self.model_call_details,
                            response_obj=result,
                            start_time=start_time,
                            end_time=end_time,
                            print_verbose=print_verbose,
                        )
            except:
                print_verbose(
                    f"LiteLLM.LoggingError: [Non-Blocking] Exception occurred while success logging {traceback.format_exc()}"
                )
                pass

    def _failure_handler_helper_fn(
        self, exception, traceback_exception, start_time=None, end_time=None
    ):
        if start_time is None:
            start_time = self.start_time
        if end_time is None:
            end_time = datetime.datetime.now()

        # on some exceptions, model_call_details is not always initialized, this ensures that we still log those exceptions
        if not hasattr(self, "model_call_details"):
            self.model_call_details = {}

        self.model_call_details["log_event_type"] = "failed_api_call"
        self.model_call_details["exception"] = exception
        self.model_call_details["traceback_exception"] = traceback_exception
        self.model_call_details["end_time"] = end_time
        self.model_call_details.setdefault("original_response", None)
        return start_time, end_time

    def failure_handler(
        self, exception, traceback_exception, start_time=None, end_time=None
    ):
        print_verbose(f"Logging Details LiteLLM-Failure Call")
        try:
            start_time, end_time = self._failure_handler_helper_fn(
                exception=exception,
                traceback_exception=traceback_exception,
                start_time=start_time,
                end_time=end_time,
            )
            result = None  # result sent to all loggers, init this to None incase it's not created
            for callback in litellm.failure_callback:
                try:
                    if callback == "lite_debugger":
                        print_verbose("reaches lite_debugger for logging!")
                        print_verbose(f"liteDebuggerClient: {liteDebuggerClient}")
                        result = {
                            "model": self.model,
                            "created": time.time(),
                            "error": traceback_exception,
                            "usage": {
                                "prompt_tokens": prompt_token_calculator(
                                    self.model, messages=self.messages
                                ),
                                "completion_tokens": 0,
                            },
                        }
                        liteDebuggerClient.log_event(
                            model=self.model,
                            messages=self.messages,
                            end_user=self.model_call_details.get("user", "default"),
                            response_obj=result,
                            start_time=start_time,
                            end_time=end_time,
                            litellm_call_id=self.litellm_call_id,
                            print_verbose=print_verbose,
                            call_type=self.call_type,
                            stream=self.stream,
                        )
                    elif callback == "lunary":
                        print_verbose("reaches lunary for logging error!")

                        model = self.model

                        input = self.model_call_details["input"]

                        _type = (
                            "embed"
                            if self.call_type == CallTypes.embedding.value
                            else "llm"
                        )

                        lunaryLogger.log_event(
                            type=_type,
                            event="error",
                            user_id=self.model_call_details.get("user", "default"),
                            model=model,
                            input=input,
                            error=traceback_exception,
                            run_id=self.litellm_call_id,
                            start_time=start_time,
                            end_time=end_time,
                            print_verbose=print_verbose,
                        )
                    elif callback == "sentry":
                        print_verbose("sending exception to sentry")
                        if capture_exception:
                            capture_exception(exception)
                        else:
                            print_verbose(
                                f"capture exception not initialized: {capture_exception}"
                            )
                    elif callable(callback):  # custom logger functions
                        customLogger.log_event(
                            kwargs=self.model_call_details,
                            response_obj=result,
                            start_time=start_time,
                            end_time=end_time,
                            print_verbose=print_verbose,
                            callback_func=callback,
                        )
                    elif (
                        isinstance(callback, CustomLogger)
                        and self.model_call_details.get("litellm_params", {}).get(
                            "acompletion", False
                        )
                        == False
                        and self.model_call_details.get("litellm_params", {}).get(
                            "aembedding", False
                        )
                        == False
                    ):  # custom logger class
                        callback.log_failure_event(
                            start_time=start_time,
                            end_time=end_time,
                            response_obj=result,
                            kwargs=self.model_call_details,
                        )
                    elif callback == "langfuse":
                        global langFuseLogger
                        verbose_logger.debug("reaches langfuse for logging!")
                        kwargs = {}
                        for k, v in self.model_call_details.items():
                            if (
                                k != "original_response"
                            ):  # copy.deepcopy raises errors as this could be a coroutine
                                kwargs[k] = v
                        # this only logs streaming once, complete_streaming_response exists i.e when stream ends
                        if langFuseLogger is None or (
                            self.langfuse_public_key != langFuseLogger.public_key
                            and self.langfuse_secret != langFuseLogger.secret_key
                        ):
                            langFuseLogger = LangFuseLogger(
                                langfuse_public_key=self.langfuse_public_key,
                                langfuse_secret=self.langfuse_secret,
                            )
                        langFuseLogger.log_event(
                            start_time=start_time,
                            end_time=end_time,
                            response_obj=None,
                            user_id=kwargs.get("user", None),
                            print_verbose=print_verbose,
                            status_message=str(exception),
                            level="ERROR",
                            kwargs=self.model_call_details,
                        )
                    elif callback == "prometheus":
                        global prometheusLogger
                        verbose_logger.debug("reaches prometheus for success logging!")
                        kwargs = {}
                        for k, v in self.model_call_details.items():
                            if (
                                k != "original_response"
                            ):  # copy.deepcopy raises errors as this could be a coroutine
                                kwargs[k] = v
                        kwargs["exception"] = str(exception)
                        prometheusLogger.log_event(
                            kwargs=kwargs,
                            response_obj=result,
                            start_time=start_time,
                            end_time=end_time,
                            user_id=kwargs.get("user", None),
                            print_verbose=print_verbose,
                        )
                except Exception as e:
                    print_verbose(
                        f"LiteLLM.LoggingError: [Non-Blocking] Exception occurred while failure logging with integrations {str(e)}"
                    )
                    print_verbose(
                        f"LiteLLM.Logging: is sentry capture exception initialized {capture_exception}"
                    )
                    if capture_exception:  # log this error to sentry for debugging
                        capture_exception(e)
        except Exception as e:
            print_verbose(
                f"LiteLLM.LoggingError: [Non-Blocking] Exception occurred while failure logging {traceback.format_exc()}"
            )
            pass

    async def async_failure_handler(
        self, exception, traceback_exception, start_time=None, end_time=None
    ):
        """
        Implementing async callbacks, to handle asyncio event loop issues when custom integrations need to use async functions.
        """
        start_time, end_time = self._failure_handler_helper_fn(
            exception=exception,
            traceback_exception=traceback_exception,
            start_time=start_time,
            end_time=end_time,
        )
        result = None  # result sent to all loggers, init this to None incase it's not created
        for callback in litellm._async_failure_callback:
            try:
                if isinstance(callback, CustomLogger):  # custom logger class
                    await callback.async_log_failure_event(
                        kwargs=self.model_call_details,
                        response_obj=result,
                        start_time=start_time,
                        end_time=end_time,
                    )
                if callable(callback):  # custom logger functions
                    await customLogger.async_log_event(
                        kwargs=self.model_call_details,
                        response_obj=result,
                        start_time=start_time,
                        end_time=end_time,
                        print_verbose=print_verbose,
                        callback_func=callback,
                    )
            except Exception as e:
                print_verbose(
                    f"LiteLLM.LoggingError: [Non-Blocking] Exception occurred while success logging {traceback.format_exc()}"
                )

<<<<<<< HEAD
=======
    def redact_message_input_output_from_logging(self, result):
        """
        Removes messages, prompts, input, response from logging. This modifies the data in-place
        only redacts when litellm.turn_off_message_logging == True
        """
        # check if user opted out of logging message/response to callbacks
        if litellm.turn_off_message_logging == True:
            # remove messages, prompts, input, response from logging
            self.model_call_details["messages"] = "redacted-by-litellm"
            self.model_call_details["prompt"] = ""
            self.model_call_details["input"] = ""

            # response cleaning
            # ChatCompletion Responses
            if self.stream and "complete_streaming_response" in self.model_call_details:
                _streaming_response = self.model_call_details[
                    "complete_streaming_response"
                ]
                for choice in _streaming_response.choices:
                    if isinstance(choice, litellm.Choices):
                        choice.message.content = "redacted-by-litellm"
                    elif isinstance(choice, litellm.utils.StreamingChoices):
                        choice.delta.content = "redacted-by-litellm"
            else:
                if result is not None:
                    if isinstance(result, litellm.ModelResponse):
                        if hasattr(result, "choices") and result.choices is not None:
                            for choice in result.choices:
                                if isinstance(choice, litellm.Choices):
                                    choice.message.content = "redacted-by-litellm"
                                elif isinstance(choice, litellm.utils.StreamingChoices):
                                    choice.delta.content = "redacted-by-litellm"

>>>>>>> 5baeeec8

def exception_logging(
    additional_args={},
    logger_fn=None,
    exception=None,
):
    try:
        model_call_details = {}
        if exception:
            model_call_details["exception"] = exception
        model_call_details["additional_args"] = additional_args
        # User Logging -> if you pass in a custom logging function or want to use sentry breadcrumbs
        print_verbose(
            f"Logging Details: logger_fn - {logger_fn} | callable(logger_fn) - {callable(logger_fn)}"
        )
        if logger_fn and callable(logger_fn):
            try:
                logger_fn(
                    model_call_details
                )  # Expectation: any logger function passed in by the user should accept a dict object
            except Exception as e:
                print_verbose(
                    f"LiteLLM.LoggingError: [Non-Blocking] Exception occurred while logging {traceback.format_exc()}"
                )
    except Exception as e:
        print_verbose(
            f"LiteLLM.LoggingError: [Non-Blocking] Exception occurred while logging {traceback.format_exc()}"
        )
        pass


####### RULES ###################


class Rules:
    """
    Fail calls based on the input or llm api output

    Example usage:
    import litellm
    def my_custom_rule(input): # receives the model response
            if "i don't think i can answer" in input: # trigger fallback if the model refuses to answer
                    return False
            return True

    litellm.post_call_rules = [my_custom_rule] # have these be functions that can be called to fail a call

    response = litellm.completion(model="gpt-3.5-turbo", messages=[{"role": "user",
        "content": "Hey, how's it going?"}], fallbacks=["openrouter/mythomax"])
    """

    def __init__(self) -> None:
        pass

    def pre_call_rules(self, input: str, model: str):
        for rule in litellm.pre_call_rules:
            if callable(rule):
                decision = rule(input)
                if decision is False:
                    raise litellm.APIResponseValidationError(message="LLM Response failed post-call-rule check", llm_provider="", model=model)  # type: ignore
        return True

    def post_call_rules(self, input: str, model: str):
        for rule in litellm.post_call_rules:
            if callable(rule):
                decision = rule(input)
                if type(decision) == bool:
                    if decision is False:
                        raise litellm.APIResponseValidationError(message="LLM Response failed post-call-rule check", llm_provider="", model=model)  # type: ignore
                elif type(decision) == dict:
                    decision_val = decision.get("decision", True)
                    decision_message = decision.get(
                        "message", "LLM Response failed post-call-rule check"
                    )
                    if decision_val is False:
                        raise litellm.APIResponseValidationError(message=decision_message, llm_provider="", model=model)  # type: ignore
        return True


####### CLIENT ###################
# make it easy to log if completion/embedding runs succeeded or failed + see what happened | Non-Blocking
def function_setup(
    original_function, rules_obj, start_time, *args, **kwargs
):  # just run once to check if user wants to send their data anywhere - PostHog/Sentry/Slack/etc.
    try:
        global callback_list, add_breadcrumb, user_logger_fn, Logging
        function_id = kwargs["id"] if "id" in kwargs else None
        if len(litellm.callbacks) > 0:
            for callback in litellm.callbacks:
                if callback not in litellm.input_callback:
                    litellm.input_callback.append(callback)
                if callback not in litellm.success_callback:
                    litellm.success_callback.append(callback)
                if callback not in litellm.failure_callback:
                    litellm.failure_callback.append(callback)
                if callback not in litellm._async_success_callback:
                    litellm._async_success_callback.append(callback)
                if callback not in litellm._async_failure_callback:
                    litellm._async_failure_callback.append(callback)
            print_verbose(
                f"Initialized litellm callbacks, Async Success Callbacks: {litellm._async_success_callback}"
            )
        if (
            len(litellm.input_callback) > 0
            or len(litellm.success_callback) > 0
            or len(litellm.failure_callback) > 0
        ) and len(callback_list) == 0:
            callback_list = list(
                set(
                    litellm.input_callback
                    + litellm.success_callback
                    + litellm.failure_callback
                )
            )
            set_callbacks(callback_list=callback_list, function_id=function_id)
        ## ASYNC CALLBACKS
        if len(litellm.input_callback) > 0:
            removed_async_items = []
            for index, callback in enumerate(litellm.input_callback):
                if inspect.iscoroutinefunction(callback):
                    litellm._async_input_callback.append(callback)
                    removed_async_items.append(index)

            # Pop the async items from input_callback in reverse order to avoid index issues
            for index in reversed(removed_async_items):
                litellm.input_callback.pop(index)

        if len(litellm.success_callback) > 0:
            removed_async_items = []
            for index, callback in enumerate(litellm.success_callback):
                if inspect.iscoroutinefunction(callback):
                    litellm._async_success_callback.append(callback)
                    removed_async_items.append(index)
                elif callback == "dynamodb" or callback == "openmeter":
                    # dynamo is an async callback, it's used for the proxy and needs to be async
                    # we only support async dynamo db logging for acompletion/aembedding since that's used on proxy
                    litellm._async_success_callback.append(callback)
                    removed_async_items.append(index)

            # Pop the async items from success_callback in reverse order to avoid index issues
            for index in reversed(removed_async_items):
                litellm.success_callback.pop(index)

        if len(litellm.failure_callback) > 0:
            removed_async_items = []
            for index, callback in enumerate(litellm.failure_callback):
                if inspect.iscoroutinefunction(callback):
                    litellm._async_failure_callback.append(callback)
                    removed_async_items.append(index)

            # Pop the async items from failure_callback in reverse order to avoid index issues
            for index in reversed(removed_async_items):
                litellm.failure_callback.pop(index)
        ### DYNAMIC CALLBACKS ###
        dynamic_success_callbacks = None
        dynamic_async_success_callbacks = None
        if kwargs.get("success_callback", None) is not None and isinstance(
            kwargs["success_callback"], list
        ):
            removed_async_items = []
            for index, callback in enumerate(kwargs["success_callback"]):
                if (
                    inspect.iscoroutinefunction(callback)
                    or callback == "dynamodb"
                    or callback == "s3"
                ):
                    if dynamic_async_success_callbacks is not None and isinstance(
                        dynamic_async_success_callbacks, list
                    ):
                        dynamic_async_success_callbacks.append(callback)
                    else:
                        dynamic_async_success_callbacks = [callback]
                    removed_async_items.append(index)
            # Pop the async items from success_callback in reverse order to avoid index issues
            for index in reversed(removed_async_items):
                kwargs["success_callback"].pop(index)
            dynamic_success_callbacks = kwargs.pop("success_callback")

        if add_breadcrumb:
<<<<<<< HEAD
=======
            try:
                details_to_log = copy.deepcopy(kwargs)
            except:
                details_to_log = kwargs

            if litellm.turn_off_message_logging:
                # make a copy of the _model_Call_details and log it
                details_to_log.pop("messages", None)
                details_to_log.pop("input", None)
                details_to_log.pop("prompt", None)
>>>>>>> 5baeeec8
            add_breadcrumb(
                category="litellm.llm_call",
                message=f"Positional Args: {args}, Keyword Args: {kwargs}",
                level="info",
            )
        if "logger_fn" in kwargs:
            user_logger_fn = kwargs["logger_fn"]
        # INIT LOGGER - for user-specified integrations
        model = args[0] if len(args) > 0 else kwargs.get("model", None)
        call_type = original_function.__name__
        if (
            call_type == CallTypes.completion.value
            or call_type == CallTypes.acompletion.value
        ):
            messages = None
            if len(args) > 1:
                messages = args[1]
            elif kwargs.get("messages", None):
                messages = kwargs["messages"]
            ### PRE-CALL RULES ###
            if (
                isinstance(messages, list)
                and len(messages) > 0
                and isinstance(messages[0], dict)
                and "content" in messages[0]
            ):
                rules_obj.pre_call_rules(
                    input="".join(
                        m.get("content", "")
                        for m in messages
                        if "content" in m and isinstance(m["content"], str)
                    ),
                    model=model,
                )
        elif (
            call_type == CallTypes.embedding.value
            or call_type == CallTypes.aembedding.value
        ):
            messages = args[1] if len(args) > 1 else kwargs["input"]
        elif (
            call_type == CallTypes.image_generation.value
            or call_type == CallTypes.aimage_generation.value
        ):
            messages = args[0] if len(args) > 0 else kwargs["prompt"]
        elif (
            call_type == CallTypes.moderation.value
            or call_type == CallTypes.amoderation.value
        ):
            messages = args[1] if len(args) > 1 else kwargs["input"]
        elif (
            call_type == CallTypes.atext_completion.value
            or call_type == CallTypes.text_completion.value
        ):
            messages = args[0] if len(args) > 0 else kwargs["prompt"]
        elif (
            call_type == CallTypes.atranscription.value
            or call_type == CallTypes.transcription.value
        ):
            _file_name: BinaryIO = args[1] if len(args) > 1 else kwargs["file"]
            messages = "audio_file"
        stream = True if "stream" in kwargs and kwargs["stream"] == True else False
        logging_obj = Logging(
            model=model,
            messages=messages,
            stream=stream,
            litellm_call_id=kwargs["litellm_call_id"],
            function_id=function_id,
            call_type=call_type,
            start_time=start_time,
            dynamic_success_callbacks=dynamic_success_callbacks,
            dynamic_async_success_callbacks=dynamic_async_success_callbacks,
            langfuse_public_key=kwargs.pop("langfuse_public_key", None),
            langfuse_secret=kwargs.pop("langfuse_secret", None),
        )
        ## check if metadata is passed in
        litellm_params = {"api_base": ""}
        if "metadata" in kwargs:
            litellm_params["metadata"] = kwargs["metadata"]
        logging_obj.update_environment_variables(
            model=model,
            user="",
            optional_params={},
            litellm_params=litellm_params,
        )
        return logging_obj, kwargs
    except Exception as e:
        import logging

        logging.debug(
            f"[Non-Blocking] {traceback.format_exc()}; args - {args}; kwargs - {kwargs}"
        )
        raise e


def client(original_function):
    global liteDebuggerClient, get_all_keys
    rules_obj = Rules()

    def check_coroutine(value) -> bool:
        if inspect.iscoroutine(value):
            return True
        elif inspect.iscoroutinefunction(value):
            return True
        else:
            return False

    def post_call_processing(original_response, model):
        try:
            if original_response is None:
                pass
            else:
                call_type = original_function.__name__
                if (
                    call_type == CallTypes.completion.value
                    or call_type == CallTypes.acompletion.value
                ):
                    is_coroutine = check_coroutine(original_function)
                    if is_coroutine == True:
                        pass
                    else:
                        if isinstance(original_response, ModelResponse):
                            model_response = original_response["choices"][0]["message"][
                                "content"
                            ]
                            ### POST-CALL RULES ###
                            rules_obj.post_call_rules(input=model_response, model=model)
        except Exception as e:
            raise e

    @wraps(original_function)
    def wrapper(*args, **kwargs):
        # DO NOT MOVE THIS. It always needs to run first
        # Check if this is an async function. If so only execute the async function
        if (
            kwargs.get("acompletion", False) == True
            or kwargs.get("aembedding", False) == True
            or kwargs.get("aimg_generation", False) == True
            or kwargs.get("amoderation", False) == True
            or kwargs.get("atext_completion", False) == True
            or kwargs.get("atranscription", False) == True
        ):
            # [OPTIONAL] CHECK MAX RETRIES / REQUEST
            if litellm.num_retries_per_request is not None:
                # check if previous_models passed in as ['litellm_params']['metadata]['previous_models']
                previous_models = kwargs.get("metadata", {}).get(
                    "previous_models", None
                )
                if previous_models is not None:
                    if litellm.num_retries_per_request <= len(previous_models):
                        raise Exception(f"Max retries per request hit!")

            # MODEL CALL
            result = original_function(*args, **kwargs)
            if "stream" in kwargs and kwargs["stream"] == True:
                if (
                    "complete_response" in kwargs
                    and kwargs["complete_response"] == True
                ):
                    chunks = []
                    for idx, chunk in enumerate(result):
                        chunks.append(chunk)
                    return litellm.stream_chunk_builder(
                        chunks, messages=kwargs.get("messages", None)
                    )
                else:
                    return result
            return result

        # Prints Exactly what was passed to litellm function - don't execute any logic here - it should just print
        print_args_passed_to_litellm(original_function, args, kwargs)
        start_time = datetime.datetime.now()
        result = None
        logging_obj = kwargs.get("litellm_logging_obj", None)

        # only set litellm_call_id if its not in kwargs
        call_type = original_function.__name__
        if "litellm_call_id" not in kwargs:
            kwargs["litellm_call_id"] = str(uuid.uuid4())
        try:
            model = args[0] if len(args) > 0 else kwargs["model"]
        except:
            model = None
            if (
                call_type != CallTypes.image_generation.value
                and call_type != CallTypes.text_completion.value
            ):
                raise ValueError("model param not passed in.")

        try:
            if logging_obj is None:
                logging_obj, kwargs = function_setup(
                    original_function, rules_obj, start_time, *args, **kwargs
                )
            kwargs["litellm_logging_obj"] = logging_obj

            # CHECK FOR 'os.environ/' in kwargs
            for k, v in kwargs.items():
                if v is not None and isinstance(v, str) and v.startswith("os.environ/"):
                    kwargs[k] = litellm.get_secret(v)
            # [OPTIONAL] CHECK BUDGET
            if litellm.max_budget:
                if litellm._current_cost > litellm.max_budget:
                    raise BudgetExceededError(
                        current_cost=litellm._current_cost,
                        max_budget=litellm.max_budget,
                    )

            # [OPTIONAL] CHECK MAX RETRIES / REQUEST
            if litellm.num_retries_per_request is not None:
                # check if previous_models passed in as ['litellm_params']['metadata]['previous_models']
                previous_models = kwargs.get("metadata", {}).get(
                    "previous_models", None
                )
                if previous_models is not None:
                    if litellm.num_retries_per_request <= len(previous_models):
                        raise Exception(f"Max retries per request hit!")

            # [OPTIONAL] CHECK CACHE
            print_verbose(
                f"SYNC kwargs[caching]: {kwargs.get('caching', False)}; litellm.cache: {litellm.cache}; kwargs.get('cache')['no-cache']: {kwargs.get('cache', {}).get('no-cache', False)}"
            )
            # if caching is false or cache["no-cache"]==True, don't run this
            if (
                (
                    (
                        (
                            kwargs.get("caching", None) is None
                            and litellm.cache is not None
                        )
                        or kwargs.get("caching", False) == True
                    )
                    and kwargs.get("cache", {}).get("no-cache", False) != True
                )
                and kwargs.get("aembedding", False) != True
                and kwargs.get("atext_completion", False) != True
                and kwargs.get("acompletion", False) != True
                and kwargs.get("aimg_generation", False) != True
                and kwargs.get("atranscription", False) != True
            ):  # allow users to control returning cached responses from the completion function
                # checking cache
                print_verbose(f"INSIDE CHECKING CACHE")
                if (
                    litellm.cache is not None
                    and str(original_function.__name__)
                    in litellm.cache.supported_call_types
                ):
                    print_verbose(f"Checking Cache")
                    preset_cache_key = litellm.cache.get_cache_key(*args, **kwargs)
                    kwargs["preset_cache_key"] = (
                        preset_cache_key  # for streaming calls, we need to pass the preset_cache_key
                    )
                    cached_result = litellm.cache.get_cache(*args, **kwargs)
                    if cached_result != None:
                        if "detail" in cached_result:
                            # implies an error occurred
                            pass
                        else:
                            call_type = original_function.__name__
                            print_verbose(
                                f"Cache Response Object routing: call_type - {call_type}; cached_result instace: {type(cached_result)}"
                            )
                            if call_type == CallTypes.completion.value and isinstance(
                                cached_result, dict
                            ):
                                cached_result = convert_to_model_response_object(
                                    response_object=cached_result,
                                    model_response_object=ModelResponse(),
                                    stream=kwargs.get("stream", False),
                                )
                                if kwargs.get("stream", False) == True:
                                    cached_result = CustomStreamWrapper(
                                        completion_stream=cached_result,
                                        model=model,
                                        custom_llm_provider="cached_response",
                                        logging_obj=logging_obj,
                                    )
                            elif call_type == CallTypes.embedding.value and isinstance(
                                cached_result, dict
                            ):
                                cached_result = convert_to_model_response_object(
                                    response_object=cached_result,
                                    response_type="embedding",
                                )

                            # LOG SUCCESS
                            cache_hit = True
                            end_time = datetime.datetime.now()
                            (
                                model,
                                custom_llm_provider,
                                dynamic_api_key,
                                api_base,
                            ) = litellm.get_llm_provider(
                                model=model,
                                custom_llm_provider=kwargs.get(
                                    "custom_llm_provider", None
                                ),
                                api_base=kwargs.get("api_base", None),
                                api_key=kwargs.get("api_key", None),
                            )
                            print_verbose(
                                f"Async Wrapper: Completed Call, calling async_success_handler: {logging_obj.async_success_handler}"
                            )
                            logging_obj.update_environment_variables(
                                model=model,
                                user=kwargs.get("user", None),
                                optional_params={},
                                litellm_params={
                                    "logger_fn": kwargs.get("logger_fn", None),
                                    "acompletion": False,
                                    "metadata": kwargs.get("metadata", {}),
                                    "model_info": kwargs.get("model_info", {}),
                                    "proxy_server_request": kwargs.get(
                                        "proxy_server_request", None
                                    ),
                                    "preset_cache_key": kwargs.get(
                                        "preset_cache_key", None
                                    ),
                                    "stream_response": kwargs.get(
                                        "stream_response", {}
                                    ),
                                },
                                input=kwargs.get("messages", ""),
                                api_key=kwargs.get("api_key", None),
                                original_response=str(cached_result),
                                additional_args=None,
                                stream=kwargs.get("stream", False),
                            )
                            threading.Thread(
                                target=logging_obj.success_handler,
                                args=(cached_result, start_time, end_time, cache_hit),
                            ).start()
                            return cached_result

            # CHECK MAX TOKENS
            if (
                kwargs.get("max_tokens", None) is not None
                and model is not None
                and litellm.modify_params
                == True  # user is okay with params being modified
                and (
                    call_type == CallTypes.acompletion.value
                    or call_type == CallTypes.completion.value
                )
            ):
                try:
                    base_model = model
                    if kwargs.get("hf_model_name", None) is not None:
                        base_model = f"huggingface/{kwargs.get('hf_model_name')}"
                    max_output_tokens = (
                        get_max_tokens(model=base_model) or 4096
                    )  # assume min context window is 4k tokens
                    user_max_tokens = kwargs.get("max_tokens")
                    ## Scenario 1: User limit + prompt > model limit
                    messages = None
                    if len(args) > 1:
                        messages = args[1]
                    elif kwargs.get("messages", None):
                        messages = kwargs["messages"]
                    input_tokens = token_counter(model=base_model, messages=messages)
                    input_tokens += max(
                        0.1 * input_tokens, 10
                    )  # give at least a 10 token buffer. token counting can be imprecise.
                    if input_tokens > max_output_tokens:
                        pass  # allow call to fail normally
                    elif user_max_tokens + input_tokens > max_output_tokens:
                        user_max_tokens = max_output_tokens - input_tokens
                    print_verbose(f"user_max_tokens: {user_max_tokens}")
                    kwargs["max_tokens"] = int(
                        round(user_max_tokens)
                    )  # make sure max tokens is always an int
                except Exception as e:
                    print_verbose(f"Error while checking max token limit: {str(e)}")
            # MODEL CALL
            result = original_function(*args, **kwargs)
            end_time = datetime.datetime.now()
            if "stream" in kwargs and kwargs["stream"] == True:
                if (
                    "complete_response" in kwargs
                    and kwargs["complete_response"] == True
                ):
                    chunks = []
                    for idx, chunk in enumerate(result):
                        chunks.append(chunk)
                    return litellm.stream_chunk_builder(
                        chunks, messages=kwargs.get("messages", None)
                    )
                else:
                    return result
            elif "acompletion" in kwargs and kwargs["acompletion"] == True:
                return result
            elif "aembedding" in kwargs and kwargs["aembedding"] == True:
                return result
            elif "aimg_generation" in kwargs and kwargs["aimg_generation"] == True:
                return result
            elif "atranscription" in kwargs and kwargs["atranscription"] == True:
                return result

            ### POST-CALL RULES ###
            post_call_processing(original_response=result, model=model or None)

            # [OPTIONAL] ADD TO CACHE
            if (
                litellm.cache is not None
                and str(original_function.__name__)
                in litellm.cache.supported_call_types
            ) and (kwargs.get("cache", {}).get("no-store", False) != True):
                litellm.cache.add_cache(result, *args, **kwargs)

            # LOG SUCCESS - handle streaming success logging in the _next_ object, remove `handle_success` once it's deprecated
            verbose_logger.info(f"Wrapper: Completed Call, calling success_handler")
            threading.Thread(
                target=logging_obj.success_handler, args=(result, start_time, end_time)
            ).start()
            # RETURN RESULT
            if hasattr(result, "_hidden_params"):
                result._hidden_params["model_id"] = kwargs.get("model_info", {}).get(
                    "id", None
                )
            result._response_ms = (
                end_time - start_time
            ).total_seconds() * 1000  # return response latency in ms like openai
            return result
        except Exception as e:
            call_type = original_function.__name__
            if call_type == CallTypes.completion.value:
                num_retries = (
                    kwargs.get("num_retries", None) or litellm.num_retries or None
                )
                litellm.num_retries = (
                    None  # set retries to None to prevent infinite loops
                )
                context_window_fallback_dict = kwargs.get(
                    "context_window_fallback_dict", {}
                )

                _is_litellm_router_call = "model_group" in kwargs.get(
                    "metadata", {}
                )  # check if call from litellm.router/proxy
                if (
                    num_retries and not _is_litellm_router_call
                ):  # only enter this if call is not from litellm router/proxy. router has it's own logic for retrying
                    if (
                        isinstance(e, openai.APIError)
                        or isinstance(e, openai.Timeout)
                        or isinstance(e, openai.APIConnectionError)
                    ):
                        kwargs["num_retries"] = num_retries
                        return litellm.completion_with_retries(*args, **kwargs)
                elif (
                    isinstance(e, litellm.exceptions.ContextWindowExceededError)
                    and context_window_fallback_dict
                    and model in context_window_fallback_dict
                ):
                    if len(args) > 0:
                        args[0] = context_window_fallback_dict[model]
                    else:
                        kwargs["model"] = context_window_fallback_dict[model]
                    return original_function(*args, **kwargs)
            traceback_exception = traceback.format_exc()
            end_time = datetime.datetime.now()
            # LOG FAILURE - handle streaming failure logging in the _next_ object, remove `handle_failure` once it's deprecated
            if logging_obj:
                logging_obj.failure_handler(
                    e, traceback_exception, start_time, end_time
                )  # DO NOT MAKE THREADED - router retry fallback relies on this!
                my_thread = threading.Thread(
                    target=handle_failure,
                    args=(e, traceback_exception, start_time, end_time, args, kwargs),
                )  # don't interrupt execution of main thread
                my_thread.start()
                if hasattr(e, "message"):
                    if (
                        liteDebuggerClient and liteDebuggerClient.dashboard_url != None
                    ):  # make it easy to get to the debugger logs if you've initialized it
                        e.message += f"\n Check the log in your dashboard - {liteDebuggerClient.dashboard_url}"
            raise e

    @wraps(original_function)
    async def wrapper_async(*args, **kwargs):
        print_args_passed_to_litellm(original_function, args, kwargs)
        start_time = datetime.datetime.now()
        result = None
        logging_obj = kwargs.get("litellm_logging_obj", None)
        # only set litellm_call_id if its not in kwargs
        call_type = original_function.__name__
        if "litellm_call_id" not in kwargs:
            kwargs["litellm_call_id"] = str(uuid.uuid4())
        try:
            model = args[0] if len(args) > 0 else kwargs["model"]
        except:
            if (
                call_type != CallTypes.aimage_generation.value  # model optional
                and call_type != CallTypes.atext_completion.value  # can also be engine
            ):
                raise ValueError("model param not passed in.")

        try:
            if logging_obj is None:
                logging_obj, kwargs = function_setup(
                    original_function, rules_obj, start_time, *args, **kwargs
                )
            kwargs["litellm_logging_obj"] = logging_obj

            # [OPTIONAL] CHECK BUDGET
            if litellm.max_budget:
                if litellm._current_cost > litellm.max_budget:
                    raise BudgetExceededError(
                        current_cost=litellm._current_cost,
                        max_budget=litellm.max_budget,
                    )

            # [OPTIONAL] CHECK CACHE
            print_verbose(
                f"ASYNC kwargs[caching]: {kwargs.get('caching', False)}; litellm.cache: {litellm.cache}; kwargs.get('cache'): {kwargs.get('cache', None)}"
            )
            # if caching is false, don't run this
            final_embedding_cached_response = None

            if (
                (kwargs.get("caching", None) is None and litellm.cache is not None)
                or kwargs.get("caching", False) == True
            ) and (
                kwargs.get("cache", {}).get("no-cache", False) != True
            ):  # allow users to control returning cached responses from the completion function
                # checking cache
                print_verbose("INSIDE CHECKING CACHE")
                if (
                    litellm.cache is not None
                    and str(original_function.__name__)
                    in litellm.cache.supported_call_types
                ):
                    print_verbose(f"Checking Cache")
                    if call_type == CallTypes.aembedding.value and isinstance(
                        kwargs["input"], list
                    ):
                        tasks = []
                        for idx, i in enumerate(kwargs["input"]):
                            preset_cache_key = litellm.cache.get_cache_key(
                                *args, **{**kwargs, "input": i}
                            )
                            tasks.append(
                                litellm.cache.async_get_cache(
                                    cache_key=preset_cache_key
                                )
                            )
                        cached_result = await asyncio.gather(*tasks)
                        ## check if cached result is None ##
                        if cached_result is not None and isinstance(
                            cached_result, list
                        ):
                            if len(cached_result) == 1 and cached_result[0] is None:
                                cached_result = None
                    elif isinstance(
                        litellm.cache.cache, RedisSemanticCache
                    ) or isinstance(litellm.cache.cache, RedisCache):
                        preset_cache_key = litellm.cache.get_cache_key(*args, **kwargs)
                        kwargs["preset_cache_key"] = (
                            preset_cache_key  # for streaming calls, we need to pass the preset_cache_key
                        )
                        cached_result = await litellm.cache.async_get_cache(
                            *args, **kwargs
                        )
                    else:  # for s3 caching. [NOT RECOMMENDED IN PROD - this will slow down responses since boto3 is sync]
                        preset_cache_key = litellm.cache.get_cache_key(*args, **kwargs)
                        kwargs["preset_cache_key"] = (
                            preset_cache_key  # for streaming calls, we need to pass the preset_cache_key
                        )
                        cached_result = litellm.cache.get_cache(*args, **kwargs)
                    if cached_result is not None and not isinstance(
                        cached_result, list
                    ):
                        print_verbose(f"Cache Hit!")
                        cache_hit = True
                        end_time = datetime.datetime.now()
                        (
                            model,
                            custom_llm_provider,
                            dynamic_api_key,
                            api_base,
                        ) = litellm.get_llm_provider(
                            model=model,
                            custom_llm_provider=kwargs.get("custom_llm_provider", None),
                            api_base=kwargs.get("api_base", None),
                            api_key=kwargs.get("api_key", None),
                        )
                        print_verbose(
                            f"Async Wrapper: Completed Call, calling async_success_handler: {logging_obj.async_success_handler}"
                        )
                        logging_obj.update_environment_variables(
                            model=model,
                            user=kwargs.get("user", None),
                            optional_params={},
                            litellm_params={
                                "logger_fn": kwargs.get("logger_fn", None),
                                "acompletion": True,
                                "metadata": kwargs.get("metadata", {}),
                                "model_info": kwargs.get("model_info", {}),
                                "proxy_server_request": kwargs.get(
                                    "proxy_server_request", None
                                ),
                                "preset_cache_key": kwargs.get(
                                    "preset_cache_key", None
                                ),
                                "stream_response": kwargs.get("stream_response", {}),
                                "api_base": kwargs.get("api_base", ""),
                            },
                            input=kwargs.get("messages", ""),
                            api_key=kwargs.get("api_key", None),
                            original_response=str(cached_result),
                            additional_args=None,
                            stream=kwargs.get("stream", False),
                        )
                        call_type = original_function.__name__
                        if call_type == CallTypes.acompletion.value and isinstance(
                            cached_result, dict
                        ):
                            if kwargs.get("stream", False) == True:
                                cached_result = convert_to_streaming_response_async(
                                    response_object=cached_result,
                                )
                                cached_result = CustomStreamWrapper(
                                    completion_stream=cached_result,
                                    model=model,
                                    custom_llm_provider="cached_response",
                                    logging_obj=logging_obj,
                                )
                            else:
                                cached_result = convert_to_model_response_object(
                                    response_object=cached_result,
                                    model_response_object=ModelResponse(),
                                )
                        if (
                            call_type == CallTypes.atext_completion.value
                            and isinstance(cached_result, dict)
                        ):
                            if kwargs.get("stream", False) == True:
                                cached_result = convert_to_streaming_response_async(
                                    response_object=cached_result,
                                )
                                cached_result = CustomStreamWrapper(
                                    completion_stream=cached_result,
                                    model=model,
                                    custom_llm_provider="cached_response",
                                    logging_obj=logging_obj,
                                )
                            else:
                                cached_result = TextCompletionResponse(**cached_result)
                        elif call_type == CallTypes.aembedding.value and isinstance(
                            cached_result, dict
                        ):
                            cached_result = convert_to_model_response_object(
                                response_object=cached_result,
                                model_response_object=EmbeddingResponse(),
                                response_type="embedding",
                            )
                        elif call_type == CallTypes.atranscription.value and isinstance(
                            cached_result, dict
                        ):
                            hidden_params = {
                                "model": "whisper-1",
                                "custom_llm_provider": custom_llm_provider,
                            }
                            cached_result = convert_to_model_response_object(
                                response_object=cached_result,
                                model_response_object=TranscriptionResponse(),
                                response_type="audio_transcription",
                                hidden_params=hidden_params,
                            )
                        if kwargs.get("stream", False) == False:
                            # LOG SUCCESS
                            asyncio.create_task(
                                logging_obj.async_success_handler(
                                    cached_result, start_time, end_time, cache_hit
                                )
                            )
                            threading.Thread(
                                target=logging_obj.success_handler,
                                args=(cached_result, start_time, end_time, cache_hit),
                            ).start()
                        cache_key = kwargs.get("preset_cache_key", None)
                        cached_result._hidden_params["cache_key"] = cache_key
                        return cached_result
                    elif (
                        call_type == CallTypes.aembedding.value
                        and cached_result is not None
                        and isinstance(cached_result, list)
                        and litellm.cache is not None
                        and not isinstance(
                            litellm.cache.cache, S3Cache
                        )  # s3 doesn't support bulk writing. Exclude.
                    ):
                        remaining_list = []
                        non_null_list = []
                        for idx, cr in enumerate(cached_result):
                            if cr is None:
                                remaining_list.append(kwargs["input"][idx])
                            else:
                                non_null_list.append((idx, cr))
                        original_kwargs_input = kwargs["input"]
                        kwargs["input"] = remaining_list
                        if len(non_null_list) > 0:
                            print_verbose(
                                f"EMBEDDING CACHE HIT! - {len(non_null_list)}"
                            )
                            final_embedding_cached_response = EmbeddingResponse(
                                model=kwargs.get("model"),
                                data=[None] * len(original_kwargs_input),
                            )
                            final_embedding_cached_response._hidden_params[
                                "cache_hit"
                            ] = True

                            for val in non_null_list:
                                idx, cr = val  # (idx, cr) tuple
                                if cr is not None:
                                    final_embedding_cached_response.data[idx] = (
                                        Embedding(
                                            embedding=cr["embedding"],
                                            index=idx,
                                            object="embedding",
                                        )
                                    )
                        if len(remaining_list) == 0:
                            # LOG SUCCESS
                            cache_hit = True
                            end_time = datetime.datetime.now()
                            (
                                model,
                                custom_llm_provider,
                                dynamic_api_key,
                                api_base,
                            ) = litellm.get_llm_provider(
                                model=model,
                                custom_llm_provider=kwargs.get(
                                    "custom_llm_provider", None
                                ),
                                api_base=kwargs.get("api_base", None),
                                api_key=kwargs.get("api_key", None),
                            )
                            print_verbose(
                                f"Async Wrapper: Completed Call, calling async_success_handler: {logging_obj.async_success_handler}"
                            )
                            logging_obj.update_environment_variables(
                                model=model,
                                user=kwargs.get("user", None),
                                optional_params={},
                                litellm_params={
                                    "logger_fn": kwargs.get("logger_fn", None),
                                    "acompletion": True,
                                    "metadata": kwargs.get("metadata", {}),
                                    "model_info": kwargs.get("model_info", {}),
                                    "proxy_server_request": kwargs.get(
                                        "proxy_server_request", None
                                    ),
                                    "preset_cache_key": kwargs.get(
                                        "preset_cache_key", None
                                    ),
                                    "stream_response": kwargs.get(
                                        "stream_response", {}
                                    ),
                                    "api_base": "",
                                },
                                input=kwargs.get("messages", ""),
                                api_key=kwargs.get("api_key", None),
                                original_response=str(final_embedding_cached_response),
                                additional_args=None,
                                stream=kwargs.get("stream", False),
                            )
                            asyncio.create_task(
                                logging_obj.async_success_handler(
                                    final_embedding_cached_response,
                                    start_time,
                                    end_time,
                                    cache_hit,
                                )
                            )
                            threading.Thread(
                                target=logging_obj.success_handler,
                                args=(
                                    final_embedding_cached_response,
                                    start_time,
                                    end_time,
                                    cache_hit,
                                ),
                            ).start()
                            return final_embedding_cached_response
            # MODEL CALL
            result = await original_function(*args, **kwargs)
            end_time = datetime.datetime.now()
            if "stream" in kwargs and kwargs["stream"] == True:
                if (
                    "complete_response" in kwargs
                    and kwargs["complete_response"] == True
                ):
                    chunks = []
                    for idx, chunk in enumerate(result):
                        chunks.append(chunk)
                    return litellm.stream_chunk_builder(
                        chunks, messages=kwargs.get("messages", None)
                    )
                else:
                    return result

            # ADD HIDDEN PARAMS - additional call metadata
            if hasattr(result, "_hidden_params"):
                result._hidden_params["model_id"] = kwargs.get("model_info", {}).get(
                    "id", None
                )
            if (
                isinstance(result, ModelResponse)
                or isinstance(result, EmbeddingResponse)
                or isinstance(result, TranscriptionResponse)
            ):
                result._response_ms = (
                    end_time - start_time
                ).total_seconds() * 1000  # return response latency in ms like openai

            ### POST-CALL RULES ###
            post_call_processing(original_response=result, model=model)

            # [OPTIONAL] ADD TO CACHE
            if (
                (litellm.cache is not None)
                and (
                    str(original_function.__name__)
                    in litellm.cache.supported_call_types
                )
                and (kwargs.get("cache", {}).get("no-store", False) != True)
            ):
                if (
                    isinstance(result, litellm.ModelResponse)
                    or isinstance(result, litellm.EmbeddingResponse)
                    or isinstance(result, TranscriptionResponse)
                ):
                    if (
                        isinstance(result, EmbeddingResponse)
                        and isinstance(kwargs["input"], list)
                        and litellm.cache is not None
                        and not isinstance(
                            litellm.cache.cache, S3Cache
                        )  # s3 doesn't support bulk writing. Exclude.
                    ):
                        asyncio.create_task(
                            litellm.cache.async_add_cache_pipeline(
                                result, *args, **kwargs
                            )
                        )
                    elif isinstance(litellm.cache.cache, S3Cache):
                        threading.Thread(
                            target=litellm.cache.add_cache,
                            args=(result,) + args,
                            kwargs=kwargs,
                        ).start()
                    else:
                        asyncio.create_task(
                            litellm.cache.async_add_cache(
                                result.json(), *args, **kwargs
                            )
                        )
                else:
                    asyncio.create_task(
                        litellm.cache.async_add_cache(result, *args, **kwargs)
                    )
            # LOG SUCCESS - handle streaming success logging in the _next_ object
            print_verbose(
                f"Async Wrapper: Completed Call, calling async_success_handler: {logging_obj.async_success_handler}"
            )
            # check if user does not want this to be logged
            asyncio.create_task(
                logging_obj.async_success_handler(result, start_time, end_time)
            )
            threading.Thread(
                target=logging_obj.success_handler,
                args=(result, start_time, end_time),
            ).start()

            # REBUILD EMBEDDING CACHING
            if (
                isinstance(result, EmbeddingResponse)
                and final_embedding_cached_response is not None
            ):
                idx = 0
                final_data_list = []
                for item in final_embedding_cached_response.data:
                    if item is None:
                        final_data_list.append(result.data[idx])
                        idx += 1
                    else:
                        final_data_list.append(item)

                final_embedding_cached_response.data = final_data_list
                final_embedding_cached_response._hidden_params["cache_hit"] = True
                final_embedding_cached_response._response_ms = (
                    end_time - start_time
                ).total_seconds() * 1000
                return final_embedding_cached_response

            return result
        except Exception as e:
            traceback_exception = traceback.format_exc()
            end_time = datetime.datetime.now()
            if logging_obj:
                try:
                    logging_obj.failure_handler(
                        e, traceback_exception, start_time, end_time
                    )  # DO NOT MAKE THREADED - router retry fallback relies on this!
                except Exception as e:
                    raise e
                try:
                    await logging_obj.async_failure_handler(
                        e, traceback_exception, start_time, end_time
                    )
                except Exception as e:
                    raise e

            call_type = original_function.__name__
            if call_type == CallTypes.acompletion.value:
                num_retries = (
                    kwargs.get("num_retries", None) or litellm.num_retries or None
                )
                litellm.num_retries = (
                    None  # set retries to None to prevent infinite loops
                )
                context_window_fallback_dict = kwargs.get(
                    "context_window_fallback_dict", {}
                )

                _is_litellm_router_call = "model_group" in kwargs.get(
                    "metadata", {}
                )  # check if call from litellm.router/proxy
                if (
                    num_retries and not _is_litellm_router_call
                ):  # only enter this if call is not from litellm router/proxy. router has it's own logic for retrying
                    try:
                        kwargs["num_retries"] = num_retries
                        kwargs["original_function"] = original_function
                        if isinstance(
                            e, openai.RateLimitError
                        ):  # rate limiting specific error
                            kwargs["retry_strategy"] = "exponential_backoff_retry"
                        elif isinstance(e, openai.APIError):  # generic api error
                            kwargs["retry_strategy"] = "constant_retry"
                        return await litellm.acompletion_with_retries(*args, **kwargs)
                    except:
                        pass
                elif (
                    isinstance(e, litellm.exceptions.ContextWindowExceededError)
                    and context_window_fallback_dict
                    and model in context_window_fallback_dict
                ):
                    if len(args) > 0:
                        args[0] = context_window_fallback_dict[model]
                    else:
                        kwargs["model"] = context_window_fallback_dict[model]
                    return await original_function(*args, **kwargs)
            raise e

    is_coroutine = inspect.iscoroutinefunction(original_function)

    # Return the appropriate wrapper based on the original function type
    if is_coroutine:
        return wrapper_async
    else:
        return wrapper


####### USAGE CALCULATOR ################


# Extract the number of billion parameters from the model name
# only used for together_computer LLMs
def get_model_params_and_category(model_name):
    import re

    model_name = model_name.lower()
    params_match = re.search(
        r"(\d+b)", model_name
    )  # catch all decimals like 3b, 70b, etc
    category = None
    if params_match != None:
        params_match = params_match.group(1)
        params_match = params_match.replace("b", "")
        params_billion = float(params_match)
        # Determine the category based on the number of parameters
        if params_billion <= 3.0:
            category = "together-ai-up-to-3b"
        elif params_billion <= 7.0:
            category = "together-ai-3.1b-7b"
        elif params_billion <= 20.0:
            category = "together-ai-7.1b-20b"
        elif params_billion <= 40.0:
            category = "together-ai-20.1b-40b"
        elif params_billion <= 70.0:
            category = "together-ai-40.1b-70b"
        return category

    return None


def get_replicate_completion_pricing(completion_response=None, total_time=0.0):
    # see https://replicate.com/pricing
    a100_40gb_price_per_second_public = 0.001150
    # for all litellm currently supported LLMs, almost all requests go to a100_80gb
    a100_80gb_price_per_second_public = (
        0.001400  # assume all calls sent to A100 80GB for now
    )
    if total_time == 0.0:  # total time is in ms
        start_time = completion_response["created"]
        end_time = completion_response["ended"]
        total_time = end_time - start_time

    return a100_80gb_price_per_second_public * total_time / 1000


def _select_tokenizer(model: str):
    from importlib import resources

    if model in litellm.cohere_models:
        # cohere
        tokenizer = Tokenizer.from_pretrained("Cohere/command-nightly")
        return {"type": "huggingface_tokenizer", "tokenizer": tokenizer}
    # anthropic
    elif model in litellm.anthropic_models:
        with resources.open_text(
            "litellm.llms.tokenizers", "anthropic_tokenizer.json"
        ) as f:
            json_data = json.load(f)
        # Convert to str (if necessary)
        json_str = json.dumps(json_data)
        # load tokenizer
        tokenizer = Tokenizer.from_str(json_str)
        return {"type": "huggingface_tokenizer", "tokenizer": tokenizer}
    # llama2
    elif "llama-2" in model.lower() or "replicate" in model.lower():
        tokenizer = Tokenizer.from_pretrained("hf-internal-testing/llama-tokenizer")
        return {"type": "huggingface_tokenizer", "tokenizer": tokenizer}
    # llama3
    elif "llama-3" in model.lower():
        tokenizer = Tokenizer.from_pretrained("Xenova/llama-3-tokenizer")
        return {"type": "huggingface_tokenizer", "tokenizer": tokenizer}
    # default - tiktoken
    else:
        return {"type": "openai_tokenizer", "tokenizer": encoding}


def encode(model="", text="", custom_tokenizer: Optional[dict] = None):
    """
    Encodes the given text using the specified model.

    Args:
        model (str): The name of the model to use for tokenization.
        custom_tokenizer (Optional[dict]): A custom tokenizer created with the `create_pretrained_tokenizer` or `create_tokenizer` method. Must be a dictionary with a string value for `type` and Tokenizer for `tokenizer`. Default is None.
        text (str): The text to be encoded.

    Returns:
        enc: The encoded text.
    """
    tokenizer_json = custom_tokenizer or _select_tokenizer(model=model)
    enc = tokenizer_json["tokenizer"].encode(text)
    return enc


def decode(model="", tokens: List[int] = [], custom_tokenizer: Optional[dict] = None):
    tokenizer_json = custom_tokenizer or _select_tokenizer(model=model)
    dec = tokenizer_json["tokenizer"].decode(tokens)
    return dec


def openai_token_counter(
    messages: Optional[list] = None,
    model="gpt-3.5-turbo-0613",
    text: Optional[str] = None,
    is_tool_call: Optional[bool] = False,
    count_response_tokens: Optional[
        bool
    ] = False,  # Flag passed from litellm.stream_chunk_builder, to indicate counting tokens for LLM Response. We need this because for LLM input we add +3 tokens per message - based on OpenAI's token counter
):
    """
    Return the number of tokens used by a list of messages.

    Borrowed from https://github.com/openai/openai-cookbook/blob/main/examples/How_to_count_tokens_with_tiktoken.ipynb.
    """
    print_verbose(f"LiteLLM: Utils - Counting tokens for OpenAI model={model}")
    try:
        encoding = tiktoken.encoding_for_model(model)
    except KeyError:
        print_verbose("Warning: model not found. Using cl100k_base encoding.")
        encoding = tiktoken.get_encoding("cl100k_base")
    if model == "gpt-3.5-turbo-0301":
        tokens_per_message = (
            4  # every message follows <|start|>{role/name}\n{content}<|end|>\n
        )
        tokens_per_name = -1  # if there's a name, the role is omitted
    elif model in litellm.open_ai_chat_completion_models:
        tokens_per_message = 3
        tokens_per_name = 1
    elif model in litellm.azure_llms:
        tokens_per_message = 3
        tokens_per_name = 1
    else:
        raise NotImplementedError(
            f"""num_tokens_from_messages() is not implemented for model {model}. See https://github.com/openai/openai-python/blob/main/chatml.md for information on how messages are converted to tokens."""
        )
    num_tokens = 0

    if is_tool_call and text is not None:
        # if it's a tool call we assembled 'text' in token_counter()
        num_tokens = len(encoding.encode(text, disallowed_special=()))
    elif messages is not None:
        for message in messages:
            num_tokens += tokens_per_message
            for key, value in message.items():
                if isinstance(value, str):
                    num_tokens += len(encoding.encode(value, disallowed_special=()))
                    if key == "name":
                        num_tokens += tokens_per_name
                elif isinstance(value, List):
                    for c in value:
                        if c["type"] == "text":
                            text += c["text"]
                        elif c["type"] == "image_url":
                            if isinstance(c["image_url"], dict):
                                image_url_dict = c["image_url"]
                                detail = image_url_dict.get("detail", "auto")
                                url = image_url_dict.get("url")
                                num_tokens += calculage_img_tokens(
                                    data=url, mode=detail
                                )
                            elif isinstance(c["image_url"], str):
                                image_url_str = c["image_url"]
                                num_tokens += calculage_img_tokens(
                                    data=image_url_str, mode="auto"
                                )
    elif text is not None and count_response_tokens == True:
        # This is the case where we need to count tokens for a streamed response. We should NOT add +3 tokens per message in this branch
        num_tokens = len(encoding.encode(text, disallowed_special=()))
        return num_tokens
    elif text is not None:
        num_tokens = len(encoding.encode(text, disallowed_special=()))
    num_tokens += 3  # every reply is primed with <|start|>assistant<|message|>
    return num_tokens


def resize_image_high_res(width, height):
    # Maximum dimensions for high res mode
    max_short_side = 768
    max_long_side = 2000

    # Determine the longer and shorter sides
    longer_side = max(width, height)
    shorter_side = min(width, height)

    # Calculate the aspect ratio
    aspect_ratio = longer_side / shorter_side

    # Resize based on the short side being 768px
    if width <= height:  # Portrait or square
        resized_width = max_short_side
        resized_height = int(resized_width * aspect_ratio)
        # if the long side exceeds the limit after resizing, adjust both sides accordingly
        if resized_height > max_long_side:
            resized_height = max_long_side
            resized_width = int(resized_height / aspect_ratio)
    else:  # Landscape
        resized_height = max_short_side
        resized_width = int(resized_height * aspect_ratio)
        # if the long side exceeds the limit after resizing, adjust both sides accordingly
        if resized_width > max_long_side:
            resized_width = max_long_side
            resized_height = int(resized_width / aspect_ratio)

    return resized_width, resized_height


# Test the function with the given example
def calculate_tiles_needed(
    resized_width, resized_height, tile_width=512, tile_height=512
):
    tiles_across = (resized_width + tile_width - 1) // tile_width
    tiles_down = (resized_height + tile_height - 1) // tile_height
    total_tiles = tiles_across * tiles_down
    return total_tiles


def get_image_dimensions(data):
    img_data = None

    # Check if data is a URL by trying to parse it
    try:
        response = requests.get(data)
        response.raise_for_status()  # Check if the request was successful
        img_data = response.content
    except Exception:
        # Data is not a URL, handle as base64
        header, encoded = data.split(",", 1)
        img_data = base64.b64decode(encoded)

    # Try to determine dimensions from headers
    # This is a very simplistic check, primarily works with PNG and non-progressive JPEG
    if img_data[:8] == b"\x89PNG\r\n\x1a\n":
        # PNG Image; width and height are 4 bytes each and start at offset 16
        width, height = struct.unpack(">ii", img_data[16:24])
        return width, height
    elif img_data[:2] == b"\xff\xd8":
        # JPEG Image; for dimensions, SOF0 block (0xC0) gives dimensions at offset 3 for length, and then 5 and 7 for height and width
        # This will NOT find dimensions for all JPEGs (e.g., progressive JPEGs)
        # Find SOF0 marker (0xFF followed by 0xC0)
        sof = re.search(b"\xff\xc0....", img_data)
        if sof:
            # Parse SOF0 block to find dimensions
            height, width = struct.unpack(">HH", sof.group()[5:9])
            return width, height
        else:
            return None, None
    else:
        # Unsupported format
        return None, None


def calculage_img_tokens(
    data,
    mode: Literal["low", "high", "auto"] = "auto",
    base_tokens: int = 85,  # openai default - https://openai.com/pricing
):
    if mode == "low" or mode == "auto":
        return base_tokens
    elif mode == "high":
        width, height = get_image_dimensions(data=data)
        resized_width, resized_height = resize_image_high_res(
            width=width, height=height
        )
        tiles_needed_high_res = calculate_tiles_needed(resized_width, resized_height)
        tile_tokens = (base_tokens * 2) * tiles_needed_high_res
        total_tokens = base_tokens + tile_tokens
        return total_tokens
    

def create_pretrained_tokenizer(
    identifier: str, 
    revision="main", 
    auth_token: Optional[str] = None
):
    """
    Creates a tokenizer from an existing file on a HuggingFace repository to be used with `token_counter`.

    Args:
    identifier (str): The identifier of a Model on the Hugging Face Hub, that contains a tokenizer.json file
    revision (str, defaults to main): A branch or commit id
    auth_token (str, optional, defaults to None): An optional auth token used to access private repositories on the Hugging Face Hub

    Returns:
    dict: A dictionary with the tokenizer and its type.
    """

    tokenizer = Tokenizer.from_pretrained(identifier, revision=revision, auth_token=auth_token)
    return {"type": "huggingface_tokenizer", "tokenizer": tokenizer}


def create_tokenizer(json: str):
    """
    Creates a tokenizer from a valid JSON string for use with `token_counter`.

    Args:
    json (str): A valid JSON string representing a previously serialized tokenizer

    Returns:
    dict: A dictionary with the tokenizer and its type.
    """

    tokenizer = Tokenizer.from_str(json)
    return {"type": "huggingface_tokenizer", "tokenizer": tokenizer}


def token_counter(
    model="",
    custom_tokenizer: Optional[dict] = None,
    text: Optional[Union[str, List[str]]] = None,
    messages: Optional[List] = None,
    count_response_tokens: Optional[bool] = False,
):
    """
    Count the number of tokens in a given text using a specified model.

    Args:
    model (str): The name of the model to use for tokenization. Default is an empty string.
    custom_tokenizer (Optional[dict]): A custom tokenizer created with the `create_pretrained_tokenizer` or `create_tokenizer` method. Must be a dictionary with a string value for `type` and Tokenizer for `tokenizer`. Default is None.
    text (str): The raw text string to be passed to the model. Default is None.
    messages (Optional[List[Dict[str, str]]]): Alternative to passing in text. A list of dictionaries representing messages with "role" and "content" keys. Default is None.

    Returns:
    int: The number of tokens in the text.
    """
    # use tiktoken, anthropic, cohere, llama2, or llama3's tokenizer depending on the model
    is_tool_call = False
    num_tokens = 0
    if text == None:
        if messages is not None:
            print_verbose(f"token_counter messages received: {messages}")
            text = ""
            for message in messages:
                if message.get("content", None) is not None:
                    content = message.get("content")
                    if isinstance(content, str):
                        text += message["content"]
                    elif isinstance(content, List):
                        for c in content:
                            if c["type"] == "text":
                                text += c["text"]
                            elif c["type"] == "image_url":
                                if isinstance(c["image_url"], dict):
                                    image_url_dict = c["image_url"]
                                    detail = image_url_dict.get("detail", "auto")
                                    url = image_url_dict.get("url")
                                    num_tokens += calculage_img_tokens(
                                        data=url, mode=detail
                                    )
                                elif isinstance(c["image_url"], str):
                                    image_url_str = c["image_url"]
                                    num_tokens += calculage_img_tokens(
                                        data=image_url_str, mode="auto"
                                    )
                if "tool_calls" in message:
                    is_tool_call = True
                    for tool_call in message["tool_calls"]:
                        if "function" in tool_call:
                            function_arguments = tool_call["function"]["arguments"]
                            text += function_arguments
        else:
            raise ValueError("text and messages cannot both be None")
    elif isinstance(text, List):
        text = "".join(t for t in text if isinstance(t, str))
    elif isinstance(text, str):
        count_response_tokens = True  # user just trying to count tokens for a text. don't add the chat_ml +3 tokens to this

    if model is not None or custom_tokenizer is not None:
        tokenizer_json = custom_tokenizer or _select_tokenizer(model=model)
        if tokenizer_json["type"] == "huggingface_tokenizer":
            print_verbose(
                f"Token Counter - using hugging face token counter, for model={model}"
            )
            enc = tokenizer_json["tokenizer"].encode(text)
            num_tokens = len(enc.ids)
        elif tokenizer_json["type"] == "openai_tokenizer":
            if (
                model in litellm.open_ai_chat_completion_models
                or model in litellm.azure_llms
            ):
                if model in litellm.azure_llms:
                    # azure llms use gpt-35-turbo instead of gpt-3.5-turbo 🙃
                    model = model.replace("-35", "-3.5")

                print_verbose(
                    f"Token Counter - using OpenAI token counter, for model={model}"
                )
                num_tokens = openai_token_counter(
                    text=text,  # type: ignore
                    model=model,
                    messages=messages,
                    is_tool_call=is_tool_call,
                    count_response_tokens=count_response_tokens,
                )
            else:
                print_verbose(
                    f"Token Counter - using generic token counter, for model={model}"
                )
                num_tokens = openai_token_counter(
                    text=text,  # type: ignore
                    model="gpt-3.5-turbo",
                    messages=messages,
                    is_tool_call=is_tool_call,
                    count_response_tokens=count_response_tokens,
                )
    else:
        num_tokens = len(encoding.encode(text, disallowed_special=()))  # type: ignore
    return num_tokens


def cost_per_token(
    model="",
    prompt_tokens=0,
    completion_tokens=0,
    response_time_ms=None,
    custom_llm_provider=None,
    region_name=None,
):
    """
    Calculates the cost per token for a given model, prompt tokens, and completion tokens.

    Parameters:
        model (str): The name of the model to use. Default is ""
        prompt_tokens (int): The number of tokens in the prompt.
        completion_tokens (int): The number of tokens in the completion.

    Returns:
        tuple: A tuple containing the cost in USD dollars for prompt tokens and completion tokens, respectively.
    """
    # given
    prompt_tokens_cost_usd_dollar = 0
    completion_tokens_cost_usd_dollar = 0
    model_cost_ref = litellm.model_cost
    model_with_provider = model
    if custom_llm_provider is not None:
        model_with_provider = custom_llm_provider + "/" + model
        if region_name is not None:
            model_with_provider_and_region = (
                f"{custom_llm_provider}/{region_name}/{model}"
            )
            if (
                model_with_provider_and_region in model_cost_ref
            ):  # use region based pricing, if it's available
                model_with_provider = model_with_provider_and_region
    if model_with_provider in model_cost_ref:
        model = model_with_provider
    # see this https://learn.microsoft.com/en-us/azure/ai-services/openai/concepts/models
    print_verbose(f"Looking up model={model} in model_cost_map")
    if model in model_cost_ref:
        print_verbose(f"Success: model={model} in model_cost_map")
        print_verbose(
            f"prompt_tokens={prompt_tokens}; completion_tokens={completion_tokens}"
        )
        if (
            model_cost_ref[model].get("input_cost_per_token", None) is not None
            and model_cost_ref[model].get("output_cost_per_token", None) is not None
        ):
            ## COST PER TOKEN ##
            prompt_tokens_cost_usd_dollar = (
                model_cost_ref[model]["input_cost_per_token"] * prompt_tokens
            )
            completion_tokens_cost_usd_dollar = (
                model_cost_ref[model]["output_cost_per_token"] * completion_tokens
            )
        elif (
            model_cost_ref[model].get("output_cost_per_second", None) is not None
            and response_time_ms is not None
        ):
            print_verbose(
                f"For model={model} - output_cost_per_second: {model_cost_ref[model].get('output_cost_per_second')}; response time: {response_time_ms}"
            )
            ## COST PER SECOND ##
            prompt_tokens_cost_usd_dollar = 0
            completion_tokens_cost_usd_dollar = (
                model_cost_ref[model]["output_cost_per_second"]
                * response_time_ms
                / 1000
            )
        elif (
            model_cost_ref[model].get("input_cost_per_second", None) is not None
            and response_time_ms is not None
        ):
            print_verbose(
                f"For model={model} - input_cost_per_second: {model_cost_ref[model].get('input_cost_per_second')}; response time: {response_time_ms}"
            )
            ## COST PER SECOND ##
            prompt_tokens_cost_usd_dollar = (
                model_cost_ref[model]["input_cost_per_second"] * response_time_ms / 1000
            )
            completion_tokens_cost_usd_dollar = 0.0
        print_verbose(
            f"Returned custom cost for model={model} - prompt_tokens_cost_usd_dollar: {prompt_tokens_cost_usd_dollar}, completion_tokens_cost_usd_dollar: {completion_tokens_cost_usd_dollar}"
        )
        return prompt_tokens_cost_usd_dollar, completion_tokens_cost_usd_dollar
    elif "ft:gpt-3.5-turbo" in model:
        print_verbose(f"Cost Tracking: {model} is an OpenAI FinteTuned LLM")
        # fuzzy match ft:gpt-3.5-turbo:abcd-id-cool-litellm
        prompt_tokens_cost_usd_dollar = (
            model_cost_ref["ft:gpt-3.5-turbo"]["input_cost_per_token"] * prompt_tokens
        )
        completion_tokens_cost_usd_dollar = (
            model_cost_ref["ft:gpt-3.5-turbo"]["output_cost_per_token"]
            * completion_tokens
        )
        return prompt_tokens_cost_usd_dollar, completion_tokens_cost_usd_dollar
    elif model in litellm.azure_llms:
        verbose_logger.debug(f"Cost Tracking: {model} is an Azure LLM")
        model = litellm.azure_llms[model]
        verbose_logger.debug(
            f"applying cost={model_cost_ref[model]['input_cost_per_token']} for prompt_tokens={prompt_tokens}"
        )
        prompt_tokens_cost_usd_dollar = (
            model_cost_ref[model]["input_cost_per_token"] * prompt_tokens
        )
        verbose_logger.debug(
            f"applying cost={model_cost_ref[model]['output_cost_per_token']} for completion_tokens={completion_tokens}"
        )
        completion_tokens_cost_usd_dollar = (
            model_cost_ref[model]["output_cost_per_token"] * completion_tokens
        )
        return prompt_tokens_cost_usd_dollar, completion_tokens_cost_usd_dollar
    elif model in litellm.azure_embedding_models:
        verbose_logger.debug(f"Cost Tracking: {model} is an Azure Embedding Model")
        model = litellm.azure_embedding_models[model]
        prompt_tokens_cost_usd_dollar = (
            model_cost_ref[model]["input_cost_per_token"] * prompt_tokens
        )
        completion_tokens_cost_usd_dollar = (
            model_cost_ref[model]["output_cost_per_token"] * completion_tokens
        )
        return prompt_tokens_cost_usd_dollar, completion_tokens_cost_usd_dollar
    else:
        # if model is not in model_prices_and_context_window.json. Raise an exception-let users know
        error_str = f"Model not in model_prices_and_context_window.json. You passed model={model}. Register pricing for model - https://docs.litellm.ai/docs/proxy/custom_pricing\n"
        raise litellm.exceptions.NotFoundError(  # type: ignore
            message=error_str,
            model=model,
            response=httpx.Response(
                status_code=404,
                content=error_str,
                request=httpx.Request(method="cost_per_token", url="https://github.com/BerriAI/litellm"),  # type: ignore
            ),
            llm_provider="",
        )


def completion_cost(
    completion_response=None,
    model=None,
    prompt="",
    messages: List = [],
    completion="",
    total_time=0.0,  # used for replicate, sagemaker
    call_type: Literal[
        "completion",
        "acompletion",
        "embedding",
        "aembedding",
        "atext_completion",
        "text_completion",
        "image_generation",
        "aimage_generation",
        "transcription",
        "atranscription",
    ] = "completion",
    ### REGION ###
    custom_llm_provider=None,
    region_name=None,  # used for bedrock pricing
    ### IMAGE GEN ###
    size=None,
    quality=None,
    n=None,  # number of images
):
    """
    Calculate the cost of a given completion call fot GPT-3.5-turbo, llama2, any litellm supported llm.

    Parameters:
        completion_response (litellm.ModelResponses): [Required] The response received from a LiteLLM completion request.

        [OPTIONAL PARAMS]
        model (str): Optional. The name of the language model used in the completion calls
        prompt (str): Optional. The input prompt passed to the llm
        completion (str): Optional. The output completion text from the llm
        total_time (float): Optional. (Only used for Replicate LLMs) The total time used for the request in seconds

    Returns:
        float: The cost in USD dollars for the completion based on the provided parameters.

    Note:
        - If completion_response is provided, the function extracts token information and the model name from it.
        - If completion_response is not provided, the function calculates token counts based on the model and input text.
        - The cost is calculated based on the model, prompt tokens, and completion tokens.
        - For certain models containing "togethercomputer" in the name, prices are based on the model size.
        - For Replicate models, the cost is calculated based on the total time used for the request.

    Exceptions:
        - If an error occurs during execution, the function returns 0.0 without blocking the user's execution path.
    """
    try:
        if (
            (call_type == "aimage_generation" or call_type == "image_generation")
            and model is not None
            and isinstance(model, str)
            and len(model) == 0
            and custom_llm_provider == "azure"
        ):
            model = "dall-e-2"  # for dall-e-2, azure expects an empty model name
        # Handle Inputs to completion_cost
        prompt_tokens = 0
        completion_tokens = 0
        custom_llm_provider = None
        if completion_response is not None:
            # get input/output tokens from completion_response
            prompt_tokens = completion_response.get("usage", {}).get("prompt_tokens", 0)
            completion_tokens = completion_response.get("usage", {}).get(
                "completion_tokens", 0
            )
            total_time = completion_response.get("_response_ms", 0)
            verbose_logger.debug(
                f"completion_response response ms: {completion_response.get('_response_ms')} "
            )
            model = model or completion_response.get(
                "model", None
            )  # check if user passed an override for model, if it's none check completion_response['model']
            if hasattr(completion_response, "_hidden_params"):
                if (
                    completion_response._hidden_params.get("model", None) is not None
                    and len(completion_response._hidden_params["model"]) > 0
                ):
                    model = completion_response._hidden_params.get("model", model)
                custom_llm_provider = completion_response._hidden_params.get(
                    "custom_llm_provider", ""
                )
                region_name = completion_response._hidden_params.get(
                    "region_name", region_name
                )
                size = completion_response._hidden_params.get(
                    "optional_params", {}
                ).get(
                    "size", "1024-x-1024"
                )  # openai default
                quality = completion_response._hidden_params.get(
                    "optional_params", {}
                ).get(
                    "quality", "standard"
                )  # openai default
                n = completion_response._hidden_params.get("optional_params", {}).get(
                    "n", 1
                )  # openai default
        else:
            if len(messages) > 0:
                prompt_tokens = token_counter(model=model, messages=messages)
            elif len(prompt) > 0:
                prompt_tokens = token_counter(model=model, text=prompt)
            completion_tokens = token_counter(model=model, text=completion)
        if model == None:
            raise ValueError(
                f"Model is None and does not exist in passed completion_response. Passed completion_response={completion_response}, model={model}"
            )

        if (
            call_type == CallTypes.image_generation.value
            or call_type == CallTypes.aimage_generation.value
        ):
            ### IMAGE GENERATION COST CALCULATION ###
            # fix size to match naming convention
            if "x" in size and "-x-" not in size:
                size = size.replace("x", "-x-")
            image_gen_model_name = f"{size}/{model}"
            image_gen_model_name_with_quality = image_gen_model_name
            if quality is not None:
                image_gen_model_name_with_quality = f"{quality}/{image_gen_model_name}"
            size = size.split("-x-")
            height = int(size[0])  # if it's 1024-x-1024 vs. 1024x1024
            width = int(size[1])
            verbose_logger.debug(f"image_gen_model_name: {image_gen_model_name}")
            verbose_logger.debug(
                f"image_gen_model_name_with_quality: {image_gen_model_name_with_quality}"
            )
            if image_gen_model_name in litellm.model_cost:
                return (
                    litellm.model_cost[image_gen_model_name]["input_cost_per_pixel"]
                    * height
                    * width
                    * n
                )
            elif image_gen_model_name_with_quality in litellm.model_cost:
                return (
                    litellm.model_cost[image_gen_model_name_with_quality][
                        "input_cost_per_pixel"
                    ]
                    * height
                    * width
                    * n
                )
            else:
                raise Exception(
                    f"Model={image_gen_model_name} not found in completion cost model map"
                )
        # Calculate cost based on prompt_tokens, completion_tokens
        if (
            "togethercomputer" in model
            or "together_ai" in model
            or custom_llm_provider == "together_ai"
        ):
            # together ai prices based on size of llm
            # get_model_params_and_category takes a model name and returns the category of LLM size it is in model_prices_and_context_window.json
            model = get_model_params_and_category(model)
        # replicate llms are calculate based on time for request running
        # see https://replicate.com/pricing
        elif (
            model in litellm.replicate_models or "replicate" in model
        ) and model not in litellm.model_cost:
            # for unmapped replicate model, default to replicate's time tracking logic
            return get_replicate_completion_pricing(completion_response, total_time)

        (
            prompt_tokens_cost_usd_dollar,
            completion_tokens_cost_usd_dollar,
        ) = cost_per_token(
            model=model,
            prompt_tokens=prompt_tokens,
            completion_tokens=completion_tokens,
            custom_llm_provider=custom_llm_provider,
            response_time_ms=total_time,
            region_name=region_name,
        )
        _final_cost = prompt_tokens_cost_usd_dollar + completion_tokens_cost_usd_dollar
        print_verbose(
            f"final cost: {_final_cost}; prompt_tokens_cost_usd_dollar: {prompt_tokens_cost_usd_dollar}; completion_tokens_cost_usd_dollar: {completion_tokens_cost_usd_dollar}"
        )
        return _final_cost
    except Exception as e:
        raise e


def supports_function_calling(model: str):
    """
    Check if the given model supports function calling and return a boolean value.

    Parameters:
    model (str): The model name to be checked.

    Returns:
    bool: True if the model supports function calling, False otherwise.

    Raises:
    Exception: If the given model is not found in model_prices_and_context_window.json.
    """
    if model in litellm.model_cost:
        model_info = litellm.model_cost[model]
        if model_info.get("supports_function_calling", False):
            return True
        return False
    else:
        raise Exception(
            f"Model not in model_prices_and_context_window.json. You passed model={model}."
        )


def supports_vision(model: str):
    """
    Check if the given model supports vision and return a boolean value.

    Parameters:
    model (str): The model name to be checked.

    Returns:
    bool: True if the model supports vision, False otherwise.

    Raises:
    Exception: If the given model is not found in model_prices_and_context_window.json.
    """
    if model in litellm.model_cost:
        model_info = litellm.model_cost[model]
        if model_info.get("supports_vision", False):
            return True
        return False
    else:
        return False


def supports_parallel_function_calling(model: str):
    """
    Check if the given model supports parallel function calling and return True if it does, False otherwise.

    Parameters:
        model (str): The model to check for support of parallel function calling.

    Returns:
        bool: True if the model supports parallel function calling, False otherwise.

    Raises:
        Exception: If the model is not found in the model_cost dictionary.
    """
    if model in litellm.model_cost:
        model_info = litellm.model_cost[model]
        if model_info.get("supports_parallel_function_calling", False):
            return True
        return False
    else:
        raise Exception(
            f"Model not in model_prices_and_context_window.json. You passed model={model}."
        )


####### HELPER FUNCTIONS ################
def register_model(model_cost: Union[str, dict]):
    """
    Register new / Override existing models (and their pricing) to specific providers.
    Provide EITHER a model cost dictionary or a url to a hosted json blob
    Example usage:
    model_cost_dict = {
        "gpt-4": {
            "max_tokens": 8192,
            "input_cost_per_token": 0.00003,
            "output_cost_per_token": 0.00006,
            "litellm_provider": "openai",
            "mode": "chat"
        },
    }
    """
    loaded_model_cost = {}
    if isinstance(model_cost, dict):
        loaded_model_cost = model_cost
    elif isinstance(model_cost, str):
        loaded_model_cost = litellm.get_model_cost_map(url=model_cost)

    for key, value in loaded_model_cost.items():
        ## override / add new keys to the existing model cost dictionary
        litellm.model_cost.setdefault(key, {}).update(value)
        verbose_logger.debug(f"{key} added to model cost map")
        # add new model names to provider lists
        if value.get("litellm_provider") == "openai":
            if key not in litellm.open_ai_chat_completion_models:
                litellm.open_ai_chat_completion_models.append(key)
        elif value.get("litellm_provider") == "text-completion-openai":
            if key not in litellm.open_ai_text_completion_models:
                litellm.open_ai_text_completion_models.append(key)
        elif value.get("litellm_provider") == "cohere":
            if key not in litellm.cohere_models:
                litellm.cohere_models.append(key)
        elif value.get("litellm_provider") == "anthropic":
            if key not in litellm.anthropic_models:
                litellm.anthropic_models.append(key)
        elif value.get("litellm_provider") == "openrouter":
            split_string = key.split("/", 1)
            if key not in litellm.openrouter_models:
                litellm.openrouter_models.append(split_string[1])
        elif value.get("litellm_provider") == "vertex_ai-text-models":
            if key not in litellm.vertex_text_models:
                litellm.vertex_text_models.append(key)
        elif value.get("litellm_provider") == "vertex_ai-code-text-models":
            if key not in litellm.vertex_code_text_models:
                litellm.vertex_code_text_models.append(key)
        elif value.get("litellm_provider") == "vertex_ai-chat-models":
            if key not in litellm.vertex_chat_models:
                litellm.vertex_chat_models.append(key)
        elif value.get("litellm_provider") == "vertex_ai-code-chat-models":
            if key not in litellm.vertex_code_chat_models:
                litellm.vertex_code_chat_models.append(key)
        elif value.get("litellm_provider") == "ai21":
            if key not in litellm.ai21_models:
                litellm.ai21_models.append(key)
        elif value.get("litellm_provider") == "nlp_cloud":
            if key not in litellm.nlp_cloud_models:
                litellm.nlp_cloud_models.append(key)
        elif value.get("litellm_provider") == "aleph_alpha":
            if key not in litellm.aleph_alpha_models:
                litellm.aleph_alpha_models.append(key)
        elif value.get("litellm_provider") == "bedrock":
            if key not in litellm.bedrock_models:
                litellm.bedrock_models.append(key)
    return model_cost


def get_litellm_params(
    api_key=None,
    force_timeout=600,
    azure=False,
    logger_fn=None,
    verbose=False,
    hugging_face=False,
    replicate=False,
    together_ai=False,
    custom_llm_provider=None,
    api_base=None,
    litellm_call_id=None,
    model_alias_map=None,
    completion_call_id=None,
    metadata=None,
    model_info=None,
    proxy_server_request=None,
    acompletion=None,
    preset_cache_key=None,
    no_log=None,
):
    litellm_params = {
        "acompletion": acompletion,
        "api_key": api_key,
        "force_timeout": force_timeout,
        "logger_fn": logger_fn,
        "verbose": verbose,
        "custom_llm_provider": custom_llm_provider,
        "api_base": api_base,
        "litellm_call_id": litellm_call_id,
        "model_alias_map": model_alias_map,
        "completion_call_id": completion_call_id,
        "metadata": metadata,
        "model_info": model_info,
        "proxy_server_request": proxy_server_request,
        "preset_cache_key": preset_cache_key,
        "no-log": no_log,
        "stream_response": {},  # litellm_call_id: ModelResponse Dict
    }

    return litellm_params


def get_optional_params_image_gen(
    n: Optional[int] = None,
    quality: Optional[str] = None,
    response_format: Optional[str] = None,
    size: Optional[str] = None,
    style: Optional[str] = None,
    user: Optional[str] = None,
    custom_llm_provider: Optional[str] = None,
    **kwargs,
):
    # retrieve all parameters passed to the function
    passed_params = locals()
    custom_llm_provider = passed_params.pop("custom_llm_provider")
    special_params = passed_params.pop("kwargs")
    for k, v in special_params.items():
        passed_params[k] = v

    default_params = {
        "n": None,
        "quality": None,
        "response_format": None,
        "size": None,
        "style": None,
        "user": None,
    }

    non_default_params = {
        k: v
        for k, v in passed_params.items()
        if (k in default_params and v != default_params[k])
    }
    optional_params = {}

    ## raise exception if non-default value passed for non-openai/azure embedding calls
    def _check_valid_arg(supported_params):
        if len(non_default_params.keys()) > 0:
            keys = list(non_default_params.keys())
            for k in keys:
                if (
                    litellm.drop_params is True and k not in supported_params
                ):  # drop the unsupported non-default values
                    non_default_params.pop(k, None)
                elif k not in supported_params:
                    raise UnsupportedParamsError(
                        status_code=500,
                        message=f"Setting user/encoding format is not supported by {custom_llm_provider}. To drop it from the call, set `litellm.drop_params = True`.",
                    )
            return non_default_params

    if (
        custom_llm_provider == "openai"
        or custom_llm_provider == "azure"
        or custom_llm_provider in litellm.openai_compatible_providers
    ):
        optional_params = non_default_params
    elif custom_llm_provider == "bedrock":
        supported_params = ["size"]
        _check_valid_arg(supported_params=supported_params)
        if size is not None:
            width, height = size.split("x")
            optional_params["width"] = int(width)
            optional_params["height"] = int(height)

    for k in passed_params.keys():
        if k not in default_params.keys():
            optional_params[k] = passed_params[k]
    return optional_params


def get_optional_params_embeddings(
    # 2 optional params
    model=None,
    user=None,
    encoding_format=None,
    dimensions=None,
    custom_llm_provider="",
    **kwargs,
):
    # retrieve all parameters passed to the function
    passed_params = locals()
    custom_llm_provider = passed_params.pop("custom_llm_provider", None)
    special_params = passed_params.pop("kwargs")
    for k, v in special_params.items():
        passed_params[k] = v

    default_params = {"user": None, "encoding_format": None, "dimensions": None}

    non_default_params = {
        k: v
        for k, v in passed_params.items()
        if (k in default_params and v != default_params[k])
    }

    ## raise exception if non-default value passed for non-openai/azure embedding calls
    if custom_llm_provider == "openai":
        # 'dimensions` is only supported in `text-embedding-3` and later models

        if (
            model is not None
            and "text-embedding-3" not in model
            and "dimensions" in non_default_params.keys()
        ):
            raise UnsupportedParamsError(
                status_code=500,
                message=f"Setting dimensions is not supported for OpenAI `text-embedding-3` and later models. To drop it from the call, set `litellm.drop_params = True`.",
            )
    if custom_llm_provider == "vertex_ai":
        if len(non_default_params.keys()) > 0:
            if litellm.drop_params is True:  # drop the unsupported non-default values
                keys = list(non_default_params.keys())
                for k in keys:
                    non_default_params.pop(k, None)
                final_params = {**non_default_params, **kwargs}
                return final_params
            raise UnsupportedParamsError(
                status_code=500,
                message=f"Setting user/encoding format is not supported by {custom_llm_provider}. To drop it from the call, set `litellm.drop_params = True`.",
            )

    if (
        custom_llm_provider != "openai"
        and custom_llm_provider != "azure"
        and custom_llm_provider not in litellm.openai_compatible_providers
    ):
        if len(non_default_params.keys()) > 0:
            if litellm.drop_params is True:  # drop the unsupported non-default values
                keys = list(non_default_params.keys())
                for k in keys:
                    non_default_params.pop(k, None)
            else:
                raise UnsupportedParamsError(
                    status_code=500,
                    message=f"Setting user/encoding format is not supported by {custom_llm_provider}. To drop it from the call, set `litellm.drop_params = True`.",
                )

    final_params = {**non_default_params, **kwargs}
    return final_params


def get_optional_params(
    # use the openai defaults
    # https://platform.openai.com/docs/api-reference/chat/create
    functions=None,
    function_call=None,
    temperature=None,
    top_p=None,
    n=None,
    stream=False,
    stop=None,
    max_tokens=None,
    presence_penalty=None,
    frequency_penalty=None,
    logit_bias=None,
    user=None,
    model=None,
    custom_llm_provider="",
    response_format=None,
    seed=None,
    tools=None,
    tool_choice=None,
    max_retries=None,
    logprobs=None,
    top_logprobs=None,
    extra_headers=None,
    **kwargs,
):
    # retrieve all parameters passed to the function
    passed_params = locals()
    special_params = passed_params.pop("kwargs")
    for k, v in special_params.items():
        if k.startswith("aws_") and (
            custom_llm_provider != "bedrock" and custom_llm_provider != "sagemaker"
        ):  # allow dynamically setting boto3 init logic
            continue
        elif k == "hf_model_name" and custom_llm_provider != "sagemaker":
            continue
        elif (
            k.startswith("vertex_") and custom_llm_provider != "vertex_ai"
        ):  # allow dynamically setting vertex ai init logic
            continue
        passed_params[k] = v
    default_params = {
        "functions": None,
        "function_call": None,
        "temperature": None,
        "top_p": None,
        "n": None,
        "stream": None,
        "stop": None,
        "max_tokens": None,
        "presence_penalty": None,
        "frequency_penalty": None,
        "logit_bias": None,
        "user": None,
        "model": None,
        "custom_llm_provider": "",
        "response_format": None,
        "seed": None,
        "tools": None,
        "tool_choice": None,
        "max_retries": None,
        "logprobs": None,
        "top_logprobs": None,
        "extra_headers": None,
    }
    # filter out those parameters that were passed with non-default values
    non_default_params = {
        k: v
        for k, v in passed_params.items()
        if (
            k != "model"
            and k != "custom_llm_provider"
            and k in default_params
            and v != default_params[k]
        )
    }
    optional_params = {}
    ## raise exception if function calling passed in for a provider that doesn't support it
    if (
        "functions" in non_default_params
        or "function_call" in non_default_params
        or "tools" in non_default_params
    ):
        if (
            custom_llm_provider != "openai"
            and custom_llm_provider != "text-completion-openai"
            and custom_llm_provider != "azure"
            and custom_llm_provider != "vertex_ai"
            and custom_llm_provider != "anyscale"
            and custom_llm_provider != "together_ai"
            and custom_llm_provider != "groq"
            and custom_llm_provider != "mistral"
            and custom_llm_provider != "anthropic"
            and custom_llm_provider != "cohere_chat"
            and custom_llm_provider != "bedrock"
            and custom_llm_provider != "ollama_chat"
        ):
            if custom_llm_provider == "ollama":
                # ollama actually supports json output
                optional_params["format"] = "json"
                litellm.add_function_to_prompt = (
                    True  # so that main.py adds the function call to the prompt
                )
                if "tools" in non_default_params:
                    optional_params["functions_unsupported_model"] = (
                        non_default_params.pop("tools")
                    )
                    non_default_params.pop(
                        "tool_choice", None
                    )  # causes ollama requests to hang
                elif "functions" in non_default_params:
                    optional_params["functions_unsupported_model"] = (
                        non_default_params.pop("functions")
                    )
            elif (
                litellm.add_function_to_prompt
            ):  # if user opts to add it to prompt instead
                optional_params["functions_unsupported_model"] = non_default_params.pop(
                    "tools", non_default_params.pop("functions")
                )
            else:
                raise UnsupportedParamsError(
                    status_code=500,
                    message=f"Function calling is not supported by {custom_llm_provider}.",
                )

    def _check_valid_arg(supported_params):
        verbose_logger.debug(
            f"\nLiteLLM completion() model= {model}; provider = {custom_llm_provider}"
        )
        verbose_logger.debug(
            f"\nLiteLLM: Params passed to completion() {passed_params}"
        )
        verbose_logger.debug(
            f"\nLiteLLM: Non-Default params passed to completion() {non_default_params}"
        )
        unsupported_params = {}
        for k in non_default_params.keys():
            if k not in supported_params:
                if k == "user":
                    continue
                if k == "n" and n == 1:  # langchain sends n=1 as a default value
                    continue  # skip this param
                if (
                    k == "max_retries"
                ):  # TODO: This is a patch. We support max retries for OpenAI, Azure. For non OpenAI LLMs we need to add support for max retries
                    continue  # skip this param
                # Always keeps this in elif code blocks
                else:
                    unsupported_params[k] = non_default_params[k]
        if unsupported_params and not litellm.drop_params:
            raise UnsupportedParamsError(
                status_code=500,
                message=f"{custom_llm_provider} does not support parameters: {unsupported_params}. To drop these, set `litellm.drop_params=True` or for proxy:\n\n`litellm_settings:\n drop_params: true`\n",
            )

    def _map_and_modify_arg(supported_params: dict, provider: str, model: str):
        """
        filter params to fit the required provider format, drop those that don't fit if user sets `litellm.drop_params = True`.
        """
        filtered_stop = None
        if "stop" in supported_params and litellm.drop_params:
            if provider == "bedrock" and "amazon" in model:
                filtered_stop = []
                if isinstance(stop, list):
                    for s in stop:
                        if re.match(r"^(\|+|User:)$", s):
                            filtered_stop.append(s)
        if filtered_stop is not None:
            supported_params["stop"] = filtered_stop

        return supported_params

    ## raise exception if provider doesn't support passed in param
    if custom_llm_provider == "anthropic":
        ## check if unsupported param passed in
        supported_params = get_supported_openai_params(
            model=model, custom_llm_provider=custom_llm_provider
        )
        _check_valid_arg(supported_params=supported_params)
        # handle anthropic params
        if stream:
            optional_params["stream"] = stream
        if stop is not None:
            if type(stop) == str:
                stop = [stop]  # openai can accept str/list for stop
            optional_params["stop_sequences"] = stop
        if temperature is not None:
            optional_params["temperature"] = temperature
        if top_p is not None:
            optional_params["top_p"] = top_p
        if max_tokens is not None:
            if (model == "claude-2") or (model == "claude-instant-1"):
                # these models use antropic_text.py which only accepts max_tokens_to_sample
                optional_params["max_tokens_to_sample"] = max_tokens
            else:
                optional_params["max_tokens"] = max_tokens
            optional_params["max_tokens"] = max_tokens
        if tools is not None:
            optional_params["tools"] = tools
    elif custom_llm_provider == "cohere":
        ## check if unsupported param passed in
        supported_params = get_supported_openai_params(
            model=model, custom_llm_provider=custom_llm_provider
        )
        _check_valid_arg(supported_params=supported_params)
        # handle cohere params
        if stream:
            optional_params["stream"] = stream
        if temperature is not None:
            optional_params["temperature"] = temperature
        if max_tokens is not None:
            optional_params["max_tokens"] = max_tokens
        if n is not None:
            optional_params["num_generations"] = n
        if logit_bias is not None:
            optional_params["logit_bias"] = logit_bias
        if top_p is not None:
            optional_params["p"] = top_p
        if frequency_penalty is not None:
            optional_params["frequency_penalty"] = frequency_penalty
        if presence_penalty is not None:
            optional_params["presence_penalty"] = presence_penalty
        if stop is not None:
            optional_params["stop_sequences"] = stop
    elif custom_llm_provider == "cohere_chat":
        ## check if unsupported param passed in
        supported_params = get_supported_openai_params(
            model=model, custom_llm_provider=custom_llm_provider
        )
        _check_valid_arg(supported_params=supported_params)
        # handle cohere params
        if stream:
            optional_params["stream"] = stream
        if temperature is not None:
            optional_params["temperature"] = temperature
        if max_tokens is not None:
            optional_params["max_tokens"] = max_tokens
        if n is not None:
            optional_params["num_generations"] = n
        if top_p is not None:
            optional_params["p"] = top_p
        if frequency_penalty is not None:
            optional_params["frequency_penalty"] = frequency_penalty
        if presence_penalty is not None:
            optional_params["presence_penalty"] = presence_penalty
        if stop is not None:
            optional_params["stop_sequences"] = stop
        if tools is not None:
            optional_params["tools"] = tools
        if seed is not None:
            optional_params["seed"] = seed
    elif custom_llm_provider == "maritalk":
        ## check if unsupported param passed in
        supported_params = get_supported_openai_params(
            model=model, custom_llm_provider=custom_llm_provider
        )
        _check_valid_arg(supported_params=supported_params)
        # handle cohere params
        if stream:
            optional_params["stream"] = stream
        if temperature is not None:
            optional_params["temperature"] = temperature
        if max_tokens is not None:
            optional_params["max_tokens"] = max_tokens
        if logit_bias is not None:
            optional_params["logit_bias"] = logit_bias
        if top_p is not None:
            optional_params["p"] = top_p
        if presence_penalty is not None:
            optional_params["repetition_penalty"] = presence_penalty
        if stop is not None:
            optional_params["stopping_tokens"] = stop
    elif custom_llm_provider == "replicate":
        ## check if unsupported param passed in
        supported_params = get_supported_openai_params(
            model=model, custom_llm_provider=custom_llm_provider
        )
        _check_valid_arg(supported_params=supported_params)

        if stream:
            optional_params["stream"] = stream
            return optional_params
        if max_tokens is not None:
            if "vicuna" in model or "flan" in model:
                optional_params["max_length"] = max_tokens
            elif "meta/codellama-13b" in model:
                optional_params["max_tokens"] = max_tokens
            else:
                optional_params["max_new_tokens"] = max_tokens
        if temperature is not None:
            optional_params["temperature"] = temperature
        if top_p is not None:
            optional_params["top_p"] = top_p
        if stop is not None:
            optional_params["stop_sequences"] = stop
    elif custom_llm_provider == "huggingface":
        ## check if unsupported param passed in
        supported_params = get_supported_openai_params(
            model=model, custom_llm_provider=custom_llm_provider
        )
        _check_valid_arg(supported_params=supported_params)
        # temperature, top_p, n, stream, stop, max_tokens, n, presence_penalty default to None
        if temperature is not None:
            if temperature == 0.0 or temperature == 0:
                # hugging face exception raised when temp==0
                # Failed: Error occurred: HuggingfaceException - Input validation error: `temperature` must be strictly positive
                temperature = 0.01
            optional_params["temperature"] = temperature
        if top_p is not None:
            optional_params["top_p"] = top_p
        if n is not None:
            optional_params["best_of"] = n
            optional_params["do_sample"] = (
                True  # Need to sample if you want best of for hf inference endpoints
            )
        if stream is not None:
            optional_params["stream"] = stream
        if stop is not None:
            optional_params["stop"] = stop
        if max_tokens is not None:
            # HF TGI raises the following exception when max_new_tokens==0
            # Failed: Error occurred: HuggingfaceException - Input validation error: `max_new_tokens` must be strictly positive
            if max_tokens == 0:
                max_tokens = 1
            optional_params["max_new_tokens"] = max_tokens
        if n is not None:
            optional_params["best_of"] = n
        if presence_penalty is not None:
            optional_params["repetition_penalty"] = presence_penalty
        if "echo" in passed_params:
            # https://huggingface.co/docs/huggingface_hub/main/en/package_reference/inference_client#huggingface_hub.InferenceClient.text_generation.decoder_input_details
            #  Return the decoder input token logprobs and ids. You must set details=True as well for it to be taken into account. Defaults to False
            optional_params["decoder_input_details"] = special_params["echo"]
            passed_params.pop(
                "echo", None
            )  # since we handle translating echo, we should not send it to TGI request
    elif custom_llm_provider == "together_ai":
        ## check if unsupported param passed in
        supported_params = get_supported_openai_params(
            model=model, custom_llm_provider=custom_llm_provider
        )
        _check_valid_arg(supported_params=supported_params)

        if stream:
            optional_params["stream"] = stream
        if temperature is not None:
            optional_params["temperature"] = temperature
        if top_p is not None:
            optional_params["top_p"] = top_p
        if max_tokens is not None:
            optional_params["max_tokens"] = max_tokens
        if frequency_penalty is not None:
            optional_params["frequency_penalty"] = frequency_penalty
        if stop is not None:
            optional_params["stop"] = stop
        if tools is not None:
            optional_params["tools"] = tools
        if tool_choice is not None:
            optional_params["tool_choice"] = tool_choice
    elif custom_llm_provider == "ai21":
        ## check if unsupported param passed in
        supported_params = get_supported_openai_params(
            model=model, custom_llm_provider=custom_llm_provider
        )
        _check_valid_arg(supported_params=supported_params)

        if stream:
            optional_params["stream"] = stream
        if n is not None:
            optional_params["numResults"] = n
        if max_tokens is not None:
            optional_params["maxTokens"] = max_tokens
        if temperature is not None:
            optional_params["temperature"] = temperature
        if top_p is not None:
            optional_params["topP"] = top_p
        if stop is not None:
            optional_params["stopSequences"] = stop
        if frequency_penalty is not None:
            optional_params["frequencyPenalty"] = {"scale": frequency_penalty}
        if presence_penalty is not None:
            optional_params["presencePenalty"] = {"scale": presence_penalty}
    elif (
        custom_llm_provider == "palm" or custom_llm_provider == "gemini"
    ):  # https://developers.generativeai.google/tutorials/curl_quickstart
        ## check if unsupported param passed in
        supported_params = get_supported_openai_params(
            model=model, custom_llm_provider=custom_llm_provider
        )
        _check_valid_arg(supported_params=supported_params)

        if temperature is not None:
            optional_params["temperature"] = temperature
        if top_p is not None:
            optional_params["top_p"] = top_p
        if stream:
            optional_params["stream"] = stream
        if n is not None:
            optional_params["candidate_count"] = n
        if stop is not None:
            if isinstance(stop, str):
                optional_params["stop_sequences"] = [stop]
            elif isinstance(stop, list):
                optional_params["stop_sequences"] = stop
        if max_tokens is not None:
            optional_params["max_output_tokens"] = max_tokens
    elif custom_llm_provider == "vertex_ai" and (
        model in litellm.vertex_chat_models
        or model in litellm.vertex_code_chat_models
        or model in litellm.vertex_text_models
        or model in litellm.vertex_code_text_models
        or model in litellm.vertex_language_models
        or model in litellm.vertex_embedding_models
        or model in litellm.vertex_vision_models
    ):
        print_verbose(f"(start) INSIDE THE VERTEX AI OPTIONAL PARAM BLOCK")
        ## check if unsupported param passed in
        supported_params = get_supported_openai_params(
            model=model, custom_llm_provider=custom_llm_provider
        )
        _check_valid_arg(supported_params=supported_params)

        optional_params = litellm.VertexAIConfig().map_openai_params(
            non_default_params=non_default_params,
            optional_params=optional_params,
        )

        print_verbose(
            f"(end) INSIDE THE VERTEX AI OPTIONAL PARAM BLOCK - optional_params: {optional_params}"
        )
    elif (
        custom_llm_provider == "vertex_ai" and model in litellm.vertex_anthropic_models
    ):
        supported_params = get_supported_openai_params(
            model=model, custom_llm_provider=custom_llm_provider
        )
        _check_valid_arg(supported_params=supported_params)
        optional_params = litellm.VertexAIAnthropicConfig().map_openai_params(
            non_default_params=non_default_params,
            optional_params=optional_params,
        )
    elif custom_llm_provider == "sagemaker":
        ## check if unsupported param passed in
        supported_params = get_supported_openai_params(
            model=model, custom_llm_provider=custom_llm_provider
        )
        _check_valid_arg(supported_params=supported_params)
        # temperature, top_p, n, stream, stop, max_tokens, n, presence_penalty default to None
        if temperature is not None:
            if temperature == 0.0 or temperature == 0:
                # hugging face exception raised when temp==0
                # Failed: Error occurred: HuggingfaceException - Input validation error: `temperature` must be strictly positive
                temperature = 0.01
            optional_params["temperature"] = temperature
        if top_p is not None:
            optional_params["top_p"] = top_p
        if n is not None:
            optional_params["best_of"] = n
            optional_params["do_sample"] = (
                True  # Need to sample if you want best of for hf inference endpoints
            )
        if stream is not None:
            optional_params["stream"] = stream
        if stop is not None:
            optional_params["stop"] = stop
        if max_tokens is not None:
            # HF TGI raises the following exception when max_new_tokens==0
            # Failed: Error occurred: HuggingfaceException - Input validation error: `max_new_tokens` must be strictly positive
            if max_tokens == 0:
                max_tokens = 1
            optional_params["max_new_tokens"] = max_tokens
    elif custom_llm_provider == "bedrock":
        supported_params = get_supported_openai_params(
            model=model, custom_llm_provider=custom_llm_provider
        )
        if "ai21" in model:
            _check_valid_arg(supported_params=supported_params)
            # params "maxTokens":200,"temperature":0,"topP":250,"stop_sequences":[],
            # https://us-west-2.console.aws.amazon.com/bedrock/home?region=us-west-2#/providers?model=j2-ultra
            if max_tokens is not None:
                optional_params["maxTokens"] = max_tokens
            if temperature is not None:
                optional_params["temperature"] = temperature
            if top_p is not None:
                optional_params["topP"] = top_p
            if stream:
                optional_params["stream"] = stream
        elif "anthropic" in model:
            _check_valid_arg(supported_params=supported_params)
            # anthropic params on bedrock
            # \"max_tokens_to_sample\":300,\"temperature\":0.5,\"top_p\":1,\"stop_sequences\":[\"\\\\n\\\\nHuman:\"]}"
            if model.startswith("anthropic.claude-3"):
                optional_params = (
                    litellm.AmazonAnthropicClaude3Config().map_openai_params(
                        non_default_params=non_default_params,
                        optional_params=optional_params,
                    )
                )
            else:
                optional_params = litellm.AmazonAnthropicConfig().map_openai_params(
                    non_default_params=non_default_params,
                    optional_params=optional_params,
                )
        elif "amazon" in model:  # amazon titan llms
            _check_valid_arg(supported_params=supported_params)
            # see https://us-west-2.console.aws.amazon.com/bedrock/home?region=us-west-2#/providers?model=titan-large
            if max_tokens is not None:
                optional_params["maxTokenCount"] = max_tokens
            if temperature is not None:
                optional_params["temperature"] = temperature
            if stop is not None:
                filtered_stop = _map_and_modify_arg(
                    {"stop": stop}, provider="bedrock", model=model
                )
                optional_params["stopSequences"] = filtered_stop["stop"]
            if top_p is not None:
                optional_params["topP"] = top_p
            if stream:
                optional_params["stream"] = stream
        elif "meta" in model:  # amazon / meta llms
            _check_valid_arg(supported_params=supported_params)
            # see https://us-west-2.console.aws.amazon.com/bedrock/home?region=us-west-2#/providers?model=titan-large
            if max_tokens is not None:
                optional_params["max_gen_len"] = max_tokens
            if temperature is not None:
                optional_params["temperature"] = temperature
            if top_p is not None:
                optional_params["top_p"] = top_p
            if stream:
                optional_params["stream"] = stream
        elif "cohere" in model:  # cohere models on bedrock
            _check_valid_arg(supported_params=supported_params)
            # handle cohere params
            if stream:
                optional_params["stream"] = stream
            if temperature is not None:
                optional_params["temperature"] = temperature
            if max_tokens is not None:
                optional_params["max_tokens"] = max_tokens
        elif "mistral" in model:
            _check_valid_arg(supported_params=supported_params)
            # mistral params on bedrock
            # \"max_tokens\":400,\"temperature\":0.7,\"top_p\":0.7,\"stop\":[\"\\\\n\\\\nHuman:\"]}"
            if max_tokens is not None:
                optional_params["max_tokens"] = max_tokens
            if temperature is not None:
                optional_params["temperature"] = temperature
            if top_p is not None:
                optional_params["top_p"] = top_p
            if stop is not None:
                optional_params["stop"] = stop
            if stream is not None:
                optional_params["stream"] = stream
    elif custom_llm_provider == "aleph_alpha":
        supported_params = [
            "max_tokens",
            "stream",
            "top_p",
            "temperature",
            "presence_penalty",
            "frequency_penalty",
            "n",
            "stop",
        ]
        _check_valid_arg(supported_params=supported_params)
        if max_tokens is not None:
            optional_params["maximum_tokens"] = max_tokens
        if stream:
            optional_params["stream"] = stream
        if temperature is not None:
            optional_params["temperature"] = temperature
        if top_p is not None:
            optional_params["top_p"] = top_p
        if presence_penalty is not None:
            optional_params["presence_penalty"] = presence_penalty
        if frequency_penalty is not None:
            optional_params["frequency_penalty"] = frequency_penalty
        if n is not None:
            optional_params["n"] = n
        if stop is not None:
            optional_params["stop_sequences"] = stop
    elif custom_llm_provider == "cloudflare":
        # https://developers.cloudflare.com/workers-ai/models/text-generation/#input
        supported_params = get_supported_openai_params(
            model=model, custom_llm_provider=custom_llm_provider
        )
        _check_valid_arg(supported_params=supported_params)

        if max_tokens is not None:
            optional_params["max_tokens"] = max_tokens
        if stream is not None:
            optional_params["stream"] = stream
    elif custom_llm_provider == "ollama":
        supported_params = get_supported_openai_params(
            model=model, custom_llm_provider=custom_llm_provider
        )
        _check_valid_arg(supported_params=supported_params)

        if max_tokens is not None:
            optional_params["num_predict"] = max_tokens
        if stream:
            optional_params["stream"] = stream
        if temperature is not None:
            optional_params["temperature"] = temperature
        if top_p is not None:
            optional_params["top_p"] = top_p
        if frequency_penalty is not None:
            optional_params["repeat_penalty"] = frequency_penalty
        if stop is not None:
            optional_params["stop"] = stop
        if response_format is not None and response_format["type"] == "json_object":
            optional_params["format"] = "json"
    elif custom_llm_provider == "ollama_chat":
        supported_params = litellm.OllamaChatConfig().get_supported_openai_params()

        _check_valid_arg(supported_params=supported_params)

        optional_params = litellm.OllamaChatConfig().map_openai_params(
            non_default_params=non_default_params, optional_params=optional_params
        )
    elif custom_llm_provider == "nlp_cloud":
        supported_params = get_supported_openai_params(
            model=model, custom_llm_provider=custom_llm_provider
        )
        _check_valid_arg(supported_params=supported_params)

        if max_tokens is not None:
            optional_params["max_length"] = max_tokens
        if stream:
            optional_params["stream"] = stream
        if temperature is not None:
            optional_params["temperature"] = temperature
        if top_p is not None:
            optional_params["top_p"] = top_p
        if presence_penalty is not None:
            optional_params["presence_penalty"] = presence_penalty
        if frequency_penalty is not None:
            optional_params["frequency_penalty"] = frequency_penalty
        if n is not None:
            optional_params["num_return_sequences"] = n
        if stop is not None:
            optional_params["stop_sequences"] = stop
    elif custom_llm_provider == "petals":
        supported_params = get_supported_openai_params(
            model=model, custom_llm_provider=custom_llm_provider
        )
        _check_valid_arg(supported_params=supported_params)
        # max_new_tokens=1,temperature=0.9, top_p=0.6
        if max_tokens is not None:
            optional_params["max_new_tokens"] = max_tokens
        if temperature is not None:
            optional_params["temperature"] = temperature
        if top_p is not None:
            optional_params["top_p"] = top_p
        if stream:
            optional_params["stream"] = stream
    elif custom_llm_provider == "deepinfra":
        supported_params = get_supported_openai_params(
            model=model, custom_llm_provider=custom_llm_provider
        )
        _check_valid_arg(supported_params=supported_params)
        if temperature is not None:
            if (
                temperature == 0 and model == "mistralai/Mistral-7B-Instruct-v0.1"
            ):  # this model does no support temperature == 0
                temperature = 0.0001  # close to 0
            optional_params["temperature"] = temperature
        if top_p:
            optional_params["top_p"] = top_p
        if n:
            optional_params["n"] = n
        if stream:
            optional_params["stream"] = stream
        if stop:
            optional_params["stop"] = stop
        if max_tokens:
            optional_params["max_tokens"] = max_tokens
        if presence_penalty:
            optional_params["presence_penalty"] = presence_penalty
        if frequency_penalty:
            optional_params["frequency_penalty"] = frequency_penalty
        if logit_bias:
            optional_params["logit_bias"] = logit_bias
        if user:
            optional_params["user"] = user
    elif custom_llm_provider == "perplexity":
        supported_params = get_supported_openai_params(
            model=model, custom_llm_provider=custom_llm_provider
        )
        _check_valid_arg(supported_params=supported_params)
        if temperature is not None:
            if (
                temperature == 0 and model == "mistral-7b-instruct"
            ):  # this model does no support temperature == 0
                temperature = 0.0001  # close to 0
            optional_params["temperature"] = temperature
        if top_p:
            optional_params["top_p"] = top_p
        if stream:
            optional_params["stream"] = stream
        if max_tokens:
            optional_params["max_tokens"] = max_tokens
        if presence_penalty:
            optional_params["presence_penalty"] = presence_penalty
        if frequency_penalty:
            optional_params["frequency_penalty"] = frequency_penalty
    elif custom_llm_provider == "anyscale":
        supported_params = get_supported_openai_params(
            model=model, custom_llm_provider=custom_llm_provider
        )
        if model in [
            "mistralai/Mistral-7B-Instruct-v0.1",
            "mistralai/Mixtral-8x7B-Instruct-v0.1",
        ]:
            supported_params += [
                "functions",
                "function_call",
                "tools",
                "tool_choice",
                "response_format",
            ]
        _check_valid_arg(supported_params=supported_params)
        optional_params = non_default_params
        if temperature is not None:
            if temperature == 0 and model in [
                "mistralai/Mistral-7B-Instruct-v0.1",
                "mistralai/Mixtral-8x7B-Instruct-v0.1",
            ]:  # this model does no support temperature == 0
                temperature = 0.0001  # close to 0
            optional_params["temperature"] = temperature
        if top_p:
            optional_params["top_p"] = top_p
        if stream:
            optional_params["stream"] = stream
        if max_tokens:
            optional_params["max_tokens"] = max_tokens
    elif custom_llm_provider == "mistral":
        supported_params = get_supported_openai_params(
            model=model, custom_llm_provider=custom_llm_provider
        )
        _check_valid_arg(supported_params=supported_params)
        if temperature is not None:
            optional_params["temperature"] = temperature
        if top_p is not None:
            optional_params["top_p"] = top_p
        if stream is not None:
            optional_params["stream"] = stream
        if max_tokens is not None:
            optional_params["max_tokens"] = max_tokens
        if tools is not None:
            optional_params["tools"] = tools
        if tool_choice is not None:
            optional_params["tool_choice"] = tool_choice

        # check safe_mode, random_seed: https://docs.mistral.ai/api/#operation/createChatCompletion
        safe_mode = passed_params.pop("safe_mode", None)
        random_seed = passed_params.pop("random_seed", None)
        extra_body = {}
        if safe_mode is not None:
            extra_body["safe_mode"] = safe_mode
        if random_seed is not None:
            extra_body["random_seed"] = random_seed
        optional_params["extra_body"] = (
            extra_body  # openai client supports `extra_body` param
        )
    elif custom_llm_provider == "groq":
        supported_params = get_supported_openai_params(
            model=model, custom_llm_provider=custom_llm_provider
        )
        _check_valid_arg(supported_params=supported_params)

        if temperature is not None:
            optional_params["temperature"] = temperature
        if max_tokens is not None:
            optional_params["max_tokens"] = max_tokens
        if top_p is not None:
            optional_params["top_p"] = top_p
        if stream is not None:
            optional_params["stream"] = stream
        if stop is not None:
            optional_params["stop"] = stop
        if tools is not None:
            optional_params["tools"] = tools
        if tool_choice is not None:
            optional_params["tool_choice"] = tool_choice
        if response_format is not None:
            optional_params["response_format"] = response_format
        if seed is not None:
            optional_params["seed"] = seed

    elif custom_llm_provider == "openrouter":
        supported_params = get_supported_openai_params(
            model=model, custom_llm_provider=custom_llm_provider
        )
        _check_valid_arg(supported_params=supported_params)

        if functions is not None:
            optional_params["functions"] = functions
        if function_call is not None:
            optional_params["function_call"] = function_call
        if temperature is not None:
            optional_params["temperature"] = temperature
        if top_p is not None:
            optional_params["top_p"] = top_p
        if n is not None:
            optional_params["n"] = n
        if stream is not None:
            optional_params["stream"] = stream
        if stop is not None:
            optional_params["stop"] = stop
        if max_tokens is not None:
            optional_params["max_tokens"] = max_tokens
        if presence_penalty is not None:
            optional_params["presence_penalty"] = presence_penalty
        if frequency_penalty is not None:
            optional_params["frequency_penalty"] = frequency_penalty
        if logit_bias is not None:
            optional_params["logit_bias"] = logit_bias
        if user is not None:
            optional_params["user"] = user
        if response_format is not None:
            optional_params["response_format"] = response_format
        if seed is not None:
            optional_params["seed"] = seed
        if tools is not None:
            optional_params["tools"] = tools
        if tool_choice is not None:
            optional_params["tool_choice"] = tool_choice
        if max_retries is not None:
            optional_params["max_retries"] = max_retries

        # OpenRouter-only parameters
        extra_body = {}
        transforms = passed_params.pop("transforms", None)
        models = passed_params.pop("models", None)
        route = passed_params.pop("route", None)
        if transforms is not None:
            extra_body["transforms"] = transforms
        if models is not None:
            extra_body["models"] = models
        if route is not None:
            extra_body["route"] = route
        optional_params["extra_body"] = (
            extra_body  # openai client supports `extra_body` param
        )
    else:  # assume passing in params for openai/azure openai
        print_verbose(
            f"UNMAPPED PROVIDER, ASSUMING IT'S OPENAI/AZURE - model={model}, custom_llm_provider={custom_llm_provider}"
        )
        supported_params = get_supported_openai_params(
            model=model, custom_llm_provider="openai"
        )
        _check_valid_arg(supported_params=supported_params)
        if functions is not None:
            optional_params["functions"] = functions
        if function_call is not None:
            optional_params["function_call"] = function_call
        if temperature is not None:
            optional_params["temperature"] = temperature
        if top_p is not None:
            optional_params["top_p"] = top_p
        if n is not None:
            optional_params["n"] = n
        if stream is not None:
            optional_params["stream"] = stream
        if stop is not None:
            optional_params["stop"] = stop
        if max_tokens is not None:
            optional_params["max_tokens"] = max_tokens
        if presence_penalty is not None:
            optional_params["presence_penalty"] = presence_penalty
        if frequency_penalty is not None:
            optional_params["frequency_penalty"] = frequency_penalty
        if logit_bias is not None:
            optional_params["logit_bias"] = logit_bias
        if user is not None:
            optional_params["user"] = user
        if response_format is not None:
            optional_params["response_format"] = response_format
        if seed is not None:
            optional_params["seed"] = seed
        if tools is not None:
            optional_params["tools"] = tools
        if tool_choice is not None:
            optional_params["tool_choice"] = tool_choice
        if max_retries is not None:
            optional_params["max_retries"] = max_retries
        if logprobs is not None:
            optional_params["logprobs"] = logprobs
        if top_logprobs is not None:
            optional_params["top_logprobs"] = top_logprobs
        if extra_headers is not None:
            optional_params["extra_headers"] = extra_headers
    if custom_llm_provider in ["openai", "azure"] + litellm.openai_compatible_providers:
        # for openai, azure we should pass the extra/passed params within `extra_body` https://github.com/openai/openai-python/blob/ac33853ba10d13ac149b1fa3ca6dba7d613065c9/src/openai/resources/models.py#L46
        extra_body = passed_params.pop("extra_body", {})
        for k in passed_params.keys():
            if k not in default_params.keys():
                extra_body[k] = passed_params[k]
        optional_params["extra_body"] = extra_body
    else:
        # if user passed in non-default kwargs for specific providers/models, pass them along
        for k in passed_params.keys():
            if k not in default_params.keys():
                optional_params[k] = passed_params[k]
    print_verbose(f"Final returned optional params: {optional_params}")
    return optional_params


def calculate_max_parallel_requests(
    max_parallel_requests: Optional[int],
    rpm: Optional[int],
    tpm: Optional[int],
    default_max_parallel_requests: Optional[int],
) -> Optional[int]:
    """
    Returns the max parallel requests to send to a deployment.

    Used in semaphore for async requests on router.

    Parameters:
    - max_parallel_requests - Optional[int] - max_parallel_requests allowed for that deployment
    - rpm - Optional[int] - requests per minute allowed for that deployment
    - tpm - Optional[int] - tokens per minute allowed for that deployment
    - default_max_parallel_requests - Optional[int] - default_max_parallel_requests allowed for any deployment

    Returns:
    - int or None (if all params are None)

    Order:
    max_parallel_requests > rpm > tpm / 6 (azure formula) > default max_parallel_requests

    Azure RPM formula:
    6 rpm per 1000 TPM
    https://learn.microsoft.com/en-us/azure/ai-services/openai/quotas-limits


    """
    if max_parallel_requests is not None:
        return max_parallel_requests
    elif rpm is not None:
        return rpm
    elif tpm is not None:
        calculated_rpm = int(tpm / 1000 / 6)
        if calculated_rpm == 0:
            calculated_rpm = 1
        return calculated_rpm
    elif default_max_parallel_requests is not None:
        return default_max_parallel_requests
    return None


def get_api_base(model: str, optional_params: dict) -> Optional[str]:
    """
    Returns the api base used for calling the model.

    Parameters:
    - model: str - the model passed to litellm.completion()
    - optional_params - the additional params passed to litellm.completion - eg. api_base, api_key, etc. See `LiteLLM_Params` - https://github.com/BerriAI/litellm/blob/f09e6ba98d65e035a79f73bc069145002ceafd36/litellm/router.py#L67

    Returns:
    - string (api_base) or None

    Example:
    ```
    from litellm import get_api_base

    get_api_base(model="gemini/gemini-pro")
    ```
    """
    _optional_params = LiteLLM_Params(
        model=model, **optional_params
    )  # convert to pydantic object
    # get llm provider
    try:
        model, custom_llm_provider, dynamic_api_key, api_base = get_llm_provider(
            model=model
        )
    except:
        custom_llm_provider = None
    if _optional_params.api_base is not None:
        return _optional_params.api_base

    if (
        _optional_params.vertex_location is not None
        and _optional_params.vertex_project is not None
    ):
        _api_base = "{}-aiplatform.googleapis.com/v1/projects/{}/locations/{}/publishers/google/models/{}:streamGenerateContent".format(
            _optional_params.vertex_location,
            _optional_params.vertex_project,
            _optional_params.vertex_location,
            model,
        )
        return _api_base

    if custom_llm_provider is not None and custom_llm_provider == "gemini":
        _api_base = "https://generativelanguage.googleapis.com/v1beta/models/{}:generateContent".format(
            model
        )
        return _api_base
    return None


def get_supported_openai_params(model: str, custom_llm_provider: str):
    """
    Returns the supported openai params for a given model + provider

    Example:
    ```
    get_supported_openai_params(model="anthropic.claude-3", custom_llm_provider="bedrock")
    ```
    """
    if custom_llm_provider == "bedrock":
        if model.startswith("anthropic.claude-3"):
            return litellm.AmazonAnthropicClaude3Config().get_supported_openai_params()
        elif model.startswith("anthropic"):
            return litellm.AmazonAnthropicConfig().get_supported_openai_params()
        elif model.startswith("ai21"):
            return ["max_tokens", "temperature", "top_p", "stream"]
        elif model.startswith("amazon"):
            return ["max_tokens", "temperature", "stop", "top_p", "stream"]
        elif model.startswith("meta"):
            return ["max_tokens", "temperature", "top_p", "stream"]
        elif model.startswith("cohere"):
            return ["stream", "temperature", "max_tokens"]
        elif model.startswith("mistral"):
            return ["max_tokens", "temperature", "stop", "top_p", "stream"]
    elif custom_llm_provider == "ollama_chat":
        return litellm.OllamaChatConfig().get_supported_openai_params()
    elif custom_llm_provider == "anthropic":
        return [
            "stream",
            "stop",
            "temperature",
            "top_p",
            "max_tokens",
            "tools",
            "tool_choice",
        ]
    elif custom_llm_provider == "groq":
        return [
            "temperature",
            "max_tokens",
            "top_p",
            "stream",
            "stop",
            "tools",
            "tool_choice",
            "response_format",
            "seed",
        ]
    elif custom_llm_provider == "cohere":
        return [
            "stream",
            "temperature",
            "max_tokens",
            "logit_bias",
            "top_p",
            "frequency_penalty",
            "presence_penalty",
            "stop",
            "n",
        ]
    elif custom_llm_provider == "cohere_chat":
        return [
            "stream",
            "temperature",
            "max_tokens",
            "top_p",
            "frequency_penalty",
            "presence_penalty",
            "stop",
            "n",
            "tools",
            "tool_choice",
            "seed",
        ]
    elif custom_llm_provider == "maritalk":
        return [
            "stream",
            "temperature",
            "max_tokens",
            "top_p",
            "presence_penalty",
            "stop",
        ]
    elif custom_llm_provider == "openai" or custom_llm_provider == "azure":
        return [
            "functions",
            "function_call",
            "temperature",
            "top_p",
            "n",
            "stream",
            "stop",
            "max_tokens",
            "presence_penalty",
            "frequency_penalty",
            "logit_bias",
            "user",
            "response_format",
            "seed",
            "tools",
            "tool_choice",
            "max_retries",
            "logprobs",
            "top_logprobs",
            "extra_headers",
        ]
    elif custom_llm_provider == "openrouter":
        return [
            "functions",
            "function_call",
            "temperature",
            "top_p",
            "n",
            "stream",
            "stop",
            "max_tokens",
            "presence_penalty",
            "frequency_penalty",
            "logit_bias",
            "user",
            "response_format",
            "seed",
            "tools",
            "tool_choice",
            "max_retries",
        ]
    elif custom_llm_provider == "mistral":
        return [
            "temperature",
            "top_p",
            "stream",
            "max_tokens",
            "tools",
            "tool_choice",
            "response_format",
        ]
    elif custom_llm_provider == "replicate":
        return [
            "stream",
            "temperature",
            "max_tokens",
            "top_p",
            "stop",
            "seed",
        ]
    elif custom_llm_provider == "huggingface":
        return ["stream", "temperature", "max_tokens", "top_p", "stop", "n"]
    elif custom_llm_provider == "together_ai":
        return [
            "stream",
            "temperature",
            "max_tokens",
            "top_p",
            "stop",
            "frequency_penalty",
            "tools",
            "tool_choice",
        ]
    elif custom_llm_provider == "ai21":
        return [
            "stream",
            "n",
            "temperature",
            "max_tokens",
            "top_p",
            "stop",
            "frequency_penalty",
            "presence_penalty",
        ]
    elif custom_llm_provider == "palm" or custom_llm_provider == "gemini":
        return ["temperature", "top_p", "stream", "n", "stop", "max_tokens"]
    elif custom_llm_provider == "vertex_ai":
        return litellm.VertexAIConfig().get_supported_openai_params()
    elif custom_llm_provider == "sagemaker":
        return ["stream", "temperature", "max_tokens", "top_p", "stop", "n"]
    elif custom_llm_provider == "aleph_alpha":
        return [
            "max_tokens",
            "stream",
            "top_p",
            "temperature",
            "presence_penalty",
            "frequency_penalty",
            "n",
            "stop",
        ]
    elif custom_llm_provider == "cloudflare":
        return ["max_tokens", "stream"]
    elif custom_llm_provider == "ollama":
        return [
            "max_tokens",
            "stream",
            "top_p",
            "temperature",
            "frequency_penalty",
            "stop",
            "response_format",
        ]
    elif custom_llm_provider == "nlp_cloud":
        return [
            "max_tokens",
            "stream",
            "temperature",
            "top_p",
            "presence_penalty",
            "frequency_penalty",
            "n",
            "stop",
        ]
    elif custom_llm_provider == "petals":
        return ["max_tokens", "temperature", "top_p", "stream"]
    elif custom_llm_provider == "deepinfra":
        return [
            "temperature",
            "top_p",
            "n",
            "stream",
            "stop",
            "max_tokens",
            "presence_penalty",
            "frequency_penalty",
            "logit_bias",
            "user",
            "response_format",
        ]
    elif custom_llm_provider == "perplexity":
        return [
            "temperature",
            "top_p",
            "stream",
            "max_tokens",
            "presence_penalty",
            "frequency_penalty",
        ]
    elif custom_llm_provider == "anyscale":
        return [
            "temperature",
            "top_p",
            "stream",
            "max_tokens",
            "stop",
            "frequency_penalty",
            "presence_penalty",
        ]


def get_formatted_prompt(
    data: dict,
    call_type: Literal[
        "completion",
        "embedding",
        "image_generation",
        "audio_transcription",
        "moderation",
    ],
) -> str:
    """
    Extracts the prompt from the input data based on the call type.

    Returns a string.
    """
    prompt = ""
    if call_type == "completion":
        for m in data["messages"]:
            if "content" in m and isinstance(m["content"], str):
                prompt += m["content"]
    elif call_type == "embedding" or call_type == "moderation":
        if isinstance(data["input"], str):
            prompt = data["input"]
        elif isinstance(data["input"], list):
            for m in data["input"]:
                prompt += m
    elif call_type == "image_generation":
        prompt = data["prompt"]
    elif call_type == "audio_transcription":
        if "prompt" in data:
            prompt = data["prompt"]
    return prompt


def _is_non_openai_azure_model(model: str) -> bool:
    try:
        model_name = model.split("/", 1)[1]
        if (
            model_name in litellm.cohere_chat_models
            or f"mistral/{model_name}" in litellm.mistral_chat_models
        ):
            return True
    except:
        return False
    return False


def get_llm_provider(
    model: str,
    custom_llm_provider: Optional[str] = None,
    api_base: Optional[str] = None,
    api_key: Optional[str] = None,
):
    try:
        dynamic_api_key = None
        # check if llm provider provided

        # AZURE AI-Studio Logic - Azure AI Studio supports AZURE/Cohere
        # If User passes azure/command-r-plus -> we should send it to cohere_chat/command-r-plus
        if model.split("/", 1)[0] == "azure":
            if _is_non_openai_azure_model(model):
                custom_llm_provider = "openai"
                return model, custom_llm_provider, dynamic_api_key, api_base

        if custom_llm_provider:
            return model, custom_llm_provider, dynamic_api_key, api_base

        if api_key and api_key.startswith("os.environ/"):
            dynamic_api_key = get_secret(api_key)
        # check if llm provider part of model name
        if (
            model.split("/", 1)[0] in litellm.provider_list
            and model.split("/", 1)[0] not in litellm.model_list
            and len(model.split("/"))
            > 1  # handle edge case where user passes in `litellm --model mistral` https://github.com/BerriAI/litellm/issues/1351
        ):
            custom_llm_provider = model.split("/", 1)[0]
            model = model.split("/", 1)[1]
            if custom_llm_provider == "perplexity":
                # perplexity is openai compatible, we just need to set this to custom_openai and have the api_base be https://api.perplexity.ai
                api_base = "https://api.perplexity.ai"
                dynamic_api_key = get_secret("PERPLEXITYAI_API_KEY")
            elif custom_llm_provider == "anyscale":
                # anyscale is openai compatible, we just need to set this to custom_openai and have the api_base be https://api.endpoints.anyscale.com/v1
                api_base = "https://api.endpoints.anyscale.com/v1"
                dynamic_api_key = get_secret("ANYSCALE_API_KEY")
            elif custom_llm_provider == "deepinfra":
                # deepinfra is openai compatible, we just need to set this to custom_openai and have the api_base be https://api.endpoints.anyscale.com/v1
                api_base = "https://api.deepinfra.com/v1/openai"
                dynamic_api_key = get_secret("DEEPINFRA_API_KEY")
            elif custom_llm_provider == "groq":
                # groq is openai compatible, we just need to set this to custom_openai and have the api_base be https://api.groq.com/openai/v1
                api_base = "https://api.groq.com/openai/v1"
                dynamic_api_key = get_secret("GROQ_API_KEY")
            elif custom_llm_provider == "fireworks_ai":
                # fireworks is openai compatible, we just need to set this to custom_openai and have the api_base be https://api.groq.com/openai/v1
                if not model.startswith("accounts/fireworks/models"):
                    model = f"accounts/fireworks/models/{model}"
                api_base = "https://api.fireworks.ai/inference/v1"
                dynamic_api_key = (
                    get_secret("FIREWORKS_API_KEY")
                    or get_secret("FIREWORKS_AI_API_KEY")
                    or get_secret("FIREWORKSAI_API_KEY")
                    or get_secret("FIREWORKS_AI_TOKEN")
                )
            elif custom_llm_provider == "mistral":
                # mistral is openai compatible, we just need to set this to custom_openai and have the api_base be https://api.mistral.ai
                api_base = (
                    api_base
                    or get_secret("MISTRAL_AZURE_API_BASE")  # for Azure AI Mistral
                    or "https://api.mistral.ai/v1"
                )
                # if api_base does not end with /v1 we add it
                if api_base is not None and not api_base.endswith(
                    "/v1"
                ):  # Mistral always needs a /v1 at the end
                    api_base = api_base + "/v1"
                dynamic_api_key = (
                    api_key
                    or get_secret("MISTRAL_AZURE_API_KEY")  # for Azure AI Mistral
                    or get_secret("MISTRAL_API_KEY")
                )
            elif custom_llm_provider == "voyage":
                # voyage is openai compatible, we just need to set this to custom_openai and have the api_base be https://api.voyageai.com/v1
                api_base = "https://api.voyageai.com/v1"
                dynamic_api_key = get_secret("VOYAGE_API_KEY")
            elif custom_llm_provider == "together_ai":
                api_base = "https://api.together.xyz/v1"
                dynamic_api_key = (
                    get_secret("TOGETHER_API_KEY")
                    or get_secret("TOGETHER_AI_API_KEY")
                    or get_secret("TOGETHERAI_API_KEY")
                    or get_secret("TOGETHER_AI_TOKEN")
                )
            return model, custom_llm_provider, dynamic_api_key, api_base
        elif model.split("/", 1)[0] in litellm.provider_list:
            custom_llm_provider = model.split("/", 1)[0]
            model = model.split("/", 1)[1]
            return model, custom_llm_provider, dynamic_api_key, api_base
        # check if api base is a known openai compatible endpoint
        if api_base:
            for endpoint in litellm.openai_compatible_endpoints:
                if endpoint in api_base:
                    if endpoint == "api.perplexity.ai":
                        custom_llm_provider = "perplexity"
                        dynamic_api_key = get_secret("PERPLEXITYAI_API_KEY")
                    elif endpoint == "api.endpoints.anyscale.com/v1":
                        custom_llm_provider = "anyscale"
                        dynamic_api_key = get_secret("ANYSCALE_API_KEY")
                    elif endpoint == "api.deepinfra.com/v1/openai":
                        custom_llm_provider = "deepinfra"
                        dynamic_api_key = get_secret("DEEPINFRA_API_KEY")
                    elif endpoint == "api.mistral.ai/v1":
                        custom_llm_provider = "mistral"
                        dynamic_api_key = get_secret("MISTRAL_API_KEY")
                    elif endpoint == "api.groq.com/openai/v1":
                        custom_llm_provider = "groq"
                        dynamic_api_key = get_secret("GROQ_API_KEY")
                    return model, custom_llm_provider, dynamic_api_key, api_base

        # check if model in known model provider list  -> for huggingface models, raise exception as they don't have a fixed provider (can be togetherai, anyscale, baseten, runpod, et.)
        ## openai - chatcompletion + text completion
        if (
            model in litellm.open_ai_chat_completion_models
            or "ft:gpt-3.5-turbo" in model
            or model in litellm.openai_image_generation_models
        ):
            custom_llm_provider = "openai"
        elif model in litellm.open_ai_text_completion_models:
            custom_llm_provider = "text-completion-openai"
        ## anthropic
        elif model in litellm.anthropic_models:
            custom_llm_provider = "anthropic"
        ## cohere
        elif model in litellm.cohere_models or model in litellm.cohere_embedding_models:
            custom_llm_provider = "cohere"
        ## cohere chat models
        elif model in litellm.cohere_chat_models:
            custom_llm_provider = "cohere_chat"
        ## replicate
        elif model in litellm.replicate_models or (":" in model and len(model) > 64):
            model_parts = model.split(":")
            if (
                len(model_parts) > 1 and len(model_parts[1]) == 64
            ):  ## checks if model name has a 64 digit code - e.g. "meta/llama-2-70b-chat:02e509c789964a7ea8736978a43525956ef40397be9033abf9fd2badfe68c9e3"
                custom_llm_provider = "replicate"
            elif model in litellm.replicate_models:
                custom_llm_provider = "replicate"
        ## openrouter
        elif model in litellm.openrouter_models:
            custom_llm_provider = "openrouter"
        ## openrouter
        elif model in litellm.maritalk_models:
            custom_llm_provider = "maritalk"
        ## vertex - text + chat + language (gemini) models
        elif (
            model in litellm.vertex_chat_models
            or model in litellm.vertex_code_chat_models
            or model in litellm.vertex_text_models
            or model in litellm.vertex_code_text_models
            or model in litellm.vertex_language_models
            or model in litellm.vertex_embedding_models
            or model in litellm.vertex_vision_models
        ):
            custom_llm_provider = "vertex_ai"
        ## ai21
        elif model in litellm.ai21_models:
            custom_llm_provider = "ai21"
        ## aleph_alpha
        elif model in litellm.aleph_alpha_models:
            custom_llm_provider = "aleph_alpha"
        ## baseten
        elif model in litellm.baseten_models:
            custom_llm_provider = "baseten"
        ## nlp_cloud
        elif model in litellm.nlp_cloud_models:
            custom_llm_provider = "nlp_cloud"
        ## petals
        elif model in litellm.petals_models:
            custom_llm_provider = "petals"
        ## bedrock
        elif (
            model in litellm.bedrock_models or model in litellm.bedrock_embedding_models
        ):
            custom_llm_provider = "bedrock"
        # openai embeddings
        elif model in litellm.open_ai_embedding_models:
            custom_llm_provider = "openai"
        if custom_llm_provider is None or custom_llm_provider == "":
            if litellm.suppress_debug_info == False:
                print()  # noqa
                print(  # noqa
                    "\033[1;31mProvider List: https://docs.litellm.ai/docs/providers\033[0m"  # noqa
                )  # noqa
                print()  # noqa
            error_str = f"LLM Provider NOT provided. Pass in the LLM provider you are trying to call. You passed model={model}\n Pass model as E.g. For 'Huggingface' inference endpoints pass in `completion(model='huggingface/starcoder',..)` Learn more: https://docs.litellm.ai/docs/providers"
            # maps to openai.NotFoundError, this is raised when openai does not recognize the llm
            raise litellm.exceptions.BadRequestError(  # type: ignore
                message=error_str,
                model=model,
                response=httpx.Response(
                    status_code=400,
                    content=error_str,
                    request=httpx.Request(method="completion", url="https://github.com/BerriAI/litellm"),  # type: ignore
                ),
                llm_provider="",
            )
        return model, custom_llm_provider, dynamic_api_key, api_base
    except Exception as e:
        if isinstance(e, litellm.exceptions.BadRequestError):
            raise e
        else:
            error_str = (
                f"GetLLMProvider Exception - {str(e)}\n\noriginal model: {model}"
            )
            raise litellm.exceptions.BadRequestError(  # type: ignore
                message=f"GetLLMProvider Exception - {str(e)}\n\noriginal model: {model}",
                model=model,
                response=httpx.Response(
                    status_code=400,
                    content=error_str,
                    request=httpx.Request(method="completion", url="https://github.com/BerriAI/litellm"),  # type: ignore
                ),
                llm_provider="",
            )


def get_api_key(llm_provider: str, dynamic_api_key: Optional[str]):
    api_key = dynamic_api_key or litellm.api_key
    # openai
    if llm_provider == "openai" or llm_provider == "text-completion-openai":
        api_key = api_key or litellm.openai_key or get_secret("OPENAI_API_KEY")
    # anthropic
    elif llm_provider == "anthropic":
        api_key = api_key or litellm.anthropic_key or get_secret("ANTHROPIC_API_KEY")
    # ai21
    elif llm_provider == "ai21":
        api_key = api_key or litellm.ai21_key or get_secret("AI211_API_KEY")
    # aleph_alpha
    elif llm_provider == "aleph_alpha":
        api_key = (
            api_key or litellm.aleph_alpha_key or get_secret("ALEPH_ALPHA_API_KEY")
        )
    # baseten
    elif llm_provider == "baseten":
        api_key = api_key or litellm.baseten_key or get_secret("BASETEN_API_KEY")
    # cohere
    elif llm_provider == "cohere" or llm_provider == "cohere_chat":
        api_key = api_key or litellm.cohere_key or get_secret("COHERE_API_KEY")
    # huggingface
    elif llm_provider == "huggingface":
        api_key = (
            api_key or litellm.huggingface_key or get_secret("HUGGINGFACE_API_KEY")
        )
    # nlp_cloud
    elif llm_provider == "nlp_cloud":
        api_key = api_key or litellm.nlp_cloud_key or get_secret("NLP_CLOUD_API_KEY")
    # replicate
    elif llm_provider == "replicate":
        api_key = api_key or litellm.replicate_key or get_secret("REPLICATE_API_KEY")
    # together_ai
    elif llm_provider == "together_ai":
        api_key = (
            api_key
            or litellm.togetherai_api_key
            or get_secret("TOGETHERAI_API_KEY")
            or get_secret("TOGETHER_AI_TOKEN")
        )
    return api_key


def get_utc_datetime():
    import datetime as dt
    from datetime import datetime

    if hasattr(dt, "UTC"):
        return datetime.now(dt.UTC)  # type: ignore
    else:
        return datetime.utcnow()  # type: ignore


def get_max_tokens(model: str):
    """
    Get the maximum number of output tokens allowed for a given model.

    Parameters:
    model (str): The name of the model.

    Returns:
        int: The maximum number of tokens allowed for the given model.

    Raises:
        Exception: If the model is not mapped yet.

    Example:
        >>> get_max_tokens("gpt-4")
        8192
    """

    def _get_max_position_embeddings(model_name):
        # Construct the URL for the config.json file
        config_url = f"https://huggingface.co/{model_name}/raw/main/config.json"
        try:
            # Make the HTTP request to get the raw JSON file
            response = requests.get(config_url)
            response.raise_for_status()  # Raise an exception for bad responses (4xx or 5xx)

            # Parse the JSON response
            config_json = response.json()
            # Extract and return the max_position_embeddings
            max_position_embeddings = config_json.get("max_position_embeddings")
            if max_position_embeddings is not None:
                return max_position_embeddings
            else:
                return None
        except requests.exceptions.RequestException as e:
            return None

    try:
        if model in litellm.model_cost:
            if "max_output_tokens" in litellm.model_cost[model]:
                return litellm.model_cost[model]["max_output_tokens"]
            elif "max_tokens" in litellm.model_cost[model]:
                return litellm.model_cost[model]["max_tokens"]
        model, custom_llm_provider, _, _ = get_llm_provider(model=model)
        if custom_llm_provider == "huggingface":
            max_tokens = _get_max_position_embeddings(model_name=model)
            return max_tokens
        else:
            raise Exception()
    except:
        raise Exception(
            "This model isn't mapped yet. Add it here - https://github.com/BerriAI/litellm/blob/main/model_prices_and_context_window.json"
        )


def get_model_info(model: str):
    """
    Get a dict for the maximum tokens (context window),
    input_cost_per_token, output_cost_per_token  for a given model.

    Parameters:
    model (str): The name of the model.

    Returns:
        dict: A dictionary containing the following information:
            - max_tokens (int): The maximum number of tokens allowed for the given model.
            - input_cost_per_token (float): The cost per token for input.
            - output_cost_per_token (float): The cost per token for output.
            - litellm_provider (str): The provider of the model (e.g., "openai").
            - mode (str): The mode of the model (e.g., "chat" or "completion").

    Raises:
        Exception: If the model is not mapped yet.

    Example:
        >>> get_model_info("gpt-4")
        {
            "max_tokens": 8192,
            "input_cost_per_token": 0.00003,
            "output_cost_per_token": 0.00006,
            "litellm_provider": "openai",
            "mode": "chat"
        }
    """

    def _get_max_position_embeddings(model_name):
        # Construct the URL for the config.json file
        config_url = f"https://huggingface.co/{model_name}/raw/main/config.json"

        try:
            # Make the HTTP request to get the raw JSON file
            response = requests.get(config_url)
            response.raise_for_status()  # Raise an exception for bad responses (4xx or 5xx)

            # Parse the JSON response
            config_json = response.json()

            # Extract and return the max_position_embeddings
            max_position_embeddings = config_json.get("max_position_embeddings")

            if max_position_embeddings is not None:
                return max_position_embeddings
            else:
                return None
        except requests.exceptions.RequestException as e:
            return None

    try:
        azure_llms = litellm.azure_llms
        if model in azure_llms:
            model = azure_llms[model]
        if model in litellm.model_cost:
            return litellm.model_cost[model]
        model, custom_llm_provider, _, _ = get_llm_provider(model=model)
        if custom_llm_provider == "huggingface":
            max_tokens = _get_max_position_embeddings(model_name=model)
            return {
                "max_tokens": max_tokens,
                "input_cost_per_token": 0,
                "output_cost_per_token": 0,
                "litellm_provider": "huggingface",
                "mode": "chat",
            }
        else:
            """
            Check if model in model cost map
            """
            if model in litellm.model_cost:
                return litellm.model_cost[model]
            else:
                raise Exception()
    except:
        raise Exception(
            "This model isn't mapped yet. Add it here - https://github.com/BerriAI/litellm/blob/main/model_prices_and_context_window.json"
        )


def json_schema_type(python_type_name: str):
    """Converts standard python types to json schema types

    Parameters
    ----------
    python_type_name : str
        __name__ of type

    Returns
    -------
    str
        a standard JSON schema type, "string" if not recognized.
    """
    python_to_json_schema_types = {
        str.__name__: "string",
        int.__name__: "integer",
        float.__name__: "number",
        bool.__name__: "boolean",
        list.__name__: "array",
        dict.__name__: "object",
        "NoneType": "null",
    }

    return python_to_json_schema_types.get(python_type_name, "string")


def function_to_dict(input_function):  # noqa: C901
    """Using type hints and numpy-styled docstring,
    produce a dictionnary usable for OpenAI function calling

    Parameters
    ----------
    input_function : function
        A function with a numpy-style docstring

    Returns
    -------
    dictionnary
        A dictionnary to add to the list passed to `functions` parameter of `litellm.completion`
    """
    # Get function name and docstring
    try:
        import inspect
        from numpydoc.docscrape import NumpyDocString
        from ast import literal_eval
    except Exception as e:
        raise e

    name = input_function.__name__
    docstring = inspect.getdoc(input_function)
    numpydoc = NumpyDocString(docstring)
    description = "\n".join([s.strip() for s in numpydoc["Summary"]])

    # Get function parameters and their types from annotations and docstring
    parameters = {}
    required_params = []
    param_info = inspect.signature(input_function).parameters

    for param_name, param in param_info.items():
        if hasattr(param, "annotation"):
            param_type = json_schema_type(param.annotation.__name__)
        else:
            param_type = None
        param_description = None
        param_enum = None

        # Try to extract param description from docstring using numpydoc
        for param_data in numpydoc["Parameters"]:
            if param_data.name == param_name:
                if hasattr(param_data, "type"):
                    # replace type from docstring rather than annotation
                    param_type = param_data.type
                    if "optional" in param_type:
                        param_type = param_type.split(",")[0]
                    elif "{" in param_type:
                        # may represent a set of acceptable values
                        # translating as enum for function calling
                        try:
                            param_enum = str(list(literal_eval(param_type)))
                            param_type = "string"
                        except Exception:
                            pass
                    param_type = json_schema_type(param_type)
                param_description = "\n".join([s.strip() for s in param_data.desc])

        param_dict = {
            "type": param_type,
            "description": param_description,
            "enum": param_enum,
        }

        parameters[param_name] = dict(
            [(k, v) for k, v in param_dict.items() if isinstance(v, str)]
        )

        # Check if the parameter has no default value (i.e., it's required)
        if param.default == param.empty:
            required_params.append(param_name)

    # Create the dictionary
    result = {
        "name": name,
        "description": description,
        "parameters": {
            "type": "object",
            "properties": parameters,
        },
    }

    # Add "required" key if there are required parameters
    if required_params:
        result["parameters"]["required"] = required_params

    return result


def load_test_model(
    model: str,
    custom_llm_provider: str = "",
    api_base: str = "",
    prompt: str = "",
    num_calls: int = 0,
    force_timeout: int = 0,
):
    test_prompt = "Hey, how's it going"
    test_calls = 100
    if prompt:
        test_prompt = prompt
    if num_calls:
        test_calls = num_calls
    messages = [[{"role": "user", "content": test_prompt}] for _ in range(test_calls)]
    start_time = time.time()
    try:
        litellm.batch_completion(
            model=model,
            messages=messages,
            custom_llm_provider=custom_llm_provider,
            api_base=api_base,
            force_timeout=force_timeout,
        )
        end_time = time.time()
        response_time = end_time - start_time
        return {
            "total_response_time": response_time,
            "calls_made": 100,
            "status": "success",
            "exception": None,
        }
    except Exception as e:
        end_time = time.time()
        response_time = end_time - start_time
        return {
            "total_response_time": response_time,
            "calls_made": 100,
            "status": "failed",
            "exception": e,
        }


def validate_environment(model: Optional[str] = None) -> dict:
    """
    Checks if the environment variables are valid for the given model.

    Args:
        model (Optional[str]): The name of the model. Defaults to None.

    Returns:
        dict: A dictionary containing the following keys:
            - keys_in_environment (bool): True if all the required keys are present in the environment, False otherwise.
            - missing_keys (List[str]): A list of missing keys in the environment.
    """
    keys_in_environment = False
    missing_keys: List[str] = []

    if model is None:
        return {
            "keys_in_environment": keys_in_environment,
            "missing_keys": missing_keys,
        }
    ## EXTRACT LLM PROVIDER - if model name provided
    try:
        _, custom_llm_provider, _, _ = get_llm_provider(model=model)
    except:
        custom_llm_provider = None
    # # check if llm provider part of model name
    # if model.split("/",1)[0] in litellm.provider_list:
    #     custom_llm_provider = model.split("/", 1)[0]
    #     model = model.split("/", 1)[1]
    #     custom_llm_provider_passed_in = True

    if custom_llm_provider:
        if custom_llm_provider == "openai":
            if "OPENAI_API_KEY" in os.environ:
                keys_in_environment = True
            else:
                missing_keys.append("OPENAI_API_KEY")
        elif custom_llm_provider == "azure":
            if (
                "AZURE_API_BASE" in os.environ
                and "AZURE_API_VERSION" in os.environ
                and "AZURE_API_KEY" in os.environ
            ):
                keys_in_environment = True
            else:
                missing_keys.extend(
                    ["AZURE_API_BASE", "AZURE_API_VERSION", "AZURE_API_KEY"]
                )
        elif custom_llm_provider == "anthropic":
            if "ANTHROPIC_API_KEY" in os.environ:
                keys_in_environment = True
            else:
                missing_keys.append("ANTHROPIC_API_KEY")
        elif custom_llm_provider == "cohere":
            if "COHERE_API_KEY" in os.environ:
                keys_in_environment = True
            else:
                missing_keys.append("COHERE_API_KEY")
        elif custom_llm_provider == "replicate":
            if "REPLICATE_API_KEY" in os.environ:
                keys_in_environment = True
            else:
                missing_keys.append("REPLICATE_API_KEY")
        elif custom_llm_provider == "openrouter":
            if "OPENROUTER_API_KEY" in os.environ:
                keys_in_environment = True
            else:
                missing_keys.append("OPENROUTER_API_KEY")
        elif custom_llm_provider == "vertex_ai":
            if "VERTEXAI_PROJECT" in os.environ and "VERTEXAI_LOCATION" in os.environ:
                keys_in_environment = True
            else:
                missing_keys.extend(["VERTEXAI_PROJECT", "VERTEXAI_PROJECT"])
        elif custom_llm_provider == "huggingface":
            if "HUGGINGFACE_API_KEY" in os.environ:
                keys_in_environment = True
            else:
                missing_keys.append("HUGGINGFACE_API_KEY")
        elif custom_llm_provider == "ai21":
            if "AI21_API_KEY" in os.environ:
                keys_in_environment = True
            else:
                missing_keys.append("AI21_API_KEY")
        elif custom_llm_provider == "together_ai":
            if "TOGETHERAI_API_KEY" in os.environ:
                keys_in_environment = True
            else:
                missing_keys.append("TOGETHERAI_API_KEY")
        elif custom_llm_provider == "aleph_alpha":
            if "ALEPH_ALPHA_API_KEY" in os.environ:
                keys_in_environment = True
            else:
                missing_keys.append("ALEPH_ALPHA_API_KEY")
        elif custom_llm_provider == "baseten":
            if "BASETEN_API_KEY" in os.environ:
                keys_in_environment = True
            else:
                missing_keys.append("BASETEN_API_KEY")
        elif custom_llm_provider == "nlp_cloud":
            if "NLP_CLOUD_API_KEY" in os.environ:
                keys_in_environment = True
            else:
                missing_keys.append("NLP_CLOUD_API_KEY")
        elif custom_llm_provider == "bedrock" or custom_llm_provider == "sagemaker":
            if (
                "AWS_ACCESS_KEY_ID" in os.environ
                and "AWS_SECRET_ACCESS_KEY" in os.environ
            ):
                keys_in_environment = True
            else:
                missing_keys.append("AWS_ACCESS_KEY_ID")
                missing_keys.append("AWS_SECRET_ACCESS_KEY")
        elif custom_llm_provider in ["ollama", "ollama_chat"]:
            if "OLLAMA_API_BASE" in os.environ:
                keys_in_environment = True
            else:
                missing_keys.append("OLLAMA_API_BASE")
        elif custom_llm_provider == "anyscale":
            if "ANYSCALE_API_KEY" in os.environ:
                keys_in_environment = True
            else:
                missing_keys.append("ANYSCALE_API_KEY")
        elif custom_llm_provider == "deepinfra":
            if "DEEPINFRA_API_KEY" in os.environ:
                keys_in_environment = True
            else:
                missing_keys.append("DEEPINFRA_API_KEY")
        elif custom_llm_provider == "gemini":
            if "GEMINI_API_KEY" in os.environ:
                keys_in_environment = True
            else:
                missing_keys.append("GEMINI_API_KEY")
        elif custom_llm_provider == "groq":
            if "GROQ_API_KEY" in os.environ:
                keys_in_environment = True
            else:
                missing_keys.append("GROQ_API_KEY")
        elif custom_llm_provider == "mistral":
            if "MISTRAL_API_KEY" in os.environ:
                keys_in_environment = True
            else:
                missing_keys.append("MISTRAL_API_KEY")
        elif custom_llm_provider == "palm":
            if "PALM_API_KEY" in os.environ:
                keys_in_environment = True
            else:
                missing_keys.append("PALM_API_KEY")
        elif custom_llm_provider == "perplexity":
            if "PERPLEXITYAI_API_KEY" in os.environ:
                keys_in_environment = True
            else:
                missing_keys.append("PERPLEXITYAI_API_KEY")
        elif custom_llm_provider == "voyage":
            if "VOYAGE_API_KEY" in os.environ:
                keys_in_environment = True
            else:
                missing_keys.append("VOYAGE_API_KEY")
        elif custom_llm_provider == "fireworks_ai":
            if (
                "FIREWORKS_AI_API_KEY" in os.environ
                or "FIREWORKS_API_KEY" in os.environ
                or "FIREWORKSAI_API_KEY" in os.environ
                or "FIREWORKS_AI_TOKEN" in os.environ
            ):
                keys_in_environment = True
            else:
                missing_keys.append("FIREWORKS_AI_API_KEY")
        elif custom_llm_provider == "cloudflare":
            if "CLOUDFLARE_API_KEY" in os.environ and (
                "CLOUDFLARE_ACCOUNT_ID" in os.environ
                or "CLOUDFLARE_API_BASE" in os.environ
            ):
                keys_in_environment = True
            else:
                missing_keys.append("CLOUDFLARE_API_KEY")
                missing_keys.append("CLOUDFLARE_API_BASE")
    else:
        ## openai - chatcompletion + text completion
        if (
            model in litellm.open_ai_chat_completion_models
            or model in litellm.open_ai_text_completion_models
            or model in litellm.open_ai_embedding_models
            or model in litellm.openai_image_generation_models
        ):
            if "OPENAI_API_KEY" in os.environ:
                keys_in_environment = True
            else:
                missing_keys.append("OPENAI_API_KEY")
        ## anthropic
        elif model in litellm.anthropic_models:
            if "ANTHROPIC_API_KEY" in os.environ:
                keys_in_environment = True
            else:
                missing_keys.append("ANTHROPIC_API_KEY")
        ## cohere
        elif model in litellm.cohere_models:
            if "COHERE_API_KEY" in os.environ:
                keys_in_environment = True
            else:
                missing_keys.append("COHERE_API_KEY")
        ## replicate
        elif model in litellm.replicate_models:
            if "REPLICATE_API_KEY" in os.environ:
                keys_in_environment = True
            else:
                missing_keys.append("REPLICATE_API_KEY")
        ## openrouter
        elif model in litellm.openrouter_models:
            if "OPENROUTER_API_KEY" in os.environ:
                keys_in_environment = True
            else:
                missing_keys.append("OPENROUTER_API_KEY")
        ## vertex - text + chat models
        elif (
            model in litellm.vertex_chat_models
            or model in litellm.vertex_text_models
            or model in litellm.models_by_provider["vertex_ai"]
        ):
            if "VERTEXAI_PROJECT" in os.environ and "VERTEXAI_LOCATION" in os.environ:
                keys_in_environment = True
            else:
                missing_keys.extend(["VERTEXAI_PROJECT", "VERTEXAI_PROJECT"])
        ## huggingface
        elif model in litellm.huggingface_models:
            if "HUGGINGFACE_API_KEY" in os.environ:
                keys_in_environment = True
            else:
                missing_keys.append("HUGGINGFACE_API_KEY")
        ## ai21
        elif model in litellm.ai21_models:
            if "AI21_API_KEY" in os.environ:
                keys_in_environment = True
            else:
                missing_keys.append("AI21_API_KEY")
        ## together_ai
        elif model in litellm.together_ai_models:
            if "TOGETHERAI_API_KEY" in os.environ:
                keys_in_environment = True
            else:
                missing_keys.append("TOGETHERAI_API_KEY")
        ## aleph_alpha
        elif model in litellm.aleph_alpha_models:
            if "ALEPH_ALPHA_API_KEY" in os.environ:
                keys_in_environment = True
            else:
                missing_keys.append("ALEPH_ALPHA_API_KEY")
        ## baseten
        elif model in litellm.baseten_models:
            if "BASETEN_API_KEY" in os.environ:
                keys_in_environment = True
            else:
                missing_keys.append("BASETEN_API_KEY")
        ## nlp_cloud
        elif model in litellm.nlp_cloud_models:
            if "NLP_CLOUD_API_KEY" in os.environ:
                keys_in_environment = True
            else:
                missing_keys.append("NLP_CLOUD_API_KEY")
    return {"keys_in_environment": keys_in_environment, "missing_keys": missing_keys}


def set_callbacks(callback_list, function_id=None):

    global sentry_sdk_instance, capture_exception, add_breadcrumb, posthog, slack_app, alerts_channel, traceloopLogger, athinaLogger, heliconeLogger, aispendLogger, berrispendLogger, supabaseClient, liteDebuggerClient, lunaryLogger, promptLayerLogger, langFuseLogger, customLogger, weightsBiasesLogger, langsmithLogger, dynamoLogger, s3Logger, dataDogLogger, prometheusLogger, greenscaleLogger, openMeterLogger

    try:
        for callback in callback_list:
            print_verbose(f"init callback list: {callback}")
            if callback == "sentry":
                try:
                    import sentry_sdk
                except ImportError:
                    print_verbose("Package 'sentry_sdk' is missing. Installing it...")
                    subprocess.check_call(
                        [sys.executable, "-m", "pip", "install", "sentry_sdk"]
                    )
                    import sentry_sdk
                sentry_sdk_instance = sentry_sdk
                sentry_trace_rate = (
                    os.environ.get("SENTRY_API_TRACE_RATE")
                    if "SENTRY_API_TRACE_RATE" in os.environ
                    else "1.0"
                )
                sentry_sdk_instance.init(
                    dsn=os.environ.get("SENTRY_DSN"),
                    traces_sample_rate=float(sentry_trace_rate),
                )
                capture_exception = sentry_sdk_instance.capture_exception
                add_breadcrumb = sentry_sdk_instance.add_breadcrumb
            elif callback == "posthog":
                try:
                    from posthog import Posthog
                except ImportError:
                    print_verbose("Package 'posthog' is missing. Installing it...")
                    subprocess.check_call(
                        [sys.executable, "-m", "pip", "install", "posthog"]
                    )
                    from posthog import Posthog
                posthog = Posthog(
                    project_api_key=os.environ.get("POSTHOG_API_KEY"),
                    host=os.environ.get("POSTHOG_API_URL"),
                )
            elif callback == "slack":
                try:
                    from slack_bolt import App
                except ImportError:
                    print_verbose("Package 'slack_bolt' is missing. Installing it...")
                    subprocess.check_call(
                        [sys.executable, "-m", "pip", "install", "slack_bolt"]
                    )
                    from slack_bolt import App
                slack_app = App(
                    token=os.environ.get("SLACK_API_TOKEN"),
                    signing_secret=os.environ.get("SLACK_API_SECRET"),
                )
                alerts_channel = os.environ["SLACK_API_CHANNEL"]
                print_verbose(f"Initialized Slack App: {slack_app}")
            elif callback == "traceloop":
                traceloopLogger = TraceloopLogger()
            elif callback == "athina":
                athinaLogger = AthinaLogger()
                print_verbose("Initialized Athina Logger")
            elif callback == "helicone":
                heliconeLogger = HeliconeLogger()
            elif callback == "lunary":
                lunaryLogger = LunaryLogger()
            elif callback == "promptlayer":
                promptLayerLogger = PromptLayerLogger()
            elif callback == "langfuse":
                langFuseLogger = LangFuseLogger()
            elif callback == "openmeter":
                openMeterLogger = OpenMeterLogger()
            elif callback == "datadog":
                dataDogLogger = DataDogLogger()
            elif callback == "prometheus":
                if prometheusLogger is None:
                    prometheusLogger = PrometheusLogger()
            elif callback == "dynamodb":
                dynamoLogger = DyanmoDBLogger()
            elif callback == "s3":
                s3Logger = S3Logger()
            elif callback == "wandb":
                weightsBiasesLogger = WeightsBiasesLogger()
            elif callback == "langsmith":
                langsmithLogger = LangsmithLogger()
            elif callback == "aispend":
                aispendLogger = AISpendLogger()
            elif callback == "berrispend":
                berrispendLogger = BerriSpendLogger()
            elif callback == "supabase":
                print_verbose(f"instantiating supabase")
                supabaseClient = Supabase()
            elif callback == "greenscale":
                greenscaleLogger = GreenscaleLogger()
                print_verbose("Initialized Greenscale Logger")
            elif callback == "lite_debugger":
                print_verbose(f"instantiating lite_debugger")
                if function_id:
                    liteDebuggerClient = LiteDebugger(email=function_id)
                elif litellm.token:
                    liteDebuggerClient = LiteDebugger(email=litellm.token)
                elif litellm.email:
                    liteDebuggerClient = LiteDebugger(email=litellm.email)
                else:
                    liteDebuggerClient = LiteDebugger(email=str(uuid.uuid4()))
            elif callable(callback):
                customLogger = CustomLogger()
    except Exception as e:
        raise e


# NOTE: DEPRECATING this in favor of using failure_handler() in Logging:
def handle_failure(exception, traceback_exception, start_time, end_time, args, kwargs):
    global sentry_sdk_instance, capture_exception, add_breadcrumb, posthog, slack_app, alerts_channel, aispendLogger, berrispendLogger, supabaseClient, liteDebuggerClient, lunaryLogger
    try:
        # print_verbose(f"handle_failure args: {args}")
        # print_verbose(f"handle_failure kwargs: {kwargs}")

        success_handler = additional_details.pop("success_handler", None)
        failure_handler = additional_details.pop("failure_handler", None)

        additional_details["Event_Name"] = additional_details.pop(
            "failed_event_name", "litellm.failed_query"
        )
        print_verbose(f"self.failure_callback: {litellm.failure_callback}")
        for callback in litellm.failure_callback:
            try:
                if callback == "slack":
                    slack_msg = ""
                    if len(kwargs) > 0:
                        for key in kwargs:
                            slack_msg += f"{key}: {kwargs[key]}\n"
                    if len(args) > 0:
                        for i, arg in enumerate(args):
                            slack_msg += f"LiteLLM_Args_{str(i)}: {arg}"
                    for detail in additional_details:
                        slack_msg += f"{detail}: {additional_details[detail]}\n"
                    slack_msg += f"Traceback: {traceback_exception}"
                    truncated_slack_msg = textwrap.shorten(
                        slack_msg, width=512, placeholder="..."
                    )
                    slack_app.client.chat_postMessage(
                        channel=alerts_channel, text=truncated_slack_msg
                    )
                elif callback == "sentry":
                    capture_exception(exception)
                elif callback == "posthog":
                    print_verbose(
                        f"inside posthog, additional_details: {len(additional_details.keys())}"
                    )
                    ph_obj = {}
                    if len(kwargs) > 0:
                        ph_obj = kwargs
                    if len(args) > 0:
                        for i, arg in enumerate(args):
                            ph_obj["litellm_args_" + str(i)] = arg
                    for detail in additional_details:
                        ph_obj[detail] = additional_details[detail]
                    event_name = additional_details["Event_Name"]
                    print_verbose(f"ph_obj: {ph_obj}")
                    print_verbose(f"PostHog Event Name: {event_name}")
                    if "user_id" in additional_details:
                        posthog.capture(
                            additional_details["user_id"], event_name, ph_obj
                        )
                    else:  # PostHog calls require a unique id to identify a user - https://posthog.com/docs/libraries/python
                        unique_id = str(uuid.uuid4())
                        posthog.capture(unique_id, event_name)
                        print_verbose(f"successfully logged to PostHog!")
                elif callback == "berrispend":
                    print_verbose("reaches berrispend for logging!")
                    model = args[0] if len(args) > 0 else kwargs["model"]
                    messages = args[1] if len(args) > 1 else kwargs["messages"]
                    result = {
                        "model": model,
                        "created": time.time(),
                        "error": traceback_exception,
                        "usage": {
                            "prompt_tokens": prompt_token_calculator(
                                model, messages=messages
                            ),
                            "completion_tokens": 0,
                        },
                    }
                    berrispendLogger.log_event(
                        model=model,
                        messages=messages,
                        response_obj=result,
                        start_time=start_time,
                        end_time=end_time,
                        print_verbose=print_verbose,
                    )
                elif callback == "aispend":
                    print_verbose("reaches aispend for logging!")
                    model = args[0] if len(args) > 0 else kwargs["model"]
                    messages = args[1] if len(args) > 1 else kwargs["messages"]
                    result = {
                        "model": model,
                        "created": time.time(),
                        "usage": {
                            "prompt_tokens": prompt_token_calculator(
                                model, messages=messages
                            ),
                            "completion_tokens": 0,
                        },
                    }
                    aispendLogger.log_event(
                        model=model,
                        response_obj=result,
                        start_time=start_time,
                        end_time=end_time,
                        print_verbose=print_verbose,
                    )
                elif callback == "supabase":
                    print_verbose("reaches supabase for logging!")
                    print_verbose(f"supabaseClient: {supabaseClient}")
                    model = args[0] if len(args) > 0 else kwargs["model"]
                    messages = args[1] if len(args) > 1 else kwargs["messages"]
                    result = {
                        "model": model,
                        "created": time.time(),
                        "error": traceback_exception,
                        "usage": {
                            "prompt_tokens": prompt_token_calculator(
                                model, messages=messages
                            ),
                            "completion_tokens": 0,
                        },
                    }
                    supabaseClient.log_event(
                        model=model,
                        messages=messages,
                        end_user=kwargs.get("user", "default"),
                        response_obj=result,
                        start_time=start_time,
                        end_time=end_time,
                        litellm_call_id=kwargs["litellm_call_id"],
                        print_verbose=print_verbose,
                    )
            except:
                print_verbose(
                    f"Error Occurred while logging failure: {traceback.format_exc()}"
                )
                pass

        if failure_handler and callable(failure_handler):
            call_details = {
                "exception": exception,
                "additional_details": additional_details,
            }
            failure_handler(call_details)
        pass
    except Exception as e:
        # LOGGING
        exception_logging(logger_fn=user_logger_fn, exception=e)
        pass


async def convert_to_streaming_response_async(response_object: Optional[dict] = None):
    """
    Asynchronously converts a response object to a streaming response.

    Args:
        response_object (Optional[dict]): The response object to be converted. Defaults to None.

    Raises:
        Exception: If the response object is None.

    Yields:
        ModelResponse: The converted streaming response object.

    Returns:
        None
    """
    if response_object is None:
        raise Exception("Error in response object format")

    model_response_object = ModelResponse(stream=True)

    if model_response_object is None:
        raise Exception("Error in response creating model response object")

    choice_list = []

    for idx, choice in enumerate(response_object["choices"]):
        if (
            choice["message"].get("tool_calls", None) is not None
            and isinstance(choice["message"]["tool_calls"], list)
            and len(choice["message"]["tool_calls"]) > 0
            and isinstance(choice["message"]["tool_calls"][0], dict)
        ):
            pydantic_tool_calls = []
            for index, t in enumerate(choice["message"]["tool_calls"]):
                if "index" not in t:
                    t["index"] = index
                pydantic_tool_calls.append(ChatCompletionDeltaToolCall(**t))
            choice["message"]["tool_calls"] = pydantic_tool_calls
        delta = Delta(
            content=choice["message"].get("content", None),
            role=choice["message"]["role"],
            function_call=choice["message"].get("function_call", None),
            tool_calls=choice["message"].get("tool_calls", None),
        )
        finish_reason = choice.get("finish_reason", None)

        if finish_reason is None:
            finish_reason = choice.get("finish_details")

        logprobs = choice.get("logprobs", None)

        choice = StreamingChoices(
            finish_reason=finish_reason, index=idx, delta=delta, logprobs=logprobs
        )
        choice_list.append(choice)

    model_response_object.choices = choice_list

    if "usage" in response_object and response_object["usage"] is not None:
        setattr(
            model_response_object,
            "usage",
            Usage(
                completion_tokens=response_object["usage"].get("completion_tokens", 0),
                prompt_tokens=response_object["usage"].get("prompt_tokens", 0),
                total_tokens=response_object["usage"].get("total_tokens", 0),
            ),
        )

    if "id" in response_object:
        model_response_object.id = response_object["id"]

    if "created" in response_object:
        model_response_object.created = response_object["created"]

    if "system_fingerprint" in response_object:
        model_response_object.system_fingerprint = response_object["system_fingerprint"]

    if "model" in response_object:
        model_response_object.model = response_object["model"]

    yield model_response_object
    await asyncio.sleep(0)


def convert_to_streaming_response(response_object: Optional[dict] = None):
    # used for yielding Cache hits when stream == True
    if response_object is None:
        raise Exception("Error in response object format")

    model_response_object = ModelResponse(stream=True)
    choice_list = []
    for idx, choice in enumerate(response_object["choices"]):
        delta = Delta(
            content=choice["message"].get("content", None),
            role=choice["message"]["role"],
            function_call=choice["message"].get("function_call", None),
            tool_calls=choice["message"].get("tool_calls", None),
        )
        finish_reason = choice.get("finish_reason", None)
        if finish_reason == None:
            # gpt-4 vision can return 'finish_reason' or 'finish_details'
            finish_reason = choice.get("finish_details")
        logprobs = choice.get("logprobs", None)
        enhancements = choice.get("enhancements", None)
        choice = StreamingChoices(
            finish_reason=finish_reason,
            index=idx,
            delta=delta,
            logprobs=logprobs,
            enhancements=enhancements,
        )

        choice_list.append(choice)
    model_response_object.choices = choice_list

    if "usage" in response_object and response_object["usage"] is not None:
        setattr(model_response_object, "usage", Usage())
        model_response_object.usage.completion_tokens = response_object["usage"].get("completion_tokens", 0)  # type: ignore
        model_response_object.usage.prompt_tokens = response_object["usage"].get("prompt_tokens", 0)  # type: ignore
        model_response_object.usage.total_tokens = response_object["usage"].get("total_tokens", 0)  # type: ignore

    if "id" in response_object:
        model_response_object.id = response_object["id"]

    if "created" in response_object:
        model_response_object.created = response_object["created"]

    if "system_fingerprint" in response_object:
        model_response_object.system_fingerprint = response_object["system_fingerprint"]

    if "model" in response_object:
        model_response_object.model = response_object["model"]
    yield model_response_object


def convert_to_model_response_object(
    response_object: Optional[dict] = None,
    model_response_object: Optional[
        Union[ModelResponse, EmbeddingResponse, ImageResponse, TranscriptionResponse]
    ] = None,
    response_type: Literal[
        "completion", "embedding", "image_generation", "audio_transcription"
    ] = "completion",
    stream=False,
    start_time=None,
    end_time=None,
    hidden_params: Optional[dict] = None,
):
    received_args = locals()
    try:
        if response_type == "completion" and (
            model_response_object is None
            or isinstance(model_response_object, ModelResponse)
        ):
            if response_object is None or model_response_object is None:
                raise Exception("Error in response object format")
            if stream == True:
                # for returning cached responses, we need to yield a generator
                return convert_to_streaming_response(response_object=response_object)
            choice_list = []

            assert response_object["choices"] is not None and isinstance(
                response_object["choices"], Iterable
            )

            for idx, choice in enumerate(response_object["choices"]):
                message = Message(
                    content=choice["message"].get("content", None),
                    role=choice["message"]["role"],
                    function_call=choice["message"].get("function_call", None),
                    tool_calls=choice["message"].get("tool_calls", None),
                )
                finish_reason = choice.get("finish_reason", None)
                if finish_reason == None:
                    # gpt-4 vision can return 'finish_reason' or 'finish_details'
                    finish_reason = choice.get("finish_details")
                logprobs = choice.get("logprobs", None)
                enhancements = choice.get("enhancements", None)
                choice = Choices(
                    finish_reason=finish_reason,
                    index=idx,
                    message=message,
                    logprobs=logprobs,
                    enhancements=enhancements,
                )
                choice_list.append(choice)
            model_response_object.choices = choice_list

            if "usage" in response_object and response_object["usage"] is not None:
                model_response_object.usage.completion_tokens = response_object["usage"].get("completion_tokens", 0)  # type: ignore
                model_response_object.usage.prompt_tokens = response_object["usage"].get("prompt_tokens", 0)  # type: ignore
                model_response_object.usage.total_tokens = response_object["usage"].get("total_tokens", 0)  # type: ignore

            if "created" in response_object:
                model_response_object.created = response_object["created"]

            if "id" in response_object:
                model_response_object.id = response_object["id"]

            if "system_fingerprint" in response_object:
                model_response_object.system_fingerprint = response_object[
                    "system_fingerprint"
                ]

            if "model" in response_object and model_response_object.model is None:
                model_response_object.model = response_object["model"]

            if start_time is not None and end_time is not None:
                model_response_object._response_ms = (  # type: ignore
                    end_time - start_time
                ).total_seconds() * 1000

            if hidden_params is not None:
                model_response_object._hidden_params = hidden_params

            return model_response_object
        elif response_type == "embedding" and (
            model_response_object is None
            or isinstance(model_response_object, EmbeddingResponse)
        ):
            if response_object is None:
                raise Exception("Error in response object format")

            if model_response_object is None:
                model_response_object = EmbeddingResponse()

            if "model" in response_object:
                model_response_object.model = response_object["model"]

            if "object" in response_object:
                model_response_object.object = response_object["object"]

            model_response_object.data = response_object["data"]

            if "usage" in response_object and response_object["usage"] is not None:
                model_response_object.usage.completion_tokens = response_object["usage"].get("completion_tokens", 0)  # type: ignore
                model_response_object.usage.prompt_tokens = response_object["usage"].get("prompt_tokens", 0)  # type: ignore
                model_response_object.usage.total_tokens = response_object["usage"].get("total_tokens", 0)  # type: ignore

            if start_time is not None and end_time is not None:
                model_response_object._response_ms = (  # type: ignore
                    end_time - start_time
                ).total_seconds() * 1000  # return response latency in ms like openai

            if hidden_params is not None:
                model_response_object._hidden_params = hidden_params

            return model_response_object
        elif response_type == "image_generation" and (
            model_response_object is None
            or isinstance(model_response_object, ImageResponse)
        ):
            if response_object is None:
                raise Exception("Error in response object format")

            if model_response_object is None:
                model_response_object = ImageResponse()

            if "created" in response_object:
                model_response_object.created = response_object["created"]

            if "data" in response_object:
                model_response_object.data = response_object["data"]

            if hidden_params is not None:
                model_response_object._hidden_params = hidden_params

            return model_response_object
        elif response_type == "audio_transcription" and (
            model_response_object is None
            or isinstance(model_response_object, TranscriptionResponse)
        ):
            if response_object is None:
                raise Exception("Error in response object format")

            if model_response_object is None:
                model_response_object = TranscriptionResponse()

            if "text" in response_object:
                model_response_object.text = response_object["text"]

            if hidden_params is not None:
                model_response_object._hidden_params = hidden_params
            return model_response_object
    except Exception as e:
        raise Exception(
            f"Invalid response object {traceback.format_exc()}\n\nreceived_args={received_args}"
        )


def acreate(*args, **kwargs):  ## Thin client to handle the acreate langchain call
    return litellm.acompletion(*args, **kwargs)


def prompt_token_calculator(model, messages):
    # use tiktoken or anthropic's tokenizer depending on the model
    text = " ".join(message["content"] for message in messages)
    num_tokens = 0
    if "claude" in model:
        try:
            import anthropic
        except:
            Exception("Anthropic import failed please run `pip install anthropic`")
        from anthropic import Anthropic, HUMAN_PROMPT, AI_PROMPT

        anthropic = Anthropic()
        num_tokens = anthropic.count_tokens(text)
    else:
        num_tokens = len(encoding.encode(text))
    return num_tokens


def valid_model(model):
    try:
        # for a given model name, check if the user has the right permissions to access the model
        if (
            model in litellm.open_ai_chat_completion_models
            or model in litellm.open_ai_text_completion_models
        ):
            openai.Model.retrieve(model)
        else:
            messages = [{"role": "user", "content": "Hello World"}]
            litellm.completion(model=model, messages=messages)
    except:
        raise BadRequestError(message="", model=model, llm_provider="")


def check_valid_key(model: str, api_key: str):
    """
    Checks if a given API key is valid for a specific model by making a litellm.completion call with max_tokens=10

    Args:
        model (str): The name of the model to check the API key against.
        api_key (str): The API key to be checked.

    Returns:
        bool: True if the API key is valid for the model, False otherwise.
    """
    messages = [{"role": "user", "content": "Hey, how's it going?"}]
    try:
        litellm.completion(
            model=model, messages=messages, api_key=api_key, max_tokens=10
        )
        return True
    except AuthenticationError as e:
        return False
    except Exception as e:
        return False


def _should_retry(status_code: int):
    """
    Reimplementation of openai's should retry logic, since that one can't be imported.
    https://github.com/openai/openai-python/blob/af67cfab4210d8e497c05390ce14f39105c77519/src/openai/_base_client.py#L639
    """
    # If the server explicitly says whether or not to retry, obey.
    # Retry on request timeouts.
    if status_code == 408:
        return True

    # Retry on lock timeouts.
    if status_code == 409:
        return True

    # Retry on rate limits.
    if status_code == 429:
        return True

    # Retry internal errors.
    if status_code >= 500:
        return True

    return False


def _calculate_retry_after(
    remaining_retries: int,
    max_retries: int,
    response_headers: Optional[httpx.Headers] = None,
    min_timeout: int = 0,
):
    """
    Reimplementation of openai's calculate retry after, since that one can't be imported.
    https://github.com/openai/openai-python/blob/af67cfab4210d8e497c05390ce14f39105c77519/src/openai/_base_client.py#L631
    """
    try:
        import email  # openai import

        # About the Retry-After header: https://developer.mozilla.org/en-US/docs/Web/HTTP/Headers/Retry-After
        #
        # <http-date>". See https://developer.mozilla.org/en-US/docs/Web/HTTP/Headers/Retry-After#syntax for
        # details.
        if response_headers is not None:
            retry_header = response_headers.get("retry-after")
            try:
                retry_after = int(retry_header)
            except Exception:
                retry_date_tuple = email.utils.parsedate_tz(retry_header)
                if retry_date_tuple is None:
                    retry_after = -1
                else:
                    retry_date = email.utils.mktime_tz(retry_date_tuple)
                    retry_after = int(retry_date - time.time())
        else:
            retry_after = -1

    except Exception:
        retry_after = -1

    # If the API asks us to wait a certain amount of time (and it's a reasonable amount), just do what it says.
    if 0 < retry_after <= 60:
        return retry_after

    initial_retry_delay = 0.5
    max_retry_delay = 8.0
    nb_retries = max_retries - remaining_retries

    # Apply exponential backoff, but not more than the max.
    sleep_seconds = min(initial_retry_delay * pow(2.0, nb_retries), max_retry_delay)

    # Apply some jitter, plus-or-minus half a second.
    jitter = 1 - 0.25 * random.random()
    timeout = sleep_seconds * jitter
    return timeout if timeout >= min_timeout else min_timeout


# integration helper function
def modify_integration(integration_name, integration_params):
    global supabaseClient
    if integration_name == "supabase":
        if "table_name" in integration_params:
            Supabase.supabase_table_name = integration_params["table_name"]


# custom prompt helper function
def register_prompt_template(
    model: str,
    roles: dict,
    initial_prompt_value: str = "",
    final_prompt_value: str = "",
):
    """
    Register a prompt template to follow your custom format for a given model

    Args:
        model (str): The name of the model.
        roles (dict): A dictionary mapping roles to their respective prompt values.
        initial_prompt_value (str, optional): The initial prompt value. Defaults to "".
        final_prompt_value (str, optional): The final prompt value. Defaults to "".

    Returns:
        dict: The updated custom prompt dictionary.
    Example usage:
    ```
    import litellm
    litellm.register_prompt_template(
            model="llama-2",
        initial_prompt_value="You are a good assistant" # [OPTIONAL]
            roles={
            "system": {
                "pre_message": "[INST] <<SYS>>\n", # [OPTIONAL]
                "post_message": "\n<</SYS>>\n [/INST]\n" # [OPTIONAL]
            },
            "user": {
                "pre_message": "[INST] ", # [OPTIONAL]
                "post_message": " [/INST]" # [OPTIONAL]
            },
            "assistant": {
                "pre_message": "\n" # [OPTIONAL]
                "post_message": "\n" # [OPTIONAL]
            }
        }
        final_prompt_value="Now answer as best you can:" # [OPTIONAL]
    )
    ```
    """
    model = get_llm_provider(model=model)[0]
    litellm.custom_prompt_dict[model] = {
        "roles": roles,
        "initial_prompt_value": initial_prompt_value,
        "final_prompt_value": final_prompt_value,
    }
    return litellm.custom_prompt_dict


####### DEPRECATED ################


def get_all_keys(llm_provider=None):
    try:
        global last_fetched_at_keys
        # if user is using hosted product -> instantiate their env with their hosted api keys - refresh every 5 minutes
        print_verbose(f"Reaches get all keys, llm_provider: {llm_provider}")
        user_email = (
            os.getenv("LITELLM_EMAIL")
            or litellm.email
            or litellm.token
            or os.getenv("LITELLM_TOKEN")
        )
        if user_email:
            time_delta = 0
            if last_fetched_at_keys != None:
                current_time = time.time()
                time_delta = current_time - last_fetched_at_keys
            if (
                time_delta > 300 or last_fetched_at_keys == None or llm_provider
            ):  # if the llm provider is passed in , assume this happening due to an AuthError for that provider
                # make the api call
                last_fetched_at = time.time()
                print_verbose(f"last_fetched_at: {last_fetched_at}")
                response = requests.post(
                    url="http://api.litellm.ai/get_all_keys",
                    headers={"content-type": "application/json"},
                    data=json.dumps({"user_email": user_email}),
                )
                print_verbose(f"get model key response: {response.text}")
                data = response.json()
                # update model list
                for key, value in data[
                    "model_keys"
                ].items():  # follows the LITELLM API KEY format - <UPPERCASE_PROVIDER_NAME>_API_KEY - e.g. HUGGINGFACE_API_KEY
                    os.environ[key] = value
                # set model alias map
                for model_alias, value in data["model_alias_map"].items():
                    litellm.model_alias_map[model_alias] = value
                return "it worked!"
            return None
        return None
    except:
        print_verbose(
            f"[Non-Blocking Error] get_all_keys error - {traceback.format_exc()}"
        )
        pass


def get_model_list():
    global last_fetched_at, print_verbose
    try:
        # if user is using hosted product -> get their updated model list
        user_email = (
            os.getenv("LITELLM_EMAIL")
            or litellm.email
            or litellm.token
            or os.getenv("LITELLM_TOKEN")
        )
        if user_email:
            # make the api call
            last_fetched_at = time.time()
            print_verbose(f"last_fetched_at: {last_fetched_at}")
            response = requests.post(
                url="http://api.litellm.ai/get_model_list",
                headers={"content-type": "application/json"},
                data=json.dumps({"user_email": user_email}),
            )
            print_verbose(f"get_model_list response: {response.text}")
            data = response.json()
            # update model list
            model_list = data["model_list"]
            # # check if all model providers are in environment
            # model_providers = data["model_providers"]
            # missing_llm_provider = None
            # for item in model_providers:
            #     if f"{item.upper()}_API_KEY" not in os.environ:
            #         missing_llm_provider = item
            #         break
            # # update environment - if required
            # threading.Thread(target=get_all_keys, args=(missing_llm_provider)).start()
            return model_list
        return []  # return empty list by default
    except:
        print_verbose(
            f"[Non-Blocking Error] get_model_list error - {traceback.format_exc()}"
        )


####### EXCEPTION MAPPING ################
def exception_type(
    model,
    original_exception,
    custom_llm_provider,
    completion_kwargs={},
    extra_kwargs={},
):
    global user_logger_fn, liteDebuggerClient
    exception_mapping_worked = False
    if litellm.suppress_debug_info is False:
        print()  # noqa
        print(  # noqa
            "\033[1;31mGive Feedback / Get Help: https://github.com/BerriAI/litellm/issues/new\033[0m"  # noqa
        )  # noqa
        print(  # noqa
            "LiteLLM.Info: If you need to debug this error, use `litellm.set_verbose=True'."  # noqa
        )  # noqa
        print()  # noqa
    try:
        if model:
            error_str = str(original_exception)
            if isinstance(original_exception, BaseException):
                exception_type = type(original_exception).__name__
            else:
                exception_type = ""
            _api_base = ""
            try:
                _api_base = litellm.get_api_base(
                    model=model, optional_params=extra_kwargs
                )
            except:
                _api_base = ""

            if "Request Timeout Error" in error_str or "Request timed out" in error_str:
                exception_mapping_worked = True
                raise Timeout(
                    message=f"APITimeoutError - Request timed out. \n model: {model} \n api_base: {_api_base} \n error_str: {error_str}",
                    model=model,
                    llm_provider=custom_llm_provider,
                )

            if (
                custom_llm_provider == "openai"
                or custom_llm_provider == "text-completion-openai"
                or custom_llm_provider == "custom_openai"
                or custom_llm_provider in litellm.openai_compatible_providers
            ):
                # custom_llm_provider is openai, make it OpenAI
                if hasattr(original_exception, "message"):
                    message = original_exception.message
                else:
                    message = str(original_exception)
                if message is not None and isinstance(message, str):
                    message = message.replace("OPENAI", custom_llm_provider.upper())
                    message = message.replace("openai", custom_llm_provider)
                    message = message.replace("OpenAI", custom_llm_provider)
                if custom_llm_provider == "openai":
                    exception_provider = "OpenAI" + "Exception"
                else:
                    exception_provider = (
                        custom_llm_provider[0].upper()
                        + custom_llm_provider[1:]
                        + "Exception"
                    )

                if (
                    "This model's maximum context length is" in error_str
                    or "Request too large" in error_str
                ):
                    exception_mapping_worked = True
                    raise ContextWindowExceededError(
                        message=f"{exception_provider} - {message}",
                        llm_provider=custom_llm_provider,
                        model=model,
                        response=original_exception.response,
                    )
                elif (
                    "invalid_request_error" in error_str
                    and "model_not_found" in error_str
                ):
                    exception_mapping_worked = True
                    raise NotFoundError(
                        message=f"{exception_provider} - {message}",
                        llm_provider=custom_llm_provider,
                        model=model,
                        response=original_exception.response,
                    )
                elif (
                    "invalid_request_error" in error_str
                    and "content_policy_violation" in error_str
                ):
                    exception_mapping_worked = True
                    raise ContentPolicyViolationError(
                        message=f"{exception_provider} - {message}",
                        llm_provider=custom_llm_provider,
                        model=model,
                        response=original_exception.response,
                    )
                elif (
                    "invalid_request_error" in error_str
                    and "Incorrect API key provided" not in error_str
                ):
                    exception_mapping_worked = True
                    raise BadRequestError(
                        message=f"{exception_provider} - {message}",
                        llm_provider=custom_llm_provider,
                        model=model,
                        response=original_exception.response,
                    )
                elif (
                    "The api_key client option must be set either by passing api_key to the client or by setting the OPENAI_API_KEY environment variable"
                    in error_str
                ):
                    exception_mapping_worked = True
                    raise AuthenticationError(
                        message=f"{exception_provider} - {message}",
                        llm_provider=custom_llm_provider,
                        model=model,
                        response=original_exception.response,
                    )
                elif "Mistral API raised a streaming error" in error_str:
                    exception_mapping_worked = True
                    _request = httpx.Request(
                        method="POST", url="https://api.openai.com/v1"
                    )
                    raise APIError(
                        status_code=500,
                        message=f"{exception_provider} - {message}",
                        llm_provider=custom_llm_provider,
                        model=model,
                        request=_request,
                    )
                elif hasattr(original_exception, "status_code"):
                    exception_mapping_worked = True
                    if original_exception.status_code == 401:
                        exception_mapping_worked = True
                        raise AuthenticationError(
                            message=f"{exception_provider} - {message}",
                            llm_provider=custom_llm_provider,
                            model=model,
                            response=original_exception.response,
                        )
                    elif original_exception.status_code == 404:
                        exception_mapping_worked = True
                        raise NotFoundError(
                            message=f"{exception_provider} - {message}",
                            model=model,
                            llm_provider=custom_llm_provider,
                            response=original_exception.response,
                        )
                    elif original_exception.status_code == 408:
                        exception_mapping_worked = True
                        raise Timeout(
                            message=f"{exception_provider} - {message}",
                            model=model,
                            llm_provider=custom_llm_provider,
                        )
                    elif original_exception.status_code == 422:
                        exception_mapping_worked = True
                        raise BadRequestError(
                            message=f"{exception_provider} - {message}",
                            model=model,
                            llm_provider=custom_llm_provider,
                            response=original_exception.response,
                        )
                    elif original_exception.status_code == 429:
                        exception_mapping_worked = True
                        raise RateLimitError(
                            message=f"{exception_provider} - {message}",
                            model=model,
                            llm_provider=custom_llm_provider,
                            response=original_exception.response,
                        )
                    elif original_exception.status_code == 503:
                        exception_mapping_worked = True
                        raise ServiceUnavailableError(
                            message=f"{exception_provider} - {message}",
                            model=model,
                            llm_provider=custom_llm_provider,
                            response=original_exception.response,
                        )
                    elif original_exception.status_code == 504:  # gateway timeout error
                        exception_mapping_worked = True
                        raise Timeout(
                            message=f"{exception_provider} - {message}",
                            model=model,
                            llm_provider=custom_llm_provider,
                        )
                    else:
                        exception_mapping_worked = True
                        raise APIError(
                            status_code=original_exception.status_code,
                            message=f"{exception_provider} - {message}",
                            llm_provider=custom_llm_provider,
                            model=model,
                            request=original_exception.request,
                        )
                else:
                    # if no status code then it is an APIConnectionError: https://github.com/openai/openai-python#handling-errors
                    raise APIConnectionError(
                        message=f"{exception_provider} - {message}",
                        llm_provider=custom_llm_provider,
                        model=model,
                        request=httpx.Request(
                            method="POST", url="https://api.openai.com/v1/"
                        ),
                    )
            elif custom_llm_provider == "anthropic":  # one of the anthropics
                if hasattr(original_exception, "message"):
                    if (
                        "prompt is too long" in original_exception.message
                        or "prompt: length" in original_exception.message
                    ):
                        exception_mapping_worked = True
                        raise ContextWindowExceededError(
                            message=original_exception.message,
                            model=model,
                            llm_provider="anthropic",
                            response=original_exception.response,
                        )
                    if "Invalid API Key" in original_exception.message:
                        exception_mapping_worked = True
                        raise AuthenticationError(
                            message=original_exception.message,
                            model=model,
                            llm_provider="anthropic",
                            response=original_exception.response,
                        )
                if hasattr(original_exception, "status_code"):
                    print_verbose(f"status_code: {original_exception.status_code}")
                    if original_exception.status_code == 401:
                        exception_mapping_worked = True
                        raise AuthenticationError(
                            message=f"AnthropicException - {original_exception.message}",
                            llm_provider="anthropic",
                            model=model,
                            response=original_exception.response,
                        )
                    elif (
                        original_exception.status_code == 400
                        or original_exception.status_code == 413
                    ):
                        exception_mapping_worked = True
                        raise BadRequestError(
                            message=f"AnthropicException - {original_exception.message}",
                            model=model,
                            llm_provider="anthropic",
                            response=original_exception.response,
                        )
                    elif original_exception.status_code == 408:
                        exception_mapping_worked = True
                        raise Timeout(
                            message=f"AnthropicException - {original_exception.message}",
                            model=model,
                            llm_provider="anthropic",
                        )
                    elif original_exception.status_code == 429:
                        exception_mapping_worked = True
                        raise RateLimitError(
                            message=f"AnthropicException - {original_exception.message}",
                            llm_provider="anthropic",
                            model=model,
                            response=original_exception.response,
                        )
                    elif original_exception.status_code == 500:
                        exception_mapping_worked = True
                        raise ServiceUnavailableError(
                            message=f"AnthropicException - {original_exception.message}",
                            llm_provider="anthropic",
                            model=model,
                            response=(
                                original_exception.response
                                if hasattr(original_exception, "response")
                                else httpx.Response(
                                    status_code=500,
                                    request=httpx.Request(
                                        method="POST",
                                        url="https://docs.anthropic.com/claude/reference/messages_post",
                                    ),
                                )
                            ),
                        )
                    else:
                        exception_mapping_worked = True
                        raise APIError(
                            status_code=original_exception.status_code,
                            message=f"AnthropicException - {original_exception.message}. Handle with `litellm.APIError`.",
                            llm_provider="anthropic",
                            model=model,
                            request=original_exception.request,
                        )
            elif custom_llm_provider == "replicate":
                if "Incorrect authentication token" in error_str:
                    exception_mapping_worked = True
                    raise AuthenticationError(
                        message=f"ReplicateException - {error_str}",
                        llm_provider="replicate",
                        model=model,
                        response=original_exception.response,
                    )
                elif "input is too long" in error_str:
                    exception_mapping_worked = True
                    raise ContextWindowExceededError(
                        message=f"ReplicateException - {error_str}",
                        model=model,
                        llm_provider="replicate",
                        response=original_exception.response,
                    )
                elif exception_type == "ModelError":
                    exception_mapping_worked = True
                    raise BadRequestError(
                        message=f"ReplicateException - {error_str}",
                        model=model,
                        llm_provider="replicate",
                        response=original_exception.response,
                    )
                elif "Request was throttled" in error_str:
                    exception_mapping_worked = True
                    raise RateLimitError(
                        message=f"ReplicateException - {error_str}",
                        llm_provider="replicate",
                        model=model,
                        response=original_exception.response,
                    )
                elif hasattr(original_exception, "status_code"):
                    if original_exception.status_code == 401:
                        exception_mapping_worked = True
                        raise AuthenticationError(
                            message=f"ReplicateException - {original_exception.message}",
                            llm_provider="replicate",
                            model=model,
                            response=original_exception.response,
                        )
                    elif (
                        original_exception.status_code == 400
                        or original_exception.status_code == 422
                        or original_exception.status_code == 413
                    ):
                        exception_mapping_worked = True
                        raise BadRequestError(
                            message=f"ReplicateException - {original_exception.message}",
                            model=model,
                            llm_provider="replicate",
                            response=original_exception.response,
                        )
                    elif original_exception.status_code == 408:
                        exception_mapping_worked = True
                        raise Timeout(
                            message=f"ReplicateException - {original_exception.message}",
                            model=model,
                            llm_provider="replicate",
                        )
                    elif original_exception.status_code == 429:
                        exception_mapping_worked = True
                        raise RateLimitError(
                            message=f"ReplicateException - {original_exception.message}",
                            llm_provider="replicate",
                            model=model,
                            response=original_exception.response,
                        )
                    elif original_exception.status_code == 500:
                        exception_mapping_worked = True
                        raise ServiceUnavailableError(
                            message=f"ReplicateException - {original_exception.message}",
                            llm_provider="replicate",
                            model=model,
                            response=original_exception.response,
                        )
                exception_mapping_worked = True
                raise APIError(
                    status_code=500,
                    message=f"ReplicateException - {str(original_exception)}",
                    llm_provider="replicate",
                    model=model,
                    request=original_exception.request,
                )
            elif custom_llm_provider == "bedrock":
                if (
                    "too many tokens" in error_str
                    or "expected maxLength:" in error_str
                    or "Input is too long" in error_str
                    or "prompt: length: 1.." in error_str
                    or "Too many input tokens" in error_str
                ):
                    exception_mapping_worked = True
                    raise ContextWindowExceededError(
                        message=f"BedrockException: Context Window Error - {error_str}",
                        model=model,
                        llm_provider="bedrock",
                        response=original_exception.response,
                    )
                if "Malformed input request" in error_str:
                    exception_mapping_worked = True
                    raise BadRequestError(
                        message=f"BedrockException - {error_str}",
                        model=model,
                        llm_provider="bedrock",
                        response=original_exception.response,
                    )
                if (
                    "Unable to locate credentials" in error_str
                    or "The security token included in the request is invalid"
                    in error_str
                ):
                    exception_mapping_worked = True
                    raise AuthenticationError(
                        message=f"BedrockException Invalid Authentication - {error_str}",
                        model=model,
                        llm_provider="bedrock",
                        response=original_exception.response,
                    )
                if "AccessDeniedException" in error_str:
                    exception_mapping_worked = True
                    raise PermissionDeniedError(
                        message=f"BedrockException PermissionDeniedError - {error_str}",
                        model=model,
                        llm_provider="bedrock",
                        response=original_exception.response,
                    )
                if (
                    "throttlingException" in error_str
                    or "ThrottlingException" in error_str
                ):
                    exception_mapping_worked = True
                    raise RateLimitError(
                        message=f"BedrockException: Rate Limit Error - {error_str}",
                        model=model,
                        llm_provider="bedrock",
                        response=original_exception.response,
                    )
                if "Connect timeout on endpoint URL" in error_str:
                    exception_mapping_worked = True
                    raise Timeout(
                        message=f"BedrockException: Timeout Error - {error_str}",
                        model=model,
                        llm_provider="bedrock",
                    )
                if hasattr(original_exception, "status_code"):
                    if original_exception.status_code == 500:
                        exception_mapping_worked = True
                        raise ServiceUnavailableError(
                            message=f"BedrockException - {original_exception.message}",
                            llm_provider="bedrock",
                            model=model,
                            response=httpx.Response(
                                status_code=500,
                                request=httpx.Request(
                                    method="POST", url="https://api.openai.com/v1/"
                                ),
                            ),
                        )
                    elif original_exception.status_code == 401:
                        exception_mapping_worked = True
                        raise AuthenticationError(
                            message=f"BedrockException - {original_exception.message}",
                            llm_provider="bedrock",
                            model=model,
                            response=original_exception.response,
                        )
                    elif original_exception.status_code == 400:
                        exception_mapping_worked = True
                        raise BadRequestError(
                            message=f"BedrockException - {original_exception.message}",
                            llm_provider="bedrock",
                            model=model,
                            response=original_exception.response,
                        )
                    elif original_exception.status_code == 404:
                        exception_mapping_worked = True
                        raise NotFoundError(
                            message=f"BedrockException - {original_exception.message}",
                            llm_provider="bedrock",
                            model=model,
                            response=original_exception.response,
                        )
            elif custom_llm_provider == "sagemaker":
                if "Unable to locate credentials" in error_str:
                    exception_mapping_worked = True
                    raise BadRequestError(
                        message=f"SagemakerException - {error_str}",
                        model=model,
                        llm_provider="sagemaker",
                        response=original_exception.response,
                    )
                elif (
                    "Input validation error: `best_of` must be > 0 and <= 2"
                    in error_str
                ):
                    exception_mapping_worked = True
                    raise BadRequestError(
                        message=f"SagemakerException - the value of 'n' must be > 0 and <= 2 for sagemaker endpoints",
                        model=model,
                        llm_provider="sagemaker",
                        response=original_exception.response,
                    )
                elif (
                    "`inputs` tokens + `max_new_tokens` must be <=" in error_str
                    or "instance type with more CPU capacity or memory" in error_str
                ):
                    exception_mapping_worked = True
                    raise ContextWindowExceededError(
                        message=f"SagemakerException - {error_str}",
                        model=model,
                        llm_provider="sagemaker",
                        response=original_exception.response,
                    )
            elif custom_llm_provider == "vertex_ai":
                if completion_kwargs is not None:
                    # add model, deployment and model_group to the exception message
                    _model = completion_kwargs.get("model")
                    error_str += f"\nmodel: {_model}\n"
                if extra_kwargs is not None:
                    _vertex_project = extra_kwargs.get("vertex_project")
                    _vertex_location = extra_kwargs.get("vertex_location")
                    _metadata = extra_kwargs.get("metadata", {}) or {}
                    _model_group = _metadata.get("model_group")
                    _deployment = _metadata.get("deployment")

                    if _model_group is not None:
                        error_str += f"model_group: {_model_group}\n"
                    if _deployment is not None:
                        error_str += f"deployment: {_deployment}\n"
                    if _vertex_project is not None:
                        error_str += f"vertex_project: {_vertex_project}\n"
                    if _vertex_location is not None:
                        error_str += f"vertex_location: {_vertex_location}\n"

                if (
                    "Vertex AI API has not been used in project" in error_str
                    or "Unable to find your project" in error_str
                ):
                    exception_mapping_worked = True
                    raise BadRequestError(
                        message=f"VertexAIException - {error_str}",
                        model=model,
                        llm_provider="vertex_ai",
                        response=original_exception.response,
                    )
                elif (
                    "None Unknown Error." in error_str
                    or "Content has no parts." in error_str
                ):
                    exception_mapping_worked = True
                    raise APIError(
                        message=f"VertexAIException - {error_str}",
                        status_code=500,
                        model=model,
                        llm_provider="vertex_ai",
                        request=original_exception.request,
                    )
                elif "403" in error_str:
                    exception_mapping_worked = True
                    raise BadRequestError(
                        message=f"VertexAIException - {error_str}",
                        model=model,
                        llm_provider="vertex_ai",
                        response=original_exception.response,
                    )
                elif "The response was blocked." in error_str:
                    exception_mapping_worked = True
                    raise UnprocessableEntityError(
                        message=f"VertexAIException - {error_str}",
                        model=model,
                        llm_provider="vertex_ai",
                        response=httpx.Response(
                            status_code=429,
                            request=httpx.Request(
                                method="POST",
                                url=" https://cloud.google.com/vertex-ai/",
                            ),
                        ),
                    )
                elif (
                    "429 Quota exceeded" in error_str
                    or "IndexError: list index out of range" in error_str
                    or "429 Unable to submit request because the service is temporarily out of capacity."
                    in error_str
                ):
                    exception_mapping_worked = True
                    raise RateLimitError(
                        message=f"VertexAIException - {error_str}",
                        model=model,
                        llm_provider="vertex_ai",
                        response=httpx.Response(
                            status_code=429,
                            request=httpx.Request(
                                method="POST",
                                url=" https://cloud.google.com/vertex-ai/",
                            ),
                        ),
                    )
                if hasattr(original_exception, "status_code"):
                    if original_exception.status_code == 400:
                        exception_mapping_worked = True
                        raise BadRequestError(
                            message=f"VertexAIException - {error_str}",
                            model=model,
                            llm_provider="vertex_ai",
                            response=original_exception.response,
                        )
                    if original_exception.status_code == 500:
                        exception_mapping_worked = True
                        raise APIError(
                            message=f"VertexAIException - {error_str}",
                            status_code=500,
                            model=model,
                            llm_provider="vertex_ai",
                            request=original_exception.request,
                        )
            elif custom_llm_provider == "palm" or custom_llm_provider == "gemini":
                if "503 Getting metadata" in error_str:
                    # auth errors look like this
                    # 503 Getting metadata from plugin failed with error: Reauthentication is needed. Please run `gcloud auth application-default login` to reauthenticate.
                    exception_mapping_worked = True
                    raise BadRequestError(
                        message=f"PalmException - Invalid api key",
                        model=model,
                        llm_provider="palm",
                        response=original_exception.response,
                    )
                if (
                    "504 Deadline expired before operation could complete." in error_str
                    or "504 Deadline Exceeded" in error_str
                ):
                    exception_mapping_worked = True
                    raise Timeout(
                        message=f"PalmException - {original_exception.message}",
                        model=model,
                        llm_provider="palm",
                    )
                if "400 Request payload size exceeds" in error_str:
                    exception_mapping_worked = True
                    raise ContextWindowExceededError(
                        message=f"PalmException - {error_str}",
                        model=model,
                        llm_provider="palm",
                        response=original_exception.response,
                    )
                if "500 An internal error has occurred." in error_str:
                    exception_mapping_worked = True
                    raise APIError(
                        status_code=getattr(original_exception, "status_code", 500),
                        message=f"PalmException - {original_exception.message}",
                        llm_provider="palm",
                        model=model,
                        request=original_exception.request,
                    )
                if hasattr(original_exception, "status_code"):
                    if original_exception.status_code == 400:
                        exception_mapping_worked = True
                        raise BadRequestError(
                            message=f"PalmException - {error_str}",
                            model=model,
                            llm_provider="palm",
                            response=original_exception.response,
                        )
                # Dailed: Error occurred: 400 Request payload size exceeds the limit: 20000 bytes
            elif custom_llm_provider == "cloudflare":
                if "Authentication error" in error_str:
                    exception_mapping_worked = True
                    raise AuthenticationError(
                        message=f"Cloudflare Exception - {original_exception.message}",
                        llm_provider="cloudflare",
                        model=model,
                        response=original_exception.response,
                    )
                if "must have required property" in error_str:
                    exception_mapping_worked = True
                    raise BadRequestError(
                        message=f"Cloudflare Exception - {original_exception.message}",
                        llm_provider="cloudflare",
                        model=model,
                        response=original_exception.response,
                    )
            elif (
                custom_llm_provider == "cohere" or custom_llm_provider == "cohere_chat"
            ):  # Cohere
                if (
                    "invalid api token" in error_str
                    or "No API key provided." in error_str
                ):
                    exception_mapping_worked = True
                    raise AuthenticationError(
                        message=f"CohereException - {original_exception.message}",
                        llm_provider="cohere",
                        model=model,
                        response=original_exception.response,
                    )
                elif "too many tokens" in error_str:
                    exception_mapping_worked = True
                    raise ContextWindowExceededError(
                        message=f"CohereException - {original_exception.message}",
                        model=model,
                        llm_provider="cohere",
                        response=original_exception.response,
                    )
                elif hasattr(original_exception, "status_code"):
                    if (
                        original_exception.status_code == 400
                        or original_exception.status_code == 498
                    ):
                        exception_mapping_worked = True
                        raise BadRequestError(
                            message=f"CohereException - {original_exception.message}",
                            llm_provider="cohere",
                            model=model,
                            response=original_exception.response,
                        )
                    elif original_exception.status_code == 500:
                        exception_mapping_worked = True
                        raise ServiceUnavailableError(
                            message=f"CohereException - {original_exception.message}",
                            llm_provider="cohere",
                            model=model,
                            response=original_exception.response,
                        )
                elif (
                    "CohereConnectionError" in exception_type
                ):  # cohere seems to fire these errors when we load test it (1k+ messages / min)
                    exception_mapping_worked = True
                    raise RateLimitError(
                        message=f"CohereException - {original_exception.message}",
                        llm_provider="cohere",
                        model=model,
                        response=original_exception.response,
                    )
                elif "invalid type:" in error_str:
                    exception_mapping_worked = True
                    raise BadRequestError(
                        message=f"CohereException - {original_exception.message}",
                        llm_provider="cohere",
                        model=model,
                        response=original_exception.response,
                    )
                elif "Unexpected server error" in error_str:
                    exception_mapping_worked = True
                    raise ServiceUnavailableError(
                        message=f"CohereException - {original_exception.message}",
                        llm_provider="cohere",
                        model=model,
                        response=original_exception.response,
                    )
                else:
                    if hasattr(original_exception, "status_code"):
                        exception_mapping_worked = True
                        raise APIError(
                            status_code=original_exception.status_code,
                            message=f"CohereException - {original_exception.message}",
                            llm_provider="cohere",
                            model=model,
                            request=original_exception.request,
                        )
                    raise original_exception
            elif custom_llm_provider == "huggingface":
                if "length limit exceeded" in error_str:
                    exception_mapping_worked = True
                    raise ContextWindowExceededError(
                        message=error_str,
                        model=model,
                        llm_provider="huggingface",
                        response=original_exception.response,
                    )
                elif "A valid user token is required" in error_str:
                    exception_mapping_worked = True
                    raise BadRequestError(
                        message=error_str,
                        llm_provider="huggingface",
                        model=model,
                        response=original_exception.response,
                    )
                if hasattr(original_exception, "status_code"):
                    if original_exception.status_code == 401:
                        exception_mapping_worked = True
                        raise AuthenticationError(
                            message=f"HuggingfaceException - {original_exception.message}",
                            llm_provider="huggingface",
                            model=model,
                            response=original_exception.response,
                        )
                    elif original_exception.status_code == 400:
                        exception_mapping_worked = True
                        raise BadRequestError(
                            message=f"HuggingfaceException - {original_exception.message}",
                            model=model,
                            llm_provider="huggingface",
                            response=original_exception.response,
                        )
                    elif original_exception.status_code == 408:
                        exception_mapping_worked = True
                        raise Timeout(
                            message=f"HuggingfaceException - {original_exception.message}",
                            model=model,
                            llm_provider="huggingface",
                        )
                    elif original_exception.status_code == 429:
                        exception_mapping_worked = True
                        raise RateLimitError(
                            message=f"HuggingfaceException - {original_exception.message}",
                            llm_provider="huggingface",
                            model=model,
                            response=original_exception.response,
                        )
                    elif original_exception.status_code == 503:
                        exception_mapping_worked = True
                        raise ServiceUnavailableError(
                            message=f"HuggingfaceException - {original_exception.message}",
                            llm_provider="huggingface",
                            model=model,
                            response=original_exception.response,
                        )
                    else:
                        exception_mapping_worked = True
                        raise APIError(
                            status_code=original_exception.status_code,
                            message=f"HuggingfaceException - {original_exception.message}",
                            llm_provider="huggingface",
                            model=model,
                            request=original_exception.request,
                        )
            elif custom_llm_provider == "ai21":
                if hasattr(original_exception, "message"):
                    if "Prompt has too many tokens" in original_exception.message:
                        exception_mapping_worked = True
                        raise ContextWindowExceededError(
                            message=f"AI21Exception - {original_exception.message}",
                            model=model,
                            llm_provider="ai21",
                            response=original_exception.response,
                        )
                    if "Bad or missing API token." in original_exception.message:
                        exception_mapping_worked = True
                        raise BadRequestError(
                            message=f"AI21Exception - {original_exception.message}",
                            model=model,
                            llm_provider="ai21",
                            response=original_exception.response,
                        )
                if hasattr(original_exception, "status_code"):
                    if original_exception.status_code == 401:
                        exception_mapping_worked = True
                        raise AuthenticationError(
                            message=f"AI21Exception - {original_exception.message}",
                            llm_provider="ai21",
                            model=model,
                            response=original_exception.response,
                        )
                    elif original_exception.status_code == 408:
                        exception_mapping_worked = True
                        raise Timeout(
                            message=f"AI21Exception - {original_exception.message}",
                            model=model,
                            llm_provider="ai21",
                        )
                    if original_exception.status_code == 422:
                        exception_mapping_worked = True
                        raise BadRequestError(
                            message=f"AI21Exception - {original_exception.message}",
                            model=model,
                            llm_provider="ai21",
                            response=original_exception.response,
                        )
                    elif original_exception.status_code == 429:
                        exception_mapping_worked = True
                        raise RateLimitError(
                            message=f"AI21Exception - {original_exception.message}",
                            llm_provider="ai21",
                            model=model,
                            response=original_exception.response,
                        )
                    else:
                        exception_mapping_worked = True
                        raise APIError(
                            status_code=original_exception.status_code,
                            message=f"AI21Exception - {original_exception.message}",
                            llm_provider="ai21",
                            model=model,
                            request=original_exception.request,
                        )
            elif custom_llm_provider == "nlp_cloud":
                if "detail" in error_str:
                    if "Input text length should not exceed" in error_str:
                        exception_mapping_worked = True
                        raise ContextWindowExceededError(
                            message=f"NLPCloudException - {error_str}",
                            model=model,
                            llm_provider="nlp_cloud",
                            response=original_exception.response,
                        )
                    elif "value is not a valid" in error_str:
                        exception_mapping_worked = True
                        raise BadRequestError(
                            message=f"NLPCloudException - {error_str}",
                            model=model,
                            llm_provider="nlp_cloud",
                            response=original_exception.response,
                        )
                    else:
                        exception_mapping_worked = True
                        raise APIError(
                            status_code=500,
                            message=f"NLPCloudException - {error_str}",
                            model=model,
                            llm_provider="nlp_cloud",
                            request=original_exception.request,
                        )
                if hasattr(
                    original_exception, "status_code"
                ):  # https://docs.nlpcloud.com/?shell#errors
                    if (
                        original_exception.status_code == 400
                        or original_exception.status_code == 406
                        or original_exception.status_code == 413
                        or original_exception.status_code == 422
                    ):
                        exception_mapping_worked = True
                        raise BadRequestError(
                            message=f"NLPCloudException - {original_exception.message}",
                            llm_provider="nlp_cloud",
                            model=model,
                            response=original_exception.response,
                        )
                    elif (
                        original_exception.status_code == 401
                        or original_exception.status_code == 403
                    ):
                        exception_mapping_worked = True
                        raise AuthenticationError(
                            message=f"NLPCloudException - {original_exception.message}",
                            llm_provider="nlp_cloud",
                            model=model,
                            response=original_exception.response,
                        )
                    elif (
                        original_exception.status_code == 522
                        or original_exception.status_code == 524
                    ):
                        exception_mapping_worked = True
                        raise Timeout(
                            message=f"NLPCloudException - {original_exception.message}",
                            model=model,
                            llm_provider="nlp_cloud",
                        )
                    elif (
                        original_exception.status_code == 429
                        or original_exception.status_code == 402
                    ):
                        exception_mapping_worked = True
                        raise RateLimitError(
                            message=f"NLPCloudException - {original_exception.message}",
                            llm_provider="nlp_cloud",
                            model=model,
                            response=original_exception.response,
                        )
                    elif (
                        original_exception.status_code == 500
                        or original_exception.status_code == 503
                    ):
                        exception_mapping_worked = True
                        raise APIError(
                            status_code=original_exception.status_code,
                            message=f"NLPCloudException - {original_exception.message}",
                            llm_provider="nlp_cloud",
                            model=model,
                            request=original_exception.request,
                        )
                    elif (
                        original_exception.status_code == 504
                        or original_exception.status_code == 520
                    ):
                        exception_mapping_worked = True
                        raise ServiceUnavailableError(
                            message=f"NLPCloudException - {original_exception.message}",
                            model=model,
                            llm_provider="nlp_cloud",
                            response=original_exception.response,
                        )
                    else:
                        exception_mapping_worked = True
                        raise APIError(
                            status_code=original_exception.status_code,
                            message=f"NLPCloudException - {original_exception.message}",
                            llm_provider="nlp_cloud",
                            model=model,
                            request=original_exception.request,
                        )
            elif custom_llm_provider == "together_ai":
                import json

                try:
                    error_response = json.loads(error_str)
                except:
                    error_response = {"error": error_str}
                if (
                    "error" in error_response
                    and "`inputs` tokens + `max_new_tokens` must be <="
                    in error_response["error"]
                ):
                    exception_mapping_worked = True
                    raise ContextWindowExceededError(
                        message=f"TogetherAIException - {error_response['error']}",
                        model=model,
                        llm_provider="together_ai",
                        response=original_exception.response,
                    )
                elif (
                    "error" in error_response
                    and "invalid private key" in error_response["error"]
                ):
                    exception_mapping_worked = True
                    raise AuthenticationError(
                        message=f"TogetherAIException - {error_response['error']}",
                        llm_provider="together_ai",
                        model=model,
                        response=original_exception.response,
                    )
                elif (
                    "error" in error_response
                    and "INVALID_ARGUMENT" in error_response["error"]
                ):
                    exception_mapping_worked = True
                    raise BadRequestError(
                        message=f"TogetherAIException - {error_response['error']}",
                        model=model,
                        llm_provider="together_ai",
                        response=original_exception.response,
                    )

                elif (
                    "error" in error_response
                    and "API key doesn't match expected format."
                    in error_response["error"]
                ):
                    exception_mapping_worked = True
                    raise BadRequestError(
                        message=f"TogetherAIException - {error_response['error']}",
                        model=model,
                        llm_provider="together_ai",
                        response=original_exception.response,
                    )
                elif (
                    "error_type" in error_response
                    and error_response["error_type"] == "validation"
                ):
                    exception_mapping_worked = True
                    raise BadRequestError(
                        message=f"TogetherAIException - {error_response['error']}",
                        model=model,
                        llm_provider="together_ai",
                        response=original_exception.response,
                    )
                if hasattr(original_exception, "status_code"):
                    if original_exception.status_code == 408:
                        exception_mapping_worked = True
                        raise Timeout(
                            message=f"TogetherAIException - {original_exception.message}",
                            model=model,
                            llm_provider="together_ai",
                        )
                    elif original_exception.status_code == 422:
                        exception_mapping_worked = True
                        raise BadRequestError(
                            message=f"TogetherAIException - {error_response['error']}",
                            model=model,
                            llm_provider="together_ai",
                            response=original_exception.response,
                        )
                    elif original_exception.status_code == 429:
                        exception_mapping_worked = True
                        raise RateLimitError(
                            message=f"TogetherAIException - {original_exception.message}",
                            llm_provider="together_ai",
                            model=model,
                            response=original_exception.response,
                        )
                    elif original_exception.status_code == 524:
                        exception_mapping_worked = True
                        raise Timeout(
                            message=f"TogetherAIException - {original_exception.message}",
                            llm_provider="together_ai",
                            model=model,
                        )
                else:
                    exception_mapping_worked = True
                    raise APIError(
                        status_code=original_exception.status_code,
                        message=f"TogetherAIException - {original_exception.message}",
                        llm_provider="together_ai",
                        model=model,
                        request=original_exception.request,
                    )
            elif custom_llm_provider == "aleph_alpha":
                if (
                    "This is longer than the model's maximum context length"
                    in error_str
                ):
                    exception_mapping_worked = True
                    raise ContextWindowExceededError(
                        message=f"AlephAlphaException - {original_exception.message}",
                        llm_provider="aleph_alpha",
                        model=model,
                        response=original_exception.response,
                    )
                elif "InvalidToken" in error_str or "No token provided" in error_str:
                    exception_mapping_worked = True
                    raise BadRequestError(
                        message=f"AlephAlphaException - {original_exception.message}",
                        llm_provider="aleph_alpha",
                        model=model,
                        response=original_exception.response,
                    )
                elif hasattr(original_exception, "status_code"):
                    print_verbose(f"status code: {original_exception.status_code}")
                    if original_exception.status_code == 401:
                        exception_mapping_worked = True
                        raise AuthenticationError(
                            message=f"AlephAlphaException - {original_exception.message}",
                            llm_provider="aleph_alpha",
                            model=model,
                        )
                    elif original_exception.status_code == 400:
                        exception_mapping_worked = True
                        raise BadRequestError(
                            message=f"AlephAlphaException - {original_exception.message}",
                            llm_provider="aleph_alpha",
                            model=model,
                            response=original_exception.response,
                        )
                    elif original_exception.status_code == 429:
                        exception_mapping_worked = True
                        raise RateLimitError(
                            message=f"AlephAlphaException - {original_exception.message}",
                            llm_provider="aleph_alpha",
                            model=model,
                            response=original_exception.response,
                        )
                    elif original_exception.status_code == 500:
                        exception_mapping_worked = True
                        raise ServiceUnavailableError(
                            message=f"AlephAlphaException - {original_exception.message}",
                            llm_provider="aleph_alpha",
                            model=model,
                            response=original_exception.response,
                        )
                    raise original_exception
                raise original_exception
            elif (
                custom_llm_provider == "ollama" or custom_llm_provider == "ollama_chat"
            ):
                if isinstance(original_exception, dict):
                    error_str = original_exception.get("error", "")
                else:
                    error_str = str(original_exception)
                if "no such file or directory" in error_str:
                    exception_mapping_worked = True
                    raise BadRequestError(
                        message=f"OllamaException: Invalid Model/Model not loaded - {original_exception}",
                        model=model,
                        llm_provider="ollama",
                        response=original_exception.response,
                    )
                elif "Failed to establish a new connection" in error_str:
                    exception_mapping_worked = True
                    raise ServiceUnavailableError(
                        message=f"OllamaException: {original_exception}",
                        llm_provider="ollama",
                        model=model,
                        response=original_exception.response,
                    )
                elif "Invalid response object from API" in error_str:
                    exception_mapping_worked = True
                    raise BadRequestError(
                        message=f"OllamaException: {original_exception}",
                        llm_provider="ollama",
                        model=model,
                        response=original_exception.response,
                    )
                elif "Read timed out" in error_str:
                    exception_mapping_worked = True
                    raise Timeout(
                        message=f"OllamaException: {original_exception}",
                        llm_provider="ollama",
                        model=model,
                    )
            elif custom_llm_provider == "vllm":
                if hasattr(original_exception, "status_code"):
                    if original_exception.status_code == 0:
                        exception_mapping_worked = True
                        raise APIConnectionError(
                            message=f"VLLMException - {original_exception.message}",
                            llm_provider="vllm",
                            model=model,
                            request=original_exception.request,
                        )
            elif custom_llm_provider == "azure":
                if "This model's maximum context length is" in error_str:
                    exception_mapping_worked = True
                    raise ContextWindowExceededError(
                        message=f"AzureException - {original_exception.message}",
                        llm_provider="azure",
                        model=model,
                        response=original_exception.response,
                    )
                elif "DeploymentNotFound" in error_str:
                    exception_mapping_worked = True
                    raise NotFoundError(
                        message=f"AzureException - {original_exception.message}",
                        llm_provider="azure",
                        model=model,
                        response=original_exception.response,
                    )
                elif (
                    "invalid_request_error" in error_str
                    and "content_policy_violation" in error_str
                ):
                    exception_mapping_worked = True
                    raise ContentPolicyViolationError(
                        message=f"AzureException - {original_exception.message}",
                        llm_provider="azure",
                        model=model,
                        response=original_exception.response,
                    )
                elif "invalid_request_error" in error_str:
                    exception_mapping_worked = True
                    raise BadRequestError(
                        message=f"AzureException - {original_exception.message}",
                        llm_provider="azure",
                        model=model,
                        response=original_exception.response,
                    )
                elif (
                    "The api_key client option must be set either by passing api_key to the client or by setting"
                    in error_str
                ):
                    exception_mapping_worked = True
                    raise AuthenticationError(
                        message=f"{exception_provider} - {original_exception.message}",
                        llm_provider=custom_llm_provider,
                        model=model,
                        response=original_exception.response,
                    )
                elif hasattr(original_exception, "status_code"):
                    exception_mapping_worked = True
                    if original_exception.status_code == 401:
                        exception_mapping_worked = True
                        raise AuthenticationError(
                            message=f"AzureException - {original_exception.message}",
                            llm_provider="azure",
                            model=model,
                            response=original_exception.response,
                        )
                    elif original_exception.status_code == 408:
                        exception_mapping_worked = True
                        raise Timeout(
                            message=f"AzureException - {original_exception.message}",
                            model=model,
                            llm_provider="azure",
                        )
                    if original_exception.status_code == 422:
                        exception_mapping_worked = True
                        raise BadRequestError(
                            message=f"AzureException - {original_exception.message}",
                            model=model,
                            llm_provider="azure",
                            response=original_exception.response,
                        )
                    elif original_exception.status_code == 429:
                        exception_mapping_worked = True
                        raise RateLimitError(
                            message=f"AzureException - {original_exception.message}",
                            model=model,
                            llm_provider="azure",
                            response=original_exception.response,
                        )
                    elif original_exception.status_code == 503:
                        exception_mapping_worked = True
                        raise ServiceUnavailableError(
                            message=f"AzureException - {original_exception.message}",
                            model=model,
                            llm_provider="azure",
                            response=original_exception.response,
                        )
                    elif original_exception.status_code == 504:  # gateway timeout error
                        exception_mapping_worked = True
                        raise Timeout(
                            message=f"AzureException - {original_exception.message}",
                            model=model,
                            llm_provider="azure",
                        )
                    else:
                        exception_mapping_worked = True
                        raise APIError(
                            status_code=original_exception.status_code,
                            message=f"AzureException - {original_exception.message}",
                            llm_provider="azure",
                            model=model,
                            request=httpx.Request(
                                method="POST", url="https://openai.com/"
                            ),
                        )
                else:
                    # if no status code then it is an APIConnectionError: https://github.com/openai/openai-python#handling-errors
                    raise APIConnectionError(
                        message=f"{exception_provider} - {message}",
                        llm_provider="azure",
                        model=model,
                        request=httpx.Request(method="POST", url="https://openai.com/"),
                    )
        if (
            "BadRequestError.__init__() missing 1 required positional argument: 'param'"
            in str(original_exception)
        ):  # deal with edge-case invalid request error bug in openai-python sdk
            exception_mapping_worked = True
            raise BadRequestError(
                message=f"{exception_provider}: This can happen due to missing AZURE_API_VERSION: {str(original_exception)}",
                model=model,
                llm_provider=custom_llm_provider,
                response=original_exception.response,
            )
        else:  # ensure generic errors always return APIConnectionError=
            exception_mapping_worked = True
            if hasattr(original_exception, "request"):
                raise APIConnectionError(
                    message=f"{str(original_exception)}",
                    llm_provider=custom_llm_provider,
                    model=model,
                    request=original_exception.request,
                )
            else:
                raise APIConnectionError(
                    message=f"{str(original_exception)}",
                    llm_provider=custom_llm_provider,
                    model=model,
                    request=httpx.Request(
                        method="POST", url="https://api.openai.com/v1/"
                    ),  # stub the request
                )
    except Exception as e:
        # LOGGING
        exception_logging(
            logger_fn=user_logger_fn,
            additional_args={
                "exception_mapping_worked": exception_mapping_worked,
                "original_exception": original_exception,
            },
            exception=e,
        )
        ## AUTH ERROR
        if isinstance(e, AuthenticationError) and (
            litellm.email or "LITELLM_EMAIL" in os.environ
        ):
            threading.Thread(target=get_all_keys, args=(e.llm_provider,)).start()
        # don't let an error with mapping interrupt the user from receiving an error from the llm api calls
        if exception_mapping_worked:
            raise e
        else:
            raise original_exception


def get_or_generate_uuid():
    temp_dir = os.path.join(os.path.abspath(os.sep), "tmp")
    uuid_file = os.path.join(temp_dir, "litellm_uuid.txt")
    try:
        # Try to open the file and load the UUID
        with open(uuid_file, "r") as file:
            uuid_value = file.read()
            if uuid_value:
                uuid_value = uuid_value.strip()
            else:
                raise FileNotFoundError

    except FileNotFoundError:
        # Generate a new UUID if the file doesn't exist or is empty
        try:
            new_uuid = uuid.uuid4()
            uuid_value = str(new_uuid)
            with open(uuid_file, "w") as file:
                file.write(uuid_value)
        except:  # if writing to tmp/litellm_uuid.txt then retry writing to litellm_uuid.txt
            try:
                new_uuid = uuid.uuid4()
                uuid_value = str(new_uuid)
                with open("litellm_uuid.txt", "w") as file:
                    file.write(uuid_value)
            except:  # if this 3rd attempt fails just pass
                # Good first issue for someone to improve this function :)
                return
    except:
        # [Non-Blocking Error]
        return
    return uuid_value


######### Secret Manager ############################
# checks if user has passed in a secret manager client
# if passed in then checks the secret there
def _is_base64(s):
    try:
        return base64.b64encode(base64.b64decode(s)).decode() == s
    except binascii.Error:
        return False


def get_secret(
    secret_name: str,
    default_value: Optional[Union[str, bool]] = None,
):
    key_management_system = litellm._key_management_system
    key_management_settings = litellm._key_management_settings
    if secret_name.startswith("os.environ/"):
        secret_name = secret_name.replace("os.environ/", "")

    try:
        if litellm.secret_manager_client is not None:
            try:
                client = litellm.secret_manager_client
                key_manager = "local"
                if key_management_system is not None:
                    key_manager = key_management_system.value

                if key_management_settings is not None:
                    if (
                        secret_name not in key_management_settings.hosted_keys
                    ):  # allow user to specify which keys to check in hosted key manager
                        key_manager = "local"

                if (
                    key_manager == KeyManagementSystem.AZURE_KEY_VAULT
                    or type(client).__module__ + "." + type(client).__name__
                    == "azure.keyvault.secrets._client.SecretClient"
                ):  # support Azure Secret Client - from azure.keyvault.secrets import SecretClient
                    secret = client.get_secret(secret_name).value
                elif (
                    key_manager == KeyManagementSystem.GOOGLE_KMS
                    or client.__class__.__name__ == "KeyManagementServiceClient"
                ):
                    encrypted_secret: Any = os.getenv(secret_name)
                    if encrypted_secret is None:
                        raise ValueError(
                            f"Google KMS requires the encrypted secret to be in the environment!"
                        )
                    b64_flag = _is_base64(encrypted_secret)
                    if b64_flag == True:  # if passed in as encoded b64 string
                        encrypted_secret = base64.b64decode(encrypted_secret)
                    if not isinstance(encrypted_secret, bytes):
                        # If it's not, assume it's a string and encode it to bytes
                        ciphertext = eval(
                            encrypted_secret.encode()
                        )  # assuming encrypted_secret is something like - b'\n$\x00D\xac\xb4/t)07\xe5\xf6..'
                    else:
                        ciphertext = encrypted_secret

                    response = client.decrypt(
                        request={
                            "name": litellm._google_kms_resource_name,
                            "ciphertext": ciphertext,
                        }
                    )
                    secret = response.plaintext.decode(
                        "utf-8"
                    )  # assumes the original value was encoded with utf-8
                elif key_manager == KeyManagementSystem.AWS_SECRET_MANAGER.value:
                    try:
                        get_secret_value_response = client.get_secret_value(
                            SecretId=secret_name
                        )
                        print_verbose(
                            f"get_secret_value_response: {get_secret_value_response}"
                        )
                    except Exception as e:
                        print_verbose(f"An error occurred - {str(e)}")
                        # For a list of exceptions thrown, see
                        # https://docs.aws.amazon.com/secretsmanager/latest/apireference/API_GetSecretValue.html
                        raise e

                    # assume there is 1 secret per secret_name
                    secret_dict = json.loads(get_secret_value_response["SecretString"])
                    print_verbose(f"secret_dict: {secret_dict}")
                    for k, v in secret_dict.items():
                        secret = v
                    print_verbose(f"secret: {secret}")
                else:  # assume the default is infisicial client
                    secret = client.get_secret(secret_name).secret_value
            except Exception as e:  # check if it's in os.environ
                print_verbose(f"An exception occurred - {str(e)}")
                secret = os.getenv(secret_name)
            try:
                secret_value_as_bool = ast.literal_eval(secret)
                if isinstance(secret_value_as_bool, bool):
                    return secret_value_as_bool
                else:
                    return secret
            except:
                return secret
        else:
            secret = os.environ.get(secret_name)
            try:
                secret_value_as_bool = ast.literal_eval(secret)
                if isinstance(secret_value_as_bool, bool):
                    return secret_value_as_bool
                else:
                    return secret
            except:
                return secret
    except Exception as e:
        if default_value is not None:
            return default_value
        else:
            raise e


######## Streaming Class ############################
# wraps the completion stream to return the correct format for the model
# replicate/anthropic/cohere
class CustomStreamWrapper:
    def __init__(
        self, completion_stream, model, custom_llm_provider=None, logging_obj=None
    ):
        self.model = model
        self.custom_llm_provider = custom_llm_provider
        self.logging_obj = logging_obj
        self.completion_stream = completion_stream
        self.sent_first_chunk = False
        self.sent_last_chunk = False
        self.system_fingerprint: Optional[str] = None
        self.received_finish_reason: Optional[str] = None
        self.special_tokens = ["<|assistant|>", "<|system|>", "<|user|>", "<s>", "</s>"]
        self.holding_chunk = ""
        self.complete_response = ""
        self.response_uptil_now = ""
        _model_info = (
            self.logging_obj.model_call_details.get("litellm_params", {}).get(
                "model_info", {}
            )
            or {}
        )
        self._hidden_params = {
            "model_id": (_model_info.get("id", None))
        }  # returned as x-litellm-model-id response header in proxy
        self.response_id = None
        self.logging_loop = None
        self.rules = Rules()

    def __iter__(self):
        return self

    def __aiter__(self):
        return self

    def process_chunk(self, chunk: str):
        """
        NLP Cloud streaming returns the entire response, for each chunk. Process this, to only return the delta.
        """
        try:
            chunk = chunk.strip()
            self.complete_response = self.complete_response.strip()

            if chunk.startswith(self.complete_response):
                # Remove last_sent_chunk only if it appears at the start of the new chunk
                chunk = chunk[len(self.complete_response) :]

            self.complete_response += chunk
            return chunk
        except Exception as e:
            raise e

    def check_special_tokens(self, chunk: str, finish_reason: Optional[str]):
        """
        Output parse <s> / </s> special tokens for sagemaker + hf streaming.
        """
        hold = False
        if (
            self.custom_llm_provider != "huggingface"
            and self.custom_llm_provider != "sagemaker"
        ):
            return hold, chunk

        if finish_reason:
            for token in self.special_tokens:
                if token in chunk:
                    chunk = chunk.replace(token, "")
            return hold, chunk

        if self.sent_first_chunk is True:
            return hold, chunk

        curr_chunk = self.holding_chunk + chunk
        curr_chunk = curr_chunk.strip()

        for token in self.special_tokens:
            if len(curr_chunk) < len(token) and curr_chunk in token:
                hold = True
                self.holding_chunk = curr_chunk
            elif len(curr_chunk) >= len(token):
                if token in curr_chunk:
                    self.holding_chunk = curr_chunk.replace(token, "")
                    hold = True
            else:
                pass

        if hold is False:  # reset
            self.holding_chunk = ""
        return hold, curr_chunk

    def handle_anthropic_text_chunk(self, chunk):
        str_line = chunk
        if isinstance(chunk, bytes):  # Handle binary data
            str_line = chunk.decode("utf-8")  # Convert bytes to string
        text = ""
        is_finished = False
        finish_reason = None
        if str_line.startswith("data:"):
            data_json = json.loads(str_line[5:])
            type_chunk = data_json.get("type", None)
            if type_chunk == "completion":
                text = data_json.get("completion")
                finish_reason = data_json.get("stop_reason")
                if finish_reason is not None:
                    is_finished = True
            return {
                "text": text,
                "is_finished": is_finished,
                "finish_reason": finish_reason,
            }
        elif "error" in str_line:
            raise ValueError(f"Unable to parse response. Original response: {str_line}")
        else:
            return {
                "text": text,
                "is_finished": is_finished,
                "finish_reason": finish_reason,
            }

    def handle_anthropic_chunk(self, chunk):
        str_line = chunk
        if isinstance(chunk, bytes):  # Handle binary data
            str_line = chunk.decode("utf-8")  # Convert bytes to string
        text = ""
        is_finished = False
        finish_reason = None
        if str_line.startswith("data:"):
            data_json = json.loads(str_line[5:])
            type_chunk = data_json.get("type", None)
            if type_chunk == "content_block_delta":
                """
                Anthropic content chunk
                chunk = {'type': 'content_block_delta', 'index': 0, 'delta': {'type': 'text_delta', 'text': 'Hello'}}
                """
                text = data_json.get("delta", {}).get("text", "")
            elif type_chunk == "message_delta":
                """
                Anthropic
                chunk = {'type': 'message_delta', 'delta': {'stop_reason': 'max_tokens', 'stop_sequence': None}, 'usage': {'output_tokens': 10}}
                """
                # TODO - get usage from this chunk, set in response
                finish_reason = data_json.get("delta", {}).get("stop_reason", None)
                is_finished = True
            return {
                "text": text,
                "is_finished": is_finished,
                "finish_reason": finish_reason,
            }
        elif "error" in str_line:
            raise ValueError(f"Unable to parse response. Original response: {str_line}")
        else:
            return {
                "text": text,
                "is_finished": is_finished,
                "finish_reason": finish_reason,
            }

    def handle_vertexai_anthropic_chunk(self, chunk):
        """
        - MessageStartEvent(message=Message(id='msg_01LeRRgvX4gwkX3ryBVgtuYZ', content=[], model='claude-3-sonnet-20240229', role='assistant', stop_reason=None, stop_sequence=None, type='message', usage=Usage(input_tokens=8, output_tokens=1)), type='message_start'); custom_llm_provider: vertex_ai
        - ContentBlockStartEvent(content_block=ContentBlock(text='', type='text'), index=0, type='content_block_start'); custom_llm_provider: vertex_ai
        - ContentBlockDeltaEvent(delta=TextDelta(text='Hello', type='text_delta'), index=0, type='content_block_delta'); custom_llm_provider: vertex_ai
        """
        text = ""
        prompt_tokens = None
        completion_tokens = None
        is_finished = False
        finish_reason = None
        type_chunk = getattr(chunk, "type", None)
        if type_chunk == "message_start":
            message = getattr(chunk, "message", None)
            text = ""  # lets us return a chunk with usage to user
            _usage = getattr(message, "usage", None)
            if _usage is not None:
                prompt_tokens = getattr(_usage, "input_tokens", None)
                completion_tokens = getattr(_usage, "output_tokens", None)
        elif type_chunk == "content_block_delta":
            """
            Anthropic content chunk
            chunk = {'type': 'content_block_delta', 'index': 0, 'delta': {'type': 'text_delta', 'text': 'Hello'}}
            """
            delta = getattr(chunk, "delta", None)
            if delta is not None:
                text = getattr(delta, "text", "")
            else:
                text = ""
        elif type_chunk == "message_delta":
            """
            Anthropic
            chunk = {'type': 'message_delta', 'delta': {'stop_reason': 'max_tokens', 'stop_sequence': None}, 'usage': {'output_tokens': 10}}
            """
            # TODO - get usage from this chunk, set in response
            delta = getattr(chunk, "delta", None)
            if delta is not None:
                finish_reason = getattr(delta, "stop_reason", "stop")
                is_finished = True
            _usage = getattr(chunk, "usage", None)
            if _usage is not None:
                prompt_tokens = getattr(_usage, "input_tokens", None)
                completion_tokens = getattr(_usage, "output_tokens", None)

        return {
            "text": text,
            "is_finished": is_finished,
            "finish_reason": finish_reason,
            "prompt_tokens": prompt_tokens,
            "completion_tokens": completion_tokens,
        }

    def handle_together_ai_chunk(self, chunk):
        chunk = chunk.decode("utf-8")
        text = ""
        is_finished = False
        finish_reason = None
        if "text" in chunk:
            text_index = chunk.find('"text":"')  # this checks if text: exists
            text_start = text_index + len('"text":"')
            text_end = chunk.find('"}', text_start)
            if text_index != -1 and text_end != -1:
                extracted_text = chunk[text_start:text_end]
                text = extracted_text
            return {
                "text": text,
                "is_finished": is_finished,
                "finish_reason": finish_reason,
            }
        elif "[DONE]" in chunk:
            return {"text": text, "is_finished": True, "finish_reason": "stop"}
        elif "error" in chunk:
            raise litellm.together_ai.TogetherAIError(
                status_code=422, message=f"{str(chunk)}"
            )
        else:
            return {
                "text": text,
                "is_finished": is_finished,
                "finish_reason": finish_reason,
            }

    def handle_huggingface_chunk(self, chunk):
        try:
            if type(chunk) != str:
                chunk = chunk.decode(
                    "utf-8"
                )  # DO NOT REMOVE this: This is required for HF inference API + Streaming
            text = ""
            is_finished = False
            finish_reason = ""
            print_verbose(f"chunk: {chunk}")
            if chunk.startswith("data:"):
                data_json = json.loads(chunk[5:])
                print_verbose(f"data json: {data_json}")
                if "token" in data_json and "text" in data_json["token"]:
                    text = data_json["token"]["text"]
                if data_json.get("details", False) and data_json["details"].get(
                    "finish_reason", False
                ):
                    is_finished = True
                    finish_reason = data_json["details"]["finish_reason"]
                elif data_json.get(
                    "generated_text", False
                ):  # if full generated text exists, then stream is complete
                    text = ""  # don't return the final bos token
                    is_finished = True
                    finish_reason = "stop"
                elif data_json.get("error", False):
                    raise Exception(data_json.get("error"))
                return {
                    "text": text,
                    "is_finished": is_finished,
                    "finish_reason": finish_reason,
                }
            elif "error" in chunk:
                raise ValueError(chunk)
            return {
                "text": text,
                "is_finished": is_finished,
                "finish_reason": finish_reason,
            }
        except Exception as e:
            traceback.print_exc()
            raise e

    def handle_ai21_chunk(self, chunk):  # fake streaming
        chunk = chunk.decode("utf-8")
        data_json = json.loads(chunk)
        try:
            text = data_json["completions"][0]["data"]["text"]
            is_finished = True
            finish_reason = "stop"
            return {
                "text": text,
                "is_finished": is_finished,
                "finish_reason": finish_reason,
            }
        except:
            raise ValueError(f"Unable to parse response. Original response: {chunk}")

    def handle_maritalk_chunk(self, chunk):  # fake streaming
        chunk = chunk.decode("utf-8")
        data_json = json.loads(chunk)
        try:
            text = data_json["answer"]
            is_finished = True
            finish_reason = "stop"
            return {
                "text": text,
                "is_finished": is_finished,
                "finish_reason": finish_reason,
            }
        except:
            raise ValueError(f"Unable to parse response. Original response: {chunk}")

    def handle_nlp_cloud_chunk(self, chunk):
        text = ""
        is_finished = False
        finish_reason = ""
        try:
            if "dolphin" in self.model:
                chunk = self.process_chunk(chunk=chunk)
            else:
                data_json = json.loads(chunk)
                chunk = data_json["generated_text"]
            text = chunk
            if "[DONE]" in text:
                text = text.replace("[DONE]", "")
                is_finished = True
                finish_reason = "stop"
            return {
                "text": text,
                "is_finished": is_finished,
                "finish_reason": finish_reason,
            }
        except Exception as e:
            raise ValueError(f"Unable to parse response. Original response: {chunk}")

    def handle_aleph_alpha_chunk(self, chunk):
        chunk = chunk.decode("utf-8")
        data_json = json.loads(chunk)
        try:
            text = data_json["completions"][0]["completion"]
            is_finished = True
            finish_reason = "stop"
            return {
                "text": text,
                "is_finished": is_finished,
                "finish_reason": finish_reason,
            }
        except:
            raise ValueError(f"Unable to parse response. Original response: {chunk}")

    def handle_cohere_chunk(self, chunk):
        chunk = chunk.decode("utf-8")
        data_json = json.loads(chunk)
        try:
            text = ""
            is_finished = False
            finish_reason = ""
            if "text" in data_json:
                text = data_json["text"]
            elif "is_finished" in data_json:
                is_finished = data_json["is_finished"]
                finish_reason = data_json["finish_reason"]
            else:
                raise Exception(data_json)
            return {
                "text": text,
                "is_finished": is_finished,
                "finish_reason": finish_reason,
            }
        except:
            raise ValueError(f"Unable to parse response. Original response: {chunk}")

    def handle_cohere_chat_chunk(self, chunk):
        chunk = chunk.decode("utf-8")
        data_json = json.loads(chunk)
        print_verbose(f"chunk: {chunk}")
        try:
            text = ""
            is_finished = False
            finish_reason = ""
            if "text" in data_json:
                text = data_json["text"]
            elif "is_finished" in data_json and data_json["is_finished"] == True:
                is_finished = data_json["is_finished"]
                finish_reason = data_json["finish_reason"]
            else:
                return
            return {
                "text": text,
                "is_finished": is_finished,
                "finish_reason": finish_reason,
            }
        except:
            raise ValueError(f"Unable to parse response. Original response: {chunk}")

    def handle_azure_chunk(self, chunk):
        is_finished = False
        finish_reason = ""
        text = ""
        print_verbose(f"chunk: {chunk}")
        if "data: [DONE]" in chunk:
            text = ""
            is_finished = True
            finish_reason = "stop"
            return {
                "text": text,
                "is_finished": is_finished,
                "finish_reason": finish_reason,
            }
        elif chunk.startswith("data:"):
            data_json = json.loads(chunk[5:])  # chunk.startswith("data:"):
            try:
                if len(data_json["choices"]) > 0:
                    text = data_json["choices"][0]["delta"].get("content", "")
                    if data_json["choices"][0].get("finish_reason", None):
                        is_finished = True
                        finish_reason = data_json["choices"][0]["finish_reason"]
                print_verbose(
                    f"text: {text}; is_finished: {is_finished}; finish_reason: {finish_reason}"
                )
                return {
                    "text": text,
                    "is_finished": is_finished,
                    "finish_reason": finish_reason,
                }
            except:
                raise ValueError(
                    f"Unable to parse response. Original response: {chunk}"
                )
        elif "error" in chunk:
            raise ValueError(f"Unable to parse response. Original response: {chunk}")
        else:
            return {
                "text": text,
                "is_finished": is_finished,
                "finish_reason": finish_reason,
            }

    def handle_replicate_chunk(self, chunk):
        try:
            text = ""
            is_finished = False
            finish_reason = ""
            if "output" in chunk:
                text = chunk["output"]
            if "status" in chunk:
                if chunk["status"] == "succeeded":
                    is_finished = True
                    finish_reason = "stop"
            elif chunk.get("error", None):
                raise Exception(chunk["error"])
            return {
                "text": text,
                "is_finished": is_finished,
                "finish_reason": finish_reason,
            }
        except:
            raise ValueError(f"Unable to parse response. Original response: {chunk}")

    def handle_openai_chat_completion_chunk(self, chunk):
        try:
            print_verbose(f"\nRaw OpenAI Chunk\n{chunk}\n")
            str_line = chunk
            text = ""
            is_finished = False
            finish_reason = None
            logprobs = None
            original_chunk = None  # this is used for function/tool calling
            if len(str_line.choices) > 0:
                if (
                    str_line.choices[0].delta is not None
                    and str_line.choices[0].delta.content is not None
                ):
                    text = str_line.choices[0].delta.content
                else:  # function/tool calling chunk - when content is None. in this case we just return the original chunk from openai
                    original_chunk = str_line
                if str_line.choices[0].finish_reason:
                    is_finished = True
                    finish_reason = str_line.choices[0].finish_reason
                    if finish_reason == "content_filter":
                        if hasattr(str_line.choices[0], "content_filter_result"):
                            error_message = json.dumps(
                                str_line.choices[0].content_filter_result
                            )
                        else:
                            error_message = "Azure Response={}".format(
                                str(dict(str_line))
                            )
                        raise litellm.AzureOpenAIError(
                            status_code=400, message=error_message
                        )

                # checking for logprobs
                if (
                    hasattr(str_line.choices[0], "logprobs")
                    and str_line.choices[0].logprobs is not None
                ):
                    logprobs = str_line.choices[0].logprobs
                else:
                    logprobs = None

            return {
                "text": text,
                "is_finished": is_finished,
                "finish_reason": finish_reason,
                "logprobs": logprobs,
                "original_chunk": str_line,
            }
        except Exception as e:
            traceback.print_exc()
            raise e

    def handle_azure_text_completion_chunk(self, chunk):
        try:
            print_verbose(f"\nRaw OpenAI Chunk\n{chunk}\n")
            text = ""
            is_finished = False
            finish_reason = None
            choices = getattr(chunk, "choices", [])
            if len(choices) > 0:
                text = choices[0].text
                if choices[0].finish_reason is not None:
                    is_finished = True
                    finish_reason = choices[0].finish_reason
            return {
                "text": text,
                "is_finished": is_finished,
                "finish_reason": finish_reason,
            }

        except Exception as e:
            raise e

    def handle_openai_text_completion_chunk(self, chunk):
        try:
            print_verbose(f"\nRaw OpenAI Chunk\n{chunk}\n")
            text = ""
            is_finished = False
            finish_reason = None
            choices = getattr(chunk, "choices", [])
            if len(choices) > 0:
                text = choices[0].text
                if choices[0].finish_reason is not None:
                    is_finished = True
                    finish_reason = choices[0].finish_reason
            return {
                "text": text,
                "is_finished": is_finished,
                "finish_reason": finish_reason,
            }

        except Exception as e:
            raise e

    def handle_baseten_chunk(self, chunk):
        try:
            chunk = chunk.decode("utf-8")
            if len(chunk) > 0:
                if chunk.startswith("data:"):
                    data_json = json.loads(chunk[5:])
                    if "token" in data_json and "text" in data_json["token"]:
                        return data_json["token"]["text"]
                    else:
                        return ""
                data_json = json.loads(chunk)
                if "model_output" in data_json:
                    if (
                        isinstance(data_json["model_output"], dict)
                        and "data" in data_json["model_output"]
                        and isinstance(data_json["model_output"]["data"], list)
                    ):
                        return data_json["model_output"]["data"][0]
                    elif isinstance(data_json["model_output"], str):
                        return data_json["model_output"]
                    elif "completion" in data_json and isinstance(
                        data_json["completion"], str
                    ):
                        return data_json["completion"]
                    else:
                        raise ValueError(
                            f"Unable to parse response. Original response: {chunk}"
                        )
                else:
                    return ""
            else:
                return ""
        except:
            traceback.print_exc()
            return ""

    def handle_cloudlfare_stream(self, chunk):
        try:
            print_verbose(f"\nRaw OpenAI Chunk\n{chunk}\n")
            chunk = chunk.decode("utf-8")
            str_line = chunk
            text = ""
            is_finished = False
            finish_reason = None

            if "[DONE]" in chunk:
                return {"text": text, "is_finished": True, "finish_reason": "stop"}
            elif str_line.startswith("data:"):
                data_json = json.loads(str_line[5:])
                print_verbose(f"delta content: {data_json}")
                text = data_json["response"]
                return {
                    "text": text,
                    "is_finished": is_finished,
                    "finish_reason": finish_reason,
                }
            else:
                return {
                    "text": text,
                    "is_finished": is_finished,
                    "finish_reason": finish_reason,
                }

        except Exception as e:
            raise e

    def handle_ollama_stream(self, chunk):
        try:
            if isinstance(chunk, dict):
                json_chunk = chunk
            else:
                json_chunk = json.loads(chunk)
            if "error" in json_chunk:
                raise Exception(f"Ollama Error - {json_chunk}")

            text = ""
            is_finished = False
            finish_reason = None
            if json_chunk["done"] == True:
                text = ""
                is_finished = True
                finish_reason = "stop"
                return {
                    "text": text,
                    "is_finished": is_finished,
                    "finish_reason": finish_reason,
                }
            elif json_chunk["response"]:
                print_verbose(f"delta content: {json_chunk}")
                text = json_chunk["response"]
                return {
                    "text": text,
                    "is_finished": is_finished,
                    "finish_reason": finish_reason,
                }
            else:
                raise Exception(f"Ollama Error - {json_chunk}")
        except Exception as e:
            raise e

    def handle_ollama_chat_stream(self, chunk):
        # for ollama_chat/ provider
        try:
            if isinstance(chunk, dict):
                json_chunk = chunk
            else:
                json_chunk = json.loads(chunk)
            if "error" in json_chunk:
                raise Exception(f"Ollama Error - {json_chunk}")

            text = ""
            is_finished = False
            finish_reason = None
            if json_chunk["done"] == True:
                text = ""
                is_finished = True
                finish_reason = "stop"
                return {
                    "text": text,
                    "is_finished": is_finished,
                    "finish_reason": finish_reason,
                }
            elif "message" in json_chunk:
                print_verbose(f"delta content: {json_chunk}")
                text = json_chunk["message"]["content"]
                return {
                    "text": text,
                    "is_finished": is_finished,
                    "finish_reason": finish_reason,
                }
            else:
                raise Exception(f"Ollama Error - {json_chunk}")
        except Exception as e:
            raise e

    def handle_bedrock_stream(self, chunk):
        if hasattr(chunk, "get"):
            chunk = chunk.get("chunk")
            chunk_data = json.loads(chunk.get("bytes").decode())
        else:
            chunk_data = json.loads(chunk.decode())
        if chunk_data:
            text = ""
            is_finished = False
            finish_reason = ""
            if "outputText" in chunk_data:
                text = chunk_data["outputText"]
            # ai21 mapping
            if "ai21" in self.model:  # fake ai21 streaming
                text = chunk_data.get("completions")[0].get("data").get("text")
                is_finished = True
                finish_reason = "stop"
            ######## bedrock.anthropic mappings ###############
            elif "completion" in chunk_data:  # not claude-3
                text = chunk_data["completion"]  # bedrock.anthropic
                stop_reason = chunk_data.get("stop_reason", None)
                if stop_reason != None:
                    is_finished = True
                    finish_reason = stop_reason
            elif "delta" in chunk_data:
                if chunk_data["delta"].get("text", None) is not None:
                    text = chunk_data["delta"]["text"]
                stop_reason = chunk_data["delta"].get("stop_reason", None)
                if stop_reason != None:
                    is_finished = True
                    finish_reason = stop_reason
            ######## bedrock.mistral mappings ###############
            elif "outputs" in chunk_data:
                if (
                    len(chunk_data["outputs"]) == 1
                    and chunk_data["outputs"][0].get("text", None) is not None
                ):
                    text = chunk_data["outputs"][0]["text"]
                stop_reason = chunk_data.get("stop_reason", None)
                if stop_reason != None:
                    is_finished = True
                    finish_reason = stop_reason
            ######## bedrock.cohere mappings ###############
            # meta mapping
            elif "generation" in chunk_data:
                text = chunk_data["generation"]  # bedrock.meta
            # cohere mapping
            elif "text" in chunk_data:
                text = chunk_data["text"]  # bedrock.cohere
            # cohere mapping for finish reason
            elif "finish_reason" in chunk_data:
                finish_reason = chunk_data["finish_reason"]
                is_finished = True
            elif chunk_data.get("completionReason", None):
                is_finished = True
                finish_reason = chunk_data["completionReason"]
            elif chunk.get("error", None):
                raise Exception(chunk["error"])
            return {
                "text": text,
                "is_finished": is_finished,
                "finish_reason": finish_reason,
            }
        return ""

    def handle_sagemaker_stream(self, chunk):
        if "data: [DONE]" in chunk:
            text = ""
            is_finished = True
            finish_reason = "stop"
            return {
                "text": text,
                "is_finished": is_finished,
                "finish_reason": finish_reason,
            }
        elif isinstance(chunk, dict):
            if chunk["is_finished"] == True:
                finish_reason = "stop"
            else:
                finish_reason = ""
            return {
                "text": chunk["text"],
                "is_finished": chunk["is_finished"],
                "finish_reason": finish_reason,
            }

    def model_response_creator(self):
        model_response = ModelResponse(stream=True, model=self.model)
        if self.response_id is not None:
            model_response.id = self.response_id
        else:
            self.response_id = model_response.id
        if self.system_fingerprint is not None:
            model_response.system_fingerprint = self.system_fingerprint
        model_response._hidden_params["custom_llm_provider"] = self.custom_llm_provider
        model_response._hidden_params["created_at"] = time.time()
        model_response.choices = [StreamingChoices()]
        model_response.choices[0].finish_reason = None
        return model_response

    def is_delta_empty(self, delta: Delta) -> bool:
        is_empty = True
        if delta.content is not None:
            is_empty = False
        elif delta.tool_calls is not None:
            is_empty = False
        elif delta.function_call is not None:
            is_empty = False
        return is_empty

    def chunk_creator(self, chunk):
        model_response = self.model_response_creator()
        response_obj = {}
        try:
            # return this for all models
            completion_obj = {"content": ""}
            if self.custom_llm_provider and self.custom_llm_provider == "anthropic":
                response_obj = self.handle_anthropic_chunk(chunk)
                completion_obj["content"] = response_obj["text"]
                if response_obj["is_finished"]:
                    self.received_finish_reason = response_obj["finish_reason"]
            elif (
                self.custom_llm_provider
                and self.custom_llm_provider == "anthropic_text"
            ):
                response_obj = self.handle_anthropic_text_chunk(chunk)
                completion_obj["content"] = response_obj["text"]
                if response_obj["is_finished"]:
                    self.received_finish_reason = response_obj["finish_reason"]
            elif self.model == "replicate" or self.custom_llm_provider == "replicate":
                response_obj = self.handle_replicate_chunk(chunk)
                completion_obj["content"] = response_obj["text"]
                if response_obj["is_finished"]:
                    self.received_finish_reason = response_obj["finish_reason"]
            elif self.custom_llm_provider and self.custom_llm_provider == "together_ai":
                response_obj = self.handle_together_ai_chunk(chunk)
                completion_obj["content"] = response_obj["text"]
                if response_obj["is_finished"]:
                    self.received_finish_reason = response_obj["finish_reason"]
            elif self.custom_llm_provider and self.custom_llm_provider == "huggingface":
                response_obj = self.handle_huggingface_chunk(chunk)
                completion_obj["content"] = response_obj["text"]
                if response_obj["is_finished"]:
                    self.received_finish_reason = response_obj["finish_reason"]
            elif (
                self.custom_llm_provider and self.custom_llm_provider == "baseten"
            ):  # baseten doesn't provide streaming
                completion_obj["content"] = self.handle_baseten_chunk(chunk)
            elif (
                self.custom_llm_provider and self.custom_llm_provider == "ai21"
            ):  # ai21 doesn't provide streaming
                response_obj = self.handle_ai21_chunk(chunk)
                completion_obj["content"] = response_obj["text"]
                if response_obj["is_finished"]:
                    self.received_finish_reason = response_obj["finish_reason"]
            elif self.custom_llm_provider and self.custom_llm_provider == "maritalk":
                response_obj = self.handle_maritalk_chunk(chunk)
                completion_obj["content"] = response_obj["text"]
                if response_obj["is_finished"]:
                    self.received_finish_reason = response_obj["finish_reason"]
            elif self.custom_llm_provider and self.custom_llm_provider == "vllm":
                completion_obj["content"] = chunk[0].outputs[0].text
            elif (
                self.custom_llm_provider and self.custom_llm_provider == "aleph_alpha"
            ):  # aleph alpha doesn't provide streaming
                response_obj = self.handle_aleph_alpha_chunk(chunk)
                completion_obj["content"] = response_obj["text"]
                if response_obj["is_finished"]:
                    self.received_finish_reason = response_obj["finish_reason"]
            elif self.custom_llm_provider == "nlp_cloud":
                try:
                    response_obj = self.handle_nlp_cloud_chunk(chunk)
                    completion_obj["content"] = response_obj["text"]
                    if response_obj["is_finished"]:
                        self.received_finish_reason = response_obj["finish_reason"]
                except Exception as e:
                    if self.received_finish_reason:
                        raise e
                    else:
                        if self.sent_first_chunk is False:
                            raise Exception("An unknown error occurred with the stream")
                        self.received_finish_reason = "stop"
            elif self.custom_llm_provider == "gemini":
                if hasattr(chunk, "parts") == True:
                    try:
                        if len(chunk.parts) > 0:
                            completion_obj["content"] = chunk.parts[0].text
                        if hasattr(chunk.parts[0], "finish_reason"):
                            self.received_finish_reason = chunk.parts[
                                0
                            ].finish_reason.name
                    except:
                        if chunk.parts[0].finish_reason.name == "SAFETY":
                            raise Exception(
                                f"The response was blocked by VertexAI. {str(chunk)}"
                            )
                else:
                    completion_obj["content"] = str(chunk)
            elif self.custom_llm_provider and (self.custom_llm_provider == "vertex_ai"):
                if self.model.startswith("claude-3"):
                    response_obj = self.handle_vertexai_anthropic_chunk(chunk=chunk)
                    if response_obj is None:
                        return
                    completion_obj["content"] = response_obj["text"]
                    setattr(model_response, "usage", Usage())
                    if response_obj.get("prompt_tokens", None) is not None:
                        model_response.usage.prompt_tokens = response_obj[
                            "prompt_tokens"
                        ]
                    if response_obj.get("completion_tokens", None) is not None:
                        model_response.usage.completion_tokens = response_obj[
                            "completion_tokens"
                        ]
                    if hasattr(model_response.usage, "prompt_tokens"):
                        model_response.usage.total_tokens = (
                            getattr(model_response.usage, "total_tokens", 0)
                            + model_response.usage.prompt_tokens
                        )
                    if hasattr(model_response.usage, "completion_tokens"):
                        model_response.usage.total_tokens = (
                            getattr(model_response.usage, "total_tokens", 0)
                            + model_response.usage.completion_tokens
                        )

                    if response_obj["is_finished"]:
                        self.received_finish_reason = response_obj["finish_reason"]
                elif hasattr(chunk, "candidates") == True:
                    try:
                        try:
                            completion_obj["content"] = chunk.text
                        except Exception as e:
                            if "Part has no text." in str(e):
                                ## check for function calling
                                function_call = (
                                    chunk.candidates[0].content.parts[0].function_call
                                )
                                args_dict = {}
                                for k, v in function_call.args.items():
                                    args_dict[k] = v
                                args_str = json.dumps(args_dict)
                                _delta_obj = litellm.utils.Delta(
                                    content=None,
                                    tool_calls=[
                                        {
                                            "id": f"call_{str(uuid.uuid4())}",
                                            "function": {
                                                "arguments": args_str,
                                                "name": function_call.name,
                                            },
                                            "type": "function",
                                        }
                                    ],
                                )
                                _streaming_response = StreamingChoices(delta=_delta_obj)
                                _model_response = ModelResponse(stream=True)
                                _model_response.choices = [_streaming_response]
                                response_obj = {"original_chunk": _model_response}
                            else:
                                raise e
                        if (
                            hasattr(chunk.candidates[0], "finish_reason")
                            and chunk.candidates[0].finish_reason.name
                            != "FINISH_REASON_UNSPECIFIED"
                        ):  # every non-final chunk in vertex ai has this
                            self.received_finish_reason = chunk.candidates[
                                0
                            ].finish_reason.name
                    except Exception as e:
                        if chunk.candidates[0].finish_reason.name == "SAFETY":
                            raise Exception(
                                f"The response was blocked by VertexAI. {str(chunk)}"
                            )
                else:
                    completion_obj["content"] = str(chunk)
            elif self.custom_llm_provider == "cohere":
                response_obj = self.handle_cohere_chunk(chunk)
                completion_obj["content"] = response_obj["text"]
                if response_obj["is_finished"]:
                    self.received_finish_reason = response_obj["finish_reason"]
            elif self.custom_llm_provider == "cohere_chat":
                response_obj = self.handle_cohere_chat_chunk(chunk)
                if response_obj is None:
                    return
                completion_obj["content"] = response_obj["text"]
                if response_obj["is_finished"]:
                    self.received_finish_reason = response_obj["finish_reason"]
            elif self.custom_llm_provider == "bedrock":
                if self.received_finish_reason is not None:
                    raise StopIteration
                response_obj = self.handle_bedrock_stream(chunk)
                completion_obj["content"] = response_obj["text"]
                if response_obj["is_finished"]:
                    self.received_finish_reason = response_obj["finish_reason"]
            elif self.custom_llm_provider == "sagemaker":
                print_verbose(f"ENTERS SAGEMAKER STREAMING for chunk {chunk}")
                response_obj = self.handle_sagemaker_stream(chunk)
                completion_obj["content"] = response_obj["text"]
                if response_obj["is_finished"]:
                    self.received_finish_reason = response_obj["finish_reason"]
            elif self.custom_llm_provider == "petals":
                if len(self.completion_stream) == 0:
                    if self.received_finish_reason is not None:
                        raise StopIteration
                    else:
                        self.received_finish_reason = "stop"
                chunk_size = 30
                new_chunk = self.completion_stream[:chunk_size]
                completion_obj["content"] = new_chunk
                self.completion_stream = self.completion_stream[chunk_size:]
                time.sleep(0.05)
            elif self.custom_llm_provider == "palm":
                # fake streaming
                response_obj = {}
                if len(self.completion_stream) == 0:
                    if self.received_finish_reason is not None:
                        raise StopIteration
                    else:
                        self.received_finish_reason = "stop"
                chunk_size = 30
                new_chunk = self.completion_stream[:chunk_size]
                completion_obj["content"] = new_chunk
                self.completion_stream = self.completion_stream[chunk_size:]
                time.sleep(0.05)
            elif self.custom_llm_provider == "ollama":
                response_obj = self.handle_ollama_stream(chunk)
                completion_obj["content"] = response_obj["text"]
                print_verbose(f"completion obj content: {completion_obj['content']}")
                if response_obj["is_finished"]:
                    self.received_finish_reason = response_obj["finish_reason"]
            elif self.custom_llm_provider == "ollama_chat":
                response_obj = self.handle_ollama_chat_stream(chunk)
                completion_obj["content"] = response_obj["text"]
                print_verbose(f"completion obj content: {completion_obj['content']}")
                if response_obj["is_finished"]:
                    self.received_finish_reason = response_obj["finish_reason"]
            elif self.custom_llm_provider == "cloudflare":
                response_obj = self.handle_cloudlfare_stream(chunk)
                completion_obj["content"] = response_obj["text"]
                print_verbose(f"completion obj content: {completion_obj['content']}")
                if response_obj["is_finished"]:
                    self.received_finish_reason = response_obj["finish_reason"]
<<<<<<< HEAD
=======
            elif self.custom_llm_provider == "watsonx":
                response_obj = self.handle_watsonx_stream(chunk)
                completion_obj["content"] = response_obj["text"]
                if response_obj["is_finished"]:
                    self.received_finish_reason = response_obj["finish_reason"]
>>>>>>> 5baeeec8
            elif self.custom_llm_provider == "text-completion-openai":
                response_obj = self.handle_openai_text_completion_chunk(chunk)
                completion_obj["content"] = response_obj["text"]
                print_verbose(f"completion obj content: {completion_obj['content']}")
                if response_obj["is_finished"]:
                    self.received_finish_reason = response_obj["finish_reason"]
            elif self.custom_llm_provider == "azure_text":
                response_obj = self.handle_azure_text_completion_chunk(chunk)
                completion_obj["content"] = response_obj["text"]
                print_verbose(f"completion obj content: {completion_obj['content']}")
                if response_obj["is_finished"]:
                    self.received_finish_reason = response_obj["finish_reason"]
            elif self.custom_llm_provider == "cached_response":
                response_obj = {
                    "text": chunk.choices[0].delta.content,
                    "is_finished": True,
                    "finish_reason": chunk.choices[0].finish_reason,
                    "original_chunk": chunk,
                }

                completion_obj["content"] = response_obj["text"]
                print_verbose(f"completion obj content: {completion_obj['content']}")
                if hasattr(chunk, "id"):
                    model_response.id = chunk.id
                    self.response_id = chunk.id
                if hasattr(chunk, "system_fingerprint"):
                    self.system_fingerprint = chunk.system_fingerprint
                if response_obj["is_finished"]:
                    self.received_finish_reason = response_obj["finish_reason"]
            else:  # openai / azure chat model
                if self.custom_llm_provider == "azure":
                    if hasattr(chunk, "model"):
                        # for azure, we need to pass the model from the orignal chunk
                        self.model = chunk.model
                response_obj = self.handle_openai_chat_completion_chunk(chunk)
                if response_obj == None:
                    return
                completion_obj["content"] = response_obj["text"]
                print_verbose(f"completion obj content: {completion_obj['content']}")
                if response_obj["is_finished"]:
                    if response_obj["finish_reason"] == "error":
                        raise Exception(
                            "Mistral API raised a streaming error - finish_reason: error, no content string given."
                        )
                    self.received_finish_reason = response_obj["finish_reason"]
                if response_obj.get("original_chunk", None) is not None:
                    if hasattr(response_obj["original_chunk"], "id"):
                        model_response.id = response_obj["original_chunk"].id
                        self.response_id = model_response.id
                    if hasattr(response_obj["original_chunk"], "system_fingerprint"):
                        model_response.system_fingerprint = response_obj[
                            "original_chunk"
                        ].system_fingerprint
                        self.system_fingerprint = response_obj[
                            "original_chunk"
                        ].system_fingerprint
                if response_obj["logprobs"] is not None:
                    model_response.choices[0].logprobs = response_obj["logprobs"]

            model_response.model = self.model
            print_verbose(
                f"model_response finish reason 3: {self.received_finish_reason}; response_obj={response_obj}"
            )
            ## FUNCTION CALL PARSING
            if (
                response_obj is not None
                and response_obj.get("original_chunk", None) is not None
            ):  # function / tool calling branch - only set for openai/azure compatible endpoints
                # enter this branch when no content has been passed in response
                original_chunk = response_obj.get("original_chunk", None)
                model_response.id = original_chunk.id
                self.response_id = original_chunk.id
                if len(original_chunk.choices) > 0:
                    if (
                        original_chunk.choices[0].delta.function_call is not None
                        or original_chunk.choices[0].delta.tool_calls is not None
                    ):
                        try:
                            delta = original_chunk.choices[0].delta
                            model_response.system_fingerprint = (
                                original_chunk.system_fingerprint
                            )
                            ## AZURE - check if arguments is not None
                            if (
                                original_chunk.choices[0].delta.function_call
                                is not None
                            ):
                                if (
                                    getattr(
                                        original_chunk.choices[0].delta.function_call,
                                        "arguments",
                                    )
                                    is None
                                ):
                                    original_chunk.choices[
                                        0
                                    ].delta.function_call.arguments = ""
                            elif original_chunk.choices[0].delta.tool_calls is not None:
                                if isinstance(
                                    original_chunk.choices[0].delta.tool_calls, list
                                ):
                                    for t in original_chunk.choices[0].delta.tool_calls:
                                        if hasattr(t, "functions") and hasattr(
                                            t.functions, "arguments"
                                        ):
                                            if (
                                                getattr(
                                                    t.function,
                                                    "arguments",
                                                )
                                                is None
                                            ):
                                                t.function.arguments = ""
                            _json_delta = delta.model_dump()
                            print_verbose(f"_json_delta: {_json_delta}")
                            if "role" not in _json_delta or _json_delta["role"] is None:
                                _json_delta["role"] = (
                                    "assistant"  # mistral's api returns role as None
                                )
                            if "tool_calls" in _json_delta and isinstance(
                                _json_delta["tool_calls"], list
                            ):
                                for tool in _json_delta["tool_calls"]:
                                    if (
                                        isinstance(tool, dict)
                                        and "function" in tool
                                        and isinstance(tool["function"], dict)
                                        and ("type" not in tool or tool["type"] is None)
                                    ):
                                        # if function returned but type set to None - mistral's api returns type: None
                                        tool["type"] = "function"
                            model_response.choices[0].delta = Delta(**_json_delta)
                        except Exception as e:
                            traceback.print_exc()
                            model_response.choices[0].delta = Delta()
                    else:
                        try:
                            delta = dict(original_chunk.choices[0].delta)
                            print_verbose(f"original delta: {delta}")
                            model_response.choices[0].delta = Delta(**delta)
                            print_verbose(
                                f"new delta: {model_response.choices[0].delta}"
                            )
                        except Exception as e:
                            model_response.choices[0].delta = Delta()
                else:
                    return
            print_verbose(
                f"model_response.choices[0].delta: {model_response.choices[0].delta}; completion_obj: {completion_obj}"
            )
            print_verbose(f"self.sent_first_chunk: {self.sent_first_chunk}")

            ## RETURN ARG
            if (
                "content" in completion_obj
                and isinstance(completion_obj["content"], str)
                and len(completion_obj["content"]) == 0
                and hasattr(model_response, "usage")
                and hasattr(model_response.usage, "prompt_tokens")
            ):
                if self.sent_first_chunk == False:
                    completion_obj["role"] = "assistant"
                    self.sent_first_chunk = True
                model_response.choices[0].delta = Delta(**completion_obj)
                print_verbose(f"returning model_response: {model_response}")
                return model_response
            elif (
                "content" in completion_obj
                and isinstance(completion_obj["content"], str)
                and len(completion_obj["content"]) > 0
            ):  # cannot set content of an OpenAI Object to be an empty string
                hold, model_response_str = self.check_special_tokens(
                    chunk=completion_obj["content"],
                    finish_reason=model_response.choices[0].finish_reason,
                )  # filter out bos/eos tokens from openai-compatible hf endpoints
                print_verbose(
                    f"hold - {hold}, model_response_str - {model_response_str}"
                )
                if hold is False:
                    ## check if openai/azure chunk
                    original_chunk = response_obj.get("original_chunk", None)
                    if original_chunk:
                        model_response.id = original_chunk.id
                        self.response_id = original_chunk.id
                        if len(original_chunk.choices) > 0:
                            try:
                                delta = dict(original_chunk.choices[0].delta)
                                print_verbose(f"original delta: {delta}")
                                model_response.choices[0].delta = Delta(**delta)
                            except Exception as e:
                                model_response.choices[0].delta = Delta()
                        else:
                            return
                        model_response.system_fingerprint = (
                            original_chunk.system_fingerprint
                        )
                        print_verbose(f"self.sent_first_chunk: {self.sent_first_chunk}")
                        if self.sent_first_chunk == False:
                            model_response.choices[0].delta["role"] = "assistant"
                            self.sent_first_chunk = True
                        elif self.sent_first_chunk == True and hasattr(
                            model_response.choices[0].delta, "role"
                        ):
                            _initial_delta = model_response.choices[
                                0
                            ].delta.model_dump()
                            _initial_delta.pop("role", None)
                            model_response.choices[0].delta = Delta(**_initial_delta)
                        print_verbose(
                            f"model_response.choices[0].delta: {model_response.choices[0].delta}"
                        )
                    else:
                        ## else
                        completion_obj["content"] = model_response_str
                        if self.sent_first_chunk == False:
                            completion_obj["role"] = "assistant"
                            self.sent_first_chunk = True
                        model_response.choices[0].delta = Delta(**completion_obj)
                    print_verbose(f"returning model_response: {model_response}")
                    return model_response
                else:
                    return
            elif self.received_finish_reason is not None:
                if self.sent_last_chunk == True:
                    raise StopIteration
                # flush any remaining holding chunk
                if len(self.holding_chunk) > 0:
                    if model_response.choices[0].delta.content is None:
                        model_response.choices[0].delta.content = self.holding_chunk
                    else:
                        model_response.choices[0].delta.content = (
                            self.holding_chunk + model_response.choices[0].delta.content
                        )
                    self.holding_chunk = ""
                # if delta is None
                is_delta_empty = self.is_delta_empty(
                    delta=model_response.choices[0].delta
                )

                if is_delta_empty:
                    # get any function call arguments
                    model_response.choices[0].finish_reason = map_finish_reason(
                        finish_reason=self.received_finish_reason
                    )  # ensure consistent output to openai
                    self.sent_last_chunk = True

                return model_response
            elif (
                model_response.choices[0].delta.tool_calls is not None
                or model_response.choices[0].delta.function_call is not None
            ):
                if self.sent_first_chunk == False:
                    model_response.choices[0].delta["role"] = "assistant"
                    self.sent_first_chunk = True
                return model_response
            else:
                return
        except StopIteration:
            raise StopIteration
        except Exception as e:
            traceback_exception = traceback.format_exc()
            e.message = str(e)
            raise exception_type(
                model=self.model,
                custom_llm_provider=self.custom_llm_provider,
                original_exception=e,
            )

    def set_logging_event_loop(self, loop):
        """
        import litellm, asyncio

        loop = asyncio.get_event_loop() # 👈 gets the current event loop

        response = litellm.completion(.., stream=True)

        response.set_logging_event_loop(loop=loop) # 👈 enables async_success callbacks for sync logging

        for chunk in response:
            ...
        """
        self.logging_loop = loop

    def run_success_logging_in_thread(self, processed_chunk):
        if litellm.disable_streaming_logging == True:
            """
            [NOT RECOMMENDED]
            Set this via `litellm.disable_streaming_logging = True`.

            Disables streaming logging.
            """
            return
        ## ASYNC LOGGING
        # Create an event loop for the new thread
        if self.logging_loop is not None:
            future = asyncio.run_coroutine_threadsafe(
                self.logging_obj.async_success_handler(processed_chunk),
                loop=self.logging_loop,
            )
            result = future.result()
        else:
            asyncio.run(self.logging_obj.async_success_handler(processed_chunk))
        ## SYNC LOGGING
        self.logging_obj.success_handler(processed_chunk)

    def finish_reason_handler(self):
        model_response = self.model_response_creator()
        if self.received_finish_reason is not None:
            model_response.choices[0].finish_reason = map_finish_reason(
                finish_reason=self.received_finish_reason
            )
        else:
            model_response.choices[0].finish_reason = "stop"
        return model_response

    ## needs to handle the empty string case (even starting chunk can be an empty string)
    def __next__(self):
        try:
            while True:
                if (
                    isinstance(self.completion_stream, str)
                    or isinstance(self.completion_stream, bytes)
                    or isinstance(self.completion_stream, ModelResponse)
                ):
                    chunk = self.completion_stream
                else:
                    chunk = next(self.completion_stream)
                if chunk is not None and chunk != b"":
                    print_verbose(
                        f"PROCESSED CHUNK PRE CHUNK CREATOR: {chunk}; custom_llm_provider: {self.custom_llm_provider}"
                    )
                    response: Optional[ModelResponse] = self.chunk_creator(chunk=chunk)
                    print_verbose(f"PROCESSED CHUNK POST CHUNK CREATOR: {response}")

                    if response is None:
                        continue
                    ## LOGGING
                    threading.Thread(
                        target=self.run_success_logging_in_thread, args=(response,)
                    ).start()  # log response
                    self.response_uptil_now += (
                        response.choices[0].delta.get("content", "") or ""
                    )
                    self.rules.post_call_rules(
                        input=self.response_uptil_now, model=self.model
                    )
                    # RETURN RESULT
                    return response
        except StopIteration:
            if self.sent_last_chunk == True:
                raise  # Re-raise StopIteration
            else:
                self.sent_last_chunk = True
                processed_chunk = self.finish_reason_handler()
                ## LOGGING
                threading.Thread(
                    target=self.logging_obj.success_handler, args=(processed_chunk,)
                ).start()  # log response
                return processed_chunk
        except Exception as e:
            traceback_exception = traceback.format_exc()
            # LOG FAILURE - handle streaming failure logging in the _next_ object, remove `handle_failure` once it's deprecated
            threading.Thread(
                target=self.logging_obj.failure_handler, args=(e, traceback_exception)
            ).start()
            if isinstance(e, OpenAIError):
                raise e
            else:
                raise exception_type(
                    model=self.model,
                    original_exception=e,
                    custom_llm_provider=self.custom_llm_provider,
                )

    async def __anext__(self):
        try:
            if (
                self.custom_llm_provider == "openai"
                or self.custom_llm_provider == "azure"
                or self.custom_llm_provider == "custom_openai"
                or self.custom_llm_provider == "text-completion-openai"
                or self.custom_llm_provider == "azure_text"
                or self.custom_llm_provider == "anthropic"
                or self.custom_llm_provider == "anthropic_text"
                or self.custom_llm_provider == "huggingface"
                or self.custom_llm_provider == "ollama"
                or self.custom_llm_provider == "ollama_chat"
                or self.custom_llm_provider == "vertex_ai"
                or self.custom_llm_provider == "sagemaker"
                or self.custom_llm_provider == "gemini"
                or self.custom_llm_provider == "cached_response"
                or self.custom_llm_provider in litellm.openai_compatible_endpoints
            ):
                async for chunk in self.completion_stream:
                    print_verbose(f"value of async chunk: {chunk}")
                    if chunk == "None" or chunk is None:
                        raise Exception
                    elif (
                        self.custom_llm_provider == "gemini"
                        and hasattr(chunk, "parts")
                        and len(chunk.parts) == 0
                    ):
                        continue
                    # chunk_creator() does logging/stream chunk building. We need to let it know its being called in_async_func, so we don't double add chunks.
                    # __anext__ also calls async_success_handler, which does logging
                    print_verbose(f"PROCESSED ASYNC CHUNK PRE CHUNK CREATOR: {chunk}")

                    processed_chunk: Optional[ModelResponse] = self.chunk_creator(
                        chunk=chunk
                    )
                    print_verbose(
                        f"PROCESSED ASYNC CHUNK POST CHUNK CREATOR: {processed_chunk}"
                    )
                    if processed_chunk is None:
                        continue
                    ## LOGGING
                    threading.Thread(
                        target=self.logging_obj.success_handler, args=(processed_chunk,)
                    ).start()  # log response
                    asyncio.create_task(
                        self.logging_obj.async_success_handler(
                            processed_chunk,
                        )
                    )
                    self.response_uptil_now += (
                        processed_chunk.choices[0].delta.get("content", "") or ""
                    )
                    self.rules.post_call_rules(
                        input=self.response_uptil_now, model=self.model
                    )
                    print_verbose(f"final returned processed chunk: {processed_chunk}")
                    return processed_chunk
                raise StopAsyncIteration
            else:  # temporary patch for non-aiohttp async calls
                # example - boto3 bedrock llms
                while True:
                    if isinstance(self.completion_stream, str) or isinstance(
                        self.completion_stream, bytes
                    ):
                        chunk = self.completion_stream
                    else:
                        chunk = next(self.completion_stream)
                    if chunk is not None and chunk != b"":
                        print_verbose(f"PROCESSED CHUNK PRE CHUNK CREATOR: {chunk}")
                        processed_chunk: Optional[ModelResponse] = self.chunk_creator(
                            chunk=chunk
                        )
                        print_verbose(
                            f"PROCESSED CHUNK POST CHUNK CREATOR: {processed_chunk}"
                        )
                        if processed_chunk is None:
                            continue
                        ## LOGGING
                        threading.Thread(
                            target=self.logging_obj.success_handler,
                            args=(processed_chunk,),
                        ).start()  # log processed_chunk
                        asyncio.create_task(
                            self.logging_obj.async_success_handler(
                                processed_chunk,
                            )
                        )

                        self.response_uptil_now += (
                            processed_chunk.choices[0].delta.get("content", "") or ""
                        )
                        self.rules.post_call_rules(
                            input=self.response_uptil_now, model=self.model
                        )
                        # RETURN RESULT
                        return processed_chunk
        except StopAsyncIteration:
            if self.sent_last_chunk == True:
                raise  # Re-raise StopIteration
            else:
                self.sent_last_chunk = True
                processed_chunk = self.finish_reason_handler()
                ## LOGGING
                threading.Thread(
                    target=self.logging_obj.success_handler, args=(processed_chunk,)
                ).start()  # log response
                asyncio.create_task(
                    self.logging_obj.async_success_handler(
                        processed_chunk,
                    )
                )
                return processed_chunk
        except StopIteration:
            if self.sent_last_chunk == True:
                raise StopAsyncIteration
            else:
                self.sent_last_chunk = True
                processed_chunk = self.finish_reason_handler()
                ## LOGGING
                threading.Thread(
                    target=self.logging_obj.success_handler, args=(processed_chunk,)
                ).start()  # log response
                asyncio.create_task(
                    self.logging_obj.async_success_handler(
                        processed_chunk,
                    )
                )
                return processed_chunk
        except Exception as e:
            traceback_exception = traceback.format_exc()
            # Handle any exceptions that might occur during streaming
            asyncio.create_task(
                self.logging_obj.async_failure_handler(e, traceback_exception)
            )
            raise e


class TextCompletionStreamWrapper:
    def __init__(self, completion_stream, model):
        self.completion_stream = completion_stream
        self.model = model

    def __iter__(self):
        return self

    def __aiter__(self):
        return self

    def convert_to_text_completion_object(self, chunk: ModelResponse):
        try:
            response = TextCompletionResponse()
            response["id"] = chunk.get("id", None)
            response["object"] = "text_completion"
            response["created"] = chunk.get("created", None)
            response["model"] = chunk.get("model", None)
            text_choices = TextChoices()
            if isinstance(
                chunk, Choices
            ):  # chunk should always be of type StreamingChoices
                raise Exception
            text_choices["text"] = chunk["choices"][0]["delta"]["content"]
            text_choices["index"] = chunk["choices"][0]["index"]
            text_choices["finish_reason"] = chunk["choices"][0]["finish_reason"]
            response["choices"] = [text_choices]
            return response
        except Exception as e:
            raise Exception(
                f"Error occurred converting to text completion object - chunk: {chunk}; Error: {str(e)}"
            )

    def __next__(self):
        # model_response = ModelResponse(stream=True, model=self.model)
        response = TextCompletionResponse()
        try:
            for chunk in self.completion_stream:
                if chunk == "None" or chunk is None:
                    raise Exception
                processed_chunk = self.convert_to_text_completion_object(chunk=chunk)
                return processed_chunk
            raise StopIteration
        except StopIteration:
            raise StopIteration
        except Exception as e:
            print(f"got exception {e}")  # noqa

    async def __anext__(self):
        try:
            async for chunk in self.completion_stream:
                if chunk == "None" or chunk is None:
                    raise Exception
                processed_chunk = self.convert_to_text_completion_object(chunk=chunk)
                return processed_chunk
            raise StopIteration
        except StopIteration:
            raise StopAsyncIteration


def mock_completion_streaming_obj(model_response, mock_response, model):
    for i in range(0, len(mock_response), 3):
        completion_obj = {"role": "assistant", "content": mock_response[i : i + 3]}
        model_response.choices[0].delta = completion_obj
        yield model_response


async def async_mock_completion_streaming_obj(model_response, mock_response, model):
    for i in range(0, len(mock_response), 3):
        completion_obj = Delta(role="assistant", content=mock_response)
        model_response.choices[0].delta = completion_obj
        model_response.choices[0].finish_reason = "stop"
        yield model_response


########## Reading Config File ############################
def read_config_args(config_path) -> dict:
    try:
        import os

        current_path = os.getcwd()
        with open(config_path, "r") as config_file:
            config = json.load(config_file)

        # read keys/ values from config file and return them
        return config
    except Exception as e:
        raise e


########## experimental completion variants ############################


def completion_with_fallbacks(**kwargs):
    nested_kwargs = kwargs.pop("kwargs", {})
    response = None
    rate_limited_models = set()
    model_expiration_times = {}
    start_time = time.time()
    original_model = kwargs["model"]
    fallbacks = [kwargs["model"]] + nested_kwargs.get("fallbacks", [])
    if "fallbacks" in nested_kwargs:
        del nested_kwargs["fallbacks"]  # remove fallbacks so it's not recursive
    litellm_call_id = str(uuid.uuid4())

    # max time to process a request with fallbacks: default 45s
    while response == None and time.time() - start_time < 45:
        for model in fallbacks:
            # loop thru all models
            try:
                # check if it's dict or new model string
                if isinstance(
                    model, dict
                ):  # completion(model="gpt-4", fallbacks=[{"api_key": "", "api_base": ""}, {"api_key": "", "api_base": ""}])
                    kwargs["api_key"] = model.get("api_key", None)
                    kwargs["api_base"] = model.get("api_base", None)
                    model = model.get("model", original_model)
                elif (
                    model in rate_limited_models
                ):  # check if model is currently cooling down
                    if (
                        model_expiration_times.get(model)
                        and time.time() >= model_expiration_times[model]
                    ):
                        rate_limited_models.remove(
                            model
                        )  # check if it's been 60s of cool down and remove model
                    else:
                        continue  # skip model

                # delete model from kwargs if it exists
                if kwargs.get("model"):
                    del kwargs["model"]

                print_verbose(f"trying to make completion call with model: {model}")
                kwargs["litellm_call_id"] = litellm_call_id
                kwargs = {
                    **kwargs,
                    **nested_kwargs,
                }  # combine the openai + litellm params at the same level
                response = litellm.completion(**kwargs, model=model)
                print_verbose(f"response: {response}")
                if response != None:
                    return response

            except Exception as e:
                print_verbose(e)
                rate_limited_models.add(model)
                model_expiration_times[model] = (
                    time.time() + 60
                )  # cool down this selected model
                pass
    return response


def process_system_message(system_message, max_tokens, model):
    system_message_event = {"role": "system", "content": system_message}
    system_message_tokens = get_token_count([system_message_event], model)

    if system_message_tokens > max_tokens:
        print_verbose(
            "`tokentrimmer`: Warning, system message exceeds token limit. Trimming..."
        )
        # shorten system message to fit within max_tokens
        new_system_message = shorten_message_to_fit_limit(
            system_message_event, max_tokens, model
        )
        system_message_tokens = get_token_count([new_system_message], model)

    return system_message_event, max_tokens - system_message_tokens


def process_messages(messages, max_tokens, model):
    # Process messages from older to more recent
    messages = messages[::-1]
    final_messages = []

    for message in messages:
        used_tokens = get_token_count(final_messages, model)
        available_tokens = max_tokens - used_tokens
        if available_tokens <= 3:
            break
        final_messages = attempt_message_addition(
            final_messages=final_messages,
            message=message,
            available_tokens=available_tokens,
            max_tokens=max_tokens,
            model=model,
        )

    return final_messages


def attempt_message_addition(
    final_messages, message, available_tokens, max_tokens, model
):
    temp_messages = [message] + final_messages
    temp_message_tokens = get_token_count(messages=temp_messages, model=model)

    if temp_message_tokens <= max_tokens:
        return temp_messages

    # if temp_message_tokens > max_tokens, try shortening temp_messages
    elif "function_call" not in message:
        # fit updated_message to be within temp_message_tokens - max_tokens (aka the amount temp_message_tokens is greate than max_tokens)
        updated_message = shorten_message_to_fit_limit(message, available_tokens, model)
        if can_add_message(updated_message, final_messages, max_tokens, model):
            return [updated_message] + final_messages

    return final_messages


def can_add_message(message, messages, max_tokens, model):
    if get_token_count(messages + [message], model) <= max_tokens:
        return True
    return False


def get_token_count(messages, model):
    return token_counter(model=model, messages=messages)


def shorten_message_to_fit_limit(message, tokens_needed, model):
    """
    Shorten a message to fit within a token limit by removing characters from the middle.
    """

    # For OpenAI models, even blank messages cost 7 token,
    # and if the buffer is less than 3, the while loop will never end,
    # hence the value 10.
    if "gpt" in model and tokens_needed <= 10:
        return message

    content = message["content"]

    while True:
        total_tokens = get_token_count([message], model)

        if total_tokens <= tokens_needed:
            break

        ratio = (tokens_needed) / total_tokens

        new_length = int(len(content) * ratio) - 1
        new_length = max(0, new_length)

        half_length = new_length // 2
        left_half = content[:half_length]
        right_half = content[-half_length:]

        trimmed_content = left_half + ".." + right_half
        message["content"] = trimmed_content
        content = trimmed_content

    return message


# LiteLLM token trimmer
# this code is borrowed from https://github.com/KillianLucas/tokentrim/blob/main/tokentrim/tokentrim.py
# Credits for this code go to Killian Lucas
def trim_messages(
    messages,
    model: Optional[str] = None,
    trim_ratio: float = 0.75,
    return_response_tokens: bool = False,
    max_tokens=None,
):
    """
    Trim a list of messages to fit within a model's token limit.

    Args:
        messages: Input messages to be trimmed. Each message is a dictionary with 'role' and 'content'.
        model: The LiteLLM model being used (determines the token limit).
        trim_ratio: Target ratio of tokens to use after trimming. Default is 0.75, meaning it will trim messages so they use about 75% of the model's token limit.
        return_response_tokens: If True, also return the number of tokens left available for the response after trimming.
        max_tokens: Instead of specifying a model or trim_ratio, you can specify this directly.

    Returns:
        Trimmed messages and optionally the number of tokens available for response.
    """
    # Initialize max_tokens
    # if users pass in max tokens, trim to this amount
    messages = copy.deepcopy(messages)
    try:
        print_verbose(f"trimming messages")
        if max_tokens is None:
            # Check if model is valid
            if model in litellm.model_cost:
                max_tokens_for_model = litellm.model_cost[model].get(
                    "max_input_tokens", litellm.model_cost[model]["max_tokens"]
                )
                max_tokens = int(max_tokens_for_model * trim_ratio)
            else:
                # if user did not specify max (input) tokens
                # or passed an llm litellm does not know
                # do nothing, just return messages
                return messages

        system_message = ""
        for message in messages:
            if message["role"] == "system":
                system_message += "\n" if system_message else ""
                system_message += message["content"]

        current_tokens = token_counter(model=model, messages=messages)
        print_verbose(f"Current tokens: {current_tokens}, max tokens: {max_tokens}")

        # Do nothing if current tokens under messages
        if current_tokens < max_tokens:
            return messages

        #### Trimming messages if current_tokens > max_tokens
        print_verbose(
            f"Need to trim input messages: {messages}, current_tokens{current_tokens}, max_tokens: {max_tokens}"
        )
        if system_message:
            system_message_event, max_tokens = process_system_message(
                system_message=system_message, max_tokens=max_tokens, model=model
            )

            if max_tokens == 0:  # the system messages are too long
                return [system_message_event]

            # Since all system messages are combined and trimmed to fit the max_tokens,
            # we remove all system messages from the messages list
            messages = [message for message in messages if message["role"] != "system"]

        final_messages = process_messages(
            messages=messages, max_tokens=max_tokens, model=model
        )

        # Add system message to the beginning of the final messages
        if system_message:
            final_messages = [system_message_event] + final_messages

        if (
            return_response_tokens
        ):  # if user wants token count with new trimmed messages
            response_tokens = max_tokens - get_token_count(final_messages, model)
            return final_messages, response_tokens
        return final_messages
    except Exception as e:  # [NON-Blocking, if error occurs just return final_messages
        print_verbose(f"Got exception while token trimming{e}")
        return messages


def get_valid_models():
    """
    Returns a list of valid LLMs based on the set environment variables

    Args:
        None

    Returns:
        A list of valid LLMs
    """
    try:
        # get keys set in .env
        environ_keys = os.environ.keys()
        valid_providers = []
        # for all valid providers, make a list of supported llms
        valid_models = []

        for provider in litellm.provider_list:
            # edge case litellm has together_ai as a provider, it should be togetherai
            provider = provider.replace("_", "")

            # litellm standardizes expected provider keys to
            # PROVIDER_API_KEY. Example: OPENAI_API_KEY, COHERE_API_KEY
            expected_provider_key = f"{provider.upper()}_API_KEY"
            if expected_provider_key in environ_keys:
                # key is set
                valid_providers.append(provider)

        for provider in valid_providers:
            if provider == "azure":
                valid_models.append("Azure-LLM")
            else:
                models_for_provider = litellm.models_by_provider.get(provider, [])
                valid_models.extend(models_for_provider)
        return valid_models
    except:
        return []  # NON-Blocking


# used for litellm.text_completion() to transform HF logprobs to OpenAI.Completion() format
def transform_logprobs(hf_response):
    # Initialize an empty list for the transformed logprobs
    transformed_logprobs = []

    # For each Hugging Face response, transform the logprobs
    for response in hf_response:
        # Extract the relevant information from the response
        response_details = response["details"]
        top_tokens = response_details.get("top_tokens", {})

        # Initialize an empty list for the token information
        token_info = {
            "tokens": [],
            "token_logprobs": [],
            "text_offset": [],
            "top_logprobs": [],
        }

        for i, token in enumerate(response_details["prefill"]):
            # Extract the text of the token
            token_text = token["text"]

            # Extract the logprob of the token
            token_logprob = token["logprob"]

            # Add the token information to the 'token_info' list
            token_info["tokens"].append(token_text)
            token_info["token_logprobs"].append(token_logprob)

            # stub this to work with llm eval harness
            top_alt_tokens = {"": -1, "": -2, "": -3}
            token_info["top_logprobs"].append(top_alt_tokens)

        # For each element in the 'tokens' list, extract the relevant information
        for i, token in enumerate(response_details["tokens"]):
            # Extract the text of the token
            token_text = token["text"]

            # Extract the logprob of the token
            token_logprob = token["logprob"]

            top_alt_tokens = {}
            temp_top_logprobs = []
            if top_tokens != {}:
                temp_top_logprobs = top_tokens[i]

            # top_alt_tokens should look like this: { "alternative_1": -1, "alternative_2": -2, "alternative_3": -3 }
            for elem in temp_top_logprobs:
                text = elem["text"]
                logprob = elem["logprob"]
                top_alt_tokens[text] = logprob

            # Add the token information to the 'token_info' list
            token_info["tokens"].append(token_text)
            token_info["token_logprobs"].append(token_logprob)
            token_info["top_logprobs"].append(top_alt_tokens)

            # Add the text offset of the token
            # This is computed as the sum of the lengths of all previous tokens
            token_info["text_offset"].append(
                sum(len(t["text"]) for t in response_details["tokens"][:i])
            )

        # Add the 'token_info' list to the 'transformed_logprobs' list
        transformed_logprobs = token_info

    return transformed_logprobs


def print_args_passed_to_litellm(original_function, args, kwargs):
    try:
        # we've already printed this for acompletion, don't print for completion
        if (
            "acompletion" in kwargs
            and kwargs["acompletion"] == True
            and original_function.__name__ == "completion"
        ):
            return
        elif (
            "aembedding" in kwargs
            and kwargs["aembedding"] == True
            and original_function.__name__ == "embedding"
        ):
            return
        elif (
            "aimg_generation" in kwargs
            and kwargs["aimg_generation"] == True
            and original_function.__name__ == "img_generation"
        ):
            return

        args_str = ", ".join(map(repr, args))
        kwargs_str = ", ".join(f"{key}={repr(value)}" for key, value in kwargs.items())
        print_verbose(
            "\n",
        )  # new line before
        print_verbose(
            "\033[92mRequest to litellm:\033[0m",
        )
        if args and kwargs:
            print_verbose(
                f"\033[92mlitellm.{original_function.__name__}({args_str}, {kwargs_str})\033[0m"
            )
        elif args:
            print_verbose(
                f"\033[92mlitellm.{original_function.__name__}({args_str})\033[0m"
            )
        elif kwargs:
            print_verbose(
                f"\033[92mlitellm.{original_function.__name__}({kwargs_str})\033[0m"
            )
        else:
            print_verbose(f"\033[92mlitellm.{original_function.__name__}()\033[0m")
        print_verbose("\n")  # new line after
    except:
        # This should always be non blocking
        pass


def get_logging_id(start_time, response_obj):
    try:
        response_id = (
            "time-" + start_time.strftime("%H-%M-%S-%f") + "_" + response_obj.get("id")
        )
        return response_id
    except:
        return None


def _get_base_model_from_metadata(model_call_details=None):
    if model_call_details is None:
        return None
    litellm_params = model_call_details.get("litellm_params", {})

    if litellm_params is not None:
        metadata = litellm_params.get("metadata", {})

        if metadata is not None:
            model_info = metadata.get("model_info", {})

            if model_info is not None:
                base_model = model_info.get("base_model", None)
                if base_model is not None:
                    return base_model
    return None<|MERGE_RESOLUTION|>--- conflicted
+++ resolved
@@ -19,6 +19,7 @@
 import datetime, time
 import tiktoken
 import uuid
+from pydantic import BaseModel
 import aiohttp
 import textwrap
 import logging
@@ -221,6 +222,61 @@
     return finish_reason
 
 
+class TopLogprob(OpenAIObject):
+    token: str
+    """The token."""
+
+    bytes: Optional[List[int]] = None
+    """A list of integers representing the UTF-8 bytes representation of the token.
+
+    Useful in instances where characters are represented by multiple tokens and
+    their byte representations must be combined to generate the correct text
+    representation. Can be `null` if there is no bytes representation for the token.
+    """
+
+    logprob: float
+    """The log probability of this token, if it is within the top 20 most likely
+    tokens.
+
+    Otherwise, the value `-9999.0` is used to signify that the token is very
+    unlikely.
+    """
+
+
+class ChatCompletionTokenLogprob(OpenAIObject):
+    token: str
+    """The token."""
+
+    bytes: Optional[List[int]] = None
+    """A list of integers representing the UTF-8 bytes representation of the token.
+
+    Useful in instances where characters are represented by multiple tokens and
+    their byte representations must be combined to generate the correct text
+    representation. Can be `null` if there is no bytes representation for the token.
+    """
+
+    logprob: float
+    """The log probability of this token, if it is within the top 20 most likely
+    tokens.
+
+    Otherwise, the value `-9999.0` is used to signify that the token is very
+    unlikely.
+    """
+
+    top_logprobs: List[TopLogprob]
+    """List of the most likely tokens and their log probability, at this token
+    position.
+
+    In rare cases, there may be fewer than the number of requested `top_logprobs`
+    returned.
+    """
+
+
+class ChoiceLogprobs(OpenAIObject):
+    content: Optional[List[ChatCompletionTokenLogprob]] = None
+    """A list of message content tokens with log probability information."""
+
+
 class FunctionCall(OpenAIObject):
     arguments: str
     name: Optional[str] = None
@@ -331,7 +387,7 @@
                 self.tool_calls.append(ChatCompletionMessageToolCall(**tool_call))
 
         if logprobs is not None:
-            self._logprobs = logprobs
+            self._logprobs = ChoiceLogprobs(**logprobs)
 
     def get(self, key, default=None):
         # Custom .get() method to access attributes with a default value if the attribute doesn't exist
@@ -355,11 +411,17 @@
 
 class Delta(OpenAIObject):
     def __init__(
-        self, content=None, role=None, function_call=None, tool_calls=None, **params
+        self,
+        content=None,
+        role=None,
+        function_call=None,
+        tool_calls=None,
+        **params,
     ):
         super(Delta, self).__init__(**params)
         self.content = content
         self.role = role
+
         if function_call is not None and isinstance(function_call, dict):
             self.function_call = FunctionCall(**function_call)
         else:
@@ -491,7 +553,11 @@
             self.delta = Delta()
         if enhancements is not None:
             self.enhancements = enhancements
-        self.logprobs = logprobs
+
+        if logprobs is not None and isinstance(logprobs, dict):
+            self.logprobs = ChoiceLogprobs(**logprobs)
+        else:
+            self.logprobs = logprobs  # type: ignore
 
     def __contains__(self, key):
         # Define custom behavior for the 'in' operator
@@ -1155,7 +1221,6 @@
                     print_verbose(
                         f"LiteLLM.LoggingError: [Non-Blocking] Exception occurred while logging {traceback.format_exc()}"
                     )
-
             # Input Integration Logging -> If you want to log the fact that an attempt to call the model was made
             callbacks = litellm.input_callback + self.dynamic_input_callbacks
             for callback in callbacks:
@@ -1172,8 +1237,6 @@
                             litellm_call_id=self.litellm_params["litellm_call_id"],
                             print_verbose=print_verbose,
                         )
-<<<<<<< HEAD
-=======
                     elif callback == "sentry" and add_breadcrumb:
                         try:
                             details_to_log = copy.deepcopy(self.model_call_details)
@@ -1184,30 +1247,10 @@
                             details_to_log.pop("messages", None)
                             details_to_log.pop("input", None)
                             details_to_log.pop("prompt", None)
->>>>>>> 5baeeec8
-
-                    elif callback == "lite_debugger":
-                        print_verbose(
-                            f"reaches litedebugger for logging! - model_call_details {self.model_call_details}"
-                        )
-                        model = self.model_call_details["model"]
-                        messages = self.model_call_details["input"]
-                        print_verbose(f"liteDebuggerClient: {liteDebuggerClient}")
-                        liteDebuggerClient.input_log_event(
-                            model=model,
-                            messages=messages,
-                            end_user=self.model_call_details.get("user", "default"),
-                            litellm_call_id=self.litellm_params["litellm_call_id"],
-                            litellm_params=self.model_call_details["litellm_params"],
-                            optional_params=self.model_call_details["optional_params"],
-                            print_verbose=print_verbose,
-                            call_type=self.call_type,
-                        )
-                    elif callback == "sentry" and add_breadcrumb:
-                        print_verbose("reaches sentry breadcrumbing")
+
                         add_breadcrumb(
                             category="litellm.llm_call",
-                            message=f"Model Call Details pre-call: {self.model_call_details}",
+                            message=f"Model Call Details pre-call: {details_to_log}",
                             level="info",
                         )
                     elif isinstance(callback, CustomLogger):  # custom logger class
@@ -1271,7 +1314,7 @@
                     print_verbose(
                         f"LiteLLM.LoggingError: [Non-Blocking] Exception occurred while logging {traceback.format_exc()}"
                     )
-
+            self.redact_message_input_output_from_logging(result=original_response)
             # Input Integration Logging -> If you want to log the fact that an attempt to call the model was made
 
             callbacks = litellm.input_callback + self.dynamic_input_callbacks
@@ -1289,8 +1332,6 @@
                         )
                     elif callback == "sentry" and add_breadcrumb:
                         print_verbose("reaches sentry breadcrumbing")
-<<<<<<< HEAD
-=======
                         try:
                             details_to_log = copy.deepcopy(self.model_call_details)
                         except:
@@ -1301,10 +1342,9 @@
                             details_to_log.pop("input", None)
                             details_to_log.pop("prompt", None)
 
->>>>>>> 5baeeec8
                         add_breadcrumb(
                             category="litellm.llm_call",
-                            message=f"Model Call Details post-call: {self.model_call_details}",
+                            message=f"Model Call Details post-call: {details_to_log}",
                             level="info",
                         )
                     elif isinstance(callback, CustomLogger):  # custom logger class
@@ -1496,6 +1536,8 @@
             else:
                 callbacks = litellm.success_callback
 
+            self.redact_message_input_output_from_logging(result=result)
+
             for callback in callbacks:
                 try:
                     litellm_params = self.model_call_details.get("litellm_params", {})
@@ -2092,13 +2134,9 @@
                     callbacks.append(callback)
         else:
             callbacks = litellm._async_success_callback
-<<<<<<< HEAD
-        print_verbose(f"Async success callbacks: {callbacks}")
-=======
 
         self.redact_message_input_output_from_logging(result=result)
 
->>>>>>> 5baeeec8
         for callback in callbacks:
             # check if callback can run for this request
             litellm_params = self.model_call_details.get("litellm_params", {})
@@ -2288,7 +2326,10 @@
                 start_time=start_time,
                 end_time=end_time,
             )
+
             result = None  # result sent to all loggers, init this to None incase it's not created
+
+            self.redact_message_input_output_from_logging(result=result)
             for callback in litellm.failure_callback:
                 try:
                     if callback == "lite_debugger":
@@ -2473,8 +2514,6 @@
                     f"LiteLLM.LoggingError: [Non-Blocking] Exception occurred while success logging {traceback.format_exc()}"
                 )
 
-<<<<<<< HEAD
-=======
     def redact_message_input_output_from_logging(self, result):
         """
         Removes messages, prompts, input, response from logging. This modifies the data in-place
@@ -2508,7 +2547,6 @@
                                 elif isinstance(choice, litellm.utils.StreamingChoices):
                                     choice.delta.content = "redacted-by-litellm"
 
->>>>>>> 5baeeec8
 
 def exception_logging(
     additional_args={},
@@ -2591,7 +2629,7 @@
 ####### CLIENT ###################
 # make it easy to log if completion/embedding runs succeeded or failed + see what happened | Non-Blocking
 def function_setup(
-    original_function, rules_obj, start_time, *args, **kwargs
+    original_function: str, rules_obj, start_time, *args, **kwargs
 ):  # just run once to check if user wants to send their data anywhere - PostHog/Sentry/Slack/etc.
     try:
         global callback_list, add_breadcrumb, user_logger_fn, Logging
@@ -2615,10 +2653,12 @@
             len(litellm.input_callback) > 0
             or len(litellm.success_callback) > 0
             or len(litellm.failure_callback) > 0
-        ) and len(callback_list) == 0:
+        ) and len(
+            callback_list  # type: ignore
+        ) == 0:  # type: ignore
             callback_list = list(
                 set(
-                    litellm.input_callback
+                    litellm.input_callback  # type: ignore
                     + litellm.success_callback
                     + litellm.failure_callback
                 )
@@ -2627,7 +2667,7 @@
         ## ASYNC CALLBACKS
         if len(litellm.input_callback) > 0:
             removed_async_items = []
-            for index, callback in enumerate(litellm.input_callback):
+            for index, callback in enumerate(litellm.input_callback):  # type: ignore
                 if inspect.iscoroutinefunction(callback):
                     litellm._async_input_callback.append(callback)
                     removed_async_items.append(index)
@@ -2638,7 +2678,7 @@
 
         if len(litellm.success_callback) > 0:
             removed_async_items = []
-            for index, callback in enumerate(litellm.success_callback):
+            for index, callback in enumerate(litellm.success_callback):  # type: ignore
                 if inspect.iscoroutinefunction(callback):
                     litellm._async_success_callback.append(callback)
                     removed_async_items.append(index)
@@ -2654,7 +2694,7 @@
 
         if len(litellm.failure_callback) > 0:
             removed_async_items = []
-            for index, callback in enumerate(litellm.failure_callback):
+            for index, callback in enumerate(litellm.failure_callback):  # type: ignore
                 if inspect.iscoroutinefunction(callback):
                     litellm._async_failure_callback.append(callback)
                     removed_async_items.append(index)
@@ -2688,8 +2728,6 @@
             dynamic_success_callbacks = kwargs.pop("success_callback")
 
         if add_breadcrumb:
-<<<<<<< HEAD
-=======
             try:
                 details_to_log = copy.deepcopy(kwargs)
             except:
@@ -2700,17 +2738,16 @@
                 details_to_log.pop("messages", None)
                 details_to_log.pop("input", None)
                 details_to_log.pop("prompt", None)
->>>>>>> 5baeeec8
             add_breadcrumb(
                 category="litellm.llm_call",
-                message=f"Positional Args: {args}, Keyword Args: {kwargs}",
+                message=f"Positional Args: {args}, Keyword Args: {details_to_log}",
                 level="info",
             )
         if "logger_fn" in kwargs:
             user_logger_fn = kwargs["logger_fn"]
         # INIT LOGGER - for user-specified integrations
         model = args[0] if len(args) > 0 else kwargs.get("model", None)
-        call_type = original_function.__name__
+        call_type = original_function
         if (
             call_type == CallTypes.completion.value
             or call_type == CallTypes.acompletion.value
@@ -2892,7 +2929,7 @@
         try:
             if logging_obj is None:
                 logging_obj, kwargs = function_setup(
-                    original_function, rules_obj, start_time, *args, **kwargs
+                    original_function.__name__, rules_obj, start_time, *args, **kwargs
                 )
             kwargs["litellm_logging_obj"] = logging_obj
 
@@ -3201,7 +3238,7 @@
         try:
             if logging_obj is None:
                 logging_obj, kwargs = function_setup(
-                    original_function, rules_obj, start_time, *args, **kwargs
+                    original_function.__name__, rules_obj, start_time, *args, **kwargs
                 )
             kwargs["litellm_logging_obj"] = logging_obj
 
@@ -3937,11 +3974,11 @@
         tile_tokens = (base_tokens * 2) * tiles_needed_high_res
         total_tokens = base_tokens + tile_tokens
         return total_tokens
-    
+
 
 def create_pretrained_tokenizer(
-    identifier: str, 
-    revision="main", 
+    identifier: str,
+    revision="main",
     auth_token: Optional[str] = None
 ):
     """
@@ -4768,7 +4805,36 @@
             k.startswith("vertex_") and custom_llm_provider != "vertex_ai"
         ):  # allow dynamically setting vertex ai init logic
             continue
+
         passed_params[k] = v
+
+    optional_params = {}
+
+    common_auth_dict = litellm.common_cloud_provider_auth_params
+    if custom_llm_provider in common_auth_dict["providers"]:
+        """
+        Check if params = ["project", "region_name", "token"]
+        and correctly translate for = ["azure", "vertex_ai", "watsonx", "aws"]
+        """
+        if custom_llm_provider == "azure":
+            optional_params = litellm.AzureOpenAIConfig().map_special_auth_params(
+                non_default_params=passed_params, optional_params=optional_params
+            )
+        elif custom_llm_provider == "bedrock":
+            optional_params = (
+                litellm.AmazonBedrockGlobalConfig().map_special_auth_params(
+                    non_default_params=passed_params, optional_params=optional_params
+                )
+            )
+        elif custom_llm_provider == "vertex_ai":
+            optional_params = litellm.VertexAIConfig().map_special_auth_params(
+                non_default_params=passed_params, optional_params=optional_params
+            )
+        elif custom_llm_provider == "watsonx":
+            optional_params = litellm.IBMWatsonXAIConfig().map_special_auth_params(
+                non_default_params=passed_params, optional_params=optional_params
+            )
+
     default_params = {
         "functions": None,
         "function_call": None,
@@ -4804,7 +4870,7 @@
             and v != default_params[k]
         )
     }
-    optional_params = {}
+
     ## raise exception if function calling passed in for a provider that doesn't support it
     if (
         "functions" in non_default_params
@@ -5482,7 +5548,8 @@
             optional_params["tools"] = tools
         if tool_choice is not None:
             optional_params["tool_choice"] = tool_choice
-
+        if response_format is not None:
+            optional_params["response_format"] = response_format
         # check safe_mode, random_seed: https://docs.mistral.ai/api/#operation/createChatCompletion
         safe_mode = passed_params.pop("safe_mode", None)
         random_seed = passed_params.pop("random_seed", None)
@@ -5494,6 +5561,7 @@
         optional_params["extra_body"] = (
             extra_body  # openai client supports `extra_body` param
         )
+
     elif custom_llm_provider == "groq":
         supported_params = get_supported_openai_params(
             model=model, custom_llm_provider=custom_llm_provider
@@ -5571,6 +5639,49 @@
             extra_body["models"] = models
         if route is not None:
             extra_body["route"] = route
+        optional_params["extra_body"] = (
+            extra_body  # openai client supports `extra_body` param
+        )
+    elif custom_llm_provider == "watsonx":
+        supported_params = get_supported_openai_params(
+            model=model, custom_llm_provider=custom_llm_provider
+        )
+        _check_valid_arg(supported_params=supported_params)
+        if max_tokens is not None:
+            optional_params["max_new_tokens"] = max_tokens
+        if stream:
+            optional_params["stream"] = stream
+        if temperature is not None:
+            optional_params["temperature"] = temperature
+        if top_p is not None:
+            optional_params["top_p"] = top_p
+        if frequency_penalty is not None:
+            optional_params["repetition_penalty"] = frequency_penalty
+        if seed is not None:
+            optional_params["random_seed"] = seed
+        if stop is not None:
+            optional_params["stop_sequences"] = stop
+
+        # WatsonX-only parameters
+        extra_body = {}
+        if "decoding_method" in passed_params:
+            extra_body["decoding_method"] = passed_params.pop("decoding_method")
+        if "min_tokens" in passed_params or "min_new_tokens" in passed_params:
+            extra_body["min_new_tokens"] = passed_params.pop(
+                "min_tokens", passed_params.pop("min_new_tokens")
+            )
+        if "top_k" in passed_params:
+            extra_body["top_k"] = passed_params.pop("top_k")
+        if "truncate_input_tokens" in passed_params:
+            extra_body["truncate_input_tokens"] = passed_params.pop(
+                "truncate_input_tokens"
+            )
+        if "length_penalty" in passed_params:
+            extra_body["length_penalty"] = passed_params.pop("length_penalty")
+        if "time_limit" in passed_params:
+            extra_body["time_limit"] = passed_params.pop("time_limit")
+        if "return_options" in passed_params:
+            extra_body["return_options"] = passed_params.pop("return_options")
         optional_params["extra_body"] = (
             extra_body  # openai client supports `extra_body` param
         )
@@ -5976,6 +6087,8 @@
             "frequency_penalty",
             "presence_penalty",
         ]
+    elif custom_llm_provider == "watsonx":
+        return litellm.IBMWatsonXAIConfig().get_supported_openai_params()
 
 
 def get_formatted_prompt(
@@ -6203,6 +6316,8 @@
             model in litellm.bedrock_models or model in litellm.bedrock_embedding_models
         ):
             custom_llm_provider = "bedrock"
+        elif model in litellm.watsonx_models:
+            custom_llm_provider = "watsonx"
         # openai embeddings
         elif model in litellm.open_ai_embedding_models:
             custom_llm_provider = "openai"
@@ -6667,7 +6782,7 @@
             if "VERTEXAI_PROJECT" in os.environ and "VERTEXAI_LOCATION" in os.environ:
                 keys_in_environment = True
             else:
-                missing_keys.extend(["VERTEXAI_PROJECT", "VERTEXAI_PROJECT"])
+                missing_keys.extend(["VERTEXAI_PROJECT", "VERTEXAI_LOCATION"])
         elif custom_llm_provider == "huggingface":
             if "HUGGINGFACE_API_KEY" in os.environ:
                 keys_in_environment = True
@@ -7323,9 +7438,10 @@
                 model_response_object.model = response_object["model"]
 
             if start_time is not None and end_time is not None:
-                model_response_object._response_ms = (  # type: ignore
-                    end_time - start_time
-                ).total_seconds() * 1000
+                if isinstance(start_time, type(end_time)):
+                    model_response_object._response_ms = (  # type: ignore
+                        end_time - start_time
+                    ).total_seconds() * 1000
 
             if hidden_params is not None:
                 model_response_object._hidden_params = hidden_params
@@ -9979,6 +10095,39 @@
                 "is_finished": chunk["is_finished"],
                 "finish_reason": finish_reason,
             }
+
+    def handle_watsonx_stream(self, chunk):
+        try:
+            if isinstance(chunk, dict):
+                parsed_response = chunk
+            elif isinstance(chunk, (str, bytes)):
+                if isinstance(chunk, bytes):
+                    chunk = chunk.decode("utf-8")
+                if "generated_text" in chunk:
+                    response = chunk.replace("data: ", "").strip()
+                    parsed_response = json.loads(response)
+                else:
+                    return {"text": "", "is_finished": False}
+            else:
+                print_verbose(f"chunk: {chunk} (Type: {type(chunk)})")
+                raise ValueError(
+                    f"Unable to parse response. Original response: {chunk}"
+                )
+            results = parsed_response.get("results", [])
+            if len(results) > 0:
+                text = results[0].get("generated_text", "")
+                finish_reason = results[0].get("stop_reason")
+                is_finished = finish_reason != "not_finished"
+                return {
+                    "text": text,
+                    "is_finished": is_finished,
+                    "finish_reason": finish_reason,
+                    "prompt_tokens": results[0].get("input_token_count", None),
+                    "completion_tokens": results[0].get("generated_token_count", None),
+                }
+            return {"text": "", "is_finished": False}
+        except Exception as e:
+            raise e
 
     def model_response_creator(self):
         model_response = ModelResponse(stream=True, model=self.model)
@@ -10235,14 +10384,11 @@
                 print_verbose(f"completion obj content: {completion_obj['content']}")
                 if response_obj["is_finished"]:
                     self.received_finish_reason = response_obj["finish_reason"]
-<<<<<<< HEAD
-=======
             elif self.custom_llm_provider == "watsonx":
                 response_obj = self.handle_watsonx_stream(chunk)
                 completion_obj["content"] = response_obj["text"]
                 if response_obj["is_finished"]:
                     self.received_finish_reason = response_obj["finish_reason"]
->>>>>>> 5baeeec8
             elif self.custom_llm_provider == "text-completion-openai":
                 response_obj = self.handle_openai_text_completion_chunk(chunk)
                 completion_obj["content"] = response_obj["text"]
@@ -10428,12 +10574,23 @@
                         model_response.id = original_chunk.id
                         self.response_id = original_chunk.id
                         if len(original_chunk.choices) > 0:
-                            try:
-                                delta = dict(original_chunk.choices[0].delta)
-                                print_verbose(f"original delta: {delta}")
-                                model_response.choices[0].delta = Delta(**delta)
-                            except Exception as e:
-                                model_response.choices[0].delta = Delta()
+                            choices = []
+                            for idx, choice in enumerate(original_chunk.choices):
+                                try:
+                                    if isinstance(choice, BaseModel):
+                                        try:
+                                            choice_json = choice.model_dump()
+                                        except Exception as e:
+                                            choice_json = choice.dict()
+                                        choice_json.pop(
+                                            "finish_reason", None
+                                        )  # for mistral etc. which return a value in their last chunk (not-openai compatible).
+                                        print_verbose(f"choice_json: {choice_json}")
+                                        choices.append(StreamingChoices(**choice_json))
+                                except Exception as e:
+                                    choices.append(StreamingChoices())
+                            print_verbose(f"choices in streaming: {choices}")
+                            model_response.choices = choices
                         else:
                             return
                         model_response.system_fingerprint = (
@@ -10478,11 +10635,11 @@
                         )
                     self.holding_chunk = ""
                 # if delta is None
-                is_delta_empty = self.is_delta_empty(
+                _is_delta_empty = self.is_delta_empty(
                     delta=model_response.choices[0].delta
                 )
 
-                if is_delta_empty:
+                if _is_delta_empty:
                     # get any function call arguments
                     model_response.choices[0].finish_reason = map_finish_reason(
                         finish_reason=self.received_finish_reason
