--- conflicted
+++ resolved
@@ -7811,21 +7811,18 @@
                 )
 
                 return AzureAVATextToSpeechConfig()
-<<<<<<< HEAD
         elif litellm.LlmProviders.ELEVENLABS == provider:
             from litellm.llms.elevenlabs.text_to_speech.transformation import (
                 ElevenLabsTextToSpeechConfig,
             )
 
             return ElevenLabsTextToSpeechConfig()
-=======
         elif litellm.LlmProviders.RUNWAYML == provider:
             from litellm.llms.runwayml.text_to_speech.transformation import (
                 RunwayMLTextToSpeechConfig,
             )
 
             return RunwayMLTextToSpeechConfig()
->>>>>>> 44bb18a6
         return None
 
     @staticmethod
