# +-----------------------------------------------+
# |                                               |
# |           Give Feedback / Get Help            |
# | https://github.com/BerriAI/litellm/issues/new |
# |                                               |
# +-----------------------------------------------+
#
#  Thank you users! We ❤️ you! - Krrish & Ishaan

import ast
import asyncio
import base64
import binascii
import contextvars
import copy
import datetime
import hashlib
import inspect
import io
import itertools
import json
import logging
import os
import random  # type: ignore
import re
import struct
import subprocess

# What is this?
## Generic utils.py file. Problem-specific utils (e.g. 'cost calculation), should all be in `litellm_core_utils/`.
import sys
import textwrap
import threading
import time
import traceback
from dataclasses import dataclass, field
from functools import lru_cache, wraps
from importlib import resources
from inspect import iscoroutine
from io import StringIO
from os.path import abspath, dirname, join

import aiohttp
import dotenv
import httpx
import openai
import tiktoken
from httpx import Proxy
from httpx._utils import get_environment_proxies
from openai.lib import _parsing, _pydantic
from openai.types.chat.completion_create_params import ResponseFormat
from pydantic import BaseModel
from tiktoken import Encoding
from tokenizers import Tokenizer

import litellm
import litellm._service_logger  # for storing API inputs, outputs, and metadata
import litellm.litellm_core_utils
import litellm.litellm_core_utils.audio_utils.utils
import litellm.litellm_core_utils.json_validation_rule
import litellm.llms
import litellm.llms.gemini
from litellm._uuid import uuid
from litellm.caching._internal_lru_cache import lru_cache_wrapper
from litellm.caching.caching import DualCache
from litellm.caching.caching_handler import CachingHandlerResponse, LLMCachingHandler
from litellm.constants import (
    DEFAULT_CHAT_COMPLETION_PARAM_VALUES,
    DEFAULT_EMBEDDING_PARAM_VALUES,
    DEFAULT_MAX_LRU_CACHE_SIZE,
    DEFAULT_TRIM_RATIO,
    FUNCTION_DEFINITION_TOKEN_COUNT,
    INITIAL_RETRY_DELAY,
    JITTER,
    MAX_RETRY_DELAY,
    MAX_TOKEN_TRIMMING_ATTEMPTS,
    MINIMUM_PROMPT_CACHE_TOKEN_COUNT,
    OPENAI_EMBEDDING_PARAMS,
    TOOL_CHOICE_OBJECT_TOKEN_COUNT,
)
from litellm.integrations.custom_guardrail import CustomGuardrail
from litellm.integrations.custom_logger import CustomLogger
from litellm.integrations.vector_store_integrations.base_vector_store import (
    BaseVectorStore,
)

# Import cached imports utilities
from litellm.litellm_core_utils.cached_imports import (
    get_coroutine_checker,
    get_litellm_logging_class,
    get_set_callbacks,
)
from litellm.litellm_core_utils.core_helpers import (
    get_litellm_metadata_from_kwargs,
    map_finish_reason,
    process_response_headers,
)
from litellm.litellm_core_utils.credential_accessor import CredentialAccessor
from litellm.litellm_core_utils.default_encoding import encoding
from litellm.litellm_core_utils.exception_mapping_utils import (
    _get_response_headers,
    exception_type,
    get_error_message,
)
from litellm.litellm_core_utils.get_litellm_params import (
    _get_base_model_from_litellm_call_metadata,
    get_litellm_params,
)
from litellm.litellm_core_utils.get_llm_provider_logic import (
    _is_non_openai_azure_model,
    get_llm_provider,
)
from litellm.litellm_core_utils.get_supported_openai_params import (
    get_supported_openai_params,
)
from litellm.litellm_core_utils.llm_request_utils import _ensure_extra_body_is_safe
from litellm.litellm_core_utils.llm_response_utils.convert_dict_to_response import (
    LiteLLMResponseObjectHandler,
    _handle_invalid_parallel_tool_calls,
    convert_to_model_response_object,
    convert_to_streaming_response,
    convert_to_streaming_response_async,
)
from litellm.litellm_core_utils.llm_response_utils.get_api_base import get_api_base
from litellm.litellm_core_utils.llm_response_utils.get_formatted_prompt import (
    get_formatted_prompt,
)
from litellm.litellm_core_utils.llm_response_utils.get_headers import (
    get_response_headers,
)
from litellm.litellm_core_utils.llm_response_utils.response_metadata import (
    ResponseMetadata,
)
from litellm.litellm_core_utils.prompt_templates.common_utils import (
    _parse_content_for_reasoning,
)
from litellm.litellm_core_utils.redact_messages import (
    LiteLLMLoggingObject,
    redact_message_input_output_from_logging,
)
from litellm.litellm_core_utils.rules import Rules
from litellm.litellm_core_utils.streaming_handler import CustomStreamWrapper
from litellm.litellm_core_utils.token_counter import get_modified_max_tokens
from litellm.llms.base_llm.google_genai.transformation import (
    BaseGoogleGenAIGenerateContentConfig,
)
from litellm.llms.base_llm.ocr.transformation import BaseOCRConfig
from litellm.llms.base_llm.search.transformation import BaseSearchConfig
from litellm.llms.base_llm.text_to_speech.transformation import BaseTextToSpeechConfig
from litellm.llms.bedrock.common_utils import BedrockModelInfo
from litellm.llms.cohere.common_utils import CohereModelInfo
from litellm.llms.custom_httpx.http_handler import AsyncHTTPHandler, HTTPHandler
from litellm.llms.mistral.ocr.transformation import MistralOCRConfig
from litellm.router_utils.get_retry_from_policy import (
    get_num_retries_from_retry_policy,
    reset_retry_policy,
)
from litellm.secret_managers.main import get_secret
from litellm.types.llms.anthropic import (
    ANTHROPIC_API_ONLY_HEADERS,
    AnthropicThinkingParam,
)
from litellm.types.llms.openai import (
    AllMessageValues,
    AllPromptValues,
    ChatCompletionAssistantToolCall,
    ChatCompletionNamedToolChoiceParam,
    ChatCompletionToolParam,
    ChatCompletionToolParamFunctionChunk,
    OpenAITextCompletionUserMessage,
    OpenAIWebSearchOptions,
)
from litellm.types.rerank import RerankResponse
from litellm.types.utils import FileTypes  # type: ignore
from litellm.types.utils import (
    OPENAI_RESPONSE_HEADERS,
    CallTypes,
    ChatCompletionDeltaToolCall,
    ChatCompletionMessageToolCall,
    Choices,
    CostPerToken,
    CredentialItem,
    CustomHuggingfaceTokenizer,
    Delta,
    Embedding,
    EmbeddingResponse,
    Function,
    ImageResponse,
    LlmProviders,
    LlmProvidersSet,
    LLMResponseTypes,
    Message,
    ModelInfo,
    ModelInfoBase,
    ModelResponse,
    ModelResponseStream,
    ProviderField,
    ProviderSpecificModelInfo,
    RawRequestTypedDict,
    SearchProviders,
    SelectTokenizerResponse,
    StreamingChoices,
    TextChoices,
    TextCompletionResponse,
    TranscriptionResponse,
    Usage,
    all_litellm_params,
)

try:
    # Python 3.9+
    with resources.files("litellm.litellm_core_utils.tokenizers").joinpath(
        "anthropic_tokenizer.json"
    ).open("r", encoding="utf-8") as f:
        json_data = json.load(f)
except (ImportError, AttributeError, TypeError):
    with resources.open_text(
        "litellm.litellm_core_utils.tokenizers", "anthropic_tokenizer.json"
    ) as f:
        json_data = json.load(f)

# Convert to str (if necessary)
claude_json_str = json.dumps(json_data)
import importlib.metadata
from typing import (
    TYPE_CHECKING,
    Any,
    Callable,
    Dict,
    Iterable,
    List,
    Literal,
    Optional,
    Tuple,
    Type,
    Union,
    cast,
    get_args,
)

from openai import OpenAIError as OriginalError

from litellm.litellm_core_utils.llm_response_utils.response_metadata import (
    update_response_metadata,
)
from litellm.litellm_core_utils.thread_pool_executor import executor
from litellm.litellm_core_utils.token_counter import token_counter as token_counter_new
from litellm.llms.base_llm.anthropic_messages.transformation import (
    BaseAnthropicMessagesConfig,
)
from litellm.llms.base_llm.audio_transcription.transformation import (
    BaseAudioTranscriptionConfig,
)
from litellm.llms.base_llm.base_utils import (
    BaseLLMModelInfo,
    type_to_response_format_param,
)
from litellm.llms.base_llm.batches.transformation import BaseBatchesConfig
from litellm.llms.base_llm.chat.transformation import BaseConfig
from litellm.llms.base_llm.completion.transformation import BaseTextCompletionConfig
from litellm.llms.base_llm.embedding.transformation import BaseEmbeddingConfig
from litellm.llms.base_llm.files.transformation import BaseFilesConfig
from litellm.llms.base_llm.image_edit.transformation import BaseImageEditConfig
from litellm.llms.base_llm.image_generation.transformation import (
    BaseImageGenerationConfig,
)
from litellm.llms.base_llm.image_variations.transformation import (
    BaseImageVariationConfig,
)
from litellm.llms.base_llm.passthrough.transformation import BasePassthroughConfig
from litellm.llms.base_llm.realtime.transformation import BaseRealtimeConfig
from litellm.llms.base_llm.rerank.transformation import BaseRerankConfig
from litellm.llms.base_llm.responses.transformation import BaseResponsesAPIConfig
from litellm.llms.base_llm.vector_store.transformation import BaseVectorStoreConfig
from litellm.llms.base_llm.videos.transformation import BaseVideoConfig
from litellm.llms.base_llm.containers.transformation import BaseContainerConfig

from ._logging import _is_debugging_on, verbose_logger
from .caching.caching import (
    AzureBlobCache,
    Cache,
    QdrantSemanticCache,
    RedisCache,
    RedisSemanticCache,
    S3Cache,
)
from .exceptions import (
    APIConnectionError,
    APIError,
    AuthenticationError,
    BadRequestError,
    BudgetExceededError,
    ContentPolicyViolationError,
    ContextWindowExceededError,
    NotFoundError,
    OpenAIError,
    PermissionDeniedError,
    RateLimitError,
    ServiceUnavailableError,
    Timeout,
    UnprocessableEntityError,
    UnsupportedParamsError,
)
from .proxy._types import AllowedModelRegion, KeyManagementSystem
from .types.llms.openai import (
    ChatCompletionDeltaToolCallChunk,
    ChatCompletionToolCallChunk,
    ChatCompletionToolCallFunctionChunk,
)
from .types.router import LiteLLM_Params

if TYPE_CHECKING:
    from litellm import MockException

####### ENVIRONMENT VARIABLES ####################
# Adjust to your specific application needs / system capabilities.
sentry_sdk_instance = None
capture_exception = None
add_breadcrumb = None
posthog = None
slack_app = None
alerts_channel = None
heliconeLogger = None
athinaLogger = None
promptLayerLogger = None
langsmithLogger = None
logfireLogger = None
weightsBiasesLogger = None
customLogger = None
langFuseLogger = None
openMeterLogger = None
lagoLogger = None
dataDogLogger = None
prometheusLogger = None
dynamoLogger = None
s3Logger = None
greenscaleLogger = None
lunaryLogger = None
aispendLogger = None
supabaseClient = None
callback_list: Optional[List[str]] = []
user_logger_fn = None
additional_details: Optional[Dict[str, str]] = {}
local_cache: Optional[Dict[str, str]] = {}
last_fetched_at = None
last_fetched_at_keys = None
######## Model Response #########################

# All liteLLM Model responses will be in this format, Follows the OpenAI Format
# https://docs.litellm.ai/docs/completion/output
# {
#   'choices': [
#      {
#         'finish_reason': 'stop',
#         'index': 0,
#         'message': {
#            'role': 'assistant',
#             'content': " I'm doing well, thank you for asking. I am Claude, an AI assistant created by Anthropic."
#         }
#       }
#     ],
#  'created': 1691429984.3852863,
#  'model': 'claude-instant-1',
#  'usage': {'prompt_tokens': 18, 'completion_tokens': 23, 'total_tokens': 41}
# }


############################################################
def print_verbose(
    print_statement,
    logger_only: bool = False,
    log_level: Literal["DEBUG", "INFO", "ERROR"] = "DEBUG",
):
    try:
        if log_level == "DEBUG":
            verbose_logger.debug(print_statement)
        elif log_level == "INFO":
            verbose_logger.info(print_statement)
        elif log_level == "ERROR":
            verbose_logger.error(print_statement)
        if litellm.set_verbose is True and logger_only is False:
            print(print_statement)  # noqa
    except Exception:
        pass


####### CLIENT ###################
# make it easy to log if completion/embedding runs succeeded or failed + see what happened | Non-Blocking
def custom_llm_setup():
    """
    Add custom_llm provider to provider list
    """
    for custom_llm in litellm.custom_provider_map:
        if custom_llm["provider"] not in litellm.provider_list:
            litellm.provider_list.append(custom_llm["provider"])

        if custom_llm["provider"] not in litellm._custom_providers:
            litellm._custom_providers.append(custom_llm["provider"])


def _add_custom_logger_callback_to_specific_event(
    callback: str, logging_event: Literal["success", "failure"]
) -> None:
    """
    Add a custom logger callback to the specific event
    """
    from litellm import _custom_logger_compatible_callbacks_literal
    from litellm.litellm_core_utils.litellm_logging import (
        _init_custom_logger_compatible_class,
    )

    if callback not in litellm._known_custom_logger_compatible_callbacks:
        verbose_logger.debug(
            f"Callback {callback} is not a valid custom logger compatible callback. Known list - {litellm._known_custom_logger_compatible_callbacks}"
        )
        return

    callback_class = _init_custom_logger_compatible_class(
        cast(_custom_logger_compatible_callbacks_literal, callback),
        internal_usage_cache=None,
        llm_router=None,
    )

    if callback_class:
        if (
            logging_event == "success"
            and _custom_logger_class_exists_in_success_callbacks(callback_class)
            is False
        ):
            litellm.logging_callback_manager.add_litellm_success_callback(
                callback_class
            )
            litellm.logging_callback_manager.add_litellm_async_success_callback(
                callback_class
            )
            if callback in litellm.success_callback:
                litellm.success_callback.remove(
                    callback
                )  # remove the string from the callback list
            if callback in litellm._async_success_callback:
                litellm._async_success_callback.remove(
                    callback
                )  # remove the string from the callback list
        elif (
            logging_event == "failure"
            and _custom_logger_class_exists_in_failure_callbacks(callback_class)
            is False
        ):
            litellm.logging_callback_manager.add_litellm_failure_callback(
                callback_class
            )
            litellm.logging_callback_manager.add_litellm_async_failure_callback(
                callback_class
            )
            if callback in litellm.failure_callback:
                litellm.failure_callback.remove(
                    callback
                )  # remove the string from the callback list
            if callback in litellm._async_failure_callback:
                litellm._async_failure_callback.remove(
                    callback
                )  # remove the string from the callback list


def _custom_logger_class_exists_in_success_callbacks(
    callback_class: CustomLogger,
) -> bool:
    """
    Returns True if an instance of the custom logger exists in litellm.success_callback or litellm._async_success_callback

    e.g if `LangfusePromptManagement` is passed in, it will return True if an instance of `LangfusePromptManagement` exists in litellm.success_callback or litellm._async_success_callback

    Prevents double adding a custom logger callback to the litellm callbacks
    """
    return any(
        isinstance(cb, type(callback_class))
        for cb in litellm.success_callback + litellm._async_success_callback
    )


def _custom_logger_class_exists_in_failure_callbacks(
    callback_class: CustomLogger,
) -> bool:
    """
    Returns True if an instance of the custom logger exists in litellm.failure_callback or litellm._async_failure_callback

    e.g if `LangfusePromptManagement` is passed in, it will return True if an instance of `LangfusePromptManagement` exists in litellm.failure_callback or litellm._async_failure_callback

    Prevents double adding a custom logger callback to the litellm callbacks
    """
    return any(
        isinstance(cb, type(callback_class))
        for cb in litellm.failure_callback + litellm._async_failure_callback
    )


def get_request_guardrails(kwargs: Dict[str, Any]) -> List[str]:
    """
    Get the request guardrails from the kwargs
    """
    metadata = kwargs.get("metadata") or {}
    requester_metadata = metadata.get("requester_metadata") or {}
    applied_guardrails = requester_metadata.get("guardrails") or []
    return applied_guardrails


def get_applied_guardrails(kwargs: Dict[str, Any]) -> List[str]:
    """
    - Add 'default_on' guardrails to the list
    - Add request guardrails to the list
    """

    request_guardrails = get_request_guardrails(kwargs)
    applied_guardrails = []
    for callback in litellm.callbacks:
        if callback is not None and isinstance(callback, CustomGuardrail):
            if callback.guardrail_name is not None:
                if callback.default_on is True:
                    applied_guardrails.append(callback.guardrail_name)
                elif callback.guardrail_name in request_guardrails:
                    applied_guardrails.append(callback.guardrail_name)

    return applied_guardrails


def load_credentials_from_list(kwargs: dict):
    """
    Updates kwargs with the credentials if credential_name in kwarg
    """
    credential_name = kwargs.get("litellm_credential_name")
    if credential_name and litellm.credential_list:
        credential_accessor = CredentialAccessor.get_credential_values(credential_name)
        for key, value in credential_accessor.items():
            if key not in kwargs:
                kwargs[key] = value


def get_dynamic_callbacks(
    dynamic_callbacks: Optional[List[Union[str, Callable, CustomLogger]]],
) -> List:
    returned_callbacks = litellm.callbacks.copy()
    if dynamic_callbacks:
        returned_callbacks.extend(dynamic_callbacks)  # type: ignore
    return returned_callbacks


def function_setup(  # noqa: PLR0915
    original_function: str, rules_obj, start_time, *args, **kwargs
):  # just run once to check if user wants to send their data anywhere - PostHog/Sentry/Slack/etc.
    ### NOTICES ###
    if litellm.set_verbose is True:
        verbose_logger.warning(
            "`litellm.set_verbose` is deprecated. Please set `os.environ['LITELLM_LOG'] = 'DEBUG'` for debug logs."
        )
    try:
        global callback_list, add_breadcrumb, user_logger_fn, Logging

        ## CUSTOM LLM SETUP ##
        custom_llm_setup()

        ## GET APPLIED GUARDRAILS
        applied_guardrails = get_applied_guardrails(kwargs)

        ## LOGGING SETUP
        function_id: Optional[str] = kwargs["id"] if "id" in kwargs else None

        ## DYNAMIC CALLBACKS ##
        dynamic_callbacks: Optional[List[Union[str, Callable, CustomLogger]]] = (
            kwargs.pop("callbacks", None)
        )
        all_callbacks = get_dynamic_callbacks(dynamic_callbacks=dynamic_callbacks)

        if len(all_callbacks) > 0:
            for callback in all_callbacks:
                # check if callback is a string - e.g. "lago", "openmeter"
                if isinstance(callback, str):
                    callback = litellm.litellm_core_utils.litellm_logging._init_custom_logger_compatible_class(  # type: ignore
                        callback, internal_usage_cache=None, llm_router=None  # type: ignore
                    )
                    if callback is None or any(
                        isinstance(cb, type(callback))
                        for cb in litellm._async_success_callback
                    ):  # don't double add a callback
                        continue
                if callback not in litellm.input_callback:
                    litellm.input_callback.append(callback)  # type: ignore
                if callback not in litellm.success_callback:
                    litellm.logging_callback_manager.add_litellm_success_callback(callback)  # type: ignore
                if callback not in litellm.failure_callback:
                    litellm.logging_callback_manager.add_litellm_failure_callback(callback)  # type: ignore
                if callback not in litellm._async_success_callback:
                    litellm.logging_callback_manager.add_litellm_async_success_callback(callback)  # type: ignore
                if callback not in litellm._async_failure_callback:
                    litellm.logging_callback_manager.add_litellm_async_failure_callback(callback)  # type: ignore
            print_verbose(
                f"Initialized litellm callbacks, Async Success Callbacks: {litellm._async_success_callback}"
            )

        if (
            len(litellm.input_callback) > 0
            or len(litellm.success_callback) > 0
            or len(litellm.failure_callback) > 0
        ) and len(
            callback_list  # type: ignore
        ) == 0:  # type: ignore
            callback_list = list(
                set(
                    litellm.input_callback  # type: ignore
                    + litellm.success_callback
                    + litellm.failure_callback
                )
            )
            get_set_callbacks()(callback_list=callback_list, function_id=function_id)
        ## ASYNC CALLBACKS
        if len(litellm.input_callback) > 0:
            removed_async_items = []
            for index, callback in enumerate(litellm.input_callback):  # type: ignore
                if get_coroutine_checker().is_async_callable(callback):
                    litellm._async_input_callback.append(callback)
                    removed_async_items.append(index)

            # Pop the async items from input_callback in reverse order to avoid index issues
            for index in reversed(removed_async_items):
                litellm.input_callback.pop(index)
        if len(litellm.success_callback) > 0:
            removed_async_items = []
            for index, callback in enumerate(litellm.success_callback):  # type: ignore
                if get_coroutine_checker().is_async_callable(callback):
                    litellm.logging_callback_manager.add_litellm_async_success_callback(
                        callback
                    )
                    removed_async_items.append(index)
                elif callback == "dynamodb" or callback == "openmeter":
                    # dynamo is an async callback, it's used for the proxy and needs to be async
                    # we only support async dynamo db logging for acompletion/aembedding since that's used on proxy
                    litellm.logging_callback_manager.add_litellm_async_success_callback(
                        callback
                    )
                    removed_async_items.append(index)
                elif (
                    callback in litellm._known_custom_logger_compatible_callbacks
                    and isinstance(callback, str)
                ):
                    _add_custom_logger_callback_to_specific_event(callback, "success")

            # Pop the async items from success_callback in reverse order to avoid index issues
            for index in reversed(removed_async_items):
                litellm.success_callback.pop(index)

        if len(litellm.failure_callback) > 0:
            removed_async_items = []
            for index, callback in enumerate(litellm.failure_callback):  # type: ignore
                if get_coroutine_checker().is_async_callable(callback):
                    litellm.logging_callback_manager.add_litellm_async_failure_callback(
                        callback
                    )
                    removed_async_items.append(index)
                elif (
                    callback in litellm._known_custom_logger_compatible_callbacks
                    and isinstance(callback, str)
                ):
                    _add_custom_logger_callback_to_specific_event(callback, "failure")

            # Pop the async items from failure_callback in reverse order to avoid index issues
            for index in reversed(removed_async_items):
                litellm.failure_callback.pop(index)
        ### DYNAMIC CALLBACKS ###
        dynamic_success_callbacks: Optional[
            List[Union[str, Callable, CustomLogger]]
        ] = None
        dynamic_async_success_callbacks: Optional[
            List[Union[str, Callable, CustomLogger]]
        ] = None
        dynamic_failure_callbacks: Optional[
            List[Union[str, Callable, CustomLogger]]
        ] = None
        dynamic_async_failure_callbacks: Optional[
            List[Union[str, Callable, CustomLogger]]
        ] = None
        if kwargs.get("success_callback", None) is not None and isinstance(
            kwargs["success_callback"], list
        ):
            removed_async_items = []
            for index, callback in enumerate(kwargs["success_callback"]):
                if (
                    get_coroutine_checker().is_async_callable(callback)
                    or callback == "dynamodb"
                    or callback == "s3"
                ):
                    if dynamic_async_success_callbacks is not None and isinstance(
                        dynamic_async_success_callbacks, list
                    ):
                        dynamic_async_success_callbacks.append(callback)
                    else:
                        dynamic_async_success_callbacks = [callback]
                    removed_async_items.append(index)
            # Pop the async items from success_callback in reverse order to avoid index issues
            for index in reversed(removed_async_items):
                kwargs["success_callback"].pop(index)
            dynamic_success_callbacks = kwargs.pop("success_callback")
        if kwargs.get("failure_callback", None) is not None and isinstance(
            kwargs["failure_callback"], list
        ):
            dynamic_failure_callbacks = kwargs.pop("failure_callback")

        if add_breadcrumb:
            try:
                from litellm.litellm_core_utils.core_helpers import safe_deep_copy

                details_to_log = safe_deep_copy(kwargs)
            except Exception:
                details_to_log = kwargs

            if litellm.turn_off_message_logging:
                # make a copy of the _model_Call_details and log it
                details_to_log.pop("messages", None)
                details_to_log.pop("input", None)
                details_to_log.pop("prompt", None)
            add_breadcrumb(
                category="litellm.llm_call",
                message=f"Keyword Args: {details_to_log}",
                level="info",
            )
        if "logger_fn" in kwargs:
            user_logger_fn = kwargs["logger_fn"]
        # INIT LOGGER - for user-specified integrations
        model = args[0] if len(args) > 0 else kwargs.get("model", None)
        call_type = original_function
        if (
            call_type == CallTypes.completion.value
            or call_type == CallTypes.acompletion.value
            or call_type == CallTypes.anthropic_messages.value
        ):
            messages = None
            if len(args) > 1:
                messages = args[1]
            elif kwargs.get("messages", None):
                messages = kwargs["messages"]
            ### PRE-CALL RULES ###
            if (
                Rules.has_pre_call_rules()
                and isinstance(messages, list)
                and len(messages) > 0
                and isinstance(messages[0], dict)
                and "content" in messages[0]
            ):

                buffer = StringIO()
                for m in messages:
                    content = m.get("content", "")
                    if content is not None and isinstance(content, str):
                        buffer.write(content)

                rules_obj.pre_call_rules(
                    input=buffer.getvalue(),
                    model=model,
                )
        elif (
            call_type == CallTypes.embedding.value
            or call_type == CallTypes.aembedding.value
        ):
            messages = args[1] if len(args) > 1 else kwargs.get("input", None)
        elif (
            call_type == CallTypes.image_generation.value
            or call_type == CallTypes.aimage_generation.value
        ):
            messages = args[0] if len(args) > 0 else kwargs["prompt"]
        elif (
            call_type == CallTypes.moderation.value
            or call_type == CallTypes.amoderation.value
        ):
            messages = args[1] if len(args) > 1 else kwargs["input"]
        elif (
            call_type == CallTypes.atext_completion.value
            or call_type == CallTypes.text_completion.value
        ):
            messages = args[0] if len(args) > 0 else kwargs["prompt"]
        elif (
            call_type == CallTypes.rerank.value or call_type == CallTypes.arerank.value
        ):
            messages = kwargs.get("query")
        elif (
            call_type == CallTypes.atranscription.value
            or call_type == CallTypes.transcription.value
        ):
            _file_obj: FileTypes = args[1] if len(args) > 1 else kwargs["file"]
            file_checksum = (
                litellm.litellm_core_utils.audio_utils.utils.get_audio_file_name(
                    file_obj=_file_obj
                )
            )
            if "metadata" in kwargs:
                kwargs["metadata"]["file_checksum"] = file_checksum
            else:
                kwargs["metadata"] = {"file_checksum": file_checksum}
            messages = file_checksum
        elif (
            call_type == CallTypes.aspeech.value or call_type == CallTypes.speech.value
        ):
            messages = kwargs.get("input", "speech")
        elif (
            call_type == CallTypes.aresponses.value
            or call_type == CallTypes.responses.value
        ):
            messages = args[0] if len(args) > 0 else kwargs["input"]
        else:
            messages = "default-message-value"
        stream = False
        if _is_streaming_request(
            kwargs=kwargs,
            call_type=call_type,
        ):
            stream = True
        logging_obj = get_litellm_logging_class()(  # Victim for object pool
            model=model,  # type: ignore
            messages=messages,
            stream=stream,
            litellm_call_id=kwargs["litellm_call_id"],
            litellm_trace_id=kwargs.get("litellm_trace_id"),
            function_id=function_id or "",
            call_type=call_type,
            start_time=start_time,
            dynamic_success_callbacks=dynamic_success_callbacks,
            dynamic_failure_callbacks=dynamic_failure_callbacks,
            dynamic_async_success_callbacks=dynamic_async_success_callbacks,
            dynamic_async_failure_callbacks=dynamic_async_failure_callbacks,
            kwargs=kwargs,
            applied_guardrails=applied_guardrails,
        )

        ## check if metadata is passed in
        litellm_params: Dict[str, Any] = {"api_base": ""}
        if "metadata" in kwargs:
            litellm_params["metadata"] = kwargs["metadata"]

        logging_obj.update_environment_variables(
            model=model,
            user="",
            optional_params={},
            litellm_params=litellm_params,
            stream_options=kwargs.get("stream_options", None),
        )
        return logging_obj, kwargs
    except Exception as e:
        verbose_logger.exception(
            "litellm.utils.py::function_setup() - [Non-Blocking] Error in function_setup"
        )
        raise e


async def _client_async_logging_helper(
    logging_obj: LiteLLMLoggingObject,
    result,
    start_time,
    end_time,
    is_completion_with_fallbacks: bool,
):
    if (
        is_completion_with_fallbacks is False
    ):  # don't log the parent event litellm.completion_with_fallbacks as a 'log_success_event', this will lead to double logging the same call - https://github.com/BerriAI/litellm/issues/7477
        print_verbose(
            f"Async Wrapper: Completed Call, calling async_success_handler: {logging_obj.async_success_handler}"
        )
        ################################################
        # Async Logging Worker
        ################################################
        from litellm.litellm_core_utils.logging_worker import GLOBAL_LOGGING_WORKER

        GLOBAL_LOGGING_WORKER.ensure_initialized_and_enqueue(
            async_coroutine=logging_obj.async_success_handler(
                result=result, start_time=start_time, end_time=end_time
            )
        )

        ################################################
        # Sync Logging Worker
        ################################################
        logging_obj.handle_sync_success_callbacks_for_async_calls(
            result=result,
            start_time=start_time,
            end_time=end_time,
        )


def _get_wrapper_num_retries(
    kwargs: Dict[str, Any], exception: Exception
) -> Tuple[Optional[int], Dict[str, Any]]:
    """
    Get the number of retries from the kwargs and the retry policy.
    Used for the wrapper functions.
    """

    num_retries = kwargs.get("num_retries", None)
    if num_retries is None:
        num_retries = litellm.num_retries
    if kwargs.get("retry_policy", None):
        retry_policy_num_retries = get_num_retries_from_retry_policy(
            exception=exception,
            retry_policy=kwargs.get("retry_policy"),
        )
        kwargs["retry_policy"] = reset_retry_policy()
        if retry_policy_num_retries is not None:
            num_retries = retry_policy_num_retries

    return num_retries, kwargs


def _get_wrapper_timeout(
    kwargs: Dict[str, Any], exception: Exception
) -> Optional[Union[float, int, httpx.Timeout]]:
    """
    Get the timeout from the kwargs
    Used for the wrapper functions.
    """

    timeout = cast(
        Optional[Union[float, int, httpx.Timeout]], kwargs.get("timeout", None)
    )

    return timeout


def check_coroutine(value) -> bool:
    return get_coroutine_checker().is_async_callable(value)


async def async_pre_call_deployment_hook(kwargs: Dict[str, Any], call_type: str):
    """
    Allow modifying the request just before it's sent to the deployment.

    Use this instead of 'async_pre_call_hook' when you need to modify the request AFTER a deployment is selected, but BEFORE the request is sent.
    """
    try:
        typed_call_type = CallTypes(call_type)
    except ValueError:
        typed_call_type = None  # unknown call type

    modified_kwargs = kwargs.copy()

    for callback in litellm.callbacks:
        if isinstance(callback, CustomLogger):
            result = await callback.async_pre_call_deployment_hook(
                modified_kwargs, typed_call_type
            )
            if result is not None:
                modified_kwargs = result

    return modified_kwargs


async def async_post_call_success_deployment_hook(
    request_data: dict, response: Any, call_type: Optional[CallTypes]
) -> Optional[Any]:
    """
    Allow modifying / reviewing the response just after it's received from the deployment.
    """
    try:
        typed_call_type = CallTypes(call_type)
    except ValueError:
        typed_call_type = None  # unknown call type

    for callback in litellm.callbacks:
        if isinstance(callback, CustomLogger):
            result = await callback.async_post_call_success_deployment_hook(
                request_data, cast(LLMResponseTypes, response), typed_call_type
            )
            if result is not None:
                return result

    return response


def post_call_processing(
    original_response,
    model,
    optional_params: Optional[dict],
    original_function,
    rules_obj,
):
    try:
        if original_response is None:
            pass
        else:
            call_type = original_function.__name__
            if (
                call_type == CallTypes.completion.value
                or call_type == CallTypes.acompletion.value
            ):
                is_coroutine = check_coroutine(original_response)
                if is_coroutine is True:
                    pass
                else:
                    if (
                        isinstance(original_response, ModelResponse)
                        and len(original_response.choices) > 0
                    ):
                        model_response: Optional[str] = original_response.choices[
                            0
                        ].message.content  # type: ignore
                        if model_response is not None:
                            ### POST-CALL RULES ###
                            rules_obj.post_call_rules(input=model_response, model=model)
                            ### JSON SCHEMA VALIDATION ###
                            if litellm.enable_json_schema_validation is True:
                                try:
                                    if (
                                        optional_params is not None
                                        and "response_format" in optional_params
                                        and optional_params["response_format"]
                                        is not None
                                    ):
                                        json_response_format: Optional[dict] = None
                                        if (
                                            isinstance(
                                                optional_params["response_format"],
                                                dict,
                                            )
                                            and optional_params["response_format"].get(
                                                "json_schema"
                                            )
                                            is not None
                                        ):
                                            json_response_format = optional_params[
                                                "response_format"
                                            ]
                                        elif _parsing._completions.is_basemodel_type(
                                            optional_params["response_format"]  # type: ignore
                                        ):
                                            json_response_format = (
                                                type_to_response_format_param(
                                                    response_format=optional_params[
                                                        "response_format"
                                                    ]
                                                )
                                            )
                                        if json_response_format is not None:
                                            litellm.litellm_core_utils.json_validation_rule.validate_schema(
                                                schema=json_response_format[
                                                    "json_schema"
                                                ]["schema"],
                                                response=model_response,
                                            )
                                except TypeError:
                                    pass
                            if (
                                optional_params is not None
                                and "response_format" in optional_params
                                and isinstance(optional_params["response_format"], dict)
                                and "type" in optional_params["response_format"]
                                and optional_params["response_format"]["type"]
                                == "json_object"
                                and "response_schema"
                                in optional_params["response_format"]
                                and isinstance(
                                    optional_params["response_format"][
                                        "response_schema"
                                    ],
                                    dict,
                                )
                                and "enforce_validation"
                                in optional_params["response_format"]
                                and optional_params["response_format"][
                                    "enforce_validation"
                                ]
                                is True
                            ):
                                # schema given, json response expected, and validation enforced
                                litellm.litellm_core_utils.json_validation_rule.validate_schema(
                                    schema=optional_params["response_format"][
                                        "response_schema"
                                    ],
                                    response=model_response,
                                )

    except Exception as e:
        raise e


def client(original_function):  # noqa: PLR0915
    rules_obj = Rules()

    @wraps(original_function)
    def wrapper(*args, **kwargs):  # noqa: PLR0915
        # DO NOT MOVE THIS. It always needs to run first
        # Check if this is an async function. If so only execute the async function
        call_type = original_function.__name__
        if _is_async_request(kwargs):
            # [OPTIONAL] CHECK MAX RETRIES / REQUEST
            if litellm.num_retries_per_request is not None:
                # check if previous_models passed in as ['litellm_params']['metadata]['previous_models']
                previous_models = kwargs.get("metadata", {}).get(
                    "previous_models", None
                )
                if previous_models is not None:
                    if litellm.num_retries_per_request <= len(previous_models):
                        raise Exception("Max retries per request hit!")

            # MODEL CALL
            result = original_function(*args, **kwargs)
            if _is_streaming_request(
                kwargs=kwargs,
                call_type=call_type,
            ):
                if (
                    "complete_response" in kwargs
                    and kwargs["complete_response"] is True
                ):
                    chunks = []
                    for idx, chunk in enumerate(result):
                        chunks.append(chunk)
                    return litellm.stream_chunk_builder(
                        chunks, messages=kwargs.get("messages", None)
                    )
                else:
                    return result

            return result

        # Prints Exactly what was passed to litellm function - don't execute any logic here - it should just print
        print_args_passed_to_litellm(original_function, args, kwargs)
        start_time = datetime.datetime.now()
        result = None
        logging_obj: Optional[LiteLLMLoggingObject] = kwargs.get(
            "litellm_logging_obj", None
        )

        # only set litellm_call_id if its not in kwargs
        if "litellm_call_id" not in kwargs:
            kwargs["litellm_call_id"] = str(uuid.uuid4())

        model: Optional[str] = args[0] if len(args) > 0 else kwargs.get("model", None)

        try:
            if logging_obj is None:
                logging_obj, kwargs = function_setup(
                    original_function.__name__, rules_obj, start_time, *args, **kwargs
                )
            ## LOAD CREDENTIALS
            load_credentials_from_list(kwargs)
            kwargs["litellm_logging_obj"] = logging_obj
            _llm_caching_handler: LLMCachingHandler = LLMCachingHandler(
                original_function=original_function,
                request_kwargs=kwargs,
                start_time=start_time,
            )
            logging_obj._llm_caching_handler = _llm_caching_handler

            # CHECK FOR 'os.environ/' in kwargs
            for k, v in kwargs.items():
                if v is not None and isinstance(v, str) and v.startswith("os.environ/"):
                    kwargs[k] = litellm.get_secret(v)
            # [OPTIONAL] CHECK BUDGET
            if litellm.max_budget:
                if litellm._current_cost > litellm.max_budget:
                    raise BudgetExceededError(
                        current_cost=litellm._current_cost,
                        max_budget=litellm.max_budget,
                    )

            # [OPTIONAL] CHECK MAX RETRIES / REQUEST
            if litellm.num_retries_per_request is not None:
                # check if previous_models passed in as ['litellm_params']['metadata]['previous_models']
                previous_models = kwargs.get("metadata", {}).get(
                    "previous_models", None
                )
                if previous_models is not None:
                    if litellm.num_retries_per_request <= len(previous_models):
                        raise Exception("Max retries per request hit!")

            # [OPTIONAL] CHECK CACHE
            print_verbose(
                f"SYNC kwargs[caching]: {kwargs.get('caching', False)}; litellm.cache: {litellm.cache}; kwargs.get('cache')['no-cache']: {kwargs.get('cache', {}).get('no-cache', False)}"
            )
            # if caching is false or cache["no-cache"]==True, don't run this
            if (
                (
                    (
                        (
                            kwargs.get("caching", None) is None
                            and litellm.cache is not None
                        )
                        or kwargs.get("caching", False) is True
                    )
                    and kwargs.get("cache", {}).get("no-cache", False) is not True
                )
                and kwargs.get("aembedding", False) is not True
                and kwargs.get("atext_completion", False) is not True
                and kwargs.get("acompletion", False) is not True
                and kwargs.get("aimg_generation", False) is not True
                and kwargs.get("atranscription", False) is not True
                and kwargs.get("arerank", False) is not True
                and kwargs.get("_arealtime", False) is not True
            ):  # allow users to control returning cached responses from the completion function
                # checking cache
                verbose_logger.debug("INSIDE CHECKING SYNC CACHE")
                caching_handler_response: CachingHandlerResponse = (
                    _llm_caching_handler._sync_get_cache(
                        model=model or "",
                        original_function=original_function,
                        logging_obj=logging_obj,
                        start_time=start_time,
                        call_type=call_type,
                        kwargs=kwargs,
                        args=args,
                    )
                )

                if caching_handler_response.cached_result is not None:
                    verbose_logger.debug("Cache hit!")
                    return caching_handler_response.cached_result

            # CHECK MAX TOKENS
            if (
                kwargs.get("max_tokens", None) is not None
                and model is not None
                and litellm.modify_params
                is True  # user is okay with params being modified
                and (
                    call_type == CallTypes.acompletion.value
                    or call_type == CallTypes.completion.value
                    or call_type == CallTypes.anthropic_messages.value
                )
            ):
                try:
                    base_model = model
                    if kwargs.get("hf_model_name", None) is not None:
                        base_model = f"huggingface/{kwargs.get('hf_model_name')}"
                    messages = None
                    if len(args) > 1:
                        messages = args[1]
                    elif kwargs.get("messages", None):
                        messages = kwargs["messages"]
                    user_max_tokens = kwargs.get("max_tokens")
                    modified_max_tokens = get_modified_max_tokens(
                        model=model,
                        base_model=base_model,
                        messages=messages,
                        user_max_tokens=user_max_tokens,
                        buffer_num=None,
                        buffer_perc=None,
                    )
                    kwargs["max_tokens"] = modified_max_tokens
                except Exception as e:
                    print_verbose(f"Error while checking max token limit: {str(e)}")
            # MODEL CALL
            result = original_function(*args, **kwargs)
            end_time = datetime.datetime.now()
            if _is_streaming_request(
                kwargs=kwargs,
                call_type=call_type,
            ):
                if (
                    "complete_response" in kwargs
                    and kwargs["complete_response"] is True
                ):
                    chunks = []
                    for idx, chunk in enumerate(result):
                        chunks.append(chunk)
                    return litellm.stream_chunk_builder(
                        chunks, messages=kwargs.get("messages", None)
                    )
                else:
                    # RETURN RESULT
                    update_response_metadata(
                        result=result,
                        logging_obj=logging_obj,
                        model=model,
                        kwargs=kwargs,
                        start_time=start_time,
                        end_time=end_time,
                    )
                    return result
            elif "acompletion" in kwargs and kwargs["acompletion"] is True:
                return result
            elif "aembedding" in kwargs and kwargs["aembedding"] is True:
                return result
            elif "aimg_generation" in kwargs and kwargs["aimg_generation"] is True:
                return result
            elif "atranscription" in kwargs and kwargs["atranscription"] is True:
                return result
            elif "aspeech" in kwargs and kwargs["aspeech"] is True:
                return result
            elif asyncio.iscoroutine(result):  # bubble up to relevant async function
                return result

            ### POST-CALL RULES ###
            post_call_processing(
                original_response=result,
                model=model or None,
                optional_params=kwargs,
                original_function=original_function,
                rules_obj=rules_obj,
            )

            # [OPTIONAL] ADD TO CACHE
            _llm_caching_handler.sync_set_cache(
                result=result,
                args=args,
                kwargs=kwargs,
            )

            # LOG SUCCESS - handle streaming success logging in the _next_ object, remove `handle_success` once it's deprecated
            verbose_logger.info("Wrapper: Completed Call, calling success_handler")
            # Copy the current context to propagate it to the background thread
            # This is essential for OpenTelemetry span context propagation
            ctx = contextvars.copy_context()
            executor.submit(
                ctx.run,
                logging_obj.success_handler,
                result,
                start_time,
                end_time,
            )
            # RETURN RESULT
            update_response_metadata(
                result=result,
                logging_obj=logging_obj,
                model=model,
                kwargs=kwargs,
                start_time=start_time,
                end_time=end_time,
            )
            return result
        except Exception as e:
            call_type = original_function.__name__
            if call_type == CallTypes.completion.value:
                num_retries = (
                    kwargs.get("num_retries", None) or litellm.num_retries or None
                )
                if kwargs.get("retry_policy", None):
                    num_retries = get_num_retries_from_retry_policy(
                        exception=e,
                        retry_policy=kwargs.get("retry_policy"),
                    )
                    kwargs["retry_policy"] = (
                        reset_retry_policy()
                    )  # prevent infinite loops
                litellm.num_retries = (
                    None  # set retries to None to prevent infinite loops
                )
                context_window_fallback_dict = kwargs.get(
                    "context_window_fallback_dict", {}
                )

                _is_litellm_router_call = "model_group" in kwargs.get(
                    "metadata", {}
                )  # check if call from litellm.router/proxy
                if (
                    num_retries and not _is_litellm_router_call
                ):  # only enter this if call is not from litellm router/proxy. router has it's own logic for retrying
                    if (
                        isinstance(e, openai.APIError)
                        or isinstance(e, openai.Timeout)
                        or isinstance(e, openai.APIConnectionError)
                    ):
                        kwargs["num_retries"] = num_retries
                        return litellm.completion_with_retries(*args, **kwargs)
                elif (
                    isinstance(e, litellm.exceptions.ContextWindowExceededError)
                    and context_window_fallback_dict
                    and model in context_window_fallback_dict
                    and not _is_litellm_router_call
                ):
                    if len(args) > 0:
                        args[0] = context_window_fallback_dict[model]  # type: ignore
                    else:
                        kwargs["model"] = context_window_fallback_dict[model]
                    return original_function(*args, **kwargs)
            traceback_exception = traceback.format_exc()
            end_time = datetime.datetime.now()

            # LOG FAILURE - handle streaming failure logging in the _next_ object, remove `handle_failure` once it's deprecated
            if logging_obj:
                logging_obj.failure_handler(
                    e, traceback_exception, start_time, end_time
                )  # DO NOT MAKE THREADED - router retry fallback relies on this!
            raise e

    @wraps(original_function)
    async def wrapper_async(*args, **kwargs):  # noqa: PLR0915
        print_args_passed_to_litellm(original_function, args, kwargs)
        start_time = datetime.datetime.now()
        result = None
        logging_obj: Optional[LiteLLMLoggingObject] = kwargs.get(
            "litellm_logging_obj", None
        )
        _llm_caching_handler: LLMCachingHandler = LLMCachingHandler(
            original_function=original_function,
            request_kwargs=kwargs,
            start_time=start_time,
        )
        # only set litellm_call_id if its not in kwargs
        call_type = original_function.__name__
        if "litellm_call_id" not in kwargs:
            kwargs["litellm_call_id"] = str(uuid.uuid4())

        model: Optional[str] = args[0] if len(args) > 0 else kwargs.get("model", None)
        is_completion_with_fallbacks = kwargs.get("fallbacks") is not None

        try:
            if logging_obj is None:
                logging_obj, kwargs = function_setup(
                    original_function.__name__, rules_obj, start_time, *args, **kwargs
                )

            modified_kwargs = await async_pre_call_deployment_hook(kwargs, call_type)
            if modified_kwargs is not None:
                kwargs = modified_kwargs

            kwargs["litellm_logging_obj"] = logging_obj
            ## LOAD CREDENTIALS
            load_credentials_from_list(kwargs)
            logging_obj._llm_caching_handler = _llm_caching_handler
            # [OPTIONAL] CHECK BUDGET
            if litellm.max_budget:
                if litellm._current_cost > litellm.max_budget:
                    raise BudgetExceededError(
                        current_cost=litellm._current_cost,
                        max_budget=litellm.max_budget,
                    )

            # [OPTIONAL] CHECK CACHE
            print_verbose(
                f"ASYNC kwargs[caching]: {kwargs.get('caching', False)}; litellm.cache: {litellm.cache}; kwargs.get('cache'): {kwargs.get('cache', None)}"
            )
            _caching_handler_response: Optional[CachingHandlerResponse] = (
                await _llm_caching_handler._async_get_cache(
                    model=model or "",
                    original_function=original_function,
                    logging_obj=logging_obj,
                    start_time=start_time,
                    call_type=call_type,
                    kwargs=kwargs,
                    args=args,
                )
            )

            if _caching_handler_response is not None:
                if (
                    _caching_handler_response.cached_result is not None
                    and _caching_handler_response.final_embedding_cached_response
                    is None
                ):
                    return _caching_handler_response.cached_result

                elif _caching_handler_response.embedding_all_elements_cache_hit is True:
                    return _caching_handler_response.final_embedding_cached_response

            # CHECK MAX TOKENS
            if (
                kwargs.get("max_tokens", None) is not None
                and model is not None
                and litellm.modify_params
                is True  # user is okay with params being modified
                and (
                    call_type == CallTypes.acompletion.value
                    or call_type == CallTypes.completion.value
                    or call_type == CallTypes.anthropic_messages.value
                )
            ):
                try:
                    base_model = model
                    if kwargs.get("hf_model_name", None) is not None:
                        base_model = f"huggingface/{kwargs.get('hf_model_name')}"
                    messages = None
                    if len(args) > 1:
                        messages = args[1]
                    elif kwargs.get("messages", None):
                        messages = kwargs["messages"]
                    user_max_tokens = kwargs.get("max_tokens")
                    modified_max_tokens = get_modified_max_tokens(
                        model=model,
                        base_model=base_model,
                        messages=messages,
                        user_max_tokens=user_max_tokens,
                        buffer_num=None,
                        buffer_perc=None,
                    )
                    kwargs["max_tokens"] = modified_max_tokens
                except Exception as e:
                    print_verbose(f"Error while checking max token limit: {str(e)}")

            # MODEL CALL
            result = await original_function(*args, **kwargs)
            end_time = datetime.datetime.now()
            if _is_streaming_request(
                kwargs=kwargs,
                call_type=call_type,
            ):
                if (
                    "complete_response" in kwargs
                    and kwargs["complete_response"] is True
                ):
                    chunks = []
                    for idx, chunk in enumerate(result):
                        chunks.append(chunk)
                    return litellm.stream_chunk_builder(
                        chunks, messages=kwargs.get("messages", None)
                    )
                else:
                    update_response_metadata(
                        result=result,
                        logging_obj=logging_obj,
                        model=model,
                        kwargs=kwargs,
                        start_time=start_time,
                        end_time=end_time,
                    )
                    return result
            elif call_type == CallTypes.arealtime.value:
                return result
            ### POST-CALL RULES ###
            post_call_processing(
                original_response=result,
                model=model,
                optional_params=kwargs,
                original_function=original_function,
                rules_obj=rules_obj,
            )
            # Only run if call_type is a valid value in CallTypes
            if call_type in [ct.value for ct in CallTypes]:
                result = await async_post_call_success_deployment_hook(
                    request_data=kwargs,
                    response=result,
                    call_type=CallTypes(call_type),
                )

            ## Add response to cache
            await _llm_caching_handler.async_set_cache(
                result=result,
                original_function=original_function,
                kwargs=kwargs,
                args=args,
            )

            # LOG SUCCESS - handle streaming success logging in the _next_ object
            asyncio.create_task(
                _client_async_logging_helper(
                    logging_obj=logging_obj,
                    result=result,
                    start_time=start_time,
                    end_time=end_time,
                    is_completion_with_fallbacks=is_completion_with_fallbacks,
                )
            )
            logging_obj.handle_sync_success_callbacks_for_async_calls(
                result=result,
                start_time=start_time,
                end_time=end_time,
            )
            # REBUILD EMBEDDING CACHING
            if (
                isinstance(result, EmbeddingResponse)
                and _caching_handler_response is not None
                and _caching_handler_response.final_embedding_cached_response
                is not None
            ):
                return _llm_caching_handler._combine_cached_embedding_response_with_api_result(
                    _caching_handler_response=_caching_handler_response,
                    embedding_response=result,
                    start_time=start_time,
                    end_time=end_time,
                )

            update_response_metadata(
                result=result,
                logging_obj=logging_obj,
                model=model,
                kwargs=kwargs,
                start_time=start_time,
                end_time=end_time,
            )

            return result
        except Exception as e:
            traceback_exception = traceback.format_exc()
            end_time = datetime.datetime.now()
            if logging_obj:
                try:
                    logging_obj.failure_handler(
                        e, traceback_exception, start_time, end_time
                    )  # DO NOT MAKE THREADED - router retry fallback relies on this!
                except Exception as e:
                    raise e
                try:
                    await logging_obj.async_failure_handler(
                        e, traceback_exception, start_time, end_time
                    )
                except Exception as e:
                    raise e

            call_type = original_function.__name__
            num_retries, kwargs = _get_wrapper_num_retries(kwargs=kwargs, exception=e)
            if call_type == CallTypes.acompletion.value:
                context_window_fallback_dict = kwargs.get(
                    "context_window_fallback_dict", {}
                )

                _is_litellm_router_call = "model_group" in kwargs.get(
                    "metadata", {}
                )  # check if call from litellm.router/proxy

                if (
                    num_retries and not _is_litellm_router_call
                ):  # only enter this if call is not from litellm router/proxy. router has it's own logic for retrying
                    try:
                        litellm.num_retries = (
                            None  # set retries to None to prevent infinite loops
                        )
                        kwargs["num_retries"] = num_retries
                        kwargs["original_function"] = original_function
                        if isinstance(
                            e, openai.RateLimitError
                        ):  # rate limiting specific error
                            kwargs["retry_strategy"] = "exponential_backoff_retry"
                        elif isinstance(e, openai.APIError):  # generic api error
                            kwargs["retry_strategy"] = "constant_retry"
                        return await litellm.acompletion_with_retries(*args, **kwargs)
                    except Exception:
                        pass
                elif (
                    isinstance(e, litellm.exceptions.ContextWindowExceededError)
                    and context_window_fallback_dict
                    and model in context_window_fallback_dict
                ):
                    if len(args) > 0:
                        args[0] = context_window_fallback_dict[model]  # type: ignore
                    else:
                        kwargs["model"] = context_window_fallback_dict[model]
                    return await original_function(*args, **kwargs)

            setattr(
                e, "num_retries", num_retries
            )  ## IMPORTANT: returns the deployment's num_retries to the router

            timeout = _get_wrapper_timeout(kwargs=kwargs, exception=e)
            setattr(e, "timeout", timeout)
            raise e

    is_coroutine = get_coroutine_checker().is_async_callable(original_function)

    # Return the appropriate wrapper based on the original function type
    if is_coroutine:
        return wrapper_async
    else:
        return wrapper


def _is_async_request(
    kwargs: Optional[dict],
    is_pass_through: bool = False,
) -> bool:
    """
    Returns True if the call type is an internal async request.

    eg. litellm.acompletion, litellm.aimage_generation, litellm.acreate_batch, litellm._arealtime

    Args:
        kwargs (dict): The kwargs passed to the litellm function
        is_pass_through (bool): Whether the call is a pass-through call. By default all pass through calls are async.
    """
    if kwargs is None:
        return False
    if (
        kwargs.get("acompletion", False) is True
        or kwargs.get("aembedding", False) is True
        or kwargs.get("aimg_generation", False) is True
        or kwargs.get("amoderation", False) is True
        or kwargs.get("atext_completion", False) is True
        or kwargs.get("atranscription", False) is True
        or kwargs.get("arerank", False) is True
        or kwargs.get("_arealtime", False) is True
        or kwargs.get("acreate_batch", False) is True
        or kwargs.get("acreate_fine_tuning_job", False) is True
        or is_pass_through is True
    ):
        return True
    return False


def _is_streaming_request(
    kwargs: Dict[str, Any],
    call_type: Union[CallTypes, str],
) -> bool:
    """
    Returns True if the call type is a streaming request.
    Returns True if:
        - if "stream=True" in kwargs  (litellm chat completion, litellm text completion, litellm messages)
        - if call_type is generate_content_stream or agenerate_content_stream (litellm google genai)
    """
    if "stream" in kwargs and kwargs["stream"] is True:
        return True

    #########################################################
    # Check if it's a google genai streaming request
    if isinstance(call_type, str):
        # check if it can be casted to CallTypes
        try:
            call_type = CallTypes(call_type)
        except ValueError:
            return False

    if (
        call_type == CallTypes.generate_content_stream
        or call_type == CallTypes.agenerate_content_stream
    ):
        return True
    #########################################################
    return False


def _select_tokenizer(
    model: str, custom_tokenizer: Optional[CustomHuggingfaceTokenizer] = None
):
    if custom_tokenizer is not None:
        _tokenizer = create_pretrained_tokenizer(
            identifier=custom_tokenizer["identifier"],
            revision=custom_tokenizer["revision"],
            auth_token=custom_tokenizer["auth_token"],
        )
        return _tokenizer
    return _select_tokenizer_helper(model=model)


@lru_cache(maxsize=DEFAULT_MAX_LRU_CACHE_SIZE)
def _select_tokenizer_helper(model: str) -> SelectTokenizerResponse:
    if litellm.disable_hf_tokenizer_download is True:
        return _return_openai_tokenizer(model)

    try:
        result = _return_huggingface_tokenizer(model)
        if result is not None:
            return result
    except Exception as e:
        verbose_logger.debug(f"Error selecting tokenizer: {e}")

    # default - tiktoken
    return _return_openai_tokenizer(model)


def _return_openai_tokenizer(model: str) -> SelectTokenizerResponse:
    return {"type": "openai_tokenizer", "tokenizer": encoding}


def _return_huggingface_tokenizer(model: str) -> Optional[SelectTokenizerResponse]:
    if model in litellm.cohere_models and "command-r" in model:
        # cohere
        cohere_tokenizer = Tokenizer.from_pretrained(
            "Xenova/c4ai-command-r-v01-tokenizer"
        )
        return {"type": "huggingface_tokenizer", "tokenizer": cohere_tokenizer}
    # anthropic
    elif model in litellm.anthropic_models and "claude-3" not in model:
        claude_tokenizer = Tokenizer.from_str(claude_json_str)
        return {"type": "huggingface_tokenizer", "tokenizer": claude_tokenizer}
    # llama2
    elif "llama-2" in model.lower() or "replicate" in model.lower():
        tokenizer = Tokenizer.from_pretrained("hf-internal-testing/llama-tokenizer")
        return {"type": "huggingface_tokenizer", "tokenizer": tokenizer}
    # llama3
    elif "llama-3" in model.lower():
        tokenizer = Tokenizer.from_pretrained("Xenova/llama-3-tokenizer")
        return {"type": "huggingface_tokenizer", "tokenizer": tokenizer}
    else:
        return None


def encode(model="", text="", custom_tokenizer: Optional[dict] = None):
    """
    Encodes the given text using the specified model.

    Args:
        model (str): The name of the model to use for tokenization.
        custom_tokenizer (Optional[dict]): A custom tokenizer created with the `create_pretrained_tokenizer` or `create_tokenizer` method. Must be a dictionary with a string value for `type` and Tokenizer for `tokenizer`. Default is None.
        text (str): The text to be encoded.

    Returns:
        enc: The encoded text.
    """
    tokenizer_json = custom_tokenizer or _select_tokenizer(model=model)
    if isinstance(tokenizer_json["tokenizer"], Encoding):
        enc = tokenizer_json["tokenizer"].encode(text, disallowed_special=())
    else:
        enc = tokenizer_json["tokenizer"].encode(text)
    return enc


def decode(model="", tokens: List[int] = [], custom_tokenizer: Optional[dict] = None):
    tokenizer_json = custom_tokenizer or _select_tokenizer(model=model)
    dec = tokenizer_json["tokenizer"].decode(tokens)
    return dec


def create_pretrained_tokenizer(
    identifier: str, revision="main", auth_token: Optional[str] = None
):
    """
    Creates a tokenizer from an existing file on a HuggingFace repository to be used with `token_counter`.

    Args:
    identifier (str): The identifier of a Model on the Hugging Face Hub, that contains a tokenizer.json file
    revision (str, defaults to main): A branch or commit id
    auth_token (str, optional, defaults to None): An optional auth token used to access private repositories on the Hugging Face Hub

    Returns:
    dict: A dictionary with the tokenizer and its type.
    """

    try:
        tokenizer = Tokenizer.from_pretrained(
            identifier, revision=revision, auth_token=auth_token  # type: ignore
        )
    except Exception as e:
        verbose_logger.error(
            f"Error creating pretrained tokenizer: {e}. Defaulting to version without 'auth_token'."
        )
        tokenizer = Tokenizer.from_pretrained(identifier, revision=revision)
    return {"type": "huggingface_tokenizer", "tokenizer": tokenizer}


def create_tokenizer(json: str):
    """
    Creates a tokenizer from a valid JSON string for use with `token_counter`.

    Args:
    json (str): A valid JSON string representing a previously serialized tokenizer

    Returns:
    dict: A dictionary with the tokenizer and its type.
    """

    tokenizer = Tokenizer.from_str(json)
    return {"type": "huggingface_tokenizer", "tokenizer": tokenizer}


def token_counter(
    model="",
    custom_tokenizer: Optional[Union[dict, SelectTokenizerResponse]] = None,
    text: Optional[Union[str, List[str]]] = None,
    messages: Optional[List] = None,
    count_response_tokens: Optional[bool] = False,
    tools: Optional[List[ChatCompletionToolParam]] = None,
    tool_choice: Optional[ChatCompletionNamedToolChoiceParam] = None,
    use_default_image_token_count: Optional[bool] = False,
    default_token_count: Optional[int] = None,
) -> int:
    """
    The same as `litellm.litellm_core_utils.token_counter`.

    Kept for backwards compatibility.
    """

    #########################################################
    # Flag to disable token counter
    # We've gotten reports of this consuming CPU cycles,
    # exposing this flag to allow users to disable
    # it to confirm if this is indeed the issue
    #########################################################
    if litellm.disable_token_counter is True:
        return 0

    return token_counter_new(
        model,
        custom_tokenizer,
        text,
        messages,
        count_response_tokens,
        tools,
        tool_choice,
        use_default_image_token_count,
        default_token_count,
    )


def supports_httpx_timeout(custom_llm_provider: str) -> bool:
    """
    Helper function to know if a provider implementation supports httpx timeout
    """
    supported_providers = ["openai", "azure", "bedrock"]

    if custom_llm_provider in supported_providers:
        return True

    return False


def supports_system_messages(model: str, custom_llm_provider: Optional[str]) -> bool:
    """
    Check if the given model supports system messages and return a boolean value.

    Parameters:
    model (str): The model name to be checked.
    custom_llm_provider (str): The provider to be checked.

    Returns:
    bool: True if the model supports system messages, False otherwise.

    Raises:
    Exception: If the given model is not found in model_prices_and_context_window.json.
    """
    return _supports_factory(
        model=model,
        custom_llm_provider=custom_llm_provider,
        key="supports_system_messages",
    )


def supports_web_search(model: str, custom_llm_provider: Optional[str] = None) -> bool:
    """
    Check if the given model supports web search and return a boolean value.

    Parameters:
    model (str): The model name to be checked.
    custom_llm_provider (str): The provider to be checked.

    Returns:
    bool: True if the model supports web search, False otherwise.

    Raises:
    Exception: If the given model is not found in model_prices_and_context_window.json.
    """
    return _supports_factory(
        model=model,
        custom_llm_provider=custom_llm_provider,
        key="supports_web_search",
    )


def supports_url_context(model: str, custom_llm_provider: Optional[str] = None) -> bool:
    """
    Check if the given model supports URL context and return a boolean value.

    Parameters:
    model (str): The model name to be checked.
    custom_llm_provider (str): The provider to be checked.

    Returns:
    bool: True if the model supports URL context, False otherwise.

    Raises:
    Exception: If the given model is not found in model_prices_and_context_window.json.
    """
    return _supports_factory(
        model=model,
        custom_llm_provider=custom_llm_provider,
        key="supports_url_context",
    )


def supports_native_streaming(model: str, custom_llm_provider: Optional[str]) -> bool:
    """
    Check if the given model supports native streaming and return a boolean value.

    Parameters:
    model (str): The model name to be checked.
    custom_llm_provider (str): The provider to be checked.

    Returns:
    bool: True if the model supports native streaming, False otherwise.

    Raises:
    Exception: If the given model is not found in model_prices_and_context_window.json.
    """
    try:
        model, custom_llm_provider, _, _ = litellm.get_llm_provider(
            model=model, custom_llm_provider=custom_llm_provider
        )

        model_info = _get_model_info_helper(
            model=model, custom_llm_provider=custom_llm_provider
        )
        supports_native_streaming = model_info.get("supports_native_streaming", True)
        if supports_native_streaming is None:
            supports_native_streaming = True
        return supports_native_streaming
    except Exception as e:
        verbose_logger.debug(
            f"Model not found or error in checking supports_native_streaming support. You passed model={model}, custom_llm_provider={custom_llm_provider}. Error: {str(e)}"
        )
        return False


def supports_response_schema(
    model: str, custom_llm_provider: Optional[str] = None
) -> bool:
    """
    Check if the given model + provider supports 'response_schema' as a param.

    Parameters:
    model (str): The model name to be checked.
    custom_llm_provider (str): The provider to be checked.

    Returns:
    bool: True if the model supports response_schema, False otherwise.

    Does not raise error. Defaults to 'False'. Outputs logging.error.
    """
    ## GET LLM PROVIDER ##
    try:
        model, custom_llm_provider, _, _ = get_llm_provider(
            model=model, custom_llm_provider=custom_llm_provider
        )
    except Exception as e:
        verbose_logger.debug(
            f"Model not found or error in checking response schema support. You passed model={model}, custom_llm_provider={custom_llm_provider}. Error: {str(e)}"
        )
        return False

    # providers that globally support response schema
    PROVIDERS_GLOBALLY_SUPPORT_RESPONSE_SCHEMA = [
        litellm.LlmProviders.PREDIBASE,
        litellm.LlmProviders.FIREWORKS_AI,
        litellm.LlmProviders.LM_STUDIO,
        litellm.LlmProviders.NEBIUS,
    ]

    if custom_llm_provider in PROVIDERS_GLOBALLY_SUPPORT_RESPONSE_SCHEMA:
        return True
    return _supports_factory(
        model=model,
        custom_llm_provider=custom_llm_provider,
        key="supports_response_schema",
    )


def supports_parallel_function_calling(
    model: str, custom_llm_provider: Optional[str] = None
) -> bool:
    """
    Check if the given model supports parallel tool calls and return a boolean value.
    """
    return _supports_factory(
        model=model,
        custom_llm_provider=custom_llm_provider,
        key="supports_parallel_function_calling",
    )


def supports_function_calling(
    model: str, custom_llm_provider: Optional[str] = None
) -> bool:
    """
    Check if the given model supports function calling and return a boolean value.

    Parameters:
    model (str): The model name to be checked.
    custom_llm_provider (Optional[str]): The provider to be checked.

    Returns:
    bool: True if the model supports function calling, False otherwise.

    Raises:
    Exception: If the given model is not found or there's an error in retrieval.
    """
    return _supports_factory(
        model=model,
        custom_llm_provider=custom_llm_provider,
        key="supports_function_calling",
    )


def supports_tool_choice(model: str, custom_llm_provider: Optional[str] = None) -> bool:
    """
    Check if the given model supports `tool_choice` and return a boolean value.
    """
    return _supports_factory(
        model=model, custom_llm_provider=custom_llm_provider, key="supports_tool_choice"
    )


def _supports_provider_info_factory(
    model: str, custom_llm_provider: Optional[str], key: str
) -> Optional[Literal[True]]:
    """
    Check if the given model supports a provider specific model info and return a boolean value.
    """

    provider_info = get_provider_info(
        model=model, custom_llm_provider=custom_llm_provider
    )

    if provider_info is not None and provider_info.get(key, False) is True:
        return True
    return None


def _supports_factory(model: str, custom_llm_provider: Optional[str], key: str) -> bool:
    """
    Check if the given model supports function calling and return a boolean value.

    Parameters:
    model (str): The model name to be checked.
    custom_llm_provider (Optional[str]): The provider to be checked.

    Returns:
    bool: True if the model supports function calling, False otherwise.

    Raises:
    Exception: If the given model is not found or there's an error in retrieval.
    """
    try:
        model, custom_llm_provider, _, _ = litellm.get_llm_provider(
            model=model, custom_llm_provider=custom_llm_provider
        )

        model_info = _get_model_info_helper(
            model=model, custom_llm_provider=custom_llm_provider
        )

        if model_info.get(key, False) is True:
            return True
        elif model_info.get(key) is None:  # don't check if 'False' explicitly set
            supported_by_provider = _supports_provider_info_factory(
                model, custom_llm_provider, key
            )
            if supported_by_provider is not None:
                return supported_by_provider

        return False
    except Exception as e:
        verbose_logger.debug(
            f"Model not found or error in checking {key} support. You passed model={model}, custom_llm_provider={custom_llm_provider}. Error: {str(e)}"
        )

        supported_by_provider = _supports_provider_info_factory(
            model, custom_llm_provider, key
        )
        if supported_by_provider is not None:
            return supported_by_provider

        return False


def supports_audio_input(model: str, custom_llm_provider: Optional[str] = None) -> bool:
    """Check if a given model supports audio input in a chat completion call"""
    return _supports_factory(
        model=model, custom_llm_provider=custom_llm_provider, key="supports_audio_input"
    )


def supports_pdf_input(model: str, custom_llm_provider: Optional[str] = None) -> bool:
    """Check if a given model supports pdf input in a chat completion call"""
    return _supports_factory(
        model=model, custom_llm_provider=custom_llm_provider, key="supports_pdf_input"
    )


def supports_audio_output(
    model: str, custom_llm_provider: Optional[str] = None
) -> bool:
    """Check if a given model supports audio output in a chat completion call"""
    return _supports_factory(
        model=model, custom_llm_provider=custom_llm_provider, key="supports_audio_input"
    )


def supports_prompt_caching(
    model: str, custom_llm_provider: Optional[str] = None
) -> bool:
    """
    Check if the given model supports prompt caching and return a boolean value.

    Parameters:
    model (str): The model name to be checked.
    custom_llm_provider (Optional[str]): The provider to be checked.

    Returns:
    bool: True if the model supports prompt caching, False otherwise.

    Raises:
    Exception: If the given model is not found or there's an error in retrieval.
    """
    return _supports_factory(
        model=model,
        custom_llm_provider=custom_llm_provider,
        key="supports_prompt_caching",
    )


def supports_computer_use(
    model: str, custom_llm_provider: Optional[str] = None
) -> bool:
    """
    Check if the given model supports computer use and return a boolean value.

    Parameters:
    model (str): The model name to be checked.
    custom_llm_provider (Optional[str]): The provider to be checked.

    Returns:
    bool: True if the model supports computer use, False otherwise.

    Raises:
    Exception: If the given model is not found or there's an error in retrieval.
    """
    return _supports_factory(
        model=model,
        custom_llm_provider=custom_llm_provider,
        key="supports_computer_use",
    )


def supports_vision(model: str, custom_llm_provider: Optional[str] = None) -> bool:
    """
    Check if the given model supports vision and return a boolean value.

    Parameters:
    model (str): The model name to be checked.
    custom_llm_provider (Optional[str]): The provider to be checked.

    Returns:
    bool: True if the model supports vision, False otherwise.
    """
    return _supports_factory(
        model=model,
        custom_llm_provider=custom_llm_provider,
        key="supports_vision",
    )


def supports_reasoning(model: str, custom_llm_provider: Optional[str] = None) -> bool:
    """
    Check if the given model supports reasoning and return a boolean value.
    """
    return _supports_factory(
        model=model, custom_llm_provider=custom_llm_provider, key="supports_reasoning"
    )


def get_supported_regions(
    model: str, custom_llm_provider: Optional[str] = None
) -> Optional[List[str]]:
    """
    Get a list of supported regions for a given model and provider.

    Parameters:
    model (str): The model name to be checked.
    custom_llm_provider (Optional[str]): The provider to be checked.
    """
    try:
        model, custom_llm_provider, _, _ = litellm.get_llm_provider(
            model=model, custom_llm_provider=custom_llm_provider
        )

        model_info = _get_model_info_helper(
            model=model, custom_llm_provider=custom_llm_provider
        )

        supported_regions = model_info.get("supported_regions", None)
        if supported_regions is None:
            return None

        #########################################################
        # Ensure only list supported regions are returned
        #########################################################
        if isinstance(supported_regions, list):
            return supported_regions
        else:
            return None
    except Exception as e:
        verbose_logger.debug(
            f"Model not found or error in checking supported_regions support. You passed model={model}, custom_llm_provider={custom_llm_provider}. Error: {str(e)}"
        )
        return None


def supports_embedding_image_input(
    model: str, custom_llm_provider: Optional[str] = None
) -> bool:
    """
    Check if the given model supports embedding image input and return a boolean value.
    """
    return _supports_factory(
        model=model,
        custom_llm_provider=custom_llm_provider,
        key="supports_embedding_image_input",
    )


####### HELPER FUNCTIONS ################
def _update_dictionary(existing_dict: Dict, new_dict: dict) -> dict:
    for k, v in new_dict.items():
        if v is not None:
            # Convert stringified numbers to appropriate numeric types
            if isinstance(v, str):
                existing_dict[k] = _convert_stringified_numbers(v)
            elif isinstance(v, dict):
                existing_nested_dict = existing_dict.get(k)
                if isinstance(existing_nested_dict, dict):
                    existing_nested_dict.update(v)
                    existing_dict[k] = existing_nested_dict
                else:
                    existing_dict[k] = v
            else:
                existing_dict[k] = v

    return existing_dict


def _convert_stringified_numbers(value):
    """Convert stringified numbers (including scientific notation) to appropriate numeric types."""
    if isinstance(value, str):
        try:
            # Try to convert to float first to handle scientific notation like "3e-07"
            if "e" in value.lower() or "." in value:
                return float(value)
            # Try to convert to int for whole numbers like "8192"
            else:
                return int(value)
        except (ValueError, TypeError):
            # If conversion fails, return the original string
            return value
    return value


def register_model(model_cost: Union[str, dict]):  # noqa: PLR0915
    """
    Register new / Override existing models (and their pricing) to specific providers.
    Provide EITHER a model cost dictionary or a url to a hosted json blob
    Example usage:
    model_cost_dict = {
        "gpt-4": {
            "max_tokens": 8192,
            "input_cost_per_token": 0.00003,
            "output_cost_per_token": 0.00006,
            "litellm_provider": "openai",
            "mode": "chat"
        },
    }
    """

    loaded_model_cost = {}
    if isinstance(model_cost, dict):
        # Convert stringified numbers to appropriate numeric types
        loaded_model_cost = model_cost
    elif isinstance(model_cost, str):
        loaded_model_cost = litellm.get_model_cost_map(url=model_cost)

    for key, value in loaded_model_cost.items():
        ## get model info ##
        try:
            existing_model: dict = cast(dict, get_model_info(model=key))
            model_cost_key = existing_model["key"]
        except Exception:
            existing_model = {}
            model_cost_key = key
        ## override / add new keys to the existing model cost dictionary
        updated_dictionary = _update_dictionary(existing_model, value)
        litellm.model_cost.setdefault(model_cost_key, {}).update(updated_dictionary)
        verbose_logger.debug(
            f"added/updated model={model_cost_key} in litellm.model_cost: {model_cost_key}"
        )
        # add new model names to provider lists
        if value.get("litellm_provider") == "openai":
            if key not in litellm.open_ai_chat_completion_models:
                litellm.open_ai_chat_completion_models.add(key)
        elif value.get("litellm_provider") == "text-completion-openai":
            if key not in litellm.open_ai_text_completion_models:
                litellm.open_ai_text_completion_models.add(key)
        elif value.get("litellm_provider") == "cohere":
            if key not in litellm.cohere_models:
                litellm.cohere_models.add(key)
        elif value.get("litellm_provider") == "anthropic":
            if key not in litellm.anthropic_models:
                litellm.anthropic_models.add(key)
        elif value.get("litellm_provider") == "openrouter":
            split_string = key.split("/", 1)
            if key not in litellm.openrouter_models:
                litellm.openrouter_models.add(split_string[1])
        elif value.get("litellm_provider") == "vercel_ai_gateway":
            if key not in litellm.vercel_ai_gateway_models:
                litellm.vercel_ai_gateway_models.add(key)
        elif value.get("litellm_provider") == "vertex_ai-text-models":
            if key not in litellm.vertex_text_models:
                litellm.vertex_text_models.add(key)
        elif value.get("litellm_provider") == "vertex_ai-code-text-models":
            if key not in litellm.vertex_code_text_models:
                litellm.vertex_code_text_models.add(key)
        elif value.get("litellm_provider") == "vertex_ai-chat-models":
            if key not in litellm.vertex_chat_models:
                litellm.vertex_chat_models.add(key)
        elif value.get("litellm_provider") == "vertex_ai-code-chat-models":
            if key not in litellm.vertex_code_chat_models:
                litellm.vertex_code_chat_models.add(key)
        elif value.get("litellm_provider") == "ai21":
            if key not in litellm.ai21_models:
                litellm.ai21_models.add(key)
        elif value.get("litellm_provider") == "nlp_cloud":
            if key not in litellm.nlp_cloud_models:
                litellm.nlp_cloud_models.add(key)
        elif value.get("litellm_provider") == "aleph_alpha":
            if key not in litellm.aleph_alpha_models:
                litellm.aleph_alpha_models.add(key)
        elif value.get("litellm_provider") == "bedrock":
            if key not in litellm.bedrock_models:
                litellm.bedrock_models.add(key)
        elif value.get("litellm_provider") == "novita":
            if key not in litellm.novita_models:
                litellm.novita_models.add(key)
    return model_cost


def _should_drop_param(k, additional_drop_params) -> bool:
    if (
        additional_drop_params is not None
        and isinstance(additional_drop_params, list)
        and k in additional_drop_params
    ):
        return True  # allow user to drop specific params for a model - e.g. vllm - logit bias

    return False


def _get_non_default_params(
    passed_params: dict, default_params: dict, additional_drop_params: Optional[list]
) -> dict:
    non_default_params = {}
    for k, v in passed_params.items():
        if (
            k in default_params
            and v != default_params[k]
            and _should_drop_param(k=k, additional_drop_params=additional_drop_params)
            is False
        ):
            non_default_params[k] = v

    return non_default_params


def get_optional_params_transcription(
    model: str,
    custom_llm_provider: str,
    language: Optional[str] = None,
    prompt: Optional[str] = None,
    response_format: Optional[str] = None,
    temperature: Optional[int] = None,
    timestamp_granularities: Optional[List[Literal["word", "segment"]]] = None,
    drop_params: Optional[bool] = None,
    **kwargs,
):
    from litellm.constants import OPENAI_TRANSCRIPTION_PARAMS

    # retrieve all parameters passed to the function
    passed_params = locals()

    passed_params.pop("OPENAI_TRANSCRIPTION_PARAMS")
    custom_llm_provider = passed_params.pop("custom_llm_provider")
    drop_params = passed_params.pop("drop_params")
    special_params = passed_params.pop("kwargs")
    for k, v in special_params.items():
        passed_params[k] = v

    default_params = {
        "language": None,
        "prompt": None,
        "response_format": None,
        "temperature": None,  # openai defaults this to 0
        "timestamp_granularities": None,
    }

    non_default_params = {
        k: v
        for k, v in passed_params.items()
        if (k in default_params and v != default_params[k])
    }
    optional_params = {}

    ## raise exception if non-default value passed for non-openai/azure embedding calls
    def _check_valid_arg(supported_params):
        if len(non_default_params.keys()) > 0:
            keys = list(non_default_params.keys())
            for k in keys:
                if (
                    drop_params is True or litellm.drop_params is True
                ) and k not in supported_params:  # drop the unsupported non-default values
                    non_default_params.pop(k, None)
                elif k not in supported_params:
                    raise UnsupportedParamsError(
                        status_code=500,
                        message=f"Setting user/encoding format is not supported by {custom_llm_provider}. To drop it from the call, set `litellm.drop_params = True`.",
                    )
            return non_default_params

    provider_config: Optional[BaseAudioTranscriptionConfig] = None
    if custom_llm_provider is not None:
        provider_config = ProviderConfigManager.get_provider_audio_transcription_config(
            model=model,
            provider=LlmProviders(custom_llm_provider),
        )

    if custom_llm_provider == "openai" or custom_llm_provider == "azure":
        optional_params = non_default_params
    elif custom_llm_provider == "groq":
        supported_params = litellm.GroqSTTConfig().get_supported_openai_params_stt()
        _check_valid_arg(supported_params=supported_params)
        optional_params = litellm.GroqSTTConfig().map_openai_params_stt(
            non_default_params=non_default_params,
            optional_params=optional_params,
            model=model,
            drop_params=drop_params if drop_params is not None else False,
        )
    elif provider_config is not None:  # handles fireworks ai, and any future providers
        supported_params = provider_config.get_supported_openai_params(model=model)
        _check_valid_arg(supported_params=supported_params)
        optional_params = provider_config.map_openai_params(
            non_default_params=non_default_params,
            optional_params=optional_params,
            model=model,
            drop_params=drop_params if drop_params is not None else False,
        )

    optional_params = add_provider_specific_params_to_optional_params(
        optional_params=optional_params,
        passed_params=passed_params,
        custom_llm_provider=custom_llm_provider,
        openai_params=OPENAI_TRANSCRIPTION_PARAMS,
        additional_drop_params=kwargs.get("additional_drop_params", None),
    )

    return optional_params


def _map_openai_size_to_vertex_ai_aspect_ratio(size: Optional[str]) -> str:
    """Map OpenAI size parameter to Vertex AI aspectRatio."""
    if size is None:
        return "1:1"

    # Map OpenAI size strings to Vertex AI aspect ratio strings
    # Vertex AI accepts: "1:1", "9:16", "16:9", "4:3", "3:4"
    size_to_aspect_ratio = {
        "256x256": "1:1",  # Square
        "512x512": "1:1",  # Square
        "1024x1024": "1:1",  # Square (default)
        "1792x1024": "16:9",  # Landscape
        "1024x1792": "9:16",  # Portrait
    }
    return size_to_aspect_ratio.get(
        size, "1:1"
    )  # Default to square if size not recognized


def get_optional_params_image_gen(
    model: Optional[str] = None,
    n: Optional[int] = None,
    quality: Optional[str] = None,
    response_format: Optional[str] = None,
    size: Optional[str] = None,
    style: Optional[str] = None,
    user: Optional[str] = None,
    custom_llm_provider: Optional[str] = None,
    additional_drop_params: Optional[list] = None,
    provider_config: Optional[BaseImageGenerationConfig] = None,
    drop_params: Optional[bool] = None,
    **kwargs,
):
    # retrieve all parameters passed to the function
    passed_params = locals()
    model = passed_params.pop("model", None)
    custom_llm_provider = passed_params.pop("custom_llm_provider")
    provider_config = passed_params.pop("provider_config", None)
    drop_params = passed_params.pop("drop_params", None)
    additional_drop_params = passed_params.pop("additional_drop_params", None)
    special_params = passed_params.pop("kwargs")
    for k, v in special_params.items():
        if k.startswith("aws_") and (
            custom_llm_provider != "bedrock" and custom_llm_provider != "sagemaker"
        ):  # allow dynamically setting boto3 init logic
            continue
        elif k == "hf_model_name" and custom_llm_provider != "sagemaker":
            continue
        elif (
            k.startswith("vertex_")
            and custom_llm_provider != "vertex_ai"
            and custom_llm_provider != "vertex_ai_beta"
        ):  # allow dynamically setting vertex ai init logic
            continue
        passed_params[k] = v

    default_params = {
        "n": None,
        "quality": None,
        "response_format": None,
        "size": None,
        "style": None,
        "user": None,
    }

    non_default_params = _get_non_default_params(
        passed_params=passed_params,
        default_params=default_params,
        additional_drop_params=additional_drop_params,
    )
    optional_params: Dict[str, Any] = {}

    ## raise exception if non-default value passed for non-openai/azure embedding calls
    def _check_valid_arg(supported_params):
        if len(non_default_params.keys()) > 0:
            keys = list(non_default_params.keys())
            for k in keys:
                if (
                    litellm.drop_params is True or drop_params is True
                ) and k not in supported_params:  # drop the unsupported non-default values
                    non_default_params.pop(k, None)
                elif k not in supported_params:
                    raise UnsupportedParamsError(
                        status_code=500,
                        message=f"Setting `{k}` is not supported by {custom_llm_provider}, {model}. To drop it from the call, set `litellm.drop_params = True`.",
                    )
            return non_default_params

    if provider_config is not None:
        supported_params = provider_config.get_supported_openai_params(
            model=model or ""
        )
        _check_valid_arg(supported_params=supported_params)
        optional_params = provider_config.map_openai_params(
            non_default_params=non_default_params,
            optional_params=optional_params,
            model=model or "",
            drop_params=drop_params if drop_params is not None else False,
        )
    elif (
        custom_llm_provider == "openai"
        or custom_llm_provider == "azure"
        or custom_llm_provider in litellm.openai_compatible_providers
    ):
        optional_params = non_default_params
    elif custom_llm_provider == "bedrock":
        # use stability3 config class if model is a stability3 model
        config_class = (
            litellm.AmazonStability3Config
            if litellm.AmazonStability3Config._is_stability_3_model(model=model)
            else (
                litellm.AmazonNovaCanvasConfig
                if litellm.AmazonNovaCanvasConfig._is_nova_model(model=model)
                else litellm.AmazonStabilityConfig
            )
        )
        supported_params = config_class.get_supported_openai_params(model=model)
        _check_valid_arg(supported_params=supported_params)
        optional_params = config_class.map_openai_params(
            non_default_params=non_default_params, optional_params={}
        )
    elif custom_llm_provider == "vertex_ai":
        supported_params = ["n", "size"]
        """
        All params here: https://console.cloud.google.com/vertex-ai/publishers/google/model-garden/imagegeneration?project=adroit-crow-413218
        """
        _check_valid_arg(supported_params=supported_params)
        if n is not None:
            optional_params["sampleCount"] = int(n)

        # Map OpenAI size parameter to Vertex AI aspectRatio
        if size is not None:
            optional_params["aspectRatio"] = _map_openai_size_to_vertex_ai_aspect_ratio(
                size
            )

    openai_params: list[str] = list(default_params.keys())
    if provider_config is not None:
        supported_params = provider_config.get_supported_openai_params(
            model=model or ""
        )
        openai_params = list(supported_params)

    optional_params = add_provider_specific_params_to_optional_params(
        optional_params=optional_params,
        passed_params=passed_params,
        custom_llm_provider=custom_llm_provider or "",
        openai_params=openai_params,
        additional_drop_params=additional_drop_params,
    )
    # remove keys with None or empty dict/list values to avoid sending empty payloads
    optional_params = {
        k: v
        for k, v in optional_params.items()
        if v is not None and (not isinstance(v, (dict, list)) or len(v) > 0)
    }
    return optional_params


def get_optional_params_embeddings(  # noqa: PLR0915
    # 2 optional params
    model: str,
    user: Optional[str] = None,
    encoding_format: Optional[str] = None,
    dimensions: Optional[int] = None,
    custom_llm_provider="",
    drop_params: Optional[bool] = None,
    additional_drop_params: Optional[List[str]] = None,
    **kwargs,
):
    # retrieve all parameters passed to the function
    passed_params = locals()
    custom_llm_provider = passed_params.pop("custom_llm_provider", None)
    special_params = passed_params.pop("kwargs")

    drop_params = passed_params.pop("drop_params", None)
    additional_drop_params = passed_params.pop("additional_drop_params", None)

    def _check_valid_arg(supported_params: Optional[list]):
        if supported_params is None:
            return
        unsupported_params = {}
        for k in non_default_params.keys():
            if k not in supported_params:
                unsupported_params[k] = non_default_params[k]
        if unsupported_params:
            if litellm.drop_params is True or (
                drop_params is not None and drop_params is True
            ):
                pass
            else:
                raise UnsupportedParamsError(
                    status_code=500,
                    message=f"{custom_llm_provider} does not support parameters: {unsupported_params}, for model={model}. To drop these, set `litellm.drop_params=True` or for proxy:\n\n`litellm_settings:\n drop_params: true`\n",
                )

    non_default_params = (
        PreProcessNonDefaultParams.embedding_pre_process_non_default_params(
            passed_params=passed_params,
            special_params=special_params,
            custom_llm_provider=custom_llm_provider,
            additional_drop_params=additional_drop_params,
            model=model,
        )
    )

    provider_config: Optional[BaseEmbeddingConfig] = None

    optional_params = {}
    if (
        custom_llm_provider is not None
        and custom_llm_provider in LlmProviders._member_map_.values()
    ):
        provider_config = ProviderConfigManager.get_provider_embedding_config(
            model=model,
            provider=LlmProviders(custom_llm_provider),
        )

    if provider_config is not None:
        supported_params: Optional[list] = provider_config.get_supported_openai_params(
            model=model
        )
        _check_valid_arg(supported_params=supported_params)
        optional_params = provider_config.map_openai_params(
            non_default_params=non_default_params,
            optional_params={},
            model=model,
            drop_params=drop_params if drop_params is not None else False,
        )
    ## raise exception if non-default value passed for non-openai/azure embedding calls
    elif custom_llm_provider == "openai":
        # 'dimensions` is only supported in `text-embedding-3` and later models

        if (
            model is not None
            and "text-embedding-3" not in model
            and "dimensions" in non_default_params.keys()
        ):
            raise UnsupportedParamsError(
                status_code=500,
                message="Setting dimensions is not supported for OpenAI `text-embedding-3` and later models. To drop it from the call, set `litellm.drop_params = True`.",
            )
        else:
            optional_params = non_default_params
    elif custom_llm_provider == "triton":
        supported_params = get_supported_openai_params(
            model=model,
            custom_llm_provider=custom_llm_provider,
            request_type="embeddings",
        )
        _check_valid_arg(supported_params=supported_params)
        optional_params = litellm.TritonEmbeddingConfig().map_openai_params(
            non_default_params=non_default_params,
            optional_params={},
            model=model,
            drop_params=drop_params if drop_params is not None else False,
        )
    elif custom_llm_provider == "databricks":
        supported_params = get_supported_openai_params(
            model=model or "",
            custom_llm_provider="databricks",
            request_type="embeddings",
        )
        _check_valid_arg(supported_params=supported_params)
        optional_params = litellm.DatabricksEmbeddingConfig().map_openai_params(
            non_default_params=non_default_params, optional_params={}
        )

    elif custom_llm_provider == "nvidia_nim":
        supported_params = get_supported_openai_params(
            model=model or "",
            custom_llm_provider="nvidia_nim",
            request_type="embeddings",
        )
        _check_valid_arg(supported_params=supported_params)
        optional_params = litellm.nvidiaNimEmbeddingConfig.map_openai_params(
            non_default_params=non_default_params, optional_params={}, kwargs=kwargs
        )
    elif custom_llm_provider == "vertex_ai" or custom_llm_provider == "gemini":
        supported_params = get_supported_openai_params(
            model=model,
            custom_llm_provider="vertex_ai",
            request_type="embeddings",
        )
        _check_valid_arg(supported_params=supported_params)
        (
            optional_params,
            kwargs,
        ) = litellm.VertexAITextEmbeddingConfig().map_openai_params(
            non_default_params=non_default_params, optional_params={}, kwargs=kwargs
        )
    elif custom_llm_provider == "lm_studio":
        supported_params = (
            litellm.LmStudioEmbeddingConfig().get_supported_openai_params()
        )
        _check_valid_arg(supported_params=supported_params)
        optional_params = litellm.LmStudioEmbeddingConfig().map_openai_params(
            non_default_params=non_default_params, optional_params={}
        )
    elif custom_llm_provider == "bedrock":
        # if dimensions is in non_default_params -> pass it for model=bedrock/amazon.titan-embed-text-v2
        if "amazon.titan-embed-text-v1" in model:
            object: Any = litellm.AmazonTitanG1Config()
        elif "amazon.titan-embed-image-v1" in model:
            object = litellm.AmazonTitanMultimodalEmbeddingG1Config()
        elif "amazon.titan-embed-text-v2:0" in model:
            object = litellm.AmazonTitanV2Config()
        elif "cohere.embed-multilingual-v3" in model:
            object = litellm.BedrockCohereEmbeddingConfig()
        elif "twelvelabs" in model or "marengo" in model:
            object = litellm.TwelveLabsMarengoEmbeddingConfig()
        else:  # unmapped model
            supported_params = []
            _check_valid_arg(supported_params=supported_params)
            final_params = {**kwargs}
            return final_params

        supported_params = object.get_supported_openai_params()
        _check_valid_arg(supported_params=supported_params)
        optional_params = object.map_openai_params(
            non_default_params=non_default_params, optional_params={}
        )
    elif custom_llm_provider == "mistral":
        supported_params = get_supported_openai_params(
            model=model,
            custom_llm_provider="mistral",
            request_type="embeddings",
        )
        _check_valid_arg(supported_params=supported_params)
        optional_params = litellm.MistralEmbeddingConfig().map_openai_params(
            non_default_params=non_default_params, optional_params={}
        )
    elif custom_llm_provider == "jina_ai":
        supported_params = get_supported_openai_params(
            model=model,
            custom_llm_provider="jina_ai",
            request_type="embeddings",
        )
        _check_valid_arg(supported_params=supported_params)
        optional_params = litellm.JinaAIEmbeddingConfig().map_openai_params(
            non_default_params=non_default_params,
            optional_params={},
            model=model,
            drop_params=drop_params if drop_params is not None else False,
        )
    elif custom_llm_provider == "voyage":
        supported_params = get_supported_openai_params(
            model=model,
            custom_llm_provider="voyage",
            request_type="embeddings",
        )
        _check_valid_arg(supported_params=supported_params)
        if litellm.VoyageContextualEmbeddingConfig.is_contextualized_embeddings(model):
            optional_params = (
                litellm.VoyageContextualEmbeddingConfig().map_openai_params(
                    non_default_params=non_default_params,
                    optional_params={},
                    model=model,
                    drop_params=drop_params if drop_params is not None else False,
                )
            )
        else:
            optional_params = litellm.VoyageEmbeddingConfig().map_openai_params(
                non_default_params=non_default_params,
                optional_params={},
                model=model,
                drop_params=drop_params if drop_params is not None else False,
            )
    elif custom_llm_provider == "infinity":
        supported_params = get_supported_openai_params(
            model=model,
            custom_llm_provider="infinity",
            request_type="embeddings",
        )
        _check_valid_arg(supported_params=supported_params)
        optional_params = litellm.InfinityEmbeddingConfig().map_openai_params(
            non_default_params=non_default_params,
            optional_params={},
            model=model,
            drop_params=drop_params if drop_params is not None else False,
        )
    elif custom_llm_provider == "fireworks_ai":
        supported_params = get_supported_openai_params(
            model=model,
            custom_llm_provider="fireworks_ai",
            request_type="embeddings",
        )
        _check_valid_arg(supported_params=supported_params)
        optional_params = litellm.FireworksAIEmbeddingConfig().map_openai_params(
            non_default_params=non_default_params, optional_params={}, model=model
        )
    elif custom_llm_provider == "sambanova":
        supported_params = get_supported_openai_params(
            model=model,
            custom_llm_provider="sambanova",
            request_type="embeddings",
        )
        _check_valid_arg(supported_params=supported_params)
        optional_params = litellm.SambaNovaEmbeddingConfig().map_openai_params(
            non_default_params=non_default_params,
            optional_params={},
            model=model,
            drop_params=drop_params if drop_params is not None else False,
        )
    elif custom_llm_provider == "ovhcloud":
        supported_params = get_supported_openai_params(
            model=model,
            custom_llm_provider="ovhcloud",
            request_type="embeddings",
        )
        _check_valid_arg(supported_params=supported_params)
        optional_params = litellm.OVHCloudEmbeddingConfig().map_openai_params(
            non_default_params=non_default_params,
            optional_params={},
            model=model,
            drop_params=drop_params if drop_params is not None else False,
        )

    elif (
        custom_llm_provider != "openai"
        and custom_llm_provider != "azure"
        and custom_llm_provider not in litellm.openai_compatible_providers
    ):
        if len(non_default_params.keys()) > 0:
            if (
                litellm.drop_params is True or drop_params is True
            ):  # drop the unsupported non-default values
                keys = list(non_default_params.keys())
                for k in keys:
                    non_default_params.pop(k, None)
            else:
                raise UnsupportedParamsError(
                    status_code=500,
                    message=f"Setting {non_default_params} is not supported by {custom_llm_provider}. To drop it from the call, set `litellm.drop_params = True`.",
                )
        else:
            optional_params = non_default_params
    else:
        optional_params = non_default_params

    final_params = add_provider_specific_params_to_optional_params(
        optional_params=optional_params,
        passed_params=passed_params,
        custom_llm_provider=custom_llm_provider,
        openai_params=list(DEFAULT_EMBEDDING_PARAM_VALUES.keys()),
        additional_drop_params=kwargs.get("additional_drop_params", None),
    )

    if "extra_body" in final_params and len(final_params["extra_body"]) == 0:
        final_params.pop("extra_body", None)

    return final_params


def _remove_additional_properties(schema):
    """
    clean out 'additionalProperties = False'. Causes vertexai/gemini OpenAI API Schema errors - https://github.com/langchain-ai/langchainjs/issues/5240

    Relevant Issues: https://github.com/BerriAI/litellm/issues/6136, https://github.com/BerriAI/litellm/issues/6088
    """
    if isinstance(schema, dict):
        # Remove the 'additionalProperties' key if it exists and is set to False
        if "additionalProperties" in schema and schema["additionalProperties"] is False:
            del schema["additionalProperties"]

        # Recursively process all dictionary values
        for key, value in schema.items():
            _remove_additional_properties(value)

    elif isinstance(schema, list):
        # Recursively process all items in the list
        for item in schema:
            _remove_additional_properties(item)

    return schema


def _remove_strict_from_schema(schema):
    """
    Relevant Issues: https://github.com/BerriAI/litellm/issues/6136, https://github.com/BerriAI/litellm/issues/6088
    """
    if isinstance(schema, dict):
        # Remove the 'additionalProperties' key if it exists and is set to False
        if "strict" in schema:
            del schema["strict"]

        # Recursively process all dictionary values
        for key, value in schema.items():
            _remove_strict_from_schema(value)

    elif isinstance(schema, list):
        # Recursively process all items in the list
        for item in schema:
            _remove_strict_from_schema(item)

    return schema


def _remove_json_schema_refs(schema, max_depth=10):
    """
    Remove JSON schema reference fields like '$id' and '$schema' that can cause issues with some providers.

    These fields are used for schema validation but can cause problems when the schema references
    are not accessible to the provider's validation system.

    Args:
        schema: The schema object to clean (dict, list, or other)
        max_depth: Maximum recursion depth to prevent infinite loops (default: 10)

    Relevant Issues: Mistral API grammar validation fails when schema contains $id and $schema references
    """
    if max_depth <= 0:
        return schema

    if isinstance(schema, dict):
        # Remove JSON schema reference fields
        schema.pop("$id", None)
        schema.pop("$schema", None)

        # Recursively process all dictionary values
        for key, value in schema.items():
            _remove_json_schema_refs(value, max_depth - 1)

    elif isinstance(schema, list):
        # Recursively process all items in the list
        for item in schema:
            _remove_json_schema_refs(item, max_depth - 1)

    return schema


def _remove_unsupported_params(
    non_default_params: dict, supported_openai_params: Optional[List[str]]
) -> dict:
    """
    Remove unsupported params from non_default_params
    """
    remove_keys = []
    if supported_openai_params is None:
        return {}  # no supported params, so no optional openai params to send
    for param in non_default_params.keys():
        if param not in supported_openai_params:
            remove_keys.append(param)
    for key in remove_keys:
        non_default_params.pop(key, None)
    return non_default_params


def filter_out_litellm_params(kwargs: dict) -> dict:
    """
    Filter out LiteLLM internal parameters from kwargs dict.

    Returns a new dict containing only non-LiteLLM parameters that should be
    passed to external provider APIs.

    Args:
        kwargs: Dictionary that may contain LiteLLM internal parameters

    Returns:
        Dictionary with LiteLLM internal parameters filtered out

    Example:
        >>> kwargs = {"query": "test", "shared_session": session_obj, "metadata": {}}
        >>> filtered = filter_out_litellm_params(kwargs)
        >>> # filtered = {"query": "test"}
    """

    return {
        key: value for key, value in kwargs.items() if key not in all_litellm_params
    }


class PreProcessNonDefaultParams:
    @staticmethod
    def base_pre_process_non_default_params(
        passed_params: dict,
        special_params: dict,
        custom_llm_provider: str,
        additional_drop_params: Optional[List[str]],
        default_param_values: dict,
        additional_endpoint_specific_params: List[str],
    ) -> dict:
        for k, v in special_params.items():
            if k.startswith("aws_") and (
                custom_llm_provider != "bedrock"
                and not custom_llm_provider.startswith("sagemaker")
            ):  # allow dynamically setting boto3 init logic
                continue
            elif k == "hf_model_name" and custom_llm_provider != "sagemaker":
                continue
            elif (
                k.startswith("vertex_")
                and custom_llm_provider != "vertex_ai"
                and custom_llm_provider != "vertex_ai_beta"
            ):  # allow dynamically setting vertex ai init logic
                continue
            passed_params[k] = v

        # filter out those parameters that were passed with non-default values
        non_default_params = {
            k: v
            for k, v in passed_params.items()
            if (
                k != "model"
                and k != "custom_llm_provider"
                and k != "api_version"
                and k != "drop_params"
                and k != "allowed_openai_params"
                and k != "additional_drop_params"
                and k not in additional_endpoint_specific_params
                and k in default_param_values
                and v != default_param_values[k]
                and _should_drop_param(
                    k=k, additional_drop_params=additional_drop_params
                )
                is False
            )
        }

        return non_default_params

    @staticmethod
    def embedding_pre_process_non_default_params(
        passed_params: dict,
        special_params: dict,
        custom_llm_provider: str,
        additional_drop_params: Optional[List[str]],
        model: str,
        remove_sensitive_keys: bool = False,
        add_provider_specific_params: bool = False,
    ) -> dict:
        non_default_params = (
            PreProcessNonDefaultParams.base_pre_process_non_default_params(
                passed_params=passed_params,
                special_params=special_params,
                custom_llm_provider=custom_llm_provider,
                additional_drop_params=additional_drop_params,
                default_param_values={k: None for k in OPENAI_EMBEDDING_PARAMS},
                additional_endpoint_specific_params=["input"],
            )
        )

        return non_default_params


def pre_process_non_default_params(
    passed_params: dict,
    special_params: dict,
    custom_llm_provider: str,
    additional_drop_params: Optional[List[str]],
    model: str,
    remove_sensitive_keys: bool = False,
    add_provider_specific_params: bool = False,
    provider_config: Optional[BaseConfig] = None,
) -> dict:
    """
    Pre-process non-default params to a standardized format
    """
    # retrieve all parameters passed to the function

    non_default_params = PreProcessNonDefaultParams.base_pre_process_non_default_params(
        passed_params=passed_params,
        special_params=special_params,
        custom_llm_provider=custom_llm_provider,
        additional_drop_params=additional_drop_params,
        default_param_values=DEFAULT_CHAT_COMPLETION_PARAM_VALUES,
        additional_endpoint_specific_params=["messages"],
    )

    if "response_format" in non_default_params:
        if provider_config is not None:
            non_default_params["response_format"] = (
                provider_config.get_json_schema_from_pydantic_object(
                    response_format=non_default_params["response_format"]
                )
            )
        else:
            non_default_params["response_format"] = type_to_response_format_param(
                response_format=non_default_params["response_format"]
            )

    if "tools" in non_default_params and isinstance(
        non_default_params, list
    ):  # fixes https://github.com/BerriAI/litellm/issues/4933
        tools = non_default_params["tools"]
        for (
            tool
        ) in (
            tools
        ):  # clean out 'additionalProperties = False'. Causes vertexai/gemini OpenAI API Schema errors - https://github.com/langchain-ai/langchainjs/issues/5240
            tool_function = tool.get("function", {})
            parameters = tool_function.get("parameters", None)
            if parameters is not None:
                new_parameters = copy.deepcopy(parameters)
                if (
                    "additionalProperties" in new_parameters
                    and new_parameters["additionalProperties"] is False
                ):
                    new_parameters.pop("additionalProperties", None)
                tool_function["parameters"] = new_parameters

    if add_provider_specific_params:
        non_default_params = add_provider_specific_params_to_optional_params(
            optional_params=non_default_params,
            passed_params=passed_params,
            custom_llm_provider=custom_llm_provider,
            openai_params=list(DEFAULT_CHAT_COMPLETION_PARAM_VALUES.keys()),
            additional_drop_params=additional_drop_params,
        )

    if remove_sensitive_keys:
        non_default_params = remove_sensitive_keys_from_dict(non_default_params)
    return non_default_params


def remove_sensitive_keys_from_dict(d: dict) -> dict:
    """
    Remove sensitive keys from a dictionary
    """
    sensitive_key_phrases = ["key", "secret", "access", "credential"]
    remove_keys = []
    for key in d.keys():
        if any(phrase in key.lower() for phrase in sensitive_key_phrases):
            remove_keys.append(key)
    for key in remove_keys:
        d.pop(key)
    return d


def pre_process_optional_params(
    passed_params: dict, non_default_params: dict, custom_llm_provider: str
) -> dict:
    """For .completion(), preprocess optional params"""
    optional_params: Dict = {}

    common_auth_dict = litellm.common_cloud_provider_auth_params
    if custom_llm_provider in common_auth_dict["providers"]:
        """
        Check if params = ["project", "region_name", "token"]
        and correctly translate for = ["azure", "vertex_ai", "watsonx", "aws"]
        """
        if custom_llm_provider == "azure":
            optional_params = litellm.AzureOpenAIConfig().map_special_auth_params(
                non_default_params=passed_params, optional_params=optional_params
            )
        elif custom_llm_provider == "bedrock":
            optional_params = (
                litellm.AmazonBedrockGlobalConfig().map_special_auth_params(
                    non_default_params=passed_params, optional_params=optional_params
                )
            )
        elif (
            custom_llm_provider == "vertex_ai"
            or custom_llm_provider == "vertex_ai_beta"
        ):
            optional_params = litellm.VertexAIConfig().map_special_auth_params(
                non_default_params=passed_params, optional_params=optional_params
            )
        elif custom_llm_provider == "watsonx":
            optional_params = litellm.IBMWatsonXAIConfig().map_special_auth_params(
                non_default_params=passed_params, optional_params=optional_params
            )

    ## raise exception if function calling passed in for a provider that doesn't support it
    if (
        "functions" in non_default_params
        or "function_call" in non_default_params
        or "tools" in non_default_params
    ):
        if (
            custom_llm_provider == "ollama"
            and custom_llm_provider != "text-completion-openai"
            and custom_llm_provider != "azure"
            and custom_llm_provider != "vertex_ai"
            and custom_llm_provider != "anyscale"
            and custom_llm_provider != "together_ai"
            and custom_llm_provider != "groq"
            and custom_llm_provider != "nvidia_nim"
            and custom_llm_provider != "cerebras"
            and custom_llm_provider != "xai"
            and custom_llm_provider != "ai21_chat"
            and custom_llm_provider != "volcengine"
            and custom_llm_provider != "deepseek"
            and custom_llm_provider != "codestral"
            and custom_llm_provider != "mistral"
            and custom_llm_provider != "anthropic"
            and custom_llm_provider != "cohere_chat"
            and custom_llm_provider != "cohere"
            and custom_llm_provider != "bedrock"
            and custom_llm_provider != "ollama_chat"
            and custom_llm_provider != "openrouter"
            and custom_llm_provider != "vercel_ai_gateway"
            and custom_llm_provider != "nebius"
            and custom_llm_provider != "wandb"
            and custom_llm_provider not in litellm.openai_compatible_providers
        ):
            if custom_llm_provider == "ollama":
                # ollama actually supports json output
                optional_params["format"] = "json"
                litellm.add_function_to_prompt = (
                    True  # so that main.py adds the function call to the prompt
                )
                if "tools" in non_default_params:
                    optional_params["functions_unsupported_model"] = (
                        non_default_params.pop("tools")
                    )
                    non_default_params.pop(
                        "tool_choice", None
                    )  # causes ollama requests to hang
                elif "functions" in non_default_params:
                    optional_params["functions_unsupported_model"] = (
                        non_default_params.pop("functions")
                    )
            elif (
                litellm.add_function_to_prompt
            ):  # if user opts to add it to prompt instead
                optional_params["functions_unsupported_model"] = non_default_params.pop(
                    "tools", non_default_params.pop("functions", None)
                )
            else:
                raise UnsupportedParamsError(
                    status_code=500,
                    message=f"Function calling is not supported by {custom_llm_provider}.",
                )

    return optional_params


def get_optional_params(  # noqa: PLR0915
    # use the openai defaults
    # https://platform.openai.com/docs/api-reference/chat/create
    model: str,
    functions=None,
    function_call=None,
    temperature=None,
    top_p=None,
    n=None,
    stream=False,
    stream_options=None,
    stop=None,
    max_tokens=None,
    max_completion_tokens=None,
    modalities=None,
    prediction=None,
    audio=None,
    presence_penalty=None,
    frequency_penalty=None,
    logit_bias=None,
    user=None,
    custom_llm_provider="",
    response_format=None,
    seed=None,
    tools=None,
    tool_choice=None,
    max_retries=None,
    logprobs=None,
    top_logprobs=None,
    extra_headers=None,
    api_version=None,
    parallel_tool_calls=None,
    drop_params=None,
    allowed_openai_params: Optional[List[str]] = None,
    reasoning_effort=None,
    additional_drop_params=None,
    messages: Optional[List[AllMessageValues]] = None,
    thinking: Optional[AnthropicThinkingParam] = None,
    web_search_options: Optional[OpenAIWebSearchOptions] = None,
    safety_identifier: Optional[str] = None,
    **kwargs,
):
    passed_params = locals().copy()
    special_params = passed_params.pop("kwargs")
    non_default_params = pre_process_non_default_params(
        passed_params=passed_params,
        special_params=special_params,
        custom_llm_provider=custom_llm_provider,
        additional_drop_params=additional_drop_params,
        model=model,
    )
    optional_params = pre_process_optional_params(
        passed_params=passed_params,
        non_default_params=non_default_params,
        custom_llm_provider=custom_llm_provider,
    )
    provider_config: Optional[BaseConfig] = None
    if custom_llm_provider is not None and custom_llm_provider in [
        provider.value for provider in LlmProviders
    ]:
        provider_config = ProviderConfigManager.get_provider_chat_config(
            model=model, provider=LlmProviders(custom_llm_provider)
        )

    def _check_valid_arg(supported_params: List[str]):
        """
        Check if the params passed to completion() are supported by the provider

        Args:
            supported_params: List[str] - supported params from the litellm config
        """
        verbose_logger.info(
            f"\nLiteLLM completion() model= {model}; provider = {custom_llm_provider}"
        )
        verbose_logger.debug(
            f"\nLiteLLM: Params passed to completion() {passed_params}"
        )
        verbose_logger.debug(
            f"\nLiteLLM: Non-Default params passed to completion() {non_default_params}"
        )
        unsupported_params = {}
        for k in non_default_params.keys():
            if k not in supported_params:
                if k == "user" or k == "stream_options" or k == "stream":
                    continue
                if k == "n" and n == 1:  # langchain sends n=1 as a default value
                    continue  # skip this param
                if (
                    k == "max_retries"
                ):  # TODO: This is a patch. We support max retries for OpenAI, Azure. For non OpenAI LLMs we need to add support for max retries
                    continue  # skip this param
                # Always keeps this in elif code blocks
                else:
                    unsupported_params[k] = non_default_params[k]

        if unsupported_params:
            if litellm.drop_params is True or (
                drop_params is not None and drop_params is True
            ):
                for k in unsupported_params.keys():
                    non_default_params.pop(k, None)
            else:
                raise UnsupportedParamsError(
                    status_code=500,
                    message=f"{custom_llm_provider} does not support parameters: {list(unsupported_params.keys())}, for model={model}. To drop these, set `litellm.drop_params=True` or for proxy:\n\n`litellm_settings:\n drop_params: true`\n. \n If you want to use these params dynamically send allowed_openai_params={list(unsupported_params.keys())} in your request.",
                )

    supported_params = get_supported_openai_params(
        model=model, custom_llm_provider=custom_llm_provider
    )
    if supported_params is None:
        supported_params = get_supported_openai_params(
            model=model, custom_llm_provider="openai"
        )

    supported_params = supported_params or []
    allowed_openai_params = allowed_openai_params or []
    supported_params.extend(allowed_openai_params)

    _check_valid_arg(
        supported_params=supported_params or [],
    )
    ## raise exception if provider doesn't support passed in param
    if custom_llm_provider == "anthropic":
        ## check if unsupported param passed in
        optional_params = litellm.AnthropicConfig().map_openai_params(
            model=model,
            non_default_params=non_default_params,
            optional_params=optional_params,
            drop_params=(
                drop_params
                if drop_params is not None and isinstance(drop_params, bool)
                else False
            ),
        )
    elif custom_llm_provider == "anthropic_text":
        optional_params = litellm.AnthropicTextConfig().map_openai_params(
            model=model,
            non_default_params=non_default_params,
            optional_params=optional_params,
            drop_params=(
                drop_params
                if drop_params is not None and isinstance(drop_params, bool)
                else False
            ),
        )
        optional_params = litellm.AnthropicTextConfig().map_openai_params(
            model=model,
            non_default_params=non_default_params,
            optional_params=optional_params,
            drop_params=(
                drop_params
                if drop_params is not None and isinstance(drop_params, bool)
                else False
            ),
        )

    elif custom_llm_provider == "cohere_chat" or custom_llm_provider == "cohere":
        # handle cohere params
        optional_params = litellm.CohereChatConfig().map_openai_params(
            non_default_params=non_default_params,
            optional_params=optional_params,
            model=model,
            drop_params=(
                drop_params
                if drop_params is not None and isinstance(drop_params, bool)
                else False
            ),
        )
    elif custom_llm_provider == "triton":
        optional_params = litellm.TritonConfig().map_openai_params(
            non_default_params=non_default_params,
            optional_params=optional_params,
            model=model,
            drop_params=drop_params if drop_params is not None else False,
        )

    elif custom_llm_provider == "maritalk":
        optional_params = litellm.MaritalkConfig().map_openai_params(
            non_default_params=non_default_params,
            optional_params=optional_params,
            model=model,
            drop_params=(
                drop_params
                if drop_params is not None and isinstance(drop_params, bool)
                else False
            ),
        )
    elif custom_llm_provider == "replicate":
        optional_params = litellm.ReplicateConfig().map_openai_params(
            non_default_params=non_default_params,
            optional_params=optional_params,
            model=model,
            drop_params=(
                drop_params
                if drop_params is not None and isinstance(drop_params, bool)
                else False
            ),
        )
    elif custom_llm_provider == "predibase":
        optional_params = litellm.PredibaseConfig().map_openai_params(
            non_default_params=non_default_params,
            optional_params=optional_params,
            model=model,
            drop_params=(
                drop_params
                if drop_params is not None and isinstance(drop_params, bool)
                else False
            ),
        )
    elif custom_llm_provider == "huggingface":
        optional_params = litellm.HuggingFaceChatConfig().map_openai_params(
            non_default_params=non_default_params,
            optional_params=optional_params,
            model=model,
            drop_params=(
                drop_params
                if drop_params is not None and isinstance(drop_params, bool)
                else False
            ),
        )
    elif custom_llm_provider == "together_ai":
        optional_params = litellm.TogetherAIConfig().map_openai_params(
            non_default_params=non_default_params,
            optional_params=optional_params,
            model=model,
            drop_params=(
                drop_params
                if drop_params is not None and isinstance(drop_params, bool)
                else False
            ),
        )
    elif custom_llm_provider == "vertex_ai" and (
        model in litellm.vertex_chat_models
        or model in litellm.vertex_code_chat_models
        or model in litellm.vertex_text_models
        or model in litellm.vertex_code_text_models
        or model in litellm.vertex_language_models
        or model in litellm.vertex_vision_models
    ):
        optional_params = litellm.VertexGeminiConfig().map_openai_params(
            non_default_params=non_default_params,
            optional_params=optional_params,
            model=model,
            drop_params=(
                drop_params
                if drop_params is not None and isinstance(drop_params, bool)
                else False
            ),
        )

    elif custom_llm_provider == "gemini":
        optional_params = litellm.GoogleAIStudioGeminiConfig().map_openai_params(
            non_default_params=non_default_params,
            optional_params=optional_params,
            model=model,
            drop_params=(
                drop_params
                if drop_params is not None and isinstance(drop_params, bool)
                else False
            ),
        )
    elif custom_llm_provider == "vertex_ai_beta" or (
        custom_llm_provider == "vertex_ai" and "gemini" in model
    ):
        optional_params = litellm.VertexGeminiConfig().map_openai_params(
            non_default_params=non_default_params,
            optional_params=optional_params,
            model=model,
            drop_params=(
                drop_params
                if drop_params is not None and isinstance(drop_params, bool)
                else False
            ),
        )
    elif litellm.VertexAIAnthropicConfig.is_supported_model(
        model=model, custom_llm_provider=custom_llm_provider
    ):
        optional_params = litellm.VertexAIAnthropicConfig().map_openai_params(
            model=model,
            non_default_params=non_default_params,
            optional_params=optional_params,
            drop_params=(
                drop_params
                if drop_params is not None and isinstance(drop_params, bool)
                else False
            ),
        )
    elif custom_llm_provider == "vertex_ai":
        if model in litellm.vertex_mistral_models:
            if "codestral" in model:
                optional_params = (
                    litellm.CodestralTextCompletionConfig().map_openai_params(
                        model=model,
                        non_default_params=non_default_params,
                        optional_params=optional_params,
                        drop_params=(
                            drop_params
                            if drop_params is not None and isinstance(drop_params, bool)
                            else False
                        ),
                    )
                )
            else:
                optional_params = litellm.MistralConfig().map_openai_params(
                    model=model,
                    non_default_params=non_default_params,
                    optional_params=optional_params,
                    drop_params=(
                        drop_params
                        if drop_params is not None and isinstance(drop_params, bool)
                        else False
                    ),
                )
        elif model in litellm.vertex_ai_ai21_models:
            optional_params = litellm.VertexAIAi21Config().map_openai_params(
                non_default_params=non_default_params,
                optional_params=optional_params,
                model=model,
                drop_params=(
                    drop_params
                    if drop_params is not None and isinstance(drop_params, bool)
                    else False
                ),
            )
        elif provider_config is not None:
            optional_params = provider_config.map_openai_params(
                non_default_params=non_default_params,
                optional_params=optional_params,
                model=model,
                drop_params=(
                    drop_params
                    if drop_params is not None and isinstance(drop_params, bool)
                    else False
                ),
            )
        else:  # use generic openai-like param mapping
            optional_params = litellm.VertexAILlama3Config().map_openai_params(
                non_default_params=non_default_params,
                optional_params=optional_params,
                model=model,
                drop_params=(
                    drop_params
                    if drop_params is not None and isinstance(drop_params, bool)
                    else False
                ),
            )

    elif custom_llm_provider == "sagemaker":
        # temperature, top_p, n, stream, stop, max_tokens, n, presence_penalty default to None
        optional_params = litellm.SagemakerConfig().map_openai_params(
            non_default_params=non_default_params,
            optional_params=optional_params,
            model=model,
            drop_params=(
                drop_params
                if drop_params is not None and isinstance(drop_params, bool)
                else False
            ),
        )
    elif custom_llm_provider == "bedrock":
        bedrock_route = BedrockModelInfo.get_bedrock_route(model)
        bedrock_base_model = BedrockModelInfo.get_base_model(model)
        if bedrock_route == "converse" or bedrock_route == "converse_like":
            optional_params = litellm.AmazonConverseConfig().map_openai_params(
                model=model,
                non_default_params=non_default_params,
                optional_params=optional_params,
                drop_params=(
                    drop_params
                    if drop_params is not None and isinstance(drop_params, bool)
                    else False
                ),
            )

        elif "anthropic" in bedrock_base_model and bedrock_route == "invoke":
            if bedrock_base_model.startswith("anthropic.claude-3"):
                optional_params = (
                    litellm.AmazonAnthropicClaudeConfig().map_openai_params(
                        non_default_params=non_default_params,
                        optional_params=optional_params,
                        model=model,
                        drop_params=(
                            drop_params
                            if drop_params is not None and isinstance(drop_params, bool)
                            else False
                        ),
                    )
                )

            else:
                optional_params = litellm.AmazonAnthropicConfig().map_openai_params(
                    non_default_params=non_default_params,
                    optional_params=optional_params,
                    model=model,
                    drop_params=(
                        drop_params
                        if drop_params is not None and isinstance(drop_params, bool)
                        else False
                    ),
                )
        elif provider_config is not None:
            optional_params = provider_config.map_openai_params(
                non_default_params=non_default_params,
                optional_params=optional_params,
                model=model,
                drop_params=(
                    drop_params
                    if drop_params is not None and isinstance(drop_params, bool)
                    else False
                ),
            )
    elif custom_llm_provider == "cloudflare":
        optional_params = litellm.CloudflareChatConfig().map_openai_params(
            model=model,
            non_default_params=non_default_params,
            optional_params=optional_params,
            drop_params=(
                drop_params
                if drop_params is not None and isinstance(drop_params, bool)
                else False
            ),
        )
    elif custom_llm_provider == "ollama":
        optional_params = litellm.OllamaConfig().map_openai_params(
            non_default_params=non_default_params,
            optional_params=optional_params,
            model=model,
            drop_params=(
                drop_params
                if drop_params is not None and isinstance(drop_params, bool)
                else False
            ),
        )
    elif custom_llm_provider == "ollama_chat":
        optional_params = litellm.OllamaChatConfig().map_openai_params(
            model=model,
            non_default_params=non_default_params,
            optional_params=optional_params,
            drop_params=(
                drop_params
                if drop_params is not None and isinstance(drop_params, bool)
                else False
            ),
        )
    elif custom_llm_provider == "nlp_cloud":
        optional_params = litellm.NLPCloudConfig().map_openai_params(
            non_default_params=non_default_params,
            optional_params=optional_params,
            model=model,
            drop_params=(
                drop_params
                if drop_params is not None and isinstance(drop_params, bool)
                else False
            ),
        )

    elif custom_llm_provider == "petals":
        optional_params = litellm.PetalsConfig().map_openai_params(
            non_default_params=non_default_params,
            optional_params=optional_params,
            model=model,
            drop_params=(
                drop_params
                if drop_params is not None and isinstance(drop_params, bool)
                else False
            ),
        )
    elif custom_llm_provider == "deepinfra":
        optional_params = litellm.DeepInfraConfig().map_openai_params(
            non_default_params=non_default_params,
            optional_params=optional_params,
            model=model,
            drop_params=(
                drop_params
                if drop_params is not None and isinstance(drop_params, bool)
                else False
            ),
        )
    elif custom_llm_provider == "perplexity" and provider_config is not None:
        optional_params = provider_config.map_openai_params(
            non_default_params=non_default_params,
            optional_params=optional_params,
            model=model,
            drop_params=(
                drop_params
                if drop_params is not None and isinstance(drop_params, bool)
                else False
            ),
        )
    elif custom_llm_provider == "mistral" or custom_llm_provider == "codestral":
        optional_params = litellm.MistralConfig().map_openai_params(
            non_default_params=non_default_params,
            optional_params=optional_params,
            model=model,
            drop_params=(
                drop_params
                if drop_params is not None and isinstance(drop_params, bool)
                else False
            ),
        )
    elif custom_llm_provider == "text-completion-codestral":
        optional_params = litellm.CodestralTextCompletionConfig().map_openai_params(
            non_default_params=non_default_params,
            optional_params=optional_params,
            model=model,
            drop_params=(
                drop_params
                if drop_params is not None and isinstance(drop_params, bool)
                else False
            ),
        )

    elif custom_llm_provider == "databricks":
        optional_params = litellm.DatabricksConfig().map_openai_params(
            non_default_params=non_default_params,
            optional_params=optional_params,
            model=model,
            drop_params=(
                drop_params
                if drop_params is not None and isinstance(drop_params, bool)
                else False
            ),
        )
    elif custom_llm_provider == "nvidia_nim":
        optional_params = litellm.NvidiaNimConfig().map_openai_params(
            model=model,
            non_default_params=non_default_params,
            optional_params=optional_params,
            drop_params=(
                drop_params
                if drop_params is not None and isinstance(drop_params, bool)
                else False
            ),
        )
    elif custom_llm_provider == "cerebras":
        optional_params = litellm.CerebrasConfig().map_openai_params(
            non_default_params=non_default_params,
            optional_params=optional_params,
            model=model,
            drop_params=(
                drop_params
                if drop_params is not None and isinstance(drop_params, bool)
                else False
            ),
        )
    elif custom_llm_provider == "xai":
        optional_params = litellm.XAIChatConfig().map_openai_params(
            model=model,
            non_default_params=non_default_params,
            optional_params=optional_params,
        )
    elif custom_llm_provider == "ai21_chat" or custom_llm_provider == "ai21":
        optional_params = litellm.AI21ChatConfig().map_openai_params(
            non_default_params=non_default_params,
            optional_params=optional_params,
            model=model,
            drop_params=(
                drop_params
                if drop_params is not None and isinstance(drop_params, bool)
                else False
            ),
        )
    elif custom_llm_provider == "fireworks_ai":
        optional_params = litellm.FireworksAIConfig().map_openai_params(
            non_default_params=non_default_params,
            optional_params=optional_params,
            model=model,
            drop_params=(
                drop_params
                if drop_params is not None and isinstance(drop_params, bool)
                else False
            ),
        )
    elif custom_llm_provider == "volcengine":
        optional_params = litellm.VolcEngineConfig().map_openai_params(
            non_default_params=non_default_params,
            optional_params=optional_params,
            model=model,
            drop_params=(
                drop_params
                if drop_params is not None and isinstance(drop_params, bool)
                else False
            ),
        )
    elif custom_llm_provider == "hosted_vllm":
        optional_params = litellm.HostedVLLMChatConfig().map_openai_params(
            non_default_params=non_default_params,
            optional_params=optional_params,
            model=model,
            drop_params=(
                drop_params
                if drop_params is not None and isinstance(drop_params, bool)
                else False
            ),
        )
    elif custom_llm_provider == "vllm":
        optional_params = litellm.VLLMConfig().map_openai_params(
            non_default_params=non_default_params,
            optional_params=optional_params,
            model=model,
            drop_params=(
                drop_params
                if drop_params is not None and isinstance(drop_params, bool)
                else False
            ),
        )
    elif custom_llm_provider == "groq":
        optional_params = litellm.GroqChatConfig().map_openai_params(
            non_default_params=non_default_params,
            optional_params=optional_params,
            model=model,
            drop_params=(
                drop_params
                if drop_params is not None and isinstance(drop_params, bool)
                else False
            ),
        )
    elif custom_llm_provider == "deepseek":
        optional_params = litellm.OpenAIConfig().map_openai_params(
            non_default_params=non_default_params,
            optional_params=optional_params,
            model=model,
            drop_params=(
                drop_params
                if drop_params is not None and isinstance(drop_params, bool)
                else False
            ),
        )
    elif custom_llm_provider == "openrouter":
        optional_params = litellm.OpenrouterConfig().map_openai_params(
            non_default_params=non_default_params,
            optional_params=optional_params,
            model=model,
            drop_params=(
                drop_params
                if drop_params is not None and isinstance(drop_params, bool)
                else False
            ),
        )
    elif custom_llm_provider == "watsonx":
        optional_params = litellm.IBMWatsonXChatConfig().map_openai_params(
            non_default_params=non_default_params,
            optional_params=optional_params,
            model=model,
            drop_params=(
                drop_params
                if drop_params is not None and isinstance(drop_params, bool)
                else False
            ),
        )
        # WatsonX-text param check
        for param in passed_params.keys():
            if litellm.IBMWatsonXAIConfig().is_watsonx_text_param(param):
                raise ValueError(
                    f"LiteLLM now defaults to Watsonx's `/text/chat` endpoint. Please use the `watsonx_text` provider instead, to call the `/text/generation` endpoint. Param: {param}"
                )
    elif custom_llm_provider == "watsonx_text":
        optional_params = litellm.IBMWatsonXAIConfig().map_openai_params(
            non_default_params=non_default_params,
            optional_params=optional_params,
            model=model,
            drop_params=(
                drop_params
                if drop_params is not None and isinstance(drop_params, bool)
                else False
            ),
        )
    elif custom_llm_provider == "openai":
        optional_params = litellm.OpenAIConfig().map_openai_params(
            non_default_params=non_default_params,
            optional_params=optional_params,
            model=model,
            drop_params=(
                drop_params
                if drop_params is not None and isinstance(drop_params, bool)
                else False
            ),
        )
    elif custom_llm_provider == "nebius":
        optional_params = litellm.NebiusConfig().map_openai_params(
            non_default_params=non_default_params,
            optional_params=optional_params,
            model=model,
            drop_params=(
                drop_params
                if drop_params is not None and isinstance(drop_params, bool)
                else False
            ),
        )
    elif custom_llm_provider == "azure":
        if litellm.AzureOpenAIO1Config().is_o_series_model(model=model):
            optional_params = litellm.AzureOpenAIO1Config().map_openai_params(
                non_default_params=non_default_params,
                optional_params=optional_params,
                model=model,
                drop_params=(
                    drop_params
                    if drop_params is not None and isinstance(drop_params, bool)
                    else False
                ),
            )
        elif litellm.AzureOpenAIGPT5Config.is_model_gpt_5_model(model=model):
            optional_params = litellm.AzureOpenAIGPT5Config().map_openai_params(
                non_default_params=non_default_params,
                optional_params=optional_params,
                model=model,
                drop_params=(
                    drop_params
                    if drop_params is not None and isinstance(drop_params, bool)
                    else False
                ),
            )
        else:
            verbose_logger.debug(
                "Azure optional params - api_version: api_version={}, litellm.api_version={}, os.environ['AZURE_API_VERSION']={}".format(
                    api_version, litellm.api_version, get_secret("AZURE_API_VERSION")
                )
            )
            api_version = (
                api_version
                or litellm.api_version
                or get_secret("AZURE_API_VERSION")
                or litellm.AZURE_DEFAULT_API_VERSION
            )
            optional_params = litellm.AzureOpenAIConfig().map_openai_params(
                non_default_params=non_default_params,
                optional_params=optional_params,
                model=model,
                api_version=api_version,  # type: ignore
                drop_params=(
                    drop_params
                    if drop_params is not None and isinstance(drop_params, bool)
                    else False
                ),
            )
    elif provider_config is not None:
        optional_params = provider_config.map_openai_params(
            non_default_params=non_default_params,
            optional_params=optional_params,
            model=model,
            drop_params=(
                drop_params
                if drop_params is not None and isinstance(drop_params, bool)
                else False
            ),
        )
    else:  # assume passing in params for openai-like api
        optional_params = litellm.OpenAILikeChatConfig().map_openai_params(
            non_default_params=non_default_params,
            optional_params=optional_params,
            model=model,
            drop_params=(
                drop_params
                if drop_params is not None and isinstance(drop_params, bool)
                else False
            ),
        )
    # if user passed in non-default kwargs for specific providers/models, pass them along
    optional_params = add_provider_specific_params_to_optional_params(
        optional_params=optional_params,
        passed_params=passed_params,
        custom_llm_provider=custom_llm_provider,
        openai_params=list(DEFAULT_CHAT_COMPLETION_PARAM_VALUES.keys()),
        additional_drop_params=additional_drop_params,
    )
    print_verbose(f"Final returned optional params: {optional_params}")
    optional_params = _apply_openai_param_overrides(
        optional_params=optional_params,
        non_default_params=non_default_params,
        allowed_openai_params=allowed_openai_params,
    )
    return optional_params


def add_provider_specific_params_to_optional_params(
    optional_params: dict,
    passed_params: dict,
    custom_llm_provider: str,
    openai_params: List[str],
    additional_drop_params: Optional[list] = None,
) -> dict:
    """
    Add provider specific params to optional_params
    """

    if (
        custom_llm_provider
        in ["openai", "azure", "text-completion-openai"]
        + litellm.openai_compatible_providers
    ):
        # for openai, azure we should pass the extra/passed params within `extra_body` https://github.com/openai/openai-python/blob/ac33853ba10d13ac149b1fa3ca6dba7d613065c9/src/openai/resources/models.py#L46
        if (
            _should_drop_param(
                k="extra_body", additional_drop_params=additional_drop_params
            )
            is False
        ):
            extra_body = passed_params.pop("extra_body", {})
            for k in passed_params.keys():
                if k not in openai_params and passed_params[k] is not None:
                    extra_body[k] = passed_params[k]
            optional_params.setdefault("extra_body", {})
            initial_extra_body = {
                **optional_params["extra_body"],
                **extra_body,
            }

            if additional_drop_params is not None:
                processed_extra_body = {
                    k: v
                    for k, v in initial_extra_body.items()
                    if k not in additional_drop_params
                }
            else:
                processed_extra_body = initial_extra_body

            optional_params["extra_body"] = _ensure_extra_body_is_safe(
                extra_body=processed_extra_body
            )
    else:
        for k in passed_params.keys():
            if k not in openai_params and passed_params[k] is not None:
                optional_params[k] = passed_params[k]
    return optional_params


def _apply_openai_param_overrides(
    optional_params: dict, non_default_params: dict, allowed_openai_params: list
):
    """
    If user passes in allowed_openai_params, apply them to optional_params

    These params will get passed as is to the LLM API since the user opted in to passing them in the request
    """
    if allowed_openai_params:
        for param in allowed_openai_params:
            if param not in optional_params:
                optional_params[param] = non_default_params.pop(param, None)
    return optional_params


def get_non_default_params(passed_params: dict) -> dict:
    # filter out those parameters that were passed with non-default values
    non_default_params = {
        k: v
        for k, v in passed_params.items()
        if (
            k != "model"
            and k != "custom_llm_provider"
            and k in DEFAULT_CHAT_COMPLETION_PARAM_VALUES
            and v != DEFAULT_CHAT_COMPLETION_PARAM_VALUES[k]
        )
    }

    return non_default_params


def calculate_max_parallel_requests(
    max_parallel_requests: Optional[int],
    rpm: Optional[int],
    tpm: Optional[int],
    default_max_parallel_requests: Optional[int],
) -> Optional[int]:
    """
    Returns the max parallel requests to send to a deployment.

    Used in semaphore for async requests on router.

    Parameters:
    - max_parallel_requests - Optional[int] - max_parallel_requests allowed for that deployment
    - rpm - Optional[int] - requests per minute allowed for that deployment
    - tpm - Optional[int] - tokens per minute allowed for that deployment
    - default_max_parallel_requests - Optional[int] - default_max_parallel_requests allowed for any deployment

    Returns:
    - int or None (if all params are None)

    Order:
    max_parallel_requests > rpm > tpm / 6 (azure formula) > default max_parallel_requests

    Azure RPM formula:
    6 rpm per 1000 TPM
    https://learn.microsoft.com/en-us/azure/ai-services/openai/quotas-limits


    """
    if max_parallel_requests is not None:
        return max_parallel_requests
    elif rpm is not None:
        return rpm
    elif tpm is not None:
        calculated_rpm = int(tpm / 1000 / 6)
        if calculated_rpm == 0:
            calculated_rpm = 1
        return calculated_rpm
    elif default_max_parallel_requests is not None:
        return default_max_parallel_requests
    return None


def _get_order_filtered_deployments(healthy_deployments: List[Dict]) -> List:
    min_order = min(
        (
            deployment["litellm_params"]["order"]
            for deployment in healthy_deployments
            if "order" in deployment["litellm_params"]
        ),
        default=None,
    )

    if min_order is not None:
        filtered_deployments = [
            deployment
            for deployment in healthy_deployments
            if deployment["litellm_params"].get("order") == min_order
        ]

        return filtered_deployments
    return healthy_deployments


def _get_model_region(
    custom_llm_provider: str, litellm_params: LiteLLM_Params
) -> Optional[str]:
    """
    Return the region for a model, for a given provider
    """
    if custom_llm_provider == "vertex_ai":
        # check 'vertex_location'
        vertex_ai_location = (
            litellm_params.vertex_location
            or litellm.vertex_location
            or get_secret("VERTEXAI_LOCATION")
            or get_secret("VERTEX_LOCATION")
        )
        if vertex_ai_location is not None and isinstance(vertex_ai_location, str):
            return vertex_ai_location
    elif custom_llm_provider == "bedrock":
        aws_region_name = litellm_params.aws_region_name
        if aws_region_name is not None:
            return aws_region_name
    elif custom_llm_provider == "watsonx":
        watsonx_region_name = litellm_params.watsonx_region_name
        if watsonx_region_name is not None:
            return watsonx_region_name
    return litellm_params.region_name


def _infer_model_region(litellm_params: LiteLLM_Params) -> Optional[AllowedModelRegion]:
    """
    Infer if a model is in the EU or US region

    Returns:
    - str (region) - "eu" or "us"
    - None (if region not found)
    """
    model, custom_llm_provider, _, _ = litellm.get_llm_provider(
        model=litellm_params.model, litellm_params=litellm_params
    )

    model_region = _get_model_region(
        custom_llm_provider=custom_llm_provider, litellm_params=litellm_params
    )

    if model_region is None:
        verbose_logger.debug(
            "Cannot infer model region for model: {}".format(litellm_params.model)
        )
        return None

    if custom_llm_provider == "azure":
        eu_regions = litellm.AzureOpenAIConfig().get_eu_regions()
        us_regions = litellm.AzureOpenAIConfig().get_us_regions()
    elif custom_llm_provider == "vertex_ai":
        eu_regions = litellm.VertexAIConfig().get_eu_regions()
        us_regions = litellm.VertexAIConfig().get_us_regions()
    elif custom_llm_provider == "bedrock":
        eu_regions = litellm.AmazonBedrockGlobalConfig().get_eu_regions()
        us_regions = litellm.AmazonBedrockGlobalConfig().get_us_regions()
    elif custom_llm_provider == "watsonx":
        eu_regions = litellm.IBMWatsonXAIConfig().get_eu_regions()
        us_regions = litellm.IBMWatsonXAIConfig().get_us_regions()
    else:
        eu_regions = []
        us_regions = []

    for region in eu_regions:
        if region in model_region.lower():
            return "eu"
    for region in us_regions:
        if region in model_region.lower():
            return "us"
    return None


def _is_region_eu(litellm_params: LiteLLM_Params) -> bool:
    """
    Return true/false if a deployment is in the EU
    """
    if litellm_params.region_name == "eu":
        return True

    ## Else - try and infer from model region
    model_region = _infer_model_region(litellm_params=litellm_params)
    if model_region is not None and model_region == "eu":
        return True
    return False


def _is_region_us(litellm_params: LiteLLM_Params) -> bool:
    """
    Return true/false if a deployment is in the US
    """
    if litellm_params.region_name == "us":
        return True

    ## Else - try and infer from model region
    model_region = _infer_model_region(litellm_params=litellm_params)
    if model_region is not None and model_region == "us":
        return True
    return False


def is_region_allowed(
    litellm_params: LiteLLM_Params, allowed_model_region: str
) -> bool:
    """
    Return true/false if a deployment is in the EU
    """
    if litellm_params.region_name == allowed_model_region:
        return True
    return False


def get_model_region(
    litellm_params: LiteLLM_Params, mode: Optional[str]
) -> Optional[str]:
    """
    Pass the litellm params for an azure model, and get back the region
    """
    if (
        "azure" in litellm_params.model
        and isinstance(litellm_params.api_key, str)
        and isinstance(litellm_params.api_base, str)
    ):
        _model = litellm_params.model.replace("azure/", "")
        response: dict = litellm.AzureChatCompletion().get_headers(
            model=_model,
            api_key=litellm_params.api_key,
            api_base=litellm_params.api_base,
            api_version=litellm_params.api_version or litellm.AZURE_DEFAULT_API_VERSION,
            timeout=10,
            mode=mode or "chat",
        )

        region: Optional[str] = response.get("x-ms-region", None)
        return region
    return None


def get_first_chars_messages(kwargs: dict) -> str:
    try:
        _messages = kwargs.get("messages")
        _messages = str(_messages)[:100]
        return _messages
    except Exception:
        return ""


def _count_characters(text: str) -> int:
    # Remove white spaces and count characters
    filtered_text = "".join(char for char in text if not char.isspace())
    return len(filtered_text)


def get_response_string(response_obj: Union[ModelResponse, ModelResponseStream]) -> str:
    # Handle Responses API streaming events
    if hasattr(response_obj, "type") and hasattr(response_obj, "response"):
        # This is a Responses API streaming event (e.g., ResponseCreatedEvent, ResponseCompletedEvent)
        # Extract text from the response object's output if available
        responses_api_response = getattr(response_obj, "response", None)
        if responses_api_response and hasattr(responses_api_response, "output"):
            output_list = responses_api_response.output
            response_str = ""
            for output_item in output_list:
                # Handle output items with content array
                if hasattr(output_item, "content"):
                    for content_part in output_item.content:
                        if hasattr(content_part, "text"):
                            response_str += content_part.text
                # Handle output items with direct text field
                elif hasattr(output_item, "text"):
                    response_str += output_item.text
            return response_str

    # Handle Responses API text delta events
    if hasattr(response_obj, "type") and hasattr(response_obj, "delta"):
        event_type = getattr(response_obj, "type", "")
        if "text.delta" in event_type or "output_text.delta" in event_type:
            delta = getattr(response_obj, "delta", "")
            return delta if isinstance(delta, str) else ""

    # Handle standard ModelResponse and ModelResponseStream
    _choices: Union[List[Union[Choices, StreamingChoices]], List[StreamingChoices]] = (
        response_obj.choices
    )

    response_str = ""
    for choice in _choices:
        if isinstance(choice, Choices):
            if choice.message.content is not None:
                response_str += choice.message.content
        elif isinstance(choice, StreamingChoices):
            if choice.delta.content is not None:
                response_str += choice.delta.content

    return response_str


def get_api_key(llm_provider: str, dynamic_api_key: Optional[str]):
    api_key = dynamic_api_key or litellm.api_key
    # openai
    if llm_provider == "openai" or llm_provider == "text-completion-openai":
        api_key = api_key or litellm.openai_key or get_secret("OPENAI_API_KEY")
    # anthropic
    elif llm_provider == "anthropic" or llm_provider == "anthropic_text":
        api_key = api_key or litellm.anthropic_key or get_secret("ANTHROPIC_API_KEY")
    # ai21
    elif llm_provider == "ai21":
        api_key = api_key or litellm.ai21_key or get_secret("AI211_API_KEY")
    # aleph_alpha
    elif llm_provider == "aleph_alpha":
        api_key = (
            api_key or litellm.aleph_alpha_key or get_secret("ALEPH_ALPHA_API_KEY")
        )
    # baseten
    elif llm_provider == "baseten":
        api_key = api_key or litellm.baseten_key or get_secret("BASETEN_API_KEY")
    # cohere
    elif llm_provider == "cohere" or llm_provider == "cohere_chat":
        api_key = api_key or litellm.cohere_key or get_secret("COHERE_API_KEY")
    # huggingface
    elif llm_provider == "huggingface":
        api_key = (
            api_key or litellm.huggingface_key or get_secret("HUGGINGFACE_API_KEY")
        )
    # nlp_cloud
    elif llm_provider == "nlp_cloud":
        api_key = api_key or litellm.nlp_cloud_key or get_secret("NLP_CLOUD_API_KEY")
    # replicate
    elif llm_provider == "replicate":
        api_key = api_key or litellm.replicate_key or get_secret("REPLICATE_API_KEY")
    # together_ai
    elif llm_provider == "together_ai":
        api_key = (
            api_key
            or litellm.togetherai_api_key
            or get_secret("TOGETHERAI_API_KEY")
            or get_secret("TOGETHER_AI_TOKEN")
        )
    # nebius
    elif llm_provider == "nebius":
        api_key = api_key or litellm.nebius_key or get_secret("NEBIUS_API_KEY")
    # wandb
    elif llm_provider == "wandb":
        api_key = api_key or litellm.wandb_key or get_secret("WANDB_API_KEY")
    return api_key


def get_utc_datetime():
    import datetime as dt
    from datetime import datetime

    if hasattr(dt, "UTC"):
        return datetime.now(dt.UTC)  # type: ignore
    else:
        return datetime.utcnow()  # type: ignore


def get_max_tokens(model: str) -> Optional[int]:
    """
    Get the maximum number of output tokens allowed for a given model.

    Parameters:
    model (str): The name of the model.

    Returns:
        int: The maximum number of tokens allowed for the given model.

    Raises:
        Exception: If the model is not mapped yet.

    Example:
        >>> get_max_tokens("gpt-4")
        8192
    """

    def _get_max_position_embeddings(model_name):
        # Construct the URL for the config.json file
        config_url = f"https://huggingface.co/{model_name}/raw/main/config.json"
        try:
            # Make the HTTP request to get the raw JSON file
            response = litellm.module_level_client.get(config_url)
            response.raise_for_status()  # Raise an exception for bad responses (4xx or 5xx)

            # Parse the JSON response
            config_json = response.json()
            # Extract and return the max_position_embeddings
            max_position_embeddings = config_json.get("max_position_embeddings")
            if max_position_embeddings is not None:
                return max_position_embeddings
            else:
                return None
        except Exception:
            return None

    try:
        if model in litellm.model_cost:
            if "max_output_tokens" in litellm.model_cost[model]:
                return litellm.model_cost[model]["max_output_tokens"]
            elif "max_tokens" in litellm.model_cost[model]:
                return litellm.model_cost[model]["max_tokens"]
        model, custom_llm_provider, _, _ = get_llm_provider(model=model)
        if custom_llm_provider == "huggingface":
            max_tokens = _get_max_position_embeddings(model_name=model)
            return max_tokens
        if model in litellm.model_cost:  # check if extracted model is in model_list
            if "max_output_tokens" in litellm.model_cost[model]:
                return litellm.model_cost[model]["max_output_tokens"]
            elif "max_tokens" in litellm.model_cost[model]:
                return litellm.model_cost[model]["max_tokens"]
        else:
            raise Exception()
        return None
    except Exception:
        raise Exception(
            f"Model {model} isn't mapped yet. Add it here - https://github.com/BerriAI/litellm/blob/main/model_prices_and_context_window.json"
        )


def _strip_stable_vertex_version(model_name) -> str:
    return re.sub(r"-\d+$", "", model_name)


def _get_base_bedrock_model(model_name) -> str:
    """
    Get the base model from the given model name.

    Handle model names like - "us.meta.llama3-2-11b-instruct-v1:0" -> "meta.llama3-2-11b-instruct-v1"
    AND "meta.llama3-2-11b-instruct-v1:0" -> "meta.llama3-2-11b-instruct-v1"
    """
    from litellm.llms.bedrock.common_utils import BedrockModelInfo

    return BedrockModelInfo.get_base_model(model_name)


def _strip_openai_finetune_model_name(model_name: str) -> str:
    """
    Strips the organization, custom suffix, and ID from an OpenAI fine-tuned model name.

    input: ft:gpt-3.5-turbo:my-org:custom_suffix:id
    output: ft:gpt-3.5-turbo

    Args:
    model_name (str): The full model name

    Returns:
    str: The stripped model name
    """
    return re.sub(r"(:[^:]+){3}$", "", model_name)


def _strip_model_name(model: str, custom_llm_provider: Optional[str]) -> str:
    if custom_llm_provider and custom_llm_provider in ["bedrock", "bedrock_converse"]:
        stripped_bedrock_model = _get_base_bedrock_model(model_name=model)
        return stripped_bedrock_model
    elif custom_llm_provider and (
        custom_llm_provider == "vertex_ai" or custom_llm_provider == "gemini"
    ):
        strip_version = _strip_stable_vertex_version(model_name=model)
        return strip_version
    elif custom_llm_provider and (custom_llm_provider == "databricks"):
        strip_version = _strip_stable_vertex_version(model_name=model)
        return strip_version
    elif "ft:" in model:
        strip_finetune = _strip_openai_finetune_model_name(model_name=model)
        return strip_finetune
    else:
        return model


def _get_model_info_from_model_cost(key: str) -> dict:
    return litellm.model_cost[key]


def _check_provider_match(model_info: dict, custom_llm_provider: Optional[str]) -> bool:
    """
    Check if the model info provider matches the custom provider.
    """
    if custom_llm_provider and (
        "litellm_provider" in model_info
        and model_info["litellm_provider"] != custom_llm_provider
    ):
        if custom_llm_provider == "vertex_ai" and model_info[
            "litellm_provider"
        ].startswith("vertex_ai"):
            return True
        elif custom_llm_provider == "fireworks_ai" and model_info[
            "litellm_provider"
        ].startswith("fireworks_ai"):
            return True
        elif custom_llm_provider.startswith("bedrock") and model_info[
            "litellm_provider"
        ].startswith("bedrock"):
            return True
        elif (
            custom_llm_provider == "litellm_proxy"
        ):  # litellm_proxy is a special case, it's not a provider, it's a proxy for the provider
            return True
        else:
            return False

    return True


from typing_extensions import TypedDict


class PotentialModelNamesAndCustomLLMProvider(TypedDict):
    split_model: str
    combined_model_name: str
    stripped_model_name: str
    combined_stripped_model_name: str
    custom_llm_provider: str


def _get_potential_model_names(
    model: str, custom_llm_provider: Optional[str]
) -> PotentialModelNamesAndCustomLLMProvider:
    if custom_llm_provider is None:
        # Get custom_llm_provider
        try:
            split_model, custom_llm_provider, _, _ = get_llm_provider(model=model)
        except Exception:
            split_model = model
        combined_model_name = model
        stripped_model_name = _strip_model_name(
            model=model, custom_llm_provider=custom_llm_provider
        )
        combined_stripped_model_name = stripped_model_name
    elif custom_llm_provider and model.startswith(
        custom_llm_provider + "/"
    ):  # handle case where custom_llm_provider is provided and model starts with custom_llm_provider
        split_model = model.split("/", 1)[1]
        combined_model_name = model
        stripped_model_name = _strip_model_name(
            model=split_model, custom_llm_provider=custom_llm_provider
        )
        combined_stripped_model_name = "{}/{}".format(
            custom_llm_provider, stripped_model_name
        )
    else:
        split_model = model
        combined_model_name = "{}/{}".format(custom_llm_provider, model)
        stripped_model_name = _strip_model_name(
            model=model, custom_llm_provider=custom_llm_provider
        )
        combined_stripped_model_name = "{}/{}".format(
            custom_llm_provider,
            stripped_model_name,
        )

    return PotentialModelNamesAndCustomLLMProvider(
        split_model=split_model,
        combined_model_name=combined_model_name,
        stripped_model_name=stripped_model_name,
        combined_stripped_model_name=combined_stripped_model_name,
        custom_llm_provider=cast(str, custom_llm_provider),
    )


def _get_max_position_embeddings(model_name: str) -> Optional[int]:
    # Construct the URL for the config.json file
    config_url = f"https://huggingface.co/{model_name}/raw/main/config.json"

    try:
        # Make the HTTP request to get the raw JSON file
        response = litellm.module_level_client.get(config_url)
        response.raise_for_status()  # Raise an exception for bad responses (4xx or 5xx)

        # Parse the JSON response
        config_json = response.json()

        # Extract and return the max_position_embeddings
        max_position_embeddings = config_json.get("max_position_embeddings")

        if max_position_embeddings is not None:
            return max_position_embeddings
        else:
            return None
    except Exception:
        return None


def _cached_get_model_info_helper(
    model: str, custom_llm_provider: Optional[str]
) -> ModelInfoBase:
    """
    _get_model_info_helper wrapped with lru_cache

    Speed Optimization to hit high RPS
    """
    return _get_model_info_helper(model=model, custom_llm_provider=custom_llm_provider)


def get_provider_info(
    model: str, custom_llm_provider: Optional[str]
) -> Optional[ProviderSpecificModelInfo]:
    ## PROVIDER-SPECIFIC INFORMATION
    # if custom_llm_provider == "predibase":
    #     _model_info["supports_response_schema"] = True
    provider_config: Optional[BaseLLMModelInfo] = None
    if custom_llm_provider and custom_llm_provider in LlmProvidersSet:
        # Check if the provider string exists in LlmProviders enum
        provider_config = ProviderConfigManager.get_provider_model_info(
            model=model, provider=LlmProviders(custom_llm_provider)
        )

    model_info: Optional[ProviderSpecificModelInfo] = None
    if provider_config:
        model_info = provider_config.get_provider_info(model=model)

    return model_info


def _is_potential_model_name_in_model_cost(
    potential_model_names: PotentialModelNamesAndCustomLLMProvider,
) -> bool:
    """
    Check if the potential model name is in the model cost.
    """
    return any(
        potential_model_name in litellm.model_cost
        for potential_model_name in potential_model_names.values()
    )


def _get_model_info_helper(  # noqa: PLR0915
    model: str, custom_llm_provider: Optional[str] = None
) -> ModelInfoBase:
    """
    Helper for 'get_model_info'. Separated out to avoid infinite loop caused by returning 'supported_openai_param's
    """
    try:
        azure_llms = {**litellm.azure_llms, **litellm.azure_embedding_models}
        if model in azure_llms:
            model = azure_llms[model]
        if custom_llm_provider is not None and custom_llm_provider == "vertex_ai_beta":
            custom_llm_provider = "vertex_ai"
        if custom_llm_provider is not None and custom_llm_provider == "vertex_ai":
            if "meta/" + model in litellm.vertex_llama3_models:
                model = "meta/" + model
            elif model + "@latest" in litellm.vertex_mistral_models:
                model = model + "@latest"
            elif model + "@latest" in litellm.vertex_ai_ai21_models:
                model = model + "@latest"
        ##########################
        potential_model_names = _get_potential_model_names(
            model=model, custom_llm_provider=custom_llm_provider
        )

        verbose_logger.debug(
            f"checking potential_model_names in litellm.model_cost: {potential_model_names}"
        )

        combined_model_name = potential_model_names["combined_model_name"]
        stripped_model_name = potential_model_names["stripped_model_name"]
        combined_stripped_model_name = potential_model_names[
            "combined_stripped_model_name"
        ]
        split_model = potential_model_names["split_model"]
        custom_llm_provider = potential_model_names["custom_llm_provider"]
        #########################
        if custom_llm_provider == "huggingface":
            max_tokens = _get_max_position_embeddings(model_name=model)
            return ModelInfoBase(
                key=model,
                max_tokens=max_tokens,  # type: ignore
                max_input_tokens=None,
                max_output_tokens=None,
                input_cost_per_token=0,
                output_cost_per_token=0,
                litellm_provider="huggingface",
                mode="chat",
                supports_system_messages=None,
                supports_response_schema=None,
                supports_function_calling=None,
                supports_tool_choice=None,
                supports_assistant_prefill=None,
                supports_prompt_caching=None,
                supports_computer_use=None,
                supports_pdf_input=None,
            )
        elif (
            custom_llm_provider == "ollama" or custom_llm_provider == "ollama_chat"
        ) and not _is_potential_model_name_in_model_cost(potential_model_names):
            return litellm.OllamaConfig().get_model_info(model)
        else:
            """
            Check if: (in order of specificity)
            1. 'custom_llm_provider/model' in litellm.model_cost. Checks "groq/llama3-8b-8192" if model="llama3-8b-8192" and custom_llm_provider="groq"
            2. 'model' in litellm.model_cost. Checks "gemini-1.5-pro-002" in  litellm.model_cost if model="gemini-1.5-pro-002" and custom_llm_provider=None
            3. 'combined_stripped_model_name' in litellm.model_cost. Checks if 'gemini/gemini-1.5-flash' in model map, if 'gemini/gemini-1.5-flash-001' given.
            4. 'stripped_model_name' in litellm.model_cost. Checks if 'ft:gpt-3.5-turbo' in model map, if 'ft:gpt-3.5-turbo:my-org:custom_suffix:id' given.
            5. 'split_model' in litellm.model_cost. Checks "llama3-8b-8192" in litellm.model_cost if model="groq/llama3-8b-8192"
            """

            _model_info: Optional[Dict[str, Any]] = None
            key: Optional[str] = None

            if combined_model_name in litellm.model_cost:
                key = combined_model_name
                _model_info = _get_model_info_from_model_cost(key=cast(str, key))
                if not _check_provider_match(
                    model_info=_model_info, custom_llm_provider=custom_llm_provider
                ):
                    _model_info = None
            if _model_info is None and model in litellm.model_cost:
                key = model
                _model_info = _get_model_info_from_model_cost(key=cast(str, key))
                if not _check_provider_match(
                    model_info=_model_info, custom_llm_provider=custom_llm_provider
                ):
                    _model_info = None
            if (
                _model_info is None
                and combined_stripped_model_name in litellm.model_cost
            ):
                key = combined_stripped_model_name
                _model_info = _get_model_info_from_model_cost(key=cast(str, key))
                if not _check_provider_match(
                    model_info=_model_info, custom_llm_provider=custom_llm_provider
                ):
                    _model_info = None
            if _model_info is None and stripped_model_name in litellm.model_cost:
                key = stripped_model_name
                _model_info = _get_model_info_from_model_cost(key=cast(str, key))
                if not _check_provider_match(
                    model_info=_model_info, custom_llm_provider=custom_llm_provider
                ):
                    _model_info = None
            if _model_info is None and split_model in litellm.model_cost:
                key = split_model
                _model_info = _get_model_info_from_model_cost(key=cast(str, key))
                if not _check_provider_match(
                    model_info=_model_info, custom_llm_provider=custom_llm_provider
                ):
                    _model_info = None

            if _model_info is None or key is None:
                raise ValueError(
                    "This model isn't mapped yet. Add it here - https://github.com/BerriAI/litellm/blob/main/model_prices_and_context_window.json"
                )

            _input_cost_per_token: Optional[float] = _model_info.get(
                "input_cost_per_token"
            )
            if _input_cost_per_token is None:
                # default value to 0, be noisy about this
                verbose_logger.debug(
                    "model={}, custom_llm_provider={} has no input_cost_per_token in model_cost_map. Defaulting to 0.".format(
                        model, custom_llm_provider
                    )
                )
                _input_cost_per_token = 0

            _output_cost_per_token: Optional[float] = _model_info.get(
                "output_cost_per_token"
            )
            if _output_cost_per_token is None:
                # default value to 0, be noisy about this
                verbose_logger.debug(
                    "model={}, custom_llm_provider={} has no output_cost_per_token in model_cost_map. Defaulting to 0.".format(
                        model, custom_llm_provider
                    )
                )
                _output_cost_per_token = 0

            return ModelInfoBase(
                key=key,
                max_tokens=_model_info.get("max_tokens", None),
                max_input_tokens=_model_info.get("max_input_tokens", None),
                max_output_tokens=_model_info.get("max_output_tokens", None),
                input_cost_per_token=_input_cost_per_token,
                input_cost_per_token_flex=_model_info.get(
                    "input_cost_per_token_flex", None
                ),
                input_cost_per_token_priority=_model_info.get(
                    "input_cost_per_token_priority", None
                ),
                cache_creation_input_token_cost=_model_info.get(
                    "cache_creation_input_token_cost", None
                ),
                cache_read_input_token_cost=_model_info.get(
                    "cache_read_input_token_cost", None
                ),
                cache_read_input_token_cost_flex=_model_info.get(
                    "cache_read_input_token_cost_flex", None
                ),
                cache_read_input_token_cost_priority=_model_info.get(
                    "cache_read_input_token_cost_priority", None
                ),
                cache_creation_input_token_cost_above_1hr=_model_info.get(
                    "cache_creation_input_token_cost_above_1hr", None
                ),
                input_cost_per_character=_model_info.get(
                    "input_cost_per_character", None
                ),
                input_cost_per_token_above_128k_tokens=_model_info.get(
                    "input_cost_per_token_above_128k_tokens", None
                ),
                input_cost_per_token_above_200k_tokens=_model_info.get(
                    "input_cost_per_token_above_200k_tokens", None
                ),
                input_cost_per_query=_model_info.get("input_cost_per_query", None),
                input_cost_per_second=_model_info.get("input_cost_per_second", None),
                input_cost_per_audio_token=_model_info.get(
                    "input_cost_per_audio_token", None
                ),
                input_cost_per_token_batches=_model_info.get(
                    "input_cost_per_token_batches"
                ),
                output_cost_per_token_batches=_model_info.get(
                    "output_cost_per_token_batches"
                ),
                output_cost_per_token=_output_cost_per_token,
                output_cost_per_token_flex=_model_info.get(
                    "output_cost_per_token_flex", None
                ),
                output_cost_per_token_priority=_model_info.get(
                    "output_cost_per_token_priority", None
                ),
                output_cost_per_audio_token=_model_info.get(
                    "output_cost_per_audio_token", None
                ),
                output_cost_per_character=_model_info.get(
                    "output_cost_per_character", None
                ),
                output_cost_per_reasoning_token=_model_info.get(
                    "output_cost_per_reasoning_token", None
                ),
                output_cost_per_token_above_128k_tokens=_model_info.get(
                    "output_cost_per_token_above_128k_tokens", None
                ),
                output_cost_per_character_above_128k_tokens=_model_info.get(
                    "output_cost_per_character_above_128k_tokens", None
                ),
                output_cost_per_token_above_200k_tokens=_model_info.get(
                    "output_cost_per_token_above_200k_tokens", None
                ),
                output_cost_per_second=_model_info.get("output_cost_per_second", None),
                output_cost_per_video_per_second=_model_info.get(
                    "output_cost_per_video_per_second", None
                ),
                output_cost_per_image=_model_info.get("output_cost_per_image", None),
                output_vector_size=_model_info.get("output_vector_size", None),
                citation_cost_per_token=_model_info.get(
                    "citation_cost_per_token", None
                ),
                tiered_pricing=_model_info.get("tiered_pricing", None),
                litellm_provider=_model_info.get(
                    "litellm_provider", custom_llm_provider
                ),
                mode=_model_info.get("mode"),  # type: ignore
                supports_system_messages=_model_info.get(
                    "supports_system_messages", None
                ),
                supports_response_schema=_model_info.get(
                    "supports_response_schema", None
                ),
                supports_vision=_model_info.get("supports_vision", None),
                supports_function_calling=_model_info.get(
                    "supports_function_calling", None
                ),
                supports_tool_choice=_model_info.get("supports_tool_choice", None),
                supports_assistant_prefill=_model_info.get(
                    "supports_assistant_prefill", None
                ),
                supports_prompt_caching=_model_info.get(
                    "supports_prompt_caching", None
                ),
                supports_audio_input=_model_info.get("supports_audio_input", None),
                supports_audio_output=_model_info.get("supports_audio_output", None),
                supports_pdf_input=_model_info.get("supports_pdf_input", None),
                supports_embedding_image_input=_model_info.get(
                    "supports_embedding_image_input", None
                ),
                supports_native_streaming=_model_info.get(
                    "supports_native_streaming", None
                ),
                supports_web_search=_model_info.get("supports_web_search", None),
                supports_url_context=_model_info.get("supports_url_context", None),
                supports_reasoning=_model_info.get("supports_reasoning", None),
                supports_computer_use=_model_info.get("supports_computer_use", None),
                search_context_cost_per_query=_model_info.get(
                    "search_context_cost_per_query", None
                ),
                tpm=_model_info.get("tpm", None),
                rpm=_model_info.get("rpm", None),
                ocr_cost_per_page=_model_info.get("ocr_cost_per_page", None),
                annotation_cost_per_page=_model_info.get(
                    "annotation_cost_per_page", None
                ),
            )
    except Exception as e:
        verbose_logger.debug(f"Error getting model info: {e}")
        if "OllamaError" in str(e):
            raise e
        raise Exception(
            "This model isn't mapped yet. model={}, custom_llm_provider={}. Add it here - https://github.com/BerriAI/litellm/blob/main/model_prices_and_context_window.json.".format(
                model, custom_llm_provider
            )
        )


def get_model_info(model: str, custom_llm_provider: Optional[str] = None) -> ModelInfo:
    """
    Get a dict for the maximum tokens (context window), input_cost_per_token, output_cost_per_token  for a given model.

    Parameters:
    - model (str): The name of the model.
    - custom_llm_provider (str | null): the provider used for the model. If provided, used to check if the litellm model info is for that provider.

    Returns:
        dict: A dictionary containing the following information:
            key: Required[str] # the key in litellm.model_cost which is returned
            max_tokens: Required[Optional[int]]
            max_input_tokens: Required[Optional[int]]
            max_output_tokens: Required[Optional[int]]
            input_cost_per_token: Required[float]
            input_cost_per_character: Optional[float]  # only for vertex ai models
            input_cost_per_token_above_128k_tokens: Optional[float]  # only for vertex ai models
            input_cost_per_character_above_128k_tokens: Optional[
                float
            ]  # only for vertex ai models
            input_cost_per_query: Optional[float] # only for rerank models
            input_cost_per_image: Optional[float]  # only for vertex ai models
            input_cost_per_audio_token: Optional[float]
            input_cost_per_audio_per_second: Optional[float]  # only for vertex ai models
            input_cost_per_video_per_second: Optional[float]  # only for vertex ai models
            output_cost_per_token: Required[float]
            output_cost_per_audio_token: Optional[float]
            output_cost_per_character: Optional[float]  # only for vertex ai models
            output_cost_per_token_above_128k_tokens: Optional[
                float
            ]  # only for vertex ai models
            output_cost_per_character_above_128k_tokens: Optional[
                float
            ]  # only for vertex ai models
            output_cost_per_image: Optional[float]
            output_vector_size: Optional[int]
            output_cost_per_video_per_second: Optional[float]  # only for vertex ai models
            output_cost_per_audio_per_second: Optional[float]  # only for vertex ai models
            litellm_provider: Required[str]
            mode: Required[
                Literal[
                    "completion", "embedding", "image_generation", "chat", "audio_transcription"
                ]
            ]
            supported_openai_params: Required[Optional[List[str]]]
            supports_system_messages: Optional[bool]
            supports_response_schema: Optional[bool]
            supports_vision: Optional[bool]
            supports_function_calling: Optional[bool]
            supports_tool_choice: Optional[bool]
            supports_prompt_caching: Optional[bool]
            supports_audio_input: Optional[bool]
            supports_audio_output: Optional[bool]
            supports_pdf_input: Optional[bool]
            supports_web_search: Optional[bool]
            supports_url_context: Optional[bool]
            supports_reasoning: Optional[bool]
    Raises:
        Exception: If the model is not mapped yet.

    Example:
        >>> get_model_info("gpt-4")
        {
            "max_tokens": 8192,
            "input_cost_per_token": 0.00003,
            "output_cost_per_token": 0.00006,
            "litellm_provider": "openai",
            "mode": "chat",
            "supported_openai_params": ["temperature", "max_tokens", "top_p", "frequency_penalty", "presence_penalty"]
        }
    """
    supported_openai_params = litellm.get_supported_openai_params(
        model=model, custom_llm_provider=custom_llm_provider
    )

    _model_info = _get_model_info_helper(
        model=model,
        custom_llm_provider=custom_llm_provider,
    )

    verbose_logger.debug(f"model_info: {_model_info}")

    returned_model_info = ModelInfo(
        **_model_info, supported_openai_params=supported_openai_params
    )

    return returned_model_info


def json_schema_type(python_type_name: str):
    """Converts standard python types to json schema types

    Parameters
    ----------
    python_type_name : str
        __name__ of type

    Returns
    -------
    str
        a standard JSON schema type, "string" if not recognized.
    """
    python_to_json_schema_types = {
        str.__name__: "string",
        int.__name__: "integer",
        float.__name__: "number",
        bool.__name__: "boolean",
        list.__name__: "array",
        dict.__name__: "object",
        "NoneType": "null",
    }

    return python_to_json_schema_types.get(python_type_name, "string")


def function_to_dict(input_function) -> dict:  # noqa: C901
    """Using type hints and numpy-styled docstring,
    produce a dictionary usable for OpenAI function calling

    Parameters
    ----------
    input_function : function
        A function with a numpy-style docstring

    Returns
    -------
    dictionnary
        A dictionnary to add to the list passed to `functions` parameter of `litellm.completion`
    """
    # Get function name and docstring
    try:
        import inspect
        from ast import literal_eval

        from numpydoc.docscrape import NumpyDocString
    except Exception as e:
        raise e

    name = input_function.__name__
    docstring = inspect.getdoc(input_function)
    numpydoc = NumpyDocString(docstring)
    description = "\n".join([s.strip() for s in numpydoc["Summary"]])

    # Get function parameters and their types from annotations and docstring
    parameters = {}
    required_params = []
    param_info = inspect.signature(input_function).parameters

    for param_name, param in param_info.items():
        if hasattr(param, "annotation"):
            param_type = json_schema_type(param.annotation.__name__)
        else:
            param_type = None
        param_description = None
        param_enum = None

        # Try to extract param description from docstring using numpydoc
        for param_data in numpydoc["Parameters"]:
            if param_data.name == param_name:
                if hasattr(param_data, "type"):
                    # replace type from docstring rather than annotation
                    param_type = param_data.type
                    if "optional" in param_type:
                        param_type = param_type.split(",")[0]
                    elif "{" in param_type:
                        # may represent a set of acceptable values
                        # translating as enum for function calling
                        try:
                            param_enum = str(list(literal_eval(param_type)))
                            param_type = "string"
                        except Exception:
                            pass
                    param_type = json_schema_type(param_type)
                param_description = "\n".join([s.strip() for s in param_data.desc])

        param_dict = {
            "type": param_type,
            "description": param_description,
            "enum": param_enum,
        }

        parameters[param_name] = dict(
            [(k, v) for k, v in param_dict.items() if isinstance(v, str)]
        )

        # Check if the parameter has no default value (i.e., it's required)
        if param.default == param.empty:
            required_params.append(param_name)

    # Create the dictionary
    result = {
        "name": name,
        "description": description,
        "parameters": {
            "type": "object",
            "properties": parameters,
        },
    }

    # Add "required" key if there are required parameters
    if required_params:
        result["parameters"]["required"] = required_params

    return result


def modify_url(original_url, new_path):
    url = httpx.URL(original_url)
    modified_url = url.copy_with(path=new_path)
    return str(modified_url)


def load_test_model(
    model: str,
    custom_llm_provider: str = "",
    api_base: str = "",
    prompt: str = "",
    num_calls: int = 0,
    force_timeout: int = 0,
):
    test_prompt = "Hey, how's it going"
    test_calls = 100
    if prompt:
        test_prompt = prompt
    if num_calls:
        test_calls = num_calls
    messages = [[{"role": "user", "content": test_prompt}] for _ in range(test_calls)]
    start_time = time.time()
    try:
        litellm.batch_completion(
            model=model,
            messages=messages,
            custom_llm_provider=custom_llm_provider,
            api_base=api_base,
            force_timeout=force_timeout,
        )
        end_time = time.time()
        response_time = end_time - start_time
        return {
            "total_response_time": response_time,
            "calls_made": 100,
            "status": "success",
            "exception": None,
        }
    except Exception as e:
        end_time = time.time()
        response_time = end_time - start_time
        return {
            "total_response_time": response_time,
            "calls_made": 100,
            "status": "failed",
            "exception": e,
        }


def get_provider_fields(custom_llm_provider: str) -> List[ProviderField]:
    """Return the fields required for each provider"""

    if custom_llm_provider == "databricks":
        return litellm.DatabricksConfig().get_required_params()

    elif custom_llm_provider == "ollama":
        return litellm.OllamaConfig().get_required_params()

    elif custom_llm_provider == "azure_ai":
        return litellm.AzureAIStudioConfig().get_required_params()

    else:
        return []


def create_proxy_transport_and_mounts():
    proxies = {
        key: None if url is None else Proxy(url=url)
        for key, url in get_environment_proxies().items()
    }

    sync_proxy_mounts = {}
    async_proxy_mounts = {}

    # Retrieve NO_PROXY environment variable
    no_proxy = os.getenv("NO_PROXY", None)
    no_proxy_urls = no_proxy.split(",") if no_proxy else []

    for key, proxy in proxies.items():
        if proxy is None:
            sync_proxy_mounts[key] = httpx.HTTPTransport()
            async_proxy_mounts[key] = httpx.AsyncHTTPTransport()
        else:
            sync_proxy_mounts[key] = httpx.HTTPTransport(proxy=proxy)
            async_proxy_mounts[key] = httpx.AsyncHTTPTransport(proxy=proxy)

    for url in no_proxy_urls:
        sync_proxy_mounts[url] = httpx.HTTPTransport()
        async_proxy_mounts[url] = httpx.AsyncHTTPTransport()

    return sync_proxy_mounts, async_proxy_mounts


def validate_environment(  # noqa: PLR0915
    model: Optional[str] = None,
    api_key: Optional[str] = None,
    api_base: Optional[str] = None,
    api_version: Optional[str] = None,
) -> dict:
    """
    Checks if the environment variables are valid for the given model.

    Args:
        model (Optional[str]): The name of the model. Defaults to None.
        api_key (Optional[str]): If the user passed in an api key, of their own.

    Returns:
        dict: A dictionary containing the following keys:
            - keys_in_environment (bool): True if all the required keys are present in the environment, False otherwise.
            - missing_keys (List[str]): A list of missing keys in the environment.
    """
    keys_in_environment = False
    missing_keys: List[str] = []

    if model is None:
        return {
            "keys_in_environment": keys_in_environment,
            "missing_keys": missing_keys,
        }
    ## EXTRACT LLM PROVIDER - if model name provided
    try:
        _, custom_llm_provider, _, _ = get_llm_provider(model=model)
    except Exception:
        custom_llm_provider = None

    if custom_llm_provider:
        if custom_llm_provider == "openai":
            if "OPENAI_API_KEY" in os.environ:
                keys_in_environment = True
            else:
                missing_keys.append("OPENAI_API_KEY")
        elif custom_llm_provider == "azure":
            if (
                "AZURE_API_BASE" in os.environ
                and "AZURE_API_VERSION" in os.environ
                and "AZURE_API_KEY" in os.environ
            ):
                keys_in_environment = True
            else:
                missing_keys.extend(
                    ["AZURE_API_BASE", "AZURE_API_VERSION", "AZURE_API_KEY"]
                )
        elif custom_llm_provider == "anthropic":
            if "ANTHROPIC_API_KEY" in os.environ:
                keys_in_environment = True
            else:
                missing_keys.append("ANTHROPIC_API_KEY")
        elif custom_llm_provider == "cohere":
            if "COHERE_API_KEY" in os.environ:
                keys_in_environment = True
            else:
                missing_keys.append("COHERE_API_KEY")
        elif custom_llm_provider == "replicate":
            if "REPLICATE_API_KEY" in os.environ:
                keys_in_environment = True
            else:
                missing_keys.append("REPLICATE_API_KEY")
        elif custom_llm_provider == "openrouter":
            if "OPENROUTER_API_KEY" in os.environ:
                keys_in_environment = True
            else:
                missing_keys.append("OPENROUTER_API_KEY")
        elif custom_llm_provider == "vercel_ai_gateway":
            if "VERCEL_AI_GATEWAY_API_KEY" in os.environ:
                keys_in_environment = True
            else:
                missing_keys.append("VERCEL_AI_GATEWAY_API_KEY")
        elif custom_llm_provider == "datarobot":
            if "DATAROBOT_API_TOKEN" in os.environ:
                keys_in_environment = True
            else:
                missing_keys.append("DATAROBOT_API_TOKEN")
        elif custom_llm_provider == "vertex_ai":
            if "VERTEXAI_PROJECT" in os.environ and "VERTEXAI_LOCATION" in os.environ:
                keys_in_environment = True
            else:
                missing_keys.extend(["VERTEXAI_PROJECT", "VERTEXAI_LOCATION"])
        elif custom_llm_provider == "huggingface":
            if "HUGGINGFACE_API_KEY" in os.environ:
                keys_in_environment = True
            else:
                missing_keys.append("HUGGINGFACE_API_KEY")
        elif custom_llm_provider == "ai21":
            if "AI21_API_KEY" in os.environ:
                keys_in_environment = True
            else:
                missing_keys.append("AI21_API_KEY")
        elif custom_llm_provider == "together_ai":
            if "TOGETHERAI_API_KEY" in os.environ:
                keys_in_environment = True
            else:
                missing_keys.append("TOGETHERAI_API_KEY")
        elif custom_llm_provider == "aleph_alpha":
            if "ALEPH_ALPHA_API_KEY" in os.environ:
                keys_in_environment = True
            else:
                missing_keys.append("ALEPH_ALPHA_API_KEY")
        elif custom_llm_provider == "baseten":
            if "BASETEN_API_KEY" in os.environ:
                keys_in_environment = True
            else:
                missing_keys.append("BASETEN_API_KEY")
        elif custom_llm_provider == "nlp_cloud":
            if "NLP_CLOUD_API_KEY" in os.environ:
                keys_in_environment = True
            else:
                missing_keys.append("NLP_CLOUD_API_KEY")
        elif custom_llm_provider == "bedrock" or custom_llm_provider == "sagemaker":
            if (
                "AWS_ACCESS_KEY_ID" in os.environ
                and "AWS_SECRET_ACCESS_KEY" in os.environ
            ):
                keys_in_environment = True
            else:
                missing_keys.append("AWS_ACCESS_KEY_ID")
                missing_keys.append("AWS_SECRET_ACCESS_KEY")
        elif custom_llm_provider in ["ollama", "ollama_chat"]:
            if "OLLAMA_API_BASE" in os.environ:
                keys_in_environment = True
            else:
                missing_keys.append("OLLAMA_API_BASE")
        elif custom_llm_provider == "anyscale":
            if "ANYSCALE_API_KEY" in os.environ:
                keys_in_environment = True
            else:
                missing_keys.append("ANYSCALE_API_KEY")
        elif custom_llm_provider == "deepinfra":
            if "DEEPINFRA_API_KEY" in os.environ:
                keys_in_environment = True
            else:
                missing_keys.append("DEEPINFRA_API_KEY")
        elif custom_llm_provider == "featherless_ai":
            if "FEATHERLESS_AI_API_KEY" in os.environ:
                keys_in_environment = True
            else:
                missing_keys.append("FEATHERLESS_AI_API_KEY")
        elif custom_llm_provider == "gemini":
            if ("GOOGLE_API_KEY" in os.environ) or ("GEMINI_API_KEY" in os.environ):
                keys_in_environment = True
            else:
                missing_keys.append("GOOGLE_API_KEY")
                missing_keys.append("GEMINI_API_KEY")
        elif custom_llm_provider == "groq":
            if "GROQ_API_KEY" in os.environ:
                keys_in_environment = True
            else:
                missing_keys.append("GROQ_API_KEY")
        elif custom_llm_provider == "nvidia_nim":
            if "NVIDIA_NIM_API_KEY" in os.environ:
                keys_in_environment = True
            else:
                missing_keys.append("NVIDIA_NIM_API_KEY")
        elif custom_llm_provider == "cerebras":
            if "CEREBRAS_API_KEY" in os.environ:
                keys_in_environment = True
            else:
                missing_keys.append("CEREBRAS_API_KEY")
        elif custom_llm_provider == "baseten":
            if "BASETEN_API_KEY" in os.environ:
                keys_in_environment = True
            else:
                missing_keys.append("BASETEN_API_KEY")
        elif custom_llm_provider == "xai":
            if "XAI_API_KEY" in os.environ:
                keys_in_environment = True
            else:
                missing_keys.append("XAI_API_KEY")
        elif custom_llm_provider == "ai21_chat":
            if "AI21_API_KEY" in os.environ:
                keys_in_environment = True
            else:
                missing_keys.append("AI21_API_KEY")
        elif custom_llm_provider == "volcengine":
            if "VOLCENGINE_API_KEY" in os.environ:
                keys_in_environment = True
            else:
                missing_keys.append("VOLCENGINE_API_KEY")
        elif (
            custom_llm_provider == "codestral"
            or custom_llm_provider == "text-completion-codestral"
        ):
            if "CODESTRAL_API_KEY" in os.environ:
                keys_in_environment = True
            else:
                missing_keys.append("CODESTRAL_API_KEY")
        elif custom_llm_provider == "deepseek":
            if "DEEPSEEK_API_KEY" in os.environ:
                keys_in_environment = True
            else:
                missing_keys.append("DEEPSEEK_API_KEY")
        elif custom_llm_provider == "mistral":
            if "MISTRAL_API_KEY" in os.environ:
                keys_in_environment = True
            else:
                missing_keys.append("MISTRAL_API_KEY")
        elif custom_llm_provider == "palm":
            if "PALM_API_KEY" in os.environ:
                keys_in_environment = True
            else:
                missing_keys.append("PALM_API_KEY")
        elif custom_llm_provider == "perplexity":
            if "PERPLEXITYAI_API_KEY" in os.environ:
                keys_in_environment = True
            else:
                missing_keys.append("PERPLEXITYAI_API_KEY")
        elif custom_llm_provider == "voyage":
            if "VOYAGE_API_KEY" in os.environ:
                keys_in_environment = True
            else:
                missing_keys.append("VOYAGE_API_KEY")
        elif custom_llm_provider == "infinity":
            if "INFINITY_API_KEY" in os.environ:
                keys_in_environment = True
            else:
                missing_keys.append("INFINITY_API_KEY")
        elif custom_llm_provider == "fireworks_ai":
            if (
                "FIREWORKS_AI_API_KEY" in os.environ
                or "FIREWORKS_API_KEY" in os.environ
                or "FIREWORKSAI_API_KEY" in os.environ
                or "FIREWORKS_AI_TOKEN" in os.environ
            ):
                keys_in_environment = True
            else:
                missing_keys.append("FIREWORKS_AI_API_KEY")
        elif custom_llm_provider == "cloudflare":
            if "CLOUDFLARE_API_KEY" in os.environ and (
                "CLOUDFLARE_ACCOUNT_ID" in os.environ
                or "CLOUDFLARE_API_BASE" in os.environ
            ):
                keys_in_environment = True
            else:
                missing_keys.append("CLOUDFLARE_API_KEY")
                missing_keys.append("CLOUDFLARE_API_BASE")
        elif custom_llm_provider == "novita":
            if "NOVITA_API_KEY" in os.environ:
                keys_in_environment = True
            else:
                missing_keys.append("NOVITA_API_KEY")
        elif custom_llm_provider == "nebius":
            if "NEBIUS_API_KEY" in os.environ:
                keys_in_environment = True
            else:
                missing_keys.append("NEBIUS_API_KEY")
        elif custom_llm_provider == "wandb":
            if "WANDB_API_KEY" in os.environ:
                keys_in_environment = True
            else:
                missing_keys.append("WANDB_API_KEY")
        elif custom_llm_provider == "dashscope":
            if "DASHSCOPE_API_KEY" in os.environ:
                keys_in_environment = True
            else:
                missing_keys.append("DASHSCOPE_API_KEY")
        elif custom_llm_provider == "moonshot":
            if "MOONSHOT_API_KEY" in os.environ:
                keys_in_environment = True
            else:
                missing_keys.append("MOONSHOT_API_KEY")
    else:
        ## openai - chatcompletion + text completion
        if (
            model in litellm.open_ai_chat_completion_models
            or model in litellm.open_ai_text_completion_models
            or model in litellm.open_ai_embedding_models
            or model in litellm.openai_image_generation_models
        ):
            if "OPENAI_API_KEY" in os.environ:
                keys_in_environment = True
            else:
                missing_keys.append("OPENAI_API_KEY")
        ## anthropic
        elif model in litellm.anthropic_models:
            if "ANTHROPIC_API_KEY" in os.environ:
                keys_in_environment = True
            else:
                missing_keys.append("ANTHROPIC_API_KEY")
        ## cohere
        elif model in litellm.cohere_models:
            if "COHERE_API_KEY" in os.environ:
                keys_in_environment = True
            else:
                missing_keys.append("COHERE_API_KEY")
        ## replicate
        elif model in litellm.replicate_models:
            if "REPLICATE_API_KEY" in os.environ:
                keys_in_environment = True
            else:
                missing_keys.append("REPLICATE_API_KEY")
        ## openrouter
        elif model in litellm.openrouter_models:
            if "OPENROUTER_API_KEY" in os.environ:
                keys_in_environment = True
            else:
                missing_keys.append("OPENROUTER_API_KEY")
        ## vercel_ai_gateway
        elif model in litellm.vercel_ai_gateway_models:
            if "VERCEL_AI_GATEWAY_API_KEY" in os.environ:
                keys_in_environment = True
            else:
                missing_keys.append("VERCEL_AI_GATEWAY_API_KEY")
        ## datarobot
        elif model in litellm.datarobot_models:
            if "DATAROBOT_API_TOKEN" in os.environ:
                keys_in_environment = True
            else:
                missing_keys.append("DATAROBOT_API_TOKEN")
        ## vertex - text + chat models
        elif (
            model in litellm.vertex_chat_models
            or model in litellm.vertex_text_models
            or model in litellm.models_by_provider["vertex_ai"]
        ):
            if "VERTEXAI_PROJECT" in os.environ and "VERTEXAI_LOCATION" in os.environ:
                keys_in_environment = True
            else:
                missing_keys.extend(["VERTEXAI_PROJECT", "VERTEXAI_LOCATION"])
        ## huggingface
        elif model in litellm.huggingface_models:
            if "HUGGINGFACE_API_KEY" in os.environ:
                keys_in_environment = True
            else:
                missing_keys.append("HUGGINGFACE_API_KEY")
        ## ai21
        elif model in litellm.ai21_models:
            if "AI21_API_KEY" in os.environ:
                keys_in_environment = True
            else:
                missing_keys.append("AI21_API_KEY")
        ## together_ai
        elif model in litellm.together_ai_models:
            if "TOGETHERAI_API_KEY" in os.environ:
                keys_in_environment = True
            else:
                missing_keys.append("TOGETHERAI_API_KEY")
        ## aleph_alpha
        elif model in litellm.aleph_alpha_models:
            if "ALEPH_ALPHA_API_KEY" in os.environ:
                keys_in_environment = True
            else:
                missing_keys.append("ALEPH_ALPHA_API_KEY")
        ## baseten
        elif model in litellm.baseten_models:
            if "BASETEN_API_KEY" in os.environ:
                keys_in_environment = True
            else:
                missing_keys.append("BASETEN_API_KEY")
        ## nlp_cloud
        elif model in litellm.nlp_cloud_models:
            if "NLP_CLOUD_API_KEY" in os.environ:
                keys_in_environment = True
            else:
                missing_keys.append("NLP_CLOUD_API_KEY")
        elif model in litellm.novita_models:
            if "NOVITA_API_KEY" in os.environ:
                keys_in_environment = True
            else:
                missing_keys.append("NOVITA_API_KEY")
        elif model in litellm.nebius_models:
            if "NEBIUS_API_KEY" in os.environ:
                keys_in_environment = True
            else:
                missing_keys.append("NEBIUS_API_KEY")
        elif model in litellm.wandb_models:
            if "WANDB_API_KEY" in os.environ:
                keys_in_environment = True
            else:
                missing_keys.append("WANDB_API_KEY")

    def filter_missing_keys(keys: List[str], exclude_pattern: str) -> List[str]:
        """Filter out keys that contain the exclude_pattern (case insensitive)."""
        return [key for key in keys if exclude_pattern not in key.lower()]

    if api_key is not None:
        missing_keys = filter_missing_keys(missing_keys, "api_key")

    if api_base is not None:
        missing_keys = filter_missing_keys(missing_keys, "api_base")

    if api_version is not None:
        missing_keys = filter_missing_keys(missing_keys, "api_version")

    if len(missing_keys) == 0:  # no missing keys
        keys_in_environment = True

    return {"keys_in_environment": keys_in_environment, "missing_keys": missing_keys}


def acreate(*args, **kwargs):  ## Thin client to handle the acreate langchain call
    return litellm.acompletion(*args, **kwargs)


def prompt_token_calculator(model, messages):
    # use tiktoken or anthropic's tokenizer depending on the model
    text = " ".join(message["content"] for message in messages)
    num_tokens = 0
    if "claude" in model:
        try:
            import anthropic
        except Exception:
            Exception("Anthropic import failed please run `pip install anthropic`")
        from anthropic import AI_PROMPT, HUMAN_PROMPT, Anthropic

        anthropic_obj = Anthropic()
        num_tokens = anthropic_obj.count_tokens(text)  # type: ignore
    else:
        num_tokens = len(encoding.encode(text))
    return num_tokens


def valid_model(model):
    try:
        # for a given model name, check if the user has the right permissions to access the model
        if (
            model in litellm.open_ai_chat_completion_models
            or model in litellm.open_ai_text_completion_models
        ):
            openai.models.retrieve(model)
        else:
            messages = [{"role": "user", "content": "Hello World"}]
            litellm.completion(model=model, messages=messages)
    except Exception:
        raise BadRequestError(message="", model=model, llm_provider="")


def check_valid_key(model: str, api_key: str):
    """
    Checks if a given API key is valid for a specific model by making a litellm.completion call with max_tokens=10

    Args:
        model (str): The name of the model to check the API key against.
        api_key (str): The API key to be checked.

    Returns:
        bool: True if the API key is valid for the model, False otherwise.
    """
    messages = [{"role": "user", "content": "Hey, how's it going?"}]
    try:
        litellm.completion(
            model=model, messages=messages, api_key=api_key, max_tokens=10
        )
        return True
    except AuthenticationError:
        return False
    except Exception:
        return False


def _should_retry(status_code: int):
    """
    Retries on 408, 409, 429 and 500 errors.

    Any client error in the 400-499 range that isn't explicitly handled (such as 400 Bad Request, 401 Unauthorized, 403 Forbidden, 404 Not Found, etc.) would not trigger a retry.

    Reimplementation of openai's should retry logic, since that one can't be imported.
    https://github.com/openai/openai-python/blob/af67cfab4210d8e497c05390ce14f39105c77519/src/openai/_base_client.py#L639
    """
    # If the server explicitly says whether or not to retry, obey.
    # Retry on request timeouts.
    if status_code == 408:
        return True

    # Retry on lock timeouts.
    if status_code == 409:
        return True

    # Retry on rate limits.
    if status_code == 429:
        return True

    # Retry internal errors.
    if status_code >= 500:
        return True

    return False


def _get_retry_after_from_exception_header(
    response_headers: Optional[httpx.Headers] = None,
):
    """
    Reimplementation of openai's calculate retry after, since that one can't be imported.
    https://github.com/openai/openai-python/blob/af67cfab4210d8e497c05390ce14f39105c77519/src/openai/_base_client.py#L631
    """
    try:
        import email  # openai import

        # About the Retry-After header: https://developer.mozilla.org/en-US/docs/Web/HTTP/Headers/Retry-After
        #
        # <http-date>". See https://developer.mozilla.org/en-US/docs/Web/HTTP/Headers/Retry-After#syntax for
        # details.
        if response_headers is not None:
            retry_header = response_headers.get("retry-after")
            try:
                retry_after = int(retry_header)
            except Exception:
                retry_date_tuple = email.utils.parsedate_tz(retry_header)  # type: ignore
                if retry_date_tuple is None:
                    retry_after = -1
                else:
                    retry_date = email.utils.mktime_tz(retry_date_tuple)  # type: ignore
                    retry_after = int(retry_date - time.time())
        else:
            retry_after = -1

        return retry_after

    except Exception:
        retry_after = -1


def _calculate_retry_after(
    remaining_retries: int,
    max_retries: int,
    response_headers: Optional[httpx.Headers] = None,
    min_timeout: int = 0,
) -> Union[float, int]:
    retry_after = _get_retry_after_from_exception_header(response_headers)

    # Add some jitter (default JITTER is 0.75 - so upto 0.75s)
    jitter = JITTER * random.random()

    # If the API asks us to wait a certain amount of time (and it's a reasonable amount), just do what it says.
    if retry_after is not None and 0 < retry_after <= 60:
        return retry_after + jitter

    # Calculate exponential backoff
    num_retries = max_retries - remaining_retries
    sleep_seconds = INITIAL_RETRY_DELAY * pow(2.0, num_retries)

    # Make sure sleep_seconds is boxed between min_timeout and MAX_RETRY_DELAY
    sleep_seconds = max(sleep_seconds, min_timeout)
    sleep_seconds = min(sleep_seconds, MAX_RETRY_DELAY)

    return sleep_seconds + jitter


# custom prompt helper function
def register_prompt_template(
    model: str,
    roles: dict = {},
    initial_prompt_value: str = "",
    final_prompt_value: str = "",
    tokenizer_config: dict = {},
):
    """
    Register a prompt template to follow your custom format for a given model

    Args:
        model (str): The name of the model.
        roles (dict): A dictionary mapping roles to their respective prompt values.
        initial_prompt_value (str, optional): The initial prompt value. Defaults to "".
        final_prompt_value (str, optional): The final prompt value. Defaults to "".

    Returns:
        dict: The updated custom prompt dictionary.
    Example usage:
    ```
    import litellm
    litellm.register_prompt_template(
            model="llama-2",
        initial_prompt_value="You are a good assistant" # [OPTIONAL]
            roles={
            "system": {
                "pre_message": "[INST] <<SYS>>\n", # [OPTIONAL]
                "post_message": "\n<</SYS>>\n [/INST]\n" # [OPTIONAL]
            },
            "user": {
                "pre_message": "[INST] ", # [OPTIONAL]
                "post_message": " [/INST]" # [OPTIONAL]
            },
            "assistant": {
                "pre_message": "\n" # [OPTIONAL]
                "post_message": "\n" # [OPTIONAL]
            }
        }
        final_prompt_value="Now answer as best you can:" # [OPTIONAL]
    )
    ```
    """
    complete_model = model
    potential_models = [complete_model]
    try:
        model = get_llm_provider(model=model)[0]
        potential_models.append(model)
    except Exception:
        pass
    if tokenizer_config:
        for m in potential_models:
            litellm.known_tokenizer_config[m] = {
                "tokenizer": tokenizer_config,
                "status": "success",
            }
    else:
        for m in potential_models:
            litellm.custom_prompt_dict[m] = {
                "roles": roles,
                "initial_prompt_value": initial_prompt_value,
                "final_prompt_value": final_prompt_value,
            }

    return litellm.custom_prompt_dict


class TextCompletionStreamWrapper:
    def __init__(
        self,
        completion_stream,
        model,
        stream_options: Optional[dict] = None,
        custom_llm_provider: Optional[str] = None,
    ):
        self.completion_stream = completion_stream
        self.model = model
        self.stream_options = stream_options
        self.custom_llm_provider = custom_llm_provider

    def __iter__(self):
        return self

    def __aiter__(self):
        return self

    def convert_to_text_completion_object(self, chunk: ModelResponse):
        try:
            response = TextCompletionResponse()
            response["id"] = chunk.get("id", None)
            response["object"] = "text_completion"
            response["created"] = chunk.get("created", None)
            response["model"] = chunk.get("model", None)
            text_choices = TextChoices()
            if isinstance(
                chunk, Choices
            ):  # chunk should always be of type StreamingChoices
                raise Exception
            delta = chunk["choices"][0]["delta"]
            text_choices["text"] = delta["content"]
            text_choices["reasoning_content"] = delta.get("reasoning_content")
            text_choices["index"] = chunk["choices"][0]["index"]
            text_choices["finish_reason"] = chunk["choices"][0]["finish_reason"]
            response["choices"] = [text_choices]

            # only pass usage when stream_options["include_usage"] is True
            if (
                self.stream_options
                and self.stream_options.get("include_usage", False) is True
            ):
                response["usage"] = chunk.get("usage", None)

            return response
        except Exception as e:
            raise Exception(
                f"Error occurred converting to text completion object - chunk: {chunk}; Error: {str(e)}"
            )

    def __next__(self):
        # model_response = ModelResponse(stream=True, model=self.model)
        TextCompletionResponse()
        try:
            for chunk in self.completion_stream:
                if chunk == "None" or chunk is None:
                    raise Exception
                processed_chunk = self.convert_to_text_completion_object(chunk=chunk)
                return processed_chunk
            raise StopIteration
        except StopIteration:
            raise StopIteration
        except Exception as e:
            raise exception_type(
                model=self.model,
                custom_llm_provider=self.custom_llm_provider or "",
                original_exception=e,
                completion_kwargs={},
                extra_kwargs={},
            )

    async def __anext__(self):
        try:
            async for chunk in self.completion_stream:
                if chunk == "None" or chunk is None:
                    raise Exception
                processed_chunk = self.convert_to_text_completion_object(chunk=chunk)
                return processed_chunk
            raise StopIteration
        except StopIteration:
            raise StopAsyncIteration


def mock_completion_streaming_obj(
    model_response, mock_response, model, n: Optional[int] = None
):
    if isinstance(mock_response, litellm.MockException):
        raise mock_response
    if isinstance(mock_response, ModelResponseStream):
        yield mock_response
        return
    for i in range(0, len(mock_response), 3):
        completion_obj = Delta(role="assistant", content=mock_response[i : i + 3])
        if n is None:
            model_response.choices[0].delta = completion_obj
        else:
            _all_choices = []
            for j in range(n):
                _streaming_choice = litellm.utils.StreamingChoices(
                    index=j,
                    delta=litellm.utils.Delta(
                        role="assistant", content=mock_response[i : i + 3]
                    ),
                )
                _all_choices.append(_streaming_choice)
            model_response.choices = _all_choices
        yield model_response


async def async_mock_completion_streaming_obj(
    model_response,
    mock_response: Union[str, "MockException", ModelResponseStream],
    model,
    n: Optional[int] = None,
):
    if isinstance(mock_response, litellm.MockException):
        raise mock_response
    if isinstance(mock_response, ModelResponseStream):
        yield mock_response
        return
    for i in range(0, len(mock_response), 3):
        completion_obj = Delta(role="assistant", content=mock_response[i : i + 3])
        if n is None:
            model_response.choices[0].delta = completion_obj
        else:
            _all_choices = []
            for j in range(n):
                _streaming_choice = litellm.utils.StreamingChoices(
                    index=j,
                    delta=litellm.utils.Delta(
                        role="assistant", content=mock_response[i : i + 3]
                    ),
                )
                _all_choices.append(_streaming_choice)
            model_response.choices = _all_choices
        yield model_response


########## Reading Config File ############################
def read_config_args(config_path) -> dict:
    try:
        import os

        os.getcwd()
        with open(config_path, "r") as config_file:
            config = json.load(config_file)

        # read keys/ values from config file and return them
        return config
    except Exception as e:
        raise e


########## experimental completion variants ############################


def process_system_message(system_message, max_tokens, model):
    system_message_event = {"role": "system", "content": system_message}
    system_message_tokens = get_token_count([system_message_event], model)

    if system_message_tokens > max_tokens:
        print_verbose(
            "`tokentrimmer`: Warning, system message exceeds token limit. Trimming..."
        )
        # shorten system message to fit within max_tokens
        new_system_message = shorten_message_to_fit_limit(
            system_message_event, max_tokens, model
        )
        system_message_tokens = get_token_count([new_system_message], model)

    return system_message_event, max_tokens - system_message_tokens


def process_messages(messages, max_tokens, model):
    # Process messages from older to more recent
    messages = messages[::-1]
    final_messages = []
    verbose_logger.debug(
        f"calling process_messages with messages: {messages}, max_tokens: {max_tokens}, model: {model}"
    )
    for message in messages:
        verbose_logger.debug(f"processing final_messages: {final_messages}")
        used_tokens = get_token_count(final_messages, model)
        available_tokens = max_tokens - used_tokens
        verbose_logger.debug(
            f"used_tokens: {used_tokens}, available_tokens: {available_tokens}"
        )
        if available_tokens <= 3:
            break

        final_messages = attempt_message_addition(
            final_messages=final_messages,
            message=message,
            available_tokens=available_tokens,
            max_tokens=max_tokens,
            model=model,
        )
        verbose_logger.debug(
            f"final_messages after attempt_message_addition: {final_messages}"
        )
    verbose_logger.debug(f"Final messages: {final_messages}")
    return final_messages


def attempt_message_addition(
    final_messages, message, available_tokens, max_tokens, model
):
    temp_messages = [message] + final_messages
    temp_message_tokens = get_token_count(messages=temp_messages, model=model)
    verbose_logger.debug(
        f"temp_message_tokens: {temp_message_tokens}, max_tokens: {max_tokens}"
    )
    if temp_message_tokens <= max_tokens:
        return temp_messages

    # if temp_message_tokens > max_tokens, try shortening temp_messages
    elif "function_call" not in message:
        verbose_logger.debug("attempting to shorten message to fit limit")
        # fit updated_message to be within temp_message_tokens - max_tokens (aka the amount temp_message_tokens is greate than max_tokens)
        updated_message = shorten_message_to_fit_limit(message, available_tokens, model)
        if can_add_message(updated_message, final_messages, max_tokens, model):
            verbose_logger.debug(
                "can add message, returning [updated_message] + final_messages"
            )
            return [updated_message] + final_messages
        else:
            verbose_logger.debug("cannot add message, returning final_messages")
    return final_messages


def can_add_message(message, messages, max_tokens, model):
    if get_token_count(messages + [message], model) <= max_tokens:
        return True
    return False


def get_token_count(messages, model):
    return token_counter(model=model, messages=messages)


def shorten_message_to_fit_limit(
    message, tokens_needed, model: Optional[str], raise_error_on_max_limit: bool = False
):
    """
    Shorten a message to fit within a token limit by removing characters from the middle.

    Args:
        message: The message to shorten
        tokens_needed: The maximum number of tokens allowed
        model: The model being used (optional)
        raise_error_on_max_limit: If True, raises an error when max attempts reached. If False, returns final trimmed content.
    """

    # For OpenAI models, even blank messages cost 7 token,
    # and if the buffer is less than 3, the while loop will never end,
    # hence the value 10.
    if model is not None and "gpt" in model and tokens_needed <= 10:
        return message

    content = message["content"]
    attempts = 0

    verbose_logger.debug(f"content: {content}")

    while attempts < MAX_TOKEN_TRIMMING_ATTEMPTS:
        verbose_logger.debug(f"getting token count for message: {message}")
        total_tokens = get_token_count([message], model)
        verbose_logger.debug(
            f"total_tokens: {total_tokens}, tokens_needed: {tokens_needed}"
        )

        if total_tokens <= tokens_needed:
            break

        ratio = (tokens_needed) / total_tokens

        new_length = int(len(content) * ratio) - 1
        new_length = max(0, new_length)

        half_length = new_length // 2
        left_half = content[:half_length]
        right_half = content[-half_length:]

        trimmed_content = left_half + ".." + right_half
        message["content"] = trimmed_content
        verbose_logger.debug(f"trimmed_content: {trimmed_content}")
        content = trimmed_content
        attempts += 1

    if attempts >= MAX_TOKEN_TRIMMING_ATTEMPTS and raise_error_on_max_limit:
        raise Exception(
            f"Failed to trim message to fit within {tokens_needed} tokens after {MAX_TOKEN_TRIMMING_ATTEMPTS} attempts"
        )

    return message


# LiteLLM token trimmer
# this code is borrowed from https://github.com/KillianLucas/tokentrim/blob/main/tokentrim/tokentrim.py
# Credits for this code go to Killian Lucas
def trim_messages(
    messages,
    model: Optional[str] = None,
    trim_ratio: float = DEFAULT_TRIM_RATIO,
    return_response_tokens: bool = False,
    max_tokens=None,
):
    """
    Trim a list of messages to fit within a model's token limit.

    Args:
        messages: Input messages to be trimmed. Each message is a dictionary with 'role' and 'content'.
        model: The LiteLLM model being used (determines the token limit).
        trim_ratio: Target ratio of tokens to use after trimming. Default is 0.75, meaning it will trim messages so they use about 75% of the model's token limit.
        return_response_tokens: If True, also return the number of tokens left available for the response after trimming.
        max_tokens: Instead of specifying a model or trim_ratio, you can specify this directly.

    Returns:
        Trimmed messages and optionally the number of tokens available for response.
    """
    # Initialize max_tokens
    # if users pass in max tokens, trim to this amount
    original_messages = messages
    messages = copy.deepcopy(messages)
    try:
        if max_tokens is None:
            # Check if model is valid
            if model in litellm.model_cost:
                max_tokens_for_model = litellm.model_cost[model].get(
                    "max_input_tokens", litellm.model_cost[model]["max_tokens"]
                )
                max_tokens = int(max_tokens_for_model * trim_ratio)
            else:
                # if user did not specify max (input) tokens
                # or passed an llm litellm does not know
                # do nothing, just return messages
                return messages

        system_message = ""
        for message in messages:
            if message["role"] == "system":
                system_message += "\n" if system_message else ""
                system_message += message["content"]

        ## Handle Tool Call ## - check if last message is a tool response, return as is - https://github.com/BerriAI/litellm/issues/4931
        tool_messages = []

        for message in reversed(messages):
            if message["role"] != "tool":
                break
            tool_messages.append(message)
        tool_messages.reverse()
        # # Remove the collected tool messages from the original list
        if len(tool_messages):
            messages = messages[: -len(tool_messages)]

        current_tokens = token_counter(model=model or "", messages=messages)
        print_verbose(f"Current tokens: {current_tokens}, max tokens: {max_tokens}")

        # Do nothing if current tokens under messages
        if current_tokens < max_tokens:
            return messages + tool_messages

        #### Trimming messages if current_tokens > max_tokens
        print_verbose(
            f"Need to trim input messages: {messages}, current_tokens{current_tokens}, max_tokens: {max_tokens}"
        )
        system_message_event: Optional[dict] = None
        if system_message:
            system_message_event, max_tokens = process_system_message(
                system_message=system_message, max_tokens=max_tokens, model=model
            )

            if max_tokens == 0:  # the system messages are too long
                return [system_message_event]

            # Since all system messages are combined and trimmed to fit the max_tokens,
            # we remove all system messages from the messages list
            messages = [message for message in messages if message["role"] != "system"]

        verbose_logger.debug(f"Processed system message: {system_message_event}")
        final_messages = process_messages(
            messages=messages, max_tokens=max_tokens, model=model
        )
        verbose_logger.debug(f"Processed messages: {final_messages}")

        # Add system message to the beginning of the final messages
        if system_message_event:
            final_messages = [system_message_event] + final_messages

        if len(tool_messages) > 0:
            final_messages.extend(tool_messages)

        verbose_logger.debug(
            f"Final messages: {final_messages}, return_response_tokens: {return_response_tokens}"
        )
        if (
            return_response_tokens
        ):  # if user wants token count with new trimmed messages
            response_tokens = max_tokens - get_token_count(final_messages, model)
            return final_messages, response_tokens
        return final_messages
    except Exception as e:  # [NON-Blocking, if error occurs just return final_messages
        verbose_logger.exception(
            "Got exception while token trimming - {}".format(str(e))
        )
        return original_messages


from litellm.caching.in_memory_cache import InMemoryCache


class AvailableModelsCache(InMemoryCache):
    def __init__(self, ttl_seconds: int = 300, max_size: int = 1000):
        super().__init__(ttl_seconds, max_size)
        self._env_hash: Optional[str] = None

    def _get_env_hash(self) -> str:
        """Create a hash of relevant environment variables"""
        env_vars = {
            k: v
            for k, v in os.environ.items()
            if k.startswith(("OPENAI", "ANTHROPIC", "AZURE", "AWS"))
        }
        return str(hash(frozenset(env_vars.items())))

    def _check_env_changed(self) -> bool:
        """Check if environment variables have changed"""
        current_hash = self._get_env_hash()
        if self._env_hash is None:
            self._env_hash = current_hash
            return True
        return current_hash != self._env_hash

    def _get_cache_key(
        self,
        custom_llm_provider: Optional[str],
        litellm_params: Optional[LiteLLM_Params],
    ) -> str:
        valid_str = ""

        if litellm_params is not None:
            valid_str = litellm_params.model_dump_json()
        if custom_llm_provider is not None:
            valid_str = f"{custom_llm_provider}:{valid_str}"
        return hashlib.sha256(valid_str.encode()).hexdigest()

    def get_cached_model_info(
        self,
        custom_llm_provider: Optional[str] = None,
        litellm_params: Optional[LiteLLM_Params] = None,
    ) -> Optional[List[str]]:
        """Get cached model info"""
        # Check if environment has changed
        if litellm_params is None and self._check_env_changed():
            self.cache_dict.clear()
            return None

        cache_key = self._get_cache_key(custom_llm_provider, litellm_params)

        result = cast(Optional[List[str]], self.get_cache(cache_key))

        if result is not None:
            return copy.deepcopy(result)
        return result

    def set_cached_model_info(
        self,
        custom_llm_provider: str,
        litellm_params: Optional[LiteLLM_Params],
        available_models: List[str],
    ):
        """Set cached model info"""
        cache_key = self._get_cache_key(custom_llm_provider, litellm_params)
        self.set_cache(cache_key, copy.deepcopy(available_models))


# Global cache instance
_model_cache = AvailableModelsCache()


def _infer_valid_provider_from_env_vars(
    custom_llm_provider: Optional[str] = None,
) -> List[str]:
    valid_providers: List[str] = []
    environ_keys = os.environ.keys()
    for provider in litellm.provider_list:
        if custom_llm_provider and provider != custom_llm_provider:
            continue

        # edge case litellm has together_ai as a provider, it should be togetherai
        env_provider_1 = provider.replace("_", "")
        env_provider_2 = provider

        # litellm standardizes expected provider keys to
        # PROVIDER_API_KEY. Example: OPENAI_API_KEY, COHERE_API_KEY
        expected_provider_key_1 = f"{env_provider_1.upper()}_API_KEY"
        expected_provider_key_2 = f"{env_provider_2.upper()}_API_KEY"
        if (
            expected_provider_key_1 in environ_keys
            or expected_provider_key_2 in environ_keys
        ):
            # key is set
            valid_providers.append(provider)

    return valid_providers


def _get_valid_models_from_provider_api(
    provider_config: BaseLLMModelInfo,
    custom_llm_provider: str,
    litellm_params: Optional[LiteLLM_Params] = None,
) -> List[str]:
    try:
        cached_result = _model_cache.get_cached_model_info(
            custom_llm_provider, litellm_params
        )

        if cached_result is not None:
            return cached_result
        models = provider_config.get_models(
            api_key=litellm_params.api_key if litellm_params is not None else None,
            api_base=litellm_params.api_base if litellm_params is not None else None,
        )

        _model_cache.set_cached_model_info(custom_llm_provider, litellm_params, models)
        return models
    except Exception as e:
        verbose_logger.warning(f"Error getting valid models: {e}")
        return []


def get_valid_models(
    check_provider_endpoint: Optional[bool] = None,
    custom_llm_provider: Optional[str] = None,
    litellm_params: Optional[LiteLLM_Params] = None,
    api_key: Optional[str] = None,
    api_base: Optional[str] = None,
) -> List[str]:
    """
    Returns a list of valid LLMs based on the set environment variables

    Args:
        check_provider_endpoint: If True, will check the provider's endpoint for valid models.
        custom_llm_provider: If provided, will only check the provider's endpoint for valid models.
        api_key: If provided, will use the API key to get valid models.
        api_base: If provided, will use the API base to get valid models.
    Returns:
        A list of valid LLMs
    """

    try:
        ################################
        # init litellm_params
        #################################
        if litellm_params is None:
            litellm_params = LiteLLM_Params(model="")
        if api_key is not None:
            litellm_params.api_key = api_key
        if api_base is not None:
            litellm_params.api_base = api_base
        #################################

        check_provider_endpoint = (
            check_provider_endpoint or litellm.check_provider_endpoint
        )
        # get keys set in .env

        valid_providers: List[str] = []
        valid_models: List[str] = []
        # for all valid providers, make a list of supported llms

        if custom_llm_provider:
            valid_providers = [custom_llm_provider]
        else:
            valid_providers = _infer_valid_provider_from_env_vars(custom_llm_provider)

        for provider in valid_providers:
            provider_config = ProviderConfigManager.get_provider_model_info(
                model=None,
                provider=LlmProviders(provider),
            )

            if custom_llm_provider and provider != custom_llm_provider:
                continue

            if provider == "azure":
                valid_models.append("Azure-LLM")
            elif (
                provider_config is not None
                and check_provider_endpoint
                and provider is not None
            ):
                valid_models.extend(
                    _get_valid_models_from_provider_api(
                        provider_config,
                        provider,
                        litellm_params,
                    )
                )
            else:
                models_for_provider = copy.deepcopy(
                    litellm.models_by_provider.get(provider, [])
                )
                valid_models.extend(models_for_provider)

        return valid_models
    except Exception as e:
        verbose_logger.warning(f"Error getting valid models: {e}")
        return []  # NON-Blocking


def print_args_passed_to_litellm(original_function, args, kwargs):
    if not _is_debugging_on():
        return
    try:
        # we've already printed this for acompletion, don't print for completion
        if (
            "acompletion" in kwargs
            and kwargs["acompletion"] is True
            and original_function.__name__ == "completion"
        ):
            return
        elif (
            "aembedding" in kwargs
            and kwargs["aembedding"] is True
            and original_function.__name__ == "embedding"
        ):
            return
        elif (
            "aimg_generation" in kwargs
            and kwargs["aimg_generation"] is True
            and original_function.__name__ == "img_generation"
        ):
            return

        args_str = ", ".join(map(repr, args))
        kwargs_str = ", ".join(f"{key}={repr(value)}" for key, value in kwargs.items())
        print_verbose(
            "\n",
        )  # new line before
        print_verbose(
            "\033[92mRequest to litellm:\033[0m",
        )
        if args and kwargs:
            print_verbose(
                f"\033[92mlitellm.{original_function.__name__}({args_str}, {kwargs_str})\033[0m"
            )
        elif args:
            print_verbose(
                f"\033[92mlitellm.{original_function.__name__}({args_str})\033[0m"
            )
        elif kwargs:
            print_verbose(
                f"\033[92mlitellm.{original_function.__name__}({kwargs_str})\033[0m"
            )
        else:
            print_verbose(f"\033[92mlitellm.{original_function.__name__}()\033[0m")
        print_verbose("\n")  # new line after
    except Exception:
        # This should always be non blocking
        pass


def get_logging_id(start_time, response_obj):
    try:
        response_id = (
            "time-" + start_time.strftime("%H-%M-%S-%f") + "_" + response_obj.get("id")
        )
        return response_id
    except Exception:
        return None


def _get_base_model_from_metadata(model_call_details=None):
    if model_call_details is None:
        return None
    litellm_params = model_call_details.get("litellm_params", {})
    if litellm_params is not None:
        _base_model = litellm_params.get("base_model", None)
        if _base_model is not None:
            return _base_model
        metadata = litellm_params.get("metadata", {})

        return _get_base_model_from_litellm_call_metadata(metadata=metadata)
    return None


class ModelResponseIterator:
    def __init__(self, model_response: ModelResponse, convert_to_delta: bool = False):
        if convert_to_delta is True:
            self.model_response = ModelResponse(stream=True)
            _delta = self.model_response.choices[0].delta  # type: ignore
            _delta.content = model_response.choices[0].message.content  # type: ignore
        else:
            self.model_response = model_response
        self.is_done = False

    # Sync iterator
    def __iter__(self):
        return self

    def __next__(self):
        if self.is_done:
            raise StopIteration
        self.is_done = True
        return self.model_response

    # Async iterator
    def __aiter__(self):
        return self

    async def __anext__(self):
        if self.is_done:
            raise StopAsyncIteration
        self.is_done = True
        return self.model_response


class ModelResponseListIterator:
    def __init__(self, model_responses, delay: Optional[float] = None):
        self.model_responses = model_responses
        self.index = 0
        self.delay = delay

    # Sync iterator
    def __iter__(self):
        return self

    def __next__(self):
        if self.index >= len(self.model_responses):
            raise StopIteration
        model_response = self.model_responses[self.index]
        self.index += 1
        if self.delay:
            time.sleep(self.delay)
        return model_response

    # Async iterator
    def __aiter__(self):
        return self

    async def __anext__(self):
        if self.index >= len(self.model_responses):
            raise StopAsyncIteration
        model_response = self.model_responses[self.index]
        self.index += 1
        if self.delay:
            await asyncio.sleep(self.delay)
        return model_response


class CustomModelResponseIterator(Iterable):
    def __init__(self) -> None:
        super().__init__()


def is_cached_message(message: AllMessageValues) -> bool:
    """
    Returns true, if message is marked as needing to be cached.

    Used for anthropic/gemini context caching.

    Follows the anthropic format {"cache_control": {"type": "ephemeral"}}
    """
    if "content" not in message:
        return False
    if message["content"] is None or isinstance(message["content"], str):
        return False

    for content in message["content"]:
        if (
            content["type"] == "text"
            and content.get("cache_control") is not None
            and content["cache_control"]["type"] == "ephemeral"  # type: ignore
        ):
            return True

    return False


def is_base64_encoded(s: str) -> bool:
    try:
        # Strip out the prefix if it exists
        if not s.startswith(
            "data:"
        ):  # require `data:` for base64 str, like openai. Prevents false positives like s='Dog'
            return False

        s = s.split(",")[1]

        # Try to decode the string
        decoded_bytes = base64.b64decode(s, validate=True)

        # Check if the original string can be re-encoded to the same string
        return base64.b64encode(decoded_bytes).decode("utf-8") == s
    except Exception:
        return False


def get_base64_str(s: str) -> str:
    """
    s: b64str OR data:image/png;base64,b64str
    """
    if "," in s:
        return s.split(",")[1]
    return s


def has_tool_call_blocks(messages: List[AllMessageValues]) -> bool:
    """
    Returns true, if messages has tool call blocks.

    Used for anthropic/bedrock message validation.
    """
    for message in messages:
        if message.get("tool_calls") is not None:
            return True
    return False


def add_dummy_tool(custom_llm_provider: str) -> List[ChatCompletionToolParam]:
    """
    Prevent Anthropic from raising error when tool_use block exists but no tools are provided.

    Relevent Issues: https://github.com/BerriAI/litellm/issues/5388, https://github.com/BerriAI/litellm/issues/5747
    """
    return [
        ChatCompletionToolParam(
            type="function",
            function=ChatCompletionToolParamFunctionChunk(
                name="dummy_tool",
                description="This is a dummy tool call",  # provided to satisfy bedrock constraint.
                parameters={
                    "type": "object",
                    "properties": {},
                },
            ),
        )
    ]


from litellm.types.llms.openai import (
    ChatCompletionAudioObject,
    ChatCompletionImageObject,
    ChatCompletionTextObject,
    ChatCompletionUserMessage,
    OpenAIMessageContent,
    ValidUserMessageContentTypes,
)


def convert_to_dict(message: Union[BaseModel, dict]) -> dict:
    """
    Converts a message to a dictionary if it's a Pydantic model.

    Args:
        message: The message, which may be a Pydantic model or a dictionary.

    Returns:
        dict: The converted message.
    """
    if isinstance(message, BaseModel):
        return message.model_dump(exclude_none=True)
    elif isinstance(message, dict):
        return message
    else:
        raise TypeError(
            f"Invalid message type: {type(message)}. Expected dict or Pydantic model."
        )


def convert_list_message_to_dict(messages: List):
    new_messages = []
    for message in messages:
        convert_msg_to_dict = cast(AllMessageValues, convert_to_dict(message))
        cleaned_message = cleanup_none_field_in_message(message=convert_msg_to_dict)
        new_messages.append(cleaned_message)
    return new_messages


def validate_and_fix_openai_messages(messages: List):
    """
    Ensures all messages are valid OpenAI chat completion messages.

    Handles missing role for assistant messages.
    """
    new_messages = []
    for message in messages:
        if not message.get("role"):
            message["role"] = "assistant"
        if message.get("tool_calls"):
            message["tool_calls"] = jsonify_tools(tools=message["tool_calls"])

        convert_msg_to_dict = cast(AllMessageValues, convert_to_dict(message))
        cleaned_message = cleanup_none_field_in_message(message=convert_msg_to_dict)
        new_messages.append(cleaned_message)
    return validate_chat_completion_user_messages(messages=new_messages)


def validate_and_fix_openai_tools(tools: Optional[List]) -> Optional[List[dict]]:
    """
    Ensure tools is List[dict] and not List[BaseModel]
    """
    new_tools = []
    if tools is None:
        return tools
    for tool in tools:
        if isinstance(tool, BaseModel):
            new_tools.append(tool.model_dump())
        elif isinstance(tool, dict):
            new_tools.append(tool)
    return new_tools


def cleanup_none_field_in_message(message: AllMessageValues):
    """
    Cleans up the message by removing the none field.

    remove None fields in the message - e.g. {"function": None} - some providers raise validation errors
    """
    new_message = message.copy()
    return {k: v for k, v in new_message.items() if v is not None}


def validate_chat_completion_user_messages(messages: List[AllMessageValues]):
    """
    Ensures all user messages are valid OpenAI chat completion messages.

    Args:
        messages: List of message dictionaries
        message_content_type: Type to validate content against

    Returns:
        List[dict]: The validated messages

    Raises:
        ValueError: If any message is invalid
    """
    for idx, m in enumerate(messages):
        try:
            if m["role"] == "user":
                user_content = m.get("content")
                if user_content is not None:
                    if isinstance(user_content, str):
                        continue
                    elif isinstance(user_content, list):
                        for item in user_content:
                            if isinstance(item, dict):
                                if item.get("type") not in ValidUserMessageContentTypes:
                                    raise Exception("invalid content type")
        except Exception as e:
            if isinstance(e, KeyError):
                raise Exception(
                    f"Invalid message={m} at index {idx}. Please ensure all messages are valid OpenAI chat completion messages."
                )
            if "invalid content type" in str(e):
                raise Exception(
                    f"Invalid user message={m} at index {idx}. Please ensure all user messages are valid OpenAI chat completion messages."
                )
            else:
                raise e

    return messages


def validate_chat_completion_tool_choice(
    tool_choice: Optional[Union[dict, str]],
) -> Optional[Union[dict, str]]:
    """
    Confirm the tool choice is passed in the OpenAI format.

    Prevents user errors like: https://github.com/BerriAI/litellm/issues/7483
    """
    from litellm.types.llms.openai import (
        ChatCompletionToolChoiceObjectParam,
        ChatCompletionToolChoiceStringValues,
    )

    if tool_choice is None:
        return tool_choice
    elif isinstance(tool_choice, str):
        return tool_choice
    elif isinstance(tool_choice, dict):
        # Handle Cursor IDE format: {"type": "auto"} -> return as-is
        if (
            tool_choice.get("type") in ["auto", "none", "required"]
            and "function" not in tool_choice
        ):
            return tool_choice

        # Standard OpenAI format: {"type": "function", "function": {...}}
        if tool_choice.get("type") is None or tool_choice.get("function") is None:
            raise Exception(
                f"Invalid tool choice, tool_choice={tool_choice}. Please ensure tool_choice follows the OpenAI spec"
            )
        return tool_choice
    raise Exception(
        f"Invalid tool choice, tool_choice={tool_choice}. Got={type(tool_choice)}. Expecting str, or dict. Please ensure tool_choice follows the OpenAI tool_choice spec"
    )


class ProviderConfigManager:
    @staticmethod
    def get_provider_chat_config(  # noqa: PLR0915
        model: str, provider: LlmProviders
    ) -> Optional[BaseConfig]:
        """
        Returns the provider config for a given provider.
        """

        if (
            provider == LlmProviders.OPENAI
            and litellm.openaiOSeriesConfig.is_model_o_series_model(model=model)
        ):
            return litellm.openaiOSeriesConfig
        elif (
            provider == LlmProviders.OPENAI
            and litellm.OpenAIGPT5Config.is_model_gpt_5_model(model=model)
        ):
            return litellm.OpenAIGPT5Config()
        elif litellm.LlmProviders.DEEPSEEK == provider:
            return litellm.DeepSeekChatConfig()
        elif litellm.LlmProviders.GROQ == provider:
            return litellm.GroqChatConfig()
        elif litellm.LlmProviders.BYTEZ == provider:
            return litellm.BytezChatConfig()
        elif litellm.LlmProviders.DATABRICKS == provider:
            return litellm.DatabricksConfig()
        elif litellm.LlmProviders.XAI == provider:
            return litellm.XAIChatConfig()
        elif litellm.LlmProviders.LAMBDA_AI == provider:
            return litellm.LambdaAIChatConfig()
        elif litellm.LlmProviders.LLAMA == provider:
            return litellm.LlamaAPIConfig()
        elif litellm.LlmProviders.TEXT_COMPLETION_OPENAI == provider:
            return litellm.OpenAITextCompletionConfig()
        elif (
            litellm.LlmProviders.COHERE_CHAT == provider
            or litellm.LlmProviders.COHERE == provider
        ):
            route = CohereModelInfo.get_cohere_route(model)
            if route == "v2":
                return litellm.CohereV2ChatConfig()
            else:

                return litellm.CohereChatConfig()
        elif litellm.LlmProviders.SNOWFLAKE == provider:
            return litellm.SnowflakeConfig()
        elif litellm.LlmProviders.CLARIFAI == provider:
            return litellm.ClarifaiConfig()
        elif litellm.LlmProviders.ANTHROPIC == provider:
            return litellm.AnthropicConfig()
        elif litellm.LlmProviders.ANTHROPIC_TEXT == provider:
            return litellm.AnthropicTextConfig()
        elif litellm.LlmProviders.VERTEX_AI_BETA == provider:
            return litellm.VertexGeminiConfig()
        elif litellm.LlmProviders.VERTEX_AI == provider:
            if "gemini" in model:
                return litellm.VertexGeminiConfig()
            elif "claude" in model:
                return litellm.VertexAIAnthropicConfig()
            elif "gpt-oss" in model:
                from litellm.llms.vertex_ai.vertex_ai_partner_models.gpt_oss.transformation import (
                    VertexAIGPTOSSTransformation,
                )

                return VertexAIGPTOSSTransformation()
            elif model in litellm.vertex_mistral_models:
                if "codestral" in model:
                    return litellm.CodestralTextCompletionConfig()
                else:
                    return litellm.MistralConfig()
            elif model in litellm.vertex_ai_ai21_models:
                return litellm.VertexAIAi21Config()
            else:  # use generic openai-like param mapping
                return litellm.VertexAILlama3Config()
        elif litellm.LlmProviders.CLOUDFLARE == provider:
            return litellm.CloudflareChatConfig()
        elif litellm.LlmProviders.SAGEMAKER_CHAT == provider:
            return litellm.SagemakerChatConfig()
        elif litellm.LlmProviders.SAGEMAKER == provider:
            return litellm.SagemakerConfig()
        elif litellm.LlmProviders.FIREWORKS_AI == provider:
            return litellm.FireworksAIConfig()
        elif litellm.LlmProviders.FRIENDLIAI == provider:
            return litellm.FriendliaiChatConfig()
        elif litellm.LlmProviders.WATSONX == provider:
            return litellm.IBMWatsonXChatConfig()
        elif litellm.LlmProviders.WATSONX_TEXT == provider:
            return litellm.IBMWatsonXAIConfig()
        elif litellm.LlmProviders.EMPOWER == provider:
            return litellm.EmpowerChatConfig()
        elif litellm.LlmProviders.GITHUB == provider:
            return litellm.GithubChatConfig()
        elif litellm.LlmProviders.COMPACTIFAI == provider:
            return litellm.CompactifAIChatConfig()
        elif litellm.LlmProviders.GITHUB_COPILOT == provider:
            return litellm.GithubCopilotConfig()
        elif (
            litellm.LlmProviders.CUSTOM == provider
            or litellm.LlmProviders.CUSTOM_OPENAI == provider
            or litellm.LlmProviders.OPENAI_LIKE == provider
        ):
            return litellm.OpenAILikeChatConfig()
        elif litellm.LlmProviders.AIOHTTP_OPENAI == provider:
            return litellm.AiohttpOpenAIChatConfig()
        elif litellm.LlmProviders.HOSTED_VLLM == provider:
            return litellm.HostedVLLMChatConfig()
        elif litellm.LlmProviders.LLAMAFILE == provider:
            return litellm.LlamafileChatConfig()
        elif litellm.LlmProviders.LM_STUDIO == provider:
            return litellm.LMStudioChatConfig()
        elif litellm.LlmProviders.GALADRIEL == provider:
            return litellm.GaladrielChatConfig()
        elif litellm.LlmProviders.REPLICATE == provider:
            return litellm.ReplicateConfig()
        elif litellm.LlmProviders.HUGGINGFACE == provider:
            return litellm.HuggingFaceChatConfig()
        elif litellm.LlmProviders.TOGETHER_AI == provider:
            return litellm.TogetherAIConfig()
        elif litellm.LlmProviders.OPENROUTER == provider:
            return litellm.OpenrouterConfig()
        elif litellm.LlmProviders.VERCEL_AI_GATEWAY == provider:
            return litellm.VercelAIGatewayConfig()
        elif litellm.LlmProviders.COMETAPI == provider:
            return litellm.CometAPIConfig()
        elif litellm.LlmProviders.DATAROBOT == provider:
            return litellm.DataRobotConfig()
        elif litellm.LlmProviders.GEMINI == provider:
            return litellm.GoogleAIStudioGeminiConfig()
        elif (
            litellm.LlmProviders.AI21 == provider
            or litellm.LlmProviders.AI21_CHAT == provider
        ):
            return litellm.AI21ChatConfig()
        elif litellm.LlmProviders.AZURE == provider:
            if litellm.AzureOpenAIO1Config().is_o_series_model(model=model):
                return litellm.AzureOpenAIO1Config()
            if litellm.AzureOpenAIGPT5Config.is_model_gpt_5_model(model=model):
                return litellm.AzureOpenAIGPT5Config()
            return litellm.AzureOpenAIConfig()
        elif litellm.LlmProviders.AZURE_AI == provider:
            return litellm.AzureAIStudioConfig()
        elif litellm.LlmProviders.AZURE_TEXT == provider:
            return litellm.AzureOpenAITextConfig()
        elif litellm.LlmProviders.HOSTED_VLLM == provider:
            return litellm.HostedVLLMChatConfig()
        elif litellm.LlmProviders.NLP_CLOUD == provider:
            return litellm.NLPCloudConfig()
        elif litellm.LlmProviders.OOBABOOGA == provider:
            return litellm.OobaboogaConfig()
        elif litellm.LlmProviders.OLLAMA_CHAT == provider:
            return litellm.OllamaChatConfig()
        elif litellm.LlmProviders.DEEPINFRA == provider:
            return litellm.DeepInfraConfig()
        elif litellm.LlmProviders.PERPLEXITY == provider:
            return litellm.PerplexityChatConfig()
        elif (
            litellm.LlmProviders.MISTRAL == provider
            or litellm.LlmProviders.CODESTRAL == provider
        ):
            return litellm.MistralConfig()
        elif litellm.LlmProviders.NVIDIA_NIM == provider:
            return litellm.NvidiaNimConfig()
        elif litellm.LlmProviders.CEREBRAS == provider:
            return litellm.CerebrasConfig()
        elif litellm.LlmProviders.BASETEN == provider:
            return litellm.BasetenConfig()
        elif litellm.LlmProviders.VOLCENGINE == provider:
            return litellm.VolcEngineConfig()
        elif litellm.LlmProviders.TEXT_COMPLETION_CODESTRAL == provider:
            return litellm.CodestralTextCompletionConfig()
        elif litellm.LlmProviders.SAMBANOVA == provider:
            return litellm.SambanovaConfig()
        elif litellm.LlmProviders.MARITALK == provider:
            return litellm.MaritalkConfig()
        elif litellm.LlmProviders.CLOUDFLARE == provider:
            return litellm.CloudflareChatConfig()
        elif litellm.LlmProviders.ANTHROPIC_TEXT == provider:
            return litellm.AnthropicTextConfig()
        elif litellm.LlmProviders.VLLM == provider:
            return litellm.VLLMConfig()
        elif litellm.LlmProviders.OLLAMA == provider:
            return litellm.OllamaConfig()
        elif litellm.LlmProviders.PREDIBASE == provider:
            return litellm.PredibaseConfig()
        elif litellm.LlmProviders.TRITON == provider:
            return litellm.TritonConfig()
        elif litellm.LlmProviders.PETALS == provider:
            return litellm.PetalsConfig()
        elif litellm.LlmProviders.FEATHERLESS_AI == provider:
            return litellm.FeatherlessAIConfig()
        elif litellm.LlmProviders.NOVITA == provider:
            return litellm.NovitaConfig()
        elif litellm.LlmProviders.NEBIUS == provider:
            return litellm.NebiusConfig()
        elif litellm.LlmProviders.WANDB == provider:
            return litellm.WandbConfig()
        elif litellm.LlmProviders.DASHSCOPE == provider:
            return litellm.DashScopeChatConfig()
        elif litellm.LlmProviders.MOONSHOT == provider:
            return litellm.MoonshotChatConfig()
        elif litellm.LlmProviders.V0 == provider:
            return litellm.V0ChatConfig()
        elif litellm.LlmProviders.MORPH == provider:
            return litellm.MorphChatConfig()
        elif litellm.LlmProviders.BEDROCK == provider:
            bedrock_route = BedrockModelInfo.get_bedrock_route(model)
            bedrock_invoke_provider = litellm.BedrockLLM.get_bedrock_invoke_provider(
                model=model
            )

            base_model = BedrockModelInfo.get_base_model(model)

            if bedrock_route == "converse" or bedrock_route == "converse_like":
                return litellm.AmazonConverseConfig()
            elif bedrock_route == "agent":
                from litellm.llms.bedrock.chat.invoke_agent.transformation import (
                    AmazonInvokeAgentConfig,
                )

                return AmazonInvokeAgentConfig()
            elif bedrock_invoke_provider == "amazon":  # amazon titan llms
                return litellm.AmazonTitanConfig()
            elif bedrock_invoke_provider == "anthropic":
                if (
                    base_model
                    in litellm.AmazonAnthropicConfig.get_legacy_anthropic_model_names()
                ):
                    return litellm.AmazonAnthropicConfig()
                else:
                    return litellm.AmazonAnthropicClaudeConfig()
            elif (
                bedrock_invoke_provider == "meta" or bedrock_invoke_provider == "llama"
            ):  # amazon / meta llms
                return litellm.AmazonLlamaConfig()
            elif bedrock_invoke_provider == "ai21":  # ai21 llms
                return litellm.AmazonAI21Config()
            elif bedrock_invoke_provider == "cohere":  # cohere models on bedrock
                return litellm.AmazonCohereConfig()
            elif bedrock_invoke_provider == "mistral":  # mistral models on bedrock
                return litellm.AmazonMistralConfig()
            elif bedrock_invoke_provider == "deepseek_r1":  # deepseek models on bedrock
                return litellm.AmazonDeepSeekR1Config()
            elif bedrock_invoke_provider == "nova":
                return litellm.AmazonInvokeNovaConfig()
            elif bedrock_invoke_provider == "qwen3":
                return litellm.AmazonQwen3Config()
            else:
                return litellm.AmazonInvokeConfig()
        elif litellm.LlmProviders.LITELLM_PROXY == provider:
            return litellm.LiteLLMProxyChatConfig()
        elif litellm.LlmProviders.OPENAI == provider:
            return litellm.OpenAIGPTConfig()
        elif litellm.LlmProviders.GRADIENT_AI == provider:
            return litellm.GradientAIConfig()
        elif litellm.LlmProviders.NSCALE == provider:
            return litellm.NscaleConfig()
        elif litellm.LlmProviders.HEROKU == provider:
            return litellm.HerokuChatConfig()
        elif litellm.LlmProviders.OCI == provider:
            return litellm.OCIChatConfig()
        elif litellm.LlmProviders.HYPERBOLIC == provider:
            return litellm.HyperbolicChatConfig()
        elif litellm.LlmProviders.OVHCLOUD == provider:
            return litellm.OVHCloudChatConfig()
        return None

    @staticmethod
    def get_provider_embedding_config(
        model: str,
        provider: LlmProviders,
    ) -> Optional[BaseEmbeddingConfig]:
        if (
            litellm.LlmProviders.VOYAGE == provider
            and litellm.VoyageContextualEmbeddingConfig.is_contextualized_embeddings(
                model
            )
        ):
            return litellm.VoyageContextualEmbeddingConfig()
        elif litellm.LlmProviders.VOYAGE == provider:
            return litellm.VoyageEmbeddingConfig()
        elif litellm.LlmProviders.TRITON == provider:
            return litellm.TritonEmbeddingConfig()
        elif litellm.LlmProviders.WATSONX == provider:
            return litellm.IBMWatsonXEmbeddingConfig()
        elif litellm.LlmProviders.INFINITY == provider:
            return litellm.InfinityEmbeddingConfig()
        elif litellm.LlmProviders.SAMBANOVA == provider:
            return litellm.SambaNovaEmbeddingConfig()
        elif (
            litellm.LlmProviders.COHERE == provider
            or litellm.LlmProviders.COHERE_CHAT == provider
        ):
            from litellm.llms.cohere.embed.transformation import CohereEmbeddingConfig

            return CohereEmbeddingConfig()
        elif litellm.LlmProviders.JINA_AI == provider:
            from litellm.llms.jina_ai.embedding.transformation import (
                JinaAIEmbeddingConfig,
            )

            return JinaAIEmbeddingConfig()
        elif litellm.LlmProviders.VOLCENGINE == provider:
            from litellm.llms.volcengine.embedding.transformation import (
                VolcEngineEmbeddingConfig,
            )

            return VolcEngineEmbeddingConfig()
        elif litellm.LlmProviders.OVHCLOUD == provider:
            return litellm.OVHCloudEmbeddingConfig()
        elif litellm.LlmProviders.COMETAPI == provider:
            return litellm.CometAPIEmbeddingConfig()
        elif litellm.LlmProviders.SAGEMAKER == provider:
            from litellm.llms.sagemaker.embedding.transformation import (
                SagemakerEmbeddingConfig,
            )

            return SagemakerEmbeddingConfig.get_model_config(model)
        return None

    @staticmethod
    def get_provider_rerank_config(
        model: str,
        provider: LlmProviders,
        api_base: Optional[str],
        present_version_params: List[str],
    ) -> BaseRerankConfig:
        if (
            litellm.LlmProviders.COHERE == provider
            or litellm.LlmProviders.COHERE_CHAT == provider
        ):
            if should_use_cohere_v1_client(api_base, present_version_params):
                return litellm.CohereRerankConfig()
            else:
                return litellm.CohereRerankV2Config()
        elif litellm.LlmProviders.AZURE_AI == provider:
            return litellm.AzureAIRerankConfig()
        elif litellm.LlmProviders.INFINITY == provider:
            return litellm.InfinityRerankConfig()
        elif litellm.LlmProviders.JINA_AI == provider:
            return litellm.JinaAIRerankConfig()
        elif litellm.LlmProviders.HUGGINGFACE == provider:
            return litellm.HuggingFaceRerankConfig()
        elif litellm.LlmProviders.DEEPINFRA == provider:
            return litellm.DeepinfraRerankConfig()
        elif litellm.LlmProviders.NVIDIA_NIM == provider:
            return litellm.NvidiaNimRerankConfig()
        elif litellm.LlmProviders.VERTEX_AI == provider:
            return litellm.VertexAIRerankConfig()
        return litellm.CohereRerankConfig()

    @staticmethod
    def get_provider_anthropic_messages_config(
        model: str,
        provider: LlmProviders,
    ) -> Optional[BaseAnthropicMessagesConfig]:
        if litellm.LlmProviders.ANTHROPIC == provider:
            return litellm.AnthropicMessagesConfig()
        # The 'BEDROCK' provider corresponds to Amazon's implementation of Anthropic Claude v3.
        # This mapping ensures that the correct configuration is returned for BEDROCK.
        elif litellm.LlmProviders.BEDROCK == provider:
            from litellm.llms.bedrock.common_utils import BedrockModelInfo

            return BedrockModelInfo.get_bedrock_provider_config_for_messages_api(model)
        elif litellm.LlmProviders.VERTEX_AI == provider:
            if "claude" in model:
                from litellm.llms.vertex_ai.vertex_ai_partner_models.anthropic.experimental_pass_through.transformation import (
                    VertexAIPartnerModelsAnthropicMessagesConfig,
                )

                return VertexAIPartnerModelsAnthropicMessagesConfig()
        return None

    @staticmethod
    def get_provider_audio_transcription_config(
        model: str,
        provider: LlmProviders,
    ) -> Optional[BaseAudioTranscriptionConfig]:
        if litellm.LlmProviders.FIREWORKS_AI == provider:
            return litellm.FireworksAIAudioTranscriptionConfig()
        elif litellm.LlmProviders.DEEPGRAM == provider:
            return litellm.DeepgramAudioTranscriptionConfig()
        elif litellm.LlmProviders.ELEVENLABS == provider:
            from litellm.llms.elevenlabs.audio_transcription.transformation import (
                ElevenLabsAudioTranscriptionConfig,
            )

            return ElevenLabsAudioTranscriptionConfig()
        elif litellm.LlmProviders.OPENAI == provider:
            if "gpt-4o" in model:
                return litellm.OpenAIGPTAudioTranscriptionConfig()
            else:
                return litellm.OpenAIWhisperAudioTranscriptionConfig()
        elif litellm.LlmProviders.HOSTED_VLLM == provider:
            from litellm.llms.hosted_vllm.transcriptions.transformation import (
                HostedVLLMAudioTranscriptionConfig,
            )

            return HostedVLLMAudioTranscriptionConfig()
        return None

    @staticmethod
    def get_provider_responses_api_config(
        provider: LlmProviders,
        model: Optional[str] = None,
    ) -> Optional[BaseResponsesAPIConfig]:
        if litellm.LlmProviders.OPENAI == provider:
            return litellm.OpenAIResponsesAPIConfig()
        elif litellm.LlmProviders.AZURE == provider:
            # Check if it's an O-series model
            if model and ("o_series" in model.lower() or supports_reasoning(model)):
                return litellm.AzureOpenAIOSeriesResponsesAPIConfig()
            else:
                return litellm.AzureOpenAIResponsesAPIConfig()
        elif litellm.LlmProviders.LITELLM_PROXY == provider:
            return litellm.LiteLLMProxyResponsesAPIConfig()
        return None

    @staticmethod
    def get_provider_text_completion_config(
        model: str,
        provider: LlmProviders,
    ) -> BaseTextCompletionConfig:
        if LlmProviders.FIREWORKS_AI == provider:
            return litellm.FireworksAITextCompletionConfig()
        elif LlmProviders.TOGETHER_AI == provider:
            return litellm.TogetherAITextCompletionConfig()
        return litellm.OpenAITextCompletionConfig()

    @staticmethod
    def get_provider_model_info(
        model: Optional[str],
        provider: LlmProviders,
    ) -> Optional[BaseLLMModelInfo]:
        if LlmProviders.FIREWORKS_AI == provider:
            return litellm.FireworksAIConfig()
        elif LlmProviders.OPENAI == provider:
            return litellm.OpenAIGPTConfig()
        elif LlmProviders.GEMINI == provider:
            return litellm.GeminiModelInfo()
        elif LlmProviders.VERTEX_AI == provider:
            from litellm.llms.vertex_ai.common_utils import VertexAIModelInfo

            return VertexAIModelInfo()
        elif LlmProviders.LITELLM_PROXY == provider:
            return litellm.LiteLLMProxyChatConfig()
        elif LlmProviders.TOPAZ == provider:
            return litellm.TopazModelInfo()
        elif LlmProviders.ANTHROPIC == provider:
            return litellm.AnthropicModelInfo()
        elif LlmProviders.XAI == provider:
            return litellm.XAIModelInfo()
        elif LlmProviders.OLLAMA == provider or LlmProviders.OLLAMA_CHAT == provider:
            # Dynamic model listing for Ollama server
            from litellm.llms.ollama.common_utils import OllamaModelInfo

            return OllamaModelInfo()
        elif LlmProviders.VLLM == provider or LlmProviders.HOSTED_VLLM == provider:
            from litellm.llms.vllm.common_utils import (
                VLLMModelInfo,  # experimental approach, to reduce bloat on __init__.py
            )

            return VLLMModelInfo()
        elif LlmProviders.LEMONADE == provider:
            return litellm.LemonadeChatConfig()
        elif LlmProviders.CLARIFAI == provider:
            return litellm.ClarifaiConfig()
        return None

    @staticmethod
    def get_provider_passthrough_config(
        model: str,
        provider: LlmProviders,
    ) -> Optional[BasePassthroughConfig]:
        if LlmProviders.BEDROCK == provider:
            from litellm.llms.bedrock.passthrough.transformation import (
                BedrockPassthroughConfig,
            )

            return BedrockPassthroughConfig()
        elif LlmProviders.VLLM == provider:
            from litellm.llms.vllm.passthrough.transformation import (
                VLLMPassthroughConfig,
            )

            return VLLMPassthroughConfig()
        elif LlmProviders.AZURE == provider:
            from litellm.llms.azure.passthrough.transformation import (
                AzurePassthroughConfig,
            )

            return AzurePassthroughConfig()
        return None

    @staticmethod
    def get_provider_image_variation_config(
        model: str,
        provider: LlmProviders,
    ) -> Optional[BaseImageVariationConfig]:
        if LlmProviders.OPENAI == provider:
            return litellm.OpenAIImageVariationConfig()
        elif LlmProviders.TOPAZ == provider:
            return litellm.TopazImageVariationConfig()
        return None

    @staticmethod
    def get_provider_files_config(
        model: str,
        provider: LlmProviders,
    ) -> Optional[BaseFilesConfig]:
        if LlmProviders.GEMINI == provider:
            from litellm.llms.gemini.files.transformation import (
                GoogleAIStudioFilesHandler,  # experimental approach, to reduce bloat on __init__.py
            )

            return GoogleAIStudioFilesHandler()
        elif LlmProviders.VERTEX_AI == provider:
            from litellm.llms.vertex_ai.files.transformation import VertexAIFilesConfig

            return VertexAIFilesConfig()
        elif LlmProviders.BEDROCK == provider:
            from litellm.llms.bedrock.files.transformation import BedrockFilesConfig

            return BedrockFilesConfig()
        return None

    @staticmethod
    def get_provider_batches_config(
        model: str,
        provider: LlmProviders,
    ) -> Optional[BaseBatchesConfig]:
        if LlmProviders.BEDROCK == provider:
            from litellm.llms.bedrock.batches.transformation import BedrockBatchesConfig

            return BedrockBatchesConfig()
        return None

    @staticmethod
    def get_provider_vector_store_config(
        provider: LlmProviders,
    ) -> Optional[CustomLogger]:
        from litellm.integrations.vector_store_integrations.bedrock_vector_store import (
            BedrockVectorStore,
        )

        if LlmProviders.BEDROCK == provider:
            return BedrockVectorStore.get_initialized_custom_logger()
        return None

    @staticmethod
    def get_provider_vector_stores_config(
        provider: LlmProviders,
        api_type: Optional[str] = None,
    ) -> Optional[BaseVectorStoreConfig]:
        """
        v2 vector store config, use this for new vector store integrations
        """
        if litellm.LlmProviders.OPENAI == provider:
            from litellm.llms.openai.vector_stores.transformation import (
                OpenAIVectorStoreConfig,
            )

            return OpenAIVectorStoreConfig()
        elif litellm.LlmProviders.AZURE == provider:
            from litellm.llms.azure.vector_stores.transformation import (
                AzureOpenAIVectorStoreConfig,
            )

            return AzureOpenAIVectorStoreConfig()
        elif litellm.LlmProviders.VERTEX_AI == provider:
            if api_type == "rag_api" or api_type is None:  # default to rag_api
                from litellm.llms.vertex_ai.vector_stores.rag_api.transformation import (
                    VertexVectorStoreConfig,
                )

                return VertexVectorStoreConfig()
            elif api_type == "search_api":
                from litellm.llms.vertex_ai.vector_stores.search_api.transformation import (
                    VertexSearchAPIVectorStoreConfig,
                )

                return VertexSearchAPIVectorStoreConfig()
        elif litellm.LlmProviders.BEDROCK == provider:
            from litellm.llms.bedrock.vector_stores.transformation import (
                BedrockVectorStoreConfig,
            )

            return BedrockVectorStoreConfig()
        elif litellm.LlmProviders.PG_VECTOR == provider:
            from litellm.llms.pg_vector.vector_stores.transformation import (
                PGVectorStoreConfig,
            )

            return PGVectorStoreConfig()
        elif litellm.LlmProviders.AZURE_AI == provider:
            from litellm.llms.azure_ai.vector_stores.transformation import (
                AzureAIVectorStoreConfig,
            )

            return AzureAIVectorStoreConfig()
        elif litellm.LlmProviders.MILVUS == provider:
            from litellm.llms.milvus.vector_stores.transformation import (
                MilvusVectorStoreConfig,
            )

            return MilvusVectorStoreConfig()
        return None

    @staticmethod
    def get_provider_image_generation_config(
        model: str,
        provider: LlmProviders,
    ) -> Optional[BaseImageGenerationConfig]:
        if LlmProviders.OPENAI == provider:
            from litellm.llms.openai.image_generation import (
                get_openai_image_generation_config,
            )

            return get_openai_image_generation_config(model)
        elif LlmProviders.AZURE == provider:
            from litellm.llms.azure.image_generation import (
                get_azure_image_generation_config,
            )

            return get_azure_image_generation_config(model)
        elif LlmProviders.AZURE_AI == provider:
            from litellm.llms.azure_ai.image_generation import (
                get_azure_ai_image_generation_config,
            )

            return get_azure_ai_image_generation_config(model)
        elif LlmProviders.XINFERENCE == provider:
            from litellm.llms.xinference.image_generation import (
                get_xinference_image_generation_config,
            )

            return get_xinference_image_generation_config(model)
        elif LlmProviders.RECRAFT == provider:
            from litellm.llms.recraft.image_generation import (
                get_recraft_image_generation_config,
            )

            return get_recraft_image_generation_config(model)
        elif LlmProviders.AIML == provider:
            from litellm.llms.aiml.image_generation import (
                get_aiml_image_generation_config,
            )

            return get_aiml_image_generation_config(model)
        elif LlmProviders.COMETAPI == provider:
            from litellm.llms.cometapi.image_generation import (
                get_cometapi_image_generation_config,
            )

            return get_cometapi_image_generation_config(model)
        elif LlmProviders.GEMINI == provider:
            from litellm.llms.gemini.image_generation import (
                get_gemini_image_generation_config,
            )

            return get_gemini_image_generation_config(model)
        elif LlmProviders.LITELLM_PROXY == provider:
            from litellm.llms.litellm_proxy.image_generation.transformation import (
                LiteLLMProxyImageGenerationConfig,
            )

            return LiteLLMProxyImageGenerationConfig()
        elif LlmProviders.FAL_AI == provider:
            from litellm.llms.fal_ai.image_generation import (
                get_fal_ai_image_generation_config,
            )

            return get_fal_ai_image_generation_config(model)
        return None

    @staticmethod
    def get_provider_video_config(
        model: Optional[str],
        provider: LlmProviders,
    ) -> Optional[BaseVideoConfig]:
        if LlmProviders.OPENAI == provider:
            from litellm.llms.openai.videos.transformation import OpenAIVideoConfig

            return OpenAIVideoConfig()
        elif LlmProviders.AZURE == provider:
            from litellm.llms.azure.videos.transformation import AzureVideoConfig

            return AzureVideoConfig()
        return None

<<<<<<< HEAD
    @staticmethod
    def get_provider_container_config(
        provider: LlmProviders,
    ) -> Optional[BaseContainerConfig]:
        if LlmProviders.OPENAI == provider:
            from litellm.llms.openai.containers.transformation import OpenAIContainerConfig

            return OpenAIContainerConfig()
        return None

=======
>>>>>>> 542378e6
    @staticmethod
    def get_provider_realtime_config(
        model: str,
        provider: LlmProviders,
    ) -> Optional[BaseRealtimeConfig]:
        if LlmProviders.GEMINI == provider:
            from litellm.llms.gemini.realtime.transformation import GeminiRealtimeConfig

            return GeminiRealtimeConfig()
        return None

    @staticmethod
    def get_provider_image_edit_config(
        model: str,
        provider: LlmProviders,
    ) -> Optional[BaseImageEditConfig]:
        if LlmProviders.OPENAI == provider:
            from litellm.llms.openai.image_edit import get_openai_image_edit_config

            return get_openai_image_edit_config(model=model)
        elif LlmProviders.AZURE == provider:
            from litellm.llms.azure.image_edit.transformation import (
                AzureImageEditConfig,
            )

            return AzureImageEditConfig()
        elif LlmProviders.RECRAFT == provider:
            from litellm.llms.recraft.image_edit.transformation import (
                RecraftImageEditConfig,
            )

            return RecraftImageEditConfig()
        elif LlmProviders.AZURE_AI == provider:
            from litellm.llms.azure_ai.image_edit import get_azure_ai_image_edit_config

            return get_azure_ai_image_edit_config(model)
        elif LlmProviders.LITELLM_PROXY == provider:
            from litellm.llms.litellm_proxy.image_edit.transformation import (
                LiteLLMProxyImageEditConfig,
            )

            return LiteLLMProxyImageEditConfig()
        return None

    @staticmethod
    def get_provider_ocr_config(
        model: str,
        provider: LlmProviders,
    ) -> Optional["BaseOCRConfig"]:
        """
        Get OCR configuration for a given provider.
        """
        from litellm.llms.azure_ai.ocr.transformation import AzureAIOCRConfig

        PROVIDER_TO_CONFIG_MAP = {
            litellm.LlmProviders.MISTRAL: MistralOCRConfig,
            litellm.LlmProviders.AZURE_AI: AzureAIOCRConfig,
        }
        config_class = PROVIDER_TO_CONFIG_MAP.get(provider, None)
        if config_class is None:
            return None
        return config_class()

    @staticmethod
    def get_provider_search_config(
        provider: "SearchProviders",
    ) -> Optional["BaseSearchConfig"]:
        """
        Get Search configuration for a given provider.
        """
        from litellm.llms.dataforseo.search.transformation import DataForSEOSearchConfig
        from litellm.llms.exa_ai.search.transformation import ExaAISearchConfig
        from litellm.llms.google_pse.search.transformation import GooglePSESearchConfig
        from litellm.llms.parallel_ai.search.transformation import (
            ParallelAISearchConfig,
        )
        from litellm.llms.perplexity.search.transformation import PerplexitySearchConfig
        from litellm.llms.tavily.search.transformation import TavilySearchConfig

        PROVIDER_TO_CONFIG_MAP = {
            SearchProviders.PERPLEXITY: PerplexitySearchConfig,
            SearchProviders.TAVILY: TavilySearchConfig,
            SearchProviders.PARALLEL_AI: ParallelAISearchConfig,
            SearchProviders.EXA_AI: ExaAISearchConfig,
            SearchProviders.GOOGLE_PSE: GooglePSESearchConfig,
            SearchProviders.DATAFORSEO: DataForSEOSearchConfig,
        }
        config_class = PROVIDER_TO_CONFIG_MAP.get(provider, None)
        if config_class is None:
            return None
        return config_class()

    @staticmethod
    def get_provider_text_to_speech_config(
        model: str,
        provider: LlmProviders,
    ) -> Optional["BaseTextToSpeechConfig"]:
        """
        Get text-to-speech configuration for a given provider.
        """
        from litellm.llms.base_llm.text_to_speech.transformation import (
            BaseTextToSpeechConfig,
        )

        if litellm.LlmProviders.AZURE == provider:
            # Only return Azure AVA config for Azure Speech Service models (speech/)
            # Azure OpenAI TTS models (azure/azure-tts) should not use this config
            if model.startswith("speech/"):
                from litellm.llms.azure.text_to_speech.transformation import (
                    AzureAVATextToSpeechConfig,
                )

                return AzureAVATextToSpeechConfig()
        return None

    @staticmethod
    def get_provider_google_genai_generate_content_config(
        model: str,
        provider: LlmProviders,
    ) -> Optional[BaseGoogleGenAIGenerateContentConfig]:
        if litellm.LlmProviders.GEMINI == provider:
            from litellm.llms.gemini.google_genai.transformation import (
                GoogleGenAIConfig,
            )

            return GoogleGenAIConfig()
        elif litellm.LlmProviders.VERTEX_AI == provider:
            from litellm.llms.vertex_ai.google_genai.transformation import (
                VertexAIGoogleGenAIConfig,
            )
            from litellm.llms.vertex_ai.vertex_ai_partner_models.main import (
                VertexAIPartnerModels,
            )

            #########################################################
            # If Vertex Partner models like Anthropic, Mistral, etc. are used,
            # return None as we want this to go through the litellm.completion() adapter
            # and not the Google Gen AI adapter
            #########################################################
            if VertexAIPartnerModels.is_vertex_partner_model(model):
                return None

            #########################################################
            # If the model is not a Vertex Partner model, return the Vertex AI Google Gen AI Config
            # This is for Vertex `gemini` models
            #########################################################
            return VertexAIGoogleGenAIConfig()
        return None


def get_end_user_id_for_cost_tracking(
    litellm_params: dict,
    service_type: Literal["litellm_logging", "prometheus"] = "litellm_logging",
) -> Optional[str]:
    """
    Used for enforcing `disable_end_user_cost_tracking` param.

    service_type: "litellm_logging" or "prometheus" - used to allow prometheus only disable cost tracking.
    """
    _metadata = cast(
        dict, get_litellm_metadata_from_kwargs(dict(litellm_params=litellm_params))
    )

    end_user_id = cast(
        Optional[str],
        litellm_params.get("user_api_key_end_user_id")
        or _metadata.get("user_api_key_end_user_id"),
    )
    if litellm.disable_end_user_cost_tracking:
        return None

    #######################################
    # By default we don't track end_user on prometheus since we don't want to increase cardinality
    # by default litellm.enable_end_user_cost_tracking_prometheus_only is None, so we don't track end_user on prometheus
    #######################################
    if service_type == "prometheus":
        if litellm.enable_end_user_cost_tracking_prometheus_only is not True:
            return None
    return end_user_id


def should_use_cohere_v1_client(
    api_base: Optional[str], present_version_params: List[str]
):
    if not api_base:
        return False
    uses_v1_params = ("max_chunks_per_doc" in present_version_params) and (
        "max_tokens_per_doc" not in present_version_params
    )
    return api_base.endswith("/v1/rerank") or (
        uses_v1_params and not api_base.endswith("/v2/rerank")
    )


def is_prompt_caching_valid_prompt(
    model: str,
    messages: Optional[List[AllMessageValues]],
    tools: Optional[List[ChatCompletionToolParam]] = None,
    custom_llm_provider: Optional[str] = None,
) -> bool:
    """
    Returns true if the prompt is valid for prompt caching.

    OpenAI + Anthropic providers have a minimum token count of 1024 for prompt caching.
    """
    try:
        if messages is None and tools is None:
            return False
        if custom_llm_provider is not None and not model.startswith(
            custom_llm_provider
        ):
            model = custom_llm_provider + "/" + model
        token_count = token_counter(
            messages=messages,
            tools=tools,
            model=model,
            use_default_image_token_count=True,
        )
        return token_count >= MINIMUM_PROMPT_CACHE_TOKEN_COUNT
    except Exception as e:
        verbose_logger.error(f"Error in is_prompt_caching_valid_prompt: {e}")
        return False


def extract_duration_from_srt_or_vtt(srt_or_vtt_content: str) -> Optional[float]:
    """
    Extracts the total duration (in seconds) from SRT or VTT content.

    Args:
        srt_or_vtt_content (str): The content of an SRT or VTT file as a string.

    Returns:
        Optional[float]: The total duration in seconds, or None if no timestamps are found.
    """
    # Regular expression to match timestamps in the format "hh:mm:ss,ms" or "hh:mm:ss.ms"
    timestamp_pattern = r"(\d{2}):(\d{2}):(\d{2})[.,](\d{3})"

    timestamps = re.findall(timestamp_pattern, srt_or_vtt_content)

    if not timestamps:
        return None

    # Convert timestamps to seconds and find the max (end time)
    durations = []
    for match in timestamps:
        hours, minutes, seconds, milliseconds = map(int, match)
        total_seconds = hours * 3600 + minutes * 60 + seconds + milliseconds / 1000.0
        durations.append(total_seconds)

    return max(durations) if durations else None


import httpx


def _add_path_to_api_base(api_base: str, ending_path: str) -> str:
    """
    Adds an ending path to an API base URL while preventing duplicate path segments.

    Args:
        api_base: Base URL string
        ending_path: Path to append to the base URL

    Returns:
        Modified URL string with proper path handling
    """
    original_url = httpx.URL(api_base)
    base_url = original_url.copy_with(params={})  # Removes query params
    base_path = original_url.path.rstrip("/")
    end_path = ending_path.lstrip("/")

    # Split paths into segments
    base_segments = [s for s in base_path.split("/") if s]
    end_segments = [s for s in end_path.split("/") if s]

    # Find overlapping segments from the end of base_path and start of ending_path
    final_segments = []
    for i in range(len(base_segments)):
        if base_segments[i:] == end_segments[: len(base_segments) - i]:
            final_segments = base_segments[:i] + end_segments
            break
    else:
        # No overlap found, just combine all segments
        final_segments = base_segments + end_segments

    # Construct the new path
    modified_path = "/" + "/".join(final_segments)
    modified_url = base_url.copy_with(path=modified_path)

    # Re-add the original query parameters
    return str(modified_url.copy_with(params=original_url.params))


def get_standard_openai_params(params: dict) -> dict:
    return {
        k: v
        for k, v in params.items()
        if k in litellm.OPENAI_CHAT_COMPLETION_PARAMS and v is not None
    }


def get_non_default_completion_params(kwargs: dict) -> dict:
    openai_params = litellm.OPENAI_CHAT_COMPLETION_PARAMS
    default_params = openai_params + all_litellm_params
    non_default_params = {
        k: v for k, v in kwargs.items() if k not in default_params
    }  # model-specific params - pass them straight to the model/provider

    return non_default_params


def get_non_default_transcription_params(kwargs: dict) -> dict:
    from litellm.constants import OPENAI_TRANSCRIPTION_PARAMS

    default_params = OPENAI_TRANSCRIPTION_PARAMS + all_litellm_params
    non_default_params = {k: v for k, v in kwargs.items() if k not in default_params}
    return non_default_params


def add_openai_metadata(metadata: dict) -> dict:
    """
    Add metadata to openai optional parameters, excluding hidden params.

    OpenAI 'metadata' only supports string values.

    Args:
        params (dict): Dictionary of API parameters
        metadata (dict, optional): Metadata to include in the request

    Returns:
        dict: Updated parameters dictionary with visible metadata only
    """
    if metadata is None:
        return None
    # Only include non-hidden parameters
    visible_metadata = {
        k: v
        for k, v in metadata.items()
        if k != "hidden_params" and isinstance(v, (str))
    }

    # max 16 keys allowed by openai - trim down to 16
    if len(visible_metadata) > 16:
        filtered_metadata = {}
        idx = 0
        for k, v in visible_metadata.items():
            if idx < 16:
                filtered_metadata[k] = v
            idx += 1
        visible_metadata = filtered_metadata

    return visible_metadata.copy()


def return_raw_request(endpoint: CallTypes, kwargs: dict) -> RawRequestTypedDict:
    """
    Return the json str of the request

    This is currently in BETA, and tested for `/chat/completions` -> `litellm.completion` calls.
    """
    from datetime import datetime

    from litellm.litellm_core_utils.litellm_logging import Logging

    litellm_logging_obj = Logging(
        model="gpt-3.5-turbo",
        messages=[{"role": "user", "content": "hi"}],
        stream=False,
        call_type="acompletion",
        litellm_call_id="1234",
        start_time=datetime.now(),
        function_id="1234",
        log_raw_request_response=True,
    )

    llm_api_endpoint = getattr(litellm, endpoint.value)

    received_exception = ""

    try:
        llm_api_endpoint(
            **kwargs,
            litellm_logging_obj=litellm_logging_obj,
            api_key="my-fake-api-key",  # 👈 ensure the request fails
        )
    except Exception as e:
        received_exception = str(e)

    raw_request_typed_dict = litellm_logging_obj.model_call_details.get(
        "raw_request_typed_dict"
    )
    if raw_request_typed_dict:
        return cast(RawRequestTypedDict, raw_request_typed_dict)
    else:
        return RawRequestTypedDict(
            error=received_exception,
        )


def jsonify_tools(tools: List[Any]) -> List[Dict]:
    """
    Fixes https://github.com/BerriAI/litellm/issues/9321

    Where user passes in a pydantic base model
    """
    new_tools: List[Dict] = []
    for tool in tools:
        if isinstance(tool, BaseModel):
            tool = tool.model_dump(exclude_none=True)
        elif isinstance(tool, dict):
            tool = tool.copy()
        if isinstance(tool, dict):
            new_tools.append(tool)
    return new_tools


def get_empty_usage() -> Usage:
    return Usage(
        prompt_tokens=0,
        completion_tokens=0,
        total_tokens=0,
    )


def should_run_mock_completion(
    mock_response: Optional[Any],
    mock_tool_calls: Optional[Any],
    mock_timeout: Optional[Any],
) -> bool:
    if mock_response or mock_tool_calls or mock_timeout:
        return True
    return False<|MERGE_RESOLUTION|>--- conflicted
+++ resolved
@@ -7677,7 +7677,6 @@
             return AzureVideoConfig()
         return None
 
-<<<<<<< HEAD
     @staticmethod
     def get_provider_container_config(
         provider: LlmProviders,
@@ -7688,8 +7687,6 @@
             return OpenAIContainerConfig()
         return None
 
-=======
->>>>>>> 542378e6
     @staticmethod
     def get_provider_realtime_config(
         model: str,
